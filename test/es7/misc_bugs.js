--- conflicted
+++ resolved
@@ -29,7 +29,6 @@
     {
         name: "Await in class body should not crash",
         body: function () {
-<<<<<<< HEAD
             async function trigger(a=class b{
                 [a = class b{
                     [await 0](){}
@@ -37,7 +36,12 @@
             }) {
             }
             
-=======
+            trigger();
+        }
+    },
+    {
+        name: "Await in class body should not crash - 1",
+        body: function () {
             async function trigger() {
                 a=class b{
                     [a = class b{
@@ -46,7 +50,6 @@
                 };
             }
 
->>>>>>> 42485b94
             trigger();
         }
     },

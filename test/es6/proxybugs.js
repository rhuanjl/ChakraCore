<<<<<<< HEAD
//-------------------------------------------------------------------------------------------------------
// Copyright (C) Microsoft. All rights reserved.
// Licensed under the MIT license. See LICENSE.txt file in the project root for full license information.
//-------------------------------------------------------------------------------------------------------

WScript.LoadScriptFile("..\\UnitTestFramework\\UnitTestFramework.js");

var tests = [
    {
        name: "Setting proxy object on Map and WeakMap",
        body() {
            [WeakMap, Map].forEach(function(ctor) {
                var target = {};
                let p = new Proxy(target, {});
                let map = new ctor();
                map.set(p, 101);
                assert.areEqual(map.get(p), 101, ctor.name + " map should be able to set and get the proxy object");
                p.x = 20;
                assert.areEqual(target.x, 20, "target object should work as expected even after proxy object is added to map");
            });
        }
    },
    {
        name: "Setting proxy object on Map and WeakMap - multiple sets and delete",
        body() {
            [WeakMap, Map].forEach(function(ctor) {
                var target = {};
                let p = new Proxy(target, {});
                let map = new ctor();
                map.set(p, 101);
                assert.areEqual(map.get(p), 101);
                map.delete(p);
                assert.areEqual(map.get(p), undefined, ctor.name + " map can remove the proxy object properly");
                map.set(p, 102);
                assert.areEqual(map.get(p), 102, ctor.name + " proxy object can be set again and it returns 102");
                p.x = 20;
                assert.areEqual(target.x, 20, "target object should work as expected even after proxy object is added to map");
            });
        }
    },
    {
        name: "Assertion validation : returning descriptor during getOwnPropertyDescriptor should not pollute the descriptor",
        body() {
            var target = {};
            var handler = {};
            var getOwnPropertyDescriptorCalled = false;
            handler['defineProperty'] = function () {
                assert.fail("This function will not be called as 'getOwnPropertyDescriptor' will add accessor");
            };
            
            handler['getOwnPropertyDescriptor'] = function (t, property) {
                getOwnPropertyDescriptorCalled = true;
                Object.defineProperty(t, 'abc', { set: function () { } });
                return Reflect.getOwnPropertyDescriptor(t, property);
            };
            
            var proxy = new Proxy(target, handler);
            proxy.abc = undefined;
            assert.isTrue(getOwnPropertyDescriptorCalled);
        }
    },
    {
        name: "Assertion validation : returning descriptor with writable false should not defineProperty again.",
        body() {
            var target = {};
            var handler = {};
            var getOwnPropertyDescriptorCalled = false;
            handler['defineProperty'] = function () {
                assert.fail("This function will not be called as 'getOwnPropertyDescriptor' will add property with writable false");
            };
            
            handler['getOwnPropertyDescriptor'] = function (t, property) {
                getOwnPropertyDescriptorCalled = true;
                Object.defineProperty(t, 'abc', { value : 1, writable : false });
                return Reflect.getOwnPropertyDescriptor(t, property);
            };
            
            var proxy = new Proxy(target, handler);
            proxy.abc = undefined;
            assert.isTrue(getOwnPropertyDescriptorCalled);
        }
    },
    {
        name: "No property found at getOwnPropertyDescriptor will call defineProperty",
        body() {
            var target = {};
            var handler = {};
            var definePropertyCalled = false;
            var getOwnPropertyDescriptorCalled = false;
            handler['defineProperty'] = function () {
                definePropertyCalled = true;
            };
            
            handler['getOwnPropertyDescriptor'] = function (t, property) {
                getOwnPropertyDescriptorCalled = true;
                return Reflect.getOwnPropertyDescriptor(t, property);
            };
            
            var proxy = new Proxy(target, handler);
            proxy.abc = undefined;
            assert.isTrue(definePropertyCalled);
            assert.isTrue(getOwnPropertyDescriptorCalled);
        }
    },
    {
        name: "Assertion validation : revoking the proxy in getPrototypeOf trap",
        body() {
            var trapCalled = false;
            var handler = {
                getPrototypeOf : function(a, b) {
                    trapCalled = true;
                    obj.revoke();
                    return {};
                }
            };
            
            var obj = Proxy.revocable({}, handler);
            Object.getPrototypeOf(obj.proxy);
            assert.isTrue(trapCalled);
        }
    },
    {
        name: "Assertion validation : revoking the proxy in setPrototypeOf trap",
        body() {
            var trapCalled = false;
            var handler = {
                setPrototypeOf : function(a, b) {
                    trapCalled = true;
                    obj.revoke();
                    return true;
                }
            };
            
            var obj = Proxy.revocable({}, handler);
            var ret = Object.setPrototypeOf(obj.proxy, {});
            assert.isTrue(trapCalled);
        }
    },
    {
        name: "Assertion validation : revoking the proxy in isExtensible trap",
        body() {
            var trapCalled = false;
            var handler = {
                isExtensible : function(a, b) {
                    trapCalled = true;
                    obj.revoke();
                    return true;
                }
            };
            
            var obj = Proxy.revocable({}, handler);
            var ret = Object.isExtensible(obj.proxy);
            assert.isTrue(trapCalled);
        }
    },
    {
        name: "Assertion validation : revoking the proxy in preventExtensions trap",
        body() {
            var trapCalled = false;
            var handler = {
                preventExtensions : function(a, b) {
                    trapCalled = true;
                    obj.revoke();
               }
            };
            
            var obj = Proxy.revocable({}, handler);
            Object.preventExtensions(obj.proxy);
            assert.isTrue(trapCalled);
        }
    },
    {
        name: "Assertion validation : revoking the proxy in getOwnPropertyDescriptor trap",
        body() {
            var trapCalled = false;
            var handler = {
                getOwnPropertyDescriptor : function(a, b, c) {
                    trapCalled = true;
                    obj.revoke();
                }
            };
            
            var obj = Proxy.revocable({}, handler);
            assert.throws( () => { Object.getOwnPropertyDescriptor(obj.proxy, 'a'); }, TypeError);
            assert.isTrue(trapCalled);
        }
    },
    {
        name: "Assertion validation : revoking the proxy in has trap",
        body() {
            var trapCalled = false;
            var handler = {
                has : function(a, b, c) {
                    trapCalled = true;
                    obj.revoke();
                    return false;
                }
            };
            
            var obj = Proxy.revocable({}, handler);
            'a' in obj.proxy;
            assert.isTrue(trapCalled);
        }
    },
    {
        name: "Assertion validation : revoking the proxy in get trap",
        body() {
            var trapCalled = false;
            var handler = {
                get : function (a, b, c) {
                    trapCalled = true;
                    obj.revoke();
                    return {};
                }
            };
            
            var obj = Proxy.revocable({}, handler);
            var ret = obj.proxy.a;
            assert.isTrue(trapCalled);
        }
    },
    {
        name: "Assertion validation : revoking the proxy in set trap",
        body() {
            var trapCalled = false;
            var handler = {
                set : function (a, b, c) {
                    trapCalled = true;
                    obj.revoke();
                    return {};
                }
            };
            
            var obj = Proxy.revocable({}, handler);
            obj.proxy.a = 10;
            assert.isTrue(trapCalled);
        }
    },
    {
        name: "Assertion validation : revoking the proxy in deleteProperty trap",
        body() {
            var trapCalled = false;
            var handler = {
                deleteProperty : function (a, b, c) {
                    trapCalled = true;
                    obj.revoke();
                    return {};
                }
            };
            
            var obj = Proxy.revocable({}, handler);
            delete obj.proxy.a;
            assert.isTrue(trapCalled);
        }
    },
    {
        name: "Assertion validation : revoking the proxy in ownKeys trap",
        body() {
            var trapCalled = false;
            var handler = {
                ownKeys : function (a, b, c) {
                    trapCalled = true;
                    obj.revoke();
                    return {};
                }
            };
            
            var obj = Proxy.revocable({}, handler);
            Object.keys(obj.proxy);
            assert.isTrue(trapCalled);
        }
    },
    {
        name: "Assertion validation : revoking the proxy in apply trap",
        body() {
            var trapCalled = false;
            var handler = {
                get apply () {
                    trapCalled = true;
                    obj.revoke();
                }
            };
            
            var obj = Proxy.revocable(() => {}, handler);
            obj.proxy();
            assert.isTrue(trapCalled);
        }
    },
    {
        name: "Assertion validation : revoking the proxy in construct trap",
        body() {
            var trapCalled = false;
            var handler = {
                get construct () {
                    trapCalled = true;
                    obj.revoke();
                    return () => { return {}; };
                }
            };
            
            var obj = Proxy.revocable(() => {}, handler);
            new obj.proxy();
            assert.isTrue(trapCalled);
        }
    },
];

testRunner.runTests(tests, { verbose: WScript.Arguments[0] != "summary" });
=======
//-------------------------------------------------------------------------------------------------------
// Copyright (C) Microsoft. All rights reserved.
// Licensed under the MIT license. See LICENSE.txt file in the project root for full license information.
//-------------------------------------------------------------------------------------------------------

WScript.LoadScriptFile("..\\UnitTestFramework\\UnitTestFramework.js");

var tests = [
    {
        name: "Setting proxy object on Map and WeakMap",
        body() {
            [WeakMap, Map].forEach(function(ctor) {
                var target = {};
                let p = new Proxy(target, {});
                let map = new ctor();
                map.set(p, 101);
                assert.areEqual(map.get(p), 101, ctor.name + " map should be able to set and get the proxy object");
                p.x = 20;
                assert.areEqual(target.x, 20, "target object should work as expected even after proxy object is added to map");
            });
        }
    },
    {
        name: "Setting proxy object on Map and WeakMap - multiple sets and delete",
        body() {
            [WeakMap, Map].forEach(function(ctor) {
                var target = {};
                let p = new Proxy(target, {});
                let map = new ctor();
                map.set(p, 101);
                assert.areEqual(map.get(p), 101);
                map.delete(p);
                assert.areEqual(map.get(p), undefined, ctor.name + " map can remove the proxy object properly");
                map.set(p, 102);
                assert.areEqual(map.get(p), 102, ctor.name + " proxy object can be set again and it returns 102");
                p.x = 20;
                assert.areEqual(target.x, 20, "target object should work as expected even after proxy object is added to map");
            });
        }
    },
    {
        name: "Assertion validation : returning descriptor during getOwnPropertyDescriptor should not pollute the descriptor",
        body() {
            var target = {};
            var handler = {};
            var getOwnPropertyDescriptorCalled = false;
            handler['defineProperty'] = function () {
                assert.fail("This function will not be called as 'getOwnPropertyDescriptor' will add accessor");
            };
            
            handler['getOwnPropertyDescriptor'] = function (t, property) {
                getOwnPropertyDescriptorCalled = true;
                Object.defineProperty(t, 'abc', { set: function () { } });
                return Reflect.getOwnPropertyDescriptor(t, property);
            };
            
            var proxy = new Proxy(target, handler);
            proxy.abc = undefined;
            assert.isTrue(getOwnPropertyDescriptorCalled);
        }
    },
    {
        name: "Assertion validation : returning descriptor with writable false should not defineProperty again.",
        body() {
            var target = {};
            var handler = {};
            var getOwnPropertyDescriptorCalled = false;
            handler['defineProperty'] = function () {
                assert.fail("This function will not be called as 'getOwnPropertyDescriptor' will add property with writable false");
            };
            
            handler['getOwnPropertyDescriptor'] = function (t, property) {
                getOwnPropertyDescriptorCalled = true;
                Object.defineProperty(t, 'abc', { value : 1, writable : false });
                return Reflect.getOwnPropertyDescriptor(t, property);
            };
            
            var proxy = new Proxy(target, handler);
            proxy.abc = undefined;
            assert.isTrue(getOwnPropertyDescriptorCalled);
        }
    },
    {
        name: "No property found at getOwnPropertyDescriptor will call defineProperty",
        body() {
            var target = {};
            var handler = {};
            var definePropertyCalled = false;
            var getOwnPropertyDescriptorCalled = false;
            handler['defineProperty'] = function () {
                definePropertyCalled = true;
            };
            
            handler['getOwnPropertyDescriptor'] = function (t, property) {
                getOwnPropertyDescriptorCalled = true;
                return Reflect.getOwnPropertyDescriptor(t, property);
            };
            
            var proxy = new Proxy(target, handler);
            proxy.abc = undefined;
            assert.isTrue(definePropertyCalled);
            assert.isTrue(getOwnPropertyDescriptorCalled);
        }
    },
    {
        name: "Type confusion in JavascriptProxy::SetPropertyTrap when using a Symbol",
        body: function () {
            try{ Reflect.set((new Proxy({}, {has: function(){ return true; }})), 'abc', 0x44444444, new Uint32Array); } catch(e){}
            try{ Reflect.set((new Proxy({}, {has: function(){ return true; }})), 'abc', 0x44444444, new Uint32Array); } catch(e){}

            var obj1 = Object.create(new Proxy({}, {}));
            obj1[Symbol.species] = 0;
        }
    }
];

testRunner.runTests(tests, { verbose: WScript.Arguments[0] != "summary" });
>>>>>>> 6c529db8
<|MERGE_RESOLUTION|>--- conflicted
+++ resolved
@@ -1,108 +1,117 @@
-<<<<<<< HEAD
-//-------------------------------------------------------------------------------------------------------
-// Copyright (C) Microsoft. All rights reserved.
-// Licensed under the MIT license. See LICENSE.txt file in the project root for full license information.
-//-------------------------------------------------------------------------------------------------------
-
-WScript.LoadScriptFile("..\\UnitTestFramework\\UnitTestFramework.js");
-
-var tests = [
-    {
-        name: "Setting proxy object on Map and WeakMap",
-        body() {
-            [WeakMap, Map].forEach(function(ctor) {
-                var target = {};
-                let p = new Proxy(target, {});
-                let map = new ctor();
-                map.set(p, 101);
-                assert.areEqual(map.get(p), 101, ctor.name + " map should be able to set and get the proxy object");
-                p.x = 20;
-                assert.areEqual(target.x, 20, "target object should work as expected even after proxy object is added to map");
-            });
-        }
-    },
-    {
-        name: "Setting proxy object on Map and WeakMap - multiple sets and delete",
-        body() {
-            [WeakMap, Map].forEach(function(ctor) {
-                var target = {};
-                let p = new Proxy(target, {});
-                let map = new ctor();
-                map.set(p, 101);
-                assert.areEqual(map.get(p), 101);
-                map.delete(p);
-                assert.areEqual(map.get(p), undefined, ctor.name + " map can remove the proxy object properly");
-                map.set(p, 102);
-                assert.areEqual(map.get(p), 102, ctor.name + " proxy object can be set again and it returns 102");
-                p.x = 20;
-                assert.areEqual(target.x, 20, "target object should work as expected even after proxy object is added to map");
-            });
-        }
-    },
-    {
-        name: "Assertion validation : returning descriptor during getOwnPropertyDescriptor should not pollute the descriptor",
-        body() {
-            var target = {};
-            var handler = {};
-            var getOwnPropertyDescriptorCalled = false;
-            handler['defineProperty'] = function () {
-                assert.fail("This function will not be called as 'getOwnPropertyDescriptor' will add accessor");
-            };
-            
-            handler['getOwnPropertyDescriptor'] = function (t, property) {
-                getOwnPropertyDescriptorCalled = true;
-                Object.defineProperty(t, 'abc', { set: function () { } });
-                return Reflect.getOwnPropertyDescriptor(t, property);
-            };
-            
-            var proxy = new Proxy(target, handler);
-            proxy.abc = undefined;
-            assert.isTrue(getOwnPropertyDescriptorCalled);
-        }
-    },
-    {
-        name: "Assertion validation : returning descriptor with writable false should not defineProperty again.",
-        body() {
-            var target = {};
-            var handler = {};
-            var getOwnPropertyDescriptorCalled = false;
-            handler['defineProperty'] = function () {
-                assert.fail("This function will not be called as 'getOwnPropertyDescriptor' will add property with writable false");
-            };
-            
-            handler['getOwnPropertyDescriptor'] = function (t, property) {
-                getOwnPropertyDescriptorCalled = true;
-                Object.defineProperty(t, 'abc', { value : 1, writable : false });
-                return Reflect.getOwnPropertyDescriptor(t, property);
-            };
-            
-            var proxy = new Proxy(target, handler);
-            proxy.abc = undefined;
-            assert.isTrue(getOwnPropertyDescriptorCalled);
-        }
-    },
-    {
-        name: "No property found at getOwnPropertyDescriptor will call defineProperty",
-        body() {
-            var target = {};
-            var handler = {};
-            var definePropertyCalled = false;
-            var getOwnPropertyDescriptorCalled = false;
-            handler['defineProperty'] = function () {
-                definePropertyCalled = true;
-            };
-            
-            handler['getOwnPropertyDescriptor'] = function (t, property) {
-                getOwnPropertyDescriptorCalled = true;
-                return Reflect.getOwnPropertyDescriptor(t, property);
-            };
-            
-            var proxy = new Proxy(target, handler);
-            proxy.abc = undefined;
-            assert.isTrue(definePropertyCalled);
-            assert.isTrue(getOwnPropertyDescriptorCalled);
-        }
-    },
+//-------------------------------------------------------------------------------------------------------
+// Copyright (C) Microsoft. All rights reserved.
+// Licensed under the MIT license. See LICENSE.txt file in the project root for full license information.
+//-------------------------------------------------------------------------------------------------------
+
+WScript.LoadScriptFile("..\\UnitTestFramework\\UnitTestFramework.js");
+
+var tests = [
+    {
+        name: "Setting proxy object on Map and WeakMap",
+        body() {
+            [WeakMap, Map].forEach(function(ctor) {
+                var target = {};
+                let p = new Proxy(target, {});
+                let map = new ctor();
+                map.set(p, 101);
+                assert.areEqual(map.get(p), 101, ctor.name + " map should be able to set and get the proxy object");
+                p.x = 20;
+                assert.areEqual(target.x, 20, "target object should work as expected even after proxy object is added to map");
+            });
+        }
+    },
+    {
+        name: "Setting proxy object on Map and WeakMap - multiple sets and delete",
+        body() {
+            [WeakMap, Map].forEach(function(ctor) {
+                var target = {};
+                let p = new Proxy(target, {});
+                let map = new ctor();
+                map.set(p, 101);
+                assert.areEqual(map.get(p), 101);
+                map.delete(p);
+                assert.areEqual(map.get(p), undefined, ctor.name + " map can remove the proxy object properly");
+                map.set(p, 102);
+                assert.areEqual(map.get(p), 102, ctor.name + " proxy object can be set again and it returns 102");
+                p.x = 20;
+                assert.areEqual(target.x, 20, "target object should work as expected even after proxy object is added to map");
+            });
+        }
+    },
+    {
+        name: "Assertion validation : returning descriptor during getOwnPropertyDescriptor should not pollute the descriptor",
+        body() {
+            var target = {};
+            var handler = {};
+            var getOwnPropertyDescriptorCalled = false;
+            handler['defineProperty'] = function () {
+                assert.fail("This function will not be called as 'getOwnPropertyDescriptor' will add accessor");
+            };
+            
+            handler['getOwnPropertyDescriptor'] = function (t, property) {
+                getOwnPropertyDescriptorCalled = true;
+                Object.defineProperty(t, 'abc', { set: function () { } });
+                return Reflect.getOwnPropertyDescriptor(t, property);
+            };
+            
+            var proxy = new Proxy(target, handler);
+            proxy.abc = undefined;
+            assert.isTrue(getOwnPropertyDescriptorCalled);
+        }
+    },
+    {
+        name: "Assertion validation : returning descriptor with writable false should not defineProperty again.",
+        body() {
+            var target = {};
+            var handler = {};
+            var getOwnPropertyDescriptorCalled = false;
+            handler['defineProperty'] = function () {
+                assert.fail("This function will not be called as 'getOwnPropertyDescriptor' will add property with writable false");
+            };
+            
+            handler['getOwnPropertyDescriptor'] = function (t, property) {
+                getOwnPropertyDescriptorCalled = true;
+                Object.defineProperty(t, 'abc', { value : 1, writable : false });
+                return Reflect.getOwnPropertyDescriptor(t, property);
+            };
+            
+            var proxy = new Proxy(target, handler);
+            proxy.abc = undefined;
+            assert.isTrue(getOwnPropertyDescriptorCalled);
+        }
+    },
+    {
+        name: "No property found at getOwnPropertyDescriptor will call defineProperty",
+        body() {
+            var target = {};
+            var handler = {};
+            var definePropertyCalled = false;
+            var getOwnPropertyDescriptorCalled = false;
+            handler['defineProperty'] = function () {
+                definePropertyCalled = true;
+            };
+            
+            handler['getOwnPropertyDescriptor'] = function (t, property) {
+                getOwnPropertyDescriptorCalled = true;
+                return Reflect.getOwnPropertyDescriptor(t, property);
+            };
+            
+            var proxy = new Proxy(target, handler);
+            proxy.abc = undefined;
+            assert.isTrue(definePropertyCalled);
+            assert.isTrue(getOwnPropertyDescriptorCalled);
+        }
+    },
+    {
+        name: "Type confusion in JavascriptProxy::SetPropertyTrap when using a Symbol",
+        body: function () {
+            try{ Reflect.set((new Proxy({}, {has: function(){ return true; }})), 'abc', 0x44444444, new Uint32Array); } catch(e){}
+            try{ Reflect.set((new Proxy({}, {has: function(){ return true; }})), 'abc', 0x44444444, new Uint32Array); } catch(e){}
+
+            var obj1 = Object.create(new Proxy({}, {}));
+            obj1[Symbol.species] = 0;
+        }
+    },
     {
         name: "Assertion validation : revoking the proxy in getPrototypeOf trap",
         body() {
@@ -120,309 +129,190 @@
             assert.isTrue(trapCalled);
         }
     },
-    {
-        name: "Assertion validation : revoking the proxy in setPrototypeOf trap",
-        body() {
-            var trapCalled = false;
-            var handler = {
-                setPrototypeOf : function(a, b) {
-                    trapCalled = true;
-                    obj.revoke();
-                    return true;
-                }
-            };
-            
-            var obj = Proxy.revocable({}, handler);
-            var ret = Object.setPrototypeOf(obj.proxy, {});
-            assert.isTrue(trapCalled);
-        }
-    },
-    {
-        name: "Assertion validation : revoking the proxy in isExtensible trap",
-        body() {
-            var trapCalled = false;
-            var handler = {
-                isExtensible : function(a, b) {
-                    trapCalled = true;
-                    obj.revoke();
-                    return true;
-                }
-            };
-            
-            var obj = Proxy.revocable({}, handler);
-            var ret = Object.isExtensible(obj.proxy);
-            assert.isTrue(trapCalled);
-        }
-    },
-    {
-        name: "Assertion validation : revoking the proxy in preventExtensions trap",
-        body() {
-            var trapCalled = false;
-            var handler = {
-                preventExtensions : function(a, b) {
-                    trapCalled = true;
-                    obj.revoke();
-               }
-            };
-            
-            var obj = Proxy.revocable({}, handler);
-            Object.preventExtensions(obj.proxy);
-            assert.isTrue(trapCalled);
-        }
-    },
-    {
-        name: "Assertion validation : revoking the proxy in getOwnPropertyDescriptor trap",
-        body() {
-            var trapCalled = false;
-            var handler = {
-                getOwnPropertyDescriptor : function(a, b, c) {
-                    trapCalled = true;
-                    obj.revoke();
-                }
-            };
-            
-            var obj = Proxy.revocable({}, handler);
-            assert.throws( () => { Object.getOwnPropertyDescriptor(obj.proxy, 'a'); }, TypeError);
-            assert.isTrue(trapCalled);
-        }
-    },
-    {
-        name: "Assertion validation : revoking the proxy in has trap",
-        body() {
-            var trapCalled = false;
-            var handler = {
-                has : function(a, b, c) {
-                    trapCalled = true;
-                    obj.revoke();
-                    return false;
-                }
-            };
-            
-            var obj = Proxy.revocable({}, handler);
-            'a' in obj.proxy;
-            assert.isTrue(trapCalled);
-        }
-    },
-    {
-        name: "Assertion validation : revoking the proxy in get trap",
-        body() {
-            var trapCalled = false;
-            var handler = {
-                get : function (a, b, c) {
-                    trapCalled = true;
-                    obj.revoke();
-                    return {};
-                }
-            };
-            
-            var obj = Proxy.revocable({}, handler);
-            var ret = obj.proxy.a;
-            assert.isTrue(trapCalled);
-        }
-    },
-    {
-        name: "Assertion validation : revoking the proxy in set trap",
-        body() {
-            var trapCalled = false;
-            var handler = {
-                set : function (a, b, c) {
-                    trapCalled = true;
-                    obj.revoke();
-                    return {};
-                }
-            };
-            
-            var obj = Proxy.revocable({}, handler);
-            obj.proxy.a = 10;
-            assert.isTrue(trapCalled);
-        }
-    },
-    {
-        name: "Assertion validation : revoking the proxy in deleteProperty trap",
-        body() {
-            var trapCalled = false;
-            var handler = {
-                deleteProperty : function (a, b, c) {
-                    trapCalled = true;
-                    obj.revoke();
-                    return {};
-                }
-            };
-            
-            var obj = Proxy.revocable({}, handler);
-            delete obj.proxy.a;
-            assert.isTrue(trapCalled);
-        }
-    },
-    {
-        name: "Assertion validation : revoking the proxy in ownKeys trap",
-        body() {
-            var trapCalled = false;
-            var handler = {
-                ownKeys : function (a, b, c) {
-                    trapCalled = true;
-                    obj.revoke();
-                    return {};
-                }
-            };
-            
-            var obj = Proxy.revocable({}, handler);
-            Object.keys(obj.proxy);
-            assert.isTrue(trapCalled);
-        }
-    },
-    {
-        name: "Assertion validation : revoking the proxy in apply trap",
-        body() {
-            var trapCalled = false;
-            var handler = {
-                get apply () {
-                    trapCalled = true;
-                    obj.revoke();
-                }
-            };
-            
-            var obj = Proxy.revocable(() => {}, handler);
-            obj.proxy();
-            assert.isTrue(trapCalled);
-        }
-    },
-    {
-        name: "Assertion validation : revoking the proxy in construct trap",
-        body() {
-            var trapCalled = false;
-            var handler = {
-                get construct () {
-                    trapCalled = true;
-                    obj.revoke();
-                    return () => { return {}; };
-                }
-            };
-            
-            var obj = Proxy.revocable(() => {}, handler);
-            new obj.proxy();
-            assert.isTrue(trapCalled);
-        }
-    },
-];
-
-testRunner.runTests(tests, { verbose: WScript.Arguments[0] != "summary" });
-=======
-//-------------------------------------------------------------------------------------------------------
-// Copyright (C) Microsoft. All rights reserved.
-// Licensed under the MIT license. See LICENSE.txt file in the project root for full license information.
-//-------------------------------------------------------------------------------------------------------
-
-WScript.LoadScriptFile("..\\UnitTestFramework\\UnitTestFramework.js");
-
-var tests = [
-    {
-        name: "Setting proxy object on Map and WeakMap",
-        body() {
-            [WeakMap, Map].forEach(function(ctor) {
-                var target = {};
-                let p = new Proxy(target, {});
-                let map = new ctor();
-                map.set(p, 101);
-                assert.areEqual(map.get(p), 101, ctor.name + " map should be able to set and get the proxy object");
-                p.x = 20;
-                assert.areEqual(target.x, 20, "target object should work as expected even after proxy object is added to map");
-            });
-        }
-    },
-    {
-        name: "Setting proxy object on Map and WeakMap - multiple sets and delete",
-        body() {
-            [WeakMap, Map].forEach(function(ctor) {
-                var target = {};
-                let p = new Proxy(target, {});
-                let map = new ctor();
-                map.set(p, 101);
-                assert.areEqual(map.get(p), 101);
-                map.delete(p);
-                assert.areEqual(map.get(p), undefined, ctor.name + " map can remove the proxy object properly");
-                map.set(p, 102);
-                assert.areEqual(map.get(p), 102, ctor.name + " proxy object can be set again and it returns 102");
-                p.x = 20;
-                assert.areEqual(target.x, 20, "target object should work as expected even after proxy object is added to map");
-            });
-        }
-    },
-    {
-        name: "Assertion validation : returning descriptor during getOwnPropertyDescriptor should not pollute the descriptor",
-        body() {
-            var target = {};
-            var handler = {};
-            var getOwnPropertyDescriptorCalled = false;
-            handler['defineProperty'] = function () {
-                assert.fail("This function will not be called as 'getOwnPropertyDescriptor' will add accessor");
-            };
-            
-            handler['getOwnPropertyDescriptor'] = function (t, property) {
-                getOwnPropertyDescriptorCalled = true;
-                Object.defineProperty(t, 'abc', { set: function () { } });
-                return Reflect.getOwnPropertyDescriptor(t, property);
-            };
-            
-            var proxy = new Proxy(target, handler);
-            proxy.abc = undefined;
-            assert.isTrue(getOwnPropertyDescriptorCalled);
-        }
-    },
-    {
-        name: "Assertion validation : returning descriptor with writable false should not defineProperty again.",
-        body() {
-            var target = {};
-            var handler = {};
-            var getOwnPropertyDescriptorCalled = false;
-            handler['defineProperty'] = function () {
-                assert.fail("This function will not be called as 'getOwnPropertyDescriptor' will add property with writable false");
-            };
-            
-            handler['getOwnPropertyDescriptor'] = function (t, property) {
-                getOwnPropertyDescriptorCalled = true;
-                Object.defineProperty(t, 'abc', { value : 1, writable : false });
-                return Reflect.getOwnPropertyDescriptor(t, property);
-            };
-            
-            var proxy = new Proxy(target, handler);
-            proxy.abc = undefined;
-            assert.isTrue(getOwnPropertyDescriptorCalled);
-        }
-    },
-    {
-        name: "No property found at getOwnPropertyDescriptor will call defineProperty",
-        body() {
-            var target = {};
-            var handler = {};
-            var definePropertyCalled = false;
-            var getOwnPropertyDescriptorCalled = false;
-            handler['defineProperty'] = function () {
-                definePropertyCalled = true;
-            };
-            
-            handler['getOwnPropertyDescriptor'] = function (t, property) {
-                getOwnPropertyDescriptorCalled = true;
-                return Reflect.getOwnPropertyDescriptor(t, property);
-            };
-            
-            var proxy = new Proxy(target, handler);
-            proxy.abc = undefined;
-            assert.isTrue(definePropertyCalled);
-            assert.isTrue(getOwnPropertyDescriptorCalled);
-        }
-    },
-    {
-        name: "Type confusion in JavascriptProxy::SetPropertyTrap when using a Symbol",
-        body: function () {
-            try{ Reflect.set((new Proxy({}, {has: function(){ return true; }})), 'abc', 0x44444444, new Uint32Array); } catch(e){}
-            try{ Reflect.set((new Proxy({}, {has: function(){ return true; }})), 'abc', 0x44444444, new Uint32Array); } catch(e){}
-
-            var obj1 = Object.create(new Proxy({}, {}));
-            obj1[Symbol.species] = 0;
-        }
-    }
-];
-
-testRunner.runTests(tests, { verbose: WScript.Arguments[0] != "summary" });
->>>>>>> 6c529db8
+    {
+        name: "Assertion validation : revoking the proxy in setPrototypeOf trap",
+        body() {
+            var trapCalled = false;
+            var handler = {
+                setPrototypeOf : function(a, b) {
+                    trapCalled = true;
+                    obj.revoke();
+                    return true;
+                }
+            };
+            
+            var obj = Proxy.revocable({}, handler);
+            var ret = Object.setPrototypeOf(obj.proxy, {});
+            assert.isTrue(trapCalled);
+        }
+    },
+    {
+        name: "Assertion validation : revoking the proxy in isExtensible trap",
+        body() {
+            var trapCalled = false;
+            var handler = {
+                isExtensible : function(a, b) {
+                    trapCalled = true;
+                    obj.revoke();
+                    return true;
+                }
+            };
+            
+            var obj = Proxy.revocable({}, handler);
+            var ret = Object.isExtensible(obj.proxy);
+            assert.isTrue(trapCalled);
+        }
+    },
+    {
+        name: "Assertion validation : revoking the proxy in preventExtensions trap",
+        body() {
+            var trapCalled = false;
+            var handler = {
+                preventExtensions : function(a, b) {
+                    trapCalled = true;
+                    obj.revoke();
+               }
+            };
+            
+            var obj = Proxy.revocable({}, handler);
+            Object.preventExtensions(obj.proxy);
+            assert.isTrue(trapCalled);
+        }
+    },
+    {
+        name: "Assertion validation : revoking the proxy in getOwnPropertyDescriptor trap",
+        body() {
+            var trapCalled = false;
+            var handler = {
+                getOwnPropertyDescriptor : function(a, b, c) {
+                    trapCalled = true;
+                    obj.revoke();
+                }
+            };
+            
+            var obj = Proxy.revocable({}, handler);
+            assert.throws( () => { Object.getOwnPropertyDescriptor(obj.proxy, 'a'); }, TypeError);
+            assert.isTrue(trapCalled);
+        }
+    },
+    {
+        name: "Assertion validation : revoking the proxy in has trap",
+        body() {
+            var trapCalled = false;
+            var handler = {
+                has : function(a, b, c) {
+                    trapCalled = true;
+                    obj.revoke();
+                    return false;
+                }
+            };
+            
+            var obj = Proxy.revocable({}, handler);
+            'a' in obj.proxy;
+            assert.isTrue(trapCalled);
+        }
+    },
+    {
+        name: "Assertion validation : revoking the proxy in get trap",
+        body() {
+            var trapCalled = false;
+            var handler = {
+                get : function (a, b, c) {
+                    trapCalled = true;
+                    obj.revoke();
+                    return {};
+                }
+            };
+            
+            var obj = Proxy.revocable({}, handler);
+            var ret = obj.proxy.a;
+            assert.isTrue(trapCalled);
+        }
+    },
+    {
+        name: "Assertion validation : revoking the proxy in set trap",
+        body() {
+            var trapCalled = false;
+            var handler = {
+                set : function (a, b, c) {
+                    trapCalled = true;
+                    obj.revoke();
+                    return {};
+                }
+            };
+            
+            var obj = Proxy.revocable({}, handler);
+            obj.proxy.a = 10;
+            assert.isTrue(trapCalled);
+        }
+    },
+    {
+        name: "Assertion validation : revoking the proxy in deleteProperty trap",
+        body() {
+            var trapCalled = false;
+            var handler = {
+                deleteProperty : function (a, b, c) {
+                    trapCalled = true;
+                    obj.revoke();
+                    return {};
+                }
+            };
+            
+            var obj = Proxy.revocable({}, handler);
+            delete obj.proxy.a;
+            assert.isTrue(trapCalled);
+        }
+    },
+    {
+        name: "Assertion validation : revoking the proxy in ownKeys trap",
+        body() {
+            var trapCalled = false;
+            var handler = {
+                ownKeys : function (a, b, c) {
+                    trapCalled = true;
+                    obj.revoke();
+                    return {};
+                }
+            };
+            
+            var obj = Proxy.revocable({}, handler);
+            Object.keys(obj.proxy);
+            assert.isTrue(trapCalled);
+        }
+    },
+    {
+        name: "Assertion validation : revoking the proxy in apply trap",
+        body() {
+            var trapCalled = false;
+            var handler = {
+                get apply () {
+                    trapCalled = true;
+                    obj.revoke();
+                }
+            };
+            
+            var obj = Proxy.revocable(() => {}, handler);
+            obj.proxy();
+            assert.isTrue(trapCalled);
+        }
+    },
+    {
+        name: "Assertion validation : revoking the proxy in construct trap",
+        body() {
+            var trapCalled = false;
+            var handler = {
+                get construct () {
+                    trapCalled = true;
+                    obj.revoke();
+                    return () => { return {}; };
+                }
+            };
+            
+            var obj = Proxy.revocable(() => {}, handler);
+            new obj.proxy();
+            assert.isTrue(trapCalled);
+        }
+    },
+];
+
+testRunner.runTests(tests, { verbose: WScript.Arguments[0] != "summary" });
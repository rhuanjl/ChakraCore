--- conflicted
+++ resolved
@@ -1370,22 +1370,14 @@
   <test>
     <default>
       <files>dynamic-module-functionality.js</files>
-<<<<<<< HEAD
       <compile-flags>-ES6Module -ESDynamicImport -args summary -endargs</compile-flags>
-=======
-        <compile-flags>-ES6Module -ESDynamicImport -args summary -endargs</compile-flags>
->>>>>>> 0be1e74c
       <tags>exclude_sanitize_address</tags>
     </default>
   </test>
   <test>
     <default>
       <files>dynamic-module-import-specifier.js</files>
-<<<<<<< HEAD
       <compile-flags>-MuteHostErrorMsg -ESDynamicImport -ES6Module -args summary -endargs</compile-flags>
-=======
-        <compile-flags>-MuteHostErrorMsg -ES6Module -ESDynamicImport -args summary -endargs</compile-flags>
->>>>>>> 0be1e74c
       <tags>exclude_sanitize_address</tags>
     </default>
   </test>
@@ -1420,11 +1412,7 @@
   <test>
     <default>
       <files>bug_OS12095746.js</files>
-<<<<<<< HEAD
       <compile-flags>-MuteHostErrorMsg -IgnoreScriptErrorCode -TraceHostCallback -ES6Module -ESDynamicImport</compile-flags>
-=======
-        <compile-flags>-MuteHostErrorMsg -IgnoreScriptErrorCode -TraceHostCallback -ES6Module -ESDynamicImport</compile-flags>
->>>>>>> 0be1e74c
       <tags>exclude_dynapogo,exclude_sanitize_address,bugfix,exclude_drt</tags>
       <baseline>bug_OS12095746.baseline</baseline>
     </default>
@@ -1473,11 +1461,7 @@
   <test>
     <default>
       <files>bug_issue_3076.js</files>
-<<<<<<< HEAD
       <compile-flags>-force:deferparse -ESDynamicImport </compile-flags>
-=======
-    <compile-flags>-force:deferparse -ESDynamicImport</compile-flags>
->>>>>>> 0be1e74c
       <tags>BugFix,exclude_sanitize_address</tags>
     </default>
   </test>

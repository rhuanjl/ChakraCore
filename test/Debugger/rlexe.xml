<?xml version="1.0" encoding="utf-8"?>
<regress-exe>
  <test>
    <default>
      <compile-flags>-dbgbaseline:empty.baseline</compile-flags>
      <files>failfast.js</files>
    </default>
  </test>
  <test>
    <default>
      <compile-flags>-dbgbaseline:JsDiagBreakpoints.js.dbg.baseline</compile-flags>
      <files>JsDiagBreakpoints.js</files>
    </default>
  </test>
  <test>
    <default>
      <compile-flags>-dbgbaseline:JsDiagBreakpoints.js.dbg.baseline</compile-flags>
      <files>JsDiagBreakpoints_ArrayBuffer.js</files>
    </default>
  </test>
  <test>
    <default>
      <compile-flags>-debuglaunch -dbgbaseline:JsDiagBreakOnUncaughtException.js.dbg.baseline</compile-flags>
      <baseline>JsDiagBreakOnUncaughtException.baseline</baseline>
      <files>JsDiagBreakOnUncaughtException.js</files>        
    </default>
  </test>
  <test>
    <default>
      <compile-flags>-debuglaunch -dbgbaseline:JsDiagExceptionsInPromises_BreakOnUncaughtExceptions.js.dbg.baseline</compile-flags>
      <baseline>JsDiagExceptionsInPromises_BreakOnUncaughtExceptions.baseline</baseline>
      <files>JsDiagExceptionsInPromises_BreakOnUncaughtExceptions.js</files>        
    </default>
  </test>
  <test>
    <default>
      <compile-flags>-debuglaunch -dbgbaseline:JsDiagExceptionsInPromises_BreakOnFirstChanceExceptions.js.dbg.baseline</compile-flags>
      <baseline>JsDiagExceptionsInPromises_BreakOnFirstChanceExceptions.baseline</baseline>
      <files>JsDiagExceptionsInPromises_BreakOnFirstChanceExceptions.js</files>        
    </default>
  </test>
  <test>
    <default>
      <compile-flags>-debuglaunch -dbgbaseline:JsDiagExceptionsInAsyncFunctions_BreakOnUncaughtExceptions.js.dbg.baseline</compile-flags>
      <baseline>JsDiagExceptionsInAsyncFunctions_BreakOnUncaughtExceptions.baseline</baseline>
      <files>JsDiagExceptionsInAsyncFunctions_BreakOnUncaughtExceptions.js</files>        
    </default>
  </test>
  <test>
    <default>
      <compile-flags>-debuglaunch -dbgbaseline:JsDiagEvaluate.js.dbg.baseline</compile-flags>
      <files>JsDiagEvaluate.js</files>
    </default>
  </test>
  <test>
    <default>
      <compile-flags>-debuglaunch -dbgbaseline:JsDiagGetFunctionPosition.js.dbg.baseline</compile-flags>
      <files>JsDiagGetFunctionPosition.js</files>
    </default>
  </test>
  <test>
    <default>
      <compile-flags>-debuglaunch -dbgbaseline:JsDiagGetFunctionPositionIntl.js.dbg.baseline -Intl</compile-flags>
      <files>JsDiagGetFunctionPositionIntl.js</files>
      <!-- xplat-todo: enable on xplat when Intl is supported on xplat (Microsoft/ChakraCore#2919) -->
      <tags>exclude_xplat,Intl</tags>
    </default>
  </test>
  <test>
    <default>
      <compile-flags>-debuglaunch -dbgbaseline:JsDiagGetScripts.js.dbg.baseline</compile-flags>
      <files>JsDiagGetScripts.js</files>
    </default>
  </test>
  <test>
    <default>
      <compile-flags>-debuglaunch -dbgbaseline:JsDiagGetStackProperties.js.dbg.baseline</compile-flags>
      <files>JsDiagGetStackProperties.js</files>
    </default>
  </test>
  <test>
    <default>
      <compile-flags>-debuglaunch -dbgbaseline:JsDiagGetStackTrace.js.dbg.baseline</compile-flags>
      <files>JsDiagGetStackTrace.js</files>
    </default>
  </test>
  <test>
    <default>
      <compile-flags>-debuglaunch -dbgbaseline:JsDiagRequestAsyncBreak.js.dbg.baseline</compile-flags>
      <files>JsDiagRequestAsyncBreak.js</files>
    </default>
  </test>
  <test>
    <default>
      <compile-flags>-debuglaunch -dbgbaseline:JsrtDebugUtilsAddPropertyType.js.dbg.baseline</compile-flags>
      <files>JsrtDebugUtilsAddPropertyType.js</files>
    </default>
  </test>
  <test>
    <default>
      <compile-flags>-debuglaunch -dbgbaseline:MultipleContextStack.js.dbg.baseline</compile-flags>
      <files>MultipleContextStack.js</files>
    </default>
  </test>
  <test>
    <default>
      <compile-flags>-debuglaunch -dbgbaseline:dumpFunctionProperties.js.dbg.baseline</compile-flags>
      <files>dumpFunctionProperties.js</files>
    </default>
  </test>
  <test>
    <default>
      <compile-flags>-dbgbaseline:emptyJson.dbg.baseline</compile-flags>
      <files>loadscript_after_detach.js</files>
    </default>
  </test>
  <test>
    <default>
<<<<<<< HEAD
      <compile-flags>-dbgbaseline:JsDebuggerAttachDetach.js.dbg.baseline</compile-flags>
      <files>JsDebuggerAttachDetach.js</files>
      <baseline>JsDebuggerAttachDetach.js.baseline</baseline>
=======
      <compile-flags>-debuglaunch -dbgbaseline:exceptionWhileFetchingProp.js.dbg.baseline</compile-flags>
      <files>exceptionWhileFetchingProp.js</files>
>>>>>>> 6b1250b6
    </default>
  </test>
</regress-exe><|MERGE_RESOLUTION|>--- conflicted
+++ resolved
@@ -116,14 +116,15 @@
   </test>
   <test>
     <default>
-<<<<<<< HEAD
       <compile-flags>-dbgbaseline:JsDebuggerAttachDetach.js.dbg.baseline</compile-flags>
       <files>JsDebuggerAttachDetach.js</files>
       <baseline>JsDebuggerAttachDetach.js.baseline</baseline>
-=======
+    </default>
+  </test>
+  <test>
+    <default>
       <compile-flags>-debuglaunch -dbgbaseline:exceptionWhileFetchingProp.js.dbg.baseline</compile-flags>
       <files>exceptionWhileFetchingProp.js</files>
->>>>>>> 6b1250b6
     </default>
   </test>
 </regress-exe>
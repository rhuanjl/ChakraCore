--- conflicted
+++ resolved
@@ -379,10 +379,12 @@
 </dir>
 <dir>
   <default>
-<<<<<<< HEAD
     <files>wasm</files>
     <tags>exclude_arm,exclude_arm64</tags>
-=======
+  </default>
+</dir>
+<dir>
+  <default>
     <files>TTExecuteBasic</files>
     <tags>sequential,exclude_dynapogo,exclude_jshost,exclude_snap,exclude_serialized</tags>
   </default>
@@ -391,7 +393,6 @@
   <default>
     <files>TTBasic</files>
     <tags>sequential,exclude_dynapogo,exclude_jshost,exclude_snap,exclude_serialized</tags>
->>>>>>> 40d5b216
   </default>
 </dir>
 </regress-exe>
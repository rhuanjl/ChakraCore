//-------------------------------------------------------------------------------------------------------
// Copyright (C) Microsoft. All rights reserved.
// Licensed under the MIT license. See LICENSE.txt file in the project root for full license information.
//-------------------------------------------------------------------------------------------------------
#pragma once

class WScriptJsrt
{
public:
    static bool Initialize();

    class CallbackMessage : public MessageBase
    {
        JsValueRef m_function;

        CallbackMessage(CallbackMessage const&);

    public:
        CallbackMessage(unsigned int time, JsValueRef function);
        ~CallbackMessage();

        HRESULT Call(LPCSTR fileName);
        HRESULT CallFunction(LPCSTR fileName);
        template <class Func>
        static CallbackMessage* Create(JsValueRef function, const Func& func, unsigned int time = 0)
        {
            return new CustomMessage<Func, CallbackMessage>(time, function, func);
        }
    };

    static void AddMessageQueue(MessageQueue *messageQueue);
    static void PushMessage(MessageBase *message) { messageQueue->InsertSorted(message); }

    static LPCWSTR ConvertErrorCodeToMessage(JsErrorCode errorCode)
    {
        switch (errorCode)
        {
        case (JsErrorCode::JsErrorInvalidArgument) :
            return _u("TypeError: InvalidArgument");
        case (JsErrorCode::JsErrorNullArgument) :
            return _u("TypeError: NullArgument");
        case (JsErrorCode::JsErrorArgumentNotObject) :
            return _u("TypeError: ArgumentNotAnObject");
        case (JsErrorCode::JsErrorOutOfMemory) :
            return _u("OutOfMemory");
        case (JsErrorCode::JsErrorScriptException) :
            return _u("ScriptError");
        case (JsErrorCode::JsErrorScriptCompile) :
            return _u("SyntaxError");
        case (JsErrorCode::JsErrorFatal) :
            return _u("FatalError");
        case (JsErrorCode::JsErrorInExceptionState) :
            return _u("ErrorInExceptionState");
        default:
            AssertMsg(false, "Unexpected JsErrorCode");
            return nullptr;
        }
    }

    static bool PrintException(LPCSTR fileName, JsErrorCode jsErrorCode);
    static JsValueRef LoadScript(JsValueRef callee, LPCSTR fileName, LPCWSTR fileContent, LPCWSTR scriptInjectType, bool isSourceModule);
    static DWORD_PTR GetNextSourceContext();
    static JsValueRef LoadScriptFileHelper(JsValueRef callee, JsValueRef *arguments, unsigned short argumentCount, bool isSourceModule);
    static JsValueRef LoadScriptHelper(JsValueRef callee, bool isConstructCall, JsValueRef *arguments, unsigned short argumentCount, void *callbackState, bool isSourceModule);
<<<<<<< HEAD
    static bool InstallObjectsOnObject(JsValueRef object, const wchar_t *name, JsNativeFunction nativeFunction);

#ifdef ENABLE_WASM
    static JsValueRef LoadWasm(LPCWSTR fileName, size_t fileNameLength, const char16* fileContent, const bool isBinary, const UINT lengthBytes, LPCWSTR scriptInjectType, JsValueRef ffi);
#endif
=======
    static bool InstallObjectsOnObject(JsValueRef object, const char16* name, JsNativeFunction nativeFunction);
>>>>>>> d5884b5a
private:
    static bool CreateArgumentsObject(JsValueRef *argsObject);
    static bool CreateNamedFunction(const char16*, JsNativeFunction callback, JsValueRef* functionVar);
    static JsValueRef __stdcall EchoCallback(JsValueRef callee, bool isConstructCall, JsValueRef *arguments, unsigned short argumentCount, void *callbackState);
    static JsValueRef __stdcall QuitCallback(JsValueRef callee, bool isConstructCall, JsValueRef *arguments, unsigned short argumentCount, void *callbackState);
    static JsValueRef __stdcall LoadModuleFileCallback(JsValueRef callee, bool isConstructCall, JsValueRef *arguments, unsigned short argumentCount, void *callbackState);
    static JsValueRef __stdcall LoadScriptFileCallback(JsValueRef callee, bool isConstructCall, JsValueRef *arguments, unsigned short argumentCount, void *callbackState);
    static JsValueRef __stdcall LoadScriptCallback(JsValueRef callee, bool isConstructCall, JsValueRef *arguments, unsigned short argumentCount, void *callbackState);
    static JsValueRef __stdcall LoadModuleCallback(JsValueRef callee, bool isConstructCall, JsValueRef *arguments, unsigned short argumentCount, void *callbackState);
    static JsValueRef __stdcall SetTimeoutCallback(JsValueRef callee, bool isConstructCall, JsValueRef *arguments, unsigned short argumentCount, void *callbackState);
    static JsValueRef __stdcall ClearTimeoutCallback(JsValueRef callee, bool isConstructCall, JsValueRef *arguments, unsigned short argumentCount, void *callbackState);
    static JsValueRef __stdcall AttachCallback(JsValueRef callee, bool isConstructCall, JsValueRef *arguments, unsigned short argumentCount, void *callbackState);
    static JsValueRef __stdcall DetachCallback(JsValueRef callee, bool isConstructCall, JsValueRef *arguments, unsigned short argumentCount, void *callbackState);
    static JsValueRef __stdcall DumpFunctionPositionCallback(JsValueRef callee, bool isConstructCall, JsValueRef *arguments, unsigned short argumentCount, void *callbackState);
    static JsValueRef __stdcall RequestAsyncBreakCallback(JsValueRef callee, bool isConstructCall, JsValueRef *arguments, unsigned short argumentCount, void *callbackState);

    static JsValueRef __stdcall EmptyCallback(JsValueRef callee, bool isConstructCall, JsValueRef *arguments, unsigned short argumentCount, void *callbackState);

    static JsValueRef __stdcall LoadBinaryFileCallback(JsValueRef callee, bool isConstructCall, JsValueRef *arguments, unsigned short argumentCount, void *callbackState);
    static JsValueRef __stdcall LoadTextFileCallback(JsValueRef callee, bool isConstructCall, JsValueRef *arguments, unsigned short argumentCount, void *callbackState);

#ifdef ENABLE_WASM
    static JsValueRef __stdcall LoadWasmCallback(JsValueRef callee, bool isConstructCall, JsValueRef *arguments, unsigned short argumentCount, void *callbackState);
#endif

    static MessageQueue *messageQueue;
    static DWORD_PTR sourceContext;
};<|MERGE_RESOLUTION|>--- conflicted
+++ resolved
@@ -62,15 +62,11 @@
     static DWORD_PTR GetNextSourceContext();
     static JsValueRef LoadScriptFileHelper(JsValueRef callee, JsValueRef *arguments, unsigned short argumentCount, bool isSourceModule);
     static JsValueRef LoadScriptHelper(JsValueRef callee, bool isConstructCall, JsValueRef *arguments, unsigned short argumentCount, void *callbackState, bool isSourceModule);
-<<<<<<< HEAD
-    static bool InstallObjectsOnObject(JsValueRef object, const wchar_t *name, JsNativeFunction nativeFunction);
+    static bool InstallObjectsOnObject(JsValueRef object, const char16* name, JsNativeFunction nativeFunction);
 
 #ifdef ENABLE_WASM
-    static JsValueRef LoadWasm(LPCWSTR fileName, size_t fileNameLength, const char16* fileContent, const bool isBinary, const UINT lengthBytes, LPCWSTR scriptInjectType, JsValueRef ffi);
+    static JsValueRef LoadWasm(LPCSTR fileName, size_t fileNameLength, const char16* fileContent, const bool isBinary, const UINT lengthBytes, LPCWSTR scriptInjectType, JsValueRef ffi);
 #endif
-=======
-    static bool InstallObjectsOnObject(JsValueRef object, const char16* name, JsNativeFunction nativeFunction);
->>>>>>> d5884b5a
 private:
     static bool CreateArgumentsObject(JsValueRef *argsObject);
     static bool CreateNamedFunction(const char16*, JsNativeFunction callback, JsValueRef* functionVar);

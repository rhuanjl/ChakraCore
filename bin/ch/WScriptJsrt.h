//-------------------------------------------------------------------------------------------------------
// Copyright (C) Microsoft. All rights reserved.
// Licensed under the MIT license. See LICENSE.txt file in the project root for full license information.
//-------------------------------------------------------------------------------------------------------
#pragma once

class WScriptJsrt
{
public:
    static bool Initialize();

    class CallbackMessage : public MessageBase
    {
        JsValueRef m_function;

        CallbackMessage(CallbackMessage const&);

    public:
        CallbackMessage(unsigned int time, JsValueRef function);
        ~CallbackMessage();

<<<<<<< HEAD
        HRESULT Call(LPCSTR fileName);
=======
        HRESULT Call(LPCWSTR fileName);
        HRESULT CallFunction(LPCWSTR fileName);
        template <class Func>
        static CallbackMessage* Create(JsValueRef function, const Func& func, unsigned int time = 0)
        {
            return new CustomMessage<Func, CallbackMessage>(time, function, func);
        }
>>>>>>> e3139fee
    };

    static void AddMessageQueue(MessageQueue *messageQueue);
    static void PushMessage(MessageBase *message) { messageQueue->Push(message); }

    static LPCWSTR ConvertErrorCodeToMessage(JsErrorCode errorCode)
    {
        switch (errorCode)
        {
        case (JsErrorCode::JsErrorInvalidArgument) :
            return _u("TypeError: InvalidArgument");
        case (JsErrorCode::JsErrorNullArgument) :
            return _u("TypeError: NullArgument");
        case (JsErrorCode::JsErrorArgumentNotObject) :
            return _u("TypeError: ArgumentNotAnObject");
        case (JsErrorCode::JsErrorOutOfMemory) :
            return _u("OutOfMemory");
        case (JsErrorCode::JsErrorScriptException) :
            return _u("ScriptError");
        case (JsErrorCode::JsErrorScriptCompile) :
            return _u("SyntaxError");
        case (JsErrorCode::JsErrorFatal) :
            return _u("FatalError");
        case (JsErrorCode::JsErrorInExceptionState) :
            return _u("ErrorInExceptionState");
        default:
            AssertMsg(false, "Unexpected JsErrorCode");
            return nullptr;
        }
    }

    static bool PrintException(LPCSTR fileName, JsErrorCode jsErrorCode);
    static JsValueRef LoadScript(JsValueRef callee, LPCSTR fileName, LPCWSTR fileContent, LPCWSTR scriptInjectType, bool isSourceModule);
    static DWORD_PTR GetNextSourceContext();
    static JsValueRef LoadScriptFileHelper(JsValueRef callee, JsValueRef *arguments, unsigned short argumentCount, bool isSourceModule);
    static JsValueRef LoadScriptHelper(JsValueRef callee, bool isConstructCall, JsValueRef *arguments, unsigned short argumentCount, void *callbackState, bool isSourceModule);
    static bool InstallObjectsOnObject(JsValueRef object, const wchar_t *name, JsNativeFunction nativeFunction);
private:
    static bool CreateArgumentsObject(JsValueRef *argsObject);
    static bool CreateNamedFunction(const char16*, JsNativeFunction callback, JsValueRef* functionVar);
    static JsValueRef __stdcall EchoCallback(JsValueRef callee, bool isConstructCall, JsValueRef *arguments, unsigned short argumentCount, void *callbackState);
    static JsValueRef __stdcall QuitCallback(JsValueRef callee, bool isConstructCall, JsValueRef *arguments, unsigned short argumentCount, void *callbackState);
    static JsValueRef __stdcall LoadModuleFileCallback(JsValueRef callee, bool isConstructCall, JsValueRef *arguments, unsigned short argumentCount, void *callbackState);
    static JsValueRef __stdcall LoadScriptFileCallback(JsValueRef callee, bool isConstructCall, JsValueRef *arguments, unsigned short argumentCount, void *callbackState);
    static JsValueRef __stdcall LoadScriptCallback(JsValueRef callee, bool isConstructCall, JsValueRef *arguments, unsigned short argumentCount, void *callbackState);
    static JsValueRef __stdcall LoadModuleCallback(JsValueRef callee, bool isConstructCall, JsValueRef *arguments, unsigned short argumentCount, void *callbackState);
    static JsValueRef __stdcall SetTimeoutCallback(JsValueRef callee, bool isConstructCall, JsValueRef *arguments, unsigned short argumentCount, void *callbackState);
    static JsValueRef __stdcall ClearTimeoutCallback(JsValueRef callee, bool isConstructCall, JsValueRef *arguments, unsigned short argumentCount, void *callbackState);
    static JsValueRef __stdcall AttachCallback(JsValueRef callee, bool isConstructCall, JsValueRef *arguments, unsigned short argumentCount, void *callbackState);
    static JsValueRef __stdcall DetachCallback(JsValueRef callee, bool isConstructCall, JsValueRef *arguments, unsigned short argumentCount, void *callbackState);
    static JsValueRef __stdcall DumpFunctionPositionCallback(JsValueRef callee, bool isConstructCall, JsValueRef *arguments, unsigned short argumentCount, void *callbackState);
    static JsValueRef __stdcall RequestAsyncBreakCallback(JsValueRef callee, bool isConstructCall, JsValueRef *arguments, unsigned short argumentCount, void *callbackState);

    static JsValueRef __stdcall EmptyCallback(JsValueRef callee, bool isConstructCall, JsValueRef *arguments, unsigned short argumentCount, void *callbackState);

    static MessageQueue *messageQueue;
    static DWORD_PTR sourceContext;
};<|MERGE_RESOLUTION|>--- conflicted
+++ resolved
@@ -19,21 +19,17 @@
         CallbackMessage(unsigned int time, JsValueRef function);
         ~CallbackMessage();
 
-<<<<<<< HEAD
         HRESULT Call(LPCSTR fileName);
-=======
-        HRESULT Call(LPCWSTR fileName);
-        HRESULT CallFunction(LPCWSTR fileName);
+        HRESULT CallFunction(LPCSTR fileName);
         template <class Func>
         static CallbackMessage* Create(JsValueRef function, const Func& func, unsigned int time = 0)
         {
             return new CustomMessage<Func, CallbackMessage>(time, function, func);
         }
->>>>>>> e3139fee
     };
 
     static void AddMessageQueue(MessageQueue *messageQueue);
-    static void PushMessage(MessageBase *message) { messageQueue->Push(message); }
+    static void PushMessage(MessageBase *message) { messageQueue->InsertSorted(message); }
 
     static LPCWSTR ConvertErrorCodeToMessage(JsErrorCode errorCode)
     {
@@ -66,7 +62,7 @@
     static DWORD_PTR GetNextSourceContext();
     static JsValueRef LoadScriptFileHelper(JsValueRef callee, JsValueRef *arguments, unsigned short argumentCount, bool isSourceModule);
     static JsValueRef LoadScriptHelper(JsValueRef callee, bool isConstructCall, JsValueRef *arguments, unsigned short argumentCount, void *callbackState, bool isSourceModule);
-    static bool InstallObjectsOnObject(JsValueRef object, const wchar_t *name, JsNativeFunction nativeFunction);
+    static bool InstallObjectsOnObject(JsValueRef object, const char16* name, JsNativeFunction nativeFunction);
 private:
     static bool CreateArgumentsObject(JsValueRef *argsObject);
     static bool CreateNamedFunction(const char16*, JsNativeFunction callback, JsValueRef* functionVar);

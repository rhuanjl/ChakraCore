//-------------------------------------------------------------------------------------------------------
// Copyright (C) Microsoft. All rights reserved.
// Licensed under the MIT license. See LICENSE.txt file in the project root for full license information.
//-------------------------------------------------------------------------------------------------------
#pragma once

class Helpers
{
public :
<<<<<<< HEAD
    static HRESULT LoadScriptFromFile(LPCSTR filename, LPCWSTR& contents, bool* isUtf8Out = nullptr, LPCWSTR* contentsRawOut = nullptr, UINT* lengthBytesOut = nullptr, bool printFileOpenError = true);

    static HRESULT WideStringToNarrowDynamic(LPCWSTR sourceString, LPSTR* destStringPtr);
    static HRESULT NarrowStringToWideDynamic(LPCSTR sourceString, LPWSTR* destStringPtr);
=======
    static HRESULT LoadScriptFromFile(LPCWSTR filename, LPCWSTR& contents, bool* isUtf8Out = nullptr, LPCWSTR* contentsRawOut = nullptr, UINT* lengthBytesOut = nullptr, bool printFileOpenError = true);
    static LPCWSTR JsErrorCodeToString(JsErrorCode jsErrorCode);
    static void LogError(__in __nullterminated char16 *msg, ...);
>>>>>>> e3139fee
};<|MERGE_RESOLUTION|>--- conflicted
+++ resolved
@@ -7,14 +7,10 @@
 class Helpers
 {
 public :
-<<<<<<< HEAD
     static HRESULT LoadScriptFromFile(LPCSTR filename, LPCWSTR& contents, bool* isUtf8Out = nullptr, LPCWSTR* contentsRawOut = nullptr, UINT* lengthBytesOut = nullptr, bool printFileOpenError = true);
 
     static HRESULT WideStringToNarrowDynamic(LPCWSTR sourceString, LPSTR* destStringPtr);
     static HRESULT NarrowStringToWideDynamic(LPCSTR sourceString, LPWSTR* destStringPtr);
-=======
-    static HRESULT LoadScriptFromFile(LPCWSTR filename, LPCWSTR& contents, bool* isUtf8Out = nullptr, LPCWSTR* contentsRawOut = nullptr, UINT* lengthBytesOut = nullptr, bool printFileOpenError = true);
     static LPCWSTR JsErrorCodeToString(JsErrorCode jsErrorCode);
     static void LogError(__in __nullterminated char16 *msg, ...);
->>>>>>> e3139fee
 };
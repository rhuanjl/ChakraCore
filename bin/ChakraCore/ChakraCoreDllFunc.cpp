--- conflicted
+++ resolved
@@ -178,11 +178,4 @@
 {
     return E_NOTIMPL;
 }
-<<<<<<< HEAD
-HRESULT JsShutdownJITServer()
-{
-    return E_NOTIMPL;
-}
-=======
->>>>>>> bf18ceca
 #endif
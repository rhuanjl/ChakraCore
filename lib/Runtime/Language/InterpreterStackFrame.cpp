//-------------------------------------------------------------------------------------------------------
// Copyright (C) Microsoft Corporation and contributors. All rights reserved.
// Licensed under the MIT license. See LICENSE.txt file in the project root for full license information.
//-------------------------------------------------------------------------------------------------------

#include "RuntimeLanguagePch.h"
#include "RuntimeMathPch.h"
#include "EHBailoutData.h"
#include "Library/JavascriptRegularExpression.h"
#if DBG_DUMP
#include "ByteCode/OpCodeUtilAsmJs.h"
#endif

#include "Language/InterpreterStackFrame.h"
#include "Library/JavascriptGeneratorFunction.h"
#include "Library/ForInObjectEnumerator.h"
#include "Library/AtomicsOperations.h"
#include "../../WasmReader/WasmParseTree.h"
///----------------------------------------------------------------------------
///
/// macros PROCESS_INtoOUT
///
/// This set of macros defines standard patterns for processing OpCodes in
/// RcInterpreter::Run().  Each macro is named for "in" - "out":
/// - A: Var
/// - I: Integer
/// - R: Double
/// - X: Nothing
///
/// Examples:
/// - "A2toA1" reads two registers, each storing an Var, and writes a single
///   register with a new Var.
/// - "A1I1toA2" reads two registers, first an Var and second an Int32, then
///   writes two Var registers.
///
/// Although these could use lookup tables to standard OpLayout types, this
/// additional indirection would slow the main interpreter loop further by
/// preventing the main 'switch' statement from using the OpCode to become a
/// direct local-function jump.
///----------------------------------------------------------------------------

#define PROCESS_FALLTHROUGH(name, func) \
    case OpCode::name:
#define PROCESS_FALLTHROUGH_COMMON(name, func, suffix) \
    case OpCode::name:

#define PROCESS_READ_LAYOUT(name, layout, suffix) \
    CompileAssert(OpCodeInfo<OpCode::name>::Layout == OpLayoutType::layout); \
    const unaligned OpLayout##layout##suffix * playout = m_reader.layout##suffix(ip); \
    Assert((playout != nullptr) == (Js::OpLayoutType::##layout != Js::OpLayoutType::Empty)); // Make sure playout is used


#define PROCESS_NOP_COMMON(name, layout, suffix) \
    case OpCode::name: \
    { \
        PROCESS_READ_LAYOUT(name, layout, suffix); \
        break; \
    }

#define PROCESS_NOP(name, layout) PROCESS_NOP_COMMON(name, layout,)

#define PROCESS_CUSTOM_COMMON(name, func, layout, suffix) \
    case OpCode::name: \
    { \
        PROCESS_READ_LAYOUT(name, layout, suffix); \
        func(playout); \
        break; \
    }

#define PROCESS_CUSTOM(name, func, layout) PROCESS_CUSTOM_COMMON(name, func, layout,)

#define PROCESS_CUSTOM_L_COMMON(name, func, layout, regslot, suffix) \
    case OpCode::name: \
    { \
        PROCESS_READ_LAYOUT(name, layout, suffix); \
        func(playout); \
        break; \
    }

#define PROCESS_CUSTOM_L(name, func, layout, regslot) PROCESS_CUSTOM_L_COMMON(name, func, layout, regslot,)

#define PROCESS_CUSTOM_L_Arg_COMMON(name, func, suffix) PROCESS_CUSTOM_L_COMMON(name, func, Arg, Arg, suffix)
#define PROCESS_CUSTOM_L_Arg2_COMMON(name, func, layout, suffix) PROCESS_CUSTOM_L_COMMON(name, func, layout, Arg, suffix)
#define PROCESS_CUSTOM_L_Arg(name, func) PROCESS_CUSTOM_L_COMMON(name, func, Arg, Arg,)

#define PROCESS_CUSTOM_ArgNoSrc_COMMON(name, func, suffix) PROCESS_CUSTOM_COMMON(name, func, ArgNoSrc, suffix)
#define PROCESS_CUSTOM_ArgNoSrc(name, func) PROCESS_CUSTOM_COMMON(name, func, ArgNoSrc,)

#define PROCESS_CUSTOM_L_R0_COMMON(name, func, layout, suffix) PROCESS_CUSTOM_L_COMMON(name, func, layout, R0, suffix)
#define PROCESS_CUSTOM_L_R0(name, func, layout) PROCESS_CUSTOM_L_COMMON(name, func, layout, R0,)

#define PROCESS_CUSTOM_L_Value_COMMON(name, func, layout, suffix) PROCESS_CUSTOM_L_COMMON(name, func, layout, Value, suffix)
#define PROCESS_CUSTOM_L_Value(name, func, layout) PROCESS_CUSTOM_L_COMMON(name, func, layout, Value,)

#define PROCESS_TRY(name, func) \
    case OpCode::name: \
    { \
        PROCESS_READ_LAYOUT(name, Br,); \
        func(playout); \
        ip = m_reader.GetIP(); \
        break; \
    }

#define PROCESS_EMPTY(name, func) \
    case OpCode::name: \
    { \
        PROCESS_READ_LAYOUT(name, Empty, ); \
        func(); \
        ip = m_reader.GetIP(); \
        break; \
    }

#define PROCESS_TRYBR2_COMMON(name, func, suffix) \
    case OpCode::name: \
    { \
        PROCESS_READ_LAYOUT(name, BrReg2, suffix); \
        func((const byte*)(playout + 1), playout->RelativeJumpOffset, playout->R1, playout->R2); \
        ip = m_reader.GetIP(); \
        break; \
    }

#define PROCESS_CALL_COMMON(name, func, layout, suffix) \
    case OpCode::name: \
    { \
        PROCESS_READ_LAYOUT(name, layout, suffix); \
        func(playout); \
        break; \
    }

#define PROCESS_CALL(name, func, layout) PROCESS_CALL_COMMON(name, func, layout,)


#define PROCESS_CALL_FLAGS_None_COMMON(name, func, layout, suffix) PROCESS_CALL_COMMON(name, func, layout, suffix)
#define PROCESS_CALL_FLAGS_Value_COMMON(name, func, layout, suffix) PROCESS_CALL_COMMON(name, func, layout, suffix)


#define PROCESS_A1toXX_ALLOW_STACK_COMMON(name, func, suffix) \
    case OpCode::name: \
    { \
        PROCESS_READ_LAYOUT(name, Reg1, suffix); \
        func(GetRegAllowStackVar(playout->R0)); \
        break; \
    }

#define PROCESS_A1toXX_COMMON(name, func, suffix) \
    case OpCode::name: \
    { \
        PROCESS_READ_LAYOUT(name, Reg1, suffix); \
        func(GetReg(playout->R0)); \
        break; \
    }

#define PROCESS_A1toXX(name, func) PROCESS_A1toXX_COMMON(name, func,)

#define PROCESS_A1toXXMem_COMMON(name, func, suffix) \
    case OpCode::name: \
    { \
        PROCESS_READ_LAYOUT(name, Reg1, suffix); \
        func(GetReg(playout->R0), GetScriptContext()); \
        break; \
    }

#define PROCESS_A1toXXMem(name, func) PROCESS_A1toXXMem_COMMON(name, func,)

#define PROCESS_A1toXXMemNonVar_COMMON(name, func, type, suffix) \
    case OpCode::name: \
    { \
        PROCESS_READ_LAYOUT(name, Reg1, suffix); \
        func((type)GetNonVarReg(playout->R0), GetScriptContext()); \
        break; \
    }

#define PROCESS_A1toXXMemNonVar(name, func, type) PROCESS_A1toXXMemNonVar_COMMON(name, func, type,)

#define PROCESS_XXtoA1_COMMON(name, func, suffix) \
    case OpCode::name: \
    { \
        PROCESS_READ_LAYOUT(name, Reg1, suffix); \
        SetReg(playout->R0, \
                func()); \
        break; \
    }

#define PROCESS_XXtoA1(name, func) PROCESS_XXtoA1_COMMON(name, func,)

#define PROCESS_XXtoA1NonVar_COMMON(name, func, suffix) \
    case OpCode::name: \
    { \
        PROCESS_READ_LAYOUT(name, Reg1, suffix); \
        SetNonVarReg(playout->R0, \
                func()); \
        break; \
    }

#define PROCESS_XXtoA1NonVar(name, func) PROCESS_XXtoA1NonVar_COMMON(name, func,)

#define PROCESS_XXtoA1Mem_COMMON(name, func, suffix) \
    case OpCode::name: \
    { \
        PROCESS_READ_LAYOUT(name, Reg1, suffix); \
        SetReg(playout->R0, \
                func(GetScriptContext())); \
        break; \
    }

#define PROCESS_XXtoA1Mem(name, func) PROCESS_XXtoA1Mem_COMMON(name, func,)

#define PROCESS_A1toA1_ALLOW_STACK_COMMON(name, func, suffix) \
    case OpCode::name: \
    { \
        PROCESS_READ_LAYOUT(name, Reg2, suffix); \
        SetRegAllowStackVar(playout->R0, \
                func(GetRegAllowStackVar(playout->R1))); \
        break; \
    }

#define PROCESS_A1toA1_ALLOW_STACK(name, func) PROCESS_A1toA1_ALLOW_STACK_COMMON(name, func,)

#define PROCESS_A1toA1_COMMON(name, func, suffix) \
    case OpCode::name: \
    { \
        PROCESS_READ_LAYOUT(name, Reg2, suffix); \
        SetReg(playout->R0, \
                func(GetReg(playout->R1))); \
        break; \
    }

#define PROCESS_A1toA1(name, func) PROCESS_A1toA1_COMMON(name, func,)


#define PROCESS_A1toA1Profiled_COMMON(name, func, suffix) \
    case OpCode::name: \
    { \
        PROCESS_READ_LAYOUT(name, ProfiledReg2, suffix); \
        SetReg(playout->R0, \
                func(GetReg(playout->R1), playout->profileId)); \
        break; \
    }

#define PROCESS_A1toA1Profiled(name, func) PROCESS_A1toA1Profiled_COMMON(name, func,)

#define PROCESS_A1toA1CallNoArg_COMMON(name, func, layout, suffix) \
    case OpCode::name: \
    { \
        PROCESS_READ_LAYOUT(name, layout, suffix); \
        SetReg(playout->R0, \
                func(playout)); \
        break; \
    }

#define PROCESS_A1toA1CallNoArg(name, func, layout) PROCESS_A1toA1CallNoArg_COMMON(name, func, layout,)

#define PROCESS_A1toA1Mem_COMMON(name, func, suffix) \
    case OpCode::name: \
    { \
        PROCESS_READ_LAYOUT(name, Reg2, suffix); \
        SetReg(playout->R0, \
                func(GetReg(playout->R1),GetScriptContext())); \
        break; \
    }

#define PROCESS_A1toA1Mem(name, func) PROCESS_A1toA1Mem_COMMON(name, func,)

#define PROCESS_A1toA1NonVar_COMMON(name, func, suffix) \
    case OpCode::name: \
    { \
        PROCESS_READ_LAYOUT(name, Reg2, suffix); \
        SetNonVarReg(playout->R0, \
                func(GetNonVarReg(playout->R1))); \
        break; \
    }

#define PROCESS_A1toA1NonVar(name, func) PROCESS_A1toA1NonVar_COMMON(name, func,)

#define PROCESS_A1toA1MemNonVar_COMMON(name, func, suffix) \
    case OpCode::name: \
    { \
        PROCESS_READ_LAYOUT(name, Reg2, suffix); \
        SetNonVarReg(playout->R0, \
                func(GetNonVarReg(playout->R1),GetScriptContext())); \
        break; \
    }

#define PROCESS_A1toA1MemNonVar(name, func) PROCESS_A1toA1MemNonVar_COMMON(name, func,)

#define PROCESS_INNERtoA1_COMMON(name, func, suffix) \
    case OpCode::name: \
    { \
        PROCESS_READ_LAYOUT(name, Reg1Unsigned1, suffix); \
        SetReg(playout->R0, InnerScopeFromIndex(playout->C1)); \
        break; \
    }

#define PROCESS_INNERtoA1(name, fun) PROCESS_INNERtoA1_COMMON(name, func,)

#define PROCESS_U1toINNERMemNonVar_COMMON(name, func, suffix) \
    case OpCode::name: \
    { \
        PROCESS_READ_LAYOUT(name, Unsigned1, suffix); \
        SetInnerScopeFromIndex(playout->C1, func(GetScriptContext())); \
        break; \
    }

#define PROCESS_U1toINNERMemNonVar(name, func) PROCESS_U1toINNERMemNonVar_COMMON(name, func,)

#define PROCESS_XXINNERtoA1MemNonVar_COMMON(name, func, suffix) \
    case OpCode::name: \
    { \
        PROCESS_READ_LAYOUT(name, Reg1Unsigned1, suffix); \
        SetNonVarReg(playout->R0, \
                func(InnerScopeFromIndex(playout->C1), GetScriptContext())); \
        break; \
    }

#define PROCESS_XXINNERtoA1MemNonVar(name, func) PROCESS_XXINNERtoA1MemNonVar_COMMON(name, func,)

#define PROCESS_A1INNERtoA1MemNonVar_COMMON(name, func, suffix) \
    case OpCode::name: \
    { \
        PROCESS_READ_LAYOUT(name, Reg2Int1, suffix); \
        SetNonVarReg(playout->R0, \
                func(InnerScopeFromIndex(playout->C1), GetNonVarReg(playout->R1), GetScriptContext())); \
        break; \
    }

#define PROCESS_A1LOCALtoA1MemNonVar(name, func) PROCESS_A1LOCALtoA1MemNonVar_COMMON(name, func,)

#define PROCESS_LOCALI1toA1_COMMON(name, func, suffix) \
    case OpCode::name: \
    { \
        PROCESS_READ_LAYOUT(name, Reg1Unsigned1, suffix); \
        SetReg(playout->R0, \
                func(this->localClosure, playout->C1)); \
        break; \
    }

#define PROCESS_LOCALI1toA1(name, func) PROCESS_LOCALI1toA1_COMMON(name, func,)

#define PROCESS_A1I1toA1_COMMON(name, func, suffix) \
    case OpCode::name: \
    { \
        PROCESS_READ_LAYOUT(name, Reg2Int1, suffix); \
        SetReg(playout->R0, \
                func(GetReg(playout->R1), playout->C1)); \
        break; \
    }

#define PROCESS_A1I1toA1(name, func) PROCESS_A1I1toA1_COMMON(name, func,)

#define PROCESS_A1I1toA1Mem_COMMON(name, func, suffix) \
    case OpCode::name: \
    { \
        PROCESS_READ_LAYOUT(name, Reg2Int1, suffix); \
        SetReg(playout->R0, \
                func(GetReg(playout->R1), playout->C1, GetScriptContext())); \
        break; \
    }

#define PROCESS_A1I1toA1Mem(name, func) PROCESS_A1I1toA1Mem_COMMON(name, func,)

#define PROCESS_RegextoA1_COMMON(name, func, suffix) \
    case OpCode::name: \
    { \
        PROCESS_READ_LAYOUT(name, Reg1Unsigned1, suffix); \
        SetReg(playout->R0, \
                func(this->m_functionBody->GetLiteralRegex(playout->C1), GetScriptContext())); \
        break; \
    }

#define PROCESS_RegextoA1(name, func) PROCESS_RegextoA1_COMMON(name, func,)

#define PROCESS_A2toXX_COMMON(name, func, suffix) \
    case OpCode::name: \
    { \
        PROCESS_READ_LAYOUT(name, Reg2, suffix); \
        func(GetReg(playout->R0), GetReg(playout->R1)); \
        break; \
    }

#define PROCESS_A2toXX(name, func) PROCESS_A2toXX_COMMON(name, func,)

#define PROCESS_A2toXXMemNonVar_COMMON(name, func, suffix) \
    case OpCode::name: \
    { \
        PROCESS_READ_LAYOUT(name, Reg2, suffix); \
        func(GetNonVarReg(playout->R0), GetNonVarReg(playout->R1), GetScriptContext()); \
        break; \
    }

#define PROCESS_A2toXXMemNonVar(name, func) PROCESS_A2toXXMemNonVar_COMMON(name, func,)

#define PROCESS_A2toXXMem_COMMON(name, func, suffix) \
    case OpCode::name: \
    { \
        PROCESS_READ_LAYOUT(name, Reg2, suffix); \
        func(GetReg(playout->R0), GetReg(playout->R1), GetScriptContext()); \
        break; \
    }

#define PROCESS_A2toXXMem(name, func) PROCESS_A2toXXMem_COMMON(name, func,)

#define PROCESS_A1NonVarToA1_COMMON(name, func, suffix) \
    case OpCode::name: \
    { \
        PROCESS_READ_LAYOUT(name, Reg2, suffix); \
        SetReg(playout->R0, \
            func(GetNonVarReg(playout->R1))); \
        break; \
    }


#define PROCESS_A2NonVarToA1Reg_COMMON(name, func, suffix) \
    case OpCode::name: \
    { \
        PROCESS_READ_LAYOUT(name, Reg3, suffix); \
        SetReg(playout->R0, \
            func(GetNonVarReg(playout->R1), playout->R2)); \
        break; \
    }

#define PROCESS_A2toA1Mem_COMMON(name, func, suffix) \
    case OpCode::name: \
    { \
        PROCESS_READ_LAYOUT(name, Reg3, suffix); \
        SetReg(playout->R0, \
                func(GetReg(playout->R1), GetReg(playout->R2),GetScriptContext())); \
        break; \
    }

#define PROCESS_A2toA1Mem(name, func) PROCESS_A2toA1Mem_COMMON(name, func,)

#define PROCESS_A2toA1MemProfiled_COMMON(name, func, suffix) \
    case OpCode::name: \
    { \
        PROCESS_READ_LAYOUT(name, ProfiledReg3, suffix); \
        SetReg(playout->R0, \
        func(GetReg(playout->R1), GetReg(playout->R2),GetScriptContext(), playout->profileId)); \
        break; \
    }

#define PROCESS_A2toA1MemProfiled(name, func) PROCESS_A2toA1MemProfiled_COMMON(name, func,)

#define PROCESS_A2toA1NonVar_COMMON(name, func, suffix) \
    case OpCode::name: \
    { \
        PROCESS_READ_LAYOUT(name, Reg3, suffix); \
        SetNonVarReg(playout->R0, \
                func(GetNonVarReg(playout->R1), GetNonVarReg(playout->R2))); \
        break; \
    }

#define PROCESS_A2toA1NonVar(name, func) PROCESS_A2toA1NonVar_COMMON(name, func,)

#define PROCESS_A2toA1MemNonVar_COMMON(name, func, suffix) \
    case OpCode::name: \
    { \
        PROCESS_READ_LAYOUT(name, Reg3, suffix); \
        SetNonVarReg(playout->R0, \
                func(GetNonVarReg(playout->R1), GetNonVarReg(playout->R2),GetScriptContext())); \
        break; \
    }

#define PROCESS_A2toA1MemNonVar(name, func) PROCESS_A2toA1MemNonVar_COMMON(name, func,)

#define PROCESS_CMMem_COMMON(name, func, suffix) \
    case OpCode::name: \
    { \
        PROCESS_READ_LAYOUT(name, Reg3, suffix); \
        SetReg(playout->R0, \
            func(GetReg(playout->R1), GetReg(playout->R2), GetScriptContext()) ? JavascriptBoolean::OP_LdTrue(GetScriptContext()) : \
                    JavascriptBoolean::OP_LdFalse(GetScriptContext())); \
        break; \
    }

#define PROCESS_CMMem(name, func) PROCESS_CMMem_COMMON(name, func,)

#define PROCESS_ELEM_RtU_to_XX_COMMON(name, func, suffix) \
    case OpCode::name: \
    { \
        PROCESS_READ_LAYOUT(name, ElementRootU, suffix); \
        func(playout->PropertyIdIndex); \
        break; \
    }

#define PROCESS_ELEM_RtU_to_XX(name, func) PROCESS_ELEM_RtU_to_XX_COMMON(name, func,)

#define PROCESS_ELEM_C2_to_XX_COMMON(name, func, suffix) \
    case OpCode::name: \
    { \
        PROCESS_READ_LAYOUT(name, ElementScopedC, suffix); \
        func(GetEnvForEvalCode(), playout->PropertyIdIndex, GetReg(playout->Value)); \
        break; \
    }

#define PROCESS_ELEM_C2_to_XX(name, func) PROCESS_ELEM_C2_to_XX_COMMON(name, func,)

#define PROCESS_GET_ELEM_SLOT_FB_COMMON(name, func, suffix) \
    case OpCode::name: \
    { \
        PROCESS_READ_LAYOUT(name, ElementSlot, suffix); \
        SetReg(playout->Value, \
                func((FrameDisplay*)GetNonVarReg(playout->Instance), this->m_functionBody->GetNestedFuncReference(playout->SlotIndex))); \
        break; \
    }

#define PROCESS_GET_ELEM_SLOT_FB(name, func) PROCESS_GET_ELEM_SLOT_FB_COMMON(name, func,)

#define PROCESS_GET_ELEM_SLOT_FB_HMO_COMMON(name, func, suffix) \
    case OpCode::name: \
    { \
        PROCESS_READ_LAYOUT(name, ElementSlotI3, suffix); \
        SetReg(playout->Value, \
                func((FrameDisplay*)GetNonVarReg(playout->Instance), this->m_functionBody->GetNestedFuncReference(playout->SlotIndex), GetReg(playout->HomeObj))); \
        break; \
    }

#define PROCESS_GET_ELEM_SLOT_FB_HMO(name, func) PROCESS_GET_ELEM_SLOT_FB_HMO_COMMON(name, func,)

#define PROCESS_GET_SLOT_FB_COMMON(name, func, suffix) \
    case OpCode::name: \
    { \
        PROCESS_READ_LAYOUT(name, ElementSlotI1, suffix); \
        SetReg(playout->Value, \
               func(this->GetFrameDisplayForNestedFunc(), this->m_functionBody->GetNestedFuncReference(playout->SlotIndex))); \
        break; \
    }

#define PROCESS_GET_SLOT_FB(name, func) PROCESS_GET_SLOT_FB_COMMON(name, func,)

#define PROCESS_GET_SLOT_FB_HMO_COMMON(name, func, suffix) \
    case OpCode::name: \
    { \
        PROCESS_READ_LAYOUT(name, ElementSlot, suffix); \
        SetReg(playout->Value, \
               func(this->GetFrameDisplayForNestedFunc(), this->m_functionBody->GetNestedFuncReference(playout->SlotIndex), GetReg(playout->Instance))); \
        break; \
    }

#define PROCESS_GET_SLOT_FB_HMO(name, func) PROCESS_GET_SLOT_FB_HMO_COMMON(name, func,)

#define PROCESS_GET_ELEM_IMem_COMMON(name, func, suffix) \
    case OpCode::name: \
    { \
        PROCESS_READ_LAYOUT(name, ElementI, suffix); \
        SetReg(playout->Value, \
                func(GetReg(playout->Instance), GetReg(playout->Element), GetScriptContext())); \
        break; \
    }

#define PROCESS_GET_ELEM_IMem(name, func) PROCESS_GET_ELEM_IMem_COMMON(name, func,)

#define PROCESS_GET_ELEM_IMem_Strict_COMMON(name, func, suffix) \
    case OpCode::name: \
    { \
        PROCESS_READ_LAYOUT(name, ElementI, suffix); \
        SetReg(playout->Value, \
                func(GetReg(playout->Instance), GetReg(playout->Element), GetScriptContext(), PropertyOperation_StrictMode)); \
        break; \
    }

#define PROCESS_GET_ELEM_IMem_Strict(name, func) PROCESS_GET_ELEM_IMem_Strict_COMMON(name, func,)

#define PROCESS_BR(name, func) \
    case OpCode::name: \
    { \
        PROCESS_READ_LAYOUT(name, Br,); \
        ip = func(playout); \
        break; \
    }

#ifdef BYTECODE_BRANCH_ISLAND
#define PROCESS_BRLONG(name, func) \
    case OpCode::name: \
    { \
        PROCESS_READ_LAYOUT(name, BrLong,); \
        ip = func(playout); \
        break; \
    }
#endif

#define PROCESS_BRS(name,func)  \
    case OpCode::name: \
    { \
        PROCESS_READ_LAYOUT(name, BrS,); \
        if (func(playout->val,GetScriptContext())) \
        { \
            ip = m_reader.SetCurrentRelativeOffset(ip, playout->RelativeJumpOffset); \
        } \
        break; \
    }

#define PROCESS_BRB_COMMON(name, func, suffix) \
    case OpCode::name: \
    { \
        PROCESS_READ_LAYOUT(name, BrReg1, suffix); \
        if (func(GetReg(playout->R1))) \
        { \
            ip = m_reader.SetCurrentRelativeOffset(ip, playout->RelativeJumpOffset); \
        } \
        break; \
    }

#define PROCESS_BRB(name, func) PROCESS_BRB_COMMON(name, func,)

#define PROCESS_BRB_ALLOW_STACK_COMMON(name, func, suffix) \
    case OpCode::name: \
    { \
        PROCESS_READ_LAYOUT(name, BrReg1, suffix); \
        if (func(GetRegAllowStackVar(playout->R1))) \
        { \
            ip = m_reader.SetCurrentRelativeOffset(ip, playout->RelativeJumpOffset); \
        } \
        break; \
    }

#define PROCESS_BRB_ALLOW_STACK(name, func) PROCESS_BRB_ALLOW_STACK_COMMON(name, func,)

#define PROCESS_BRBS_COMMON(name, func, suffix) \
    case OpCode::name: \
    { \
        PROCESS_READ_LAYOUT(name, BrReg1, suffix); \
        if (func(GetReg(playout->R1), GetScriptContext())) \
        { \
            ip = m_reader.SetCurrentRelativeOffset(ip, playout->RelativeJumpOffset); \
        } \
        break; \
    }

#define PROCESS_BRBS(name, func) PROCESS_BRBS_COMMON(name, func,)

#define PROCESS_BRBReturnP1toA1_COMMON(name, func, suffix) \
    case OpCode::name: \
    { \
        PROCESS_READ_LAYOUT(name, BrReg1Unsigned1, suffix); \
        SetReg(playout->R1, func(GetForInEnumerator(playout->C2))); \
        if (!GetReg(playout->R1)) \
        { \
            ip = m_reader.SetCurrentRelativeOffset(ip, playout->RelativeJumpOffset); \
        } \
        break; \
    }

#define PROCESS_BRBReturnP1toA1(name, func) PROCESS_BRBReturnP1toA1_COMMON(name, func,)

#define PROCESS_BRBMem_ALLOW_STACK_COMMON(name, func, suffix) \
    case OpCode::name: \
    { \
        PROCESS_READ_LAYOUT(name, BrReg1, suffix); \
        if (func(GetRegAllowStackVar(playout->R1),GetScriptContext())) \
        { \
            ip = m_reader.SetCurrentRelativeOffset(ip, playout->RelativeJumpOffset); \
        } \
        break; \
    }
#define PROCESS_BRBMem_ALLOW_STACK(name, func) PROCESS_BRBMem_ALLOW_STACK_COMMON(name, func,)

#define PROCESS_BRCMem_COMMON(name, func,suffix) \
    case OpCode::name: \
    { \
        PROCESS_READ_LAYOUT(name, BrReg2, suffix); \
        if (func(GetReg(playout->R1), GetReg(playout->R2),GetScriptContext())) \
        { \
            ip = m_reader.SetCurrentRelativeOffset(ip, playout->RelativeJumpOffset); \
        } \
        break; \
    }

#define PROCESS_BRCMem(name, func) PROCESS_BRCMem_COMMON(name, func,)

#define PROCESS_BRPROP(name, func) \
    case OpCode::name: \
    { \
        PROCESS_READ_LAYOUT(name, BrProperty,); \
        if (func(GetReg(playout->Instance), playout->PropertyIdIndex, GetScriptContext())) \
        { \
            ip = m_reader.SetCurrentRelativeOffset(ip, playout->RelativeJumpOffset); \
        } \
        break; \
    }

#define PROCESS_BRLOCALPROP(name, func) \
    case OpCode::name: \
    { \
        PROCESS_READ_LAYOUT(name, BrLocalProperty,); \
        if (func(this->localClosure, playout->PropertyIdIndex, GetScriptContext())) \
        { \
            ip = m_reader.SetCurrentRelativeOffset(ip, playout->RelativeJumpOffset); \
        } \
        break; \
    }

#define PROCESS_BRENVPROP(name, func) \
    case OpCode::name: \
    { \
        PROCESS_READ_LAYOUT(name, BrEnvProperty,); \
        if (func(LdEnv(), playout->SlotIndex, playout->PropertyIdIndex, GetScriptContext())) \
        { \
            ip = m_reader.SetCurrentRelativeOffset(ip, playout->RelativeJumpOffset); \
        } \
        break; \
    }

#define PROCESS_W1(name, func) \
    case OpCode::name: \
    { \
        PROCESS_READ_LAYOUT(name, W1,); \
        func(playout->C1, GetScriptContext()); \
        break; \
    }

#define PROCESS_U1toA1_COMMON(name, func, suffix) \
    case OpCode::name: \
    { \
        PROCESS_READ_LAYOUT(name, Reg1Unsigned1, suffix); \
        SetReg(playout->R0, \
                func(playout->C1,GetScriptContext())); \
        break; \
    }
#define PROCESS_U1toA1(name, func) PROCESS_U1toA1_COMMON(name, func,)

#define PROCESS_U1toA1NonVar_COMMON(name, func, suffix) \
    case OpCode::name: \
    { \
        PROCESS_READ_LAYOUT(name, Reg1Unsigned1, suffix); \
        SetNonVarReg(playout->R0, \
                func(playout->C1)); \
        break; \
    }
#define PROCESS_U1toA1NonVar(name, func) PROCESS_U1toA1NonVar_COMMON(name, func,)

#define PROCESS_U1toA1NonVar_FuncBody_COMMON(name, func, suffix) \
    case OpCode::name: \
    { \
        PROCESS_READ_LAYOUT(name, Reg1Unsigned1, suffix); \
        SetNonVarReg(playout->R0, \
                func(playout->C1,GetScriptContext(), this->m_functionBody)); \
        break; \
    }
#define PROCESS_U1toA1NonVar_FuncBody(name, func) PROCESS_U1toA1NonVar_FuncBody_COMMON(name, func,)

#define PROCESS_A1I2toXXNonVar_FuncBody(name, func) PROCESS_A1I2toXXNonVar_FuncBody_COMMON(name, func,)

#define PROCESS_A1I2toXXNonVar_FuncBody_COMMON(name, func, suffix) \
    case OpCode::name: \
    { \
        PROCESS_READ_LAYOUT(name, Reg3, suffix); \
        func(playout->R0, playout->R1, playout->R2, GetScriptContext(), this->m_functionBody); \
        break; \
    }

#define PROCESS_A1U1toXX_COMMON(name, func, suffix) \
    case OpCode::name: \
    { \
        PROCESS_READ_LAYOUT(name, Reg1Unsigned1, suffix); \
        func(GetReg(playout->R0), playout->C1); \
        break; \
    }

#define PROCESS_A1U1toXX(name, func) PROCESS_A1U1toXX_COMMON(name, func,)

#define PROCESS_A1U1toXXWithCache_COMMON(name, func, suffix) \
    case OpCode::name: \
    { \
        PROCESS_READ_LAYOUT(name, ProfiledReg1Unsigned1, suffix); \
        func(GetReg(playout->R0), playout->C1, playout->profileId); \
        break; \
    }

#define PROCESS_A1U1toXXWithCache(name, func) PROCESS_A1U1toXXWithCache_COMMON(name, func,)

#define PROCESS_EnvU1toXX_COMMON(name, func, suffix) \
    case OpCode::name: \
    { \
        PROCESS_READ_LAYOUT(name, Unsigned1, suffix); \
        func(LdEnv(), playout->C1); \
        break; \
    }

#define PROCESS_EnvU1toXX(name, func) PROCESS_EnvU1toXX_COMMON(name, func,)

#define PROCESS_GET_ELEM_SLOTNonVar_COMMON(name, func, layout, suffix) \
    case OpCode::name: \
    { \
        PROCESS_READ_LAYOUT(name, layout, suffix); \
        SetNonVarReg(playout->Value, func(GetNonVarReg(playout->Instance), playout)); \
        break; \
    }

#define PROCESS_GET_ELEM_SLOTNonVar(name, func, layout) PROCESS_GET_ELEM_SLOTNonVar_COMMON(name, func, layout,)

#define PROCESS_GET_ELEM_LOCALSLOTNonVar_COMMON(name, func, layout, suffix) \
    case OpCode::name: \
    { \
        PROCESS_READ_LAYOUT(name, layout, suffix); \
        SetNonVarReg(playout->Value, func((Var*)GetLocalClosure(), playout)); \
        break; \
    }

#define PROCESS_GET_ELEM_LOCALSLOTNonVar(name, func, layout) PROCESS_GET_ELEM_LOCALSLOTNonVar_COMMON(name, func, layout,)

#define PROCESS_GET_ELEM_PARAMSLOTNonVar_COMMON(name, func, layout, suffix) \
    case OpCode::name: \
    { \
        PROCESS_READ_LAYOUT(name, layout, suffix); \
        SetNonVarReg(playout->Value, func((Var*)GetParamClosure(), playout)); \
        break; \
    }

#define PROCESS_GET_ELEM_PARAMSLOTNonVar(name, func, layout) PROCESS_GET_ELEM_PARAMSLOTNonVar_COMMON(name, func, layout,)

#define PROCESS_GET_ELEM_INNERSLOTNonVar_COMMON(name, func, layout, suffix) \
    case OpCode::name: \
    { \
        PROCESS_READ_LAYOUT(name, layout, suffix); \
        SetNonVarReg(playout->Value, func(InnerScopeFromIndex(playout->SlotIndex1), playout)); \
        break; \
    }

#define PROCESS_GET_ELEM_INNERSLOTNonVar(name, func, layout) PROCESS_GET_ELEM_INNERSLOTNonVar_COMMON(name, func, layout,)

#define PROCESS_GET_ELEM_ENVSLOTNonVar_COMMON(name, func, layout, suffix) \
    case OpCode::name: \
    { \
        PROCESS_READ_LAYOUT(name, layout, suffix); \
        SetNonVarReg(playout->Value, func(LdEnv(), playout)); \
        break; \
    }

#define PROCESS_GET_ELEM_ENVSLOTNonVar(name, func, layout) PROCESS_GET_ELEM_ENVSLOTNonVar_COMMON(name, func, layout,)

#define PROCESS_SET_ELEM_SLOTNonVar_COMMON(name, func, suffix) \
    case OpCode::name: \
    { \
        PROCESS_READ_LAYOUT(name, ElementSlot, suffix); \
        func(GetNonVarReg(playout->Instance), playout->SlotIndex, GetRegAllowStackVarEnableOnly(playout->Value)); \
        break; \
    }

#define PROCESS_SET_ELEM_SLOTNonVar(name, func) PROCESS_SET_ELEM_SLOTNonVar_COMMON(name, func,)

#define PROCESS_SET_ELEM_LOCALSLOTNonVar_COMMON(name, func, suffix) \
    case OpCode::name: \
    { \
        PROCESS_READ_LAYOUT(name, ElementSlotI1, suffix); \
        func((Var*)GetLocalClosure(), playout->SlotIndex, GetRegAllowStackVarEnableOnly(playout->Value)); \
        break; \
    }

#define PROCESS_SET_ELEM_LOCALSLOTNonVar(name, func) PROCESS_SET_ELEM_LOCALSLOTNonVar_COMMON(name, func,)

#define PROCESS_SET_ELEM_PARAMSLOTNonVar_COMMON(name, func, suffix) \
    case OpCode::name: \
    { \
        PROCESS_READ_LAYOUT(name, ElementSlotI1, suffix); \
        func((Var*)GetParamClosure(), playout->SlotIndex, GetRegAllowStackVarEnableOnly(playout->Value)); \
        break; \
    }

#define PROCESS_SET_ELEM_PARAMSLOTNonVar(name, func) PROCESS_SET_ELEM_PARAMSLOTNonVar_COMMON(name, func,); \

#define PROCESS_SET_ELEM_INNERSLOTNonVar_COMMON(name, func, suffix) \
    case OpCode::name: \
    { \
        PROCESS_READ_LAYOUT(name, ElementSlotI2, suffix); \
        func(InnerScopeFromIndex(playout->SlotIndex1), playout->SlotIndex2, GetRegAllowStackVarEnableOnly(playout->Value)); \
        break; \
    }

#define PROCESS_SET_ELEM_INNERSLOTNonVar(name, func) PROCESS_SET_ELEM_INNERSLOTNonVar_COMMON(name, func,)

#define PROCESS_SET_ELEM_ENVSLOTNonVar_COMMON(name, func, suffix) \
    case OpCode::name: \
    { \
        PROCESS_READ_LAYOUT(name, ElementSlotI2, suffix); \
        func(LdEnv(), playout->SlotIndex1, playout->SlotIndex2, GetRegAllowStackVarEnableOnly(playout->Value)); \
        break; \
    }

#define PROCESS_SET_ELEM_ENVSLOTNonVar(name, func) PROCESS_SET_ELEM_ENVSLOTNonVar_COMMON(name, func,)

/*---------------------------------------------------------------------------------------------- */
#define PROCESS_A3toA1Mem_COMMON(name, func, suffix) \
    case OpCode::name: \
    { \
        PROCESS_READ_LAYOUT(name, Reg4, suffix); \
        SetReg(playout->R0, \
                func(GetReg(playout->R1), GetReg(playout->R2), GetReg(playout->R3), GetScriptContext())); \
        break; \
    }

#define PROCESS_A3toA1Mem(name, func) PROCESS_A3toA1Mem_COMMON(name, func,)

/*---------------------------------------------------------------------------------------------- */
#define PROCESS_A2I1toA1Mem_COMMON(name, func, suffix) \
    case OpCode::name: \
    { \
        PROCESS_READ_LAYOUT(name, Reg3B1, suffix); \
        SetReg(playout->R0, \
                func(GetReg(playout->R1), GetReg(playout->R2), playout->B3, GetScriptContext())); \
        break; \
    }

#define PROCESS_A2I1toA1Mem(name, func) PROCESS_A2I1toA1Mem_COMMON(name, func,)

/*---------------------------------------------------------------------------------------------- */
#define PROCESS_A2I1toXXMem_COMMON(name, func, suffix) \
    case OpCode::name: \
    { \
        PROCESS_READ_LAYOUT(name, Reg2B1, suffix); \
        func(GetReg(playout->R0), GetReg(playout->R1), playout->B2, scriptContext); \
        break; \
    }

#define PROCESS_A2I1toXXMem(name, func) PROCESS_A2I1toXXMem_COMMON(name, func,)

/*---------------------------------------------------------------------------------------------- */
#define PROCESS_A3I1toXXMem_COMMON(name, func, suffix) \
    case OpCode::name: \
    { \
        PROCESS_READ_LAYOUT(name, Reg3B1, suffix); \
        func(GetReg(playout->R0), GetReg(playout->R1), GetReg(playout->R2), playout->B3, scriptContext); \
        break; \
    }

#define PROCESS_A3I1toXXMem(name, func) PROCESS_A3I1toXXMem_COMMON(name, func,)

#if ENABLE_PROFILE_INFO
#define PROCESS_IP_TARG_IMPL(name, func, layoutSize) \
    case OpCode::name: \
    { \
        Assert(!switchProfileMode); \
        ip = func<layoutSize, INTERPRETERPROFILE>(ip); \
        if(switchProfileMode) \
        { \
            m_reader.SetIP(ip); \
            return nullptr; \
        } \
        break; \
    }
#else
#define PROCESS_IP_TARG_IMPL(name, func, layoutSize) \
    case OpCode::name: \
    { \
        ip = func<layoutSize, INTERPRETERPROFILE>(ip); \
       break; \
    }
#endif

#define PROCESS_IP_TARG_COMMON(name, func, suffix) PROCESS_IP_TARG##suffix(name, func)

#define PROCESS_IP_TARG_Large(name, func) PROCESS_IP_TARG_IMPL(name, func, Js::LargeLayout)
#define PROCESS_IP_TARG_Medium(name, func) PROCESS_IP_TARG_IMPL(name, func, Js::MediumLayout)
#define PROCESS_IP_TARG_Small(name, func) PROCESS_IP_TARG_IMPL(name, func, Js::SmallLayout)

#if ENABLE_TTD
#if ENABLE_TTD_DIAGNOSTICS_TRACING
#define SHOULD_DO_TTD_STACK_STMT_OP(CTX) ((CTX)->ShouldPerformRecordOrReplayAction())
#else
#define SHOULD_DO_TTD_STACK_STMT_OP(CTX) ((CTX)->ShouldPerformRecordOrReplayDebuggerAction())
#endif
#endif

namespace Js
{
    Var InterpreterStackFrame::InnerScopeFromRegSlot(RegSlot reg) const
    {
        return InnerScopeFromIndex(reg - m_functionBody->GetFirstInnerScopeRegister());
    }

    Var InterpreterStackFrame::InnerScopeFromIndex(uint32 index) const
    {
        if (index >= m_functionBody->GetInnerScopeCount())
        {
            AssertMsg(false, "Illegal byte code: bad inner scope index");
            Js::Throw::FatalInternalError();
        }
        Assert(this->innerScopeArray != nullptr);
        return this->innerScopeArray[index];
    }

    void InterpreterStackFrame::SetInnerScopeFromIndex(uint32 index, Var scope)
    {
        if (index >= m_functionBody->GetInnerScopeCount())
        {
            AssertMsg(false, "Illegal byte code: bad inner scope index");
            Js::Throw::FatalInternalError();
        }
        Assert(this->innerScopeArray != nullptr);
        this->innerScopeArray[index] = scope;
    }

    const int k_stackFrameVarCount = (sizeof(InterpreterStackFrame) + sizeof(Var) - 1) / sizeof(Var);
    InterpreterStackFrame::Setup::Setup(Js::ScriptFunction * function, Js::Arguments& args, bool bailedOut, bool inlinee)
        : function(function), inParams(args.Values), inSlotsCount(args.Info.Count), executeFunction(function->GetFunctionBody()), callFlags(args.Info.Flags), bailedOutOfInlinee(inlinee), bailedOut(bailedOut)
    {
        SetupInternal();
    }

    InterpreterStackFrame::Setup::Setup(Js::ScriptFunction * function, Var * inParams, int inSlotsCount)
        : function(function), inParams(inParams), inSlotsCount(inSlotsCount), executeFunction(function->GetFunctionBody()), callFlags(CallFlags_None), bailedOutOfInlinee(false), bailedOut(false)
    {
        SetupInternal();
    }

    void InterpreterStackFrame::Setup::SetupInternal()
    {
        if (this->function->GetHasInlineCaches() && Js::ScriptFunctionWithInlineCache::Is(this->function))
        {
            this->inlineCaches = (void**)Js::ScriptFunctionWithInlineCache::FromVar(this->function)->GetInlineCaches();
            Assert(this->inlineCaches != nullptr);
        }
        else
        {
            this->inlineCaches = this->executeFunction->GetInlineCaches();
        }
        this->inlineCacheCount = this->executeFunction->GetInlineCacheCount();

        //
        // Compute the amount of memory needed on the stack:
        // - We compute this in 'Atoms' instead of 'bytes' to keep everything natural word aligned.
        //

        this->localCount = this->executeFunction->GetLocalsCount();
        uint extraVarCount = 0;
#if ENABLE_PROFILE_INFO
        if (Js::DynamicProfileInfo::EnableImplicitCallFlags(this->executeFunction))
        {
            extraVarCount += (sizeof(ImplicitCallFlags) * this->executeFunction->GetLoopCount() + sizeof(Var) - 1) / sizeof(Var);
        }
#endif
        // If we bailed out, we will use the JIT frame's for..in enumerators
        uint forInVarCount = bailedOut ? 0 : (this->executeFunction->GetForInLoopDepth() * (sizeof(Js::ForInObjectEnumerator) / sizeof(Var)));
        this->varAllocCount = k_stackFrameVarCount + localCount + this->executeFunction->GetOutParamMaxDepth() + forInVarCount +
            extraVarCount + this->executeFunction->GetInnerScopeCount();

        if (this->executeFunction->DoStackNestedFunc() && this->executeFunction->GetNestedCount() != 0)
        {
            // Track stack funcs...
            this->varAllocCount += (sizeof(StackScriptFunction) * this->executeFunction->GetNestedCount()) / sizeof(Var);
            if (!this->bailedOutOfInlinee)
            {
                // Frame display (if environment depth is statically known)...
                if (this->executeFunction->DoStackFrameDisplay())
                {
                    uint16 envDepth = this->executeFunction->GetEnvDepth();
                    Assert(envDepth != (uint16)-1);
                    this->varAllocCount += sizeof(FrameDisplay) / sizeof(Var) + (envDepth + 1);
                }
                // ...and scope slots (if any)
                if (this->executeFunction->DoStackScopeSlots())
                {
                    uint32 scopeSlots = this->executeFunction->scopeSlotArraySize;
                    Assert(scopeSlots != 0);
                    this->varAllocCount += scopeSlots + Js::ScopeSlots::FirstSlotIndex;
                }
            }
        }
    }

    InterpreterStackFrame *
    InterpreterStackFrame::Setup::InitializeAllocation(__in_ecount(varAllocCount) Var * allocation, bool initParams, bool profileParams, LoopHeader* loopHeaderArray, DWORD_PTR stackAddr
#if DBG
        , Var invalidStackVar
#endif
    )
    {

        //
        // Initialize the new InterpreterStackFrame instance on the program stack.
        //

        //This will fail if InterpreterStackFrame ever gets a non-empty ctor (you'll need to use
        //placement_new(allocation, InterpreterStackFrame) instead, though that will cause problems
        //if the placement_new is surrounded by a try/finally since this would mix C++/SEH exception
        //handling.

        __analysis_assume(varAllocCount >= k_stackFrameVarCount + localCount);
        InterpreterStackFrame* newInstance = (InterpreterStackFrame*)allocation;

        newInstance->scriptContext  = this->executeFunction->GetScriptContext();
        newInstance->m_inSlotsCount = this->inSlotsCount;
        newInstance->m_inParams     = this->inParams;
        newInstance->m_callFlags    = this->callFlags;
        newInstance->m_outParams    = newInstance->m_localSlots + localCount;
        newInstance->m_outSp        = newInstance->m_outParams;
        newInstance->m_outSpCached  = nullptr;
        newInstance->m_arguments    = NULL;
        newInstance->function       = this->function;
        newInstance->m_functionBody = this->executeFunction;
        newInstance->inlineCaches   = this->inlineCaches;
        newInstance->inlineCacheCount = this->inlineCacheCount;
        newInstance->currentLoopNum = LoopHeader::NoLoop;
        newInstance->currentLoopCounter = 0;
        newInstance->m_flags        = InterpreterStackFrameFlags_None;
        newInstance->closureInitDone = false;
        newInstance->isParamScopeDone = false;
        newInstance->shouldCacheSP = true;
#if ENABLE_PROFILE_INFO
        newInstance->switchProfileMode = false;
        newInstance->isAutoProfiling = false;
        newInstance->switchProfileModeOnLoopEndNumber = 0u - 1;
#endif
        newInstance->ehBailoutData = nullptr;
        newInstance->nestedTryDepth = -1;
        newInstance->nestedCatchDepth = -1;
        newInstance->nestedFinallyDepth = -1;
        newInstance->retOffset = 0;
        newInstance->localFrameDisplay = nullptr;
        newInstance->localClosure = nullptr;
        newInstance->paramClosure = nullptr;
        newInstance->innerScopeArray = nullptr;
        newInstance->m_asmJsBuffer = nullptr;
#ifdef ENABLE_WASM
        newInstance->m_wasmMemory = nullptr;
#endif
        Var* outparamsEnd = newInstance->m_outParams + this->executeFunction->GetOutParamMaxDepth();
#if DBG
        newInstance->m_outParamsEnd = outparamsEnd;
#endif

        bool doInterruptProbe = newInstance->scriptContext->GetThreadContext()->DoInterruptProbe(this->executeFunction);
#if ENABLE_NATIVE_CODEGEN
        bool doJITLoopBody =
            !this->executeFunction->GetScriptContext()->GetConfig()->IsNoNative() &&
            !(this->executeFunction->GetHasTry() && (PHASE_OFF((Js::JITLoopBodyInTryCatchPhase), this->executeFunction))) &&
            !(this->executeFunction->GetHasFinally() && (PHASE_OFF((Js::JITLoopBodyInTryFinallyPhase), this->executeFunction))) &&
            (this->executeFunction->ForceJITLoopBody() || this->executeFunction->IsJitLoopBodyPhaseEnabled()) &&
            !this->executeFunction->IsInDebugMode();
#endif

        // Pick a version of the LoopBodyStart OpCode handlers that is hardcoded to do loop body JIT and
        // interrupt probes as needed.
        if (doInterruptProbe)
        {
#if ENABLE_NATIVE_CODEGEN
            if (doJITLoopBody)
            {
                newInstance->opProfiledLoopBodyStart = &InterpreterStackFrame::ProfiledLoopBodyStart<true, true>;
                newInstance->opLoopBodyStart = &InterpreterStackFrame::LoopBodyStart<true, true>;
            }
            else
#endif
            {
#if ENABLE_PROFILE_INFO
                newInstance->opProfiledLoopBodyStart = &InterpreterStackFrame::ProfiledLoopBodyStart<true, false>;
#endif
                newInstance->opLoopBodyStart = &InterpreterStackFrame::LoopBodyStart<true, false>;
            }
        }
        else
        {
#if ENABLE_NATIVE_CODEGEN
            if (doJITLoopBody)
            {
                newInstance->opProfiledLoopBodyStart = &InterpreterStackFrame::ProfiledLoopBodyStart<false, true>;
                newInstance->opLoopBodyStart = &InterpreterStackFrame::LoopBodyStart<false, true>;
            }
            else
#endif
            {
#if ENABLE_PROFILE_INFO
                newInstance->opProfiledLoopBodyStart = &InterpreterStackFrame::ProfiledLoopBodyStart<false, false>;
#endif
                newInstance->opLoopBodyStart = &InterpreterStackFrame::LoopBodyStart<false, false>;
            }
        }

        newInstance->loopHeaderArray = loopHeaderArray;
        newInstance->m_stackAddress = stackAddr;

#if ENABLE_PROFILE_INFO
        // the savedLoopImplicitCallFlags is allocated at the end of the out param array
        newInstance->savedLoopImplicitCallFlags = nullptr;
#endif
        char * nextAllocBytes = (char *)(outparamsEnd);

        // If we bailed out, we will use the JIT frame's for..in enumerators
        if (bailedOut || this->executeFunction->GetForInLoopDepth() == 0)
        {
            newInstance->forInObjectEnumerators = nullptr;
        }
        else
        {
            newInstance->forInObjectEnumerators = (ForInObjectEnumerator *)nextAllocBytes;
            nextAllocBytes += sizeof(ForInObjectEnumerator) * this->executeFunction->GetForInLoopDepth();
        }

        if (this->executeFunction->GetInnerScopeCount())
        {
            newInstance->innerScopeArray = (Var*)nextAllocBytes;
            nextAllocBytes += this->executeFunction->GetInnerScopeCount() * sizeof(Var);
        }

        if (this->executeFunction->DoStackNestedFunc() && this->executeFunction->GetNestedCount() != 0)
        {
            newInstance->InitializeStackFunctions((StackScriptFunction *)nextAllocBytes);
            nextAllocBytes = nextAllocBytes + sizeof(StackScriptFunction) * this->executeFunction->GetNestedCount();

            if (!this->bailedOutOfInlinee)
            {
                if (this->executeFunction->DoStackFrameDisplay())
                {
                    uint16 envDepth = this->executeFunction->GetEnvDepth();
                    Assert(envDepth != (uint16)-1);
                    newInstance->localFrameDisplay = (FrameDisplay*)nextAllocBytes;
                    newInstance->localFrameDisplay->SetLength(0); // Start with no scopes. It will get set in NewFrameDisplay
                    nextAllocBytes += sizeof(FrameDisplay) + (envDepth + 1) * sizeof(Var);
                }

                if (this->executeFunction->DoStackScopeSlots())
                {
                    uint32 scopeSlots = this->executeFunction->scopeSlotArraySize;
                    Assert(scopeSlots != 0);
                    ScopeSlots((Field(Var)*)nextAllocBytes).SetCount(0); // Start with count as 0. It will get set in NewScopeSlots
                    newInstance->localClosure = nextAllocBytes;
                    nextAllocBytes += (scopeSlots + ScopeSlots::FirstSlotIndex) * sizeof(Var);
                }
            }
        }
#if ENABLE_PROFILE_INFO
        if (Js::DynamicProfileInfo::EnableImplicitCallFlags(this->executeFunction))
        {
            /*
            __analysis_assume(varAllocCount == (k_stackFrameVarCount + localCount + executeFunction->GetOutParamMaxDepth()
                                                + ((sizeof(ImplicitCallFlags) * executeFunction->GetLoopCount() + sizeof(Var) - 1) / sizeof(Var))));
           */
            newInstance->savedLoopImplicitCallFlags = (ImplicitCallFlags *)nextAllocBytes;
            for (uint i = 0; i < this->executeFunction->GetLoopCount(); i++)
            {
#pragma prefast(suppress:26015, "Above analysis assume doesn't work")
                newInstance->savedLoopImplicitCallFlags[i] = ImplicitCall_None;
            }


        }
#endif
#if DBG
        if (CONFIG_ISENABLED(InitializeInterpreterSlotsWithInvalidStackVarFlag))
        {
            // Fill the local slots with the invalid stack var so that we will crash deterministically if something goes wrong
            for (uint i = 0; i < localCount; ++i)
            {
                newInstance->m_localSlots[i] = invalidStackVar;
            }
        }
        else
        {
            memset(newInstance->m_localSlots, 0, sizeof(Js::Var) * localCount);
        }
#else
        if (newInstance->m_functionBody->IsInDebugMode())
        {
            // In the debug mode zero out the local slot, so this could prevent locals being uninitialized in the case of setNextStatement.
            memset(newInstance->m_localSlots, 0, sizeof(Js::Var) * localCount);
        }
        else
        {
            Js::RegSlot varCount = function->GetFunctionBody()->GetVarCount();
            if (varCount)
            {
                // Zero out the non-constant var slots.
                Js::RegSlot constantCount = function->GetFunctionBody()->GetConstantCount();
                memset(newInstance->m_localSlots + constantCount, 0, varCount * sizeof(Js::Var));
            }
            // Zero out the return slot. This is not a user local, so the byte code will not initialize
            // it to "undefined". And it's not an expression temp, so, for instance, a jitted loop body may expect
            // it to be valid on entry to the loop, where "valid" means either a var or null.
            newInstance->SetNonVarReg(0, NULL);
        }
#endif
        // Wasm doesn't use const table
        if (!executeFunction->IsWasmFunction())
        {
            // Initialize the low end of the local slots from the constant table.
            // Skip the slot for the return value register.
            this->executeFunction->InitConstantSlots(&newInstance->m_localSlots[FunctionBody::FirstRegSlot]);
        }
        // Set local FD/SS pointers to null until after we've successfully probed the stack in the process loop.
        // That way we avoid trying to box these structures before they've been initialized in the byte code.
        if (this->executeFunction->DoStackFrameDisplay())
        {
            newInstance->SetNonVarReg(executeFunction->GetLocalFrameDisplayRegister(), nullptr);
        }
        if (this->executeFunction->DoStackScopeSlots())
        {
            Assert(!executeFunction->HasScopeObject());
            newInstance->SetNonVarReg(executeFunction->GetLocalClosureRegister(), nullptr);
        }

        Var *prestDest = &newInstance->m_localSlots[this->executeFunction->GetConstantCount()];
        if (initParams)
        {
#if ENABLE_PROFILE_INFO
            Assert(!this->executeFunction->NeedEnsureDynamicProfileInfo());
#endif
            if (profileParams)
            {
#if ENABLE_PROFILE_INFO
                Assert(this->executeFunction->HasExecutionDynamicProfileInfo());
#endif
                FunctionBody* functionBody = this->executeFunction;
                InitializeParams(newInstance, [functionBody](Var param, ArgSlot index)
                {
#if ENABLE_PROFILE_INFO
                    functionBody->GetDynamicProfileInfo()->RecordParameterInfo(functionBody, index - 1, param);
#endif
                }, &prestDest);
            }
            else
            {
                InitializeParams(newInstance, [](Var param, ArgSlot index) {}, &prestDest);
            }
        }

        if (this->executeFunction->GetHasRestParameter())
        {
            InitializeRestParam(newInstance, prestDest);
        }

        Js::RegSlot envReg = executeFunction->GetEnvRegister();
        if (envReg != Js::Constants::NoRegister && envReg < executeFunction->GetConstantCount())
        {
            Assert(this->executeFunction->GetThisRegisterForEventHandler() == Constants::NoRegister);
            // The correct FD (possibly distinct from the one on the function) is passed in the constant table.
            this->function->SetEnvironment((Js::FrameDisplay*)newInstance->GetNonVarReg(envReg));
        }

        return newInstance;
    }

    template <class Fn>
    void InterpreterStackFrame::Setup::InitializeParams(InterpreterStackFrame * newInstance, Fn callback, Var **pprestDest)
    {
        ArgSlot requiredInParamCount = executeFunction->GetInParamsCount();
        Assert(requiredInParamCount > 1);
        if (this->inSlotsCount >= requiredInParamCount)
        {
            Var * pArg = &newInstance->m_localSlots[executeFunction->GetConstantCount()];
            Var * paGivenSrc = this->inParams + 1;
            ArgSlot paramIndex = 1;
            do
            {
                Var src = *paGivenSrc++;
                callback(src, paramIndex);
                *pArg++ = src;
                paramIndex++;
            } while (paramIndex < requiredInParamCount);
            *pprestDest = pArg;
        }
        else
        {
            InitializeParamsAndUndef(newInstance, callback, pprestDest);
        }
    }

    template <class Fn>
    void InterpreterStackFrame::Setup::InitializeParamsAndUndef(InterpreterStackFrame * newInstance, Fn callback, Var **pprestDest)
    {
        Var * pArg = &newInstance->m_localSlots[executeFunction->GetConstantCount()];
        Var * paGivenSrc = this->inParams + 1;
        ArgSlot requiredInParamCount = executeFunction->GetInParamsCount();
        ArgSlot paramIndex = 1;
        while (paramIndex < this->inSlotsCount)
        {
            Var src = *paGivenSrc++;
            callback(src, paramIndex);
            *pArg++ = src;
            paramIndex++;
        }
        Var varUndef = executeFunction->GetScriptContext()->GetLibrary()->GetUndefined();
        do
        {
            callback(varUndef, paramIndex);
            *pArg++ = varUndef;
            paramIndex++;
        } while (paramIndex < requiredInParamCount);

        *pprestDest = pArg;
    }

    void InterpreterStackFrame::Setup::InitializeRestParam(InterpreterStackFrame * newInstance, Var *dest)
    {
        Var *src = this->inParams + executeFunction->GetInParamsCount();

        if (this->inSlotsCount > executeFunction->GetInParamsCount())
        {
            // Create the rest array and copy the args directly into the contiguous head segment.
            int excess = this->inSlotsCount - executeFunction->GetInParamsCount();
            *dest = JavascriptArray::OP_NewScArray(excess, executeFunction->GetScriptContext());
            JavascriptArray *array = static_cast<JavascriptArray *>(*dest);
            Field(Var)* elements = SparseArraySegment<Var>::From(array->GetHead())->elements;
            CopyArray(elements, excess, src, excess);
        }
        else
        {
            // Rest is an empty array when there are no excess parameters.
            *dest = JavascriptArray::OP_NewScArray(0, executeFunction->GetScriptContext());
        }
    }

    FrameDisplay * InterpreterStackFrame::GetEnvForEvalCode()
    {
        FrameDisplay *pScope;
        if (m_functionBody->GetIsStrictMode() && m_functionBody->GetIsGlobalFunc())
        {
            pScope = this->GetLocalFrameDisplay();
        }
        else
        {
            pScope = (FrameDisplay*)this->LdEnv();
        }

        return pScope;
    }

    void InterpreterStackFrame::InitializeClosures()
    {
        FunctionBody *executeFunction = this->function->GetFunctionBody();
        Var environment;

        if (executeFunction->IsParamAndBodyScopeMerged())
        {
            this->SetIsParamScopeDone(true);
        }

        RegSlot thisRegForEventHandler = executeFunction->GetThisRegisterForEventHandler();
        if (thisRegForEventHandler != Constants::NoRegister)
        {
            Var varThis = OP_ArgIn0();
            SetReg(thisRegForEventHandler, varThis);
            environment = JavascriptOperators::OP_LdHandlerScope(varThis, GetScriptContext());
            this->SetEnv((FrameDisplay*)environment);
        }
        else if (this->paramClosure != nullptr)
        {
            // When paramClosure is non-null we are calling this method to initialize the closure for body scope.
            // In this case we have to use the param scope's closure as the parent for the body scope's frame display.
            Assert(!executeFunction->IsParamAndBodyScopeMerged());
            environment = this->GetLocalFrameDisplay();
        }
        else
        {
            environment = this->LdEnv();
        }

        Var funcExprScope = nullptr;
        Js::RegSlot funcExprScopeReg = executeFunction->GetFuncExprScopeRegister();
        if (funcExprScopeReg != Constants::NoRegister && this->paramClosure == nullptr)
        {
            // t0 = NewPseudoScope
            // t1 = LdFrameDisplay t0 env

            funcExprScope = JavascriptOperators::OP_NewPseudoScope(GetScriptContext());
            SetReg(funcExprScopeReg, funcExprScope);
        }

        RegSlot closureReg = executeFunction->GetLocalClosureRegister();
        if (closureReg != Js::Constants::NoRegister)
        {
            Assert(closureReg >= executeFunction->GetConstantCount());
            if (executeFunction->HasScopeObject())
            {
                this->NewScopeObject();
            }
            else
            {
                this->NewScopeSlots();
            }
            this->SetNonVarReg(closureReg, nullptr);
        }

        Js::RegSlot frameDisplayReg = executeFunction->GetLocalFrameDisplayRegister();
        if (frameDisplayReg != Js::Constants::NoRegister)
        {
            Assert(frameDisplayReg >= executeFunction->GetConstantCount());

            if (funcExprScope != nullptr)
            {
                environment = OP_LdFrameDisplay(funcExprScope, environment, GetScriptContext());
            }

            if (closureReg != Js::Constants::NoRegister)
            {
                void *argHead = this->GetLocalClosure();
                environment = this->NewFrameDisplay(argHead, environment);
            }

            this->SetLocalFrameDisplay((Js::FrameDisplay*)environment);
            this->SetNonVarReg(frameDisplayReg, nullptr);
        }

        this->closureInitDone = true;
    }

#ifdef _M_IX86
#ifdef ASMJS_PLAT
    int InterpreterStackFrame::GetAsmJsArgSize(AsmJsCallStackLayout* stack)
    {
        JavascriptFunction * func = stack->functionObject;
        AsmJsFunctionInfo* asmInfo = func->GetFunctionBody()->GetAsmJsFunctionInfo();
        uint argSize = (uint)(asmInfo->GetArgByteSize());
        argSize = ::Math::Align<int32>(argSize, 8);
        // 2 * sizeof(Var) is for functionObject, and another push that DynamicInterpreterThunk does
        return argSize + 2 * sizeof(Var);
    }

    int InterpreterStackFrame::GetDynamicRetType(AsmJsCallStackLayout* stack)
    {
        return GetRetType(stack->functionObject);
    }

    int InterpreterStackFrame::GetRetType(JavascriptFunction* func)
    {
        AsmJsFunctionInfo* asmInfo = func->GetFunctionBody()->GetAsmJsFunctionInfo();
        return asmInfo->GetReturnType().which();
    }

#ifdef ASMJS_PLAT
    /*
                            AsmInterpreterThunk
                            -------------------
        This is the entrypoint for all Asm Interpreter calls (external and internal)
        TODO - Make this a dynamic Interpreter thunk to support ETW
        Functionality:
        1) Prolog
        2) call AsmInterpreter passing the function object
        3) Get The return type
        4) Check for Double or Float return type
        5) If true then retrieve the value stored at a constant offset from the ScriptContext
        6) Get Argument Size for callee cleanup
        7) EpiLog
            a) Retrieve the frame pointer
            b) Store the return address in register (edx)
            c) Clean the arguments based on the arguments size
            d) push the return address back into the stack
    */
    __declspec(naked)
        void InterpreterStackFrame::InterpreterAsmThunk(AsmJsCallStackLayout* layout)
    {
        __asm
        {
            //Prologue
            push ebp;
            mov ebp, esp;

            // Allocate space to put the return value
            sub esp, 16;
            and esp, -16;

            push esp;
            push layout;
            call InterpreterStackFrame::AsmJsInterpreter;

            // we need to move stack around in order to do callee cleanup
            // unfortunately, we don't really have enough registers to do this cleanly
            //
            // we are rearranging the stack from this:
            // 0x14 caller push scriptArg1
            // 0x10 caller push functionObject
            // 0x0C DynamicInterpreterThunk return address
            // 0x08 DynamicInterpreterThunk push ebp
            // 0x04 DynamicInterpreterThunk push functionObject
            // 0x00 InterpreterAsmThunk return address <- stack pointer
            // to this:
            // 0x14 DynamicInterpreterThunk return address
            // 0x10 DynamicInterpreterThunk push ebp
            // 0x0C InterpreterAsmThunk return address <- stack pointer
            // Read return value into possible registers
            movups xmm0, [esp];
            mov edx, [esp + 4];
            mov eax, [esp];

            mov ecx, layout;
            // Epilog, callee cleanup
            mov esp, ebp;
            pop ebp;

            push eax; // save eax
            push edx; // save edx
            // we have to do +0x8 on all stack addresses because we saved 2 registers
            push ecx; // ebp has been restored, we can't use parameters anymore
            call InterpreterStackFrame::GetAsmJsArgSize;
            mov ecx, eax;

            lea eax, [esp + ecx * 1 + 0x8 + 0x8]; // eax will be our stack destination
            mov edx, [esp + 0xC + 0x8];
            mov[eax], edx; // move the dynamic interpreter thunk return location
            mov edx, [esp + 0x8 + 0x8];
            mov[eax - 0x4], edx; // move the dynamic interpreter thunk "push ebp" location
            // skip "push functionObject"
            mov edx, [esp + 0x0 + 0x8];
            mov[eax - 0x8], edx; // move the return location

            pop edx; // restore possible int64 return value
            pop eax; // restore return value
            add esp, ecx; // cleanup arguments

            ret;
        }
    }
#endif
#endif
#endif


#if DYNAMIC_INTERPRETER_THUNK
#ifdef _M_IX86
    __declspec(naked)
        Var InterpreterStackFrame::AsmJsDelayDynamicInterpreterThunk(RecyclableObject* function, CallInfo callInfo, ...)
    {
        __asm
        {
            push ebp;
            mov ebp, esp;
            push[esp + 8];    // push function object
            call WasmLibrary::EnsureWasmEntrypoint;
            test eax, eax;
            jne skipThunk;

            push[esp + 8];    // push function object
            call InterpreterStackFrame::EnsureDynamicInterpreterThunk;
skipThunk:
#ifdef _CONTROL_FLOW_GUARD
            // verify that the call target is valid
            mov  ecx, eax;
            call[__guard_check_icall_fptr];
            mov  eax, ecx;
#endif

            pop ebp;

            jmp eax;
        }
    }

    __declspec(naked)
        Var InterpreterStackFrame::DelayDynamicInterpreterThunk(RecyclableObject* function, CallInfo callInfo, ...)
    {
        __asm
        {
            push ebp;
            mov ebp, esp;
            push[esp + 8];    // push function object
            call InterpreterStackFrame::EnsureDynamicInterpreterThunk;

#ifdef _CONTROL_FLOW_GUARD
            // verify that the call target is valid
            mov  ecx, eax;
            call[__guard_check_icall_fptr];
            mov  eax, ecx;
#endif

            pop ebp;

            jmp eax;
        }
    }
#elif !defined(_M_AMD64)
    Var InterpreterStackFrame::AsmJsDelayDynamicInterpreterThunk(RecyclableObject* function, CallInfo callInfo, ...)
    {
        // Asm.js only supported on x64 and x86
        AssertOrFailFast(UNREACHED);
        return nullptr;
    }
#endif
#endif

#if ENABLE_PROFILE_INFO
    JavascriptMethod InterpreterStackFrame::EnsureDynamicInterpreterThunk(Js::ScriptFunction * function)
    {
#if DYNAMIC_INTERPRETER_THUNK
        Assert(function);
        Js::FunctionBody *functionBody = function->GetFunctionBody();
        JavascriptMethod entrypoint = functionBody->EnsureDynamicInterpreterThunk(function->GetFunctionEntryPointInfo());
        Assert(!IsDelayDynamicInterpreterThunk(functionBody->GetDirectEntryPoint(function->GetEntryPointInfo())));
        if (function->GetEntryPoint() == InterpreterStackFrame::DelayDynamicInterpreterThunk)
        {
            // If we are not profiling, or the function object is not cross site, this is the direct entry point.
            // Change the entry point on the object
            Assert(functionBody->GetDirectEntryPoint(function->GetEntryPointInfo()) == entrypoint);
            function->ChangeEntryPoint(function->GetEntryPointInfo(), entrypoint);
        }
        // Return the original entry point to be called
        return entrypoint;
#else
        return function->GetEntryPoint();
#endif
    }
#endif

    bool InterpreterStackFrame::IsDelayDynamicInterpreterThunk(JavascriptMethod entryPoint)
    {
        return false
#if DYNAMIC_INTERPRETER_THUNK
            || entryPoint == InterpreterStackFrame::DelayDynamicInterpreterThunk
#ifdef ASMJS_PLAT
            || entryPoint == InterpreterStackFrame::AsmJsDelayDynamicInterpreterThunk
#endif
#endif
            ;
    }

#ifdef ENABLE_DEBUG_CONFIG_OPTIONS
    THREAD_LOCAL int InterpreterThunkStackCountTracker::s_count = 0;
#endif

#if DYNAMIC_INTERPRETER_THUNK
#pragma optimize("", off)
#ifdef ASMJS_PLAT
    void InterpreterStackFrame::StaticInterpreterAsmThunk(RecyclableObject* function, ...)
    {
        InterpreterAsmThunk((AsmJsCallStackLayout*)&function);
    }
#endif

#if !defined(_M_ARM64)
    Var InterpreterStackFrame::StaticInterpreterThunk(RecyclableObject* function, CallInfo callInfo, ...)
    {
        return InterpreterThunk((JavascriptCallStackLayout*)&function);
    }
#else
    // Language\arm64\arm64_Thunks.asm
#endif
#pragma optimize("", on)

    Var InterpreterStackFrame::InterpreterThunk(JavascriptCallStackLayout* layout)
    {
        Js::ScriptFunction * function = Js::ScriptFunction::UnsafeFromVar(layout->functionObject);
        Js::ArgumentReader args(&layout->callInfo, layout->args);
        void* localReturnAddress = _ReturnAddress();
        void* localAddressOfReturnAddress = _AddressOfReturnAddress();
        return InterpreterHelper(function, args, localReturnAddress, localAddressOfReturnAddress);
    }
#else

#pragma optimize("", off)
    Var InterpreterStackFrame::InterpreterThunk(RecyclableObject* function, CallInfo callInfo, ...)
    {
        ARGUMENTS(args, callInfo);
        void* localReturnAddress = _ReturnAddress();
        void* localAddressOfReturnAddress = _AddressOfReturnAddress();
        Assert(ScriptFunction::Is(function));
        return InterpreterHelper(ScriptFunction::FromVar(function), args, localReturnAddress, localAddressOfReturnAddress);
    }
#pragma optimize("", on)
#endif

    const bool InterpreterStackFrame::ShouldDoProfile(FunctionBody* executeFunction)
    {
#if ENABLE_PROFILE_INFO
        const bool doProfile = executeFunction->GetInterpreterExecutionMode(false) == ExecutionMode::ProfilingInterpreter ||
            (executeFunction->IsInDebugMode() && DynamicProfileInfo::IsEnabled(executeFunction));
        return doProfile;
#else
        return false;
#endif
    }

    InterpreterStackFrame* InterpreterStackFrame::CreateInterpreterStackFrameForGenerator(ScriptFunction* function, FunctionBody* executeFunction, JavascriptGenerator* generator, bool doProfile)
    {
        //
        // Allocate a new InterpreterStackFrame instance on the recycler heap.
        // It will live with the JavascriptGenerator object.
        //
        ScriptContext* functionScriptContext = function->GetScriptContext();
        Arguments generatorArgs = generator->GetArguments();
        InterpreterStackFrame::Setup setup(function, generatorArgs);
        size_t varAllocCount = setup.GetAllocationVarCount();
        size_t varSizeInBytes = varAllocCount * sizeof(Var);
        DWORD_PTR stackAddr = reinterpret_cast<DWORD_PTR>(&generator); // use any stack address from this frame to ensure correct debugging functionality
        LoopHeader* loopHeaderArray = executeFunction->GetHasAllocatedLoopHeaders() ? executeFunction->GetLoopHeaderArrayPtr() : nullptr;

        Var* allocation = RecyclerNewPlus(functionScriptContext->GetRecycler(), varSizeInBytes, Var);
        AnalysisAssert(allocation);
        InterpreterStackFrame* newInstance;
#if DBG
        // Allocate invalidVar on GC instead of stack since this InterpreterStackFrame will out live the current real frame
        Js::RecyclableObject* invalidVar = (Js::RecyclableObject*)RecyclerNewPlusLeaf(functionScriptContext->GetRecycler(), sizeof(Js::RecyclableObject), Var);
        AnalysisAssert(invalidVar);
        memset(reinterpret_cast<void*>(invalidVar), 0xFE, sizeof(Js::RecyclableObject));
        newInstance = setup.InitializeAllocation(allocation, executeFunction->GetHasImplicitArgIns(), doProfile, loopHeaderArray, stackAddr, invalidVar);
#else
        newInstance = setup.InitializeAllocation(allocation, executeFunction->GetHasImplicitArgIns(), doProfile, loopHeaderArray, stackAddr);
#endif

        newInstance->m_reader.Create(executeFunction);

        generator->SetFrame(newInstance, varSizeInBytes);
        return newInstance;
    }

    Var InterpreterStackFrame::InterpreterHelper(ScriptFunction* function, ArgumentReader args, void* returnAddress, void* addressOfReturnAddress, AsmJsReturnStruct* asmJsReturn)
    {
        const bool isAsmJs = asmJsReturn != nullptr;

#ifdef ENABLE_DEBUG_CONFIG_OPTIONS
        // Support for simulating partially initialized interpreter stack frame.
        InterpreterThunkStackCountTracker tracker;

        if (CONFIG_ISENABLED(InjectPartiallyInitializedInterpreterFrameErrorFlag) &&
            CONFIG_FLAG(InjectPartiallyInitializedInterpreterFrameError) == InterpreterThunkStackCountTracker::GetCount())
        {
            switch (CONFIG_FLAG(InjectPartiallyInitializedInterpreterFrameErrorType))
            {
            case 0:
                DebugBreak();
                break;
            case 1:
                Js::JavascriptError::MapAndThrowError(function->GetScriptContext(), VBSERR_InternalError);
                break;
            default:
                DebugBreak();
            }
        }
#endif
        ScriptContext* functionScriptContext = function->GetScriptContext();
        ThreadContext * threadContext = functionScriptContext->GetThreadContext();
        Assert(!threadContext->IsDisableImplicitException());
        functionScriptContext->VerifyAlive(!function->IsExternal());
        Assert(threadContext->IsScriptActive());
        Assert(threadContext->IsInScript());

        FunctionBody* executeFunction = JavascriptFunction::UnsafeFromVar(function)->GetFunctionBody();
#ifdef ENABLE_DEBUG_CONFIG_OPTIONS
        if (!isAsmJs && executeFunction->IsInDebugMode() != functionScriptContext->IsScriptContextInDebugMode()) // debug mode mismatch
        {
            if (executeFunction->GetUtf8SourceInfo()->GetIsLibraryCode())
            {
                Assert(!executeFunction->IsInDebugMode()); // Library script byteCode is never in debug mode
            }
            else
            {
                Throw::FatalInternalError();
            }
        }
#endif

        if (executeFunction->GetInterpretedCount() == 0)
        {
            executeFunction->TraceInterpreterExecutionMode();
        }


        class AutoRestore
        {
        private:
            ThreadContext * const threadContext;
            const uint8 savedLoopDepth;

        public:
            AutoRestore(ThreadContext *const threadContext, FunctionBody *const executeFunction)
                : threadContext(threadContext),
                savedLoopDepth(threadContext->LoopDepth())
            {
                if (savedLoopDepth != 0 && !executeFunction->GetIsAsmJsFunction())
                {
                    executeFunction->SetWasCalledFromLoop();
                }
            }

            ~AutoRestore()
            {
                threadContext->SetLoopDepth(savedLoopDepth);
            }
        } autoRestore(threadContext, executeFunction);

#if ENABLE_PROFILE_INFO
        DynamicProfileInfo * dynamicProfileInfo = nullptr;
        const bool doProfile = ShouldDoProfile(executeFunction);
        if (doProfile)
        {
#if !DYNAMIC_INTERPRETER_THUNK
            executeFunction->EnsureDynamicProfileInfo();
#endif
            dynamicProfileInfo = executeFunction->GetDynamicProfileInfo();
            threadContext->ClearImplicitCallFlags();
        }
#else
        const bool doProfile = false;
#endif

        executeFunction->IncreaseInterpretedCount();
#ifdef BGJIT_STATS
        functionScriptContext->interpretedCount++;
        functionScriptContext->maxFuncInterpret = max(functionScriptContext->maxFuncInterpret, executeFunction->GetInterpretedCount());
#endif

        AssertMsg(!executeFunction->IsDeferredParseFunction(),
            "Non-intrinsic functions must provide byte-code to execute");

        executeFunction->BeginExecution();

        bool fReleaseAlloc = false;
        InterpreterStackFrame* newInstance = nullptr;

        if (!isAsmJs && executeFunction->IsCoroutine())
        {
            // If the FunctionBody is a generator then this call is being made by one of the three
            // generator resuming methods: next(), throw(), or return().  They all pass the generator
            // object as the first of two arguments.  The real user arguments are obtained from the
            // generator object.  The second argument is the ResumeYieldData which is only needed
            // when resuming a generator and so it only used here if a frame already exists on the
            // generator object.
            AssertOrFailFastMsg(args.Info.Count == 2 && ((args.Info.Flags & CallFlags_ExtraArg) == CallFlags_None), "Generator ScriptFunctions should only be invoked by generator APIs with the pair of arguments they pass in -- the generator object and a ResumeYieldData pointer");

            JavascriptGenerator* generator = JavascriptGenerator::FromVar(args[0]);
            newInstance = generator->GetFrame();

            if (newInstance != nullptr)
            {
                ResumeYieldData* resumeYieldData = static_cast<ResumeYieldData*>(args[1]);
                newInstance->SetNonVarReg(executeFunction->GetYieldRegister(), resumeYieldData);

                // The debugger relies on comparing stack addresses of frames to decide when a step_out is complete so
                // give the InterpreterStackFrame a legit enough stack address to make this comparison work.
                newInstance->m_stackAddress = reinterpret_cast<DWORD_PTR>(&generator);
            }
            else
            {
                newInstance = CreateInterpreterStackFrameForGenerator(function, executeFunction, generator, doProfile);
            }
        }
        else
        {
            InterpreterStackFrame::Setup setup(function, args);
            size_t varAllocCount = setup.GetAllocationVarCount();
            size_t varSizeInBytes = varAllocCount * sizeof(Var);

            //
            // Allocate a new InterpreterStackFrame instance on the interpreter's virtual stack.
            //
            DWORD_PTR stackAddr;

            Var* allocation;

            // If the locals area exceeds a certain limit, allocate it from a private arena rather than
            // this frame. The current limit is based on an old assert on the number of locals we would allow here.
            if (varAllocCount > InterpreterStackFrame::LocalsThreshold)
            {
                ArenaAllocator *tmpAlloc = nullptr;
                fReleaseAlloc = functionScriptContext->EnsureInterpreterArena(&tmpAlloc);
                allocation = (Var*)tmpAlloc->Alloc(varSizeInBytes);
                stackAddr = reinterpret_cast<DWORD_PTR>(&allocation); // use a stack address so the debugger stepping logic works (step-out, for example, compares stack depths to determine when to complete the step)
            }
            else
            {
                PROBE_STACK_PARTIAL_INITIALIZED_INTERPRETER_FRAME(functionScriptContext, Js::Constants::MinStackInterpreter + varSizeInBytes);
                allocation = (Var*)_alloca(varSizeInBytes);
#if DBG
                memset(allocation, 0xFE, varSizeInBytes);
#endif
                stackAddr = reinterpret_cast<DWORD_PTR>(allocation);
            }

            /*
            * If the function has any loop headers, we allocate an array for the loop headers wrappers, and
            * reference the wrappers in the array. We then push the pointer to the array onto the stack itself.
            * We do this so that while the function is being interpreted, we don't want the jitted loop
            * bodies to be collected, even if the loop body isn't being executed. The loop body will
            * get collected when the function has been JITted, and when the function exits the interpreter.
            * The array contains nulls if the loop body isn't jitted (or hasn't been jitted yet) but
            * it's cheaper to just copy them all into the recycler array rather than just the ones that
            * have been jitted.
            */
            LoopHeader* loopHeaderArray = nullptr;

            if (executeFunction->GetHasAllocatedLoopHeaders())
            {
                // Loop header array is recycler allocated, so we push it on the stack
                // When we scan the stack, we'll recognize it as a recycler allocated
                // object, and mark it's contents and keep the individual loop header
                // wrappers alive
                loopHeaderArray = executeFunction->GetLoopHeaderArrayPtr();
            }

#if DBG
            Js::RecyclableObject * invalidStackVar = (Js::RecyclableObject*)_alloca(sizeof(Js::RecyclableObject));
            memset(reinterpret_cast<void*>(invalidStackVar), 0xFE, sizeof(Js::RecyclableObject));
            newInstance = setup.InitializeAllocation(allocation, executeFunction->GetHasImplicitArgIns() && !isAsmJs, doProfile, loopHeaderArray, stackAddr, invalidStackVar);
#else
            newInstance = setup.InitializeAllocation(allocation, executeFunction->GetHasImplicitArgIns() && !isAsmJs, doProfile, loopHeaderArray, stackAddr);
#endif

            newInstance->m_reader.Create(executeFunction);
        }
        //
        // Execute the function's byte-code, returning the return-value:
        // - Mark that the function is current executing and may not be modified.
        //

#if ENABLE_TTD
        TTD::TTDExceptionFramePopper exceptionFramePopper;
        if (SHOULD_DO_TTD_STACK_STMT_OP(functionScriptContext))
        {
            bool isInFinally = newInstance->TestFlags(Js::InterpreterStackFrameFlags_WithinFinallyBlock);

            threadContext->TTDExecutionInfo->PushCallEvent(function, args.Info.Count, args.Values, isInFinally);
            exceptionFramePopper.PushInfo(threadContext->TTDExecutionInfo, function);
        }
#endif

        Var aReturn = nullptr;

        {
#ifdef ENABLE_SCRIPT_DEBUGGING
            if (!isAsmJs && executeFunction->IsInDebugMode())
            {
#if DYNAMIC_INTERPRETER_THUNK
                PushPopFrameHelper pushPopFrameHelper(newInstance, returnAddress, addressOfReturnAddress);
                aReturn = newInstance->DebugProcess();
#else
                aReturn = newInstance->DebugProcessThunk(_ReturnAddress(), _AddressOfReturnAddress());
#endif
            }
            else
#endif
            {
#if DYNAMIC_INTERPRETER_THUNK
                PushPopFrameHelper pushPopFrameHelper(newInstance, returnAddress, addressOfReturnAddress);
                aReturn = newInstance->Process();
#else
                aReturn = newInstance->ProcessThunk(_ReturnAddress(), _AddressOfReturnAddress());
#endif
            }
        }

        executeFunction->EndExecution();

#if ENABLE_TTD
        if (SHOULD_DO_TTD_STACK_STMT_OP(functionScriptContext))
        {
            exceptionFramePopper.PopInfo();
            threadContext->TTDExecutionInfo->PopCallEvent(function, aReturn);
        }
#endif

#ifdef ASMJS_PLAT
        if (isAsmJs)
        {
            asmJsReturn->i = newInstance->GetRegRawInt(0);
            asmJsReturn->l = newInstance->GetRegRawInt64(0);
            asmJsReturn->d = newInstance->GetRegRawDouble(0);
            asmJsReturn->f = newInstance->GetRegRawFloat(0);
            asmJsReturn->simd = newInstance->GetRegRawSimd(0);
        }
#endif

        if (fReleaseAlloc)
        {
            functionScriptContext->ReleaseInterpreterArena();
        }

#if ENABLE_PROFILE_INFO
        if (doProfile)
        {
            dynamicProfileInfo->RecordImplicitCallFlags(threadContext->GetImplicitCallFlags());
        }
#endif

        return aReturn;
    }

#ifdef ASMJS_PLAT

#if _M_IX86
    void InterpreterStackFrame::AsmJsInterpreter(AsmJsCallStackLayout* stack, byte* retDst)
    {
        ScriptFunction * function = (ScriptFunction*)stack->functionObject;
        Var* paramsAddr = stack->args;
        int  flags = CallFlags_Value;
        ArgSlot nbArgs = ArgSlotMath::Add(function->GetFunctionBody()->GetAsmJsFunctionInfo()->GetArgCount(), 1);
        CallInfo callInfo((CallFlags)flags, nbArgs);
        ArgumentReader args(&callInfo, paramsAddr);
        void* returnAddress = _ReturnAddress();
        void* addressOfReturnAddress = _AddressOfReturnAddress();
#if ENABLE_PROFILE_INFO
        function->GetFunctionBody()->EnsureDynamicProfileInfo();
#endif
        AsmJsReturnStruct asmJsReturn = { 0 };
        InterpreterHelper(function, args, returnAddress, addressOfReturnAddress, &asmJsReturn);

        //Handle return value
        AsmJsRetType::Which retType = (AsmJsRetType::Which) GetRetType(function);

        switch (retType)
        {
#ifdef ENABLE_WASM_SIMD
        case AsmJsRetType::Int32x4:
        case AsmJsRetType::Bool32x4:
        case AsmJsRetType::Bool16x8:
        case AsmJsRetType::Bool8x16:
        case AsmJsRetType::Float32x4:
        case AsmJsRetType::Float64x2:
        case AsmJsRetType::Int16x8:
        case AsmJsRetType::Int8x16:
        case AsmJsRetType::Uint32x4:
        case AsmJsRetType::Uint16x8:
        case AsmJsRetType::Uint8x16:
            Assert(Wasm::Simd::IsEnabled());
            *(AsmJsSIMDValue*)retDst = asmJsReturn.simd;
            break;
#endif
        // double return
        case AsmJsRetType::Double:
            *(double*)retDst = asmJsReturn.d;
            break;
        // float return
        case AsmJsRetType::Float:
            *(float*)retDst = asmJsReturn.f;
            break;
        // signed or void return
        case AsmJsRetType::Signed:
        case AsmJsRetType::Void:
            *(int*)retDst = asmJsReturn.i;
            break;
        case AsmJsRetType::Int64:
            *(int64*)retDst = asmJsReturn.l;
            break;
        default:
            Assume(false);
        }
    }

#elif _M_X64
    typedef double(*AsmJsInterpreterDoubleEP)(AsmJsCallStackLayout*, void *);
    typedef float(*AsmJsInterpreterFloatEP)(AsmJsCallStackLayout*, void *);
    typedef int(*AsmJsInterpreterIntEP)(AsmJsCallStackLayout*, void *);
    typedef int64(*AsmJsInterpreterInt64EP)(AsmJsCallStackLayout*, void *);

    void * InterpreterStackFrame::GetAsmJsInterpreterEntryPoint(AsmJsCallStackLayout* stack)
    {
        JavascriptFunction * function = stack->functionObject;
        void * entryPoint = nullptr;
        switch (function->GetFunctionBody()->GetAsmJsFunctionInfo()->GetReturnType().which())
        {
        case Js::AsmJsRetType::Double:
        {
            entryPoint = (void*)(AsmJsInterpreterDoubleEP)Js::InterpreterStackFrame::AsmJsInterpreter < double >;
            break;
        }
        case Js::AsmJsRetType::Float:
        {
            entryPoint = (void*)(AsmJsInterpreterFloatEP)Js::InterpreterStackFrame::AsmJsInterpreter < float >;
            break;
        }
        case Js::AsmJsRetType::Signed:
        case Js::AsmJsRetType::Void:
        {
            entryPoint = (void*)(AsmJsInterpreterIntEP)Js::InterpreterStackFrame::AsmJsInterpreter < int >;
            break;
        }
        case Js::AsmJsRetType::Int64:
        {
            entryPoint = (void*)(AsmJsInterpreterInt64EP)Js::InterpreterStackFrame::AsmJsInterpreter < int64 >;
            break;
        }
#ifdef ENABLE_WASM_SIMD
        case Js::AsmJsRetType::Int32x4:
        case Js::AsmJsRetType::Bool32x4:
        case Js::AsmJsRetType::Bool16x8:
        case Js::AsmJsRetType::Bool8x16:
        case Js::AsmJsRetType::Float32x4:
        case Js::AsmJsRetType::Float64x2:
        case Js::AsmJsRetType::Int16x8:
        case Js::AsmJsRetType::Int8x16:
        case Js::AsmJsRetType::Uint32x4:
        case Js::AsmJsRetType::Uint16x8:
        case Js::AsmJsRetType::Uint8x16:
        {
            entryPoint = (void*)Js::InterpreterStackFrame::AsmJsInterpreterSimdJs;
            break;
        }
#endif
        default:
            Assume(UNREACHED);
        }
        return entryPoint;
    }




    template<typename T>
    T InterpreterStackFrame::AsmJsInterpreter(AsmJsCallStackLayout* layout)
    {
        Js::ScriptFunction * function = Js::ScriptFunction::FromVar(layout->functionObject);
        int  flags = CallFlags_Value;
        ArgSlot nbArgs = ArgSlotMath::Add(function->GetFunctionBody()->GetAsmJsFunctionInfo()->GetArgCount(), 1);

        CallInfo callInfo((CallFlags)flags, nbArgs);
        ArgumentReader args(&callInfo, (Var*)layout->args);
        void* returnAddress = _ReturnAddress();
        void* addressOfReturnAddress = _AddressOfReturnAddress();
        function->GetFunctionBody()->EnsureDynamicProfileInfo();
        AsmJsReturnStruct asmJsReturn = { 0 };
        InterpreterHelper(function, args, returnAddress, addressOfReturnAddress, &asmJsReturn);

        return asmJsReturn.GetRetVal<T>();
    }

    __m128 InterpreterStackFrame::AsmJsInterpreterSimdJs(AsmJsCallStackLayout* layout)
    {
        return AsmJsInterpreter<X86SIMDValue>(layout).m128_value;
    }
#endif
#endif

    ///----------------------------------------------------------------------------
    ///
    /// InterpreterStackFrame::SetOut()
    ///
    /// SetOut() change the Var value stored in the specified "out parameter"
    /// register.
    ///
    ///----------------------------------------------------------------------------

    inline void InterpreterStackFrame::SetOut(ArgSlot outRegisterID, Var aValue)
    {
        //
        // The "out" parameter slots are located at the end of the local register range, counting
        // forwards.  This results in the "in" parameter slots being disjoint from the rest of the
        // InterpreterStackFrame.
        //  ..., InterpreterStackFrame A, Locals A[], ..., Out A:0, Out A:1, Out A:2, ...
        //       |                               In B:0,  In B:1, ..., InterpreterStackFrame B, Locals B[], ...
        //       (current 'this')                                      |
        //                                                             (new 'this' after call)
        //

        Assert(m_outParams + outRegisterID < m_outSp);
        m_outParams[outRegisterID] = aValue;
    }

    inline void InterpreterStackFrame::SetOut(ArgSlot_OneByte outRegisterID, Var aValue)
    {
        Assert(m_outParams + outRegisterID < m_outSp);
        m_outParams[outRegisterID] = aValue;
    }

    inline void InterpreterStackFrame::OP_SetOutAsmDb(RegSlot outRegisterID, double val)
    {
        Assert(m_outParams + outRegisterID < m_outSp);
        m_outParams[outRegisterID] = JavascriptNumber::NewWithCheck(val, scriptContext);
    }

    inline void InterpreterStackFrame::OP_SetOutAsmInt(RegSlot outRegisterID, int val)
    {
        Assert(m_outParams + outRegisterID < m_outSp);
        m_outParams[outRegisterID] = JavascriptNumber::ToVar(val, scriptContext);
    }

    void InterpreterStackFrame::OP_SetOutAsmFlt(RegSlot outRegisterID, float val)
    {
        OP_SetOutAsmDb(outRegisterID, (double)val);
    }

    inline void InterpreterStackFrame::OP_I_SetOutAsmFlt(RegSlot outRegisterID, float val)
    {
        Assert(m_outParams + outRegisterID < m_outSp);
        *(float*)(&(m_outParams[outRegisterID])) = val;
    }

    inline void InterpreterStackFrame::OP_I_SetOutAsmLong(RegSlot outRegisterID, int64 val)
    {
        Assert(m_outParams + outRegisterID < m_outSp);
        *(int64*)(&(m_outParams[outRegisterID])) = val;
    }

    inline void InterpreterStackFrame::OP_I_SetOutAsmInt(RegSlot outRegisterID, int val)
    {
        Assert(m_outParams + outRegisterID < m_outSp);
        *(int*)(&(m_outParams[outRegisterID])) = val;
    }

    inline void InterpreterStackFrame::OP_I_SetOutAsmDb(RegSlot outRegisterID, double val)
    {
        Assert(m_outParams + outRegisterID < m_outSp);
        *(double*)(&(m_outParams[outRegisterID])) = val;
    }

    inline void InterpreterStackFrame::OP_I_SetOutAsmSimd(RegSlot outRegisterID, AsmJsSIMDValue val)
    {
        Assert(m_outParams + outRegisterID < m_outSp);
        *(AsmJsSIMDValue*)(&(m_outParams[outRegisterID])) = val;
    }

    template<int type, bool toJs>
    void InterpreterStackFrame::OP_InvalidWasmTypeConversion(...)
    {
#ifdef ENABLE_WASM
        CompileAssert(type < Wasm::WasmTypes::Limit);
        const char16* fromType = toJs ? Wasm::WasmTypes::GetTypeName(static_cast<Wasm::WasmTypes::WasmType>(type)) : _u("Javascript Variable");
        const char16* toType = toJs ? _u("Javascript Variable") : Wasm::WasmTypes::GetTypeName(static_cast<Wasm::WasmTypes::WasmType>(type));
        JavascriptError::ThrowTypeErrorVar(scriptContext, WASMERR_InvalidTypeConversion, fromType, toType);
#else
        Assert(UNREACHED); //shouldn't get there
        JavascriptError::ThrowTypeErrorVar(scriptContext, WASMERR_InvalidTypeConversion, _u("unknown"), _u("unknown")); //throw for a release build
#endif
    }

    // This will be called in the beginning of the try_finally.
    inline void InterpreterStackFrame::CacheSp()
    {
        // Before caching the current m_outSp, we will be storing the previous the previously stored value in the m_outSpCached.
        *m_outSp++ = (Var)m_outSpCached;
        *m_outSp++ = (Var)m_outParams;
        m_outSpCached = m_outSp - 2;
    }

    inline void InterpreterStackFrame::RestoreSp()
    {
        // This will be called in the Finally block to restore from the previous SP cached.

        // m_outSpCached can be null if the catch block is called.
        if (m_outSpCached != nullptr)
        {
            Assert(m_outSpCached < m_outSp);
            m_outSp = m_outSpCached;

            m_outSpCached = (Var*)*m_outSp;
            Assert(m_outSpCached == nullptr || m_outSpCached <= m_outSp);

            m_outParams = (Var*)*(m_outSp + 1);
        }
        else
        {
            ResetOut();
        }
    }

    inline void InterpreterStackFrame::PushOut(Var aValue)
    {
        *m_outSp++ = aValue;
    }

    inline void InterpreterStackFrame::PopOut(ArgSlot argCount)
    {
        ArgSlotMath::Inc(argCount);
        m_outSp -= argCount;
        m_outParams = (Var*)*m_outSp;

        AssertMsg(m_localSlots + this->m_functionBody->GetLocalsCount() <= m_outSp &&
            m_outSp < (m_localSlots + this->m_functionBody->GetLocalsCount() + this->m_functionBody->GetOutParamMaxDepth()),
            "out args Stack pointer not in range after Pop");
    }

    void InterpreterStackFrame::ResetOut()
    {
        //
        // Reset the m_outParams and m_outSp
        //
        m_outParams   = m_localSlots + this->m_functionBody->GetLocalsCount();

        m_outSp       = m_outParams;
        m_outSpCached = nullptr;
    }

#ifdef ENABLE_SCRIPT_DEBUGGING
    _NOINLINE
    Var InterpreterStackFrame::DebugProcessThunk(void* returnAddress, void* addressOfReturnAddress)
    {
        PushPopFrameHelper pushPopFrameHelper(this, returnAddress, addressOfReturnAddress);
        return this->DebugProcess();
    }

    //
    // Under debug mode allow the exception to be swallowed and execution to continue
    // if the debugger has specified that behavior.
    //
    Var InterpreterStackFrame::DebugProcess()
    {
        Assert(this->returnAddress != nullptr);
        while (true)
        {
            JavascriptExceptionObject *exception = nullptr;
            try
            {
#if ENABLE_TTD
                if (SHOULD_DO_TTD_STACK_STMT_OP(this->scriptContext))
                {
                    return this->ProcessWithDebugging_PreviousStmtTracking();
                }
                else
                {
                    return this->ProcessWithDebugging();
                }
#else
                return this->ProcessWithDebugging();
#endif
            }
            catch (const Js::JavascriptException& err)
            {
                JavascriptExceptionObject *exception_ = err.GetAndClear();
                Assert(exception_);
                exception = exception_;
            }

            if (exception)
            {
                bool skipException = false;
                if (!exception->IsGeneratorReturnException() &&
                    exception != scriptContext->GetThreadContext()->GetPendingSOErrorObject() &&
                    exception != scriptContext->GetThreadContext()->GetPendingOOMErrorObject())
                {
                    skipException = exception->IsDebuggerSkip();
                }
                if (skipException)
                {
                    // If we are going to swallow the exception then advance to the beginning of the next user statement
                    if (exception->IsIgnoreAdvanceToNextStatement()
                        || this->scriptContext->GetDebugContext()->GetProbeContainer()->AdvanceToNextUserStatement(this->m_functionBody, &this->m_reader))
                    {
                        // We must fix up the return value to at least be undefined:
                        this->SetReg((RegSlot)0, this->scriptContext->GetLibrary()->GetUndefined());

                        // If we recover from the exception, there may be a chance the out pointers in the InterpreterStackframe are not in a proper state.
                        // Reset them to correct the stack.
                        ResetOut();

                        // If we can successfully advance then continuing processing
                        continue;
                    }
                }

                JavascriptExceptionOperators::DoThrowCheckClone(exception, scriptContext);
            }
        }
    }
#endif

    template<typename OpCodeType, Js::OpCode(ReadOpFunc)(const byte*&), void (TracingFunc)(InterpreterStackFrame*, OpCodeType)>
    OpCodeType InterpreterStackFrame::ReadOp(const byte *& ip)
    {
#if DBG || DBG_DUMP
        //
        // For debugging byte-code, store the current offset before the instruction is read:
        // - We convert this to "void *" to encourage the debugger to always display in hex,
        //   which matches the displayed offsets used by ByteCodeDumper.
        //
        this->DEBUG_currentByteOffset = (void *)m_reader.GetCurrentOffset();
#endif

        OpCodeType op = (OpCodeType)ReadOpFunc(ip);

#if DBG_DUMP
        TracingFunc(this, op);
#endif
        return op;
    }

    void InterpreterStackFrame::TraceOpCode(InterpreterStackFrame* that, Js::OpCode op)
    {
#if DBG_DUMP
        that->scriptContext->byteCodeHistogram[(int)op]++;
        if (PHASE_TRACE(Js::InterpreterPhase, that->m_functionBody))
        {
            Output::Print(_u("%d.%d:Executing %s at offset 0x%X\n"), that->m_functionBody->GetSourceContextId(), that->m_functionBody->GetLocalFunctionId(), Js::OpCodeUtil::GetOpCodeName(op), that->DEBUG_currentByteOffset);
        }
#endif
    }

    void InterpreterStackFrame::TraceAsmJsOpCode(InterpreterStackFrame* that, Js::OpCodeAsmJs op)
    {
#if DBG_DUMP && defined(ASMJS_PLAT)
        if (PHASE_TRACE(Js::AsmjsInterpreterPhase, that->m_functionBody))
        {
            Output::Print(_u("%d.%d:Executing %s at offset 0x%X\n"), that->m_functionBody->GetSourceContextId(), that->m_functionBody->GetLocalFunctionId(), Js::OpCodeUtilAsmJs::GetOpCodeName(op), that->DEBUG_currentByteOffset);
        }
#endif
    }

#if ENABLE_TTD
    template<typename OpCodeType, Js::OpCode(ReadOpFunc)(const byte*&), void (TracingFunc)(InterpreterStackFrame*, OpCodeType)>
    OpCodeType InterpreterStackFrame::ReadOp_WPreviousStmtTracking(const byte *& ip)
    {
#if DBG || DBG_DUMP
        //
        // For debugging byte-code, store the current offset before the instruction is read:
        // - We convert this to "void *" to encourage the debugger to always display in hex,
        //   which matches the displayed offsets used by ByteCodeDumper.
        //
        this->DEBUG_currentByteOffset = (void *)m_reader.GetCurrentOffset();
#endif

#if ENABLE_TTD
        AssertMsg(this->scriptContext->GetThreadContext()->IsRuntimeInTTDMode(), "We never be fetching an opcode via this path if this is not true!!!");
#endif

        if (SHOULD_DO_TTD_STACK_STMT_OP(this->scriptContext))
        {
            TTD::ExecutionInfoManager* executionMgr = this->scriptContext->GetThreadContext()->TTDExecutionInfo;
            executionMgr->UpdateCurrentStatementInfo(m_reader.GetCurrentOffset());
        }

        OpCodeType op = (OpCodeType)ReadOpFunc(ip);

#if DBG_DUMP
        TracingFunc(this, op);
#endif
        return op;
    }
#endif

    _NOINLINE
        Var InterpreterStackFrame::ProcessThunk(void* address, void* addressOfReturnAddress)
    {
        PushPopFrameHelper pushPopFrameHelper(this, address, addressOfReturnAddress);
        return this->Process();
    }


#ifdef ASMJS_PLAT
    Var InterpreterStackFrame::ProcessAsmJsModule()
    {
        FunctionBody* asmJsModuleFunctionBody = GetFunctionBody();
        AsmJsModuleInfo* info = asmJsModuleFunctionBody->GetAsmJsModuleInfo();

#ifdef ENABLE_DEBUG_CONFIG_OPTIONS
        if (Configuration::Global.flags.ForceAsmJsLinkFail)
        {
            AsmJSCompiler::OutputError(this->scriptContext, _u("Asm.js Runtime Error : Forcing link failure"));
            return this->ProcessLinkFailedAsmJsModule();
        }
#endif
        if (m_inSlotsCount != info->GetArgInCount() + 1)
        {
            // Error reparse without asm.js
            AsmJSCompiler::OutputError(this->scriptContext, _u("Asm.js Runtime Error : Invalid module argument count"));
            return this->ProcessLinkFailedAsmJsModule();
        }

        const AsmJsModuleMemory& moduleMemory = info->GetModuleMemory();
        Field(Var)* moduleMemoryPtr = RecyclerNewArray(scriptContext->GetRecycler(), Field(Var), moduleMemory.mMemorySize);
        Field(Var)* arrayBufferPtr = moduleMemoryPtr + moduleMemory.mArrayBufferOffset;
        Assert(moduleMemory.mArrayBufferOffset == AsmJsModuleMemory::MemoryTableBeginOffset);
        Field(Var)* stdLibPtr = moduleMemoryPtr + moduleMemory.mStdLibOffset;
        int* localIntSlots = (int*)(moduleMemoryPtr + moduleMemory.mIntOffset);
        float* localFloatSlots = (float*)(moduleMemoryPtr + moduleMemory.mFloatOffset);
        double* localDoubleSlots = (double*)(moduleMemoryPtr + moduleMemory.mDoubleOffset);
        Field(Var)* localFunctionImports = moduleMemoryPtr + moduleMemory.mFFIOffset;
        Field(Var)* localModuleFunctions = moduleMemoryPtr + moduleMemory.mFuncOffset;
        Field(Field(Var)*)* localFunctionTables = (Field(Field(Var)*)*)(moduleMemoryPtr + moduleMemory.mFuncPtrOffset);

        ThreadContext* threadContext = this->scriptContext->GetThreadContext();
        *stdLibPtr = (m_inSlotsCount > 1) ? m_inParams[1] : nullptr;

        Var foreign = (m_inSlotsCount > 2) ? m_inParams[2] : nullptr;
        *arrayBufferPtr = (m_inSlotsCount > 3) ? m_inParams[3] : nullptr;
        //cache the current state of the disable implicit call flag
        DisableImplicitFlags prevDisableImplicitFlags = threadContext->GetDisableImplicitFlags();
        ImplicitCallFlags saveImplicitcallFlags = threadContext->GetImplicitCallFlags();
        // Disable implicit calls to check if any of the VarImport or Function Import leads to implicit calls
        threadContext->DisableImplicitCall();
        threadContext->SetImplicitCallFlags(ImplicitCallFlags::ImplicitCall_None);
        bool checkParamResult = ASMLink::CheckParams(this->scriptContext, info, *stdLibPtr, foreign, *arrayBufferPtr);
        if (!checkParamResult)
        {
            // don't need to print, because checkParams will do it for us
            goto linkFailure;
        }
        else if (this->CheckAndResetImplicitCall(prevDisableImplicitFlags, saveImplicitcallFlags))
        {
            AsmJSCompiler::OutputError(this->scriptContext, _u("Asm.js Runtime Error : Params have side effects"));
            return this->ProcessLinkFailedAsmJsModule();
        }
        // Initialize Variables
        for (int i = 0; i < info->GetVarCount(); i++)
        {
            const auto& var = info->GetVar(i);
            const AsmJsVarType type(var.type);
            if (type.isInt())
            {
                localIntSlots[var.location] = var.initialiser.intInit;
            }
            else if (type.isFloat())
            {
                localFloatSlots[var.location] = var.initialiser.floatInit;
            }
            else if (type.isDouble())
            {
                localDoubleSlots[var.location] = var.initialiser.doubleInit;
            }
            else
            {
                Assert(UNREACHED);
            }
        }

        // Load constant variables
        for (int i = 0; i < info->GetVarImportCount(); i++)
        {
            const auto& import = info->GetVarImport(i);
            const AsmJsVarType type(import.type);
            // this might throw, but it would anyway in non-asm.js
            Var value = JavascriptOperators::OP_GetProperty(foreign, import.field, scriptContext);
            // check if there is implicit call and if there is implicit call then clear the disableimplicitcall flag
            if (this->CheckAndResetImplicitCall(prevDisableImplicitFlags, saveImplicitcallFlags))
            {
                AsmJSCompiler::OutputError(this->scriptContext, _u("Asm.js Runtime Error : Accessing var import %s has side effects"), this->scriptContext->GetPropertyName(import.field)->GetBuffer());
                return this->ProcessLinkFailedAsmJsModule();
            }
            if (CONFIG_FLAG(AsmJsEdge))
            {
                // emscripten had a bug which caused this check to fail in some circumstances, so this check fails for some demos
                if (!TaggedNumber::Is(value) && (!RecyclableObject::Is(value) || DynamicType::Is(RecyclableObject::FromVar(value)->GetTypeId())))
                {
                    AsmJSCompiler::OutputError(this->scriptContext, _u("Asm.js Runtime Error : Var import %s must be primitive"), this->scriptContext->GetPropertyName(import.field)->GetBuffer());
                    goto linkFailure;
                }
            }

            if (type.isInt())
            {
                int val = JavascriptMath::ToInt32(value, scriptContext);
                localIntSlots[import.location] = val;
            }
            else if (type.isFloat())
            {
                float val = (float)JavascriptConversion::ToNumber(value, scriptContext);
                localFloatSlots[import.location] = val;
            }
            else if (type.isDouble())
            {
                double val = JavascriptConversion::ToNumber(value, scriptContext);
                localDoubleSlots[import.location] = val;
            }

            // check for implicit call after converting to number
            if (this->CheckAndResetImplicitCall(prevDisableImplicitFlags, saveImplicitcallFlags))
            {
                // Runtime error
                AsmJSCompiler::OutputError(this->scriptContext, _u("Asm.js Runtime Error : Accessing var import %s has side effects"), this->scriptContext->GetPropertyName(import.field)->GetBuffer());
                return this->ProcessLinkFailedAsmJsModule();
            }
        }
        // Load external functions
        for (int i = 0; i < info->GetFunctionImportCount(); i++)
        {
            const auto& import = info->GetFunctionImport(i);
            // this might throw, but it would anyway in non-asm.js
            Var importFunc = JavascriptOperators::OP_GetProperty(foreign, import.field, scriptContext);
            // check if there is implicit call and if there is implicit call then clear the disableimplicitcall flag
            if (this->CheckAndResetImplicitCall(prevDisableImplicitFlags, saveImplicitcallFlags))
            {
                AsmJSCompiler::OutputError(this->scriptContext, _u("Asm.js Runtime Error : Accessing foreign function import %s has side effects"), this->scriptContext->GetPropertyName(import.field)->GetBuffer());
                return this->ProcessLinkFailedAsmJsModule();
            }
            if (!JavascriptFunction::Is(importFunc))
            {
                AsmJSCompiler::OutputError(this->scriptContext, _u("Asm.js Runtime Error : Foreign function import %s is not a function"), this->scriptContext->GetPropertyName(import.field)->GetBuffer());
                goto linkFailure;
            }
            localFunctionImports[import.location] = importFunc;
        }

        threadContext->SetDisableImplicitFlags(prevDisableImplicitFlags);
        threadContext->SetImplicitCallFlags(saveImplicitcallFlags);
        // scope
        {
            FrameDisplay* pDisplay = RecyclerNewPlus(scriptContext->GetRecycler(), sizeof(void*), FrameDisplay, 0);
            //DynamicObject* asmModule = scriptContext->GetLibrary()->CreateObject(false, 1);
            //JavascriptOperators::OP_SetProperty(asmModule, PropertyIds::module, moduleMemoryPtr, scriptContext);
            //pDisplay->SetItem(0, this->function);
            for (int i = 0; i < info->GetFunctionCount(); i++)
            {
                const auto& modFunc = info->GetFunction(i);

                // TODO: add more runtime checks here
                FunctionInfoPtrPtr functionInfo = m_functionBody->GetNestedFuncReference(i);

                AsmJsScriptFunction* scriptFuncObj = AsmJsScriptFunction::OP_NewAsmJsFunc(pDisplay, functionInfo);
                localModuleFunctions[modFunc.location] = scriptFuncObj;

                if (scriptFuncObj->GetDynamicType()->GetEntryPoint() == DefaultDeferredDeserializeThunk)
                {
                    JavascriptFunction::DeferredDeserialize(scriptFuncObj);
                }

                scriptFuncObj->GetDynamicType()->SetEntryPoint(AsmJsExternalEntryPoint);
                scriptFuncObj->GetFunctionBody()->GetAsmJsFunctionInfo()->SetModuleFunctionBody(asmJsModuleFunctionBody);
                scriptFuncObj->SetModuleEnvironment(moduleMemoryPtr);
                if (!info->IsRuntimeProcessed())
                {
                    // don't reset entrypoint upon relinking
                    FunctionEntryPointInfo* entrypointInfo = (FunctionEntryPointInfo*)scriptFuncObj->GetEntryPointInfo();
                    entrypointInfo->SetIsAsmJSFunction(true);

#if DYNAMIC_INTERPRETER_THUNK
                    if (!PHASE_ON1(AsmJsJITTemplatePhase))
                    {
                        entrypointInfo->jsMethod = AsmJsDefaultEntryThunk;
                    }
#endif
                }
            }
        }

        // Initialize function table arrays
        for (int i = 0; i < info->GetFunctionTableCount(); i++)
        {
            const auto& modFuncTable = info->GetFunctionTable(i);
            Field(Var)* funcTableArray = RecyclerNewArray(scriptContext->GetRecycler(), Field(Var), modFuncTable.size);
            for (uint j = 0; j < modFuncTable.size; j++)
            {
                // get the module function index
                const RegSlot index = modFuncTable.moduleFunctionIndex[j];
                // assign the module function pointer to the array
                Var functionPtr = localModuleFunctions[index];
                funcTableArray[j] = functionPtr;
            }
            localFunctionTables[i] = funcTableArray;
        }
        // Do MTJRC/MAIC:0 check
#if ENABLE_DEBUG_CONFIG_OPTIONS
        if (
            (PHASE_ON1(Js::AsmJsJITTemplatePhase) && CONFIG_FLAG(MaxTemplatizedJitRunCount) == 0) ||
            (!PHASE_ON1(Js::AsmJsJITTemplatePhase) && (CONFIG_FLAG(MaxAsmJsInterpreterRunCount) == 0 || CONFIG_FLAG(ForceNative)))
            )
        {
            if (PHASE_TRACE1(AsmjsEntryPointInfoPhase))
            {
                Output::Print(_u("%s Scheduling For Full JIT at callcount:%d\n"), asmJsModuleFunctionBody->GetDisplayName(), 0);
                Output::Flush();
            }
            for (int i = 0; i < info->GetFunctionCount(); i++)
            {
                ScriptFunction* functionObj = (ScriptFunction*)PointerValue(localModuleFunctions[i]);
                AnalysisAssert(functionObj != nullptr);
                // don't want to generate code for APIs like changeHeap
                if (functionObj->GetEntryPoint() == Js::AsmJsExternalEntryPoint)
                {
                    WAsmJs::JitFunctionIfReady(functionObj);
                }
            }
        }
#endif

        info->SetIsRuntimeProcessed(true);

        // create export object
        if (info->GetExportsCount())
        {
            Var newObj = JavascriptOperators::NewScObjectLiteral(GetScriptContext(), info->GetExportsIdArray(),
                this->GetFunctionBody()->GetObjectLiteralTypeRef(0));
            for (int i = 0; i < info->GetExportsCount(); i++)
            {
                auto ex = info->GetExport(i);
                Var func = localModuleFunctions[*ex.location];
                JavascriptOperators::OP_InitProperty(newObj, *ex.id, func);
            }
            SetReg((RegSlot)0, newObj);
            return newObj;
        }


        // export only 1 function
        {
            Var exportFunc = localModuleFunctions[info->GetExportFunctionIndex()];
            SetReg((RegSlot)0, exportFunc);
            return exportFunc;
        }

    linkFailure:
        threadContext->SetDisableImplicitFlags(prevDisableImplicitFlags);
        threadContext->SetImplicitCallFlags(saveImplicitcallFlags);
        return this->ProcessLinkFailedAsmJsModule();
    }

    Var InterpreterStackFrame::ProcessLinkFailedAsmJsModule()
    {
        AsmJSCompiler::OutputError(this->scriptContext, _u("asm.js linking failed."));

        Js::FunctionBody* asmJsModuleFunctionBody = GetFunctionBody();
        AsmJsModuleInfo* info = asmJsModuleFunctionBody->GetAsmJsModuleInfo();

        // do not support relinking with failed relink
        if (info->IsRuntimeProcessed())
        {
            Js::Throw::OutOfMemory();
        }

        ScriptFunction * funcObj = GetJavascriptFunction();
        ScriptFunction::ReparseAsmJsModule(&funcObj);
        const bool doProfile =
            funcObj->GetFunctionBody()->GetInterpreterExecutionMode(false) == ExecutionMode::ProfilingInterpreter ||
            (funcObj->GetFunctionBody()->IsInDebugMode() && DynamicProfileInfo::IsEnabled(funcObj->GetFunctionBody()));

        DynamicProfileInfo * dynamicProfileInfo = nullptr;
        if (doProfile)
        {
            dynamicProfileInfo = funcObj->GetFunctionBody()->GetDynamicProfileInfo();
            funcObj->GetScriptContext()->GetThreadContext()->ClearImplicitCallFlags();
        }

        // after reparsing, we want to also use a new interpreter stack frame, as it will have different characteristics than the asm.js version
        InterpreterStackFrame::Setup setup(funcObj, m_inParams, m_inSlotsCount);
        size_t varAllocCount = setup.GetAllocationVarCount();
        size_t varSizeInBytes = varAllocCount * sizeof(Var);

        Var* allocation = nullptr;
        DWORD_PTR stackAddr;
        bool fReleaseAlloc = false;
        if (varAllocCount > InterpreterStackFrame::LocalsThreshold)
        {
            ArenaAllocator *tmpAlloc = nullptr;
            fReleaseAlloc = GetScriptContext()->EnsureInterpreterArena(&tmpAlloc);
            allocation = (Var*)tmpAlloc->Alloc(varSizeInBytes);
            // use a stack address so the debugger stepping logic works (step-out, for example, compares stack depths to determine when to complete the step)
            // debugger stepping does not matter here, but it's worth being consistent with normal stack frame
            stackAddr = reinterpret_cast<DWORD_PTR>(&allocation);
        }
        else
        {
            PROBE_STACK_PARTIAL_INITIALIZED_INTERPRETER_FRAME(GetScriptContext(), Js::Constants::MinStackInterpreter + varSizeInBytes);
            allocation = (Var*)_alloca(varSizeInBytes);
            stackAddr = reinterpret_cast<DWORD_PTR>(allocation);
        }

#if DBG
        Var invalidStackVar = (Js::RecyclableObject*)_alloca(sizeof(Js::RecyclableObject));
        memset(invalidStackVar, 0xFE, sizeof(Js::RecyclableObject));
        InterpreterStackFrame * newInstance = newInstance = setup.InitializeAllocation(allocation, funcObj->GetFunctionBody()->GetHasImplicitArgIns(), doProfile, nullptr, stackAddr, invalidStackVar);
#else
        InterpreterStackFrame * newInstance = newInstance = setup.InitializeAllocation(allocation, funcObj->GetFunctionBody()->GetHasImplicitArgIns(), doProfile, nullptr, stackAddr);
#endif
        newInstance->m_reader.Create(funcObj->GetFunctionBody());
        // now that we have set up the new frame, let's interpret it!
        funcObj->GetFunctionBody()->BeginExecution();

        PushPopFrameHelper pushPopFrameHelper(newInstance, this->returnAddress, this->addressOfReturnAddress);
        Var retVal = newInstance->ProcessUnprofiled();

        if (doProfile)
        {
            dynamicProfileInfo->RecordImplicitCallFlags(GetScriptContext()->GetThreadContext()->GetImplicitCallFlags());
        }

        if (fReleaseAlloc)
        {
            GetScriptContext()->ReleaseInterpreterArena();
        }

        return retVal;
    }

#if ENABLE_DEBUG_CONFIG_OPTIONS
    int AsmJsCallDepth = 0;
#endif

    // Function memory allocation should be done the same way as
    // T AsmJsCommunEntryPoint(Js::ScriptFunction* func, ...)  (AsmJSJitTemplate.cpp)
    // update any changes there
    /*
    This function does the following fixup
    Stack Before                 Stack After
    ==============               ================
    | VarConstants |             |  VarConstants  |
    |--------------|             |-----------------
    | IntConstants |             |  IntConstants  |
    |--------------|             |  ------------  |
    | FloatConst   |             |  Int Vars+Tmps |
    |--------------|             |----------------|
    | DoubleConst  |             |  FloatConst    |
    |--------------|             |  ----------    |
    | Var&Temps    |             |  Flt Vars+tmps |
    |==============|             |----------------|
                                 | DoubleConst    |
                                 |  -----------   |
                                 | Dbl Vars+Tmps  |
                                  ================

    intSrc,FltSrc&DblSrc are pointers to the stack before the change
    m_localIntSlots,m_localFloatSlots,m_localDoubleSlots are pointers to the stack after the change
    */
    void InterpreterStackFrame::AlignMemoryForAsmJs()
    {
        FunctionBody *const functionBody = GetFunctionBody();
        ScriptFunction* func = GetJavascriptFunction();
        uint32& callCount = ((FunctionEntryPointInfo*)func->GetEntryPointInfo())->callsCount;
        WAsmJs::JitFunctionIfReady(func, ++callCount);
        AsmJsFunctionInfo* info = functionBody->GetAsmJsFunctionInfo();

        // The const table is copied after the FirstRegSlot
        byte* constTable = (byte*)(m_localSlots + FunctionBody::FirstRegSlot);
        byte* slotsStart = (byte*)m_localSlots;

        // Must do in reverse order to avoid overwriting const of other type as we move things around
        for (int i = WAsmJs::LIMIT - 1; i >= 0; --i)
        {
            WAsmJs::Types type = (WAsmJs::Types)i;
            auto typeInfo = info->GetTypedSlotInfo(type);

            byte* destination = slotsStart + typeInfo->byteOffset;
            switch (type)
            {
            case WAsmJs::INT32:   m_localIntSlots = (int*)destination; break;
            case WAsmJs::INT64:   m_localInt64Slots = (int64*)destination; break;
            case WAsmJs::FLOAT32: m_localFloatSlots = (float*)destination; break;
            case WAsmJs::FLOAT64: m_localDoubleSlots = (double*)destination; break;
            case WAsmJs::SIMD:    m_localSimdSlots = (AsmJsSIMDValue*)destination; break;
            default:
                CompileAssert(WAsmJs::SIMD == WAsmJs::LastType);
                Assert(false);
                break;
            }

            byte* source = constTable + typeInfo->constSrcByteOffset;
            if (typeInfo->constCount > 0 && source != destination)
            {
                // Make sure slots are aligned for this type
                Assert(::Math::Align<intptr_t>((intptr_t)destination, (intptr_t)WAsmJs::GetTypeByteSize(type)) == (intptr_t)destination);
                Assert(typeInfo->constSrcByteOffset != Js::Constants::InvalidOffset);
                uint constByteSize = typeInfo->constCount * WAsmJs::GetTypeByteSize(type);
                memmove_s(destination, constByteSize, source, constByteSize);
            }
        }

        // Load module environment
        AsmJsScriptFunction* asmJsFunc = AsmJsScriptFunction::FromVar(this->function);
        m_localSlots[AsmJsFunctionMemory::ModuleEnvRegister] = asmJsFunc->GetModuleEnvironment();
        m_localSlots[AsmJsFunctionMemory::ArrayBufferRegister] = nullptr;
#ifdef ENABLE_WASM
        if (WasmScriptFunction::Is(func))
        {
            WasmScriptFunction* wasmFunc = WasmScriptFunction::FromVar(func);
            m_wasmMemory = wasmFunc->GetWebAssemblyMemory();
            m_signatures = func->GetFunctionBody()->GetAsmJsFunctionInfo()->GetWebAssemblyModule()->GetSignatures();
        }
        else
#endif
        {
            m_asmJsBuffer = asmJsFunc->GetAsmJsArrayBuffer();
        }

        m_localSlots[AsmJsFunctionMemory::ArraySizeRegister] = 0; // do not cache ArraySize in the interpreter
        m_localSlots[AsmJsFunctionMemory::ScriptContextBufferRegister] = functionBody->GetScriptContext();

        int* intArg = m_localIntSlots + info->GetTypedSlotInfo(WAsmJs::INT32)->constCount;
        int64* int64Arg = m_localInt64Slots + info->GetTypedSlotInfo(WAsmJs::INT64)->constCount;
        double* doubleArg = m_localDoubleSlots + info->GetTypedSlotInfo(WAsmJs::FLOAT64)->constCount;
        float* floatArg = m_localFloatSlots + info->GetTypedSlotInfo(WAsmJs::FLOAT32)->constCount;
#ifdef ENABLE_WASM_SIMD
        AsmJsSIMDValue* simdArg = m_localSimdSlots + info->GetTypedSlotInfo(WAsmJs::SIMD)->constCount;
#endif
        // Move the arguments to the right location
        ArgSlot argCount = info->GetArgCount();

#if _M_X64 && _WIN32
        uint homingAreaSize = 0;
#endif

#if ENABLE_DEBUG_CONFIG_OPTIONS
        const bool tracingFunc = PHASE_TRACE(AsmjsFunctionEntryPhase, functionBody);
        if (tracingFunc)
        {
            if (AsmJsCallDepth)
            {
                Output::Print(_u("%*c"), AsmJsCallDepth, ' ');
            }
            Output::Print(_u("Executing function %s("), functionBody->GetDisplayName());
            ++AsmJsCallDepth;
        }
#endif
        uintptr_t argAddress = (uintptr_t)m_inParams;
        for (ArgSlot i = 0; i < argCount; i++)
        {
#if _M_X64 && _WIN32
            // 3rd Argument should be at the end of the homing area.
            Assert(i != 3 || argAddress == (uintptr_t)m_inParams + homingAreaSize);
            if (i < 3)
            {
                // for x64 we spill the first 3 floating point args below the rest of the arguments on the stack
                // m_inParams will be from DynamicInterpreterThunk's frame. Floats are in InterpreterAsmThunk's frame. Stack will be set up like so:
                // DIT arg2 <- first scriptArg, m_inParams points here
                // DIT arg1
                // padding
                // IAT r9 home
                // IAT r8 home
                // IAT rdx home
                // IAT rcx home
                // IAT return address
                // IAT push rbp
                // IAT padding
                // IAT xmm3 spill
                // IAT xmm2 spill
                // IAT xmm1 spill <- floatSpillAddress for arg1

#define FLOAT_SPILL_ADDRESS_OFFSET_WORDS 15
                // floats are spilled as xmmwords
                uintptr_t floatSpillAddress = (uintptr_t)m_inParams - MachPtr * (FLOAT_SPILL_ADDRESS_OFFSET_WORDS - 2 * i);

                if (info->GetArgType(i).isInt())
                {
                    *intArg = *(int*)argAddress;
#if ENABLE_DEBUG_CONFIG_OPTIONS
                    if (tracingFunc)
                    {
                        Output::Print(_u("%d, "), *intArg);
                    }
#endif
                    ++intArg;
                    homingAreaSize += MachPtr;
                }
                else if (info->GetArgType(i).isInt64())
                {
                    *int64Arg = *(int64*)argAddress;
#if ENABLE_DEBUG_CONFIG_OPTIONS
                    if (tracingFunc)
                    {
                        Output::Print(_u("%lld, "), *int64Arg);
                    }
#endif
                    ++int64Arg;
                    homingAreaSize += MachPtr;
                }
                else if (info->GetArgType(i).isFloat())
                {
                    *floatArg = *(float*)floatSpillAddress;
#if ENABLE_DEBUG_CONFIG_OPTIONS
                    if (tracingFunc)
                    {
                        Output::Print(_u("%.2f, "), *floatArg);
                    }
#endif
                    ++floatArg;
                    homingAreaSize += MachPtr;
                }
                else if (info->GetArgType(i).isDouble())
                {
                    *doubleArg = *(double*)floatSpillAddress;
#if ENABLE_DEBUG_CONFIG_OPTIONS
                    if (tracingFunc)
                    {
                        Output::Print(_u("%.2f, "), *doubleArg);
                    }
#endif
                    ++doubleArg;
                    homingAreaSize += MachPtr;
                }
                else
                {
#ifdef ENABLE_WASM_SIMD
                    Assert(info->GetArgType(i).isSIMD());
                    *simdArg = *(AsmJsSIMDValue*)floatSpillAddress;
                    ++simdArg;
                    homingAreaSize += sizeof(AsmJsSIMDValue);
#else
                    Assert(UNREACHED);
#endif
                }

                if (Wasm::Simd::IsEnabled() && i == 2) // last argument ?
                {
                    // If we have simd arguments, the homing area in m_inParams can be larger than 3 64-bit slots. This is because SIMD values are unboxed there too.
                    // After unboxing, the homing area is overwritten by rdx, r8 and r9, and we read/skip 64-bit slots from the homing area (argAddress += MachPtr).
                    // After the last argument of the 3 is read, we need to advance argAddress to skip over the possible extra space and to the start of the rest of the arguments.
                    argAddress = (uintptr_t)m_inParams + homingAreaSize;
                }
                else
                {
                    argAddress += MachPtr;
                }
            }
            else
#endif
                if (info->GetArgType(i).isInt())
                {
                    *intArg = *(int*)argAddress;
#if ENABLE_DEBUG_CONFIG_OPTIONS
                    if (tracingFunc)
                    {
                        Output::Print(_u("%d, "), *intArg);
                    }
#endif
                    ++intArg;
                    argAddress += MachPtr;
                }
                else if (info->GetArgType(i).isInt64())
                {
                    *int64Arg = *(int64*)argAddress;
#if ENABLE_DEBUG_CONFIG_OPTIONS
                    if (tracingFunc)
                    {
                        Output::Print(_u("%lld, "), *int64Arg);
                    }
#endif
                    ++int64Arg;
                    argAddress += sizeof(int64);
                }
                else if (info->GetArgType(i).isFloat())
                {
                    *floatArg = *(float*)argAddress;
#if ENABLE_DEBUG_CONFIG_OPTIONS
                    if (tracingFunc)
                    {
                        Output::Print(_u("%.2f, "), *floatArg);
                    }
#endif
                    ++floatArg;
                    argAddress += MachPtr;
                }
                else if (info->GetArgType(i).isDouble())
                {
                    Assert(info->GetArgType(i).isDouble());
                    *doubleArg = *(double*)argAddress;
#if ENABLE_DEBUG_CONFIG_OPTIONS
                    if (tracingFunc)
                    {
                        Output::Print(_u("%.2f, "), *doubleArg);
                    }
#endif
                    ++doubleArg;
                    argAddress += sizeof(double);
                }
#ifdef ENABLE_WASM_SIMD
                else if (Wasm::Simd::IsEnabled() && info->GetArgType(i).isSIMD())
                {
                    *simdArg = *(AsmJsSIMDValue*)argAddress;
                    ++simdArg;
                    argAddress += sizeof(AsmJsSIMDValue);
                }
#endif
                else
                {
                    AssertMsg(UNREACHED, "Invalid function arg type.");
                }
        }

#if ENABLE_DEBUG_CONFIG_OPTIONS
        if (tracingFunc)
        {
            Output::Print(_u("){\n"));
            Output::Flush();
        }
#endif
    }
#endif

    ///----------------------------------------------------------------------------
    ///
    /// InterpreterStackFrame::Process
    ///
    /// Process() processes a single loop of execution for the current
    /// JavascriptFunction being executed:
    /// - Individual instructions are dispatched to specific handlers for different
    ///   OpCodes.
    ///
    ///----------------------------------------------------------------------------

#if ENABLE_PROFILE_INFO
#define INTERPRETERLOOPNAME ProcessProfiled
#define PROVIDE_INTERPRETERPROFILE
#include "InterpreterLoop.inl"
#undef PROVIDE_INTERPRETERPROFILE
#undef INTERPRETERLOOPNAME
#endif

#define INTERPRETERLOOPNAME ProcessUnprofiled
#include "InterpreterLoop.inl"
#undef INTERPRETERLOOPNAME

#if ENABLE_TTD_DIAGNOSTICS_TRACING
#define PROVIDE_INTERPRETER_STMTS
#define INTERPRETERLOOPNAME ProcessUnprofiled_PreviousStmtTracking
#include "InterpreterLoop.inl"
#undef INTERPRETERLOOPNAME
#undef PROVIDE_INTERPRETER_STMTS
#endif

#ifdef ASMJS_PLAT
#define INTERPRETERLOOPNAME ProcessAsmJs
#define INTERPRETER_ASMJS
#include "InterpreterProcessOpCodeAsmJs.h"
#include "InterpreterLoop.inl"
#undef INTERPRETER_ASMJS
#undef INTERPRETERLOOPNAME
#endif

// For now, always collect profile data when debugging,
// otherwise the backend will be confused if there's no profile data.
#ifdef ENABLE_SCRIPT_DEBUGGING
#define INTERPRETERLOOPNAME ProcessWithDebugging
#define PROVIDE_DEBUGGING
#if ENABLE_PROFILE_INFO
#define PROVIDE_INTERPRETERPROFILE
#endif
#include "InterpreterLoop.inl"
#if ENABLE_PROFILE_INFO
#undef PROVIDE_INTERPRETERPROFILE
#endif
#undef PROVIDE_DEBUGGING
#undef INTERPRETERLOOPNAME
#endif

#if ENABLE_TTD
#define PROVIDE_INTERPRETER_STMTS
#define INTERPRETERLOOPNAME ProcessWithDebugging_PreviousStmtTracking
#define PROVIDE_DEBUGGING
#if ENABLE_PROFILE_INFO
#define PROVIDE_INTERPRETERPROFILE
#endif
#include "InterpreterLoop.inl"
#if ENABLE_PROFILE_INFO
#undef PROVIDE_INTERPRETERPROFILE
#endif
#undef PROVIDE_DEBUGGING
#undef INTERPRETERLOOPNAME
#undef PROVIDE_INTERPRETER_STMTS
#endif

    Var InterpreterStackFrame::Process()
    {
#if ENABLE_PROFILE_INFO
        class AutoRestore
        {
        private:
            InterpreterStackFrame * const interpreterStackFrame;
            const uint32 savedSwitchProfileModeOnLoopEndNumber;
            const bool savedIsAutoProfiling;
            const bool savedSwitchProfileMode;

        public:
            AutoRestore(InterpreterStackFrame *const interpreterStackFrame)
                : interpreterStackFrame(interpreterStackFrame),
                savedIsAutoProfiling(interpreterStackFrame->isAutoProfiling),
                savedSwitchProfileMode(interpreterStackFrame->switchProfileMode),
                savedSwitchProfileModeOnLoopEndNumber(interpreterStackFrame->switchProfileModeOnLoopEndNumber)
            {
            }

            ~AutoRestore()
            {
                interpreterStackFrame->isAutoProfiling = savedIsAutoProfiling;
                interpreterStackFrame->switchProfileMode = savedSwitchProfileMode;
                interpreterStackFrame->switchProfileModeOnLoopEndNumber = savedSwitchProfileModeOnLoopEndNumber;
            }
        } autoRestore(this);
#endif

        if (this->ehBailoutData && !this->TestFlags(InterpreterStackFrameFlags_FromBailOutInInlinee))
        {
            if (this->TestFlags(Js::InterpreterStackFrameFlags_FromBailOut) && !this->TestFlags(InterpreterStackFrameFlags_ProcessingBailOutFromEHCode))
            {
                this->OrFlags(Js::InterpreterStackFrameFlags_ProcessingBailOutFromEHCode);
                EHBailoutData * topLevelEHBailoutData = this->ehBailoutData;
                while (topLevelEHBailoutData->parent->nestingDepth != -1)
                {
                    topLevelEHBailoutData->parent->child = topLevelEHBailoutData;
                    topLevelEHBailoutData = topLevelEHBailoutData->parent;
                }
                ProcessTryHandlerBailout(topLevelEHBailoutData, this->ehBailoutData->nestingDepth);
                this->ClearFlags(Js::InterpreterStackFrameFlags_ProcessingBailOutFromEHCode);
                this->ehBailoutData = nullptr;
            }
        }

#ifdef ASMJS_PLAT
        if (GetFunctionBody()->GetIsAsmjsMode())
        {
            FunctionBody *const functionBody = GetFunctionBody();
            AsmJsFunctionInfo* asmInfo = functionBody->GetAsmJsFunctionInfo();
            if (asmInfo)
            {
                AlignMemoryForAsmJs();
                Var returnVar = ProcessAsmJs();
#if ENABLE_DEBUG_CONFIG_OPTIONS
                if (PHASE_TRACE(AsmjsFunctionEntryPhase, functionBody))
                {
                    --AsmJsCallDepth;
                    if (AsmJsCallDepth)
                    {
                        Output::Print(_u("%*c}"), AsmJsCallDepth, ' ');
                    }
                    else
                    {
                        Output::Print(_u("}"));
                    }
                    switch (asmInfo->GetReturnType().which())
                    {
                    case AsmJsRetType::Void:
                        break;
                    case AsmJsRetType::Signed:
                        Output::Print(_u(" = %d"), m_localIntSlots[0]);
                        break;
                    case AsmJsRetType::Int64:
                        Output::Print(_u(" = %lld"), m_localInt64Slots[0]);
                        break;
                    case AsmJsRetType::Float:
                        Output::Print(_u(" = %.4f"), m_localFloatSlots[0]);
                        break;
                    case AsmJsRetType::Double:
                        Output::Print(_u(" = %.4f"), m_localDoubleSlots[0]);
                        break;
                    default:
                        break;
                    }
                    Output::Print(_u(";\n"));
                    Output::Flush();
                }
#endif
                return returnVar;
            }
            else
            {
                Assert(functionBody->GetAsmJsModuleInfo());
                return ProcessAsmJsModule();
            }
        }
#endif

#if ENABLE_PROFILE_INFO
        switchProfileMode = false;
        switchProfileModeOnLoopEndNumber = 0u - 1;
#endif

#if ENABLE_PROFILE_INFO
        FunctionBody *const functionBody = GetFunctionBody();
        const ExecutionMode interpreterExecutionMode =
            functionBody->GetInterpreterExecutionMode(TestFlags(InterpreterStackFrameFlags_FromBailOut));
        if (interpreterExecutionMode == ExecutionMode::ProfilingInterpreter)
        {
#if ENABLE_TTD
            AssertMsg(!SHOULD_DO_TTD_STACK_STMT_OP(this->scriptContext), "We should have pinned into Interpreter mode in this case!!!");
#endif

            isAutoProfiling = false;
            return ProcessProfiled();
        }

        Assert(
            interpreterExecutionMode == ExecutionMode::Interpreter ||
            interpreterExecutionMode == ExecutionMode::AutoProfilingInterpreter);
        isAutoProfiling = interpreterExecutionMode == ExecutionMode::AutoProfilingInterpreter;

        Var result;
        while (true)
        {
            Assert(!switchProfileMode);

#if ENABLE_TTD_DIAGNOSTICS_TRACING
            if (this->scriptContext->ShouldPerformRecordOrReplayAction())
            {
                result = ProcessUnprofiled_PreviousStmtTracking();
            }
            else
            {
                result = ProcessUnprofiled();
            }
#else
            result = ProcessUnprofiled();
#endif

            Assert(!(switchProfileMode && result));
            if (switchProfileMode)
            {
                switchProfileMode = false;
            }
            else
            {
                break;
            }
            Assert(isAutoProfiling);

#if DBG_DUMP

            if (PHASE_TRACE(InterpreterAutoProfilePhase, functionBody))
            {
                char16 debugStringBuffer[MAX_FUNCTION_BODY_DEBUG_STRING_SIZE];
                Output::Print(_u("InterpreterAutoProfile - Func %s - Started profiling\n"), functionBody->GetDebugNumberSet(debugStringBuffer));
                Output::Flush();
            }
#endif

            Assert(!switchProfileMode);
            result = ProcessProfiled();
            Assert(!(switchProfileMode && result));
            if (switchProfileMode)
            {
                switchProfileMode = false;
            }
            else
            {
                break;
            }
            Assert(isAutoProfiling);

#if DBG_DUMP
            if (PHASE_TRACE(InterpreterAutoProfilePhase, functionBody))
            {
                char16 debugStringBuffer[MAX_FUNCTION_BODY_DEBUG_STRING_SIZE];
                Output::Print(_u("InterpreterAutoProfile - Func %s - Stopped profiling\n"), functionBody->GetDebugNumberSet(debugStringBuffer));
                Output::Flush();
            }
#endif
        }
        return result;
#else
#if ENABLE_TTD_DIAGNOSTICS_TRACING
        if (this->scriptContext->ShouldPerformRecordOrReplayAction())
        {
            return ProcessUnprofiled_PreviousStmtTracking();
        }
        else
        {
            return ProcessUnprofiled();
        }
#else
        return ProcessUnprofiled();
#endif
#endif
    }



    template <class T>
    void InterpreterStackFrame::OP_GetMethodProperty(unaligned T *playout)
    {
        Var varInstance = GetReg(playout->Instance);
        OP_GetMethodProperty(varInstance, playout);
    }

    template <class T>
    void InterpreterStackFrame::OP_GetLocalMethodProperty(unaligned T *playout)
    {
        OP_GetMethodProperty(this->localClosure, playout);
    }

    template <class T>
    void InterpreterStackFrame::OP_GetMethodProperty(Var varInstance, unaligned T *playout)
    {
#if ENABLE_COPYONACCESS_ARRAY
        JavascriptLibrary::CheckAndConvertCopyOnAccessNativeIntArray<Var>(varInstance);
#endif
        PropertyId propertyId = GetPropertyIdFromCacheId(playout->inlineCacheIndex);
        RecyclableObject* obj = JavascriptOperators::TryFromVar<RecyclableObject>(varInstance);
        if (obj)
        {
            ScriptFunction *fn = JavascriptOperators::TryFromVar<ScriptFunction>(obj);
            if ((propertyId == PropertyIds::apply || propertyId == PropertyIds::call) && fn)
            {
                // If the property being loaded is "apply"/"call", make an optimistic assumption that apply/call is not overridden and
                // undefer the function right here if it was defer parsed before. This is required so that the load of "apply"/"call"
                // happens from the same "type". Otherwise, we will have a polymorphic cache for load of "apply"/"call".
                if (fn->GetType()->GetEntryPoint() == JavascriptFunction::DeferredParsingThunk)
                {
                    JavascriptFunction::DeferredParse(&fn);
                }
            }
        }

        InlineCache *inlineCache = this->GetInlineCache(playout->inlineCacheIndex);

        PropertyValueInfo info;
        PropertyValueInfo::SetCacheInfo(&info, GetFunctionBody(), inlineCache, playout->inlineCacheIndex, true);
        Var aValue;
        if (obj &&
            CacheOperators::TryGetProperty<true, true, false, false, false, false, true, false, false, false>(
                obj, false, obj, propertyId, &aValue, GetScriptContext(), nullptr, &info))
        {
            SetReg(playout->Value, aValue);
            return;
        }

        OP_GetMethodProperty_NoFastPath(varInstance, playout);
    }

    template <class T>
    _NOINLINE void InterpreterStackFrame::OP_GetMethodProperty_NoFastPath(Var instance, unaligned T *playout)
    {
        PropertyId propertyId = GetPropertyIdFromCacheId(playout->inlineCacheIndex);

        Var value = JavascriptOperators::PatchGetMethod<false>(
            GetFunctionBody(),
            GetInlineCache(playout->inlineCacheIndex),
            playout->inlineCacheIndex,
            instance,
            propertyId
            );

#ifdef TELEMETRY_INTERPRETER
        if (TELEMETRY_PROPERTY_OPCODE_FILTER(propertyId))
        {
            // `successful` will be true as PatchGetMethod throws an exception if not found.
            this->scriptContext->GetTelemetry().GetOpcodeTelemetry().GetMethodProperty(instance, propertyId, value, true);
        }
#endif

        SetReg(playout->Value, value);
    }

    template <class T>
    void InterpreterStackFrame::OP_GetRootMethodProperty(unaligned T *playout)
    {
        Assert(playout->inlineCacheIndex >= this->m_functionBody->GetRootObjectLoadInlineCacheStart());
        Js::Var instance = this->GetRootObject();
        PropertyId propertyId = GetPropertyIdFromCacheId(playout->inlineCacheIndex);
        InlineCache *inlineCache = this->GetInlineCache(playout->inlineCacheIndex);
        DynamicObject *obj = DynamicObject::UnsafeFromVar(instance);

        PropertyValueInfo info;
        PropertyValueInfo::SetCacheInfo(&info, GetFunctionBody(), inlineCache, playout->inlineCacheIndex, true);
        Var aValue;
        if (CacheOperators::TryGetProperty<true, true, false, false, false, false, true, false, false, false>(
            obj, true, obj, propertyId, &aValue, GetScriptContext(), nullptr, &info))
        {
            SetReg(playout->Value, aValue);
            return;
        }

        OP_GetRootMethodProperty_NoFastPath(playout);
    }

    template <class T>
    _NOINLINE void InterpreterStackFrame::OP_GetRootMethodProperty_NoFastPath(unaligned T *playout)
    {
        PropertyId propertyId = GetPropertyIdFromCacheId(playout->inlineCacheIndex);

        Var rootInstance = this->GetRootObject();

        Var value = JavascriptOperators::PatchGetRootMethod<false>(
            GetFunctionBody(),
            GetInlineCache(playout->inlineCacheIndex),
            playout->inlineCacheIndex,
            DynamicObject::UnsafeFromVar(rootInstance),
            propertyId
            );

#ifdef TELEMETRY_INTERPRETER
        if (TELEMETRY_PROPERTY_OPCODE_FILTER(propertyId))
        {
            // `successful` will be true as PatchGetMethod throws an exception if not found.
            this->scriptContext->GetTelemetry().GetOpcodeTelemetry().GetMethodProperty(rootInstance, propertyId, value, true);
        }
#endif

        SetReg(playout->Value, value);
    }

    template <class T>
    void InterpreterStackFrame::OP_GetMethodPropertyScoped(unaligned T *playout)
    {
        ThreadContext* threadContext = this->GetScriptContext()->GetThreadContext();
        ImplicitCallFlags savedImplicitCallFlags = threadContext->GetImplicitCallFlags();
        threadContext->ClearImplicitCallFlags();

        Var varInstance = GetReg(playout->Instance);
        PropertyId propertyId = GetPropertyIdFromCacheId(playout->inlineCacheIndex);

        RecyclableObject* obj = NULL;
        if (RecyclableObject::Is(varInstance))
        {
            obj = RecyclableObject::FromVar(varInstance);
        }

        InlineCache *inlineCache = this->GetInlineCache(playout->inlineCacheIndex);

        PropertyValueInfo info;
        PropertyValueInfo::SetCacheInfo(&info, GetFunctionBody(), inlineCache, playout->inlineCacheIndex, true);
        Var aValue;
        if (obj &&
            CacheOperators::TryGetProperty<true, true, false, false, false, false, true, false, false, false>(
                obj, false, obj, propertyId, &aValue, GetScriptContext(), nullptr, &info))
        {
            threadContext->CheckAndResetImplicitCallAccessorFlag();
            threadContext->AddImplicitCallFlags(savedImplicitCallFlags);

            SetReg(playout->Value, aValue);
            return;
        }

        OP_GetMethodPropertyScoped_NoFastPath(playout);

        threadContext->CheckAndResetImplicitCallAccessorFlag();
        threadContext->AddImplicitCallFlags(savedImplicitCallFlags);
    }

    template <class T>
    _NOINLINE void InterpreterStackFrame::OP_GetMethodPropertyScoped_NoFastPath(unaligned T *playout)
    {
        PropertyId propertyId = GetPropertyIdFromCacheId(playout->inlineCacheIndex);
        Js::Var instance = GetReg(playout->Instance);

        Js::Var value = JavascriptOperators::PatchScopedGetMethod<false>(
            GetFunctionBody(),
            GetInlineCache(playout->inlineCacheIndex),
            playout->inlineCacheIndex,
            instance,
            propertyId
            );

        SetReg(playout->Value, value);

#ifdef TELEMETRY_INTERPRETER
        if (TELEMETRY_PROPERTY_OPCODE_FILTER(propertyId))
        {
            // `successful` will be true as PatchGetMethod throws an exception if not found.
            this->scriptContext->GetTelemetry().GetOpcodeTelemetry().GetMethodProperty(instance, propertyId, value, true);
        }
#endif

    }

    template <class T>
    void InterpreterStackFrame::OP_ProfiledGetMethodProperty(unaligned T *playout)
    {
        ProfiledGetProperty<T, false, true, false>(playout, GetReg(playout->Instance));
    }

    template <class T>
    void InterpreterStackFrame::OP_ProfiledGetLocalMethodProperty(unaligned T *playout)
    {
        ProfiledGetProperty<T, false, true, false>(playout, this->localClosure);
    }

    template <class T>
    void InterpreterStackFrame::OP_ProfiledGetRootMethodProperty(unaligned T *playout)
    {
        ProfiledGetProperty<T, true, true, false>(playout, GetRootObject());
    }

    RecyclableObject *
        InterpreterStackFrame::OP_CallGetFunc(Var target)
    {
        return JavascriptOperators::GetCallableObjectOrThrow(target, GetScriptContext());
    }

    void InterpreterStackFrame::OP_AsmStartCall(const unaligned OpLayoutStartCall * playout)
    {
        OP_StartCall(playout->ArgCount / sizeof(Var));
        m_outParams[0] = scriptContext->GetLibrary()->GetUndefined();
    }

    void InterpreterStackFrame::OP_StartCall(const unaligned OpLayoutStartCall * playout)
    {
        OP_StartCall(playout->ArgCount);
    }

    void InterpreterStackFrame::OP_StartCall(uint outParamCount)
    {
        // Save the outParams for the current callsite on the outparam stack
        PushOut(m_outParams);

        // Update outParams for the indicated callsite
        m_outParams = m_outSp;

        m_outSp += outParamCount;

        AssertMsg(m_localSlots + this->m_functionBody->GetLocalsCount() < m_outSp &&
            m_outSp <= (m_localSlots + this->m_functionBody->GetLocalsCount() + this->m_functionBody->GetOutParamMaxDepth()),
            "out args Stack pointer not in range after Push");

    }

#ifdef ASMJS_PLAT
    void InterpreterStackFrame::OP_ProfiledCallAsmInternal(RegSlot funcReg, RegSlot returnReg, ProfileId profileId)
    {
        Var target = GetRegRawPtr(funcReg);
        ScriptFunction* function = (ScriptFunction*)OP_CallGetFunc(target);

        Js::FunctionBody * body = function->GetFunctionBody();
        DynamicProfileInfo * dynamicProfileInfo = GetFunctionBody()->GetDynamicProfileInfo();
        dynamicProfileInfo->RecordAsmJsCallSiteInfo(GetFunctionBody(), profileId, body);
        return OP_CallAsmInternalCommon(function, returnReg);
    }
    void InterpreterStackFrame::OP_CallAsmInternal(RegSlot funcReg, RegSlot returnReg)
    {
        Var target = GetRegRawPtr(funcReg);
        ScriptFunction* function = (ScriptFunction*)OP_CallGetFunc(target);
        return OP_CallAsmInternalCommon(function, returnReg);
    }
    void InterpreterStackFrame::OP_CallAsmInternalCommon(ScriptFunction* function, RegSlot returnReg)
    {
        AsmJsScriptFunction* scriptFunc = AsmJsScriptFunction::FromVar(function);
        AsmJsFunctionInfo* asmInfo = scriptFunc->GetFunctionBody()->GetAsmJsFunctionInfo();
        uint alignedArgsSize = ::Math::Align<uint32>(asmInfo->GetArgByteSize(), 16);
#if _M_X64 && _WIN32
        // convention is to always allocate spill space for rcx,rdx,r8,r9
        if (alignedArgsSize < 0x20) alignedArgsSize = 0x20;
        uint* argSizes = asmInfo->GetArgsSizesArray();
        Assert(asmInfo->GetArgSizeArrayLength() >= 2);
        byte* curOutParams = (byte*)m_outParams + sizeof(Var);
        Assert(curOutParams + argSizes[0] + argSizes[1] + 16 <= (byte*)this->m_outParamsEnd);

        // Prepare in advance the possible arguments that will need to be put in register
        byte _declspec(align(16)) reg[3 * 16];
        CompileAssert((FunctionBody::MinAsmJsOutParams() * sizeof(Var)) == (sizeof(Var) * 2 + sizeof(reg)));
        js_memcpy_s(reg, 16, curOutParams, 16);
        js_memcpy_s(reg + 16, 16, curOutParams + argSizes[0], 16);
        js_memcpy_s(reg + 32, 16, curOutParams + argSizes[0] + argSizes[1], 16);
#else
        byte* reg = nullptr;
#endif

        ScriptContext * scriptContext = function->GetScriptContext();
        Js::FunctionEntryPointInfo* entrypointInfo = (Js::FunctionEntryPointInfo*)function->GetEntryPointInfo();
        PROBE_STACK_CALL(scriptContext, function, alignedArgsSize + Js::Constants::MinStackDefault);
        // Calling the jsMethod might change the entrypoint, adding the variable here 
        // will save the method on the stack helping debug what really got called
        JavascriptMethod jsMethod = entrypointInfo->jsMethod;

        switch (asmInfo->GetReturnType().which())
        {
        case AsmJsRetType::Void:
            JavascriptFunction::CallAsmJsFunction<int>(function, jsMethod, m_outParams, alignedArgsSize, reg);
            break;
        case AsmJsRetType::Signed:

            m_localIntSlots[returnReg] = JavascriptFunction::CallAsmJsFunction<int>(function, jsMethod, m_outParams, alignedArgsSize, reg);
            break;
        case AsmJsRetType::Int64:
            m_localInt64Slots[returnReg] = JavascriptFunction::CallAsmJsFunction<int64>(function, jsMethod, m_outParams, alignedArgsSize, reg);
            break;
        case AsmJsRetType::Double:
            m_localDoubleSlots[returnReg] = JavascriptFunction::CallAsmJsFunction<double>(function, jsMethod, m_outParams, alignedArgsSize, reg);
            break;
        case AsmJsRetType::Float:
            m_localFloatSlots[returnReg] = JavascriptFunction::CallAsmJsFunction<float>(function, jsMethod, m_outParams, alignedArgsSize, reg);
            break;
#ifdef ENABLE_WASM_SIMD
        case AsmJsRetType::Float32x4:
        case AsmJsRetType::Int32x4:
        case AsmJsRetType::Bool32x4:
        case AsmJsRetType::Bool16x8:
        case AsmJsRetType::Bool8x16:
        case AsmJsRetType::Float64x2:
        case AsmJsRetType::Int16x8:
        case AsmJsRetType::Int8x16:
        case AsmJsRetType::Uint32x4:
        case AsmJsRetType::Uint16x8:
        case AsmJsRetType::Uint8x16:
#if _WIN32 //WASM.SIMD ToDo: Enable thunk for Xplat
#if _M_X64
#if !defined(__clang__)
            X86SIMDValue simdVal;
            simdVal.m128_value = JavascriptFunction::CallAsmJsFunction<__m128>(function, jsMethod, m_outParams, alignedArgsSize, reg);
            m_localSimdSlots[returnReg] = X86SIMDValue::ToSIMDValue(simdVal);
#else
<<<<<<< HEAD
            AssertOrFailFastMsg(false, "This particular path causes linking issues in clang on windows; potential difference in name mangling?");
#endif // !defined(__clang__)
#else
            m_localSimdSlots[returnReg] = JavascriptFunction::CallAsmJsFunction<AsmJsSIMDValue>(function, entrypointInfo->jsMethod, m_outParams, alignedArgsSize, reg);
#endif // _M_X64
#endif // _WIN32
=======
            m_localSimdSlots[returnReg] = JavascriptFunction::CallAsmJsFunction<AsmJsSIMDValue>(function, jsMethod, m_outParams, alignedArgsSize, reg);
#endif
#endif
>>>>>>> 93906498
            break;
#endif // ENABLE_WASM_SIMD
        default:
            Assume(UNREACHED);
        }

        const ArgSlot nVarToPop = (asmInfo->GetArgByteSize() / sizeof(Var)) + 1;
        PopOut(nVarToPop);

        Assert(function);
    }
#endif

    template <class T>
    void InterpreterStackFrame::OP_AsmCall(const unaligned T* playout)
    {
        Var target = GetRegRawPtr(playout->Function);

        RecyclableObject * function = OP_CallGetFunc(target);

#if DBG
        if (this->IsInDebugMode())
        {
            JavascriptFunction::CheckValidDebugThunk(scriptContext, function);
        }
#endif

        BEGIN_SAFE_REENTRANT_REGION(this->scriptContext->GetThreadContext())
        {
            if (playout->Return == Js::Constants::NoRegister)

            {
                Arguments args(CallInfo(CallFlags_NotUsed, playout->ArgCount), m_outParams);
                JavascriptFunction::CallFunction<true>(function, function->GetEntryPoint(), args);
            }
            else
            {
                Arguments args(CallInfo(CallFlags_Value, playout->ArgCount), m_outParams);
                Var retVal = JavascriptFunction::CallFunction<true>(function, function->GetEntryPoint(), args);
                SetRegRawPtr(playout->Return, retVal);
            }
        }
        END_SAFE_REENTRANT_REGION

            PopOut(playout->ArgCount);
    }

    template <class T>
    void InterpreterStackFrame::OP_EnsureHeapAttached(const unaligned T* playout)
    {
        AsmJsModuleInfo::EnsureHeapAttached(this->function);
    }

    template <class T>
    void InterpreterStackFrame::OP_CallCommon(const unaligned T * playout, RecyclableObject * function, unsigned flags, const Js::AuxArray<uint32> *spreadIndices)
    {
        // Always save and restore implicit call flags when calling out
        // REVIEW: Can we avoid it if we don't collect dynamic profile info?
        ThreadContext * threadContext = scriptContext->GetThreadContext();
        Js::ImplicitCallFlags savedImplicitCallFlags = threadContext->GetImplicitCallFlags();

#ifdef ENABLE_SCRIPT_DEBUGGING
#if DBG
        if (this->IsInDebugMode())
        {
            JavascriptFunction::CheckValidDebugThunk(scriptContext, function);
        }
#endif
#endif
        ArgSlot argCount = playout->ArgCount;
        BEGIN_SAFE_REENTRANT_REGION(threadContext)
        {
            if (playout->Return == Js::Constants::NoRegister)
            {
                flags |= CallFlags_NotUsed;
                Arguments args(CallInfo((CallFlags)flags, argCount), m_outParams);
                AssertMsg(static_cast<unsigned>(args.Info.Flags) == flags, "Flags don't fit into the CallInfo field?");
                argCount = args.GetArgCountWithExtraArgs();
                if (spreadIndices != nullptr)
                {
                    JavascriptFunction::CallSpreadFunction(function, args, spreadIndices);
                }
                else
                {
                    JavascriptFunction::CallFunction<true>(function, function->GetEntryPoint(), args);
                }
            }
            else
            {
                flags |= CallFlags_Value;
                Arguments args(CallInfo((CallFlags)flags, argCount), m_outParams);
                AssertMsg(static_cast<unsigned>(args.Info.Flags) == flags, "Flags don't fit into the CallInfo field?");
                argCount = args.GetArgCountWithExtraArgs();
                if (spreadIndices != nullptr)
                {
                    SetReg((RegSlot)playout->Return, JavascriptFunction::CallSpreadFunction(function, args, spreadIndices));
                }
                else
                {
                    SetReg((RegSlot)playout->Return, JavascriptFunction::CallFunction<true>(function, function->GetEntryPoint(), args));
                }
            }
        }
        END_SAFE_REENTRANT_REGION

            threadContext->SetImplicitCallFlags(savedImplicitCallFlags);
        PopOut(argCount);
    }

    template <class T>
    void InterpreterStackFrame::OP_CallCommonI(const unaligned T * playout, RecyclableObject * function, unsigned flags)
    {
        OP_CallCommon(playout, function, flags); // CallCommon doesn't do anything with Member
    }

#if ENABLE_PROFILE_INFO
    template <class T>
    void InterpreterStackFrame::OP_ProfileCallCommon(const unaligned T * playout, RecyclableObject * function, unsigned flags, ProfileId profileId, InlineCacheIndex inlineCacheIndex, const Js::AuxArray<uint32> *spreadIndices)
    {
        FunctionBody* functionBody = this->m_functionBody;
        DynamicProfileInfo * dynamicProfileInfo = functionBody->GetDynamicProfileInfo();
        FunctionInfo* functionInfo = function->GetTypeId() == TypeIds_Function ?
            JavascriptFunction::FromVar(function)->GetFunctionInfo() : nullptr;
        bool isConstructorCall = (CallFlags_New & flags) == CallFlags_New;
        dynamicProfileInfo->RecordCallSiteInfo(functionBody, profileId, functionInfo, functionInfo ? static_cast<JavascriptFunction*>(function) : nullptr, playout->ArgCount, isConstructorCall, inlineCacheIndex);
        OP_CallCommon<T>(playout, function, flags, spreadIndices);
        if (playout->Return != Js::Constants::NoRegister)
        {
            dynamicProfileInfo->RecordReturnTypeOnCallSiteInfo(functionBody, profileId, GetReg((RegSlot)playout->Return));
        }
    }

    template <class T>
    void InterpreterStackFrame::OP_ProfileReturnTypeCallCommon(const unaligned T * playout, RecyclableObject * function, unsigned flags, ProfileId profileId, const Js::AuxArray<uint32> *spreadIndices)
    {
        OP_CallCommon<T>(playout, function, flags, spreadIndices);
        FunctionBody* functionBody = this->m_functionBody;
        DynamicProfileInfo * dynamicProfileInfo = functionBody->GetDynamicProfileInfo();
        if (playout->Return != Js::Constants::NoRegister)
        {
            dynamicProfileInfo->RecordReturnType(functionBody, profileId, GetReg((RegSlot)playout->Return));
        }
    }
#endif

    template <class T>
    void InterpreterStackFrame::OP_GetRootProperty(unaligned T* playout)
    {
        // Same fast path as in the backend.
        Assert(playout->inlineCacheIndex >= this->m_functionBody->GetRootObjectLoadInlineCacheStart());
        Js::Var instance = this->GetRootObject();

        InlineCache *inlineCache = this->GetInlineCache(playout->inlineCacheIndex);

        PropertyId propertyId = GetPropertyIdFromCacheId(playout->inlineCacheIndex);
        DynamicObject * obj = DynamicObject::UnsafeFromVar(instance);

        PropertyValueInfo info;
        PropertyValueInfo::SetCacheInfo(&info, GetFunctionBody(), inlineCache, playout->inlineCacheIndex, true);
        Var value;
        if (CacheOperators::TryGetProperty<true, false, false, false, false, false, true, false, false, false>(
            obj, true, obj, propertyId, &value, GetScriptContext(), nullptr, &info))
        {
            SetReg(playout->Value, value);
            return;
        }

        OP_GetRootProperty_NoFastPath(playout);
    }

    template <class T>
    void InterpreterStackFrame::OP_GetRootPropertyForTypeOf(unaligned T* playout)
    {
        Var rootInstance = GetRootObject();
        PropertyId propertyId = GetPropertyIdFromCacheId(playout->inlineCacheIndex);

        Var value = JavascriptOperators::PatchGetRootValueForTypeOf<false>(
            GetFunctionBody(),
            GetInlineCache(playout->inlineCacheIndex),
            playout->inlineCacheIndex,
            DynamicObject::UnsafeFromVar(rootInstance),
            propertyId
            );

        SetReg(playout->Value, value);

#ifdef TELEMETRY_INTERPRETER
        if (TELEMETRY_PROPERTY_OPCODE_FILTER(propertyId))
        {
            // `successful` will be true as PatchGetRootValue throws an exception if not found.
            this->scriptContext->GetTelemetry().GetOpcodeTelemetry().GetProperty(rootInstance, propertyId, value, /*successful:*/true);
        }
#endif
    }

    template <class T>
    _NOINLINE void InterpreterStackFrame::OP_GetRootProperty_NoFastPath(unaligned T* playout)
    {
        PropertyId propertyId = GetPropertyIdFromCacheId(playout->inlineCacheIndex);
        Var rootInstance = this->GetRootObject();

        Var value = JavascriptOperators::PatchGetRootValue<false>(
            GetFunctionBody(),
            GetInlineCache(playout->inlineCacheIndex),
            playout->inlineCacheIndex,
            DynamicObject::UnsafeFromVar(rootInstance),
            propertyId
            );

        SetReg(playout->Value, value);

#ifdef TELEMETRY_INTERPRETER
        if (TELEMETRY_PROPERTY_OPCODE_FILTER(propertyId))
        {
            // `successful` will be true as PatchGetRootValue throws an exception if not found.
            this->scriptContext->GetTelemetry().GetOpcodeTelemetry().GetProperty(rootInstance, propertyId, value, /*successful:*/true);
        }
#endif
    }

#if ENABLE_PROFILE_INFO
    template <class T>
    void InterpreterStackFrame::UpdateFldInfoFlagsForGetSetInlineCandidate(unaligned T* playout, FldInfoFlags& fldInfoFlags, CacheType cacheType,
        DynamicProfileInfo * dynamicProfileInfo, uint inlineCacheIndex, RecyclableObject * obj)
    {
        RecyclableObject *callee = nullptr;
        //TODO: Setter case once we stop sharing inline caches for these callsites.
        if ((cacheType & (CacheType_Getter | CacheType_Setter)) && GetInlineCache(inlineCacheIndex)->GetGetterSetter(obj->GetType(), &callee))
        {
            const auto functionBody = this->m_functionBody;
            bool canInline = dynamicProfileInfo->RecordLdFldCallSiteInfo(functionBody, callee, false /*callApplyTarget*/);
            if (canInline)
            {
                //updates this fldInfoFlags passed by reference.
                fldInfoFlags = DynamicProfileInfo::MergeFldInfoFlags(fldInfoFlags, FldInfo_InlineCandidate);
            }
        }
    }

    template <class T>
    void InterpreterStackFrame::UpdateFldInfoFlagsForCallApplyInlineCandidate(unaligned T* playout, FldInfoFlags& fldInfoFlags, CacheType cacheType,
        DynamicProfileInfo * dynamicProfileInfo, uint inlineCacheIndex, RecyclableObject * obj)
    {
        RecyclableObject *callee = nullptr;
        if (!(fldInfoFlags & FldInfo_Polymorphic) && GetInlineCache(inlineCacheIndex)->GetCallApplyTarget(obj, &callee))
        {
            const auto functionBody = this->m_functionBody;
            bool canInline = dynamicProfileInfo->RecordLdFldCallSiteInfo(functionBody, callee, true /*callApplyTarget*/);
            if (canInline)
            {
                //updates this fldInfoFlags passed by reference.
                fldInfoFlags = DynamicProfileInfo::MergeFldInfoFlags(fldInfoFlags, FldInfo_InlineCandidate);
            }
        }
    }

    template <class T, bool Root, bool Method, bool CallApplyTarget>
    void InterpreterStackFrame::ProfiledGetProperty(unaligned T* playout, const Var instance)
    {
        PropertyId propertyId = GetPropertyIdFromCacheId(playout->inlineCacheIndex);
        Var value = ProfilingHelpers::ProfiledLdFld<Root, Method, CallApplyTarget>(
            instance,
            propertyId,
            GetInlineCache(playout->inlineCacheIndex),
            playout->inlineCacheIndex,
            GetFunctionBody(),
            instance);

        SetReg(playout->Value, value);

#ifdef TELEMETRY_INTERPRETER
        if (TELEMETRY_PROPERTY_OPCODE_FILTER(propertyId))
        {
            // `successful` will be true as PatchGetRootValue throws an exception if not found.
            this->scriptContext->GetTelemetry().GetOpcodeTelemetry().GetProperty(instance, propertyId, value, /*successful:*/true);
        }
#endif
    }

    template <class T>
    void InterpreterStackFrame::OP_ProfiledGetRootProperty(unaligned T* playout)
    {
        ProfiledGetProperty<T, true, false, false>(playout, GetRootObject());
    }

    template <class T>
    void InterpreterStackFrame::OP_ProfiledGetRootPropertyForTypeOf(unaligned T* playout)
    {
        Var rootInstance = GetRootObject();
        PropertyId propertyId = GetPropertyIdFromCacheId(playout->inlineCacheIndex);
        Var value = ProfilingHelpers::ProfiledLdFldForTypeOf<true, false, false>(
            rootInstance,
            propertyId,
            GetInlineCache(playout->inlineCacheIndex),
            playout->inlineCacheIndex,
            GetFunctionBody());

        SetReg(playout->Value, value);

#ifdef TELEMETRY_INTERPRETER
        if (TELEMETRY_PROPERTY_OPCODE_FILTER(propertyId))
        {
            // `successful` will be true as PatchGetRootValue throws an exception if not found.
            this->scriptContext->GetTelemetry().GetOpcodeTelemetry().GetProperty(rootInstance, propertyId, value, /*successful:*/true);
        }
#endif
    }
#endif

    template <class T>
    void InterpreterStackFrame::OP_GetPropertyForTypeOf(unaligned T* playout)
    {
        Var instance = GetReg(playout->Instance);
        PropertyId propertyId = GetPropertyIdFromCacheId(playout->inlineCacheIndex);
        Var value = JavascriptOperators::PatchGetValueForTypeOf<false>(
            GetFunctionBody(),
            GetInlineCache(playout->inlineCacheIndex),
            playout->inlineCacheIndex,
            instance,
            propertyId
            );

        SetReg(playout->Value, value);

#ifdef TELEMETRY_INTERPRETER
        if (TELEMETRY_PROPERTY_OPCODE_FILTER(propertyId))
        {
            // `successful` will be true as PatchGetRootValue throws an exception if not found.
            this->scriptContext->GetTelemetry().GetOpcodeTelemetry().GetProperty(instance, propertyId, value, /*successful:*/true);
        }
#endif
    }

    template <class T>
    void InterpreterStackFrame::OP_GetProperty(unaligned T* playout)
    {
        // Same fast path as in the backend.
        Var instance = GetReg(playout->Instance);
        OP_GetProperty(instance, playout);
    }

    template <class T>
    void InterpreterStackFrame::OP_GetLocalProperty(unaligned T* playout)
    {
        // Same fast path as in the backend.
        Var instance = this->localClosure;
        OP_GetProperty(instance, playout);
    }

    template <class T>
    void InterpreterStackFrame::OP_GetProperty(Var instance, unaligned T* playout)
    {
        InlineCache *inlineCache = GetInlineCache(playout->inlineCacheIndex);
        PropertyId propertyId = GetPropertyIdFromCacheId(playout->inlineCacheIndex);
        RecyclableObject* obj = JavascriptOperators::TryFromVar<RecyclableObject>(instance);
        if (obj)
        {
            PropertyValueInfo info;
            PropertyValueInfo::SetCacheInfo(&info, GetFunctionBody(), inlineCache, playout->inlineCacheIndex, true);

            Var value;
            if (CacheOperators::TryGetProperty<true, false, false, false, false, false, true, false, false, false>(
                obj, false, obj, propertyId, &value, GetScriptContext(), nullptr, &info))
            {
                SetReg(playout->Value, value);
                return;
            }
        }
        OP_GetProperty_NoFastPath(instance, playout);
    }

    template <class T>
    void InterpreterStackFrame::OP_GetSuperProperty(unaligned T* playout)
    {
        // Same fast path as in the backend.
        Var instance = GetReg(playout->Instance);
        Var thisInstance = GetReg(playout->Value2);
        InlineCache *inlineCache = GetInlineCache(playout->PropertyIdIndex);
        PropertyId propertyId = GetPropertyIdFromCacheId(playout->PropertyIdIndex);
        if (RecyclableObject::Is(instance) && RecyclableObject::Is(thisInstance))
        {
            RecyclableObject* superObj = RecyclableObject::FromVar(instance);
            RecyclableObject* thisObj = RecyclableObject::FromVar(thisInstance);
            PropertyValueInfo info;
            PropertyValueInfo::SetCacheInfo(&info, GetFunctionBody(), inlineCache, playout->PropertyIdIndex, true);

            Var value;
            if (CacheOperators::TryGetProperty<true, false, false, false, false, false, true, false, false, false>(
                thisObj, false, superObj, propertyId, &value, GetScriptContext(), nullptr, &info))
            {
                SetReg(playout->Value, value);
                return;
            }
        }
        SetReg(
            playout->Value,
            JavascriptOperators::PatchGetValueWithThisPtr<false>(
                GetFunctionBody(),
                GetInlineCache(playout->PropertyIdIndex),
                playout->PropertyIdIndex,
                GetReg(playout->Instance),
                GetPropertyIdFromCacheId(playout->PropertyIdIndex),
                GetReg(playout->Value2)));
    }

    template <class T>
    _NOINLINE void InterpreterStackFrame::OP_GetProperty_NoFastPath(Var instance, unaligned T* playout)
    {
        PropertyId propertyId = GetPropertyIdFromCacheId(playout->inlineCacheIndex);

        Var value = JavascriptOperators::PatchGetValue<false>(
            GetFunctionBody(),
            GetInlineCache(playout->inlineCacheIndex),
            playout->inlineCacheIndex,
            instance,
            propertyId
            );

#ifdef TELEMETRY_INTERPRETER
        if (TELEMETRY_PROPERTY_OPCODE_FILTER(propertyId))
        {
            // `successful` will be true as PatchGetMethod throws an exception if not found.
            this->scriptContext->GetTelemetry().GetOpcodeTelemetry().GetProperty(instance, propertyId, value, true);
        }
#endif

        SetReg(playout->Value, value);
    }

#if ENABLE_PROFILE_INFO
    template <class T>
    void InterpreterStackFrame::OP_ProfiledGetProperty(unaligned T* playout)
    {
        ProfiledGetProperty<T, false, false, false>(playout, GetReg(playout->Instance));
    }

    template <class T>
    void InterpreterStackFrame::OP_ProfiledGetLocalProperty(unaligned T* playout)
    {
        ProfiledGetProperty<T, false, false, false>(playout, this->localClosure);
    }

    template <class T>
    void InterpreterStackFrame::OP_ProfiledGetSuperProperty(unaligned T* playout)
    {
        SetReg(
            playout->Value,
            ProfilingHelpers::ProfiledLdFld<false, false, false>(
                GetReg(playout->Instance),
                GetPropertyIdFromCacheId(playout->PropertyIdIndex),
                GetInlineCache(playout->PropertyIdIndex),
                playout->PropertyIdIndex,
                GetFunctionBody(),
                GetReg(playout->Value2)));

    }

    template <class T>
    void InterpreterStackFrame::OP_ProfiledGetPropertyForTypeOf(unaligned T* playout)
    {
        Var instance = GetReg(playout->Instance);
        PropertyId propertyId = GetPropertyIdFromCacheId(playout->inlineCacheIndex);
        Var value = ProfilingHelpers::ProfiledLdFldForTypeOf<false, false, false>(
            instance,
            propertyId,
            GetInlineCache(playout->inlineCacheIndex),
            playout->inlineCacheIndex,
            GetFunctionBody()
            );

        SetReg(playout->Value, value);

#ifdef TELEMETRY_INTERPRETER
        if (TELEMETRY_PROPERTY_OPCODE_FILTER(propertyId))
        {
            // `successful` will be true as PatchGetMethod throws an exception if not found.
            this->scriptContext->GetTelemetry().GetOpcodeTelemetry().GetProperty(instance, propertyId, value, true);
        }
#endif
    }

    template <class T>
    void InterpreterStackFrame::OP_ProfiledGetPropertyCallApplyTarget(unaligned T* playout)
    {
        ProfiledGetProperty<T, false, false, true>(playout, GetReg(playout->Instance));
    }
#endif

    template <typename T>
    void InterpreterStackFrame::OP_GetPropertyScoped(const unaligned OpLayoutT_ElementP<T>* playout)
    {
        ThreadContext* threadContext = this->GetScriptContext()->GetThreadContext();
        ImplicitCallFlags savedImplicitCallFlags = threadContext->GetImplicitCallFlags();
        threadContext->ClearImplicitCallFlags();

        // Get the property, using a scope stack rather than an individual instance.
        // Use the cache
        PropertyId propertyId = GetPropertyIdFromCacheId(playout->inlineCacheIndex);
        FrameDisplay *pScope = this->GetEnvForEvalCode();
        InlineCache *inlineCache = this->GetInlineCache(playout->inlineCacheIndex);
        ScriptContext* scriptContext = GetScriptContext();
        int length = pScope->GetLength();
        if (1 == length)
        {
            RecyclableObject *obj = RecyclableObject::FromVar(pScope->GetItem(0));
            PropertyValueInfo info;
            PropertyValueInfo::SetCacheInfo(&info, GetFunctionBody(), inlineCache, playout->inlineCacheIndex, true);
            Var value;
            if (CacheOperators::TryGetProperty<true, false, false, false, false, false, true, false, false, false>(
                obj, false, obj, propertyId, &value, scriptContext, nullptr, &info))
            {
                threadContext->CheckAndResetImplicitCallAccessorFlag();
                threadContext->AddImplicitCallFlags(savedImplicitCallFlags);

                SetReg(playout->Value, value);
                return;
            }
        }

        OP_GetPropertyScoped_NoFastPath(playout);

        threadContext->CheckAndResetImplicitCallAccessorFlag();
        threadContext->AddImplicitCallFlags(savedImplicitCallFlags);
    }

    template <typename T>
    void InterpreterStackFrame::OP_GetPropertyForTypeOfScoped(const unaligned OpLayoutT_ElementP<T>* playout)
    {
        ThreadContext* threadContext = this->GetScriptContext()->GetThreadContext();
        ImplicitCallFlags savedImplicitCallFlags = threadContext->GetImplicitCallFlags();
        threadContext->ClearImplicitCallFlags();

        // Get the property, using a scope stack rather than an individual instance.
        // Use the cache
        PropertyId propertyId = GetPropertyIdFromCacheId(playout->inlineCacheIndex);
        FrameDisplay *pScope = this->GetEnvForEvalCode();
        InlineCache *inlineCache = this->GetInlineCache(playout->inlineCacheIndex);
        ScriptContext* scriptContext = GetScriptContext();
        int length = pScope->GetLength();
        if (1 == length)
        {
            DynamicObject *obj = (DynamicObject*)pScope->GetItem(0);
            PropertyValueInfo info;
            PropertyValueInfo::SetCacheInfo(&info, GetFunctionBody(), inlineCache, playout->inlineCacheIndex, true);
            Var value;
            if (CacheOperators::TryGetProperty<true, false, false, false, false, false, true, false, false, false>(
                obj, false, obj, propertyId, &value, scriptContext, nullptr, &info))
            {
                threadContext->CheckAndResetImplicitCallAccessorFlag();
                threadContext->AddImplicitCallFlags(savedImplicitCallFlags);

                SetReg(playout->Value, value);
                return;
            }
        }

        SetReg(
            playout->Value,
            JavascriptOperators::PatchGetPropertyForTypeOfScoped<false>(
                GetFunctionBody(),
                GetInlineCache(playout->inlineCacheIndex),
                playout->inlineCacheIndex,
                GetEnvForEvalCode(),
                GetPropertyIdFromCacheId(playout->inlineCacheIndex),
                GetReg(Js::FunctionBody::RootObjectRegSlot)));

        threadContext->CheckAndResetImplicitCallAccessorFlag();
        threadContext->AddImplicitCallFlags(savedImplicitCallFlags);
    }


    template <typename T>
    _NOINLINE void InterpreterStackFrame::OP_GetPropertyScoped_NoFastPath(const unaligned OpLayoutT_ElementP<T>* playout)
    {
        // Implicit root object as default instance
        Var defaultInstance = GetReg(Js::FunctionBody::RootObjectRegSlot);

        // PatchGetPropertyScoped doesn't update type and slotIndex if the scope is not an array of length 1.
        SetReg(
            playout->Value,
            JavascriptOperators::PatchGetPropertyScoped<false>(
                GetFunctionBody(),
                GetInlineCache(playout->inlineCacheIndex),
                playout->inlineCacheIndex,
                GetEnvForEvalCode(),
                GetPropertyIdFromCacheId(playout->inlineCacheIndex),
                defaultInstance));
    }

    template <class T>
    void InterpreterStackFrame::OP_SetPropertyScoped(unaligned T* playout, PropertyOperationFlags flags)
    {
        ThreadContext* threadContext = this->GetScriptContext()->GetThreadContext();
        ImplicitCallFlags savedImplicitCallFlags = threadContext->GetImplicitCallFlags();
        threadContext->ClearImplicitCallFlags();

        // Set the property, using a scope stack rather than an individual instance.
        // Use the cache
        PropertyId propertyId = GetPropertyIdFromCacheId(playout->inlineCacheIndex);
        FrameDisplay *pScope = this->GetEnvForEvalCode();
        InlineCache *inlineCache = GetInlineCache(playout->inlineCacheIndex);
        ScriptContext* scriptContext = GetScriptContext();
        Var value = GetReg(playout->Value);

        int length = pScope->GetLength();
        if (1 == length)
        {
            RecyclableObject* obj = RecyclableObject::FromVar(pScope->GetItem(0));
            PropertyValueInfo info;
            PropertyValueInfo::SetCacheInfo(&info, GetFunctionBody(), inlineCache, playout->inlineCacheIndex, true);
            if (CacheOperators::TrySetProperty<true, false, false, false, false, true, false, false>(
                obj, false, propertyId, value, scriptContext, flags, nullptr, &info))
            {
                threadContext->CheckAndResetImplicitCallAccessorFlag();
                threadContext->AddImplicitCallFlags(savedImplicitCallFlags);
                return;
            }
        }

        OP_SetPropertyScoped_NoFastPath(playout, flags);

        threadContext->CheckAndResetImplicitCallAccessorFlag();
        threadContext->AddImplicitCallFlags(savedImplicitCallFlags);
    }

    template <class T>
    _NOINLINE void InterpreterStackFrame::OP_SetPropertyScoped_NoFastPath(unaligned T* playout, PropertyOperationFlags flags)
    {
        // Implicit root object as default instance
        Var defaultInstance = GetReg(Js::FunctionBody::RootObjectRegSlot);

        // PatchSetPropertyScoped doesn't update type and slotIndex if the scope is not an array of length 1.
        JavascriptOperators::PatchSetPropertyScoped<false>(
            GetFunctionBody(),
            GetInlineCache(playout->inlineCacheIndex),
            playout->inlineCacheIndex,
            GetEnvForEvalCode(),
            GetPropertyIdFromCacheId(playout->inlineCacheIndex),
            GetReg(playout->Value),
            defaultInstance,
            flags);
    }

    template <class T>
    void InterpreterStackFrame::OP_SetPropertyScopedStrict(unaligned T* playout)
    {
        OP_SetPropertyScoped(playout, PropertyOperation_StrictMode);
    }

    template <class T>
    void InterpreterStackFrame::OP_ConsoleSetPropertyScoped(unaligned T* playout)
    {
        OP_SetPropertyScoped(playout, PropertyOperation_AllowUndeclInConsoleScope);
    }

    template <class T>
    void InterpreterStackFrame::OP_ConsoleSetPropertyScopedStrict(unaligned T* playout)
    {
        OP_SetPropertyScoped(playout, (PropertyOperationFlags)(PropertyOperation_StrictMode | PropertyOperation_AllowUndeclInConsoleScope));
    }

    template <class T>
    inline bool InterpreterStackFrame::TrySetPropertyLocalFastPath(unaligned T* playout, PropertyId pid, RecyclableObject* instance, InlineCache*& inlineCache, PropertyOperationFlags flags)
    {
        inlineCache = this->GetInlineCache(playout->inlineCacheIndex);

        PropertyValueInfo info;
        PropertyValueInfo::SetCacheInfo(&info, GetFunctionBody(), inlineCache, playout->inlineCacheIndex, true);
        return
            CacheOperators::TrySetProperty<true, false, false, false, false, true, false, false>(
                instance,
                !!(flags & PropertyOperation_Root),
                pid,
                GetReg(playout->Value),
                GetScriptContext(),
                flags,
                nullptr,
                &info);
    }

    template <class T>
    inline void InterpreterStackFrame::DoSetProperty(unaligned T* playout, Var instance, PropertyOperationFlags flags)
    {
        // Same fast path as in the backend.

        PropertyId propertyId = GetPropertyIdFromCacheId(playout->inlineCacheIndex);
        InlineCache *inlineCache;

        if (!TaggedNumber::Is(instance)
            && TrySetPropertyLocalFastPath(playout, propertyId, RecyclableObject::UnsafeFromVar(instance), inlineCache, flags))
        {
            if (GetJavascriptFunction()->GetConstructorCache()->NeedsUpdateAfterCtor())
            {
                // This function has only 'this' statements and is being used as a constructor. When the constructor exits, the
                // function object's constructor cache will be updated with the type produced by the constructor. From that
                // point on, when the same function object is used as a constructor, the a new object with the final type will
                // be created. Whatever is stored in the inline cache currently will cause cache misses after the constructor
                // cache update. So, just clear it now so that the caches won't be flagged as polymorphic.
                inlineCache->RemoveFromInvalidationListAndClear(this->GetScriptContext()->GetThreadContext());
            }
            return;
        }

        DoSetProperty_NoFastPath(playout, instance, flags);
    }


    template <class T>
    inline void InterpreterStackFrame::DoSetSuperProperty(unaligned T* playout, Var instance, PropertyOperationFlags flags)
    {
        DoSetSuperProperty_NoFastPath(playout, instance, m_functionBody->GetIsStrictMode() ?
            (PropertyOperationFlags)(flags | PropertyOperation_StrictMode) : flags);
    }

    template <class T>
    _NOINLINE void InterpreterStackFrame::DoSetProperty_NoFastPath(unaligned T* playout, Var instance, PropertyOperationFlags flags)
    {
#if ENABLE_COPYONACCESS_ARRAY
        JavascriptLibrary::CheckAndConvertCopyOnAccessNativeIntArray<Var>(instance);
#endif
        InlineCache *const inlineCache = GetInlineCache(playout->inlineCacheIndex);

        const auto PatchPutRootValue = &JavascriptOperators::PatchPutRootValueNoLocalFastPath<false, InlineCache>;
        const auto PatchPutValue = &JavascriptOperators::PatchPutValueNoLocalFastPath<false, InlineCache>;
        const auto PatchPut = flags & PropertyOperation_Root ? PatchPutRootValue : PatchPutValue;
        PatchPut(
            GetFunctionBody(),
            inlineCache,
            playout->inlineCacheIndex,
            instance,
            GetPropertyIdFromCacheId(playout->inlineCacheIndex),
            GetReg(playout->Value),
            flags);

        if (!TaggedNumber::Is(instance) && GetJavascriptFunction()->GetConstructorCache()->NeedsUpdateAfterCtor())
        {
            // This function has only 'this' statements and is being used as a constructor. When the constructor exits, the
            // function object's constructor cache will be updated with the type produced by the constructor. From that
            // point on, when the same function object is used as a constructor, the a new object with the final type will
            // be created. Whatever is stored in the inline cache currently will cause cache misses after the constructor
            // cache update. So, just clear it now so that the caches won't be flagged as polymorphic.
            inlineCache->RemoveFromInvalidationListAndClear(this->GetScriptContext()->GetThreadContext());
        }
    }

    template <class T>
    _NOINLINE void InterpreterStackFrame::DoSetSuperProperty_NoFastPath(unaligned T* playout, Var instance, PropertyOperationFlags flags)
    {
#if ENABLE_COPYONACCESS_ARRAY
        JavascriptLibrary::CheckAndConvertCopyOnAccessNativeIntArray<Var>(instance);
#endif
        InlineCache *const inlineCache = GetInlineCache(playout->PropertyIdIndex);

        JavascriptOperators::PatchPutValueWithThisPtrNoLocalFastPath<false, InlineCache>(
            GetFunctionBody(),
            inlineCache,
            playout->PropertyIdIndex,
            instance,
            GetPropertyIdFromCacheId(playout->PropertyIdIndex),
            GetReg(playout->Value),
            GetReg(playout->Value2),
            flags);

        if (!TaggedNumber::Is(instance) && GetJavascriptFunction()->GetConstructorCache()->NeedsUpdateAfterCtor())
        {
            // This function has only 'this' statements and is being used as a constructor. When the constructor exits, the
            // function object's constructor cache will be updated with the type produced by the constructor. From that
            // point on, when the same function object is used as a constructor, the a new object with the final type will
            // be created. Whatever is stored in the inline cache currently will cause cache misses after the constructor
            // cache update. So, just clear it now so that the caches won't be flagged as polymorphic.
            inlineCache->RemoveFromInvalidationListAndClear(this->GetScriptContext()->GetThreadContext());
        }
    }

#if ENABLE_PROFILE_INFO
    template <class T, bool Root>
    void InterpreterStackFrame::ProfiledSetProperty(unaligned T* playout, Var instance, PropertyOperationFlags flags)
    {
        Assert(!Root || flags & PropertyOperation_Root);

        ProfilingHelpers::ProfiledStFld<Root>(
            instance,
            GetPropertyIdFromCacheId(playout->inlineCacheIndex),
            GetInlineCache(playout->inlineCacheIndex),
            playout->inlineCacheIndex,
            GetReg(playout->Value),
            flags,
            GetJavascriptFunction(),
            instance);
    }

    template <class T, bool Root>
    void InterpreterStackFrame::ProfiledSetSuperProperty(unaligned T* playout, Var instance, Var thisInstance, PropertyOperationFlags flags)
    {
        Assert(!Root || flags & PropertyOperation_Root);

        ProfilingHelpers::ProfiledStFld<Root>(
            instance,
            GetPropertyIdFromCacheId(playout->PropertyIdIndex),
            GetInlineCache(playout->PropertyIdIndex),
            playout->PropertyIdIndex,
            GetReg(playout->Value),
            m_functionBody->GetIsStrictMode() ?
            (PropertyOperationFlags)(flags | PropertyOperation_StrictMode) : flags,
            GetJavascriptFunction(),
            thisInstance);
    }
#endif

    template <class T>
    void InterpreterStackFrame::OP_SetProperty(unaligned T* playout)
    {
        DoSetProperty(playout, GetReg(playout->Instance), PropertyOperation_None);
    }

    template <class T>
    void InterpreterStackFrame::OP_SetLocalProperty(unaligned T* playout)
    {
        DoSetProperty(playout, this->localClosure, PropertyOperation_None);
    }

    template <class T>
    void InterpreterStackFrame::OP_SetSuperProperty(unaligned T* playout)
    {
        DoSetSuperProperty(playout, GetReg(playout->Instance), PropertyOperation_None);
    }

    template <class T>
    void InterpreterStackFrame::OP_ProfiledSetProperty(unaligned T* playout)
    {
        ProfiledSetProperty<T, false>(playout, GetReg(playout->Instance), PropertyOperation_None);
    }

    template <class T>
    void InterpreterStackFrame::OP_ProfiledSetLocalProperty(unaligned T* playout)
    {
        ProfiledSetProperty<T, false>(playout, this->localClosure, PropertyOperation_None);
    }

    template <class T>
    void InterpreterStackFrame::OP_ProfiledSetSuperProperty(unaligned T* playout)
    {
        ProfiledSetSuperProperty<T, false>(playout, GetReg(playout->Instance), GetReg(playout->Value2), PropertyOperation_None);
    }

    template <class T>
    void InterpreterStackFrame::OP_SetRootProperty(unaligned T* playout)
    {
        DoSetProperty(playout, this->GetRootObject(), PropertyOperation_Root);
    }

    template <class T>
    void InterpreterStackFrame::OP_ProfiledSetRootProperty(unaligned T* playout)
    {
        ProfiledSetProperty<T, true>(playout, this->GetRootObject(), PropertyOperation_Root);
    }

    template <class T>
    void InterpreterStackFrame::OP_SetPropertyStrict(unaligned T* playout)
    {
        DoSetProperty(playout, GetReg(playout->Instance), PropertyOperation_StrictMode);
    }

    template <class T>
    void InterpreterStackFrame::OP_ProfiledSetPropertyStrict(unaligned T* playout)
    {
        ProfiledSetProperty<T, false>(playout, GetReg(playout->Instance), PropertyOperation_StrictMode);
    }

    template <class T>
    void InterpreterStackFrame::OP_SetRootPropertyStrict(unaligned T* playout)
    {
        DoSetProperty(playout, this->GetRootObject(), PropertyOperation_StrictModeRoot);
    }

    template <class T>
    void InterpreterStackFrame::OP_ProfiledSetRootPropertyStrict(unaligned T* playout)
    {
        ProfiledSetProperty<T, true>(playout, this->GetRootObject(), PropertyOperation_StrictModeRoot);
    }

#if ENABLE_PROFILE_INFO
    template <bool doProfile>
    Var InterpreterStackFrame::ProfiledDivide(Var aLeft, Var aRight, ScriptContext* scriptContext, ProfileId profileId)
    {
        Var result = JavascriptMath::Divide(aLeft, aRight, scriptContext);

        if (doProfile)
        {
            Js::FunctionBody* body = this->m_functionBody;
            body->GetDynamicProfileInfo()->RecordDivideResultType(body, profileId, result);
        }

        return result;
    }

    template <bool doProfile>
    Var InterpreterStackFrame::ProfileModulus(Var aLeft, Var aRight, ScriptContext* scriptContext, ProfileId profileId)
    {
        // If both arguments are TaggedInt, then try to do integer division
            // This case is not handled by the lowerer.
        if (doProfile)
        {
            Js::FunctionBody* body = this->function->GetFunctionBody();
            if (TaggedInt::IsPair(aLeft, aRight))
            {
                int nLeft = TaggedInt::ToInt32(aLeft);
                int nRight = TaggedInt::ToInt32(aRight);

                // nLeft is positive and nRight is +2^i
                // Fast path for Power of 2 divisor
                if (nLeft > 0 && ::Math::IsPow2(nRight))
                {
                    body->GetDynamicProfileInfo()->RecordModulusOpType(body, profileId, /*isModByPowerOf2*/ true);
                    return TaggedInt::ToVarUnchecked(nLeft & (nRight - 1));
                }
            }
            body->GetDynamicProfileInfo()->RecordModulusOpType(body, profileId, /*isModByPowerOf2*/ false);
        }

        return JavascriptMath::Modulus(aLeft, aRight, scriptContext);
    }

    template <bool doProfile>
    Var InterpreterStackFrame::ProfiledSwitch(Var exp, ProfileId profileId)
    {
        if (doProfile)
        {
            Js::FunctionBody* body = this->m_functionBody;
            body->GetDynamicProfileInfo()->RecordSwitchType(body, profileId, exp);
        }

        return exp;
    }
#else
    template <bool doProfile>
    Var InterpreterStackFrame::ProfiledDivide(Var aLeft, Var aRight, ScriptContext* scriptContext, ProfileId profileId)
    {
        Assert(!doProfile);
        return JavascriptMath::Divide(aLeft, aRight, scriptContext);
    }

    template <bool doProfile>
    Var InterpreterStackFrame::ProfileModulus(Var aLeft, Var aRight, ScriptContext* scriptContext, ProfileId profileId)
    {
        Assert(!doProfile);
        return JavascriptMath::Modulus(aLeft, aRight, scriptContext);
    }

    template <bool doProfile>
    Var InterpreterStackFrame::ProfiledSwitch(Var exp, ProfileId profileId)
    {
        Assert(!doProfile);
        return exp;
    }
#endif

    template <class T>
    void InterpreterStackFrame::DoInitProperty(unaligned T* playout, Var instance)
    {
        // Same fast path as in the backend.

        InlineCache *inlineCache = nullptr;

        Assert(!TaggedNumber::Is(instance));
        PropertyId propertyId = GetPropertyIdFromCacheId(playout->inlineCacheIndex);
        if (TrySetPropertyLocalFastPath(playout, propertyId, RecyclableObject::UnsafeFromVar(instance), inlineCache))
        {
            return;
        }

        DoInitProperty_NoFastPath(playout, instance);
    }

    template <class T>
    _NOINLINE void InterpreterStackFrame::DoInitProperty_NoFastPath(unaligned T* playout, Var instance)
    {
        JavascriptOperators::PatchInitValue<false>(
            GetFunctionBody(),
            GetInlineCache(playout->inlineCacheIndex),
            playout->inlineCacheIndex,
            RecyclableObject::FromVar(instance),
            GetPropertyIdFromCacheId(playout->inlineCacheIndex),
            GetReg(playout->Value));
    }

    template <class T>
    void InterpreterStackFrame::OP_InitClassMember(const unaligned T * playout)
    {
        uint inlineCacheIndex = playout->inlineCacheIndex;
        InlineCache * inlineCache = this->GetInlineCache(inlineCacheIndex);
        Var instance = GetReg(playout->Instance);
        PropertyOperationFlags flags = PropertyOperation_None;

        Assert(!TaggedNumber::Is(instance));
        PropertyId propertyId = GetPropertyIdFromCacheId(playout->inlineCacheIndex);
        if (!TrySetPropertyLocalFastPath(playout, propertyId, RecyclableObject::UnsafeFromVar(instance), inlineCache, flags))
        {
            JavascriptOperators::OP_InitClassMember(instance, propertyId, GetReg(playout->Value));
        }
    }

    template <class T>
    void InterpreterStackFrame::OP_InitClassMemberGet(const unaligned T * playout)
    {
        JavascriptOperators::OP_InitClassMemberGet(
            GetReg(playout->Instance),
            m_functionBody->GetReferencedPropertyId(playout->PropertyIdIndex),
            GetReg(playout->Value));
    }

    template <class T>
    void InterpreterStackFrame::OP_InitClassMemberSet(const unaligned T * playout)
    {
        JavascriptOperators::OP_InitClassMemberSet(
            GetReg(playout->Instance),
            m_functionBody->GetReferencedPropertyId(playout->PropertyIdIndex),
            GetReg(playout->Value));
    }

    template <class T>
    void InterpreterStackFrame::OP_InitClassMemberSetComputedName(const unaligned T * playout)
    {
        JavascriptOperators::OP_InitClassMemberSetComputedName(
            GetReg(playout->Instance),
            GetReg(playout->Element),
            GetReg(playout->Value),
            m_functionBody->GetScriptContext());
    }

    template <class T>
    void InterpreterStackFrame::OP_InitClassMemberGetComputedName(const unaligned T * playout)
    {
        JavascriptOperators::OP_InitClassMemberGetComputedName(
            GetReg(playout->Instance),
            GetReg(playout->Element),
            GetReg(playout->Value),
            m_functionBody->GetScriptContext());
    }

    template <class T>
    void InterpreterStackFrame::OP_InitClassMemberComputedName(const unaligned T * playout)
    {
        JavascriptOperators::OP_InitClassMemberComputedName(
            GetReg(playout->Instance),
            GetReg(playout->Element),
            GetReg(playout->Value),
            m_functionBody->GetScriptContext());
    }

    template <class T>
    void InterpreterStackFrame::DoInitLetFld(const unaligned T * playout, Var instance, PropertyOperationFlags flags)
    {
        uint inlineCacheIndex = playout->inlineCacheIndex;
        InlineCache * inlineCache = this->GetInlineCache(inlineCacheIndex);

        Assert(!TaggedNumber::Is(instance));
        PropertyId propertyId = GetPropertyIdFromCacheId(playout->inlineCacheIndex);
        if (!TrySetPropertyLocalFastPath(playout, propertyId, RecyclableObject::UnsafeFromVar(instance), inlineCache, flags))
        {
            JavascriptOperators::OP_InitLetProperty(instance, propertyId, GetReg(playout->Value));
        }
    }

    template <class T>
    void InterpreterStackFrame::DoInitConstFld(const unaligned T * playout, Var instance, PropertyOperationFlags flags)
    {
        uint inlineCacheIndex = playout->inlineCacheIndex;
        InlineCache * inlineCache = this->GetInlineCache(inlineCacheIndex);

        Assert(!TaggedNumber::Is(instance));
        PropertyId propertyId = GetPropertyIdFromCacheId(playout->inlineCacheIndex);
        if (!TrySetPropertyLocalFastPath(playout, propertyId, RecyclableObject::UnsafeFromVar(instance), inlineCache, flags))
        {
            JavascriptOperators::OP_InitConstProperty(instance, propertyId, GetReg(playout->Value));
        }
    }

    template <class T>
    void InterpreterStackFrame::OP_InitProperty(unaligned T* playout)
    {
        DoInitProperty(playout, GetReg(playout->Instance));
    }

    template <class T>
    void InterpreterStackFrame::OP_InitLocalProperty(unaligned T* playout)
    {
        DoInitProperty(playout, this->localClosure);
    }

    template <class T>
    void InterpreterStackFrame::OP_InitInnerFld(const unaligned T* playout)
    {
        DoInitProperty(playout, InnerScopeFromIndex(playout->scopeIndex));
    }

    template <class T>
    void InterpreterStackFrame::OP_InitLetFld(const unaligned T * playout)
    {
        DoInitLetFld(playout, GetReg(playout->Instance));
    }

    template <class T>
    void InterpreterStackFrame::OP_InitInnerLetFld(const unaligned T * playout)
    {
        DoInitLetFld(playout, InnerScopeFromIndex(playout->scopeIndex));
    }

    template <class T>
    void InterpreterStackFrame::OP_InitLocalLetFld(const unaligned T * playout)
    {
        DoInitLetFld(playout, this->localClosure);
    }

    template <class T>
    void InterpreterStackFrame::OP_InitConstFld(const unaligned T * playout)
    {
        DoInitConstFld(playout, GetReg(playout->Instance));
    }

    template <class T>
    void InterpreterStackFrame::OP_InitRootProperty(unaligned T* playout)
    {
        Assert(playout->inlineCacheIndex >= this->m_functionBody->GetRootObjectLoadInlineCacheStart());

        DoInitProperty(playout, this->GetRootObject());
    }

    template <class T>
    void InterpreterStackFrame::OP_InitRootLetFld(const unaligned T * playout)
    {
        Assert(playout->inlineCacheIndex >= this->m_functionBody->GetRootObjectLoadInlineCacheStart());

        DoInitLetFld(playout, this->GetRootObject(), PropertyOperation_Root);
    }

    template <class T>
    void InterpreterStackFrame::OP_InitRootConstFld(const unaligned T * playout)
    {
        Assert(playout->inlineCacheIndex >= this->m_functionBody->GetRootObjectLoadInlineCacheStart());

        DoInitConstFld(playout, this->GetRootObject(), PropertyOperation_Root);
    }

    template <class T>
    void InterpreterStackFrame::OP_InitUndeclLetProperty(unaligned T* playout)
    {
        Var instance = InnerScopeFromIndex(playout->scopeIndex);
        PropertyId propertyId = GetPropertyIdFromCacheId(playout->inlineCacheIndex);
        JavascriptOperators::OP_InitLetProperty(instance, propertyId, this->scriptContext->GetLibrary()->GetUndeclBlockVar());
    }

    template <class T>
    void InterpreterStackFrame::OP_InitUndeclLocalLetProperty(unaligned T* playout)
    {
        PropertyId propertyId = GetPropertyIdFromCacheId(playout->inlineCacheIndex);
        JavascriptOperators::OP_InitLetProperty(this->localClosure, propertyId, this->scriptContext->GetLibrary()->GetUndeclBlockVar());
    }

    void InterpreterStackFrame::OP_InitUndeclRootLetProperty(uint propertyIdIndex)
    {
        Var instance = this->GetRootObject();
        PropertyId propertyId = this->m_functionBody->GetReferencedPropertyId(propertyIdIndex);
        JavascriptOperators::OP_InitUndeclRootLetProperty(instance, propertyId);
    }

    template <class T>
    void InterpreterStackFrame::OP_InitUndeclConstProperty(unaligned T* playout)
    {
        Var instance = InnerScopeFromIndex(playout->scopeIndex);
        PropertyId propertyId = GetPropertyIdFromCacheId(playout->inlineCacheIndex);
        JavascriptOperators::OP_InitConstProperty(instance, propertyId, this->scriptContext->GetLibrary()->GetUndeclBlockVar());
    }

    template <class T>
    void InterpreterStackFrame::OP_InitUndeclLocalConstProperty(unaligned T* playout)
    {
        PropertyId propertyId = GetPropertyIdFromCacheId(playout->inlineCacheIndex);
        JavascriptOperators::OP_InitConstProperty(this->localClosure, propertyId, this->scriptContext->GetLibrary()->GetUndeclBlockVar());
    }

    void InterpreterStackFrame::OP_InitUndeclRootConstProperty(uint propertyIdIndex)
    {
        Var instance = this->GetRootObject();
        PropertyId propertyId = this->m_functionBody->GetReferencedPropertyId(propertyIdIndex);
        JavascriptOperators::OP_InitUndeclRootConstProperty(instance, propertyId);
    }

    template <class T>
    void InterpreterStackFrame::OP_InitUndeclConsoleLetProperty(unaligned T* playout)
    {
        FrameDisplay* pScope = (FrameDisplay*)this->LdEnv();
        AssertMsg(ConsoleScopeActivationObject::Is((DynamicObject*)pScope->GetItem(pScope->GetLength() - 1)), "How come we got this opcode without ConsoleScopeActivationObject?");
        PropertyId propertyId = m_functionBody->GetReferencedPropertyId(playout->PropertyIdIndex);
        JavascriptOperators::OP_InitLetProperty(pScope->GetItem(0), propertyId, this->scriptContext->GetLibrary()->GetUndeclBlockVar());
    }

    template <class T>
    void InterpreterStackFrame::OP_InitUndeclConsoleConstProperty(unaligned T* playout)
    {
        FrameDisplay* pScope = (FrameDisplay*)this->LdEnv();
        AssertMsg(ConsoleScopeActivationObject::Is((DynamicObject*)pScope->GetItem(pScope->GetLength() - 1)), "How come we got this opcode without ConsoleScopeActivationObject?");
        PropertyId propertyId = m_functionBody->GetReferencedPropertyId(playout->PropertyIdIndex);
        JavascriptOperators::OP_InitConstProperty(pScope->GetItem(0), propertyId, this->scriptContext->GetLibrary()->GetUndeclBlockVar());
    }

#if ENABLE_PROFILE_INFO
    template <class T>
    void InterpreterStackFrame::ProfiledInitProperty(unaligned T* playout, Var instance)
    {
        ProfilingHelpers::ProfiledInitFld(
            RecyclableObject::FromVar(instance),
            GetPropertyIdFromCacheId(playout->inlineCacheIndex),
            GetInlineCache(playout->inlineCacheIndex),
            playout->inlineCacheIndex,
            GetReg(playout->Value),
            GetFunctionBody());
    }

    template <class T>
    void InterpreterStackFrame::OP_ProfiledInitProperty(unaligned T* playout)
    {
        ProfiledInitProperty(playout, GetReg(playout->Instance));
    }

    template <class T>
    void InterpreterStackFrame::OP_ProfiledInitLocalProperty(unaligned T* playout)
    {
        ProfiledInitProperty(playout, this->localClosure);
    }

    template <class T>
    void InterpreterStackFrame::OP_ProfiledInitRootProperty(unaligned T* playout)
    {
        ProfiledInitProperty(playout, this->GetRootObject());
    }

    template <class T>
    void InterpreterStackFrame::OP_ProfiledGetElementI(const unaligned OpLayoutDynamicProfile<T>* playout)
    {
        ThreadContext* threadContext = this->GetScriptContext()->GetThreadContext();
        ImplicitCallFlags savedImplicitCallFlags = threadContext->GetImplicitCallFlags();
        threadContext->ClearImplicitCallFlags();

        SetReg(
            playout->Value,
            ProfilingHelpers::ProfiledLdElem(
                GetReg(playout->Instance),
                GetReg(playout->Element),
                m_functionBody,
                playout->profileId,
                this->TestFlags(InterpreterStackFrameFlags_ProcessingBailOutOnArrayAccessHelperCall),
                this->TestFlags(InterpreterStackFrameFlags_ProcessingBailOutOnArraySpecialization)));

        this->ClearFlags(InterpreterStackFrameFlags_ProcessingBailOutOnArrayAccessHelperCall | InterpreterStackFrameFlags_ProcessingBailOutOnArraySpecialization);

        threadContext->CheckAndResetImplicitCallAccessorFlag();
        threadContext->AddImplicitCallFlags(savedImplicitCallFlags);
    }
#endif

    template <typename T>
    void InterpreterStackFrame::OP_GetElementI(const unaligned T* playout)
    {
        ThreadContext* threadContext = this->GetScriptContext()->GetThreadContext();
        ImplicitCallFlags savedImplicitCallFlags = threadContext->GetImplicitCallFlags();
        threadContext->ClearImplicitCallFlags();

        // Same fast path as in the backend.

        Var instance = GetReg(playout->Instance);

        // Only enable fast path if the javascript array is not cross site
        Var element;
#if ENABLE_PROFILE_INFO
        if (!TaggedNumber::Is(instance) && VirtualTableInfo<JavascriptArray>::HasVirtualTable(instance))
        {
            element =
                ProfilingHelpers::ProfiledLdElem_FastPath(
                    JavascriptArray::UnsafeFromVar(instance),
                    GetReg(playout->Element),
                    GetScriptContext());
        }
        else
#endif
        {
            element = JavascriptOperators::OP_GetElementI(instance, GetReg(playout->Element), GetScriptContext());
        }

        this->ClearFlags(InterpreterStackFrameFlags_ProcessingBailOutOnArrayAccessHelperCall);

        threadContext->CheckAndResetImplicitCallAccessorFlag();
        threadContext->AddImplicitCallFlags(savedImplicitCallFlags);

        SetReg(playout->Value, element);
    }

    template <typename T>
    void InterpreterStackFrame::OP_SetElementI(const unaligned T* playout, PropertyOperationFlags flags)
    {
        ThreadContext* threadContext = this->GetScriptContext()->GetThreadContext();
        ImplicitCallFlags savedImplicitCallFlags = threadContext->GetImplicitCallFlags();
        threadContext->ClearImplicitCallFlags();

        // Same fast path as in the backend.

        Var instance = GetReg(playout->Instance);
        const Var varIndex = GetReg(playout->Element);
        const Var value = GetReg(playout->Value);

#if ENABLE_PROFILE_INFO
        // Only enable fast path if the javascript array is not cross site
        if (!TaggedNumber::Is(instance) &&
            VirtualTableInfo<JavascriptArray>::HasVirtualTable(instance) &&
            !JavascriptOperators::SetElementMayHaveImplicitCalls(GetScriptContext()))
        {
            ProfilingHelpers::ProfiledStElem_FastPath(
                JavascriptArray::UnsafeFromVar(instance),
                varIndex,
                value,
                GetScriptContext(),
                flags);
        }
        else
#endif
        {
            JavascriptOperators::OP_SetElementI(instance, varIndex, value, GetScriptContext(), flags);
        }

        this->ClearFlags(InterpreterStackFrameFlags_ProcessingBailOutOnArrayAccessHelperCall);

        threadContext->CheckAndResetImplicitCallAccessorFlag();
        threadContext->AddImplicitCallFlags(savedImplicitCallFlags);
    }

#if ENABLE_PROFILE_INFO
    template <typename T>
    void InterpreterStackFrame::OP_ProfiledSetElementI(
        const unaligned OpLayoutDynamicProfile<T>* playout,
        PropertyOperationFlags flags)
    {
        ThreadContext* threadContext = this->GetScriptContext()->GetThreadContext();
        ImplicitCallFlags savedImplicitCallFlags = threadContext->GetImplicitCallFlags();
        threadContext->ClearImplicitCallFlags();

        ProfilingHelpers::ProfiledStElem(
            GetReg(playout->Instance),
            GetReg(playout->Element),
            GetReg(playout->Value),
            m_functionBody,
            playout->profileId,
            flags,
            this->TestFlags(InterpreterStackFrameFlags_ProcessingBailOutOnArrayAccessHelperCall),
            this->TestFlags(InterpreterStackFrameFlags_ProcessingBailOutOnArraySpecialization));

        this->ClearFlags(InterpreterStackFrameFlags_ProcessingBailOutOnArrayAccessHelperCall | InterpreterStackFrameFlags_ProcessingBailOutOnArraySpecialization);

        threadContext->CheckAndResetImplicitCallAccessorFlag();
        threadContext->AddImplicitCallFlags(savedImplicitCallFlags);
    }
#endif

    template <typename T>
    void InterpreterStackFrame::OP_SetElementIStrict(const unaligned T* playout)
    {
        ThreadContext* threadContext = this->GetScriptContext()->GetThreadContext();
        ImplicitCallFlags savedImplicitCallFlags = threadContext->GetImplicitCallFlags();
        threadContext->ClearImplicitCallFlags();

        OP_SetElementI(playout, PropertyOperation_StrictMode);

        threadContext->CheckAndResetImplicitCallAccessorFlag();
        threadContext->AddImplicitCallFlags(savedImplicitCallFlags);
    }

#if ENABLE_PROFILE_INFO
    template <typename T>
    void InterpreterStackFrame::OP_ProfiledSetElementIStrict(const unaligned OpLayoutDynamicProfile<T>* playout)
    {
        ThreadContext* threadContext = this->GetScriptContext()->GetThreadContext();
        ImplicitCallFlags savedImplicitCallFlags = threadContext->GetImplicitCallFlags();
        threadContext->ClearImplicitCallFlags();

        OP_ProfiledSetElementI(playout, PropertyOperation_StrictMode);

        threadContext->CheckAndResetImplicitCallAccessorFlag();
        threadContext->AddImplicitCallFlags(savedImplicitCallFlags);
    }
#endif

    template <class T>
    void InterpreterStackFrame::OP_LdArrayHeadSegment(const unaligned T* playout)
    {
        JavascriptArray* array = JavascriptArray::FromAnyArray(GetReg(playout->R1));

        // The array is create by the built-in on the same script context
        Assert(array->GetScriptContext() == GetScriptContext());

        SetNonVarReg(playout->R0, array->GetHead());
    }

    template <class T>
    void InterpreterStackFrame::OP_SetArraySegmentItem_CI4(const unaligned T* playout)
    {
        SparseArraySegment<Var> * segment = (SparseArraySegment<Var> *)GetNonVarReg(playout->Instance);

        uint32 index = playout->Element;
        Var value = GetReg(playout->Value);

        Assert(segment->left == 0);
        Assert(index < segment->length);

        segment->elements[index] = value;
    }

    template <class T>
    void InterpreterStackFrame::OP_NewScArray(const unaligned T * playout)
    {
        JavascriptArray *arr;
        arr = scriptContext->GetLibrary()->CreateArrayLiteral(playout->C1);

#ifdef ENABLE_DEBUG_CONFIG_OPTIONS
        arr->CheckForceES5Array();
#endif

        SetReg(playout->R0, arr);
    }

#if ENABLE_PROFILE_INFO
    template <bool Profiled, class T>
    void InterpreterStackFrame::ProfiledNewScArray(const unaligned OpLayoutDynamicProfile<T> * playout)
    {
        if (!Profiled && !isAutoProfiling)
        {
            OP_NewScArray(playout);
            return;
        }

        SetReg(
            playout->R0,
            ProfilingHelpers::ProfiledNewScArray(
                playout->C1,
                m_functionBody,
                playout->profileId));
    }
#else
    template <bool Profiled, class T>
    void InterpreterStackFrame::ProfiledNewScArray(const unaligned OpLayoutDynamicProfile<T> * playout)
    {
        Assert(!Profiled);
        OP_NewScArray(playout);
    }
#endif

    void InterpreterStackFrame::OP_NewScIntArray(const unaligned OpLayoutAuxiliary * playout)
    {
        const Js::AuxArray<int32> *ints = Js::ByteCodeReader::ReadAuxArray<int32>(playout->Offset, this->GetFunctionBody());

        JavascriptNativeIntArray *arr = scriptContext->GetLibrary()->CreateNativeIntArrayLiteral(ints->count);

        SparseArraySegment<int32> * segment = (SparseArraySegment<int32>*)arr->GetHead();

        JavascriptOperators::AddIntsToArraySegment(segment, ints);

#ifdef ENABLE_DEBUG_CONFIG_OPTIONS
        arr->CheckForceES5Array();
#endif

        SetReg(playout->R0, arr);
    }

#if ENABLE_PROFILE_INFO
    template <bool Profiled>
    void InterpreterStackFrame::ProfiledNewScIntArray(const unaligned OpLayoutDynamicProfile<OpLayoutAuxiliary> * playout)
    {
        if (!Profiled && !isAutoProfiling)
        {
            OP_NewScIntArray(playout);
            return;
        }

        const Js::AuxArray<int32> *ints = Js::ByteCodeReader::ReadAuxArray<int32>(playout->Offset, this->GetFunctionBody());

        Js::ProfileId profileId = playout->profileId;
        FunctionBody *functionBody = this->m_functionBody;
        ArrayCallSiteInfo *arrayInfo = functionBody->GetDynamicProfileInfo()->GetArrayCallSiteInfo(functionBody, profileId);
        Assert(arrayInfo);

        JavascriptArray *arr;
        if (arrayInfo && arrayInfo->IsNativeIntArray())
        {
#if ENABLE_COPYONACCESS_ARRAY
            JavascriptLibrary *lib = scriptContext->GetLibrary();

            if (JavascriptLibrary::IsCopyOnAccessArrayCallSite(lib, arrayInfo, ints->count))
            {
                Assert(lib->cacheForCopyOnAccessArraySegments);
                arr = scriptContext->GetLibrary()->CreateCopyOnAccessNativeIntArrayLiteral(arrayInfo, functionBody, ints);
            }
            else
#endif
            {
                arr = scriptContext->GetLibrary()->CreateNativeIntArrayLiteral(ints->count);
                SparseArraySegment<int32> *segment = (SparseArraySegment<int32>*)arr->GetHead();
                JavascriptOperators::AddIntsToArraySegment(segment, ints);
            }

            JavascriptNativeIntArray *intArray = reinterpret_cast<JavascriptNativeIntArray*>(arr);
            Recycler *recycler = scriptContext->GetRecycler();
            intArray->SetArrayCallSite(profileId, recycler->CreateWeakReferenceHandle(functionBody));
        }
        else if (arrayInfo && arrayInfo->IsNativeFloatArray())
        {
            arr = scriptContext->GetLibrary()->CreateNativeFloatArrayLiteral(ints->count);
            SparseArraySegment<double> * segment = (SparseArraySegment<double>*)arr->GetHead();
            for (uint i = 0; i < ints->count; i++)
            {
                segment->elements[i] = (double)ints->elements[i];
            }

            JavascriptNativeFloatArray *floatArray = reinterpret_cast<JavascriptNativeFloatArray*>(arr);
            Recycler *recycler = scriptContext->GetRecycler();
            floatArray->SetArrayCallSite(profileId, recycler->CreateWeakReferenceHandle(functionBody));
        }
        else
        {
            arr = scriptContext->GetLibrary()->CreateArrayLiteral(ints->count);
            SparseArraySegment<Var> * segment = (SparseArraySegment<Var>*)arr->GetHead();
            for (uint i = 0; i < ints->count; i++)
            {
                segment->elements[i] = JavascriptNumber::ToVar(ints->elements[i], scriptContext);
            }
        }

#ifdef ENABLE_DEBUG_CONFIG_OPTIONS
        arr->CheckForceES5Array();
#endif

        SetReg(playout->R0, arr);
    }
#else
    template <bool Profiled>
    void InterpreterStackFrame::ProfiledNewScIntArray(const unaligned OpLayoutDynamicProfile<OpLayoutAuxiliary> * playout)
    {
        OP_NewScIntArray(playout);
    }
#endif

    void InterpreterStackFrame::OP_NewScFltArray(const unaligned OpLayoutAuxiliary * playout)
    {
        const Js::AuxArray<double> *doubles = Js::ByteCodeReader::ReadAuxArray<double>(playout->Offset, this->GetFunctionBody());

        JavascriptNativeFloatArray *arr = scriptContext->GetLibrary()->CreateNativeFloatArrayLiteral(doubles->count);

        SparseArraySegment<double> * segment = (SparseArraySegment<double>*)arr->GetHead();

        JavascriptOperators::AddFloatsToArraySegment(segment, doubles);

#ifdef ENABLE_DEBUG_CONFIG_OPTIONS
        arr->CheckForceES5Array();
#endif

        SetReg(playout->R0, arr);
    }

#if ENABLE_PROFILE_INFO
    template <bool Profiled>
    void InterpreterStackFrame::ProfiledNewScFltArray(const unaligned OpLayoutDynamicProfile<OpLayoutAuxiliary> * playout)
    {
        if (!Profiled && !isAutoProfiling)
        {
            OP_NewScFltArray(playout);
            return;
        }

        const Js::AuxArray<double> *doubles = Js::ByteCodeReader::ReadAuxArray<double>(playout->Offset, this->GetFunctionBody());

        Js::ProfileId  profileId = playout->profileId;
        FunctionBody *functionBody = this->m_functionBody;
        ArrayCallSiteInfo *arrayInfo = functionBody->GetDynamicProfileInfo()->GetArrayCallSiteInfo(functionBody, profileId);
        Assert(arrayInfo);

        JavascriptArray *arr;
        if (arrayInfo && arrayInfo->IsNativeFloatArray())
        {
            arrayInfo->SetIsNotNativeIntArray();
            arr = scriptContext->GetLibrary()->CreateNativeFloatArrayLiteral(doubles->count);
            SparseArraySegment<double> * segment = (SparseArraySegment<double>*)arr->GetHead();
            JavascriptOperators::AddFloatsToArraySegment(segment, doubles);

            JavascriptNativeFloatArray *floatArray = reinterpret_cast<JavascriptNativeFloatArray*>(arr);
            Recycler *recycler = scriptContext->GetRecycler();
            floatArray->SetArrayCallSite(profileId, recycler->CreateWeakReferenceHandle(functionBody));
        }
        else
        {
            arr = scriptContext->GetLibrary()->CreateArrayLiteral(doubles->count);
            SparseArraySegment<Var> * segment = (SparseArraySegment<Var>*)arr->GetHead();
            for (uint i = 0; i < doubles->count; i++)
            {
                segment->elements[i] = JavascriptNumber::ToVarNoCheck(doubles->elements[i], scriptContext);
            }
        }

#ifdef ENABLE_DEBUG_CONFIG_OPTIONS
        arr->CheckForceES5Array();
#endif

        SetReg(playout->R0, arr);
    }
#else
    template <bool Profiled>
    void InterpreterStackFrame::ProfiledNewScFltArray(const unaligned OpLayoutDynamicProfile<OpLayoutAuxiliary> * playout)
    {
        OP_NewScFltArray(playout);
    }
#endif

    void InterpreterStackFrame::OP_SetArraySegmentVars(const unaligned OpLayoutAuxiliary * playout)
    {
        const Js::VarArray *vars = Js::ByteCodeReader::ReadAuxArray<Var>(playout->Offset, this->GetFunctionBody());

        SparseArraySegment<Var> * segment = (SparseArraySegment<Var> *)GetNonVarReg(playout->R0);

        JavascriptOperators::AddVarsToArraySegment(segment, vars);
    }

    template <class T>
    void InterpreterStackFrame::OP_SetArrayItemC_CI4(const unaligned T* playout)
    {
        JavascriptArray* array = JavascriptArray::FromAnyArray(GetReg(playout->Instance));
        uint32 index = playout->Element;
        Var value = GetReg(playout->Value);

#if ENABLE_COPYONACCESS_ARRAY
        JavascriptLibrary::CheckAndConvertCopyOnAccessNativeIntArray<Var>(value);
#endif

        // The array is create by the built-in on the same script context
        Assert(array->GetScriptContext() == GetScriptContext());
        TypeId typeId = array->GetTypeId();
        if (typeId == TypeIds_NativeIntArray)
        {
            JavascriptArray::OP_SetNativeIntElementC(reinterpret_cast<JavascriptNativeIntArray*>(array), index, value, array->GetScriptContext());
        }
        else if (typeId == TypeIds_NativeFloatArray)
        {
            JavascriptArray::OP_SetNativeFloatElementC(reinterpret_cast<JavascriptNativeFloatArray*>(array), index, value, array->GetScriptContext());
        }
        else
        {
            array->SetArrayLiteralItem(index, value);
        }
    }

    template <class T>
    void InterpreterStackFrame::OP_SetArrayItemI_CI4(const unaligned T* playout)
    {
        // Note that this code assumes that we only get here when we see an array literal,
        // so we know that the instance is truly an array, and the index is a uint32.
        // If/when we use this for cases like "a[0] = x", we'll at least have to check
        // whether "a" is really an array.

        JavascriptArray* array = JavascriptArray::FromAnyArray(GetReg(playout->Instance));

        // The array is create by the built-in on the same script context
        Assert(array->GetScriptContext() == GetScriptContext());

        uint32 index = playout->Element;
        Var value = GetReg(playout->Value);

        Assert(VirtualTableInfo<JavascriptArray>::HasVirtualTable(array));
        SparseArraySegment<Var>* lastUsedSeg = (SparseArraySegment<Var>*)array->GetLastUsedSegment();
        if (index >= lastUsedSeg->left)
        {
            uint32 index2 = index - lastUsedSeg->left;
            if (index2 < lastUsedSeg->size)
            {
                // Successful fastpath
                array->DirectSetItemInLastUsedSegmentAt(index2, value);
                return;
            }
        }

        ScriptContext* scriptContext = array->GetScriptContext();
        JavascriptOperators::SetItem(array, array, index, value, scriptContext);
    }

#if ENABLE_PROFILE_INFO
    Var InterpreterStackFrame::OP_ProfiledLdThis(Var thisVar, int moduleID, ScriptContext *scriptContext)
    {
        FunctionBody * functionBody = this->m_functionBody;
        DynamicProfileInfo * dynamicProfileInfo = functionBody->GetDynamicProfileInfo();
        TypeId typeId = JavascriptOperators::GetTypeId(thisVar);

        if (JavascriptOperators::IsThisSelf(typeId))
        {
            Assert(typeId != TypeIds_GlobalObject || ((Js::GlobalObject*)thisVar)->ToThis() == thisVar);
            Assert(typeId != TypeIds_ModuleRoot || JavascriptOperators::GetThisFromModuleRoot(thisVar) == thisVar);

            // Record the fact that we saw a trivial LdThis.
            dynamicProfileInfo->RecordThisInfo(thisVar, ThisType_Simple);

            return thisVar;
        }

        thisVar = JavascriptOperators::OP_GetThis(thisVar, moduleID, scriptContext);

        // Record the fact that we saw a LdThis that had to map its source to something else, or at least
        // forced us to call a helper, e.g., a FastDOM object with an unrecognized type ID.
        dynamicProfileInfo->RecordThisInfo(thisVar, ThisType_Mapped);

        return thisVar;
    }

    Var InterpreterStackFrame::OP_ProfiledStrictLdThis(Var thisVar, ScriptContext* scriptContext)
    {
        FunctionBody * functionBody = this->m_functionBody;
        DynamicProfileInfo * dynamicProfileInfo = functionBody->GetDynamicProfileInfo();
        TypeId typeId = JavascriptOperators::GetTypeId(thisVar);

        if (typeId == TypeIds_ActivationObject)
        {
            thisVar = scriptContext->GetLibrary()->GetUndefined();
            dynamicProfileInfo->RecordThisInfo(thisVar, ThisType_Mapped);
            return thisVar;
        }

        dynamicProfileInfo->RecordThisInfo(thisVar, ThisType_Simple);
        return thisVar;
    }
#endif

    void InterpreterStackFrame::OP_InitCachedFuncs(const unaligned OpLayoutAuxNoReg * playout)
    {
        const FuncInfoArray *info = Js::ByteCodeReader::ReadAuxArray<FuncInfoEntry>(playout->Offset, this->GetFunctionBody());
        JavascriptOperators::OP_InitCachedFuncs(this->localClosure, GetLocalFrameDisplay(), info, GetScriptContext());
    }

    Var InterpreterStackFrame::OP_GetCachedFunc(Var instance, int32 index)
    {
        ActivationObjectEx *obj = ActivationObjectEx::FromVar(instance);

        FuncCacheEntry *entry = obj->GetFuncCacheEntry((uint)index);
        return entry->func;
    }

    void InterpreterStackFrame::OP_CommitScope()
    {
        const Js::PropertyIdArray *propIds = this->m_functionBody->GetFormalsPropIdArray();
        this->OP_CommitScopeHelper(propIds);
    }

    void InterpreterStackFrame::OP_CommitScopeHelper(const PropertyIdArray *propIds)
    {
        ActivationObjectEx *obj = ActivationObjectEx::FromVar(this->localClosure);
        ScriptFunction *func = obj->GetParentFunc();

        Assert(obj->GetParentFunc() == func);
        if (func->GetCachedScope() == obj)
        {
            PropertyId firstVarSlot = ActivationObjectEx::GetFirstVarSlot(propIds);

            Var undef = scriptContext->GetLibrary()->GetUndefined();

            for (uint i = firstVarSlot; i < propIds->count; i++)
            {
                obj->SetSlot(SetSlotArguments(propIds->elements[i], i, undef));
            }

            obj->SetCommit(true);
        }
    }

    Var InterpreterStackFrame::OP_NewScObjectSimple()
    {
        Var object = scriptContext->GetLibrary()->CreateObject(true);
        JS_ETW(EventWriteJSCRIPT_RECYCLER_ALLOCATE_OBJECT(object));
#if ENABLE_DEBUG_CONFIG_OPTIONS
        if (Js::Configuration::Global.flags.IsEnabled(Js::autoProxyFlag))
        {
            object = JavascriptProxy::AutoProxyWrapper(object);
        }
#endif
        return object;
    }

    void InterpreterStackFrame::OP_NewScObjectLiteral(const unaligned OpLayoutAuxiliary * playout)
    {
        const Js::PropertyIdArray *propIds = Js::ByteCodeReader::ReadPropertyIdArray(playout->Offset, this->GetFunctionBody());

        Var newObj = JavascriptOperators::NewScObjectLiteral(GetScriptContext(), propIds,
            this->GetFunctionBody()->GetObjectLiteralTypeRef(playout->C1));

        SetReg(playout->R0, newObj);
    }

    void InterpreterStackFrame::OP_NewScObjectLiteral_LS(const unaligned OpLayoutAuxiliary * playout, RegSlot& target)
    {
        const Js::PropertyIdArray *propIds = Js::ByteCodeReader::ReadPropertyIdArray(playout->Offset, this->GetFunctionBody());

        target = playout->R0;

        Var newObj = JavascriptOperators::NewScObjectLiteral(GetScriptContext(), propIds,
            this->GetFunctionBody()->GetObjectLiteralTypeRef(playout->C1));

        SetReg(playout->R0, newObj);

        target = Js::Constants::NoRegister;
    }

    void InterpreterStackFrame::OP_LdPropIds(const unaligned OpLayoutAuxiliary * playout)
    {
        const Js::PropertyIdArray *propIds = Js::ByteCodeReader::ReadPropertyIdArray(playout->Offset, this->GetFunctionBody());
        SetNonVarReg(playout->R0, (Var)propIds);
    }

    bool InterpreterStackFrame::IsCurrentLoopNativeAddr(void * codeAddr) const
    {
        if (this->GetCurrentLoopNum() == LoopHeader::NoLoop)
        {
            return false;
        }
        // TODO: Do more verification?
        return true;
    }

    template <LayoutSize layoutSize, bool profiled>
    const byte * InterpreterStackFrame::OP_ProfiledLoopBodyStart(const byte * ip)
    {
        uint32 loopId = m_reader.GetLayout<OpLayoutT_Unsigned1<LayoutSizePolicy<layoutSize>>>(ip)->C1;
        return OP_ProfiledLoopBodyStart<layoutSize, profiled>(loopId);
    }

#ifdef ASMJS_PLAT
    template <LayoutSize layoutSize, bool profiled>
    const byte * InterpreterStackFrame::OP_ProfiledWasmLoopBodyStart(const byte * ip)
    {
        uint32 loopId = m_reader.GetLayout<OpLayoutT_WasmLoopStart<LayoutSizePolicy<layoutSize>>>(ip)->loopId;
        return OP_ProfiledLoopBodyStart<layoutSize, profiled>(loopId);
    }
#endif

#if ENABLE_PROFILE_INFO
    void InterpreterStackFrame::OP_RecordImplicitCall(uint loopNumber)
    {
        Assert(Js::DynamicProfileInfo::EnableImplicitCallFlags(GetFunctionBody()));
        Assert(loopNumber < this->m_functionBody->GetLoopCount());

        FunctionBody* functionBody = this->m_functionBody;
        DynamicProfileInfo * dynamicProfileInfo = functionBody->GetDynamicProfileInfo();
        ThreadContext * threadContext = scriptContext->GetThreadContext();
        dynamicProfileInfo->RecordLoopImplicitCallFlags(functionBody, loopNumber, threadContext->GetImplicitCallFlags());
    }

    template <LayoutSize layoutSize, bool profiled>
    const byte * InterpreterStackFrame::OP_ProfiledLoopStart(const byte * ip)
    {
        const uint32 C1 = m_reader.GetLayout<OpLayoutT_Unsigned1<LayoutSizePolicy<layoutSize>>>(ip)->C1;
        if (!profiled && !isAutoProfiling)
        {
            return ip;
        }

        ThreadContext *const threadContext = GetScriptContext()->GetThreadContext();
        threadContext->IncrementLoopDepth();

        // Save the implicit call flags. The interpreter may switch to profiling mode during LoopBodyStart, so always do this.
        Assert(Js::DynamicProfileInfo::EnableImplicitCallFlags(GetFunctionBody()));
        this->savedLoopImplicitCallFlags[C1] = threadContext->GetImplicitCallFlags();
        threadContext->SetImplicitCallFlags(ImplicitCall_None);

        this->currentLoopCounter = 0;

        if (!profiled)
        {
            return ip;
        }

        LayoutSize localLayoutSize;
        OpCode peekOp = m_reader.PeekOp(ip, localLayoutSize);
        Assert(peekOp != OpCode::LoopBodyStart);
        if (peekOp == OpCode::ProfiledLoopBodyStart)
        {
            Assert(localLayoutSize == layoutSize);
            ip += Js::OpCodeUtil::EncodedSize(peekOp, layoutSize);
            // We are doing JIT loop body. Process the first ProfiledLoopBodyStart to avoid recording
            // the implicit call before the first iteration
            uint32 C2 = m_reader.GetLayout<OpLayoutT_Unsigned1<LayoutSizePolicy<layoutSize>>>(ip)->C1;
            Assert(C1 == C2);
            (this->*opProfiledLoopBodyStart)(C1, layoutSize, true /* isFirstIteration */);
            return m_reader.GetIP();
        }

        return ip;
    }

    template <LayoutSize layoutSize, bool profiled>
    const byte * InterpreterStackFrame::OP_ProfiledLoopEnd(const byte * ip)
    {
        uint32 loopNumber = m_reader.GetLayout<OpLayoutT_Unsigned1<LayoutSizePolicy<layoutSize>>>(ip)->C1;
        if (!profiled && !isAutoProfiling)
        {
            return ip;
        }

        this->CheckIfLoopIsHot(this->currentLoopCounter);
        Js::FunctionBody *fn = this->function->GetFunctionBody();
        if (fn->HasDynamicProfileInfo())
        {
            fn->GetAnyDynamicProfileInfo()->SetLoopInterpreted(loopNumber);
            // If the counter is 0, there is a high chance that some config disabled tracking that information. (ie: -off:jitloopbody)
            // Assume it is valid for memop in this case.
            if (this->currentLoopCounter >= (uint)CONFIG_FLAG(MinMemOpCount) ||
                (this->currentLoopCounter == 0 && !this->m_functionBody->DoJITLoopBody())
                )
            {
                // This flag becomes relevant only if the loop has been interpreted
                fn->GetAnyDynamicProfileInfo()->SetMemOpMinReached(loopNumber);
            }
        }

        this->currentLoopCounter = 0;

        if (profiled)
        {
            Assert(Js::DynamicProfileInfo::EnableImplicitCallFlags(GetFunctionBody()));
            OP_RecordImplicitCall(loopNumber);

            if (switchProfileModeOnLoopEndNumber == loopNumber)
            {
                // Stop profiling since the jitted loop body would be exiting the loop
                Assert(!switchProfileMode);
                switchProfileMode = true;
                switchProfileModeOnLoopEndNumber = 0u - 1;
            }
        }

        // Restore the implicit call flags state and add with flags in the loop as well
        ThreadContext *const threadContext = GetScriptContext()->GetThreadContext();
        threadContext->AddImplicitCallFlags(this->savedLoopImplicitCallFlags[loopNumber]);

        threadContext->DecrementLoopDepth();
        return ip;
    }

    template <LayoutSize layoutSize, bool profiled>
    const byte * InterpreterStackFrame::OP_ProfiledLoopBodyStart(uint loopId)
    {
        if (profiled || isAutoProfiling)
        {
            this->currentLoopCounter++;
        }

        if (profiled)
        {
            OP_RecordImplicitCall(loopId);
        }

        (this->*(profiled ? opProfiledLoopBodyStart : opLoopBodyStart))(loopId, layoutSize, false /* isFirstIteration */);
        return m_reader.GetIP();
    }

    template<bool InterruptProbe, bool JITLoopBody>
    void InterpreterStackFrame::ProfiledLoopBodyStart(uint32 loopNumber, LayoutSize layoutSize, bool isFirstIteration)
    {
        Assert(Js::DynamicProfileInfo::EnableImplicitCallFlags(GetFunctionBody()));

        if (InterruptProbe)
        {
            this->DoInterruptProbe();
        }

#if ENABLE_TTD
        if (SHOULD_DO_TTD_STACK_STMT_OP(this->scriptContext))
        {
            this->scriptContext->GetThreadContext()->TTDExecutionInfo->UpdateLoopCountInfo();
        }
#endif

        if (!JITLoopBody || this->IsInCatchOrFinallyBlock())
        {
            // For functions having try-catch-finally, jit loop bodies for loops that are contained only in a try block,
            // not even indirect containment in a Catch or Finally.
            return;
        }

        LoopHeader const * loopHeader = DoLoopBodyStart(loopNumber, layoutSize, false, isFirstIteration);
        Assert(loopHeader == nullptr || this->m_functionBody->GetLoopNumber(loopHeader) == loopNumber);
        if (loopHeader != nullptr)
        {
            // We executed jitted loop body, no implicit call information available for this loop
            uint currentOffset = m_reader.GetCurrentOffset();

            if (!loopHeader->Contains(currentOffset) || (m_reader.PeekOp() == OpCode::ProfiledLoopEnd))
            {
                // Restore the outer loop's implicit call flags
                scriptContext->GetThreadContext()->SetImplicitCallFlags(this->savedLoopImplicitCallFlags[loopNumber]);
            }
            else
            {
                // We bailout from the loop, just continue collect implicit call flags for this loop
            }
        }
    }
#else
    template <LayoutSize layoutSize, bool profiled>
    const byte * InterpreterStackFrame::OP_ProfiledLoopStart(const byte * ip)
    {
        Assert(!profiled);
        return ip;
    }

    template <LayoutSize layoutSize, bool profiled>
    const byte * InterpreterStackFrame::OP_ProfiledLoopEnd(const byte * ip)
    {
        Assert(!profiled);
        return ip;
    }

    template <LayoutSize layoutSize, bool profiled>
    const byte * InterpreterStackFrame::OP_ProfiledLoopBodyStart(uint loopId)
    {
        Assert(!profiled);
        (this->*opLoopBodyStart)(loopId, layoutSize, false /* isFirstIteration */);
        return m_reader.GetIP();
    }
#endif

    template<bool InterruptProbe, bool JITLoopBody>
    void InterpreterStackFrame::LoopBodyStart(uint32 loopNumber, LayoutSize layoutSize, bool isFirstIteration)
    {
        if (InterruptProbe)
        {
            this->DoInterruptProbe();
        }

#if ENABLE_TTD
        if (SHOULD_DO_TTD_STACK_STMT_OP(this->scriptContext))
        {
            this->scriptContext->GetThreadContext()->TTDExecutionInfo->UpdateLoopCountInfo();
        }
#endif

        if (!JITLoopBody || this->IsInCatchOrFinallyBlock())
        {
            // For functions having try-catch-finally, jit loop bodies for loops that are contained only in a try block,
            // not even indirect containment in a Catch or Finally.
            return;
        }

        DoLoopBodyStart(loopNumber, layoutSize, true, isFirstIteration);
    }

    LoopHeader const * InterpreterStackFrame::DoLoopBodyStart(uint32 loopNumber, LayoutSize layoutSize, const bool doProfileLoopCheck, const bool isFirstIteration)
    {
#if ENABLE_PROFILE_INFO
        class AutoRestoreLoopNumbers
        {
        private:
            InterpreterStackFrame * const interpreterStackFrame;
            uint32 loopNumber;
            bool doProfileLoopCheck;

        public:
            AutoRestoreLoopNumbers(InterpreterStackFrame *const interpreterStackFrame, uint32 loopNumber, bool doProfileLoopCheck)
                : interpreterStackFrame(interpreterStackFrame), loopNumber(loopNumber), doProfileLoopCheck(doProfileLoopCheck)
            {
                Assert(interpreterStackFrame->currentLoopNum == LoopHeader::NoLoop);
                interpreterStackFrame->currentLoopNum = loopNumber;
                interpreterStackFrame->m_functionBody->SetRecentlyBailedOutOfJittedLoopBody(false);
            }

            ~AutoRestoreLoopNumbers()
            {
                interpreterStackFrame->currentLoopNum = LoopHeader::NoLoop;
                interpreterStackFrame->currentLoopCounter = 0;
                Js::FunctionBody* fn = interpreterStackFrame->m_functionBody;
                if (fn->RecentlyBailedOutOfJittedLoopBody())
                {
                    if (doProfileLoopCheck && interpreterStackFrame->isAutoProfiling)
                    {
                        // Start profiling the loop after a bailout. Some bailouts require subsequent profile data collection such
                        // that the rejitted loop body would not bail out again for the same reason.
                        Assert(!interpreterStackFrame->switchProfileMode);
                        interpreterStackFrame->switchProfileMode = true;
                        Assert(interpreterStackFrame->switchProfileModeOnLoopEndNumber == 0u - 1);
                        interpreterStackFrame->switchProfileModeOnLoopEndNumber = loopNumber;
                    }
                }
                else
                {
                    if (interpreterStackFrame->switchProfileModeOnLoopEndNumber == loopNumber)
                    {
                        // Stop profiling since the jitted loop body would be exiting the loop
                        Assert(!interpreterStackFrame->switchProfileMode);
                        interpreterStackFrame->switchProfileMode = true;
                        interpreterStackFrame->switchProfileModeOnLoopEndNumber = 0u - 1;
                    }

                    interpreterStackFrame->scriptContext->GetThreadContext()->DecrementLoopDepth();
                }
            }
        };
#endif

        Js::FunctionBody* fn = this->m_functionBody;

        Assert(loopNumber < fn->GetLoopCount());
        Assert(!this->IsInCatchOrFinallyBlock());

        Js::LoopHeader *loopHeader = fn->GetLoopHeader(loopNumber);
        loopHeader->isInTry = this->TestFlags(Js::InterpreterStackFrameFlags_WithinTryBlock);
        loopHeader->isInTryFinally = this->TestFlags(Js::InterpreterStackFrameFlags_WithinTryFinallyBlock);

        Js::LoopEntryPointInfo * entryPointInfo = loopHeader->GetCurrentEntryPointInfo();

        if (fn->ForceJITLoopBody() && loopHeader->interpretCount == 0 &&
            (entryPointInfo != NULL && entryPointInfo->IsNotScheduled()))
        {
#if ENABLE_PROFILE_INFO
            if (Js::DynamicProfileInfo::EnableImplicitCallFlags(GetFunctionBody()))
            {
                scriptContext->GetThreadContext()->AddImplicitCallFlags(this->savedLoopImplicitCallFlags[loopNumber]);
            }
#endif

#if ENABLE_NATIVE_CODEGEN
            GenerateLoopBody(scriptContext->GetNativeCodeGenerator(), fn, loopHeader, entryPointInfo, fn->GetLocalsCount(), this->m_localSlots);
#endif
        }

#if ENABLE_NATIVE_CODEGEN
        // If we have JITted the loop, call the JITted code
        if (entryPointInfo != NULL && entryPointInfo->IsCodeGenDone())
        {
#if DBG_DUMP
            if (PHASE_TRACE1(Js::JITLoopBodyPhase) && CONFIG_FLAG(Verbose))
            {
                fn->DumpFunctionId(true);
                Output::Print(_u(": %-20s LoopBody Execute  Loop: %2d\n"), fn->GetDisplayName(), loopNumber);
                Output::Flush();
            }
            loopHeader->nativeCount++;
#endif
#ifdef BGJIT_STATS
            entryPointInfo->MarkAsUsed();
#endif

            entryPointInfo->EnsureIsReadyToCall();
            entryPointInfo->SetNativeEntryPointProcessed();

            RegSlot envReg = this->m_functionBody->GetEnvRegister();
            if (envReg != Constants::NoRegister)
            {
                this->SetNonVarReg(envReg, this->LdEnv());
            }

            RegSlot localClosureReg = this->m_functionBody->GetLocalClosureRegister();
            RegSlot localFrameDisplayReg = this->m_functionBody->GetLocalFrameDisplayRegister();
            RegSlot paramClosureReg = this->m_functionBody->GetParamClosureRegister();

            if (entryPointInfo->HasJittedStackClosure())
            {
                // The jitted code is expecting the closure registers to point to known stack locations where
                // the closures can be found and possibly boxed.
                // In a jitted loop body, those locations are the local closure fields on the interpreter instance.
                if (localClosureReg != Constants::NoRegister)
                {
                    this->SetNonVarReg(localClosureReg, &this->localClosure);
                }

                if (localFrameDisplayReg != Constants::NoRegister)
                {
                    this->SetNonVarReg(localFrameDisplayReg, &this->localFrameDisplay);
                }

                if (paramClosureReg != Constants::NoRegister)
                {
                    this->SetNonVarReg(paramClosureReg, &this->paramClosure);
                }
            }
            else
            {
                // In non-stack-closure jitted code, the closure registers are expected to hold the addresses
                // of the actual structures.
                if (localClosureReg != Constants::NoRegister)
                {
                    this->SetNonVarReg(localClosureReg, this->localClosure);
                }

                if (localFrameDisplayReg != Constants::NoRegister)
                {
                    this->SetNonVarReg(localFrameDisplayReg, this->localFrameDisplay);
                }

                if (paramClosureReg != Constants::NoRegister)
                {
                    this->SetNonVarReg(paramClosureReg, this->paramClosure);
                }
            }

            uint32 innerScopeCount = this->m_functionBody->GetInnerScopeCount();
            for (uint32 i = 0; i < innerScopeCount; i++)
            {
                // As with the function-level scope, transfer the inner scopes from the interpreter's side storage
                // to their dedicated register slots.
                SetNonVarReg(this->m_functionBody->GetFirstInnerScopeRegister() + i, InnerScopeFromIndex(i));
            }

            uint newOffset = 0;
            if (fn->GetIsAsmJsFunction())
            {
                AutoRestoreLoopNumbers autoRestore(this, loopNumber, doProfileLoopCheck);
                newOffset = this->CallAsmJsLoopBody(entryPointInfo->jsMethod);
            }
            else
            {
                AutoRestoreLoopNumbers autoRestore(this, loopNumber, doProfileLoopCheck);
                newOffset = this->CallLoopBody(entryPointInfo->jsMethod);
            }

            if (envReg != Constants::NoRegister)
            {
                SetNonVarReg(envReg, nullptr);
            }

            if (localClosureReg != Constants::NoRegister)
            {
                SetNonVarReg(localClosureReg, nullptr);
            }

            if (localFrameDisplayReg != Constants::NoRegister)
            {
                SetNonVarReg(localFrameDisplayReg, nullptr);
            }

            if (paramClosureReg != Constants::NoRegister)
            {
                SetNonVarReg(paramClosureReg, nullptr);
            }

            for (uint32 i = 0; i < innerScopeCount; i++)
            {
                // Get the (possibly updated) scopes from their registers and put them back in side storage.
                // (Getting the updated values may not be necessary, actually, but it can't hurt.)
                // Then null out the registers.
                RegSlot reg = this->m_functionBody->GetFirstInnerScopeRegister() + i;
                SetInnerScopeFromIndex(i, GetNonVarReg(reg));
                SetNonVarReg(reg, nullptr);
            }

            Assert(Js::OpCodeUtil::GetOpCodeLayout(OpCode::ProfiledLoopBodyStart) == Js::OpLayoutType::Unsigned1);
            Assert(Js::OpCodeUtil::GetOpCodeLayout(OpCode::LoopBodyStart) == Js::OpLayoutType::Unsigned1);
            Assert(Js::OpCodeUtil::EncodedSize(Js::OpCode::LoopBodyStart, layoutSize) == Js::OpCodeUtil::EncodedSize(Js::OpCode::ProfiledLoopBodyStart, layoutSize));
            uint byteCodeSize = Js::OpCodeUtil::EncodedSize(Js::OpCode::LoopBodyStart, layoutSize);
            if (layoutSize == SmallLayout)
            {
                byteCodeSize += sizeof(OpLayoutUnsigned1_Small);
            }
            else if (layoutSize == MediumLayout)
            {
                byteCodeSize += sizeof(OpLayoutUnsigned1_Medium);
            }
            else
            {
                byteCodeSize += sizeof(OpLayoutUnsigned1_Large);
            }

            if (newOffset == loopHeader->startOffset || newOffset == m_reader.GetCurrentOffset() - byteCodeSize)
            {
                // If we bail out back the start of the loop, or start of this LoopBodyStart just skip and interpret the loop
                // instead of trying to start the loop body again

                // Increment the interpret count of the loop
                loopHeader->interpretCount++;
            }
            else
            {
                this->CheckIfLoopIsHot(loopHeader->profiledLoopCounter);

                if (newOffset >= loopHeader->endOffset)
                {
                    // Reset the totalJittedLoopIterations for the next invocation of this loop entry point
                    entryPointInfo->totalJittedLoopIterations =
                        static_cast<uint8>(
                            min(
                                static_cast<uint>(static_cast<uint8>(CONFIG_FLAG(MinBailOutsBeforeRejit))) *
                                (Js::LoopEntryPointInfo::GetDecrLoopCountPerBailout() - 1),
                                entryPointInfo->totalJittedLoopIterations));
                    entryPointInfo->jittedLoopIterationsSinceLastBailout = 0;
                }
                m_reader.SetCurrentOffset(newOffset);
            }

            return loopHeader;
        }
#endif

        // Increment the interpret count of the loop
        loopHeader->interpretCount += !isFirstIteration;

        const uint loopInterpretCount = GetFunctionBody()->GetLoopInterpretCount(loopHeader);
        if (loopHeader->interpretCount > loopInterpretCount)
        {
            if (this->scriptContext->GetConfig()->IsNoNative())
            {
                return nullptr;
            }

            if (!fn->DoJITLoopBody())
            {
                return nullptr;
            }

#if ENABLE_NATIVE_CODEGEN
#if ENABLE_OOP_NATIVE_CODEGEN
            // If for some reason OOP JIT isn't connected (e.g. it crashed), don't attempt to JIT a loop body
            if (JITManager::GetJITManager()->IsOOPJITEnabled() && !JITManager::GetJITManager()->IsConnected())
            {
                return nullptr;
            }
#endif
            // If the job is not scheduled then we need to schedule it now.
            // It is possible a job was scheduled earlier and we find ourselves looking at the same entry point
            // again. For example, if the function with the loop was JITed and bailed out then as we finish
            // the call in the interpreter we might encounter a loop for which we had scheduled a JIT job before
            // the function was initially scheduled. In such cases, that old JIT job will complete. If it completes
            // successfully then we can go ahead and use it. If it fails then it will eventually revert to the
            // NotScheduled state. Since transitions from NotScheduled can only occur on the main thread,
            // by checking the state we are safe from racing with the JIT thread when looking at the other fields
            // of the entry point.
            if (entryPointInfo != NULL && entryPointInfo->IsNotScheduled())
            {
                GenerateLoopBody(scriptContext->GetNativeCodeGenerator(), fn, loopHeader, entryPointInfo, fn->GetLocalsCount(), this->m_localSlots);
            }
#endif
        }
#if ENABLE_PROFILE_INFO
        else if (
            doProfileLoopCheck &&
            isAutoProfiling &&
            loopHeader->interpretCount > fn->GetLoopProfileThreshold(loopInterpretCount))
        {
            // Start profiling the loop so that the jitted loop body will have some profile data to use
            Assert(!switchProfileMode);
            switchProfileMode = true;
            Assert(switchProfileModeOnLoopEndNumber == 0u - 1);
            switchProfileModeOnLoopEndNumber = loopNumber;
        }
#endif

        return nullptr;
    }

    void
        InterpreterStackFrame::CheckIfLoopIsHot(uint profiledLoopCounter)
    {
        Js::FunctionBody *fn = this->function->GetFunctionBody();
        if (!fn->GetHasHotLoop() && profiledLoopCounter > (uint)CONFIG_FLAG(JitLoopBodyHotLoopThreshold))
        {
#ifdef ENABLE_DEBUG_CONFIG_OPTIONS
            if (PHASE_TRACE(Js::JITLoopBodyPhase, fn))
            {
                char16 debugStringBuffer[MAX_FUNCTION_BODY_DEBUG_STRING_SIZE];

                Output::Print(
                    _u("Speculate Jit set for this function with loopbody: function: %s (%s)\n"),
                    fn->GetDisplayName(),
                    fn->GetDebugNumberSet(debugStringBuffer));
                Output::Flush();
            }
#endif
            fn->SetHasHotLoop();
        }
    }

    bool InterpreterStackFrame::CheckAndResetImplicitCall(DisableImplicitFlags prevDisableImplicitFlags, ImplicitCallFlags savedImplicitCallFlags)
    {
        ImplicitCallFlags curImplicitCallFlags = this->scriptContext->GetThreadContext()->GetImplicitCallFlags();
        if (curImplicitCallFlags > ImplicitCall_None)
        {
            //error implicit bit is set , reparse without asmjs
            this->scriptContext->GetThreadContext()->SetDisableImplicitFlags(prevDisableImplicitFlags);
            this->scriptContext->GetThreadContext()->SetImplicitCallFlags(savedImplicitCallFlags);
            return true;
        }
        return false;
    }

    uint
        InterpreterStackFrame::CallLoopBody(JavascriptMethod address)
    {
#ifdef _M_IX86
        void *savedEsp = NULL;
        __asm
        {
            // Save ESP
            mov savedEsp, esp

            // 8-byte align frame to improve floating point perf of our JIT'd code.
            and esp, -8

            // Add an extra 4-bytes to the stack since we'll be pushing 3 arguments
            push eax
        }
#endif

#if defined(_M_ARM32_OR_ARM64)
        // For ARM we need to make sure that pipeline is synchronized with memory/cache for newly jitted code.
        // Note: this does not seem to affect perf, but if it was, we could add a boolean isCalled to EntryPointInfo
        //       and do ISB only for 1st time this entry point is called (potential working set regression though).
        _InstructionSynchronizationBarrier();
#endif
        uint newOffset = ::Math::PointerCastToIntegral<uint>(
            CALL_ENTRYPOINT_NOASSERT(address, function, CallInfo(CallFlags_InternalFrame, 1), this));

#ifdef _M_IX86
        _asm
        {
            // Restore ESP
            mov esp, savedEsp
        }
#endif
        return newOffset;
    }


    uint
        InterpreterStackFrame::CallAsmJsLoopBody(JavascriptMethod address)
    {
#ifdef _M_IX86
        void *savedEsp = NULL;
        __asm
        {
            // Save ESP
            mov savedEsp, esp
            // Add an extra 4-bytes to the stack since we'll be pushing 3 arguments
            push eax
        }
#endif

#if defined(_M_ARM32_OR_ARM64)
        // For ARM we need to make sure that pipeline is synchronized with memory/cache for newly jitted code.
        // Note: this does not seem to affect perf, but if it was, we could add a boolean isCalled to EntryPointInfo
        //       and do ISB only for 1st time this entry point is called (potential working set regression though).
        _InstructionSynchronizationBarrier();
#endif
        uint newOffset = ::Math::PointerCastToIntegral<uint>(
            CALL_ENTRYPOINT_NOASSERT(address, function, CallInfo(CallFlags_InternalFrame, 1), this));

#ifdef _M_IX86
        _asm
        {
            // Restore ESP
            mov esp, savedEsp
        }
#endif
        return newOffset;
    }

    template <class T>
    void InterpreterStackFrame::OP_NewScObjectNoCtorFull(const unaligned T* playout)
    {
        Var function = GetReg(playout->R1);
        Var newObj = JavascriptOperators::NewScObjectNoCtorFull(function, GetScriptContext());
        SetReg(playout->R0, newObj);
    }

    ///----------------------------------------------------------------------------
    ///
    /// InterpreterStackFrame::OP_NewScObject
    ///
    /// OP_NewScObject() allocates a new DynamicObject and initializes it with an
    /// optional "constructor" function.
    ///
    /// NOTE: The return register must be carefully chosen to ensure proper
    /// behavior:
    /// 1. OpCode::NewInstance should never specify "R0" as the register to
    ///    store the new instance, because it will get whacked from the
    ///    "constructor" function's return value:
    ///
    ///     var a1 = Date();        <-- a1 = string returned from Date() function
    ///     var a2 = new Date();    <-- a2 = instance return from NewInstance.
    ///                                      Date()'s return value is thrown away.
    ///
    /// 2. If an exception is thrown during construction, the destination
    ///    variable / field should __not__ be modified.  Therefore, the destination
    ///    register should always be a temporary and never a valid local variable.
    ///    After successfully returning from the constructor function, the new
    ///    instance is valid and may be stored in its final destination variable /
    ///    field.
    ///
    /// OPCODE NewObject:
    ///     T1 = new DynamicObject(Function.Prototype)
    ///     OutArg[0] = T1
    ///     Call(Function, ArgCount)
    ///     Local[Return] = T1
    ///
    /// - R0: Destination "local" register
    /// - R1: Optional constructor JavascriptFunction instance or 'null'
    ///
    ///----------------------------------------------------------------------------
    template <class T, bool Profiled, bool ICIndex>
    void InterpreterStackFrame::OP_NewScObject_Impl(const unaligned T* playout, InlineCacheIndex inlineCacheIndex, const Js::AuxArray<uint32> *spreadIndices)
    {
        if (ICIndex)
        {
            Assert(inlineCacheIndex != Js::Constants::NoInlineCacheIndex);
        }
        Var newVarInstance =
#if ENABLE_PROFILE_INFO
            Profiled ?
            ProfiledNewScObject_Helper(
                GetReg(playout->Function),
                playout->ArgCount,
                static_cast<const unaligned OpLayoutDynamicProfile<T> *>(playout)->profileId,
                inlineCacheIndex,
                spreadIndices) :
#endif
            NewScObject_Helper(GetReg(playout->Function), playout->ArgCount, spreadIndices);
        SetReg((RegSlot)playout->Return, newVarInstance);
    }

    template <class T, bool Profiled>
    void InterpreterStackFrame::OP_ProfiledNewScObjArray_Impl(const unaligned T* playout, const Js::AuxArray<uint32> *spreadIndices)
    {
        // Always profile this operation when auto-profiling so that array type changes are tracked
#if ENABLE_PROFILE_INFO
        if (!Profiled && !isAutoProfiling)
#else
        Assert(!Profiled);
#endif
        {
            OP_NewScObjArray_Impl<T, Profiled>(playout, spreadIndices);
            return;
        }

#if ENABLE_PROFILE_INFO
        Arguments args(CallInfo(CallFlags_New, playout->ArgCount), m_outParams);

        uint32 spreadSize = 0;
        if (spreadIndices != nullptr)
        {
            spreadSize = JavascriptFunction::GetSpreadSize(args, spreadIndices, scriptContext);

            // Allocate room on the stack for the spread args.
            Arguments outArgs(CallInfo(CallFlags_New, 0), nullptr);
            outArgs.Info.Count = spreadSize;
            const unsigned STACK_ARGS_ALLOCA_THRESHOLD = 8; // Number of stack args we allow before using _alloca
            Var stackArgs[STACK_ARGS_ALLOCA_THRESHOLD];
            size_t outArgsSize = 0;
            if (outArgs.Info.Count > STACK_ARGS_ALLOCA_THRESHOLD)
            {
                PROBE_STACK(scriptContext, outArgs.Info.Count * sizeof(Var) + Js::Constants::MinStackDefault); // args + function call
                outArgsSize = outArgs.Info.Count * sizeof(Var);
                outArgs.Values = (Var*)_alloca(outArgsSize);
                ZeroMemory(outArgs.Values, outArgsSize);
            }
            else
            {
                outArgs.Values = stackArgs;
                outArgsSize = STACK_ARGS_ALLOCA_THRESHOLD * sizeof(Var);
                ZeroMemory(outArgs.Values, outArgsSize); // We may not use all of the elements
            }
            JavascriptFunction::SpreadArgs(args, outArgs, spreadIndices, scriptContext);

            SetReg(
                (RegSlot)playout->Return,
                ProfilingHelpers::ProfiledNewScObjArray(
                    GetReg(playout->Function),
                    outArgs,
                    function,
                    static_cast<const unaligned OpLayoutDynamicProfile2<T> *>(playout)->profileId,
                    static_cast<const unaligned OpLayoutDynamicProfile2<T> *>(playout)->profileId2));
        }
        else
        {
            SetReg(
                (RegSlot)playout->Return,
                ProfilingHelpers::ProfiledNewScObjArray(
                    GetReg(playout->Function),
                    args,
                    function,
                    static_cast<const unaligned OpLayoutDynamicProfile2<T> *>(playout)->profileId,
                    static_cast<const unaligned OpLayoutDynamicProfile2<T> *>(playout)->profileId2));
        }
        PopOut(playout->ArgCount);
#endif
    }

    void InterpreterStackFrame::OP_NewScObject_A_Impl(const unaligned OpLayoutAuxiliary * playout, RegSlot *target)
    {
        const Js::VarArrayVarCount * vars = Js::ByteCodeReader::ReadVarArrayVarCount(playout->Offset, this->GetFunctionBody());

        int count = Js::TaggedInt::ToInt32(vars->count);

        // Push the parameters to stack
        for (int i = 0; i < count; i++)
        {
            SetOut((ArgSlot)(i + 1), vars->elements[i]);
        }

        Var newVarInstance = NewScObject_Helper(GetReg((RegSlot)playout->C1), (ArgSlot)count + 1);
        SetReg((RegSlot)playout->R0, newVarInstance);

    }

    Var InterpreterStackFrame::NewScObject_Helper(Var target, ArgSlot ArgCount, const Js::AuxArray<uint32> *spreadIndices)
    {
        Arguments args(CallInfo(CallFlags_New, ArgCount), m_outParams);

        Var newVarInstance = nullptr;
        BEGIN_SAFE_REENTRANT_CALL(this->scriptContext->GetThreadContext())
        {
            newVarInstance = JavascriptOperators::NewScObject(target, args, GetScriptContext(), spreadIndices);
        }
        END_SAFE_REENTRANT_CALL

            PopOut(ArgCount);
        JS_ETW(EventWriteJSCRIPT_RECYCLER_ALLOCATE_OBJECT(newVarInstance));
#if ENABLE_DEBUG_CONFIG_OPTIONS
        if (Js::Configuration::Global.flags.IsEnabled(Js::autoProxyFlag))
        {
            newVarInstance = JavascriptProxy::AutoProxyWrapper(newVarInstance);
            // this might come from a different scriptcontext.
            newVarInstance = CrossSite::MarshalVar(GetScriptContext(), newVarInstance);
        }
#endif
#ifdef ENABLE_BASIC_TELEMETRY
        {
            this->scriptContext->GetTelemetry().GetOpcodeTelemetry().NewScriptObject(target, args, newVarInstance);
        }
#endif
        return newVarInstance;
    }

#if ENABLE_PROFILE_INFO
    Var InterpreterStackFrame::ProfiledNewScObject_Helper(Var target, ArgSlot ArgCount, ProfileId profileId, InlineCacheIndex inlineCacheIndex, const Js::AuxArray<uint32> *spreadIndices)
    {
        Arguments args(CallInfo(CallFlags_New, ArgCount), m_outParams);

        Var newVarInstance = nullptr;
        BEGIN_SAFE_REENTRANT_CALL(this->scriptContext->GetThreadContext())
        {
            newVarInstance = ProfilingHelpers::ProfiledNewScObject(
                target,
                args,
                GetFunctionBody(),
                profileId,
                inlineCacheIndex,
                spreadIndices);
        }
        END_SAFE_REENTRANT_CALL

            PopOut(ArgCount);
        JS_ETW(EventWriteJSCRIPT_RECYCLER_ALLOCATE_OBJECT(newVarInstance));
#if ENABLE_DEBUG_CONFIG_OPTIONS
        if (Js::Configuration::Global.flags.IsEnabled(Js::autoProxyFlag))
        {
            newVarInstance = JavascriptProxy::AutoProxyWrapper(newVarInstance);
            // this might come from a different scriptcontext.
            newVarInstance = CrossSite::MarshalVar(GetScriptContext(), newVarInstance);
        }
#endif
#ifdef TELEMETRY_PROFILED
        {
            this->scriptContext->GetTelemetry().GetOpcodeTelemetry().NewScriptObject(target, args, newVarInstance);
        }
#endif
        return newVarInstance;
    }
#endif

    template <typename T>
    void InterpreterStackFrame::OP_LdElementUndefined(const unaligned OpLayoutT_ElementU<T>* playout)
    {
        if (this->m_functionBody->IsEval())
        {
            JavascriptOperators::OP_LoadUndefinedToElementDynamic(GetReg(playout->Instance),
                this->m_functionBody->GetReferencedPropertyId(playout->PropertyIdIndex), GetScriptContext());
        }
        else
        {
            JavascriptOperators::OP_LoadUndefinedToElement(GetReg(playout->Instance),
                this->m_functionBody->GetReferencedPropertyId(playout->PropertyIdIndex));
        }
    }

    template <typename T>
    void InterpreterStackFrame::OP_LdLocalElementUndefined(const unaligned OpLayoutT_ElementRootU<T>* playout)
    {
        if (this->m_functionBody->IsEval())
        {
            JavascriptOperators::OP_LoadUndefinedToElementDynamic(this->localClosure,
                this->m_functionBody->GetReferencedPropertyId(playout->PropertyIdIndex), GetScriptContext());
        }
        else
        {
            JavascriptOperators::OP_LoadUndefinedToElement(this->localClosure,
                this->m_functionBody->GetReferencedPropertyId(playout->PropertyIdIndex));
        }
    }

    template <typename T>
    void InterpreterStackFrame::OP_LdElementUndefinedScoped(const unaligned OpLayoutT_ElementScopedU<T>* playout)
    {
        // Implicit root object as default instance
        JavascriptOperators::OP_LoadUndefinedToElementScoped(GetEnvForEvalCode(),
            this->m_functionBody->GetReferencedPropertyId(playout->PropertyIdIndex), GetReg(Js::FunctionBody::RootObjectRegSlot), GetScriptContext());
    }

    void InterpreterStackFrame::OP_ChkUndecl(Var aValue)
    {
        if (this->scriptContext->IsUndeclBlockVar(aValue))
        {
            JavascriptError::ThrowReferenceError(scriptContext, JSERR_UseBeforeDeclaration);
        }
    }

    void InterpreterStackFrame::OP_ChkNewCallFlag()
    {
        if (!(this->m_callFlags & CallFlags_New) && !this->TestFlags(InterpreterStackFrameFlags_FromBailOutInInlinee))
        {
            JavascriptError::ThrowTypeError(scriptContext, JSERR_ClassConstructorCannotBeCalledWithoutNew);
        }
    }

    void InterpreterStackFrame::OP_EnsureNoRootProperty(uint propertyIdIndex)
    {
        Var instance = this->GetRootObject();
        JavascriptOperators::OP_EnsureNoRootProperty(instance, this->m_functionBody->GetReferencedPropertyId(propertyIdIndex));
    }

    void InterpreterStackFrame::OP_EnsureNoRootRedeclProperty(uint propertyIdIndex)
    {
        Var instance = this->GetRootObject();
        JavascriptOperators::OP_EnsureNoRootRedeclProperty(instance, this->m_functionBody->GetReferencedPropertyId(propertyIdIndex));
    }

    void InterpreterStackFrame::OP_ScopedEnsureNoRedeclProperty(Var aValue, uint propertyIdIndex, Var aValue2)
    {
        Js::PropertyId propertyId = this->m_functionBody->GetReferencedPropertyId(propertyIdIndex);
        JavascriptOperators::OP_ScopedEnsureNoRedeclProperty((FrameDisplay*)aValue, propertyId, aValue2);
    }

    Var InterpreterStackFrame::OP_InitUndecl()
    {
        return this->scriptContext->GetLibrary()->GetUndeclBlockVar();
    }

    void InterpreterStackFrame::OP_InitUndeclSlot(Var aValue, int32 slot)
    {
        this->OP_StSlot(aValue, slot, this->scriptContext->GetLibrary()->GetUndeclBlockVar());
    }

    void InterpreterStackFrame::OP_TryCatch(const unaligned OpLayoutBr* playout)
    {
        Js::JavascriptExceptionObject* exception = NULL;
        try
        {
            this->nestedTryDepth++;
            // mark the stackFrame as 'in try block'
            this->OrFlags(InterpreterStackFrameFlags_WithinTryBlock);

            Js::JavascriptExceptionOperators::AutoCatchHandlerExists autoCatchHandlerExists(scriptContext);

#ifdef ENABLE_SCRIPT_DEBUGGING
            if (this->IsInDebugMode())
            {
#if ENABLE_TTD
                if (SHOULD_DO_TTD_STACK_STMT_OP(this->scriptContext))
                {
                    this->ProcessWithDebugging_PreviousStmtTracking();
                }
                else
                {
                    this->ProcessWithDebugging();
                }
#else
                this->ProcessWithDebugging();
#endif

                this->TrySetRetOffset();
            }
            else
#endif
            {
                this->Process();
                this->TrySetRetOffset();
            }
        }
        catch (const Js::JavascriptException& err)
        {
            // We are using C++ exception handling which does not unwind the stack in the catch block.
            // For stack overflow and OOM exceptions, we cannot run user code here because the stack is not unwind.
            exception = err.GetAndClear();
        }

        if (--this->nestedTryDepth == -1)
        {
            // unmark the stackFrame as 'in try block'
            this->ClearFlags(InterpreterStackFrameFlags_WithinTryBlock);
        }

        // Now that the stack is unwound, let's run the catch block.
        if (exception)
        {
            if (exception->IsGeneratorReturnException())
            {
                // Generator return scenario, so no need to go into the catch block and we must rethrow to propagate the exception to down level
                JavascriptExceptionOperators::DoThrow(exception, scriptContext);
            }

            exception = exception->CloneIfStaticExceptionObject(scriptContext);
            // We've got a JS exception. Grab the exception object and assign it to the
            // catch object's location, then call the handler (i.e., we consume the Catch op here).
            Var catchObject = exception->GetThrownObject(scriptContext);

            m_reader.SetCurrentRelativeOffset((const byte *)(playout + 1), playout->RelativeJumpOffset);

            LayoutSize layoutSize;
            OpCode catchOp = m_reader.ReadOp(layoutSize);
#ifdef BYTECODE_BRANCH_ISLAND
            if (catchOp == Js::OpCode::BrLong)
            {
                Assert(layoutSize == SmallLayout);
                auto playoutBrLong = m_reader.BrLong();
                m_reader.SetCurrentRelativeOffset((const byte *)(playoutBrLong + 1), playoutBrLong->RelativeJumpOffset);
                catchOp = m_reader.ReadOp(layoutSize);
            }
#endif
            AssertMsg(catchOp == OpCode::Catch, "Catch op not found at catch offset");
            RegSlot reg = layoutSize == SmallLayout ? m_reader.Reg1_Small()->R0 :
                layoutSize == MediumLayout ? m_reader.Reg1_Medium()->R0 : m_reader.Reg1_Large()->R0;
            SetReg(reg, catchObject);

            ResetOut();

            this->nestedCatchDepth++;
            // mark the stackFrame as 'in catch block'
            this->OrFlags(InterpreterStackFrameFlags_WithinCatchBlock);

            this->ProcessCatch();

            if (--this->nestedCatchDepth == -1)
            {
                // unmark the stackFrame as 'in catch block'
                this->ClearFlags(InterpreterStackFrameFlags_WithinCatchBlock);
            }
        }
    }

    void InterpreterStackFrame::ProcessCatch()
    {
#if ENABLE_TTD
        //Clear any previous Exception Info
        if (SHOULD_DO_TTD_STACK_STMT_OP(this->scriptContext))
        {
            this->scriptContext->GetThreadContext()->TTDExecutionInfo->ProcessCatchInfoForLastExecutedStatements();
        }
#endif
#ifdef ENABLE_SCRIPT_DEBUGGING
        if (this->IsInDebugMode())
        {
            this->DebugProcess();
        }
        else
#endif
        {
            this->Process();
        }
    }

    int InterpreterStackFrame::ProcessFinally()
    {
        this->nestedFinallyDepth++;

        int newOffset = 0;
#ifdef ENABLE_SCRIPT_DEBUGGING
        if (this->IsInDebugMode())
        {
            newOffset = ::Math::PointerCastToIntegral<int>(this->DebugProcess());
        }
        else
#endif
        {
            newOffset = ::Math::PointerCastToIntegral<int>(this->Process());
        }

        return newOffset;
    }

    void InterpreterStackFrame::ProcessTryHandlerBailout(EHBailoutData * ehBailoutData, uint32 tryNestingDepth)
    {
        int catchOffset = ehBailoutData->catchOffset;
        int finallyOffset = ehBailoutData->finallyOffset;
        Js::JavascriptExceptionObject* exception = NULL;

        if (catchOffset != 0 || finallyOffset != 0)
        {
            try
            {
                this->nestedTryDepth++;
                // mark the stackFrame as 'in try block'
                this->OrFlags(InterpreterStackFrameFlags_WithinTryBlock);

                if (finallyOffset != 0)
                {
                    this->OrFlags(InterpreterStackFrameFlags_WithinTryFinallyBlock);
                }

                if (tryNestingDepth != 0)
                {
                    this->ProcessTryHandlerBailout(ehBailoutData->child, --tryNestingDepth);
                }

                if (catchOffset != 0)
                {
                    Js::JavascriptExceptionOperators::AutoCatchHandlerExists autoCatchHandlerExists(scriptContext);
                }

#ifdef ENABLE_SCRIPT_DEBUGGING
                if (this->IsInDebugMode())
                {
#if ENABLE_TTD
                    if (SHOULD_DO_TTD_STACK_STMT_OP(this->scriptContext))
                    {
                        this->ProcessWithDebugging_PreviousStmtTracking();
                    }
                    else
                    {
                        this->ProcessWithDebugging();
                    }
#else
                    this->ProcessWithDebugging();
#endif

                    this->TrySetRetOffset();
                }
                else
#endif
                {
                    this->Process();
                    this->TrySetRetOffset();
                }
            }
            catch (const Js::JavascriptException& err)
            {
                // We are using C++ exception handling which does not unwind the stack in the catch block.
                // For stack overflow and OOM exceptions, we cannot run user code here because the stack is not unwind.
                exception = err.GetAndClear();
            }
        }
        else if (ehBailoutData->ht == HandlerType::HT_Catch)
        {
            this->nestedCatchDepth++;
            // mark the stackFrame as 'in catch block'
            this->OrFlags(InterpreterStackFrameFlags_WithinCatchBlock);

            if (tryNestingDepth != 0)
            {
                this->ProcessTryHandlerBailout(ehBailoutData->child, --tryNestingDepth);
            }
            this->ProcessCatch();

            if (--this->nestedCatchDepth == -1)
            {
                // unmark the stackFrame as 'in catch block'
                this->ClearFlags(InterpreterStackFrameFlags_WithinCatchBlock);
            }
            return;
        }
        else
        {
            Assert(ehBailoutData->ht == HandlerType::HT_Finally);
            this->nestedFinallyDepth++;
            // mark the stackFrame as 'in finally block'
            this->OrFlags(InterpreterStackFrameFlags_WithinFinallyBlock);

            if (tryNestingDepth != 0)
            {
                this->ProcessTryHandlerBailout(ehBailoutData->child, --tryNestingDepth);
            }

            Js::JavascriptExceptionObject * exceptionObj = this->scriptContext->GetThreadContext()->GetPendingFinallyException();
            this->scriptContext->GetThreadContext()->SetPendingFinallyException(nullptr);

            int finallyEndOffset = this->ProcessFinally();

            if (--this->nestedFinallyDepth == -1)
            {
                // unmark the stackFrame as 'in finally block'
                this->ClearFlags(InterpreterStackFrameFlags_WithinFinallyBlock);
            }

            // Finally exited with LeaveNull, We don't throw for early returns
            if (finallyEndOffset == 0 && exceptionObj)
            {
                JavascriptExceptionOperators::DoThrow(const_cast<Js::JavascriptExceptionObject *>(exceptionObj), scriptContext);
            }
            if (finallyEndOffset != 0)
            {
                m_reader.SetCurrentOffset(finallyEndOffset);
            }

            return;
        }

        if (--this->nestedTryDepth == -1)
        {
            // unmark the stackFrame as 'in try block'
            this->ClearFlags(InterpreterStackFrameFlags_WithinTryBlock | InterpreterStackFrameFlags_WithinTryFinallyBlock);
        }

        // Now that the stack is unwound, let's run the catch block.
        if (exception)
        {
            if (exception->IsGeneratorReturnException())
            {
                // Generator return scenario, so no need to go into the catch block and we must rethrow to propagate the exception to down level
                JavascriptExceptionOperators::DoThrow(exception, scriptContext);
            }
            if (catchOffset != 0)
            {
                exception = exception->CloneIfStaticExceptionObject(scriptContext);
                // We've got a JS exception. Grab the exception object and assign it to the
                // catch object's location, then call the handler (i.e., we consume the Catch op here).
                Var catchObject = exception->GetThrownObject(scriptContext);

                m_reader.SetCurrentOffset(catchOffset);

                LayoutSize layoutSize;
                OpCode catchOp = m_reader.ReadOp(layoutSize);
#ifdef BYTECODE_BRANCH_ISLAND
                if (catchOp == Js::OpCode::BrLong)
                {
                    Assert(layoutSize == SmallLayout);
                    auto playoutBrLong = m_reader.BrLong();
                    m_reader.SetCurrentRelativeOffset((const byte *)(playoutBrLong + 1), playoutBrLong->RelativeJumpOffset);
                    catchOp = m_reader.ReadOp(layoutSize);
                }
#endif
                AssertMsg(catchOp == OpCode::Catch, "Catch op not found at catch offset");
                RegSlot reg = layoutSize == SmallLayout ? m_reader.Reg1_Small()->R0 :
                    layoutSize == MediumLayout ? m_reader.Reg1_Medium()->R0 : m_reader.Reg1_Large()->R0;
                SetReg(reg, catchObject);

                ResetOut();

                this->nestedCatchDepth++;
                // mark the stackFrame as 'in catch block'
                this->OrFlags(InterpreterStackFrameFlags_WithinCatchBlock);

                this->ProcessCatch();

                if (--this->nestedCatchDepth == -1)
                {
                    // unmark the stackFrame as 'in catch block'
                    this->ClearFlags(InterpreterStackFrameFlags_WithinCatchBlock);
                }
            }
            else
            {
                Assert(finallyOffset != 0);
                exception = exception->CloneIfStaticExceptionObject(scriptContext);

                m_reader.SetCurrentOffset(finallyOffset);

                ResetOut();

                this->nestedFinallyDepth++;
                // mark the stackFrame as 'in finally block'
                this->OrFlags(InterpreterStackFrameFlags_WithinFinallyBlock);

                LayoutSize layoutSize;
                OpCode finallyOp = m_reader.ReadOp(layoutSize);
#ifdef BYTECODE_BRANCH_ISLAND
                if (finallyOp == Js::OpCode::BrLong)
                {
                    Assert(layoutSize == SmallLayout);
                    auto playoutBrLong = m_reader.BrLong();
                    m_reader.SetCurrentRelativeOffset((const byte *)(playoutBrLong + 1), playoutBrLong->RelativeJumpOffset);
                    finallyOp = m_reader.ReadOp(layoutSize);
                }
#endif
                Assert(finallyOp == Js::OpCode::Finally);

                int finallyEndOffset = this->ProcessFinally();

                if (--this->nestedFinallyDepth == -1)
                {
                    // unmark the stackFrame as 'in finally block'
                    this->ClearFlags(InterpreterStackFrameFlags_WithinFinallyBlock);
                }
                if (finallyEndOffset == 0)
                {
                    JavascriptExceptionOperators::DoThrow(exception, scriptContext);
                }
                m_reader.SetCurrentOffset(finallyEndOffset);
            }
        }
        else
        {
            if (finallyOffset != 0)
            {
                int currOffset = m_reader.GetCurrentOffset();

                m_reader.SetCurrentOffset(finallyOffset);

                this->nestedFinallyDepth++;

                // mark the stackFrame as 'in finally block'
                this->OrFlags(InterpreterStackFrameFlags_WithinFinallyBlock);

                LayoutSize layoutSize;
                OpCode finallyOp = m_reader.ReadOp(layoutSize);
#ifdef BYTECODE_BRANCH_ISLAND
                if (finallyOp == Js::OpCode::BrLong)
                {
                    Assert(layoutSize == SmallLayout);
                    auto playoutBrLong = m_reader.BrLong();
                    m_reader.SetCurrentRelativeOffset((const byte *)(playoutBrLong + 1), playoutBrLong->RelativeJumpOffset);
                    finallyOp = m_reader.ReadOp(layoutSize);
                }
#endif
                Assert(finallyOp == Js::OpCode::Finally);

                int finallyEndOffset = this->ProcessFinally();

                if (--this->nestedFinallyDepth == -1)
                {
                    // unmark the stackFrame as 'in finally block'
                    this->ClearFlags(InterpreterStackFrameFlags_WithinFinallyBlock);
                }
                if (finallyEndOffset == 0)
                {
                    m_reader.SetCurrentOffset(currOffset);
                }
            }
        }
    }

    void InterpreterStackFrame::TrySetRetOffset()
    {
        Assert(this->TestFlags(Js::InterpreterStackFrameFlags_WithinTryBlock));
        // It may happen that a JITted loop body returned the offset of RET. If the loop body was
        // called from a try, the interpreter "Process()" should also just return.
        if (this->retOffset != 0)
        {
            m_reader.SetCurrentOffset(this->retOffset);
        }
    }

    bool InterpreterStackFrame::IsInCatchOrFinallyBlock()
    {
        return this->TestFlags(Js::InterpreterStackFrameFlags_WithinCatchBlock) ||
            this->TestFlags(Js::InterpreterStackFrameFlags_WithinFinallyBlock);
    }

    void InterpreterStackFrame::OP_BeginBodyScope()
    {
        // Currently we are using the closures created for the param scope.
        // This marks the beginning of the body scope, so let's create new closures for the body scope.
        FunctionBody *executeFunction = this->function->GetFunctionBody();
        Assert(!this->IsParamScopeDone() && !executeFunction->IsParamAndBodyScopeMerged());

        // Save the current closure. We have to use this while copying the initial value of body symbols
        // from the corresponding symbols in the param.
        this->SetParamClosure(this->GetLocalClosure());
        this->SetNonVarReg(executeFunction->GetParamClosureRegister(), nullptr);

        this->SetIsParamScopeDone(true);

        // Create a new local closure for the body when either body scope has scope slots allocated or
        // eval is present which can leak declarations.
        if (executeFunction->scopeSlotArraySize > 0 || executeFunction->HasScopeObject())
        {
            this->InitializeClosures();
        }
    }

    void InterpreterStackFrame::OP_ResumeCatch()
    {
        this->OrFlags(InterpreterStackFrameFlags_WithinCatchBlock);

#ifdef ENABLE_SCRIPT_DEBUGGING
        if (this->IsInDebugMode())
        {
            this->DebugProcess();
        }
        else
#endif
        {
            this->Process();
        }

        this->ClearFlags(InterpreterStackFrameFlags_WithinCatchBlock);
    }

    /// ---------------------------------------------------------------------------------------------------
    /// The behavior we want is the following:
    /// - If the control leaves the user's try without throwing, execute the finally and continue
    ///   after the end of the try.
    /// - If the user code throws, catch this exception and then execute this finally while unwinding to
    ///   the handler (if any).
    /// ---------------------------------------------------------------------------------------------------
    void InterpreterStackFrame::ProcessTryFinally(const byte* ip, Js::JumpOffset jumpOffset, Js::RegSlot regException, Js::RegSlot regOffset, bool hasYield)
    {
        Js::JavascriptExceptionObject* pExceptionObject = nullptr;
        bool skipFinallyBlock = false;

        try
        {
            Js::Var result = nullptr;

            this->nestedTryDepth++;
            // mark the stackFrame as 'in try block'
            this->OrFlags(InterpreterStackFrameFlags_WithinTryBlock | InterpreterStackFrameFlags_WithinTryFinallyBlock);

            if (shouldCacheSP)
            {
                CacheSp();
            }

#ifdef ENABLE_SCRIPT_DEBUGGING
            if (this->IsInDebugMode())
            {
#if ENABLE_TTD
                if (SHOULD_DO_TTD_STACK_STMT_OP(this->scriptContext))
                {
                    result = this->ProcessWithDebugging_PreviousStmtTracking();
                }
                else
                {
                    result = this->ProcessWithDebugging();
                }
#else
                result = this->ProcessWithDebugging();
#endif
            }
            else
#endif
            {
                result = this->Process();
            }

            if (result == nullptr)
            {
                Assert(hasYield);
                skipFinallyBlock = true;
            }
        }
        catch (const Js::JavascriptException& err)
        {
            pExceptionObject = err.GetAndClear();
        }

        if (--this->nestedTryDepth == -1)
        {
            // unmark the stackFrame as 'in try block'
            this->ClearFlags(InterpreterStackFrameFlags_WithinTryBlock | InterpreterStackFrameFlags_WithinTryFinallyBlock);
        }

        shouldCacheSP = !skipFinallyBlock;

        if (skipFinallyBlock)
        {
            // A leave occurred due to a yield
            return;
        }

        // Save the current IP so execution can continue there if the finally doesn't
        // take control of the flow.
        int newOffset = 0;
        int currOffset = m_reader.GetCurrentOffset();
        if (hasYield)
        {
            // save the exception if there is one to a register in case we yield during the finally block
            // and need to get that exception object back upon resume in OP_ResumeFinally
            SetNonVarReg(regException, pExceptionObject);
            SetNonVarReg(regOffset, reinterpret_cast<Js::Var>(currOffset));
        }

        if (pExceptionObject && !pExceptionObject->IsGeneratorReturnException())
        {
            // Clone static exception object early in case finally block overwrites it
            pExceptionObject = pExceptionObject->CloneIfStaticExceptionObject(scriptContext);
        }

#ifdef ENABLE_SCRIPT_DEBUGGING
        if (pExceptionObject && this->IsInDebugMode() &&
            pExceptionObject != scriptContext->GetThreadContext()->GetPendingSOErrorObject())
        {
            // Swallowing an exception that has triggered a finally is not implemented
            // (This appears to be the same behavior as ie8)
            pExceptionObject->SetDebuggerSkip(false);
        }
#endif

        // Call into the finally by setting the IP, consuming the Finally, and letting the interpreter recurse.
        m_reader.SetCurrentRelativeOffset(ip, jumpOffset);

        RestoreSp();
        // mark the stackFrame as 'in finally block'
        this->OrFlags(InterpreterStackFrameFlags_WithinFinallyBlock);

        LayoutSize layoutSize;
        OpCode finallyOp = m_reader.ReadOp(layoutSize);
#ifdef BYTECODE_BRANCH_ISLAND
        if (finallyOp == Js::OpCode::BrLong)
        {
            Assert(layoutSize == SmallLayout);
            auto playoutBrLong = m_reader.BrLong();
            m_reader.SetCurrentRelativeOffset((const byte *)(playoutBrLong + 1), playoutBrLong->RelativeJumpOffset);
            finallyOp = m_reader.ReadOp(layoutSize);
        }
#endif
        AssertMsg(finallyOp == OpCode::Finally, "Finally op not found at catch offset");

        newOffset = this->ProcessFinally();

        if (--this->nestedFinallyDepth == -1)
        {
            // unmark the stackFrame as 'in finally block'
            this->ClearFlags(InterpreterStackFrameFlags_WithinFinallyBlock);
        }

        bool endOfFinallyBlock = newOffset == 0;
        if (endOfFinallyBlock)
        {
            // Finally completed without taking over the flow. Resume where we left off before calling it.
            m_reader.SetCurrentOffset(currOffset);
        }
        else
        {
            // Finally seized the flow with a jump out of its scope. Resume at the jump target and
            // force the runtime to return to this frame without executing the catch.
            m_reader.SetCurrentOffset(newOffset);
            return;
        }

        if (pExceptionObject && (endOfFinallyBlock || !pExceptionObject->IsGeneratorReturnException()))
        {
            JavascriptExceptionOperators::DoThrow(pExceptionObject, scriptContext);
        }
    }

    void InterpreterStackFrame::OP_TryFinally(const unaligned OpLayoutBr* playout)
    {
        ProcessTryFinally((const byte*)(playout + 1), playout->RelativeJumpOffset);
    }

    void InterpreterStackFrame::OP_TryFinallyWithYield(const byte* ip, Js::JumpOffset jumpOffset, Js::RegSlot regException, Js::RegSlot regOffset)
    {
        ProcessTryFinally(ip, jumpOffset, regException, regOffset, true);
    }

    void InterpreterStackFrame::OP_ResumeFinally(const byte* ip, Js::JumpOffset jumpOffset, RegSlot exceptionRegSlot, RegSlot offsetRegSlot)
    {
        this->OrFlags(InterpreterStackFrameFlags_WithinFinallyBlock);

        int newOffset = 0;
#ifdef ENABLE_SCRIPT_DEBUGGING
        if (this->IsInDebugMode())
        {
            newOffset = ::Math::PointerCastToIntegral<int>(this->DebugProcess());
        }
        else
#endif
        {
            newOffset = ::Math::PointerCastToIntegral<int>(this->Process());
        }

        this->ClearFlags(InterpreterStackFrameFlags_WithinFinallyBlock);

        bool endOfFinallyBlock = newOffset == 0;
        if (endOfFinallyBlock)
        {
            // Finally completed without taking over the flow. Resume where we left off before calling it.
            int currOffset = ::Math::PointerCastToIntegral<int>(GetNonVarReg(offsetRegSlot));
            m_reader.SetCurrentOffset(currOffset);
        }
        else
        {
            // Finally seized the flow with a jump out of its scope. Resume at the jump target and
            // force the runtime to return to this frame without executing the catch.
            m_reader.SetCurrentOffset(newOffset);
            return;
        }

        Js::JavascriptExceptionObject* exceptionObj = (Js::JavascriptExceptionObject*)GetNonVarReg(exceptionRegSlot);
        if (exceptionObj && (endOfFinallyBlock || !exceptionObj->IsGeneratorReturnException()))
        {
            JavascriptExceptionOperators::DoThrow(exceptionObj, scriptContext);
        }
    }

    template <typename T>
    void InterpreterStackFrame::OP_IsInst(const unaligned T* playout)
    {
        Var instance = GetReg(playout->R1);
        Var function = GetReg(playout->R2);
        IsInstInlineCache *inlineCache = this->GetIsInstInlineCache(playout->inlineCacheIndex);
        ScriptContext* scriptContext = GetScriptContext();

        Var result = JavascriptOperators::OP_IsInst(instance, function, scriptContext, inlineCache);

#ifdef ENABLE_BASIC_TELEMETRY
        {
            this->scriptContext->GetTelemetry().GetOpcodeTelemetry().IsInstanceOf(instance, function, result);
        }
#endif

        SetReg(playout->R0, result);
    }

    template <typename T>
    void InterpreterStackFrame::OP_ApplyArgs(const unaligned OpLayoutT_Reg5<T> * playout)
    {
        // Always save and restore implicit call flags when calling out
        // REVIEW: Can we avoid it if we don't collect dynamic profile info?
        ThreadContext * threadContext = scriptContext->GetThreadContext();
        Js::ImplicitCallFlags savedImplicitCallFlags = threadContext->GetImplicitCallFlags();
        // Currently ApplyArgs is equivalent to CallFldVoid (where we don't use the return value)
        Var v = GetNonVarReg(playout->R4);
        JavascriptOperators::OP_ApplyArgs(GetReg(playout->R1), GetReg(playout->R2),
            (void**)GetNonVarReg(playout->R3), *((CallInfo*)&v), GetScriptContext());
        threadContext->SetImplicitCallFlags(savedImplicitCallFlags);
    }

    void InterpreterStackFrame::OP_SpreadArrayLiteral(const unaligned OpLayoutReg2Aux * playout)
    {
        ThreadContext* threadContext = this->GetScriptContext()->GetThreadContext();
        ImplicitCallFlags savedImplicitCallFlags = threadContext->GetImplicitCallFlags();
        threadContext->ClearImplicitCallFlags();

        Var instance = GetReg(playout->R1);
#if ENABLE_COPYONACCESS_ARRAY
        JavascriptLibrary::CheckAndConvertCopyOnAccessNativeIntArray<Var>(instance);
#endif
        const Js::AuxArray<uint32> *spreadIndices = m_reader.ReadAuxArray<uint32>(playout->Offset, this->GetFunctionBody());
        ScriptContext* scriptContext = GetScriptContext();
        Var result = JavascriptArray::SpreadArrayArgs(instance, spreadIndices, scriptContext);

        threadContext->CheckAndResetImplicitCallAccessorFlag();
        threadContext->AddImplicitCallFlags(savedImplicitCallFlags);

        SetReg(playout->R0, result);
    }

    FrameDisplay *
        InterpreterStackFrame::OP_LdInnerFrameDisplay(void *argHead, void *argEnv, ScriptContext *scriptContext)
    {
        JavascriptOperators::CheckInnerFrameDisplayArgument(argHead);
        return OP_LdFrameDisplay(argHead, argEnv, scriptContext);
    }

    FrameDisplay *
        InterpreterStackFrame::OP_LdInnerFrameDisplayNoParent(void *argHead, ScriptContext *scriptContext)
    {
        JavascriptOperators::CheckInnerFrameDisplayArgument(argHead);
        return OP_LdFrameDisplayNoParent<true>(argHead, scriptContext);
    }

    FrameDisplay *
        InterpreterStackFrame::OP_LdFrameDisplay(void *argHead, void *argEnv, ScriptContext *scriptContext)
    {
        FrameDisplay *frameDisplay;
        bool strict = this->m_functionBody->GetIsStrictMode();
        if (strict)
        {
            frameDisplay = JavascriptOperators::OP_LdStrictFrameDisplay(argHead, argEnv, scriptContext);
        }
        else
        {
            frameDisplay = JavascriptOperators::OP_LdFrameDisplay(argHead, argEnv, scriptContext);
        }
        return frameDisplay;
    }

    FrameDisplay *
        InterpreterStackFrame::OP_LdFrameDisplaySetLocal(void *argHead, void *argEnv, ScriptContext *scriptContext)
    {
        FrameDisplay *frameDisplay = OP_LdFrameDisplay(argHead, argEnv, scriptContext);
        this->SetLocalFrameDisplay(frameDisplay);
        return frameDisplay;
    }

    FrameDisplay *
        InterpreterStackFrame::NewFrameDisplay(void *argHead, void *argEnv)
    {
        FrameDisplay *frameDisplay;
        bool strict = this->m_functionBody->GetIsStrictMode();

        if (!this->m_functionBody->DoStackFrameDisplay() || !this->GetLocalFrameDisplay())
        {
            // Null local frame display probably indicates that we bailed out of an inlinee.
            // Once we support stack closures in inlined functions, we can just assert that this value
            // is never null if we should be allocating on the stack.
            return this->OP_LdFrameDisplaySetLocal(argHead, argEnv, this->GetScriptContext());
        }

        frameDisplay = this->GetLocalFrameDisplay();
        Assert(frameDisplay != nullptr);

        frameDisplay->SetTag(true);
        frameDisplay->SetStrictMode(strict);
        frameDisplay->SetLength(this->m_functionBody->GetEnvDepth() + 1);
        Assert(frameDisplay->GetLength() == ((FrameDisplay*)argEnv)->GetLength() + 1);

        for (uint i = 0; i < ((FrameDisplay*)argEnv)->GetLength(); i++)
        {
            frameDisplay->SetItem(i + 1, ((FrameDisplay*)argEnv)->GetItem(i));
        }
        frameDisplay->SetItem(0, argHead);

        return frameDisplay;
    }

    template<bool innerFD>
    FrameDisplay *
        InterpreterStackFrame::OP_LdFrameDisplayNoParent(void *argHead, ScriptContext *scriptContext)
    {
        FrameDisplay *frameDisplay;
        bool strict = this->m_functionBody->GetIsStrictMode();

        Var argEnv = nullptr;
        if (innerFD && this->m_functionBody->GetLocalFrameDisplayRegister() != Constants::NoRegister)
        {
            argEnv = this->GetLocalFrameDisplay();
        }
        if (argEnv == nullptr && this->m_functionBody->GetEnvRegister() != Constants::NoRegister)
        {
            argEnv = this->LdEnv();
        }

        if (argEnv == nullptr)
        {
            if (strict)
            {
                frameDisplay = JavascriptOperators::OP_LdStrictFrameDisplayNoParent(argHead, scriptContext);
            }
            else
            {
                frameDisplay = JavascriptOperators::OP_LdFrameDisplayNoParent(argHead, scriptContext);
            }
        }
        else
        {
            if (strict)
            {
                frameDisplay = JavascriptOperators::OP_LdStrictFrameDisplay(argHead, argEnv, scriptContext);
            }
            else
            {
                frameDisplay = JavascriptOperators::OP_LdFrameDisplay(argHead, argEnv, scriptContext);
            }
        }
        return frameDisplay;
    }

    FrameDisplay *
        InterpreterStackFrame::OP_LdFuncExprFrameDisplaySetLocal(void *argHead1, void *argHead2, ScriptContext *scriptContext)
    {
        FrameDisplay *frameDisplay = OP_LdFrameDisplayNoParent<false>(argHead2, scriptContext);
        frameDisplay = OP_LdFrameDisplay(argHead1, frameDisplay, scriptContext);
        this->SetLocalFrameDisplay(frameDisplay);
        return frameDisplay;
    }

    FrameDisplay* InterpreterStackFrame::GetLocalFrameDisplay() const
    {
        Assert(this->localFrameDisplay == nullptr || this->IsClosureInitDone() || this->localFrameDisplay->GetLength() == 0);
        return this->localFrameDisplay;
    }

    void InterpreterStackFrame::SetLocalFrameDisplay(FrameDisplay* frameDisplay)
    {
        this->localFrameDisplay = frameDisplay;
    }

    Var InterpreterStackFrame::GetLocalClosure() const
    {
        return this->localClosure;
    }

    void InterpreterStackFrame::SetLocalClosure(Var closure)
    {
        this->localClosure = closure;
    }

    Var InterpreterStackFrame::GetParamClosure() const
    {
        return this->paramClosure;
    }

    void InterpreterStackFrame::SetParamClosure(Var closure)
    {
        this->paramClosure = closure;
    }

    void
        InterpreterStackFrame::OP_NewInnerScopeSlots(uint innerScopeIndex, uint count, int scopeIndex, ScriptContext *scriptContext, FunctionBody *functionBody)
    {
        Field(Var)* slotArray =
            JavascriptOperators::OP_NewScopeSlotsWithoutPropIds(count, scopeIndex, scriptContext, functionBody);
        this->SetInnerScopeFromIndex(innerScopeIndex, slotArray);
    }

    template <typename T>
    void InterpreterStackFrame::OP_CloneInnerScopeSlots(const unaligned OpLayoutT_Unsigned1<T> *playout)
    {
        uint innerScopeIndex = playout->C1;
        Field(Var) * slotArray;

        slotArray = (Field(Var)*)this->InnerScopeFromIndex(innerScopeIndex);
        slotArray = JavascriptOperators::OP_CloneScopeSlots(slotArray, scriptContext);
        this->SetInnerScopeFromIndex(innerScopeIndex, slotArray);
    }

    template <typename T>
    void InterpreterStackFrame::OP_CloneBlockScope(const unaligned OpLayoutT_Unsigned1<T> *playout)
    {
        uint innerScopeIndex = playout->C1;
        Var scope = this->InnerScopeFromIndex(innerScopeIndex);
        BlockActivationObject* blockScope = BlockActivationObject::FromVar(scope);

        scope = JavascriptOperators::OP_CloneBlockScope(blockScope, scriptContext);
        this->SetInnerScopeFromIndex(innerScopeIndex, scope);
    }

    Field(Var)*
        InterpreterStackFrame::NewScopeSlots(unsigned int size, ScriptContext *scriptContext, Var scope)
    {
        Field(Var)* slotArray = JavascriptOperators::OP_NewScopeSlots(size, scriptContext, scope);
        this->SetLocalClosure(slotArray);
        return slotArray;
    }

    Field(Var)*
        InterpreterStackFrame::NewScopeSlots()
    {
        Field(Var)* slotArray;
        FunctionBody * functionBody = this->m_functionBody;
        uint scopeSlotCount = this->IsParamScopeDone() ? functionBody->scopeSlotArraySize : functionBody->paramScopeSlotArraySize;
        Assert(scopeSlotCount != 0);

        if (!functionBody->DoStackScopeSlots())
        {
            return this->NewScopeSlots(
                scopeSlotCount + ScopeSlots::FirstSlotIndex, this->GetScriptContext(), (Var)functionBody->GetFunctionInfo());
        }

        slotArray = (Field(Var)*)this->GetLocalClosure();
        Assert(slotArray != nullptr);

        ScopeSlots scopeSlots(slotArray);
        scopeSlots.SetCount(scopeSlotCount);
        scopeSlots.SetScopeMetadata((Var)functionBody->GetFunctionInfo());
        Var undef = functionBody->GetScriptContext()->GetLibrary()->GetUndefined();
        for (unsigned int i = 0; i < scopeSlotCount; i++)
        {
            scopeSlots.Set(i, undef);
        }

        return slotArray;
    }

    Var
        InterpreterStackFrame::NewScopeObject()
    {
        Var scopeObject;

        if (m_functionBody->HasCachedScopePropIds())
        {
            const Js::PropertyIdArray *propIds = this->m_functionBody->GetFormalsPropIdArray();

            JavascriptFunction* funcExpr = this->GetFunctionExpression();
            PropertyId objectId = ActivationObjectEx::GetLiteralObjectRef(propIds);
            scopeObject = JavascriptOperators::OP_InitCachedScope(funcExpr, propIds,
                this->GetFunctionBody()->GetObjectLiteralTypeRef(objectId),
                propIds->hasNonSimpleParams, GetScriptContext());

        }
        else
        {
            scopeObject = JavascriptOperators::OP_NewScopeObject(GetScriptContext());
        }
        this->SetLocalClosure(scopeObject);
        return scopeObject;
    }

    FrameDisplay *
        InterpreterStackFrame::GetFrameDisplayForNestedFunc() const
    {
        if (this->localFrameDisplay == nullptr)
        {
            return (FrameDisplay*)LdEnv();
        }
        return this->localFrameDisplay;
    }

    template <class T>
    void InterpreterStackFrame::OP_NewStackScFunc(const unaligned T * playout)
    {
        uint funcIndex = playout->SlotIndex;
        FrameDisplay *frameDisplay = this->GetFrameDisplayForNestedFunc();
        SetRegAllowStackVarEnableOnly(playout->Value,
            StackScriptFunction::OP_NewStackScFunc(frameDisplay,
                this->m_functionBody->GetNestedFuncReference(funcIndex),
                this->GetStackNestedFunction(funcIndex)));
    }

    template <class T>
    void InterpreterStackFrame::OP_NewInnerStackScFunc(const unaligned T * playout)
    {
        uint funcIndex = playout->SlotIndex;
        FrameDisplay *frameDisplay = (FrameDisplay*)GetNonVarReg(playout->Instance);
        SetRegAllowStackVarEnableOnly(playout->Value,
            StackScriptFunction::OP_NewStackScFunc(frameDisplay,
                this->m_functionBody->GetNestedFuncReference(funcIndex),
                this->GetStackNestedFunction(funcIndex)));
    }

    template <class T>
    void InterpreterStackFrame::OP_DeleteFld(const unaligned T * playout)
    {
        Var result = JavascriptOperators::OP_DeleteProperty(GetReg(playout->Instance), m_functionBody->GetReferencedPropertyId(playout->PropertyIdIndex), GetScriptContext());
        SetReg(playout->Value, result);
    }

    template <class T>
    void InterpreterStackFrame::OP_DeleteLocalFld(const unaligned T * playout)
    {
        Var result = JavascriptOperators::OP_DeleteProperty(this->localClosure, m_functionBody->GetReferencedPropertyId(playout->PropertyIdIndex), GetScriptContext());
        SetReg(playout->Instance, result);
    }

    template <class T>
    void InterpreterStackFrame::OP_DeleteRootFld(const unaligned T * playout)
    {
        Var result = JavascriptOperators::OP_DeleteRootProperty(GetReg(playout->Instance), m_functionBody->GetReferencedPropertyId(playout->PropertyIdIndex), GetScriptContext());
        SetReg(playout->Value, result);
    }

    template <class T>
    void InterpreterStackFrame::OP_DeleteFldStrict(const unaligned T * playout)
    {
        Var result = JavascriptOperators::OP_DeleteProperty(GetReg(playout->Instance), m_functionBody->GetReferencedPropertyId(playout->PropertyIdIndex), GetScriptContext(), PropertyOperation_StrictMode);
        SetReg(playout->Value, result);
    }

    template <class T>
    void InterpreterStackFrame::OP_DeleteRootFldStrict(const unaligned T * playout)
    {
        Var result = JavascriptOperators::OP_DeleteRootProperty(GetReg(playout->Instance), m_functionBody->GetReferencedPropertyId(playout->PropertyIdIndex), GetScriptContext(), PropertyOperation_StrictMode);
        SetReg(playout->Value, result);
    }

    template <typename T>
    void InterpreterStackFrame::OP_ScopedDeleteFld(const unaligned OpLayoutT_ElementScopedC<T> * playout)
    {
        // Implicit root object as default instance
        Var result = JavascriptOperators::OP_DeletePropertyScoped(GetEnvForEvalCode(),
            m_functionBody->GetReferencedPropertyId(playout->PropertyIdIndex),
            GetReg(Js::FunctionBody::RootObjectRegSlot), GetScriptContext());
        SetReg(playout->Value, result);
    }

    template <typename T>
    void InterpreterStackFrame::OP_ScopedDeleteFldStrict(const unaligned OpLayoutT_ElementScopedC<T> * playout)
    {
        // Implicit root object as default instance
        Var result = JavascriptOperators::OP_DeletePropertyScoped(GetEnvForEvalCode(),
            m_functionBody->GetReferencedPropertyId(playout->PropertyIdIndex),
            GetReg(Js::FunctionBody::RootObjectRegSlot), GetScriptContext(), PropertyOperation_StrictMode);
        SetReg(playout->Value, result);
    }

    template <class T>
    void InterpreterStackFrame::OP_ScopedLdInst(const unaligned T * playout)
    {
        Var thisVar = nullptr;
        Var rootObject = GetFunctionBody()->GetRootObject();
        Var result = JavascriptOperators::OP_GetInstanceScoped(GetEnvForEvalCode(),
            m_functionBody->GetReferencedPropertyId(playout->PropertyIdIndex), rootObject, &thisVar, GetScriptContext());
        SetReg(playout->Value, result);
        SetReg(playout->Value2, thisVar);
    }

    template <typename T>
    void InterpreterStackFrame::OP_ScopedInitFunc(const unaligned OpLayoutT_ElementScopedC<T> * playout)
    {
        JavascriptOperators::OP_InitFuncScoped(GetEnvForEvalCode(),
            m_functionBody->GetReferencedPropertyId(playout->PropertyIdIndex),
            GetReg(playout->Value), GetReg(Js::FunctionBody::RootObjectRegSlot), GetScriptContext());
    }

    template <class T>
    void InterpreterStackFrame::OP_ClearAttributes(const unaligned T * playout)
    {
        JavascriptOperators::OP_ClearAttributes(GetReg(playout->Instance), m_functionBody->GetReferencedPropertyId(playout->PropertyIdIndex));
    }

    template <class T>
    void InterpreterStackFrame::OP_InitGetFld(const unaligned T * playout)
    {
        JavascriptOperators::OP_InitGetter(GetReg(playout->Instance), m_functionBody->GetReferencedPropertyId(playout->PropertyIdIndex), GetReg(playout->Value));
    }

    template <class T>
    void InterpreterStackFrame::OP_InitSetFld(const unaligned T * playout)
    {
        JavascriptOperators::OP_InitSetter(GetReg(playout->Instance), m_functionBody->GetReferencedPropertyId(playout->PropertyIdIndex), GetReg(playout->Value));
    }

    template <class T>
    void InterpreterStackFrame::OP_InitSetElemI(const unaligned T * playout)
    {
        JavascriptOperators::OP_InitElemSetter(
            GetReg(playout->Instance),
            GetReg(playout->Element),
            GetReg(playout->Value),
            m_functionBody->GetScriptContext()
        );
    }

    template <class T>
    void InterpreterStackFrame::OP_InitGetElemI(const unaligned T * playout)
    {
        JavascriptOperators::OP_InitElemGetter(
            GetReg(playout->Instance),
            GetReg(playout->Element),
            GetReg(playout->Value),
            m_functionBody->GetScriptContext()
        );
    }

    template <class T>
    void InterpreterStackFrame::OP_InitComputedProperty(const unaligned T * playout)
    {
        JavascriptOperators::OP_InitComputedProperty(
            GetReg(playout->Instance),
            GetReg(playout->Element),
            GetReg(playout->Value),
            m_functionBody->GetScriptContext()
        );
    }

    template <class T>
    void InterpreterStackFrame::OP_InitProto(const unaligned T * playout)
    {
        JavascriptOperators::OP_InitProto(GetReg(playout->Instance), m_functionBody->GetReferencedPropertyId(playout->PropertyIdIndex), GetReg(playout->Value));
    }

    void InterpreterStackFrame::DoInterruptProbe()
    {
        PROBE_STACK(scriptContext, 0);
    }

    void InterpreterStackFrame::InitializeStackFunctions(StackScriptFunction * scriptFunctions)
    {
        this->stackNestedFunctions = scriptFunctions;
        FunctionBody * functionBody = this->m_functionBody;
        uint nestedCount = functionBody->GetNestedCount();
        for (uint i = 0; i < nestedCount; i++)
        {
            StackScriptFunction * stackScriptFunction = scriptFunctions + i;
            FunctionProxy* nestedProxy = functionBody->GetNestedFunctionProxy(i);
            ScriptFunctionType* type = nestedProxy->EnsureDeferredPrototypeType();
            new (stackScriptFunction)StackScriptFunction(nestedProxy, type);
        }
    }

    StackScriptFunction * InterpreterStackFrame::GetStackNestedFunction(uint index)
    {
        Assert(index < this->m_functionBody->GetNestedCount());
        // Re-check if we have disable stack nested function
        if (this->m_functionBody->DoStackNestedFunc())
        {
            return this->stackNestedFunctions + index;
        }
        return nullptr;
    }

    void InterpreterStackFrame::SetExecutingStackFunction(ScriptFunction * scriptFunction)
    {
        Assert(ThreadContext::IsOnStack(this->function));
        Assert(this->m_functionBody == scriptFunction->GetFunctionBody());
        this->function = scriptFunction;
    }

    DWORD_PTR InterpreterStackFrame::GetStackAddress() const
    {
        return m_stackAddress;
    }

    void* InterpreterStackFrame::GetAddressOfReturnAddress() const
    {
        return this->addressOfReturnAddress;
    }

    template <class T>
    const byte * InterpreterStackFrame::OP_Br(const unaligned T * playout)
    {
        return m_reader.SetCurrentRelativeOffset((const byte *)(playout + 1), playout->RelativeJumpOffset);
    }

    template <class T>
    void InterpreterStackFrame::OP_InitClass(const unaligned OpLayoutT_Class<T> * playout)
    {
        JavascriptOperators::OP_InitClass(GetReg(playout->Constructor), playout->Extends != Js::Constants::NoRegister ? GetReg(playout->Extends) : NULL, GetScriptContext());
    }

#ifdef ENABLE_SCRIPT_DEBUGGING
    template <class T>
    void InterpreterStackFrame::OP_EmitTmpRegCount(const unaligned OpLayoutT_Unsigned1<T> * playout)
    {
        this->scriptContext->GetDebugContext()->GetProbeContainer()->SetCurrentTmpRegCount(playout->C1);
    }
#endif

    Var InterpreterStackFrame::OP_LdHomeObj(ScriptContext * scriptContext)
    {
        return JavascriptOperators::OP_LdHomeObj(function, scriptContext);
    }

    Var InterpreterStackFrame::OP_LdFuncObj(ScriptContext * scriptContext)
    {
        return JavascriptOperators::OP_LdFuncObj(function, scriptContext);
    }

    Var InterpreterStackFrame::OP_ImportCall(Var specifier, ScriptContext *scriptContext)
    {
        return JavascriptOperators::OP_ImportCall(function, specifier, scriptContext);
    }

    void InterpreterStackFrame::ValidateRegValue(Var value, bool allowStackVar, bool allowStackVarOnDisabledStackNestedFunc) const
    {
#if DBG
        if (value != nullptr && !TaggedNumber::Is(value))
        {
            if (!allowStackVar || !this->m_functionBody->DoStackNestedFunc())
            {
                Assert(!ThreadContext::IsOnStack(value)
                    || (allowStackVar && allowStackVarOnDisabledStackNestedFunc && StackScriptFunction::IsBoxed(value)));
            }
            Assert(!CrossSite::NeedMarshalVar(value, GetScriptContext()));
        }
#endif
    }

    template <typename RegSlotType>
    Var InterpreterStackFrame::GetReg(RegSlotType localRegisterID) const
    {
        Var value = m_localSlots[localRegisterID];
        ValidateRegValue(value);
        return value;
    }

    template <typename RegSlotType>
    void InterpreterStackFrame::SetReg(RegSlotType localRegisterID, Var value)
    {
        Assert(localRegisterID == 0 || localRegisterID >= m_functionBody->GetConstantCount());
        ValidateRegValue(value);
        m_localSlots[localRegisterID] = value;

#if ENABLE_OBJECT_SOURCE_TRACKING
        if (value != nullptr && DynamicType::Is(Js::JavascriptOperators::GetTypeId(value)))
        {
            static_cast<DynamicObject*>(value)->SetDiagOriginInfoAsNeeded();
        }
#endif

#if ENABLE_VALUE_TRACE
        if (this->function->GetScriptContext()->ShouldPerformRecordOrReplayAction())
        {
            this->function->GetScriptContext()->GetThreadContext()->TTDExecutionInfo->GetTraceLogger()->WriteTraceValue(value);
        }
#endif
    }

    template <typename T>
    T InterpreterStackFrame::GetRegRaw(RegSlot localRegisterID) const
    {
        return (T)m_localIntSlots[localRegisterID];
    }

    // specialized version for doubles
    template <>
    double VECTORCALL InterpreterStackFrame::GetRegRaw(RegSlot localRegisterID) const
    {
        return (double)m_localDoubleSlots[localRegisterID];
    }

    template <>
    float VECTORCALL InterpreterStackFrame::GetRegRaw(RegSlot localRegisterID) const
    {
        return (float)m_localFloatSlots[localRegisterID];
    }

    template <>
    int64 InterpreterStackFrame::GetRegRaw(RegSlot localRegisterID) const
    {
        return m_localInt64Slots[localRegisterID];
    }

    template <typename T>
    void InterpreterStackFrame::SetRegRaw(RegSlot localRegisterID, T bValue)
    {
        m_localIntSlots[localRegisterID] = (int)bValue;
    }

    template <>
    void InterpreterStackFrame::SetRegRaw(RegSlot localRegisterID, float bValue)
    {
        m_localFloatSlots[localRegisterID] = (float)bValue;
    }

    template <>
    void InterpreterStackFrame::SetRegRaw(RegSlot localRegisterID, double bValue)
    {
        m_localDoubleSlots[localRegisterID] = bValue;
    }

    template <>
    void InterpreterStackFrame::SetRegRaw(RegSlot localRegisterID, int64 bValue)
    {
        m_localInt64Slots[localRegisterID] = bValue;
    }

    template <typename RegSlotType>
    int InterpreterStackFrame::GetRegRawInt(RegSlotType localRegisterID) const
    {
        return m_localIntSlots[localRegisterID];
    }
    template <typename RegSlotType>
    double InterpreterStackFrame::GetRegRawDouble(RegSlotType localRegisterID) const
    {
        return m_localDoubleSlots[localRegisterID];
    }

    template <typename RegSlotType>
    float InterpreterStackFrame::GetRegRawFloat(RegSlotType localRegisterID) const
    {
        return m_localFloatSlots[localRegisterID];
    }

    template <typename RegSlotType>
    void InterpreterStackFrame::SetRegRawInt(RegSlotType localRegisterID, int bValue)
    {
        m_localIntSlots[localRegisterID] = bValue;
    }

    template <typename RegSlotType>
    int64 InterpreterStackFrame::GetRegRawInt64(RegSlotType localRegisterID) const
    {
        return m_localInt64Slots[localRegisterID];
    }

    template <typename RegSlotType>
    void* InterpreterStackFrame::GetRegRawPtr(RegSlotType localRegisterID) const
    {
#if TARGET_32
        return (void*)m_localIntSlots[localRegisterID];
#elif TARGET_64
        return (void*)m_localInt64Slots[localRegisterID];
#endif
    }

    template <typename RegSlotType>
    void InterpreterStackFrame::SetRegRawPtr(RegSlotType localRegisterID, void* val)
    {
#if TARGET_32
        m_localIntSlots[localRegisterID] = (int32)val;
#elif TARGET_64
        m_localInt64Slots[localRegisterID] = (int64)val;
#endif
    }

    template <typename RegSlotType>
    void InterpreterStackFrame::SetRegRawInt64(RegSlotType localRegisterID, int64 bValue)
    {
        m_localInt64Slots[localRegisterID] = bValue;
    }

    template <typename RegSlotType>
    void InterpreterStackFrame::SetRegRawDouble(RegSlotType localRegisterID, double bValue)
    {
        m_localDoubleSlots[localRegisterID] = bValue;
    }

    template <typename RegSlotType>
    void InterpreterStackFrame::SetRegRawFloat(RegSlotType localRegisterID, float bValue)
    {
        m_localFloatSlots[localRegisterID] = bValue;
    }

    template <typename RegSlotType>
    Var InterpreterStackFrame::GetRegAllowStackVar(RegSlotType localRegisterID) const
    {
        Var value = m_localSlots[localRegisterID];
        ValidateRegValue(value, true);
        return value;
    }

    template <typename RegSlotType>
    void InterpreterStackFrame::SetRegAllowStackVar(RegSlotType localRegisterID, Var value)
    {
        Assert(localRegisterID == 0 || localRegisterID >= m_functionBody->GetConstantCount());
        ValidateRegValue(value, true);
        m_localSlots[localRegisterID] = value;

#if ENABLE_OBJECT_SOURCE_TRACKING
        if (value != nullptr && DynamicType::Is(Js::JavascriptOperators::GetTypeId(value)))
        {
            static_cast<DynamicObject*>(value)->SetDiagOriginInfoAsNeeded();
        }
#endif

#if ENABLE_VALUE_TRACE
        if (this->function->GetScriptContext()->ShouldPerformRecordOrReplayAction())
        {
            this->function->GetScriptContext()->GetThreadContext()->TTDExecutionInfo->GetTraceLogger()->WriteTraceValue(value);
        }
#endif
    }

    template <typename RegSlotType>
    Var InterpreterStackFrame::GetRegAllowStackVarEnableOnly(RegSlotType localRegisterID) const
    {
        Var value = m_localSlots[localRegisterID];
        ValidateRegValue(value, true, false);
        return value;
    }

    template <typename RegSlotType>
    void InterpreterStackFrame::SetRegAllowStackVarEnableOnly(RegSlotType localRegisterID, Var value)
    {
        Assert(localRegisterID == 0 || localRegisterID >= m_functionBody->GetConstantCount());
        ValidateRegValue(value, true, false);
        m_localSlots[localRegisterID] = value;

#if ENABLE_OBJECT_SOURCE_TRACKING
        if (value != nullptr && DynamicType::Is(Js::JavascriptOperators::GetTypeId(value)))
        {
            static_cast<DynamicObject*>(value)->SetDiagOriginInfoAsNeeded();
        }
#endif

#if ENABLE_VALUE_TRACE
        if (this->function->GetScriptContext()->ShouldPerformRecordOrReplayAction())
        {
            this->function->GetScriptContext()->GetThreadContext()->TTDExecutionInfo->GetTraceLogger()->WriteTraceValue(value);
        }
#endif
    }

    template <>
    AsmJsSIMDValue InterpreterStackFrame::GetRegRaw(RegSlot localRegisterID) const
    {
        return (AsmJsSIMDValue)m_localSimdSlots[localRegisterID];
    }

    template<>
    void InterpreterStackFrame::SetRegRaw(RegSlot localRegisterID, AsmJsSIMDValue bValue)
    {
        m_localSimdSlots[localRegisterID] = bValue;
    }

    template <typename RegSlotType>
    AsmJsSIMDValue InterpreterStackFrame::GetRegRawSimd(RegSlotType localRegisterID) const
    {
        return m_localSimdSlots[localRegisterID];
    }

    template <typename RegSlotType>
    void InterpreterStackFrame::SetRegRawSimd(RegSlotType localRegisterID, AsmJsSIMDValue bValue)
    {
        m_localSimdSlots[localRegisterID] = bValue;
    }

    int InterpreterStackFrame::OP_GetMemorySize()
    {
#ifdef ENABLE_WASM
        return (int)GetWebAssemblyMemory()->GetCurrentMemoryPages();
#else
        Assert(UNREACHED);
        return 0;
#endif
    }

    int InterpreterStackFrame::OP_GrowMemory(int32 delta)
    {
#ifdef ENABLE_WASM
        return GetWebAssemblyMemory()->GrowInternal((uint32)delta);
#else
        Assert(UNREACHED);
        return 0;
#endif
    }

    template <typename T, InterpreterStackFrame::AsmJsMathPtr<T> func> T InterpreterStackFrame::OP_UnsignedDivRemCheck(T aLeft, T aRight, ScriptContext* scriptContext)
    {
        if (aRight == 0)
        {
            JavascriptError::ThrowWebAssemblyRuntimeError(scriptContext, WASMERR_DivideByZero);
        }

        return func(aLeft, aRight);
    }

    template <typename T, InterpreterStackFrame::AsmJsMathPtr<T> func> T InterpreterStackFrame::OP_DivOverflow(T aLeft, T aRight, ScriptContext* scriptContext)
    {
        if (aRight == 0)
        {
            JavascriptError::ThrowWebAssemblyRuntimeError(scriptContext, WASMERR_DivideByZero);
        }

        if (aLeft == SignedTypeTraits<T>::MinValue && aRight == -1)
        {
            JavascriptError::ThrowWebAssemblyRuntimeError(scriptContext, VBSERR_Overflow);
        }

        return func(aLeft, aRight);
    }

    template <typename T, InterpreterStackFrame::AsmJsMathPtr<T> func> T InterpreterStackFrame::OP_RemOverflow(T aLeft, T aRight, ScriptContext* scriptContext)
    {
        if (aRight == 0)
        {
            JavascriptError::ThrowWebAssemblyRuntimeError(scriptContext, WASMERR_DivideByZero);
        }

        if (aLeft == SignedTypeTraits<T>::MinValue && aRight == -1)
        {
            return 0;
        }

        return func(aLeft, aRight);
    }

    void InterpreterStackFrame::OP_Unreachable()
    {
        JavascriptError::ThrowUnreachable(scriptContext);
    }

    template <class T>
    void InterpreterStackFrame::OP_SimdLdArrGeneric(const unaligned T* playout)
    {
        Assert(playout->ViewType < Js::ArrayBufferView::TYPE_COUNT);
        const uint64 index = ((uint64)(uint32)GetRegRawInt(playout->SlotIndex) + playout->Offset /* WASM only */) & (int64)(int)ArrayBufferView::ViewMask[playout->ViewType];

        ArrayBufferBase* arr =
#ifdef ENABLE_WASM_SIMD
        (m_functionBody->IsWasmFunction()) ?
            m_wasmMemory->GetBuffer() :
#endif
            GetAsmJsBuffer();

        BYTE* buffer = arr->GetBuffer();
        uint8 dataWidth = playout->DataWidth;
        RegSlot dstReg = playout->Value;
        if (index + dataWidth > arr->GetByteLength())
        {
            JavascriptError::ThrowRangeError(scriptContext, JSERR_ArgumentOutOfRange, _u("Simd typed array access"));
        }
        AsmJsSIMDValue *data = (AsmJsSIMDValue*)(buffer + index);
        AsmJsSIMDValue value;

        value = SIMDUtils::SIMDLdData(data, dataWidth);
        SetRegRawSimd(dstReg, value);
    }

    template <class T>
    void InterpreterStackFrame::OP_SimdLdArrConstIndex(const unaligned T* playout)
    {
        Assert(playout->ViewType < Js::ArrayBufferView::TYPE_COUNT);
        const uint64 index = (uint32)playout->SlotIndex;
        JavascriptArrayBuffer* arr = GetAsmJsBuffer();
        BYTE* buffer = arr->GetBuffer();
        uint8 dataWidth = playout->DataWidth;
        RegSlot dstReg = playout->Value;

        if (index + dataWidth > arr->GetByteLength())
        {
            JavascriptError::ThrowRangeError(scriptContext, JSERR_ArgumentOutOfRange, _u("Simd typed array access"));
        }
        AsmJsSIMDValue *data = (AsmJsSIMDValue*)(buffer + index);
        AsmJsSIMDValue value;

        value = SIMDUtils::SIMDLdData(data, dataWidth);
        SetRegRawSimd(dstReg, value);
    }

    template <class T>
    void InterpreterStackFrame::OP_SimdStArrGeneric(const unaligned T* playout)
    {
        Assert(playout->ViewType < Js::ArrayBufferView::TYPE_COUNT);
        const uint64 index = ((uint64)(uint32)GetRegRawInt(playout->SlotIndex) + playout->Offset /* WASM only */) & (int64)(int)ArrayBufferView::ViewMask[playout->ViewType];

        ArrayBufferBase* arr =
#ifdef ENABLE_WASM_SIMD
        (m_functionBody->IsWasmFunction()) ?
            m_wasmMemory->GetBuffer() :
#endif
            GetAsmJsBuffer();

        BYTE* buffer = arr->GetBuffer();
        uint8 dataWidth = playout->DataWidth;
        RegSlot srcReg = playout->Value;

        if (index + dataWidth > arr->GetByteLength())
        {
            JavascriptError::ThrowRangeError(scriptContext, JSERR_ArgumentOutOfRange, _u("Simd typed array access"));
        }
        AsmJsSIMDValue *data = (AsmJsSIMDValue*)(buffer + index);
        AsmJsSIMDValue value = GetRegRawSimd(srcReg);
        SIMDUtils::SIMDStData(data, value, dataWidth);
    }

    template <class T>
    void InterpreterStackFrame::OP_SimdStArrConstIndex(const unaligned T* playout)
    {
        Assert(playout->ViewType < Js::ArrayBufferView::TYPE_COUNT);
        const uint64 index = (uint32)playout->SlotIndex;
        JavascriptArrayBuffer* arr = GetAsmJsBuffer();
        BYTE* buffer = arr->GetBuffer();
        uint8 dataWidth = playout->DataWidth;
        RegSlot srcReg = playout->Value;

        if (index + dataWidth > arr->GetByteLength())
        {
            JavascriptError::ThrowRangeError(scriptContext, JSERR_ArgumentOutOfRange, _u("Simd typed array access"));
        }
        AsmJsSIMDValue *data = (AsmJsSIMDValue*)(buffer + index);
        AsmJsSIMDValue value = GetRegRawSimd(srcReg);
        SIMDUtils::SIMDStData(data, value, dataWidth);

    }


    bool InterpreterStackFrame::SIMDAnyNaN(AsmJsSIMDValue& input)
    {
        if (!GetFunctionBody()->IsWasmFunction())
        {
            return false;
        }

        AsmJsSIMDValue compResult = SIMDFloat32x4Operation::OpEqual(input, input);
        return !SIMDBool32x4Operation::OpAllTrue(compResult);
    }

    // handler for SIMD.Int32x4.FromFloat32x4
    template <class T>
    void InterpreterStackFrame::OP_SimdInt32x4FromFloat32x4(const unaligned T* playout)
    {
        bool throws = false;
        AsmJsSIMDValue input = GetRegRawSimd(playout->F4_1);
        AsmJsSIMDValue result{ 0 };

#ifdef ENABLE_WASM_SIMD
        throws = SIMDAnyNaN(input);
        if (!throws)
#endif
        {
            result = SIMDInt32x4Operation::OpFromFloat32x4(input, throws);
        }

        // value is out of bound
        if (throws)
        {
            JavascriptError::ThrowRangeError(scriptContext, JSERR_ArgumentOutOfRange, _u("SIMD.Int32x4.FromFloat32x4"));
        }
        SetRegRawSimd(playout->I4_0, result);
    }
    // handler for SIMD.Uint32x4.FromFloat32x4
    template <class T>
    void InterpreterStackFrame::OP_SimdUint32x4FromFloat32x4(const unaligned T* playout)
    {
        bool throws = false;
        AsmJsSIMDValue input = GetRegRawSimd(playout->F4_1);
        AsmJsSIMDValue result{ 0 };

#ifdef ENABLE_WASM_SIMD
        throws = SIMDAnyNaN(input);
        if (!throws)
#endif
        {
            result = SIMDUint32x4Operation::OpFromFloat32x4(input, throws);
        }

        if (throws)
        {
            JavascriptError::ThrowRangeError(scriptContext, JSERR_ArgumentOutOfRange, _u("SIMD.Int32x4.FromFloat32x4"));
        }
        SetRegRawSimd(playout->U4_0, result);
    }

    template <class T>
    void InterpreterStackFrame::OP_WasmSimdConst(const unaligned T* playout)
    {
        AsmJsSIMDValue result{ playout->C1, playout->C2, playout->C3, playout->C4 };
        SetRegRawSimd(playout->F4_0, result);
    }

    template <class T>
    void InterpreterStackFrame::OP_SimdShuffleV8X16(const unaligned T* playout)
    {
        uint32 lanes[Wasm::Simd::MAX_LANES];
        for (uint32 i = 0; i < Wasm::Simd::MAX_LANES; i++)
        {
            Assert(playout->INDICES[i] < Wasm::Simd::MAX_LANES * 2);
            lanes[i] = playout->INDICES[i];
        }
        SetRegRawSimd(playout->R0, SIMDUtils::SIMD128InnerShuffle(GetRegRawSimd(playout->R1), GetRegRawSimd(playout->R2), Wasm::Simd::MAX_LANES, lanes));
    }

    template <class T>
    void InterpreterStackFrame::OP_SimdInt16x8(const unaligned T* playout)
    {
        int16 values[8];
        values[0] = (int16)GetRegRawInt(playout->I1);
        values[1] = (int16)GetRegRawInt(playout->I2);
        values[2] = (int16)GetRegRawInt(playout->I3);
        values[3] = (int16)GetRegRawInt(playout->I4);
        values[4] = (int16)GetRegRawInt(playout->I5);
        values[5] = (int16)GetRegRawInt(playout->I6);
        values[6] = (int16)GetRegRawInt(playout->I7);
        values[7] = (int16)GetRegRawInt(playout->I8);

        AsmJsSIMDValue result = SIMDInt16x8Operation::OpInt16x8(values);
        SetRegRawSimd(playout->I8_0, result);
    }

    template <class T>
    void InterpreterStackFrame::OP_SimdInt8x16(const unaligned T* playout)
    {
        int8 values[16];
        values[0] = (int8)GetRegRawInt(playout->I1);
        values[1] = (int8)GetRegRawInt(playout->I2);
        values[2] = (int8)GetRegRawInt(playout->I3);
        values[3] = (int8)GetRegRawInt(playout->I4);
        values[4] = (int8)GetRegRawInt(playout->I5);
        values[5] = (int8)GetRegRawInt(playout->I6);
        values[6] = (int8)GetRegRawInt(playout->I7);
        values[7] = (int8)GetRegRawInt(playout->I8);
        values[8] = (int8)GetRegRawInt(playout->I9);
        values[9] = (int8)GetRegRawInt(playout->I10);
        values[10] = (int8)GetRegRawInt(playout->I11);
        values[11] = (int8)GetRegRawInt(playout->I12);
        values[12] = (int8)GetRegRawInt(playout->I13);
        values[13] = (int8)GetRegRawInt(playout->I14);
        values[14] = (int8)GetRegRawInt(playout->I15);
        values[15] = (int8)GetRegRawInt(playout->I16);

        AsmJsSIMDValue result = SIMDInt8x16Operation::OpInt8x16(values);
        SetRegRawSimd(playout->I16_0, result);
    }

    template <class T>
    void InterpreterStackFrame::OP_SimdUint16x8(const unaligned T* playout)
    {

        uint16 values[8];
        values[0] = (uint16)GetRegRawInt(playout->I1);
        values[1] = (uint16)GetRegRawInt(playout->I2);
        values[2] = (uint16)GetRegRawInt(playout->I3);
        values[3] = (uint16)GetRegRawInt(playout->I4);
        values[4] = (uint16)GetRegRawInt(playout->I5);
        values[5] = (uint16)GetRegRawInt(playout->I6);
        values[6] = (uint16)GetRegRawInt(playout->I7);
        values[7] = (uint16)GetRegRawInt(playout->I8);

        AsmJsSIMDValue result = SIMDUint16x8Operation::OpUint16x8(values);
        SetRegRawSimd(playout->U8_0, result);
    }

    template <class T>
    void InterpreterStackFrame::OP_SimdUint8x16(const unaligned T* playout)
    {
        uint8 values[16];
        values[0] = (uint8)GetRegRawInt(playout->I1);
        values[1] = (uint8)GetRegRawInt(playout->I2);
        values[2] = (uint8)GetRegRawInt(playout->I3);
        values[3] = (uint8)GetRegRawInt(playout->I4);
        values[4] = (uint8)GetRegRawInt(playout->I5);
        values[5] = (uint8)GetRegRawInt(playout->I6);
        values[6] = (uint8)GetRegRawInt(playout->I7);
        values[7] = (uint8)GetRegRawInt(playout->I8);
        values[8] = (uint8)GetRegRawInt(playout->I9);
        values[9] = (uint8)GetRegRawInt(playout->I10);
        values[10] = (uint8)GetRegRawInt(playout->I11);
        values[11] = (uint8)GetRegRawInt(playout->I12);
        values[12] = (uint8)GetRegRawInt(playout->I13);
        values[13] = (uint8)GetRegRawInt(playout->I14);
        values[14] = (uint8)GetRegRawInt(playout->I15);
        values[15] = (uint8)GetRegRawInt(playout->I16);

        AsmJsSIMDValue result = SIMDUint8x16Operation::OpUint8x16(values);
        SetRegRawSimd(playout->U16_0, result);
    }

    // Bool constructors
    template <class T>
    void InterpreterStackFrame::OP_SimdBool32x4(const unaligned T* playout)
    {
        bool arg1 = GetRegRawInt(playout->I1) ? true : false;
        bool arg2 = GetRegRawInt(playout->I2) ? true : false;
        bool arg3 = GetRegRawInt(playout->I3) ? true : false;
        bool arg4 = GetRegRawInt(playout->I4) ? true : false;
        AsmJsSIMDValue result = SIMDBool32x4Operation::OpBool32x4(arg1, arg2, arg3, arg4);
        SetRegRawSimd(playout->B4_0, result);

    }

    template <class T>
    void InterpreterStackFrame::OP_SimdBool16x8(const unaligned T* playout)
    {
        bool values[8];
        values[0] = GetRegRawInt(playout->I1) ? true : false;
        values[1] = GetRegRawInt(playout->I2) ? true : false;
        values[2] = GetRegRawInt(playout->I3) ? true : false;
        values[3] = GetRegRawInt(playout->I4) ? true : false;
        values[4] = GetRegRawInt(playout->I5) ? true : false;
        values[5] = GetRegRawInt(playout->I6) ? true : false;
        values[6] = GetRegRawInt(playout->I7) ? true : false;
        values[7] = GetRegRawInt(playout->I8) ? true : false;

        AsmJsSIMDValue result = SIMDBool16x8Operation::OpBool16x8(values);
        SetRegRawSimd(playout->B8_0, result);
    }

    template <class T>
    void InterpreterStackFrame::OP_SimdBool8x16(const unaligned T* playout)
    {
        bool values[16];
        values[0] = GetRegRawInt(playout->I1) ? true : false;
        values[1] = GetRegRawInt(playout->I2) ? true : false;
        values[2] = GetRegRawInt(playout->I3) ? true : false;
        values[3] = GetRegRawInt(playout->I4) ? true : false;
        values[4] = GetRegRawInt(playout->I5) ? true : false;
        values[5] = GetRegRawInt(playout->I6) ? true : false;
        values[6] = GetRegRawInt(playout->I7) ? true : false;
        values[7] = GetRegRawInt(playout->I8) ? true : false;
        values[8] = GetRegRawInt(playout->I9) ? true : false;
        values[9] = GetRegRawInt(playout->I10) ? true : false;
        values[10] = GetRegRawInt(playout->I11) ? true : false;
        values[11] = GetRegRawInt(playout->I12) ? true : false;
        values[12] = GetRegRawInt(playout->I13) ? true : false;
        values[13] = GetRegRawInt(playout->I14) ? true : false;
        values[14] = GetRegRawInt(playout->I15) ? true : false;
        values[15] = GetRegRawInt(playout->I16) ? true : false;

        AsmJsSIMDValue result = SIMDBool8x16Operation::OpBool8x16(values);
        SetRegRawSimd(playout->B16_0, result);
    }

    Var InterpreterStackFrame::GetNonVarReg(RegSlot localRegisterID) const
    {
        return m_localSlots[localRegisterID];
    }

    void InterpreterStackFrame::SetNonVarReg(RegSlot localRegisterID, Var aValue)
    {
        m_localSlots[localRegisterID] = aValue;
    }

    Var InterpreterStackFrame::GetRootObject() const
    {
        Assert(!this->GetFunctionBody()->IsJsBuiltInCode());
        Var rootObject = GetReg(Js::FunctionBody::RootObjectRegSlot);
        Assert(rootObject == this->GetFunctionBody()->LoadRootObject());
        return rootObject;
    }

    Var InterpreterStackFrame::OP_ArgIn0()
    {
        return m_inParams[0];
    }

#if ENABLE_PROFILE_INFO
    template <class T>
    void InterpreterStackFrame::OP_ProfiledArgOut_A(const unaligned T * playout)
    {
        FunctionBody* functionBody = this->m_functionBody;
        DynamicProfileInfo * dynamicProfileInfo = functionBody->GetDynamicProfileInfo();

        Assert(playout->Reg > FunctionBody::FirstRegSlot);
        Var value = GetReg(playout->Reg);
        dynamicProfileInfo->RecordParameterAtCallSite(functionBody, playout->profileId, value, playout->Arg, playout->Reg);
        SetOut(playout->Arg, value);
    }
#endif

    template <class T>
    void InterpreterStackFrame::OP_ArgOut_A(const unaligned T * playout)
    {
        SetOut(playout->Arg, GetReg(playout->Reg));
    }
#if DBG
    template <class T>
    void InterpreterStackFrame::OP_ArgOut_ANonVar(const unaligned T * playout)
    {
        SetOut(playout->Arg, GetNonVarReg(playout->Reg));
    }
#endif

    template <class T>
    void InterpreterStackFrame::OP_ArgOut_Env(const unaligned T * playout)
    {
        Var argEnv;
        if (this->m_functionBody->GetLocalFrameDisplayRegister() != Constants::NoRegister)
        {
            argEnv = this->GetLocalFrameDisplay();
        }
        else
        {
            argEnv = this->LdEnv();
        }
        SetOut(playout->Arg, argEnv);
    }

    BOOL InterpreterStackFrame::OP_BrFalse_A(Var aValue, ScriptContext* scriptContext)
    {
        return !JavascriptConversion::ToBoolean(aValue, scriptContext);
    }

    BOOL InterpreterStackFrame::OP_BrTrue_A(Var aValue, ScriptContext* scriptContext)
    {
        return JavascriptConversion::ToBoolean(aValue, scriptContext);
    }

    BOOL InterpreterStackFrame::OP_BrNotNull_A(Var aValue)
    {
        return aValue != NULL;
    }

    BOOL InterpreterStackFrame::OP_BrUndecl_A(Var aValue)
    {
        return this->scriptContext->GetLibrary()->IsUndeclBlockVar(aValue);
    }

    BOOL InterpreterStackFrame::OP_BrNotUndecl_A(Var aValue)
    {
        return !this->scriptContext->GetLibrary()->IsUndeclBlockVar(aValue);
    }

    BOOL InterpreterStackFrame::OP_BrOnHasProperty(Var argInstance, uint propertyIdIndex, ScriptContext* scriptContext)
    {
        return JavascriptOperators::OP_HasProperty(argInstance,
            this->m_functionBody->GetReferencedPropertyId(propertyIdIndex), scriptContext);
    }

    BOOL InterpreterStackFrame::OP_BrOnNoProperty(Var argInstance, uint propertyIdIndex, ScriptContext* scriptContext)
    {
        return !JavascriptOperators::OP_HasProperty(argInstance,
            this->m_functionBody->GetReferencedPropertyId(propertyIdIndex), scriptContext);
    }

    BOOL InterpreterStackFrame::OP_BrOnNoEnvProperty(Var envInstance, int32 slotIndex, uint propertyIdIndex, ScriptContext* scriptContext)
    {
        Var instance = OP_LdFrameDisplaySlot(envInstance, slotIndex);
        return !JavascriptOperators::OP_HasProperty(instance,
            this->m_functionBody->GetReferencedPropertyId(propertyIdIndex), scriptContext);
    }

    BOOL InterpreterStackFrame::OP_BrOnClassConstructor(Var aValue)
    {
        return JavascriptOperators::IsClassConstructor(aValue);
    }

    BOOL InterpreterStackFrame::OP_BrOnBaseConstructorKind(Var aValue)
    {
        return JavascriptOperators::IsBaseConstructorKind(aValue);
    }

    template<class T>
    void InterpreterStackFrame::OP_LdLen(const unaligned T * const playout)
    {
        Assert(playout);

        ThreadContext* threadContext = this->GetScriptContext()->GetThreadContext();
        ImplicitCallFlags savedImplicitCallFlags = threadContext->GetImplicitCallFlags();
        threadContext->ClearImplicitCallFlags();

        Var instance = GetReg(playout->Instance);
        Var length = JavascriptOperators::OP_GetLength(instance, GetScriptContext());

        threadContext->CheckAndResetImplicitCallAccessorFlag();
        threadContext->AddImplicitCallFlags(savedImplicitCallFlags);

        SetReg(playout->Value, length);
    }

#if ENABLE_PROFILE_INFO
    template<class T>
    void InterpreterStackFrame::OP_ProfiledLdLen(const unaligned OpLayoutDynamicProfile<T> *const playout)
    {
        Assert(playout);
        FunctionBody * functionBody = m_functionBody;
        DynamicProfileInfo * profileData = functionBody->GetDynamicProfileInfo();

        Var instance = GetReg(playout->Instance);

        LdLenInfo ldLenInfo;
        ldLenInfo.arrayType = ValueType::Uninitialized.Merge(instance);

        if (this->TestFlags(InterpreterStackFrameFlags_ProcessingBailOutOnArraySpecialization))
        {
            ldLenInfo.disableAggressiveSpecialization = true;
            this->ClearFlags(InterpreterStackFrameFlags_ProcessingBailOutOnArraySpecialization);
        }

        profileData->RecordLengthLoad(functionBody, playout->profileId, ldLenInfo);

        ThreadContext* threadContext = this->GetScriptContext()->GetThreadContext();
        ImplicitCallFlags savedImplicitCallFlags = threadContext->GetImplicitCallFlags();
        threadContext->ClearImplicitCallFlags();

        PropertyId propertyId = GetPropertyIdFromCacheId(playout->inlineCacheIndex);
        Var value = ProfilingHelpers::ProfiledLdFld<false, false, false>(
            instance,
            propertyId,
            GetInlineCache(playout->inlineCacheIndex),
            playout->inlineCacheIndex,
            GetFunctionBody(),
            instance);

        SetReg(playout->Value, value);

        threadContext->CheckAndResetImplicitCallAccessorFlag();
        threadContext->AddImplicitCallFlags(savedImplicitCallFlags);
    }
#endif

#if ENABLE_PROFILE_INFO

    template <bool doProfile>
    Var InterpreterStackFrame::ProfiledIsIn(Var argProperty, Var instance, ScriptContext* scriptContext, ProfileId profileId)
    {
        if (doProfile)
        {
            DynamicProfileInfo * profileData = m_functionBody->GetDynamicProfileInfo();

            LdElemInfo ldElemInfo;
            ldElemInfo.arrayType = ValueType::Uninitialized.Merge(instance);

            if (this->TestFlags(InterpreterStackFrameFlags_ProcessingBailOutOnArraySpecialization))
            {
                ldElemInfo.disableAggressiveSpecialization = true;
            }
            this->ClearFlags(InterpreterStackFrameFlags_ProcessingBailOutOnArraySpecialization);

            profileData->RecordElementLoad(m_functionBody, profileId, ldElemInfo);
        }

        return JavascriptOperators::IsIn(argProperty, instance, scriptContext);
    }

#else

    template <bool doProfile>
    Var InterpreterStackFrame::ProfiledIsIn(Var argProperty, Var instance, ScriptContext* scriptContext, ProfileId profileId)
    {
        Assert(!doProfile);
        return JavascriptOperators::IsIn(argProperty, instance, scriptContext);
    }

#endif

    JavascriptFunction* InterpreterStackFrame::GetFunctionExpression()
    {
        // Make sure we get the boxed function object if is there, (or the function itself)
        return StackScriptFunction::GetCurrentFunctionObject(this->function->GetRealFunctionObject());
    }

    template <class T>
    void InterpreterStackFrame::OP_LdFunctionExpression(const unaligned T * playout)
    {
        SetRegAllowStackVar(playout->R0, this->GetFunctionExpression());
    }

    template <class T>
    void InterpreterStackFrame::OP_StFunctionExpression(const unaligned T * playout)
    {
        OP_StFunctionExpression(GetReg(playout->Instance), GetReg(playout->Value), playout->PropertyIdIndex);
    }

    template <class T>
    void InterpreterStackFrame::OP_StLocalFunctionExpression(const unaligned T * playout)
    {
        OP_StFunctionExpression(this->localClosure, GetReg(playout->Instance), playout->PropertyIdIndex);
    }

    void InterpreterStackFrame::OP_StFunctionExpression(Var instance, Var value, PropertyIdIndexType index)
    {
        JavascriptOperators::OP_StFunctionExpression(instance,
            this->m_functionBody->GetReferencedPropertyId(index), value);
    }

    template <class T>
    void InterpreterStackFrame::OP_LdNewTarget(const unaligned T* playout)
    {
        if (Js::CallInfo::HasNewTarget(this->m_callFlags))
        {
            SetRegAllowStackVar(playout->R0, (Js::RecyclableObject*)Js::CallInfo::GetNewTarget(this->m_callFlags, this->m_inParams, (ArgSlot)this->m_inSlotsCount));
        }
        else if (this->m_callFlags & CallFlags_New)
        {
            SetRegAllowStackVar(playout->R0, this->GetFunctionExpression());
        }
        else
        {
            SetReg(playout->R0, this->GetScriptContext()->GetLibrary()->GetUndefined());
        }
    }

    Var InterpreterStackFrame::OP_Ld_A(Var aValue)
    {
        return aValue;
    }

    Var InterpreterStackFrame::LdEnv() const
    {
        return this->function->GetEnvironment();
    }

    void InterpreterStackFrame::SetEnv(FrameDisplay *frameDisplay)
    {
        this->function->SetEnvironment(frameDisplay);
    }

    Var InterpreterStackFrame::OP_LdLocalObj()
    {
        if (!VirtualTableInfo<ActivationObject>::HasVirtualTable(this->localClosure) &&
            !VirtualTableInfo<ActivationObjectEx>::HasVirtualTable(this->localClosure))
        {
            Js::Throw::FatalInternalError();
        }
        return this->localClosure;
    }

    Var InterpreterStackFrame::OP_LdParamObj()
    {
        if (!VirtualTableInfo<ActivationObject>::HasVirtualTable(this->paramClosure) &&
            !VirtualTableInfo<ActivationObjectEx>::HasVirtualTable(this->paramClosure))
        {
            Js::Throw::FatalInternalError();
        }
        return this->paramClosure;
    }

#ifdef ASMJS_PLAT
    template <typename ArrayType, typename RegType>
    void InterpreterStackFrame::OP_StArr(uint32 index, RegSlot regSlot)
    {
        JavascriptArrayBuffer* arr = GetAsmJsBuffer();
        if (index < arr->GetByteLength())
        {
            BYTE* buffer = arr->GetBuffer();
            *(ArrayType*)(buffer + index) = (ArrayType)GetRegRaw<RegType>(regSlot);
        }
    }
#endif

    template<> inline double InterpreterStackFrame::GetArrayViewOverflowVal()
    {
        return *(double*)&NumberConstants::k_Nan;
    }

    template<> inline float InterpreterStackFrame::GetArrayViewOverflowVal()
    {
        return (float)*(double*)&NumberConstants::k_Nan;
    }

    template<typename T> T InterpreterStackFrame::GetArrayViewOverflowVal()
    {
        return 0;
    }

    template <class T>
    void InterpreterStackFrame::OP_LdArrFunc(const unaligned T* playout)
    {
        Var* arr = (Var*)GetRegRawPtr(playout->Instance);
        const uint32 index = (uint32)GetRegRawInt(playout->SlotIndex);
        SetRegRawPtr(playout->Value, arr[index]);
    }

    template <class T>
    void InterpreterStackFrame::OP_LdArrWasmFunc(const unaligned T* playout)
    {
#ifdef ENABLE_WASM
        WebAssemblyTable * table = WebAssemblyTable::FromVar(GetRegRawPtr(playout->Instance));
        const uint32 index = (uint32)GetRegRawInt(playout->SlotIndex);
        if (index >= table->GetCurrentLength())
        {
            JavascriptError::ThrowWebAssemblyRuntimeError(GetScriptContext(), WASMERR_TableIndexOutOfRange);
        }
        Var func = table->DirectGetValue(index);
        if (!func)
        {
            JavascriptError::ThrowWebAssemblyRuntimeError(GetScriptContext(), WASMERR_NeedWebAssemblyFunc);
        }
        SetRegRawPtr(playout->Value, func);
#endif
    }

    template <class T>
    void InterpreterStackFrame::OP_CheckSignature(const unaligned T* playout)
    {
#ifdef ENABLE_WASM
        ScriptFunction * func = ScriptFunction::FromVar(GetRegRawPtr(playout->R0));
        int sigIndex = playout->C1;
        Wasm::WasmSignature * expected = &m_signatures[sigIndex];
        if (func->GetFunctionInfo()->IsDeferredParseFunction())
        {
            // TODO: should be able to assert this once imports are converted to wasm functions
            JavascriptError::ThrowWebAssemblyRuntimeError(GetScriptContext(), WASMERR_NeedWebAssemblyFunc);
        }
        AsmJsFunctionInfo * asmInfo = func->GetFunctionBody()->GetAsmJsFunctionInfo();
        if (!asmInfo)
        {
            // TODO: should be able to assert this once imports are converted to wasm functions
            JavascriptError::ThrowWebAssemblyRuntimeError(GetScriptContext(), WASMERR_NeedWebAssemblyFunc);
        }
        if (!expected->IsEquivalent(asmInfo->GetWasmSignature()))
        {
            JavascriptError::ThrowWebAssemblyRuntimeError(GetScriptContext(), WASMERR_SignatureMismatch);
        }
#endif
    }

#ifdef ASMJS_PLAT
    template <typename ArrayType, typename RegType>
    void InterpreterStackFrame::OP_LdArr(uint32 index, RegSlot regSlot)
    {
        JavascriptArrayBuffer* arr = GetAsmJsBuffer();
        BYTE* buffer = arr->GetBuffer();
        ArrayType val = index < (arr->GetByteLength()) ? *(ArrayType*)(buffer + index) : GetArrayViewOverflowVal<ArrayType>();
        SetRegRaw<RegType>(regSlot, (RegType)val);
    }
#endif

    template <class T, typename T2>
    void InterpreterStackFrame::OP_StSlotPrimitive(const unaligned T* playout)
    {
        T2* buffer = (T2*)GetNonVarReg(playout->Instance);
        buffer[playout->SlotIndex] = GetRegRaw<T2>(playout->Value);
    }

    template <class T>
    void InterpreterStackFrame::OP_LdAsmJsSlot(const unaligned T* playout)
    {
        Var * slotArray = (Var*)GetNonVarReg(playout->Instance);
        SetRegRawPtr(playout->Value, slotArray[playout->SlotIndex]);
    }

    template <class T, typename T2>
    void InterpreterStackFrame::OP_LdSlotPrimitive(const unaligned T* playout)
    {
        T2* buffer = (T2*)GetNonVarReg(playout->Instance);
        SetRegRaw<T2>(playout->Value, buffer[playout->SlotIndex]);
    }

#ifndef TEMP_DISABLE_ASMJS
    template <class T>
    void InterpreterStackFrame::OP_LdArrGeneric(const unaligned T* playout)
    {
        const uint32 index = (uint32)GetRegRawInt(playout->SlotIndex);
        switch (playout->ViewType)
        {
#define ARRAYBUFFER_VIEW(name, align, RegType, MemType, ...) \
        case ArrayBufferView::ViewType::TYPE_##name: \
            OP_LdArr<MemType, RegType>(index & ARRAYBUFFER_VIEW_MASK(align), playout->Value); \
            return;
#include "AsmJsArrayBufferViews.h"
        default:Assert(UNREACHED);
        }
    }

    template<typename MemType>
    void InterpreterStackFrame::WasmArrayBoundsCheck(uint64 index, uint32 byteLength)
    {
        if (index + sizeof(MemType) > byteLength)
        {
            JavascriptError::ThrowWebAssemblyRuntimeError(scriptContext, WASMERR_ArrayIndexOutOfRange);
        }
    }

    template<typename MemType>
    MemType* InterpreterStackFrame::WasmAtomicsArrayBoundsCheck(byte* buffer, uint64 index, uint32 byteLength)
    {
        MemType* readBuffer = (MemType*)(buffer + index);
        // Do alignment check to be coherent with the order the jit does the checks
        if (!::Math::IsAligned<intptr_t>((intptr_t)readBuffer, sizeof(MemType)))
        {
            JavascriptError::ThrowWebAssemblyRuntimeError(scriptContext, WASMERR_UnalignedAtomicAccess);
        }
        WasmArrayBoundsCheck<MemType>(index, byteLength);
        return readBuffer;
    }

    template <class T>
    void InterpreterStackFrame::OP_LdArrWasm(const unaligned T* playout)
    {
#ifdef ENABLE_WASM
        Assert(playout->ViewType < Js::ArrayBufferView::TYPE_COUNT);
        const uint64 index = playout->Offset + (uint64)(uint32)GetRegRawInt(playout->SlotIndex);
        ArrayBufferBase* arr = GetWebAssemblyMemory()->GetBuffer();

        uint32 byteLength = arr->GetByteLength();
        BYTE* buffer = arr->GetBuffer();
        switch (playout->ViewType)
        {
#define ARRAYBUFFER_VIEW(name, align, RegType, MemType, ...) \
        case ArrayBufferView::ViewType::TYPE_##name: \
            WasmArrayBoundsCheck<MemType>(index, byteLength); \
            SetRegRaw<RegType>(playout->Value, (RegType)*(MemType*)(buffer + index)); \
            return;
#include "AsmJsArrayBufferViews.h"
        default:Assert(UNREACHED);
        }
#else
        Assert(UNREACHED);
#endif
    }

    template <class T>
    void InterpreterStackFrame::OP_LdArrAtomic(const unaligned T* playout)
    {
#ifdef ENABLE_WASM
        Assert(Wasm::Threads::IsEnabled());
        Assert(playout->ViewType < Js::ArrayBufferView::TYPE_COUNT);
        const uint64 index = playout->Offset + (uint64)(uint32)GetRegRawInt(playout->SlotIndex);
        ArrayBufferBase* arr = GetWebAssemblyMemory()->GetBuffer();

        uint32 byteLength = arr->GetByteLength();
        BYTE* buffer = arr->GetBuffer();
        switch (playout->ViewType)
        {
#define ARRAYBUFFER_VIEW_INT(name, align, RegType, MemType, ...) \
        case ArrayBufferView::ViewType::TYPE_##name: {\
            MemType* readBuffer = WasmAtomicsArrayBoundsCheck<MemType>(buffer, index, byteLength); \
            MemType value = AtomicsOperations::Load<MemType>(readBuffer); \
            SetRegRaw<RegType>(playout->Value, (RegType)value); \
            return; \
        }
#include "AsmJsArrayBufferViews.h"
        default:Assert(UNREACHED);
        }
#else
        Assert(UNREACHED);
#endif
    }

    template <class T>
    void InterpreterStackFrame::OP_StArrAtomic(const unaligned T* playout)
    {
#ifdef ENABLE_WASM
        Assert(Wasm::Threads::IsEnabled());
        Assert(playout->ViewType < Js::ArrayBufferView::TYPE_COUNT);
        const uint64 index = playout->Offset + (uint64)(uint32)GetRegRawInt(playout->SlotIndex);
        ArrayBufferBase* arr = GetWebAssemblyMemory()->GetBuffer();

        uint32 byteLength = arr->GetByteLength();
        BYTE* buffer = arr->GetBuffer();
        switch (playout->ViewType)
        {
#define ARRAYBUFFER_VIEW_INT(name, align, RegType, MemType, ...) \
        case ArrayBufferView::ViewType::TYPE_##name: {\
            MemType* readBuffer = WasmAtomicsArrayBoundsCheck<MemType>(buffer, index, byteLength); \
            MemType value = (MemType)GetRegRaw<RegType>(playout->Value); \
            MemType storedValue = AtomicsOperations::Store<MemType>(readBuffer, value); \
            Assert(storedValue == value); \
            return; \
        }
#include "AsmJsArrayBufferViews.h"
        default:Assert(UNREACHED);
        }
#else
        Assert(UNREACHED);
#endif
    }

    template <class T>
    void InterpreterStackFrame::OP_LdArrConstIndex(const unaligned T* playout)
    {
        switch (playout->ViewType)
        {
#define ARRAYBUFFER_VIEW(name, align, RegType, MemType, ...) \
        case ArrayBufferView::ViewType::TYPE_##name: \
            OP_LdArr<MemType, RegType>(playout->SlotIndex, playout->Value); \
            return;
#include "AsmJsArrayBufferViews.h"
        default:Assert(UNREACHED);
        }
    }
    template <class T>
    void InterpreterStackFrame::OP_StArrGeneric(const unaligned T* playout)
    {
        const uint32 index = (uint32)GetRegRawInt(playout->SlotIndex);
        switch (playout->ViewType)
        {
#define ARRAYBUFFER_VIEW(name, align, RegType, MemType, ...) \
        case ArrayBufferView::ViewType::TYPE_##name: \
            OP_StArr<MemType, RegType>(index & ARRAYBUFFER_VIEW_MASK(align), playout->Value); \
            return;
#include "AsmJsArrayBufferViews.h"
        default:Assert(UNREACHED);
        }
    }
    template <class T>
    void InterpreterStackFrame::OP_StArrWasm(const unaligned T* playout)
    {
#ifdef ENABLE_WASM
        Assert(playout->ViewType < Js::ArrayBufferView::TYPE_COUNT);
        const uint64 index = playout->Offset + (uint64)(uint32)GetRegRawInt(playout->SlotIndex);
        ArrayBufferBase* arr = GetWebAssemblyMemory()->GetBuffer();

        uint32 byteLength = arr->GetByteLength();
        BYTE* buffer = arr->GetBuffer();
        switch (playout->ViewType)
        {
#define ARRAYBUFFER_VIEW(name, align, RegType, MemType, ...) \
        case ArrayBufferView::ViewType::TYPE_##name: \
            WasmArrayBoundsCheck<MemType>(index, byteLength); \
            *(MemType*)(buffer + index) = (MemType)(GetRegRaw<RegType>(playout->Value)); \
            break;
#include "AsmJsArrayBufferViews.h"
        default:Assert(UNREACHED);
        }
        CompileAssert(ArrayBufferView::ViewType::TYPE_COUNT == 15);
#if DBG
        if (PHASE_TRACE(WasmMemWritesPhase, m_functionBody))
        {
            GetWebAssemblyMemory()->TraceMemWrite(GetWebAssemblyMemory(), (uint32)GetRegRawInt(playout->SlotIndex), playout->Offset, playout->ViewType, (uint32)(size_t)this->DEBUG_currentByteOffset, scriptContext);
        }
#endif
        return;
#else
        Assert(UNREACHED);
#endif
    }
    template <class T>
    void InterpreterStackFrame::OP_StArrConstIndex(const unaligned T* playout)
    {
        switch (playout->ViewType)
        {
#define ARRAYBUFFER_VIEW(name, align, RegType, MemType, ...) \
        case ArrayBufferView::ViewType::TYPE_##name: \
            OP_StArr<MemType, RegType>(playout->SlotIndex, playout->Value); \
            return;
#include "AsmJsArrayBufferViews.h"
        default:Assert(UNREACHED);
        }
    }
#endif

    Var InterpreterStackFrame::OP_LdSlot(Var instance, int32 slotIndex)
    {
        if (!PHASE_OFF(ClosureRangeCheckPhase, this->m_functionBody))
        {
            if ((uintptr_t)((Var*)instance)[ScopeSlots::EncodedSlotCountSlotIndex] <= (uintptr_t)(slotIndex - ScopeSlots::FirstSlotIndex))
            {
                Js::Throw::FatalInternalError();
            }
        }
        return ((Var*)(instance))[slotIndex];
    }

    template <class T>
    Var InterpreterStackFrame::OP_LdSlot(Var instance, const unaligned T* playout)
    {
        return OP_LdSlot(instance, playout->SlotIndex);
    }

#if ENABLE_PROFILE_INFO
    template <class T>
    Var InterpreterStackFrame::OP_ProfiledLdSlot(Var instance, const unaligned T* playout)
    {
        Var value = OP_LdSlot(instance, playout->SlotIndex);
        ProfilingHelpers::ProfileLdSlot(value, GetFunctionBody(), playout->profileId);
        return value;
    }
#endif

    template <class T>
    Var InterpreterStackFrame::OP_LdInnerSlot(Var slotArray, const unaligned T* playout)
    {
        return OP_LdSlot(slotArray, playout->SlotIndex2);
    }

#if ENABLE_PROFILE_INFO
    template <class T>
    Var InterpreterStackFrame::OP_ProfiledLdInnerSlot(Var slotArray, const unaligned T* playout)
    {
        Var value = OP_LdInnerSlot(slotArray, playout);
        ProfilingHelpers::ProfileLdSlot(value, GetFunctionBody(), playout->profileId);
        return value;
    }
#endif

    template <class T>
    Var InterpreterStackFrame::OP_LdInnerObjSlot(Var slotArray, const unaligned T* playout)
    {
        return OP_LdObjSlot(slotArray, playout->SlotIndex2);
    }

#if ENABLE_PROFILE_INFO
    template <class T>
    Var InterpreterStackFrame::OP_ProfiledLdInnerObjSlot(Var slotArray, const unaligned T* playout)
    {
        Var value = OP_LdInnerObjSlot(slotArray, playout);
        ProfilingHelpers::ProfileLdSlot(value, GetFunctionBody(), playout->profileId);
        return value;
    }
#endif

    Var InterpreterStackFrame::OP_LdFrameDisplaySlot(Var instance, int32 slotIndex)
    {
        if (!PHASE_OFF(ClosureRangeCheckPhase, this->m_functionBody))
        {
            if (((FrameDisplay*)instance)->GetLength() <= slotIndex - Js::FrameDisplay::GetOffsetOfScopes() / sizeof(Var))
            {
                Js::Throw::FatalInternalError();
            }
        }
        return ((Var*)instance)[slotIndex];
    }

    template <class T>
    Var InterpreterStackFrame::OP_LdEnvObj(Var instance, const unaligned T* playout)
    {
        return OP_LdFrameDisplaySlot(instance, playout->SlotIndex);
    }

    template <class T>
    Var InterpreterStackFrame::OP_LdEnvSlot(Var instance, const unaligned T* playout)
    {
        Var slotArray = OP_LdFrameDisplaySlot(instance, playout->SlotIndex1);
        return OP_LdSlot(slotArray, playout->SlotIndex2);
    }

#if ENABLE_PROFILE_INFO
    template <class T>
    Var InterpreterStackFrame::OP_ProfiledLdEnvSlot(Var instance, const unaligned T* playout)
    {
        Var value = OP_LdEnvSlot(instance, playout);
        ProfilingHelpers::ProfileLdSlot(value, GetFunctionBody(), playout->profileId);
        return value;
    }
#endif

    Var InterpreterStackFrame::OP_LdObjSlot(Var instance, int32 slotIndex)
    {
        Var *slotArray = *(Var**)((char*)instance + DynamicObject::GetOffsetOfAuxSlots());
        return slotArray[slotIndex];
    }

    template <class T>
    Var InterpreterStackFrame::OP_LdObjSlot(Var instance, const unaligned T* playout)
    {
        return OP_LdObjSlot(instance, playout->SlotIndex);
    }

#if ENABLE_PROFILE_INFO
    template <class T>
    Var InterpreterStackFrame::OP_ProfiledLdObjSlot(Var instance, const unaligned T* playout)
    {
        Var value = OP_LdObjSlot(instance, playout->SlotIndex);
        ProfilingHelpers::ProfileLdSlot(value, GetFunctionBody(), playout->profileId);
        return value;
    }
#endif

    template <class T>
    Var InterpreterStackFrame::OP_LdEnvObjSlot(Var instance, const unaligned T* playout)
    {
        Var slotArray = OP_LdFrameDisplaySlot(instance, playout->SlotIndex1);
        return OP_LdObjSlot(slotArray, playout->SlotIndex2);
    }

    template <class T>
    Var InterpreterStackFrame::OP_LdModuleSlot(Var instance, const unaligned T* playout)
    {
        return JavascriptOperators::OP_LdModuleSlot(playout->SlotIndex1, playout->SlotIndex2, scriptContext);
    }

    inline void InterpreterStackFrame::OP_StModuleSlot(Var instance, uint32 slotIndex1, uint32 slotIndex2, Var value)
    {
        JavascriptOperators::OP_StModuleSlot(slotIndex1, slotIndex2, value, scriptContext);
    }

#if ENABLE_PROFILE_INFO
    template <class T>
    Var InterpreterStackFrame::OP_ProfiledLdEnvObjSlot(Var instance, const unaligned T* playout)
    {
        Var value = OP_LdEnvObjSlot(instance, playout);
        ProfilingHelpers::ProfileLdSlot(value, GetFunctionBody(), playout->profileId);
        return value;
    }
#endif

    void InterpreterStackFrame::OP_StSlot(Var instance, int32 slotIndex, Var value)
    {
        // We emit OpCode::StSlot in the bytecode only for scope slot arrays, which are not recyclable objects.
        if (!PHASE_OFF(ClosureRangeCheckPhase, this->m_functionBody))
        {
            if ((uintptr_t)((Var*)instance)[ScopeSlots::EncodedSlotCountSlotIndex] <= (uintptr_t)(slotIndex - ScopeSlots::FirstSlotIndex))
            {
                Js::Throw::FatalInternalError();
            }
        }
        ((Field(Var)*)(instance))[slotIndex] = value;
    }

    void InterpreterStackFrame::OP_StEnvSlot(Var instance, int32 slotIndex1, int32 slotIndex2, Var value)
    {
        Var slotArray = (Var*)OP_LdFrameDisplaySlot(instance, slotIndex1);
        OP_StSlot(slotArray, slotIndex2, value);
    }

    void InterpreterStackFrame::OP_StSlotChkUndecl(Var instance, int32 slotIndex, Var value)
    {
        // We emit OpCode::StSlot in the bytecode only for scope slot arrays, which are not recyclable objects.
        if (!PHASE_OFF(ClosureRangeCheckPhase, this->m_functionBody))
        {
            if ((uintptr_t)((Var*)instance)[ScopeSlots::EncodedSlotCountSlotIndex] <= (uintptr_t)(slotIndex - ScopeSlots::FirstSlotIndex))
            {
                Js::Throw::FatalInternalError();
            }
        }
        OP_ChkUndecl(((Field(Var)*)instance)[slotIndex]);
        ((Field(Var)*)(instance))[slotIndex] = value;
    }

    void InterpreterStackFrame::OP_StEnvSlotChkUndecl(Var instance, int32 slotIndex1, int32 slotIndex2, Var value)
    {
        Var slotArray = OP_LdFrameDisplaySlot(instance, slotIndex1);
        OP_StSlotChkUndecl(slotArray, slotIndex2, value);
    }

    void InterpreterStackFrame::OP_StObjSlot(Var instance, int32 slotIndex, Var value)
    {
        // It would be nice to assert that it's ok to store directly to slot, but we don't have the propertyId.
        Field(Var) *slotArray = *(Field(Var)**)((char*)instance + DynamicObject::GetOffsetOfAuxSlots());
        slotArray[slotIndex] = value;
    }

    void InterpreterStackFrame::OP_StObjSlotChkUndecl(Var instance, int32 slotIndex, Var value)
    {
        // It would be nice to assert that it's ok to store directly to slot, but we don't have the propertyId.
        Field(Var) *slotArray = *(Field(Var)**)((char*)instance + DynamicObject::GetOffsetOfAuxSlots());
        OP_ChkUndecl(slotArray[slotIndex]);
        slotArray[slotIndex] = value;
    }

    void InterpreterStackFrame::OP_StEnvObjSlot(Var instance, int32 slotIndex1, int32 slotIndex2, Var value)
    {
        // It would be nice to assert that it's ok to store directly to slot, but we don't have the propertyId.
        Var envInstance = (Var*)OP_LdFrameDisplaySlot(instance, slotIndex1);
        OP_StObjSlot(envInstance, slotIndex2, value);
    }

    void InterpreterStackFrame::OP_StEnvObjSlotChkUndecl(Var instance, int32 slotIndex1, int32 slotIndex2, Var value)
    {
        // It would be nice to assert that it's ok to store directly to slot, but we don't have the propertyId.
        Var envInstance = (Var*)OP_LdFrameDisplaySlot(instance, slotIndex1);
        OP_StObjSlotChkUndecl(envInstance, slotIndex2, value);
    }

    Var InterpreterStackFrame::OP_LdStackArgPtr(void)
    {
        // Return the address of the first param after "this".
        return m_inParams + 1;
    }

    ForInObjectEnumerator * InterpreterStackFrame::GetForInEnumerator(uint forInLoopLevel)
    {
        Assert(forInLoopLevel < this->m_functionBody->GetForInLoopDepth());
        return &this->forInObjectEnumerators[forInLoopLevel];
    }

    void InterpreterStackFrame::OP_InitForInEnumerator(Var object, uint forInLoopLevel)
    {
        JavascriptOperators::OP_InitForInEnumerator(object, GetForInEnumerator(forInLoopLevel), this->GetScriptContext());
    }

    void InterpreterStackFrame::OP_InitForInEnumeratorWithCache(Var object, uint forInLoopLevel, ProfileId profileId)
    {
        JavascriptOperators::OP_InitForInEnumerator(object, GetForInEnumerator(forInLoopLevel), this->GetScriptContext(),
            m_functionBody->GetForInCache(profileId));
    }

    // Called for the debug purpose, to create the arguments object explicitly even though script has not declared it.
    Var InterpreterStackFrame::CreateHeapArguments(ScriptContext* scriptContext)
    {
        return JavascriptOperators::LoadHeapArguments(this->function->GetRealFunctionObject(), this->m_inSlotsCount - 1, &this->m_inParams[1], scriptContext->GetLibrary()->GetNull(), scriptContext->GetLibrary()->GetNull(), scriptContext, false);
    }

    template <bool letArgs>
    Var InterpreterStackFrame::LdHeapArgumentsImpl(Var argsArray, ScriptContext* scriptContext)
    {
        Var frameObj;
        if (m_functionBody->HasScopeObject() && argsArray != scriptContext->GetLibrary()->GetNull())
        {
            frameObj = this->localClosure;
            Assert(frameObj);
        }
        else
        {
            frameObj = scriptContext->GetLibrary()->GetNull();
        }
        Var args = JavascriptOperators::LoadHeapArguments(this->function->GetRealFunctionObject(), this->m_inSlotsCount - 1, &this->m_inParams[1], frameObj, argsArray, scriptContext, letArgs);
        this->m_arguments = args;
        return args;
    }

    Var InterpreterStackFrame::OP_LdHeapArguments(ScriptContext* scriptContext)
    {
        Var argsArray = m_functionBody->GetFormalsPropIdArrayOrNullObj();
        return LdHeapArgumentsImpl<false>(argsArray, scriptContext);
    }

    Var InterpreterStackFrame::OP_LdLetHeapArguments(ScriptContext* scriptContext)
    {
        Var argsArray = m_functionBody->GetFormalsPropIdArrayOrNullObj();
        return LdHeapArgumentsImpl<true>(argsArray, scriptContext);
    }

    Var InterpreterStackFrame::OP_LdHeapArgsCached(ScriptContext* scriptContext)
    {
        uint32 formalsCount = this->m_functionBody->GetInParamsCount() - 1;
        Var args = JavascriptOperators::LoadHeapArgsCached(this->function->GetRealFunctionObject(), this->m_inSlotsCount - 1, formalsCount, &this->m_inParams[1], this->localClosure, scriptContext, false);
        this->m_arguments = args;
        return args;
    }

    Var InterpreterStackFrame::OP_LdLetHeapArgsCached(ScriptContext* scriptContext)
    {
        uint32 formalsCount = this->m_functionBody->GetInParamsCount() - 1;
        Var args = JavascriptOperators::LoadHeapArgsCached(this->function->GetRealFunctionObject(), this->m_inSlotsCount - 1, formalsCount, &this->m_inParams[1], this->localClosure, scriptContext, true);
        this->m_arguments = args;
        return args;
    }

    HeapArgumentsObject * InterpreterStackFrame::CreateEmptyHeapArgumentsObject(ScriptContext* scriptContext)
    {
        HeapArgumentsObject * args = JavascriptOperators::CreateHeapArguments(this->function->GetRealFunctionObject(), this->m_inSlotsCount - 1, 0, nullptr, scriptContext);
        this->m_arguments = args;
        return args;
    }

    void InterpreterStackFrame::TrySetFrameObjectInHeapArgObj(ScriptContext * scriptContext, bool hasNonSimpleParams, bool isScopeObjRestored)
    {
        Var frameObject = nullptr;

        uint32 formalsCount = this->m_functionBody->GetInParamsCount() - 1;
        Js::PropertyIdArray * propIds = nullptr;
        Js::HeapArgumentsObject* heapArgObj = nullptr;

        //We always set the Frame object to nullptr in BailOutRecord::EnsureArguments for stack args optimization.
        if (m_arguments != nullptr && ((Js::HeapArgumentsObject*)(m_arguments))->GetFrameObject() == nullptr)
        {
            heapArgObj = (Js::HeapArgumentsObject*)m_arguments;
        }

        bool isCachedScope = false;

        //For Non-simple params, we don't have a scope object created.
        if (this->m_functionBody->NeedScopeObjectForArguments(hasNonSimpleParams))
        {
            frameObject = GetLocalClosure();

            isCachedScope = m_functionBody->HasCachedScopePropIds();
            propIds = this->m_functionBody->GetFormalsPropIdArray();

            if (isScopeObjRestored && ActivationObject::Is(frameObject))
            {
                Assert(this->GetFunctionBody()->GetDoScopeObjectCreation());
                isCachedScope = true;
                if (PHASE_VERBOSE_TRACE1(Js::StackArgFormalsOptPhase) && m_functionBody->GetInParamsCount() > 1)
                {
                    Output::Print(_u("StackArgFormals : %s (%d) :Using the restored scope object in the bail out path. \n"), m_functionBody->GetDisplayName(), m_functionBody->GetFunctionNumber());
                    Output::Flush();
                }
            }
            else
            {
                if (isCachedScope)
                {
                    Field(DynamicType*) literalType = nullptr;
                    Assert(!propIds->hasNonSimpleParams && !hasNonSimpleParams);
                    frameObject = JavascriptOperators::OP_InitCachedScope(this->GetJavascriptFunction(), propIds, &literalType, hasNonSimpleParams, scriptContext);
                }
                else
                {
                    frameObject = JavascriptOperators::OP_NewScopeObject(GetScriptContext());
                }
                Assert(propIds != nullptr);
                SetLocalClosure(frameObject);

                if (PHASE_VERBOSE_TRACE1(Js::StackArgFormalsOptPhase) && m_functionBody->GetInParamsCount() > 1)
                {
                    Output::Print(_u("StackArgFormals : %s (%d) :Creating scope object in the bail out path. \n"), m_functionBody->GetDisplayName(), m_functionBody->GetFunctionNumber());
                    Output::Flush();
                }
            }
        }
        else
        {
            //We reached here because, either we don't have any formals or we don't have a scope object (it could be in strict mode or have non-simple param list)
            Assert(formalsCount == 0 || (m_functionBody->GetIsStrictMode() || hasNonSimpleParams));
            frameObject = nullptr;
            formalsCount = 0;

            if (PHASE_VERBOSE_TRACE1(Js::StackArgOptPhase))
            {
                Output::Print(_u("StackArgOpt : %s (%d) :Creating NULL scope object in the bail out path. \n"), m_functionBody->GetDisplayName(), m_functionBody->GetFunctionNumber());
                Output::Flush();
            }
        }

        if (heapArgObj)
        {
            Assert(frameObject == nullptr || ActivationObject::Is(frameObject));
            heapArgObj->SetFormalCount(formalsCount);
            heapArgObj->SetFrameObject(frameObject != nullptr ?
                static_cast<ActivationObject*>(frameObject) : nullptr);

            if (PHASE_TRACE1(Js::StackArgFormalsOptPhase) && formalsCount > 0)
            {
                Output::Print(_u("StackArgFormals : %s (%d) :Attaching the scope object with the heap arguments object in the bail out path. \n"), m_functionBody->GetDisplayName(), m_functionBody->GetFunctionNumber());
                Output::Flush();
            }
        }

        //Fill the Heap arguments and scope object with values
        // If there is no heap arguments object, then fill only the scope object with actuals.
        JavascriptOperators::FillScopeObject(this->function->GetRealFunctionObject(), this->m_inSlotsCount - 1, formalsCount, frameObject, &this->m_inParams[1], propIds, heapArgObj, scriptContext, hasNonSimpleParams, isCachedScope);
    }

    Var InterpreterStackFrame::OP_LdArgumentsFromFrame()
    {
        return this->m_arguments;
    }

    void* InterpreterStackFrame::OP_LdArgCnt()
    {
        return (void*)m_inSlotsCount;
    }

    Var InterpreterStackFrame::OP_ResumeYield(Var yieldDataVar, RegSlot yieldStarIterator)
    {
        ResumeYieldData* yieldData = static_cast<ResumeYieldData*>(yieldDataVar);
        RecyclableObject* iterator = yieldStarIterator != Constants::NoRegister ? RecyclableObject::FromVar(GetNonVarReg(yieldStarIterator)) : nullptr;

        return JavascriptOperators::OP_ResumeYield(yieldData, iterator);
    }

    void* InterpreterStackFrame::operator new(size_t byteSize, void* previousAllocation) throw()
    {
        //
        // Placement 'new' is used by InterpreterStackFrame to initialize the C++ object on the RcInterpreter's
        // program stack:
        // - Unlike most other allocations, the previously allocated memory will __not__ be
        //   zero-initialized, as we do not want the overhead of zero-initializing the frame when
        //   calling functions.
        //
        // NOTE: If we wanted to add C# semantics of all locals are automatically zero-initialized,
        // need to determine the most efficient mechanism for this.
        //

        return previousAllocation;
    }

    void __cdecl InterpreterStackFrame::operator delete(void * allocationToFree, void * previousAllocation) throw()
    {
        AssertMsg(allocationToFree == previousAllocation, "Memory locations should match");
        AssertMsg(false, "This function should never actually be called");
    }

    void InterpreterStackFrame::OP_WasmPrintFunc(int regIndex)
    {
#if defined(ENABLE_DEBUG_CONFIG_OPTIONS) && defined(ENABLE_WASM)
        Assert(m_functionBody->IsWasmFunction());
        uint index = GetRegRawInt(regIndex);
        Wasm::WasmFunctionInfo* info = m_functionBody->GetAsmJsFunctionInfo()->GetWebAssemblyModule()->GetWasmFunctionInfo(index);
        int col = WAsmJs::Tracing::GetPrintCol();
        if (col > 0)
        {
            Output::SkipToColumn(col);
        }
        info->GetBody()->DumpFullFunctionName();
        Output::Print(_u("("));
#endif
    }

    JavascriptArrayBuffer* InterpreterStackFrame::GetAsmJsBuffer() const
    {
        AssertMsg(!m_functionBody->IsWasmFunction(), "Do not use GetAsmJsBuffer for WebAssembly, Use GetWebAssemblyMemory instead");
        return m_asmJsBuffer;
    }

#ifdef ENABLE_WASM
    WebAssemblyMemory* InterpreterStackFrame::GetWebAssemblyMemory() const
    {
        AssertMsg(m_functionBody->IsWasmFunction(), "Do not use GetWebAssemblyMemory for Asm.js, Use GetAsmJsBuffer instead");
        return m_wasmMemory;
    }
#endif

    template void* Js::InterpreterStackFrame::GetReg<unsigned int>(unsigned int) const;
    template void Js::InterpreterStackFrame::SetReg<unsigned int>(unsigned int, void*);
} // namespace Js

// Make sure the macro and the layout for the op is consistent
#define DEF2(x, op, ...) \
    CompileAssert(!Js::OpCodeInfo<Js::OpCode::op>::HasMultiSizeLayout);  \
    CompileAssert(!Js::OpCodeInfo<Js::OpCode::op>::IsExtendedOpcode);
#define DEF3(x, op, ...) DEF2(x, op)
#define EXDEF2(x, op, ...) \
    CompileAssert(!Js::OpCodeInfo<Js::OpCode::op>::HasMultiSizeLayout);  \
    CompileAssert(Js::OpCodeInfo<Js::OpCode::op>::IsExtendedOpcode);
#define EXDEF3(x, op, ...) EXDEF2(x, op)
#define DEF2_WMS(x, op, ...) \
    CompileAssert(Js::OpCodeInfo<Js::OpCode::op>::HasMultiSizeLayout);  \
    CompileAssert(!Js::OpCodeInfo<Js::OpCode::op>::IsExtendedOpcode);
#define DEF3_WMS(x, op, ...) DEF2_WMS(x, op)
#define EXDEF2_WMS(x, op, ...) \
    CompileAssert(Js::OpCodeInfo<Js::OpCode::op>::HasMultiSizeLayout);  \
    CompileAssert(Js::OpCodeInfo<Js::OpCode::op>::IsExtendedOpcode);
#define EXDEF3_WMS(x, op, ...) EXDEF2_WMS(x, op)
#include "InterpreterHandler.inl"

// Make sure the macro and the layout for the op is consistent
#define DEF2(x, op, ...) \
    CompileAssert(!Js::OpCodeInfoAsmJs<Js::OpCodeAsmJs::op>::HasMultiSizeLayout);  \
    CompileAssert(!Js::OpCodeInfoAsmJs<Js::OpCodeAsmJs::op>::IsExtendedOpcode);
#define DEF3(x, op, ...) DEF2(x, op)
#define DEF4(x, op, ...) DEF2(x, op)
#define EXDEF2(x, op, ...) \
    CompileAssert(!Js::OpCodeInfoAsmJs<Js::OpCodeAsmJs::op>::HasMultiSizeLayout);  \
    CompileAssert(Js::OpCodeInfoAsmJs<Js::OpCodeAsmJs::op>::IsExtendedOpcode);
#define EXDEF3(x, op, ...) EXDEF2(x, op)
#define EXDEF4(x, op, ...) EXDEF2(x, op)
#define DEF2_WMS(x, op, ...) \
    CompileAssert(Js::OpCodeInfoAsmJs<Js::OpCodeAsmJs::op>::HasMultiSizeLayout);  \
    CompileAssert(!Js::OpCodeInfoAsmJs<Js::OpCodeAsmJs::op>::IsExtendedOpcode);
#define DEF3_WMS(x, op, ...) DEF2_WMS(x, op)
#define DEF4_WMS(x, op, ...) DEF2_WMS(x, op)
#define EXDEF2_WMS(x, op, ...) \
    CompileAssert(Js::OpCodeInfoAsmJs<Js::OpCodeAsmJs::op>::HasMultiSizeLayout);  \
    CompileAssert(Js::OpCodeInfoAsmJs<Js::OpCodeAsmJs::op>::IsExtendedOpcode);
#define EXDEF3_WMS(x, op, ...) EXDEF2_WMS(x, op)
#define EXDEF4_WMS(x, op, ...) EXDEF2_WMS(x, op)
#include "InterpreterHandlerAsmJs.inl"<|MERGE_RESOLUTION|>--- conflicted
+++ resolved
@@ -3734,18 +3734,12 @@
             simdVal.m128_value = JavascriptFunction::CallAsmJsFunction<__m128>(function, jsMethod, m_outParams, alignedArgsSize, reg);
             m_localSimdSlots[returnReg] = X86SIMDValue::ToSIMDValue(simdVal);
 #else
-<<<<<<< HEAD
             AssertOrFailFastMsg(false, "This particular path causes linking issues in clang on windows; potential difference in name mangling?");
 #endif // !defined(__clang__)
 #else
-            m_localSimdSlots[returnReg] = JavascriptFunction::CallAsmJsFunction<AsmJsSIMDValue>(function, entrypointInfo->jsMethod, m_outParams, alignedArgsSize, reg);
+            m_localSimdSlots[returnReg] = JavascriptFunction::CallAsmJsFunction<AsmJsSIMDValue>(function, jsMethod, m_outParams, alignedArgsSize, reg);
 #endif // _M_X64
 #endif // _WIN32
-=======
-            m_localSimdSlots[returnReg] = JavascriptFunction::CallAsmJsFunction<AsmJsSIMDValue>(function, jsMethod, m_outParams, alignedArgsSize, reg);
-#endif
-#endif
->>>>>>> 93906498
             break;
 #endif // ENABLE_WASM_SIMD
         default:

//-------------------------------------------------------------------------------------------------------
// Copyright (C) Microsoft Corporation and contributors. All rights reserved.
// Licensed under the MIT license. See LICENSE.txt file in the project root for full license information.
//-------------------------------------------------------------------------------------------------------

#include "RuntimeLanguagePch.h"
#include "RuntimeMathPch.h"
#include "EHBailoutData.h"
#include "Library/JavascriptRegularExpression.h"
#if DBG_DUMP
#include "ByteCode/OpCodeUtilAsmJs.h"
#endif

#include "Language/InterpreterStackFrame.h"
#include "Library/JavascriptGeneratorFunction.h"
#include "Library/ForInObjectEnumerator.h"
#include "../../WasmReader/WasmParseTree.h"
///----------------------------------------------------------------------------
///
/// macros PROCESS_INtoOUT
///
/// This set of macros defines standard patterns for processing OpCodes in
/// RcInterpreter::Run().  Each macro is named for "in" - "out":
/// - A: Var
/// - I: Integer
/// - R: Double
/// - X: Nothing
///
/// Examples:
/// - "A2toA1" reads two registers, each storing an Var, and writes a single
///   register with a new Var.
/// - "A1I1toA2" reads two registers, first an Var and second an Int32, then
///   writes two Var registers.
///
/// Although these could use lookup tables to standard OpLayout types, this
/// additional indirection would slow the main interpreter loop further by
/// preventing the main 'switch' statement from using the OpCode to become a
/// direct local-function jump.
///----------------------------------------------------------------------------

#define PROCESS_FALLTHROUGH(name, func) \
    case OpCode::name:
#define PROCESS_FALLTHROUGH_COMMON(name, func, suffix) \
    case OpCode::name:

#define PROCESS_READ_LAYOUT(name, layout, suffix) \
    CompileAssert(OpCodeInfo<OpCode::name>::Layout == OpLayoutType::layout); \
    const unaligned OpLayout##layout##suffix * playout = m_reader.layout##suffix(ip); \
    Assert((playout != nullptr) == (Js::OpLayoutType::##layout != Js::OpLayoutType::Empty)); // Make sure playout is used


#define PROCESS_NOP_COMMON(name, layout, suffix) \
    case OpCode::name: \
    { \
        PROCESS_READ_LAYOUT(name, layout, suffix); \
        break; \
    }

#define PROCESS_NOP(name, layout) PROCESS_NOP_COMMON(name, layout,)

#define PROCESS_CUSTOM_COMMON(name, func, layout, suffix) \
    case OpCode::name: \
    { \
        PROCESS_READ_LAYOUT(name, layout, suffix); \
        func(playout); \
        break; \
    }

#define PROCESS_CUSTOM(name, func, layout) PROCESS_CUSTOM_COMMON(name, func, layout,)

#define PROCESS_CUSTOM_L_COMMON(name, func, layout, regslot, suffix) \
    case OpCode::name: \
    { \
        PROCESS_READ_LAYOUT(name, layout, suffix); \
        func(playout); \
        break; \
    }

#define PROCESS_CUSTOM_L(name, func, layout, regslot) PROCESS_CUSTOM_L_COMMON(name, func, layout, regslot,)

#define PROCESS_CUSTOM_L_Arg_COMMON(name, func, suffix) PROCESS_CUSTOM_L_COMMON(name, func, Arg, Arg, suffix)
#define PROCESS_CUSTOM_L_Arg2_COMMON(name, func, layout, suffix) PROCESS_CUSTOM_L_COMMON(name, func, layout, Arg, suffix)
#define PROCESS_CUSTOM_L_Arg(name, func) PROCESS_CUSTOM_L_COMMON(name, func, Arg, Arg,)

#define PROCESS_CUSTOM_ArgNoSrc_COMMON(name, func, suffix) PROCESS_CUSTOM_COMMON(name, func, ArgNoSrc, suffix)
#define PROCESS_CUSTOM_ArgNoSrc(name, func) PROCESS_CUSTOM_COMMON(name, func, ArgNoSrc,)

#define PROCESS_CUSTOM_L_R0_COMMON(name, func, layout, suffix) PROCESS_CUSTOM_L_COMMON(name, func, layout, R0, suffix)
#define PROCESS_CUSTOM_L_R0(name, func, layout) PROCESS_CUSTOM_L_COMMON(name, func, layout, R0,)

#define PROCESS_CUSTOM_L_Value_COMMON(name, func, layout, suffix) PROCESS_CUSTOM_L_COMMON(name, func, layout, Value, suffix)
#define PROCESS_CUSTOM_L_Value(name, func, layout) PROCESS_CUSTOM_L_COMMON(name, func, layout, Value,)

#define PROCESS_TRY(name, func) \
    case OpCode::name: \
    { \
        PROCESS_READ_LAYOUT(name, Br,); \
        func(playout); \
        ip = m_reader.GetIP(); \
        break; \
    }

#define PROCESS_EMPTY(name, func) \
    case OpCode::name: \
    { \
        PROCESS_READ_LAYOUT(name, Empty, ); \
        func(); \
        ip = m_reader.GetIP(); \
        break; \
    }

#define PROCESS_TRYBR2_COMMON(name, func, suffix) \
    case OpCode::name: \
    { \
        PROCESS_READ_LAYOUT(name, BrReg2, suffix); \
        func((const byte*)(playout + 1), playout->RelativeJumpOffset, playout->R1, playout->R2); \
        ip = m_reader.GetIP(); \
        break; \
    }

#define PROCESS_CALL_COMMON(name, func, layout, suffix) \
    case OpCode::name: \
    { \
        PROCESS_READ_LAYOUT(name, layout, suffix); \
        func(playout); \
        break; \
    }

#define PROCESS_CALL(name, func, layout) PROCESS_CALL_COMMON(name, func, layout,)


#define PROCESS_CALL_FLAGS_None_COMMON(name, func, layout, suffix) PROCESS_CALL_COMMON(name, func, layout, suffix)
#define PROCESS_CALL_FLAGS_Value_COMMON(name, func, layout, suffix) PROCESS_CALL_COMMON(name, func, layout, suffix)


#define PROCESS_A1toXX_ALLOW_STACK_COMMON(name, func, suffix) \
    case OpCode::name: \
    { \
        PROCESS_READ_LAYOUT(name, Reg1, suffix); \
        func(GetRegAllowStackVar(playout->R0)); \
        break; \
    }

#define PROCESS_A1toXX_COMMON(name, func, suffix) \
    case OpCode::name: \
    { \
        PROCESS_READ_LAYOUT(name, Reg1, suffix); \
        func(GetReg(playout->R0)); \
        break; \
    }

#define PROCESS_A1toXX(name, func) PROCESS_A1toXX_COMMON(name, func,)

#define PROCESS_A1toXXMem_COMMON(name, func, suffix) \
    case OpCode::name: \
    { \
        PROCESS_READ_LAYOUT(name, Reg1, suffix); \
        func(GetReg(playout->R0), GetScriptContext()); \
        break; \
    }

#define PROCESS_A1toXXMem(name, func) PROCESS_A1toXXMem_COMMON(name, func,)

#define PROCESS_A1toXXMemNonVar_COMMON(name, func, type, suffix) \
    case OpCode::name: \
    { \
        PROCESS_READ_LAYOUT(name, Reg1, suffix); \
        func((type)GetNonVarReg(playout->R0), GetScriptContext()); \
        break; \
    }

#define PROCESS_A1toXXMemNonVar(name, func, type) PROCESS_A1toXXMemNonVar_COMMON(name, func, type,)

#define PROCESS_XXtoA1_COMMON(name, func, suffix) \
    case OpCode::name: \
    { \
        PROCESS_READ_LAYOUT(name, Reg1, suffix); \
        SetReg(playout->R0, \
                func()); \
        break; \
    }

#define PROCESS_XXtoA1(name, func) PROCESS_XXtoA1_COMMON(name, func,)

#define PROCESS_XXtoA1NonVar_COMMON(name, func, suffix) \
    case OpCode::name: \
    { \
        PROCESS_READ_LAYOUT(name, Reg1, suffix); \
        SetNonVarReg(playout->R0, \
                func()); \
        break; \
    }

#define PROCESS_XXtoA1NonVar(name, func) PROCESS_XXtoA1NonVar_COMMON(name, func,)

#define PROCESS_XXtoA1Mem_COMMON(name, func, suffix) \
    case OpCode::name: \
    { \
        PROCESS_READ_LAYOUT(name, Reg1, suffix); \
        SetReg(playout->R0, \
                func(GetScriptContext())); \
        break; \
    }

#define PROCESS_XXtoA1Mem(name, func) PROCESS_XXtoA1Mem_COMMON(name, func,)

#define PROCESS_A1toA1_ALLOW_STACK_COMMON(name, func, suffix) \
    case OpCode::name: \
    { \
        PROCESS_READ_LAYOUT(name, Reg2, suffix); \
        SetRegAllowStackVar(playout->R0, \
                func(GetRegAllowStackVar(playout->R1))); \
        break; \
    }

#define PROCESS_A1toA1_ALLOW_STACK(name, func) PROCESS_A1toA1_ALLOW_STACK_COMMON(name, func,)

#define PROCESS_A1toA1_COMMON(name, func, suffix) \
    case OpCode::name: \
    { \
        PROCESS_READ_LAYOUT(name, Reg2, suffix); \
        SetReg(playout->R0, \
                func(GetReg(playout->R1))); \
        break; \
    }

#define PROCESS_A1toA1(name, func) PROCESS_A1toA1_COMMON(name, func,)


#define PROCESS_A1toA1Profiled_COMMON(name, func, suffix) \
    case OpCode::name: \
    { \
        PROCESS_READ_LAYOUT(name, ProfiledReg2, suffix); \
        SetReg(playout->R0, \
                func(GetReg(playout->R1), playout->profileId)); \
        break; \
    }

#define PROCESS_A1toA1Profiled(name, func) PROCESS_A1toA1Profiled_COMMON(name, func,)

#define PROCESS_A1toA1CallNoArg_COMMON(name, func, layout, suffix) \
    case OpCode::name: \
    { \
        PROCESS_READ_LAYOUT(name, layout, suffix); \
        SetReg(playout->R0, \
                func(playout)); \
        break; \
    }

#define PROCESS_A1toA1CallNoArg(name, func, layout) PROCESS_A1toA1CallNoArg_COMMON(name, func, layout,)

#define PROCESS_A1toA1Mem_COMMON(name, func, suffix) \
    case OpCode::name: \
    { \
        PROCESS_READ_LAYOUT(name, Reg2, suffix); \
        SetReg(playout->R0, \
                func(GetReg(playout->R1),GetScriptContext())); \
        break; \
    }

#define PROCESS_A1toA1Mem(name, func) PROCESS_A1toA1Mem_COMMON(name, func,)

#define PROCESS_A1toA1NonVar_COMMON(name, func, suffix) \
    case OpCode::name: \
    { \
        PROCESS_READ_LAYOUT(name, Reg2, suffix); \
        SetNonVarReg(playout->R0, \
                func(GetNonVarReg(playout->R1))); \
        break; \
    }

#define PROCESS_A1toA1NonVar(name, func) PROCESS_A1toA1NonVar_COMMON(name, func,)

#define PROCESS_A1toA1MemNonVar_COMMON(name, func, suffix) \
    case OpCode::name: \
    { \
        PROCESS_READ_LAYOUT(name, Reg2, suffix); \
        SetNonVarReg(playout->R0, \
                func(GetNonVarReg(playout->R1),GetScriptContext())); \
        break; \
    }

#define PROCESS_A1toA1MemNonVar(name, func) PROCESS_A1toA1MemNonVar_COMMON(name, func,)

#define PROCESS_INNERtoA1_COMMON(name, func, suffix) \
    case OpCode::name: \
    { \
        PROCESS_READ_LAYOUT(name, Reg1Unsigned1, suffix); \
        SetReg(playout->R0, InnerScopeFromIndex(playout->C1)); \
        break; \
    }

#define PROCESS_INNERtoA1(name, fun) PROCESS_INNERtoA1_COMMON(name, func,)

#define PROCESS_U1toINNERMemNonVar_COMMON(name, func, suffix) \
    case OpCode::name: \
    { \
        PROCESS_READ_LAYOUT(name, Unsigned1, suffix); \
        SetInnerScopeFromIndex(playout->C1, func(GetScriptContext())); \
        break; \
    }

#define PROCESS_U1toINNERMemNonVar(name, func) PROCESS_U1toINNERMemNonVar_COMMON(name, func,)

#define PROCESS_XXINNERtoA1MemNonVar_COMMON(name, func, suffix) \
    case OpCode::name: \
    { \
        PROCESS_READ_LAYOUT(name, Reg1Unsigned1, suffix); \
        SetNonVarReg(playout->R0, \
                func(InnerScopeFromIndex(playout->C1), GetScriptContext())); \
        break; \
    }

#define PROCESS_XXINNERtoA1MemNonVar(name, func) PROCESS_XXINNERtoA1MemNonVar_COMMON(name, func,)

#define PROCESS_A1INNERtoA1MemNonVar_COMMON(name, func, suffix) \
    case OpCode::name: \
    { \
        PROCESS_READ_LAYOUT(name, Reg2Int1, suffix); \
        SetNonVarReg(playout->R0, \
                func(InnerScopeFromIndex(playout->C1), GetNonVarReg(playout->R1), GetScriptContext())); \
        break; \
    }

#define PROCESS_A1LOCALtoA1MemNonVar(name, func) PROCESS_A1LOCALtoA1MemNonVar_COMMON(name, func,)

#define PROCESS_LOCALI1toA1_COMMON(name, func, suffix) \
    case OpCode::name: \
    { \
        PROCESS_READ_LAYOUT(name, Reg1Unsigned1, suffix); \
        SetReg(playout->R0, \
                func(this->localClosure, playout->C1)); \
        break; \
    }

#define PROCESS_LOCALI1toA1(name, func) PROCESS_LOCALI1toA1_COMMON(name, func,)

#define PROCESS_A1I1toA1_COMMON(name, func, suffix) \
    case OpCode::name: \
    { \
        PROCESS_READ_LAYOUT(name, Reg2Int1, suffix); \
        SetReg(playout->R0, \
                func(GetReg(playout->R1), playout->C1)); \
        break; \
    }

#define PROCESS_A1I1toA1(name, func) PROCESS_A1I1toA1_COMMON(name, func,)

#define PROCESS_A1I1toA1Mem_COMMON(name, func, suffix) \
    case OpCode::name: \
    { \
        PROCESS_READ_LAYOUT(name, Reg2Int1, suffix); \
        SetReg(playout->R0, \
                func(GetReg(playout->R1), playout->C1, GetScriptContext())); \
        break; \
    }

#define PROCESS_A1I1toA1Mem(name, func) PROCESS_A1I1toA1Mem_COMMON(name, func,)

#define PROCESS_RegextoA1_COMMON(name, func, suffix) \
    case OpCode::name: \
    { \
        PROCESS_READ_LAYOUT(name, Reg1Unsigned1, suffix); \
        SetReg(playout->R0, \
                func(this->m_functionBody->GetLiteralRegex(playout->C1), GetScriptContext())); \
        break; \
    }

#define PROCESS_RegextoA1(name, func) PROCESS_RegextoA1_COMMON(name, func,)

#define PROCESS_A2toXX_COMMON(name, func, suffix) \
    case OpCode::name: \
    { \
        PROCESS_READ_LAYOUT(name, Reg2, suffix); \
        func(GetReg(playout->R0), GetReg(playout->R1)); \
        break; \
    }

#define PROCESS_A2toXX(name, func) PROCESS_A2toXX_COMMON(name, func,)

#define PROCESS_A2toXXMemNonVar_COMMON(name, func, suffix) \
    case OpCode::name: \
    { \
        PROCESS_READ_LAYOUT(name, Reg2, suffix); \
        func(GetNonVarReg(playout->R0), GetNonVarReg(playout->R1), GetScriptContext()); \
        break; \
    }

#define PROCESS_A2toXXMemNonVar(name, func) PROCESS_A2toXXMemNonVar_COMMON(name, func,)

#define PROCESS_A1NonVarToA1_COMMON(name, func, suffix) \
    case OpCode::name: \
    { \
        PROCESS_READ_LAYOUT(name, Reg2, suffix); \
        SetReg(playout->R0, \
            func(GetNonVarReg(playout->R1))); \
        break; \
    }


#define PROCESS_A2NonVarToA1Reg_COMMON(name, func, suffix) \
    case OpCode::name: \
    { \
        PROCESS_READ_LAYOUT(name, Reg3, suffix); \
        SetReg(playout->R0, \
            func(GetNonVarReg(playout->R1), playout->R2)); \
        break; \
    }

#define PROCESS_A2toA1Mem_COMMON(name, func, suffix) \
    case OpCode::name: \
    { \
        PROCESS_READ_LAYOUT(name, Reg3, suffix); \
        SetReg(playout->R0, \
                func(GetReg(playout->R1), GetReg(playout->R2),GetScriptContext())); \
        break; \
    }

#define PROCESS_A2toA1Mem(name, func) PROCESS_A2toA1Mem_COMMON(name, func,)

#define PROCESS_A2toA1MemProfiled_COMMON(name, func, suffix) \
    case OpCode::name: \
    { \
        PROCESS_READ_LAYOUT(name, ProfiledReg3, suffix); \
        SetReg(playout->R0, \
        func(GetReg(playout->R1), GetReg(playout->R2),GetScriptContext(), playout->profileId)); \
        break; \
    }

#define PROCESS_A2toA1MemProfiled(name, func) PROCESS_A2toA1MemProfiled_COMMON(name, func,)

#define PROCESS_A2toA1NonVar_COMMON(name, func, suffix) \
    case OpCode::name: \
    { \
        PROCESS_READ_LAYOUT(name, Reg3, suffix); \
        SetNonVarReg(playout->R0, \
                func(GetNonVarReg(playout->R1), GetNonVarReg(playout->R2))); \
        break; \
    }

#define PROCESS_A2toA1NonVar(name, func) PROCESS_A2toA1NonVar_COMMON(name, func,)

#define PROCESS_A2toA1MemNonVar_COMMON(name, func, suffix) \
    case OpCode::name: \
    { \
        PROCESS_READ_LAYOUT(name, Reg3, suffix); \
        SetNonVarReg(playout->R0, \
                func(GetNonVarReg(playout->R1), GetNonVarReg(playout->R2),GetScriptContext())); \
        break; \
    }

#define PROCESS_A2toA1MemNonVar(name, func) PROCESS_A2toA1MemNonVar_COMMON(name, func,)

#define PROCESS_CMMem_COMMON(name, func, suffix) \
    case OpCode::name: \
    { \
        PROCESS_READ_LAYOUT(name, Reg3, suffix); \
        SetReg(playout->R0, \
            func(GetReg(playout->R1), GetReg(playout->R2), GetScriptContext()) ? JavascriptBoolean::OP_LdTrue(GetScriptContext()) : \
                    JavascriptBoolean::OP_LdFalse(GetScriptContext())); \
        break; \
    }

#define PROCESS_CMMem(name, func) PROCESS_CMMem_COMMON(name, func,)

#define PROCESS_ELEM_RtU_to_XX_COMMON(name, func, suffix) \
    case OpCode::name: \
    { \
        PROCESS_READ_LAYOUT(name, ElementRootU, suffix); \
        func(playout->PropertyIdIndex); \
        break; \
    }

#define PROCESS_ELEM_RtU_to_XX(name, func) PROCESS_ELEM_RtU_to_XX_COMMON(name, func,)

#define PROCESS_ELEM_C2_to_XX_COMMON(name, func, suffix) \
    case OpCode::name: \
    { \
        PROCESS_READ_LAYOUT(name, ElementScopedC, suffix); \
        func(GetEnvForEvalCode(), playout->PropertyIdIndex, GetReg(playout->Value)); \
        break; \
    }

#define PROCESS_ELEM_C2_to_XX(name, func) PROCESS_ELEM_C2_to_XX_COMMON(name, func,)

#define PROCESS_GET_ELEM_SLOT_FB_COMMON(name, func, suffix) \
    case OpCode::name: \
    { \
        PROCESS_READ_LAYOUT(name, ElementSlot, suffix); \
        SetReg(playout->Value, \
                func((FrameDisplay*)GetNonVarReg(playout->Instance), this->m_functionBody->GetNestedFuncReference(playout->SlotIndex))); \
        break; \
    }

#define PROCESS_GET_ELEM_SLOT_FB(name, func) PROCESS_GET_ELEM_SLOT_FB_COMMON(name, func,)

#define PROCESS_GET_SLOT_FB_COMMON(name, func, suffix) \
    case OpCode::name: \
    { \
        PROCESS_READ_LAYOUT(name, ElementSlotI1, suffix); \
        SetReg(playout->Value, \
               func(this->GetFrameDisplayForNestedFunc(), this->m_functionBody->GetNestedFuncReference(playout->SlotIndex))); \
        break; \
    }

#define PROCESS_GET_SLOT_FB(name, func) PROCESS_GET_SLOT_FB_COMMON(name, func,)

#define PROCESS_GET_ELEM_IMem_COMMON(name, func, suffix) \
    case OpCode::name: \
    { \
        PROCESS_READ_LAYOUT(name, ElementI, suffix); \
        SetReg(playout->Value, \
                func(GetReg(playout->Instance), GetReg(playout->Element), GetScriptContext())); \
        break; \
    }

#define PROCESS_GET_ELEM_IMem(name, func) PROCESS_GET_ELEM_IMem_COMMON(name, func,)

#define PROCESS_GET_ELEM_IMem_Strict_COMMON(name, func, suffix) \
    case OpCode::name: \
    { \
        PROCESS_READ_LAYOUT(name, ElementI, suffix); \
        SetReg(playout->Value, \
                func(GetReg(playout->Instance), GetReg(playout->Element), GetScriptContext(), PropertyOperation_StrictMode)); \
        break; \
    }

#define PROCESS_GET_ELEM_IMem_Strict(name, func) PROCESS_GET_ELEM_IMem_Strict_COMMON(name, func,)

#define PROCESS_BR(name, func) \
    case OpCode::name: \
    { \
        PROCESS_READ_LAYOUT(name, Br,); \
        ip = func(playout); \
        break; \
    }

#ifdef BYTECODE_BRANCH_ISLAND
#define PROCESS_BRLONG(name, func) \
    case OpCode::name: \
    { \
        PROCESS_READ_LAYOUT(name, BrLong,); \
        ip = func(playout); \
        break; \
    }
#endif

#define PROCESS_BRS(name,func)  \
    case OpCode::name: \
    { \
        PROCESS_READ_LAYOUT(name, BrS,); \
        if (func(playout->val,GetScriptContext())) \
        { \
            ip = m_reader.SetCurrentRelativeOffset(ip, playout->RelativeJumpOffset); \
        } \
        break; \
    }

#define PROCESS_BRB_COMMON(name, func, suffix) \
    case OpCode::name: \
    { \
        PROCESS_READ_LAYOUT(name, BrReg1, suffix); \
        if (func(GetReg(playout->R1))) \
        { \
            ip = m_reader.SetCurrentRelativeOffset(ip, playout->RelativeJumpOffset); \
        } \
        break; \
    }

#define PROCESS_BRB(name, func) PROCESS_BRB_COMMON(name, func,)

#define PROCESS_BRB_ALLOW_STACK_COMMON(name, func, suffix) \
    case OpCode::name: \
    { \
        PROCESS_READ_LAYOUT(name, BrReg1, suffix); \
        if (func(GetRegAllowStackVar(playout->R1))) \
        { \
            ip = m_reader.SetCurrentRelativeOffset(ip, playout->RelativeJumpOffset); \
        } \
        break; \
    }

#define PROCESS_BRB_ALLOW_STACK(name, func) PROCESS_BRB_ALLOW_STACK_COMMON(name, func,)

#define PROCESS_BRBS_COMMON(name, func, suffix) \
    case OpCode::name: \
    { \
        PROCESS_READ_LAYOUT(name, BrReg1, suffix); \
        if (func(GetReg(playout->R1), GetScriptContext())) \
        { \
            ip = m_reader.SetCurrentRelativeOffset(ip, playout->RelativeJumpOffset); \
        } \
        break; \
    }

#define PROCESS_BRBS(name, func) PROCESS_BRBS_COMMON(name, func,)

#define PROCESS_BRBReturnP1toA1_COMMON(name, func, suffix) \
    case OpCode::name: \
    { \
        PROCESS_READ_LAYOUT(name, BrReg1Unsigned1, suffix); \
        SetReg(playout->R1, func(GetForInEnumerator(playout->C2))); \
        if (!GetReg(playout->R1)) \
        { \
            ip = m_reader.SetCurrentRelativeOffset(ip, playout->RelativeJumpOffset); \
        } \
        break; \
    }

#define PROCESS_BRBReturnP1toA1(name, func) PROCESS_BRBReturnP1toA1_COMMON(name, func,)

#define PROCESS_BRBMem_ALLOW_STACK_COMMON(name, func, suffix) \
    case OpCode::name: \
    { \
        PROCESS_READ_LAYOUT(name, BrReg1, suffix); \
        if (func(GetRegAllowStackVar(playout->R1),GetScriptContext())) \
        { \
            ip = m_reader.SetCurrentRelativeOffset(ip, playout->RelativeJumpOffset); \
        } \
        break; \
    }
#define PROCESS_BRBMem_ALLOW_STACK(name, func) PROCESS_BRBMem_ALLOW_STACK_COMMON(name, func,)

#define PROCESS_BRCMem_COMMON(name, func,suffix) \
    case OpCode::name: \
    { \
        PROCESS_READ_LAYOUT(name, BrReg2, suffix); \
        if (func(GetReg(playout->R1), GetReg(playout->R2),GetScriptContext())) \
        { \
            ip = m_reader.SetCurrentRelativeOffset(ip, playout->RelativeJumpOffset); \
        } \
        break; \
    }

#define PROCESS_BRCMem(name, func) PROCESS_BRCMem_COMMON(name, func,)

#define PROCESS_BRPROP(name, func) \
    case OpCode::name: \
    { \
        PROCESS_READ_LAYOUT(name, BrProperty,); \
        if (func(GetReg(playout->Instance), playout->PropertyIdIndex, GetScriptContext())) \
        { \
            ip = m_reader.SetCurrentRelativeOffset(ip, playout->RelativeJumpOffset); \
        } \
        break; \
    }

#define PROCESS_BRLOCALPROP(name, func) \
    case OpCode::name: \
    { \
        PROCESS_READ_LAYOUT(name, BrLocalProperty,); \
        if (func(this->localClosure, playout->PropertyIdIndex, GetScriptContext())) \
        { \
            ip = m_reader.SetCurrentRelativeOffset(ip, playout->RelativeJumpOffset); \
        } \
        break; \
    }

#define PROCESS_BRENVPROP(name, func) \
    case OpCode::name: \
    { \
        PROCESS_READ_LAYOUT(name, BrEnvProperty,); \
        if (func(LdEnv(), playout->SlotIndex, playout->PropertyIdIndex, GetScriptContext())) \
        { \
            ip = m_reader.SetCurrentRelativeOffset(ip, playout->RelativeJumpOffset); \
        } \
        break; \
    }

#define PROCESS_W1(name, func) \
    case OpCode::name: \
    { \
        PROCESS_READ_LAYOUT(name, W1,); \
        func(playout->C1, GetScriptContext()); \
        break; \
    }

#define PROCESS_U1toA1_COMMON(name, func, suffix) \
    case OpCode::name: \
    { \
        PROCESS_READ_LAYOUT(name, Reg1Unsigned1, suffix); \
        SetReg(playout->R0, \
                func(playout->C1,GetScriptContext())); \
        break; \
    }
#define PROCESS_U1toA1(name, func) PROCESS_U1toA1_COMMON(name, func,)

#define PROCESS_U1toA1NonVar_COMMON(name, func, suffix) \
    case OpCode::name: \
    { \
        PROCESS_READ_LAYOUT(name, Reg1Unsigned1, suffix); \
        SetNonVarReg(playout->R0, \
                func(playout->C1)); \
        break; \
    }
#define PROCESS_U1toA1NonVar(name, func) PROCESS_U1toA1NonVar_COMMON(name, func,)

#define PROCESS_U1toA1NonVar_FuncBody_COMMON(name, func, suffix) \
    case OpCode::name: \
    { \
        PROCESS_READ_LAYOUT(name, Reg1Unsigned1, suffix); \
        SetNonVarReg(playout->R0, \
                func(playout->C1,GetScriptContext(), this->m_functionBody)); \
        break; \
    }
#define PROCESS_U1toA1NonVar_FuncBody(name, func) PROCESS_U1toA1NonVar_FuncBody_COMMON(name, func,)

#define PROCESS_A1I2toXXNonVar_FuncBody(name, func) PROCESS_A1I2toXXNonVar_FuncBody_COMMON(name, func,)

#define PROCESS_A1I2toXXNonVar_FuncBody_COMMON(name, func, suffix) \
    case OpCode::name: \
    { \
        PROCESS_READ_LAYOUT(name, Reg3, suffix); \
        func(playout->R0, playout->R1, playout->R2, GetScriptContext(), this->m_functionBody); \
        break; \
    }

#define PROCESS_A1U1toXX_COMMON(name, func, suffix) \
    case OpCode::name: \
    { \
        PROCESS_READ_LAYOUT(name, Reg1Unsigned1, suffix); \
        func(GetReg(playout->R0), playout->C1); \
        break; \
    }

#define PROCESS_A1U1toXX(name, func) PROCESS_A1U1toXX_COMMON(name, func,)

#define PROCESS_A1U1toXXWithCache_COMMON(name, func, suffix) \
    case OpCode::name: \
    { \
        PROCESS_READ_LAYOUT(name, ProfiledReg1Unsigned1, suffix); \
        func(GetReg(playout->R0), playout->C1, playout->profileId); \
        break; \
    }

#define PROCESS_A1U1toXXWithCache(name, func) PROCESS_A1U1toXXWithCache_COMMON(name, func,)

#define PROCESS_EnvU1toXX_COMMON(name, func, suffix) \
    case OpCode::name: \
    { \
        PROCESS_READ_LAYOUT(name, Unsigned1, suffix); \
        func(LdEnv(), playout->C1); \
        break; \
    }

#define PROCESS_EnvU1toXX(name, func) PROCESS_EnvU1toXX_COMMON(name, func,)

#define PROCESS_GET_ELEM_SLOTNonVar_COMMON(name, func, layout, suffix) \
    case OpCode::name: \
    { \
        PROCESS_READ_LAYOUT(name, layout, suffix); \
        SetNonVarReg(playout->Value, func(GetNonVarReg(playout->Instance), playout)); \
        break; \
    }

#define PROCESS_GET_ELEM_SLOTNonVar(name, func, layout) PROCESS_GET_ELEM_SLOTNonVar_COMMON(name, func, layout,)

#define PROCESS_GET_ELEM_LOCALSLOTNonVar_COMMON(name, func, layout, suffix) \
    case OpCode::name: \
    { \
        PROCESS_READ_LAYOUT(name, layout, suffix); \
        SetNonVarReg(playout->Value, func((Var*)GetLocalClosure(), playout)); \
        break; \
    }

#define PROCESS_GET_ELEM_LOCALSLOTNonVar(name, func, layout) PROCESS_GET_ELEM_LOCALSLOTNonVar_COMMON(name, func, layout,)

#define PROCESS_GET_ELEM_PARAMSLOTNonVar_COMMON(name, func, layout, suffix) \
    case OpCode::name: \
    { \
        PROCESS_READ_LAYOUT(name, layout, suffix); \
        SetNonVarReg(playout->Value, func((Var*)GetParamClosure(), playout)); \
        break; \
    }

#define PROCESS_GET_ELEM_PARAMSLOTNonVar(name, func, layout) PROCESS_GET_ELEM_PARAMSLOTNonVar_COMMON(name, func, layout,)

#define PROCESS_GET_ELEM_INNERSLOTNonVar_COMMON(name, func, layout, suffix) \
    case OpCode::name: \
    { \
        PROCESS_READ_LAYOUT(name, layout, suffix); \
        SetNonVarReg(playout->Value, func(InnerScopeFromIndex(playout->SlotIndex1), playout)); \
        break; \
    }

#define PROCESS_GET_ELEM_INNERSLOTNonVar(name, func, layout) PROCESS_GET_ELEM_INNERSLOTNonVar_COMMON(name, func, layout,)

#define PROCESS_GET_ELEM_ENVSLOTNonVar_COMMON(name, func, layout, suffix) \
    case OpCode::name: \
    { \
        PROCESS_READ_LAYOUT(name, layout, suffix); \
        SetNonVarReg(playout->Value, func(LdEnv(), playout)); \
        break; \
    }

#define PROCESS_GET_ELEM_ENVSLOTNonVar(name, func, layout) PROCESS_GET_ELEM_ENVSLOTNonVar_COMMON(name, func, layout,)

#define PROCESS_SET_ELEM_SLOTNonVar_COMMON(name, func, suffix) \
    case OpCode::name: \
    { \
        PROCESS_READ_LAYOUT(name, ElementSlot, suffix); \
        func(GetNonVarReg(playout->Instance), playout->SlotIndex, GetRegAllowStackVarEnableOnly(playout->Value)); \
        break; \
    }

#define PROCESS_SET_ELEM_SLOTNonVar(name, func) PROCESS_SET_ELEM_SLOTNonVar_COMMON(name, func,)

#define PROCESS_SET_ELEM_LOCALSLOTNonVar_COMMON(name, func, suffix) \
    case OpCode::name: \
    { \
        PROCESS_READ_LAYOUT(name, ElementSlotI1, suffix); \
        func((Var*)GetLocalClosure(), playout->SlotIndex, GetRegAllowStackVarEnableOnly(playout->Value)); \
        break; \
    }

#define PROCESS_SET_ELEM_LOCALSLOTNonVar(name, func) PROCESS_SET_ELEM_LOCALSLOTNonVar_COMMON(name, func,)

#define PROCESS_SET_ELEM_PARAMSLOTNonVar_COMMON(name, func, suffix) \
    case OpCode::name: \
    { \
        PROCESS_READ_LAYOUT(name, ElementSlotI1, suffix); \
        func((Var*)GetParamClosure(), playout->SlotIndex, GetRegAllowStackVarEnableOnly(playout->Value)); \
        break; \
    }

#define PROCESS_SET_ELEM_PARAMSLOTNonVar(name, func) PROCESS_SET_ELEM_PARAMSLOTNonVar_COMMON(name, func,); \

#define PROCESS_SET_ELEM_INNERSLOTNonVar_COMMON(name, func, suffix) \
    case OpCode::name: \
    { \
        PROCESS_READ_LAYOUT(name, ElementSlotI2, suffix); \
        func(InnerScopeFromIndex(playout->SlotIndex1), playout->SlotIndex2, GetRegAllowStackVarEnableOnly(playout->Value)); \
        break; \
    }

#define PROCESS_SET_ELEM_INNERSLOTNonVar(name, func) PROCESS_SET_ELEM_INNERSLOTNonVar_COMMON(name, func,)

#define PROCESS_SET_ELEM_ENVSLOTNonVar_COMMON(name, func, suffix) \
    case OpCode::name: \
    { \
        PROCESS_READ_LAYOUT(name, ElementSlotI2, suffix); \
        func(LdEnv(), playout->SlotIndex1, playout->SlotIndex2, GetRegAllowStackVarEnableOnly(playout->Value)); \
        break; \
    }

#define PROCESS_SET_ELEM_ENVSLOTNonVar(name, func) PROCESS_SET_ELEM_ENVSLOTNonVar_COMMON(name, func,)

/*---------------------------------------------------------------------------------------------- */
#define PROCESS_A3toA1Mem_COMMON(name, func, suffix) \
    case OpCode::name: \
    { \
        PROCESS_READ_LAYOUT(name, Reg4, suffix); \
        SetReg(playout->R0, \
                func(GetReg(playout->R1), GetReg(playout->R2), GetReg(playout->R3), GetScriptContext())); \
        break; \
    }

#define PROCESS_A3toA1Mem(name, func) PROCESS_A3toA1Mem_COMMON(name, func,)

/*---------------------------------------------------------------------------------------------- */
#define PROCESS_A2I1toA1Mem_COMMON(name, func, suffix) \
    case OpCode::name: \
    { \
        PROCESS_READ_LAYOUT(name, Reg3B1, suffix); \
        SetReg(playout->R0, \
                func(GetReg(playout->R1), GetReg(playout->R2), playout->B3, GetScriptContext())); \
        break; \
    }

#define PROCESS_A2I1toA1Mem(name, func) PROCESS_A2I1toA1Mem_COMMON(name, func,)

/*---------------------------------------------------------------------------------------------- */
#define PROCESS_A2I1toXXMem_COMMON(name, func, suffix) \
    case OpCode::name: \
    { \
        PROCESS_READ_LAYOUT(name, Reg2B1, suffix); \
        func(GetReg(playout->R0), GetReg(playout->R1), playout->B2, scriptContext); \
        break; \
    }

#define PROCESS_A2I1toXXMem(name, func) PROCESS_A2I1toXXMem_COMMON(name, func,)

/*---------------------------------------------------------------------------------------------- */
#define PROCESS_A3I1toXXMem_COMMON(name, func, suffix) \
    case OpCode::name: \
    { \
        PROCESS_READ_LAYOUT(name, Reg3B1, suffix); \
        func(GetReg(playout->R0), GetReg(playout->R1), GetReg(playout->R2), playout->B3, scriptContext); \
        break; \
    }

#define PROCESS_A3I1toXXMem(name, func) PROCESS_A3I1toXXMem_COMMON(name, func,)

#if ENABLE_PROFILE_INFO
#define PROCESS_IP_TARG_IMPL(name, func, layoutSize) \
    case OpCode::name: \
    { \
        Assert(!switchProfileMode); \
        ip = func<layoutSize, INTERPRETERPROFILE>(ip); \
        if(switchProfileMode) \
        { \
            m_reader.SetIP(ip); \
            return nullptr; \
        } \
        break; \
    }
#else
#define PROCESS_IP_TARG_IMPL(name, func, layoutSize) \
    case OpCode::name: \
    { \
        ip = func<layoutSize, INTERPRETERPROFILE>(ip); \
       break; \
    }
#endif

#define PROCESS_IP_TARG_COMMON(name, func, suffix) PROCESS_IP_TARG##suffix(name, func)

#define PROCESS_IP_TARG_Large(name, func) PROCESS_IP_TARG_IMPL(name, func, Js::LargeLayout)
#define PROCESS_IP_TARG_Medium(name, func) PROCESS_IP_TARG_IMPL(name, func, Js::MediumLayout)
#define PROCESS_IP_TARG_Small(name, func) PROCESS_IP_TARG_IMPL(name, func, Js::SmallLayout)

#if ENABLE_TTD
#if ENABLE_TTD_DIAGNOSTICS_TRACING
#define SHOULD_DO_TTD_STACK_STMT_OP(CTX) ((CTX)->ShouldPerformRecordOrReplayAction())
#else
#define SHOULD_DO_TTD_STACK_STMT_OP(CTX) ((CTX)->ShouldPerformDebuggerAction())
#endif
#endif

namespace Js
{
#ifdef ASMJS_PLAT

    typedef void(InterpreterStackFrame::*ArrFunc)(uint32, RegSlot);
    CompileAssert(Js::ArrayBufferView::TYPE_INT8 == 0);
    CompileAssert(Js::ArrayBufferView::TYPE_UINT8 == 1);
    CompileAssert(Js::ArrayBufferView::TYPE_INT16 == 2);
    CompileAssert(Js::ArrayBufferView::TYPE_UINT16 == 3);
    CompileAssert(Js::ArrayBufferView::TYPE_INT32 == 4);
    CompileAssert(Js::ArrayBufferView::TYPE_UINT32 == 5);
    CompileAssert(Js::ArrayBufferView::TYPE_FLOAT32 == 6);
    CompileAssert(Js::ArrayBufferView::TYPE_FLOAT64 == 7);
    CompileAssert(Js::ArrayBufferView::TYPE_INT64 == 8);
    CompileAssert(Js::ArrayBufferView::TYPE_INT8_TO_INT64 == 9);
    CompileAssert(Js::ArrayBufferView::TYPE_UINT8_TO_INT64 == 10);
    CompileAssert(Js::ArrayBufferView::TYPE_INT16_TO_INT64 == 11);
    CompileAssert(Js::ArrayBufferView::TYPE_UINT16_TO_INT64 == 12);
    CompileAssert(Js::ArrayBufferView::TYPE_INT32_TO_INT64 == 13);
    CompileAssert(Js::ArrayBufferView::TYPE_UINT32_TO_INT64 == 14);

    const InterpreterStackFrame::ArrFunc InterpreterStackFrame::StArrFunc[] =
    {
        &InterpreterStackFrame::OP_StArr<int8, int32>,
        &InterpreterStackFrame::OP_StArr<uint8, int32>,
        &InterpreterStackFrame::OP_StArr<int16, int32>,
        &InterpreterStackFrame::OP_StArr<uint16, int32>,
        &InterpreterStackFrame::OP_StArr<int32>,
        &InterpreterStackFrame::OP_StArr<uint32, int32>,
        &InterpreterStackFrame::OP_StArr<float>,
        &InterpreterStackFrame::OP_StArr<double>,
        &InterpreterStackFrame::OP_StArr<int64>,
        &InterpreterStackFrame::OP_StArr<int8, int64>,
        &InterpreterStackFrame::OP_StArr<uint8, int64>,
        &InterpreterStackFrame::OP_StArr<int16, int64>,
        &InterpreterStackFrame::OP_StArr<uint16, int64>,
        &InterpreterStackFrame::OP_StArr<int32, int64>,
        &InterpreterStackFrame::OP_StArr<uint32, int64>,
    };

    const InterpreterStackFrame::ArrFunc InterpreterStackFrame::LdArrFunc[] =
    {
        &InterpreterStackFrame::OP_LdArr<int8, int32>,
        &InterpreterStackFrame::OP_LdArr<uint8, int32>,
        &InterpreterStackFrame::OP_LdArr<int16, int32>,
        &InterpreterStackFrame::OP_LdArr<uint16, int32>,
        &InterpreterStackFrame::OP_LdArr<int32>,
        &InterpreterStackFrame::OP_LdArr<uint32, int32>,
        &InterpreterStackFrame::OP_LdArr<float>,
        &InterpreterStackFrame::OP_LdArr<double>,
        &InterpreterStackFrame::OP_LdArr<int64>,
        &InterpreterStackFrame::OP_LdArr<int8, int64>,
        &InterpreterStackFrame::OP_LdArr<uint8, int64>,
        &InterpreterStackFrame::OP_LdArr<int16, int64>,
        &InterpreterStackFrame::OP_LdArr<uint16, int64>,
        &InterpreterStackFrame::OP_LdArr<int32, int64>,
        &InterpreterStackFrame::OP_LdArr<uint32, int64>,
    };

    const int InterpreterStackFrame::TypeToSizeMap[] =
    {
        /*int8*/ 1,
        /*uint8*/ 1,
        /*int16*/ 2,
        /*uint16*/ 2,
        /*int32*/ 4,
        /*uint32*/ 4,
        /*float*/ 4,
        /*double*/ 8,
        /*int64*/ 8,
        /*int8*/ 1,
        /*uint8*/ 1,
        /*int16*/ 2,
        /*uint16*/ 2,
        /*int32*/ 4,
        /*uint32*/ 4,
    };
#endif

    Var InterpreterStackFrame::InnerScopeFromRegSlot(RegSlot reg) const
    {
        return InnerScopeFromIndex(reg - m_functionBody->GetFirstInnerScopeRegister());
    }

    Var InterpreterStackFrame::InnerScopeFromIndex(uint32 index) const
    {
        if (index >= m_functionBody->GetInnerScopeCount())
        {
            AssertMsg(false, "Illegal byte code: bad inner scope index");
            Js::Throw::FatalInternalError();
        }
        Assert(this->innerScopeArray != nullptr);
        return this->innerScopeArray[index];
    }

    void InterpreterStackFrame::SetInnerScopeFromIndex(uint32 index, Var scope)
    {
        if (index >= m_functionBody->GetInnerScopeCount())
        {
            AssertMsg(false, "Illegal byte code: bad inner scope index");
            Js::Throw::FatalInternalError();
        }
        Assert(this->innerScopeArray != nullptr);
        this->innerScopeArray[index] = scope;
    }

    const int k_stackFrameVarCount = (sizeof(InterpreterStackFrame) + sizeof(Var) - 1) / sizeof(Var);
    InterpreterStackFrame::Setup::Setup(Js::ScriptFunction * function, Js::Arguments& args, bool bailedOut, bool inlinee)
        : function(function), inParams(args.Values), inSlotsCount(args.Info.Count), executeFunction(function->GetFunctionBody()), callFlags(args.Info.Flags), bailedOutOfInlinee(inlinee), bailedOut(bailedOut)
    {
        SetupInternal();
    }

    InterpreterStackFrame::Setup::Setup(Js::ScriptFunction * function, Var * inParams, int inSlotsCount)
        : function(function), inParams(inParams), inSlotsCount(inSlotsCount), executeFunction(function->GetFunctionBody()), callFlags(CallFlags_None), bailedOutOfInlinee(false), bailedOut(false)
    {
        SetupInternal();
    }

    void InterpreterStackFrame::Setup::SetupInternal()
    {
        if (this->function->GetHasInlineCaches() && Js::ScriptFunctionWithInlineCache::Is(this->function))
        {
            this->inlineCaches = (void**)Js::ScriptFunctionWithInlineCache::FromVar(this->function)->GetInlineCaches();
        }
        else
        {
            this->inlineCaches = this->executeFunction->GetInlineCaches();
        }
        this->inlineCacheCount = this->executeFunction->GetInlineCacheCount();

        //
        // Compute the amount of memory needed on the stack:
        // - We compute this in 'Atoms' instead of 'bytes' to keep everything natural word aligned.
        //

        this->localCount = this->executeFunction->GetLocalsCount();
        uint extraVarCount = 0;
#if ENABLE_PROFILE_INFO
        if (Js::DynamicProfileInfo::EnableImplicitCallFlags(this->executeFunction))
        {
            extraVarCount += (sizeof(ImplicitCallFlags) * this->executeFunction->GetLoopCount() + sizeof(Var) - 1) / sizeof(Var);
        }
#endif
        // If we bailed out, we will use the JIT frame's for..in enumerators
        uint forInVarCount = bailedOut? 0 : (this->executeFunction->GetForInLoopDepth() * (sizeof(Js::ForInObjectEnumerator) / sizeof(Var)));
        this->varAllocCount = k_stackFrameVarCount + localCount + this->executeFunction->GetOutParamMaxDepth() + forInVarCount +
            extraVarCount + this->executeFunction->GetInnerScopeCount();

        if (this->executeFunction->DoStackNestedFunc() && this->executeFunction->GetNestedCount() != 0)
        {
            // Track stack funcs...
            this->varAllocCount += (sizeof(StackScriptFunction) * this->executeFunction->GetNestedCount()) / sizeof(Var);
            if (!this->bailedOutOfInlinee)
            {
                // Frame display (if environment depth is statically known)...
                if (this->executeFunction->DoStackFrameDisplay())
                {
                    uint16 envDepth = this->executeFunction->GetEnvDepth();
                    Assert(envDepth != (uint16)-1);
                    this->varAllocCount += sizeof(FrameDisplay) / sizeof(Var) + (envDepth + 1);
                }
                // ...and scope slots (if any)
                if (this->executeFunction->DoStackScopeSlots())
                {
                    uint32 scopeSlots = this->executeFunction->scopeSlotArraySize;
                    Assert(scopeSlots != 0);
                    this->varAllocCount += scopeSlots + Js::ScopeSlots::FirstSlotIndex;
                }
            }
        }
    }

    InterpreterStackFrame *
    InterpreterStackFrame::Setup::InitializeAllocation(__in_ecount(varAllocCount) Var * allocation, bool initParams, bool profileParams, Var loopHeaderArray, DWORD_PTR stackAddr
#if DBG
    , Var invalidStackVar
#endif
    )
    {

        //
        // Initialize the new InterpreterStackFrame instance on the program stack.
        //

        //This will fail if InterpreterStackFrame ever gets a non-empty ctor (you'll need to use
        //placement_new(allocation, InterpreterStackFrame) instead, though that will cause problems
        //if the placement_new is surrounded by a try/finally since this would mix C++/SEH exception
        //handling.

        __analysis_assume(varAllocCount >= k_stackFrameVarCount + localCount);
        InterpreterStackFrame* newInstance = (InterpreterStackFrame*)allocation;

        newInstance->scriptContext  = this->executeFunction->GetScriptContext();
        newInstance->m_inSlotsCount = this->inSlotsCount;
        newInstance->m_inParams     = this->inParams;
        newInstance->m_callFlags    = this->callFlags;
        newInstance->m_outParams    = newInstance->m_localSlots + localCount;
        newInstance->m_outSp        = newInstance->m_outParams;
        newInstance->m_outSpCached  = nullptr;
        newInstance->m_arguments    = NULL;
        newInstance->function       = this->function;
        newInstance->m_functionBody = this->executeFunction;
        newInstance->inlineCaches   = this->inlineCaches;
        newInstance->inlineCacheCount = this->inlineCacheCount;
        newInstance->currentLoopNum = LoopHeader::NoLoop;
        newInstance->currentLoopCounter = 0;
        newInstance->m_flags        = InterpreterStackFrameFlags_None;
        newInstance->closureInitDone = false;
        newInstance->isParamScopeDone = false;
        newInstance->shouldCacheSP = true;
#if ENABLE_PROFILE_INFO
        newInstance->switchProfileMode = false;
        newInstance->isAutoProfiling = false;
        newInstance->switchProfileModeOnLoopEndNumber = 0u - 1;
#endif
        newInstance->ehBailoutData = nullptr;
        newInstance->nestedTryDepth = -1;
        newInstance->nestedCatchDepth = -1;
        newInstance->nestedFinallyDepth = -1;
        newInstance->retOffset = 0;
        newInstance->localFrameDisplay = nullptr;
        newInstance->localClosure = nullptr;
        newInstance->paramClosure = nullptr;
        newInstance->innerScopeArray = nullptr;
        newInstance->m_asmJsBuffer = nullptr;
#ifdef ENABLE_WASM
        newInstance->m_wasmMemory = nullptr;
#endif

        bool doInterruptProbe = newInstance->scriptContext->GetThreadContext()->DoInterruptProbe(this->executeFunction);
#if ENABLE_NATIVE_CODEGEN
        bool doJITLoopBody =
            !this->executeFunction->GetScriptContext()->GetConfig()->IsNoNative() &&
            !(this->executeFunction->GetHasTry() && (PHASE_OFF((Js::JITLoopBodyInTryCatchPhase), this->executeFunction) || this->executeFunction->GetHasFinally())) &&
            (this->executeFunction->ForceJITLoopBody() || this->executeFunction->IsJitLoopBodyPhaseEnabled()) &&
            !this->executeFunction->IsInDebugMode();
#endif

        // Pick a version of the LoopBodyStart OpCode handlers that is hardcoded to do loop body JIT and
        // interrupt probes as needed.
        if (doInterruptProbe)
        {
#if ENABLE_NATIVE_CODEGEN
            if (doJITLoopBody)
            {
                newInstance->opProfiledLoopBodyStart = &InterpreterStackFrame::ProfiledLoopBodyStart<true, true>;
                newInstance->opLoopBodyStart = &InterpreterStackFrame::LoopBodyStart<true, true>;
            }
            else
#endif
            {
#if ENABLE_PROFILE_INFO
                newInstance->opProfiledLoopBodyStart = &InterpreterStackFrame::ProfiledLoopBodyStart<true, false>;
#endif
                newInstance->opLoopBodyStart = &InterpreterStackFrame::LoopBodyStart<true, false>;
            }
        }
        else
        {
#if ENABLE_NATIVE_CODEGEN
            if (doJITLoopBody)
            {
                newInstance->opProfiledLoopBodyStart = &InterpreterStackFrame::ProfiledLoopBodyStart<false, true>;
                newInstance->opLoopBodyStart = &InterpreterStackFrame::LoopBodyStart<false, true>;
            }
            else
#endif
            {
#if ENABLE_PROFILE_INFO
                newInstance->opProfiledLoopBodyStart = &InterpreterStackFrame::ProfiledLoopBodyStart<false, false>;
#endif
                newInstance->opLoopBodyStart = &InterpreterStackFrame::LoopBodyStart<false, false>;
            }
        }

        newInstance->loopHeaderArray = loopHeaderArray;
        newInstance->m_stackAddress = stackAddr;

#if ENABLE_PROFILE_INFO
        // the savedLoopImplicitCallFlags is allocated at the end of the out param array
        newInstance->savedLoopImplicitCallFlags = nullptr;
#endif
        char * nextAllocBytes = (char *)(newInstance->m_outParams + this->executeFunction->GetOutParamMaxDepth());

        // If we bailed out, we will use the JIT frame's for..in enumerators
        if (bailedOut || this->executeFunction->GetForInLoopDepth() == 0)
        {
            newInstance->forInObjectEnumerators = nullptr;
        }
        else
        {
            newInstance->forInObjectEnumerators = (ForInObjectEnumerator *)nextAllocBytes;
            nextAllocBytes += sizeof(ForInObjectEnumerator) * this->executeFunction->GetForInLoopDepth();
        }

        if (this->executeFunction->GetInnerScopeCount())
        {
            newInstance->innerScopeArray = (Var*)nextAllocBytes;
            nextAllocBytes += this->executeFunction->GetInnerScopeCount() * sizeof(Var);
        }

        if (this->executeFunction->DoStackNestedFunc() && this->executeFunction->GetNestedCount() != 0)
        {
            newInstance->InitializeStackFunctions((StackScriptFunction *)nextAllocBytes);
            nextAllocBytes = nextAllocBytes + sizeof(StackScriptFunction) * this->executeFunction->GetNestedCount();

            if (!this->bailedOutOfInlinee)
            {
                if (this->executeFunction->DoStackFrameDisplay())
                {
                    uint16 envDepth = this->executeFunction->GetEnvDepth();
                    Assert(envDepth != (uint16)-1);
                    newInstance->localFrameDisplay = (FrameDisplay*)nextAllocBytes;
                    nextAllocBytes += sizeof(FrameDisplay) + (envDepth + 1) * sizeof(Var);
                }

                if (this->executeFunction->DoStackScopeSlots())
                {
                    uint32 scopeSlots = this->executeFunction->scopeSlotArraySize;
                    Assert(scopeSlots != 0);
                    ScopeSlots((Var*)nextAllocBytes).SetCount(scopeSlots);
                    newInstance->localClosure = nextAllocBytes;
                    nextAllocBytes += (scopeSlots + ScopeSlots::FirstSlotIndex) * sizeof(Var);
                }
            }
        }
#if ENABLE_PROFILE_INFO
        if (Js::DynamicProfileInfo::EnableImplicitCallFlags(this->executeFunction))
        {
            /*
            __analysis_assume(varAllocCount == (k_stackFrameVarCount + localCount + executeFunction->GetOutParamMaxDepth()
                                                + ((sizeof(ImplicitCallFlags) * executeFunction->GetLoopCount() + sizeof(Var) - 1) / sizeof(Var))));
           */
            newInstance->savedLoopImplicitCallFlags = (ImplicitCallFlags *)nextAllocBytes;
            for (uint i = 0; i < this->executeFunction->GetLoopCount(); i++)
            {
#pragma prefast(suppress:26015, "Above analysis assume doesn't work")
                newInstance->savedLoopImplicitCallFlags[i] = ImplicitCall_None;
            }


        }
#endif
#if DBG
        if (CONFIG_ISENABLED(InitializeInterpreterSlotsWithInvalidStackVarFlag))
        {
            // Fill the local slots with the invalid stack var so that we will crash deterministically if something goes wrong
            for (uint i = 0; i < localCount; ++i)
            {
                newInstance->m_localSlots[i] = invalidStackVar;
            }
        }
        else
        {
            memset(newInstance->m_localSlots, 0, sizeof(Js::Var) * localCount);
        }
#else
        if (newInstance->m_functionBody->IsInDebugMode())
        {
            // In the debug mode zero out the local slot, so this could prevent locals being uninitialized in the case of setNextStatement.
            memset(newInstance->m_localSlots, 0, sizeof(Js::Var) * localCount);
        }
        // Zero out only the return slot. This is not a user local, so the byte code will not initialize
        // it to "undefined". And it's not an expression temp, so, for instance, a jitted loop body may expect
        // it to be valid on entry to the loop, where "valid" means either a var or null.
        newInstance->SetNonVarReg(0, NULL);
#endif
        // Wasm doesn't use const table
        if (!executeFunction->IsWasmFunction())
        {
            // Initialize the low end of the local slots from the constant table.
            // Skip the slot for the return value register.
            this->executeFunction->InitConstantSlots(&newInstance->m_localSlots[FunctionBody::FirstRegSlot]);
        }
        // Set local FD/SS pointers to null until after we've successfully probed the stack in the process loop.
        // That way we avoid trying to box these structures before they've been initialized in the byte code.
        if (this->executeFunction->DoStackFrameDisplay())
        {
            newInstance->SetNonVarReg(executeFunction->GetLocalFrameDisplayRegister(), nullptr);
        }
        if (this->executeFunction->DoStackScopeSlots())
        {
            Assert(!executeFunction->HasScopeObject());
            newInstance->SetNonVarReg(executeFunction->GetLocalClosureRegister(), nullptr);
        }

        Var *prestDest = &newInstance->m_localSlots[this->executeFunction->GetConstantCount()];
        if (initParams)
        {
#if ENABLE_PROFILE_INFO
            Assert(!this->executeFunction->NeedEnsureDynamicProfileInfo());
#endif
            if (profileParams)
            {
#if ENABLE_PROFILE_INFO
                Assert(this->executeFunction->HasExecutionDynamicProfileInfo());
#endif
                FunctionBody* functionBody = this->executeFunction;
                InitializeParams(newInstance, [functionBody](Var param, ArgSlot index)
                {
#if ENABLE_PROFILE_INFO
                    functionBody->GetDynamicProfileInfo()->RecordParameterInfo(functionBody, index - 1, param);
#endif
                }, &prestDest);
            }
            else
            {
                InitializeParams(newInstance, [](Var param, ArgSlot index) {}, &prestDest);
            }
        }

        if (this->executeFunction->GetHasRestParameter())
        {
            InitializeRestParam(newInstance, prestDest);
        }

        Js::RegSlot envReg = executeFunction->GetEnvRegister();
        if (envReg != Js::Constants::NoRegister && envReg < executeFunction->GetConstantCount())
        {
            Assert(this->executeFunction->GetThisRegisterForEventHandler() == Constants::NoRegister);
            // The correct FD (possibly distinct from the one on the function) is passed in the constant table.
            this->function->SetEnvironment((Js::FrameDisplay*)newInstance->GetNonVarReg(envReg));
        }

        return newInstance;
    }

    template <class Fn>
    void InterpreterStackFrame::Setup::InitializeParams(InterpreterStackFrame * newInstance, Fn callback, Var **pprestDest)
    {
        ArgSlot requiredInParamCount = executeFunction->GetInParamsCount();
        Assert(requiredInParamCount > 1);
        if (this->inSlotsCount >= requiredInParamCount)
        {
            Var * pArg = &newInstance->m_localSlots[executeFunction->GetConstantCount()];
            Var * paGivenSrc = this->inParams + 1;
            ArgSlot paramIndex = 1;
            do
            {
                Var src = *paGivenSrc++;
                callback(src, paramIndex);
                *pArg++ = src;
                paramIndex++;
            }
            while (paramIndex < requiredInParamCount);
            *pprestDest = pArg;
        }
        else
        {
            InitializeParamsAndUndef(newInstance, callback, pprestDest);
        }
    }

    template <class Fn>
    void InterpreterStackFrame::Setup::InitializeParamsAndUndef(InterpreterStackFrame * newInstance, Fn callback, Var **pprestDest)
    {
        Var * pArg = &newInstance->m_localSlots[executeFunction->GetConstantCount()];
        Var * paGivenSrc = this->inParams + 1;
        ArgSlot requiredInParamCount = executeFunction->GetInParamsCount();
        ArgSlot paramIndex = 1;
        while (paramIndex < this->inSlotsCount)
        {
            Var src = *paGivenSrc++;
            callback(src, paramIndex);
            *pArg++ = src;
            paramIndex++;
        }
        Var varUndef = executeFunction->GetScriptContext()->GetLibrary()->GetUndefined();
        do
        {
            callback(varUndef, paramIndex);
            *pArg++ = varUndef;
            paramIndex++;
        }
        while (paramIndex < requiredInParamCount);

        *pprestDest = pArg;
    }

    void InterpreterStackFrame::Setup::InitializeRestParam(InterpreterStackFrame * newInstance, Var *dest)
    {
        Var *src = this->inParams + executeFunction->GetInParamsCount();

        if (this->inSlotsCount > executeFunction->GetInParamsCount())
        {
            // Create the rest array and copy the args directly into the contiguous head segment.
            int excess = this->inSlotsCount - executeFunction->GetInParamsCount();
            *dest = JavascriptArray::OP_NewScArray(excess, executeFunction->GetScriptContext());
            JavascriptArray *array = static_cast<JavascriptArray *>(*dest);
            Field(Var)* elements = SparseArraySegment<Var>::From(array->GetHead())->elements;
            CopyArray(elements, excess, src, excess);
        }
        else
        {
            // Rest is an empty array when there are no excess parameters.
            *dest = JavascriptArray::OP_NewScArray(0, executeFunction->GetScriptContext());
        }
    }

    FrameDisplay * InterpreterStackFrame::GetEnvForEvalCode()
    {
        FrameDisplay *pScope;
        if (m_functionBody->GetIsStrictMode() && m_functionBody->GetIsGlobalFunc())
        {
            pScope = this->GetLocalFrameDisplay();
        }
        else
        {
            pScope = (FrameDisplay*)this->LdEnv();
        }

        return pScope;
    }

    void InterpreterStackFrame::InitializeClosures()
    {
        FunctionBody *executeFunction = this->function->GetFunctionBody();
        Var environment;

        if (executeFunction->IsParamAndBodyScopeMerged())
        {
            this->SetIsParamScopeDone(true);
        }

        RegSlot thisRegForEventHandler = executeFunction->GetThisRegisterForEventHandler();
        if (thisRegForEventHandler != Constants::NoRegister)
        {
            Var varThis = OP_ArgIn0();
            SetReg(thisRegForEventHandler, varThis);
            environment = JavascriptOperators::OP_LdHandlerScope(varThis, GetScriptContext());
            this->SetEnv((FrameDisplay*)environment);
        }
        else if (this->paramClosure != nullptr)
        {
            // When paramClosure is non-null we are calling this method to initialize the closure for body scope.
            // In this case we have to use the param scope's closure as the parent for the body scope's frame display.
            Assert(!executeFunction->IsParamAndBodyScopeMerged());
            environment = this->GetLocalFrameDisplay();
        }
        else
        {
            environment = this->LdEnv();
        }

        Var funcExprScope = nullptr;
        Js::RegSlot funcExprScopeReg = executeFunction->GetFuncExprScopeRegister();
        if (funcExprScopeReg != Constants::NoRegister && this->paramClosure == nullptr)
        {
            // t0 = NewPseudoScope
            // t1 = LdFrameDisplay t0 env

            funcExprScope = JavascriptOperators::OP_NewPseudoScope(GetScriptContext());
            SetReg(funcExprScopeReg, funcExprScope);
        }

        RegSlot closureReg = executeFunction->GetLocalClosureRegister();
        if (closureReg != Js::Constants::NoRegister)
        {
            Assert(closureReg >= executeFunction->GetConstantCount());
            if (executeFunction->HasScopeObject())
            {
                this->NewScopeObject();
            }
            else
            {
                this->NewScopeSlots();
            }
            this->SetNonVarReg(closureReg, nullptr);
        }

        Js::RegSlot frameDisplayReg = executeFunction->GetLocalFrameDisplayRegister();
        if (frameDisplayReg != Js::Constants::NoRegister)
        {
            Assert(frameDisplayReg >= executeFunction->GetConstantCount());

            if (funcExprScope != nullptr)
            {
                environment = OP_LdFrameDisplay(funcExprScope, environment, GetScriptContext());
            }

            if (closureReg != Js::Constants::NoRegister)
            {
                void *argHead = this->GetLocalClosure();
                environment = this->NewFrameDisplay(argHead, environment);
            }

            this->SetLocalFrameDisplay((Js::FrameDisplay*)environment);
            this->SetNonVarReg(frameDisplayReg, nullptr);
        }

        this->closureInitDone = true;
    }

#ifdef _M_IX86
#ifdef ASMJS_PLAT
    int InterpreterStackFrame::GetAsmJsArgSize(AsmJsCallStackLayout* stack)
    {
        JavascriptFunction * func = stack->functionObject;
        AsmJsFunctionInfo* asmInfo = func->GetFunctionBody()->GetAsmJsFunctionInfo();
        uint argSize = (uint)(asmInfo->GetArgByteSize());
        argSize = ::Math::Align<int32>(argSize, 8);
        // 2 * sizeof(Var) is for functionObject, and another push that DynamicInterpreterThunk does
        return argSize + 2 * sizeof(Var);
    }

    int InterpreterStackFrame::GetDynamicRetType(AsmJsCallStackLayout* stack)
    {
        return GetRetType(stack->functionObject);
    }

    int InterpreterStackFrame::GetRetType(JavascriptFunction* func)
    {
        AsmJsFunctionInfo* asmInfo = func->GetFunctionBody()->GetAsmJsFunctionInfo();
        return asmInfo->GetReturnType().which();
    }

    DWORD InterpreterStackFrame::GetAsmJsReturnValueOffset(AsmJsCallStackLayout* stack)
    {
        JavascriptFunction * func = stack->functionObject;
        ScriptContext* scriptContext = func->GetScriptContext();
        return (DWORD)scriptContext + ScriptContext::GetAsmJsReturnValueOffset();
    }

#ifdef ASMJS_PLAT
    /*
                            AsmInterpreterThunk
                            -------------------
        This is the entrypoint for all Asm Interpreter calls (external and internal)
        TODO - Make this a dynamic Interpreter thunk to support ETW
        Functionality:
        1) Prolog
        2) call AsmInterpreter passing the function object
        3) Get The return type
        4) Check for Double or Float return type
        5) If true then retrieve the value stored at a constant offset from the ScriptContext
        6) Get Argument Size for callee cleanup
        7) EpiLog
            a) Retrieve the frame pointer
            b) Store the return address in register (edx)
            c) Clean the arguments based on the arguments size
            d) push the return address back into the stack
    */
    __declspec(naked)
    void InterpreterStackFrame::InterpreterAsmThunk(AsmJsCallStackLayout* layout)
    {
            enum {
                IsFloat = 1 << AsmJsRetType::Float,
                IsDouble = 1 << AsmJsRetType::Double,
                IsInt64 = 1 << AsmJsRetType::Int64,
                IsSimd =
                    1 << AsmJsRetType::Int32x4 |
                    1 << AsmJsRetType::Bool32x4 |
                    1 << AsmJsRetType::Bool16x8 |
                    1 << AsmJsRetType::Bool8x16 |
                    1 << AsmJsRetType::Float32x4 |
                    1 << AsmJsRetType::Float64x2 |
                    1 << AsmJsRetType::Int16x8 |
                    1 << AsmJsRetType::Int8x16 |
                    1 << AsmJsRetType::Uint32x4 |
                    1 << AsmJsRetType::Uint16x8 |
                    1 << AsmJsRetType::Uint8x16,
                CannotUseEax = IsFloat | IsDouble | IsInt64 | IsSimd
            };

            //Prolog
            __asm
            {
                //Prologue
                push ebp;
                mov ebp, esp;
                push layout;   // push stack layout
                call InterpreterStackFrame::AsmJsInterpreter;
                push eax; // push the return value into the stack
                push layout; // push arg1
                call InterpreterStackFrame::GetDynamicRetType;
                // setup return type mask from enum. e.g.: 3 => 0x8
                mov ecx, eax;
                mov eax, 1
                shl eax, cl;
                and eax, CannotUseEax; // Keep only types that need to read from memory
                jz end; // if nothing is left, that means we simply use eax as return value

                push eax; // save return type mask
                push layout; // push arg1
                call InterpreterStackFrame::GetAsmJsReturnValueOffset;
                pop ecx; // restore return type mask

                and ecx, ~IsFloat; // Remove float bit
                jz ToXmmWord; // if nothing is left, that means the return type is float
                and ecx, ~IsDouble; // Remove double bit
                jz ToXmmDWord; // if nothing is left, that means the return type is double
                and ecx, ~IsInt64; // Remove int64 bit
                jz readHighWord; // if nothing is left, that means the return type is int64
                jmp doSimd; // Otherwise, the return type is simd
            ToXmmWord:
                // float
                movss xmm0, [eax];
                jmp end;
            ToXmmDWord:
                // double
                movsd xmm0, [eax];
                jmp end;
            readHighWord:
                // save high int64 bits into ecx
                mov edx, [eax + 4];
                jmp end;
            doSimd:
                // simd value
                movups xmm0, [eax];
           end:
                push edx; // save possible int64 return value
                push layout;
                call InterpreterStackFrame::GetAsmJsArgSize;
                mov ecx, eax;
                pop edx; // restore possible int64 return value
                pop eax; // pop the return value from AsmJsInterpreter to eax

                // Epilog, callee cleanup
                mov  esp, ebp;
                pop  ebp;
                // we need to move stack around in order to do callee cleanup
                // unfortunately, we don't really have enough registers to do this cleanly
                //
                // we are rearranging the stack from this:
                // 0x14 caller push scriptArg1
                // 0x10 caller push functionObject
                // 0x0C DynamicInterpreterThunk return address
                // 0x08 DynamicInterpreterThunk push ebp
                // 0x04 DynamicInterpreterThunk push functionObject
                // 0x00 InterpreterAsmThunk return address <- stack pointer
                // to this:
                // 0x14 DynamicInterpreterThunk return address
                // 0x10 DynamicInterpreterThunk push ebp
                // 0x0C InterpreterAsmThunk return address <- stack pointer

                push eax; // save eax
                push edx; // save edx
                // we have to do +0x8 on all stack addresses because we saved 2 registers

                lea eax, [esp + ecx * 1 + (0x8 + 0x8)]; // eax will be our stack destination. we need to move backwards because memory might overlap
                mov edx, [esp + (0xC + 0x8)];
                mov [eax], edx; // move the dynamic interpreter thunk return location
                sub eax, 0x4;
                mov edx, [esp + (0x8 + 0x8)];
                mov [eax], edx; // move the dynamic interpreter thunk "push ebp" location
                // skip "push functionObject"
                sub eax, 0x4;
                mov edx, [esp + (0x0 + 0x8)];
                mov [eax], edx; // move the return location

                pop edx; // restore possible int64 return value
                pop eax; // restore return value
                add esp, ecx; // cleanup arguments
                ret;
            }
        }
#endif
#endif
#endif

#if DYNAMIC_INTERPRETER_THUNK
#ifdef _M_IX86
    __declspec(naked)
    Var InterpreterStackFrame::DelayDynamicInterpreterThunk(RecyclableObject* function, CallInfo callInfo, ...)
    {
        __asm
        {
            push ebp
            mov ebp, esp
            push [esp+8]     // push function object
            call InterpreterStackFrame::EnsureDynamicInterpreterThunk;

#ifdef _CONTROL_FLOW_GUARD
            // verify that the call target is valid
            push eax
            mov  ecx, eax
            call[__guard_check_icall_fptr]
            pop eax
#endif

            pop ebp

            jmp eax
        }
    }
#endif
#endif

#if ENABLE_PROFILE_INFO
    JavascriptMethod InterpreterStackFrame::EnsureDynamicInterpreterThunk(Js::ScriptFunction * function)
    {
#if DYNAMIC_INTERPRETER_THUNK
        Assert(function);
        Js::FunctionBody *functionBody = function->GetFunctionBody();
        JavascriptMethod entrypoint = functionBody->EnsureDynamicInterpreterThunk(function->GetFunctionEntryPointInfo());
        Assert(!IsDelayDynamicInterpreterThunk(functionBody->GetDirectEntryPoint(function->GetEntryPointInfo())));
        if (function->GetEntryPoint() == InterpreterStackFrame::DelayDynamicInterpreterThunk)
        {
            // If we are not profiling, or the function object is not cross site, this is the direct entry point.
            // Change the entry point on the object
            Assert(functionBody->GetDirectEntryPoint(function->GetEntryPointInfo()) == entrypoint);
            function->ChangeEntryPoint(function->GetEntryPointInfo(), entrypoint);
        }
        // Return the original entry point to be called
        return entrypoint;
#else
        return function->GetEntryPoint();
#endif
    }
#endif

    bool InterpreterStackFrame::IsDelayDynamicInterpreterThunk(JavascriptMethod entryPoint)
    {
        return
#if DYNAMIC_INTERPRETER_THUNK
#if _M_X64
            entryPoint == InterpreterStackFrame::AsmJsDelayDynamicInterpreterThunk ||
#endif
            entryPoint == InterpreterStackFrame::DelayDynamicInterpreterThunk;
#else
            false;
#endif
    }

#ifdef ENABLE_DEBUG_CONFIG_OPTIONS
    THREAD_LOCAL int InterpreterThunkStackCountTracker::s_count = 0;
#endif

#if DYNAMIC_INTERPRETER_THUNK
#pragma optimize("", off)
#ifdef ASMJS_PLAT
    void InterpreterStackFrame::StaticInterpreterAsmThunk(RecyclableObject* function, ...)
    {
        InterpreterAsmThunk((AsmJsCallStackLayout*)&function);
    }
#endif

    Var InterpreterStackFrame::StaticInterpreterThunk(RecyclableObject* function, CallInfo callInfo, ...)
    {
        return InterpreterThunk((JavascriptCallStackLayout*)&function);
    }
#pragma optimize("", on)

    Var InterpreterStackFrame::InterpreterThunk(JavascriptCallStackLayout* layout)
    {
        Js::ScriptFunction * function = Js::ScriptFunction::FromVar(layout->functionObject);
        Js::ArgumentReader args(&layout->callInfo, layout->args);
        void* localReturnAddress = _ReturnAddress();
        void* localAddressOfReturnAddress = _AddressOfReturnAddress();
        return InterpreterHelper(function, args, localReturnAddress, localAddressOfReturnAddress);
    }
#else

#pragma optimize("", off)
    Var InterpreterStackFrame::InterpreterThunk(RecyclableObject* function, CallInfo callInfo, ...)
    {
        ARGUMENTS(args, callInfo);
        void* localReturnAddress = _ReturnAddress();
        void* localAddressOfReturnAddress = _AddressOfReturnAddress();
        Assert(ScriptFunction::Is(function));
        return InterpreterHelper(ScriptFunction::FromVar(function), args, localReturnAddress, localAddressOfReturnAddress);
    }
#pragma optimize("", on)
#endif

    Var InterpreterStackFrame::InterpreterHelper(ScriptFunction* function, ArgumentReader args, void* returnAddress, void* addressOfReturnAddress, AsmJsReturnStruct* asmJsReturn)
    {
        const bool isAsmJs = asmJsReturn != nullptr;

#ifdef ENABLE_DEBUG_CONFIG_OPTIONS
        // Support for simulating partially initialized interpreter stack frame.
        InterpreterThunkStackCountTracker tracker;

        if (CONFIG_ISENABLED(InjectPartiallyInitializedInterpreterFrameErrorFlag) &&
            CONFIG_FLAG(InjectPartiallyInitializedInterpreterFrameError) == InterpreterThunkStackCountTracker::GetCount())
        {
            switch (CONFIG_FLAG(InjectPartiallyInitializedInterpreterFrameErrorType))
            {
            case 0:
                DebugBreak();
                break;
            case 1:
                Js::JavascriptError::MapAndThrowError(function->GetScriptContext(), VBSERR_InternalError);
                break;
            default:
                DebugBreak();
            }
        }
#endif
        ScriptContext* functionScriptContext = function->GetScriptContext();
        ThreadContext * threadContext = functionScriptContext->GetThreadContext();
        Assert(!threadContext->IsDisableImplicitException());
        functionScriptContext->VerifyAlive(!function->IsExternal());
        Assert(threadContext->IsScriptActive());
        Assert(threadContext->IsInScript());

        FunctionBody* executeFunction = JavascriptFunction::FromVar(function)->GetFunctionBody();
#ifdef ENABLE_DEBUG_CONFIG_OPTIONS
        if (!isAsmJs && executeFunction->IsInDebugMode() != functionScriptContext->IsScriptContextInDebugMode()) // debug mode mismatch
        {
            if (executeFunction->GetUtf8SourceInfo()->GetIsLibraryCode())
            {
                Assert(!executeFunction->IsInDebugMode()); // Library script byteCode is never in debug mode
            }
            else
            {
                Throw::FatalInternalError();
            }
        }
#endif

        if (executeFunction->GetInterpretedCount() == 0)
        {
            executeFunction->TraceInterpreterExecutionMode();
        }


        class AutoRestore
        {
        private:
            ThreadContext *const threadContext;
            const uint8 savedLoopDepth;

        public:
            AutoRestore(ThreadContext *const threadContext, FunctionBody *const executeFunction)
                : threadContext(threadContext),
                savedLoopDepth(threadContext->LoopDepth())
            {
                if (savedLoopDepth != 0 && !executeFunction->GetIsAsmJsFunction())
                {
                    executeFunction->SetWasCalledFromLoop();
                }
            }

            ~AutoRestore()
            {
                threadContext->SetLoopDepth(savedLoopDepth);
            }
        } autoRestore(threadContext, executeFunction);

#if ENABLE_PROFILE_INFO
        DynamicProfileInfo * dynamicProfileInfo = nullptr;
        const bool doProfile = executeFunction->GetInterpreterExecutionMode(false) == ExecutionMode::ProfilingInterpreter ||
                               (executeFunction->IsInDebugMode() && DynamicProfileInfo::IsEnabled(executeFunction));
        if (doProfile)
        {
#if !DYNAMIC_INTERPRETER_THUNK
            executeFunction->EnsureDynamicProfileInfo();
#endif
            dynamicProfileInfo = executeFunction->GetDynamicProfileInfo();
            threadContext->ClearImplicitCallFlags();
        }
#else
        const bool doProfile = false;
#endif

        executeFunction->IncreaseInterpretedCount();
#ifdef BGJIT_STATS
        functionScriptContext->interpretedCount++;
        functionScriptContext->maxFuncInterpret = max(functionScriptContext->maxFuncInterpret, executeFunction->GetInterpretedCount());
#endif

        AssertMsg(!executeFunction->IsDeferredParseFunction(),
            "Non-intrinsic functions must provide byte-code to execute");

        executeFunction->BeginExecution();

        bool fReleaseAlloc = false;
        InterpreterStackFrame* newInstance = nullptr;
        Var* allocation = nullptr;

        if (!isAsmJs && executeFunction->IsCoroutine())
        {
            // If the FunctionBody is a generator then this call is being made by one of the three
            // generator resuming methods: next(), throw(), or return().  They all pass the generator
            // object as the first of two arguments.  The real user arguments are obtained from the
            // generator object.  The second argument is the ResumeYieldData which is only needed
            // when resuming a generator and so it only used here if a frame already exists on the
            // generator object.
            AssertMsg(args.Info.Count == 2, "Generator ScriptFunctions should only be invoked by generator APIs with the pair of arguments they pass in -- the generator object and a ResumeYieldData pointer");
            JavascriptGenerator* generator = JavascriptGenerator::FromVar(args[0]);
            newInstance = generator->GetFrame();

            if (newInstance != nullptr)
            {
                ResumeYieldData* resumeYieldData = static_cast<ResumeYieldData*>(args[1]);
                newInstance->SetNonVarReg(executeFunction->GetYieldRegister(), resumeYieldData);

                // The debugger relies on comparing stack addresses of frames to decide when a step_out is complete so
                // give the InterpreterStackFrame a legit enough stack address to make this comparison work.
                newInstance->m_stackAddress = reinterpret_cast<DWORD_PTR>(&generator);
            }
            else
            {
                //
                // Allocate a new InterpreterStackFrame instance on the recycler heap.
                // It will live with the JavascriptGenerator object.
                //
                Arguments generatorArgs = generator->GetArguments();
                InterpreterStackFrame::Setup setup(function, generatorArgs);
                size_t varAllocCount = setup.GetAllocationVarCount();
                size_t varSizeInBytes = varAllocCount * sizeof(Var);
                DWORD_PTR stackAddr = reinterpret_cast<DWORD_PTR>(&generator); // as mentioned above, use any stack address from this frame to ensure correct debugging functionality
                Var loopHeaderArray = executeFunction->GetHasAllocatedLoopHeaders() ? executeFunction->GetLoopHeaderArrayPtr() : nullptr;

                allocation = RecyclerNewPlus(functionScriptContext->GetRecycler(), varSizeInBytes, Var);
                AnalysisAssert(allocation);
#if DBG
                // Allocate invalidVar on GC instead of stack since this InterpreterStackFrame will out live the current real frame
                Js::RecyclableObject* invalidVar = (Js::RecyclableObject*)RecyclerNewPlusLeaf(functionScriptContext->GetRecycler(), sizeof(Js::RecyclableObject), Var);
                AnalysisAssert(invalidVar);
                memset(reinterpret_cast<void*>(invalidVar), 0xFE, sizeof(Js::RecyclableObject));
                newInstance = setup.InitializeAllocation(allocation, executeFunction->GetHasImplicitArgIns(), doProfile, loopHeaderArray, stackAddr, invalidVar);
#else
                newInstance = setup.InitializeAllocation(allocation, executeFunction->GetHasImplicitArgIns(), doProfile, loopHeaderArray, stackAddr);
#endif

                newInstance->m_reader.Create(executeFunction);

                generator->SetFrame(newInstance, varSizeInBytes);
            }
        }
        else
        {
            InterpreterStackFrame::Setup setup(function, args);
            size_t varAllocCount = setup.GetAllocationVarCount();
            size_t varSizeInBytes = varAllocCount * sizeof(Var);

            //
            // Allocate a new InterpreterStackFrame instance on the interpreter's virtual stack.
            //
            DWORD_PTR stackAddr;

            // If the locals area exceeds a certain limit, allocate it from a private arena rather than
            // this frame. The current limit is based on an old assert on the number of locals we would allow here.
            if (varAllocCount > InterpreterStackFrame::LocalsThreshold)
            {
                ArenaAllocator *tmpAlloc = nullptr;
                fReleaseAlloc = functionScriptContext->EnsureInterpreterArena(&tmpAlloc);
                allocation = (Var*)tmpAlloc->Alloc(varSizeInBytes);
                stackAddr = reinterpret_cast<DWORD_PTR>(&allocation); // use a stack address so the debugger stepping logic works (step-out, for example, compares stack depths to determine when to complete the step)
            }
            else
            {
                PROBE_STACK_PARTIAL_INITIALIZED_INTERPRETER_FRAME(functionScriptContext, Js::Constants::MinStackInterpreter + varSizeInBytes);
                allocation = (Var*)_alloca(varSizeInBytes);
#if DBG
                memset(allocation, 0xFE, varSizeInBytes);
#endif
                stackAddr = reinterpret_cast<DWORD_PTR>(allocation);
            }

            /*
            * If the function has any loop headers, we allocate an array for the loop headers wrappers, and
            * reference the wrappers in the array. We then push the pointer to the array onto the stack itself.
            * We do this so that while the function is being interpreted, we don't want the jitted loop
            * bodies to be collected, even if the loop body isn't being executed. The loop body will
            * get collected when the function has been JITted, and when the function exits the interpreter.
            * The array contains nulls if the loop body isn't jitted (or hasn't been jitted yet) but
            * it's cheaper to just copy them all into the recycler array rather than just the ones that
            * have been jitted.
            */
            Var loopHeaderArray = nullptr;

            if (executeFunction->GetHasAllocatedLoopHeaders())
            {
                // Loop header array is recycler allocated, so we push it on the stack
                // When we scan the stack, we'll recognize it as a recycler allocated
                // object, and mark it's contents and keep the individual loop header
                // wrappers alive
                loopHeaderArray = executeFunction->GetLoopHeaderArrayPtr();
            }

#if DBG
            Js::RecyclableObject * invalidStackVar = (Js::RecyclableObject*)_alloca(sizeof(Js::RecyclableObject));
            memset(reinterpret_cast<void*>(invalidStackVar), 0xFE, sizeof(Js::RecyclableObject));
            newInstance = setup.InitializeAllocation(allocation, executeFunction->GetHasImplicitArgIns() && !isAsmJs, doProfile, loopHeaderArray, stackAddr, invalidStackVar);
#else
            newInstance = setup.InitializeAllocation(allocation, executeFunction->GetHasImplicitArgIns() && !isAsmJs, doProfile, loopHeaderArray, stackAddr);
#endif

            newInstance->m_reader.Create(executeFunction);
        }
        //
        // Execute the function's byte-code, returning the return-value:
        // - Mark that the function is current executing and may not be modified.
        //

#if ENABLE_TTD
        TTD::TTDExceptionFramePopper exceptionFramePopper;
        if(SHOULD_DO_TTD_STACK_STMT_OP(functionScriptContext))
        {
            bool isInFinally = ((newInstance->m_flags & Js::InterpreterStackFrameFlags_WithinFinallyBlock) == Js::InterpreterStackFrameFlags_WithinFinallyBlock);

            threadContext->TTDExecutionInfo->PushCallEvent(function, args.Info.Count, args.Values, isInFinally);
            exceptionFramePopper.PushInfo(threadContext->TTDExecutionInfo, function);
        }
#endif

        Var aReturn = nullptr;

        {
#ifdef ENABLE_SCRIPT_DEBUGGING
            if (!isAsmJs && executeFunction->IsInDebugMode())
            {
#if DYNAMIC_INTERPRETER_THUNK
                PushPopFrameHelper pushPopFrameHelper(newInstance, returnAddress, addressOfReturnAddress);
                aReturn = newInstance->DebugProcess();
#else
                aReturn = newInstance->DebugProcessThunk(_ReturnAddress(), _AddressOfReturnAddress());
#endif
            }
            else
#endif
            {
#if DYNAMIC_INTERPRETER_THUNK
                PushPopFrameHelper pushPopFrameHelper(newInstance, returnAddress, addressOfReturnAddress);
                aReturn = newInstance->Process();
#else
                aReturn = newInstance->ProcessThunk(_ReturnAddress(), _AddressOfReturnAddress());
#endif
            }
        }

        executeFunction->EndExecution();

#if ENABLE_TTD
        if(SHOULD_DO_TTD_STACK_STMT_OP(functionScriptContext))
        {
            exceptionFramePopper.PopInfo();
            threadContext->TTDExecutionInfo->PopCallEvent(function, aReturn);
        }
#endif

#ifdef ASMJS_PLAT
        if (isAsmJs)
        {
            asmJsReturn->i = newInstance->GetRegRawInt(0);
            asmJsReturn->l = newInstance->GetRegRawInt64(0);
            asmJsReturn->d = newInstance->GetRegRawDouble(0);
            asmJsReturn->f = newInstance->GetRegRawFloat(0);
            asmJsReturn->simd = newInstance->GetRegRawSimd(0);
        }
#endif

        if (fReleaseAlloc)
        {
            functionScriptContext->ReleaseInterpreterArena();
        }

#if ENABLE_PROFILE_INFO
        if (doProfile)
        {
            dynamicProfileInfo->RecordImplicitCallFlags(threadContext->GetImplicitCallFlags());
        }
#endif

        return aReturn;
    }

#ifdef ASMJS_PLAT

#if _M_IX86
    int InterpreterStackFrame::AsmJsInterpreter(AsmJsCallStackLayout* stack)
    {
        ScriptFunction * function = (ScriptFunction*)stack->functionObject;
        Var* paramsAddr = stack->args;
        int  flags = CallFlags_Value;
        ArgSlot nbArgs = ArgSlotMath::Add(function->GetFunctionBody()->GetAsmJsFunctionInfo()->GetArgCount(), 1);
        CallInfo callInfo((CallFlags)flags, nbArgs);
        ArgumentReader args(&callInfo, paramsAddr);
        void* returnAddress = _ReturnAddress();
        void* addressOfReturnAddress = _AddressOfReturnAddress();
#if ENABLE_PROFILE_INFO
        function->GetFunctionBody()->EnsureDynamicProfileInfo();
#endif
        AsmJsReturnStruct asmJsReturn = { 0 };
        InterpreterHelper(function, args, returnAddress, addressOfReturnAddress, &asmJsReturn);

        //Handle return value
        AsmJsRetType::Which retType = (AsmJsRetType::Which) GetRetType(function);
        int retVal = 0;

        switch (retType)
        {
        case AsmJsRetType::Int32x4:
        case AsmJsRetType::Bool32x4:
        case AsmJsRetType::Bool16x8:
        case AsmJsRetType::Bool8x16:
        case AsmJsRetType::Float32x4:
        case AsmJsRetType::Float64x2:
        case AsmJsRetType::Int16x8:
        case AsmJsRetType::Int8x16:
        case AsmJsRetType::Uint32x4:
        case AsmJsRetType::Uint16x8:
        case AsmJsRetType::Uint8x16:
#ifdef ENABLE_SIMDJS
            if (function->GetScriptContext()->GetConfig()->IsSimdjsEnabled())
            {
                function->GetScriptContext()->asmJsReturnValue.simdVal = asmJsReturn.simd;
                break;
            }
#endif

#ifdef ENABLE_WASM_SIMD
            if (function->GetScriptContext()->GetConfig()->IsWasmSimdEnabled())
            {
                function->GetScriptContext()->asmJsReturnValue.simdVal = asmJsReturn.simd;
                break;
            }
#endif

            Assert(UNREACHED);
        // double return
        case AsmJsRetType::Double:
            function->GetScriptContext()->asmJsReturnValue.dbVal = asmJsReturn.d;
            break;
        // float return
        case AsmJsRetType::Float:
            function->GetScriptContext()->asmJsReturnValue.floatVal = asmJsReturn.f;
            break;
        // signed or void return
        case AsmJsRetType::Signed:
        case AsmJsRetType::Void:
            retVal = asmJsReturn.i;
            break;
        case AsmJsRetType::Int64:
        {
            function->GetScriptContext()->asmJsReturnValue.int64Val = asmJsReturn.l;
            // put the lower bits into eax
            // we'll read the higher bits from memory
            retVal = (int)asmJsReturn.l;
            break;
        }
        default:
            Assume(false);
        }
        return retVal;
    }

#elif _M_X64
    typedef double(*AsmJsInterpreterDoubleEP)(AsmJsCallStackLayout*, void *);
    typedef float(*AsmJsInterpreterFloatEP)(AsmJsCallStackLayout*, void *);
    typedef int(*AsmJsInterpreterIntEP)(AsmJsCallStackLayout*, void *);
    typedef int64(*AsmJsInterpreterInt64EP)(AsmJsCallStackLayout*, void *);

    void * InterpreterStackFrame::GetAsmJsInterpreterEntryPoint(AsmJsCallStackLayout* stack)
    {
        JavascriptFunction * function = stack->functionObject;
        void * entryPoint = nullptr;
        switch (function->GetFunctionBody()->GetAsmJsFunctionInfo()->GetReturnType().which())
        {
        case Js::AsmJsRetType::Double:
        {
            entryPoint = (void*)(AsmJsInterpreterDoubleEP)Js::InterpreterStackFrame::AsmJsInterpreter < double > ;
            break;
        }
        case Js::AsmJsRetType::Float:
        {
            entryPoint = (void*)(AsmJsInterpreterFloatEP)Js::InterpreterStackFrame::AsmJsInterpreter < float > ;
            break;
        }
        case Js::AsmJsRetType::Signed:
        case Js::AsmJsRetType::Void:
        {
            entryPoint = (void*)(AsmJsInterpreterIntEP)Js::InterpreterStackFrame::AsmJsInterpreter < int > ;
            break;
        }
        case Js::AsmJsRetType::Int64:
        {
            entryPoint = (void*)(AsmJsInterpreterInt64EP)Js::InterpreterStackFrame::AsmJsInterpreter < int64 > ;
            break;
        }
        case Js::AsmJsRetType::Int32x4:
        case Js::AsmJsRetType::Bool32x4:
        case Js::AsmJsRetType::Bool16x8:
        case Js::AsmJsRetType::Bool8x16:
        case Js::AsmJsRetType::Float32x4:
        case Js::AsmJsRetType::Float64x2:
        case Js::AsmJsRetType::Int16x8:
        case Js::AsmJsRetType::Int8x16:
        case Js::AsmJsRetType::Uint32x4:
        case Js::AsmJsRetType::Uint16x8:
        case Js::AsmJsRetType::Uint8x16:
        {
            entryPoint = (void*)Js::InterpreterStackFrame::AsmJsInterpreterSimdJs;
            break;
        }
        default:
            Assume(UNREACHED);
        }
        return entryPoint;
    }




    template<typename T>
    T InterpreterStackFrame::AsmJsInterpreter(AsmJsCallStackLayout* layout)
    {
        Js::ScriptFunction * function = Js::ScriptFunction::FromVar(layout->functionObject);
        int  flags = CallFlags_Value;
        ArgSlot nbArgs = ArgSlotMath::Add(function->GetFunctionBody()->GetAsmJsFunctionInfo()->GetArgCount(), 1);

        CallInfo callInfo((CallFlags)flags, nbArgs);
        ArgumentReader args(&callInfo, (Var*)layout->args);
        void* returnAddress = _ReturnAddress();
        void* addressOfReturnAddress = _AddressOfReturnAddress();
        function->GetFunctionBody()->EnsureDynamicProfileInfo();
        AsmJsReturnStruct asmJsReturn = { 0 };
        InterpreterHelper(function, args, returnAddress, addressOfReturnAddress, &asmJsReturn);

        return asmJsReturn.GetRetVal<T>();
    }

    __m128 InterpreterStackFrame::AsmJsInterpreterSimdJs(AsmJsCallStackLayout* layout)
    {
        return AsmJsInterpreter<X86SIMDValue>(layout).m128_value;
    }
#endif
#endif

    ///----------------------------------------------------------------------------
    ///
    /// InterpreterStackFrame::SetOut()
    ///
    /// SetOut() change the Var value stored in the specified "out parameter"
    /// register.
    ///
    ///----------------------------------------------------------------------------

    inline void InterpreterStackFrame::SetOut(ArgSlot outRegisterID, Var aValue)
    {
        //
        // The "out" parameter slots are located at the end of the local register range, counting
        // forwards.  This results in the "in" parameter slots being disjoint from the rest of the
        // InterpreterStackFrame.
        //  ..., InterpreterStackFrame A, Locals A[], ..., Out A:0, Out A:1, Out A:2, ...
        //       |                               In B:0,  In B:1, ..., InterpreterStackFrame B, Locals B[], ...
        //       (current 'this')                                      |
        //                                                             (new 'this' after call)
        //

        Assert(m_outParams + outRegisterID < m_outSp);
        m_outParams[outRegisterID] = aValue;
    }

    inline void InterpreterStackFrame::SetOut(ArgSlot_OneByte outRegisterID, Var aValue)
    {
        Assert(m_outParams + outRegisterID < m_outSp);
        m_outParams[outRegisterID] = aValue;
    }

    inline void InterpreterStackFrame::OP_SetOutAsmDb( RegSlot outRegisterID, double val )
    {
        Assert(m_outParams + outRegisterID < m_outSp);
        m_outParams[outRegisterID] = JavascriptNumber::NewWithCheck( val, scriptContext );
    }

    inline void InterpreterStackFrame::OP_SetOutAsmInt( RegSlot outRegisterID, int val )
    {
        Assert( m_outParams + outRegisterID < m_outSp );
        m_outParams[outRegisterID] = JavascriptNumber::ToVar( val, scriptContext );
    }

    void InterpreterStackFrame::OP_SetOutAsmFlt(RegSlot outRegisterID, float val)
    {
        OP_SetOutAsmDb(outRegisterID, (double)val);
    }

    inline void InterpreterStackFrame::OP_I_SetOutAsmFlt(RegSlot outRegisterID, float val)
    {
        Assert(m_outParams + outRegisterID < m_outSp);
        *(float*)(&(m_outParams[outRegisterID])) = val;
    }

    inline void InterpreterStackFrame::OP_I_SetOutAsmLong(RegSlot outRegisterID, int64 val)
    {
        Assert(m_outParams + outRegisterID < m_outSp);
        *(int64*)(&(m_outParams[outRegisterID])) = val;
    }

    inline void InterpreterStackFrame::OP_I_SetOutAsmInt(RegSlot outRegisterID, int val)
    {
        Assert(m_outParams + outRegisterID < m_outSp);
        *(int*)(&(m_outParams[outRegisterID])) = val;
    }

    inline void InterpreterStackFrame::OP_I_SetOutAsmDb(RegSlot outRegisterID, double val)
    {
        Assert(m_outParams + outRegisterID < m_outSp);
        *(double*)(&(m_outParams[outRegisterID])) = val;
    }

    inline void InterpreterStackFrame::OP_I_SetOutAsmSimd(RegSlot outRegisterID, AsmJsSIMDValue val)
    {
        Assert(m_outParams + outRegisterID < m_outSp);
        *(AsmJsSIMDValue*)(&(m_outParams[outRegisterID])) = val;
    }

    template<int type, bool toJs>
    void InterpreterStackFrame::OP_InvalidWasmTypeConversion(...)
    {
#ifdef ENABLE_WASM
        CompileAssert(type < Wasm::WasmTypes::Limit);
        const char16* fromType = toJs ? Wasm::WasmTypes::GetStrId(static_cast<Wasm::WasmTypes::WasmType>(type)) : _u("Javascript Variable");
        const char16* toType = toJs ? _u("Javascript Variable") : Wasm::WasmTypes::GetStrId(static_cast<Wasm::WasmTypes::WasmType>(type));
        JavascriptError::ThrowTypeErrorVar(scriptContext, WASMERR_InvalidTypeConversion, fromType, toType);
#else
        Assert(UNREACHED); //shouldn't get there
        JavascriptError::ThrowTypeErrorVar(scriptContext, WASMERR_InvalidTypeConversion, _u("unknown"), _u("unknown")); //throw for a release build
#endif
    }

    // This will be called in the beginning of the try_finally.
    inline void InterpreterStackFrame::CacheSp()
    {
        // Before caching the current m_outSp, we will be storing the previous the previously stored value in the m_outSpCached.
        *m_outSp++ = (Var)m_outSpCached;
        *m_outSp++ = (Var)m_outParams;
        m_outSpCached = m_outSp - 2;
    }

    inline void InterpreterStackFrame::RestoreSp()
    {
        // This will be called in the Finally block to restore from the previous SP cached.

        // m_outSpCached can be null if the catch block is called.
        if (m_outSpCached != nullptr)
        {
            Assert(m_outSpCached < m_outSp);
            m_outSp = m_outSpCached;

            m_outSpCached = (Var*)*m_outSp;
            Assert(m_outSpCached == nullptr || m_outSpCached <= m_outSp);

            m_outParams = (Var*)*(m_outSp + 1);
        }
        else
        {
            ResetOut();
        }
    }

    inline void InterpreterStackFrame::PushOut(Var aValue)
    {
        *m_outSp++ = aValue;
    }

    inline void InterpreterStackFrame::PopOut(ArgSlot argCount)
    {
        m_outSp -= (argCount+1);
        m_outParams = (Var*)*m_outSp;

        AssertMsg(m_localSlots + this->m_functionBody->GetLocalsCount() <= m_outSp &&
                  m_outSp < (m_localSlots + this->m_functionBody->GetLocalsCount() + this->m_functionBody->GetOutParamMaxDepth()),
                  "out args Stack pointer not in range after Pop");
    }

    void InterpreterStackFrame::ResetOut()
    {
        //
        // Reset the m_outParams and m_outSp
        //
        m_outParams    = m_localSlots + this->m_functionBody->GetLocalsCount();

        m_outSp        = m_outParams;
        m_outSpCached  = nullptr;
    }

#ifdef ENABLE_SCRIPT_DEBUGGING
    _NOINLINE
    Var InterpreterStackFrame::DebugProcessThunk(void* returnAddress, void* addressOfReturnAddress)
    {
        PushPopFrameHelper pushPopFrameHelper(this, returnAddress, addressOfReturnAddress);
        return this->DebugProcess();
    }

    //
    // Under debug mode allow the exception to be swallowed and execution to continue
    // if the debugger has specified that behavior.
    //
    Var InterpreterStackFrame::DebugProcess()
    {
        Assert(this->returnAddress != nullptr);
        while (true)
        {
            JavascriptExceptionObject *exception = nullptr;
            try
            {
#if ENABLE_TTD
                if(SHOULD_DO_TTD_STACK_STMT_OP(this->scriptContext))
                {
                    return this->ProcessWithDebugging_PreviousStmtTracking();
                }
                else
                {
                    return this->ProcessWithDebugging();
                }
#else
                return this->ProcessWithDebugging();
#endif
            }
            catch (const Js::JavascriptException& err)
            {
                JavascriptExceptionObject *exception_ = err.GetAndClear();
                Assert(exception_);
                exception = exception_;
            }

            if (exception)
            {
                bool skipException = false;
                if (exception != scriptContext->GetThreadContext()->GetPendingSOErrorObject()
                    && exception != scriptContext->GetThreadContext()->GetPendingOOMErrorObject())
                {
                    skipException = exception->IsDebuggerSkip();
                }
                if (skipException)
                {
                    // If we are going to swallow the exception then advance to the beginning of the next user statement
                    if (exception->IsIgnoreAdvanceToNextStatement()
                        || this->scriptContext->GetDebugContext()->GetProbeContainer()->AdvanceToNextUserStatement(this->m_functionBody, &this->m_reader))
                    {
                        // We must fix up the return value to at least be undefined:
                        this->SetReg((RegSlot)0,this->scriptContext->GetLibrary()->GetUndefined());

                        // If we recover from the exception, there may be a chance the out pointers in the InterpreterStackframe are not in a proper state.
                        // Reset them to correct the stack.
                        ResetOut();

                        // If we can successfully advance then continuing processing
                        continue;
                    }
                }

                JavascriptExceptionOperators::DoThrowCheckClone(exception, scriptContext);
            }
        }
    }
#endif

    template<typename OpCodeType, Js::OpCode (ReadOpFunc)(const byte*&), void (TracingFunc)(InterpreterStackFrame*, OpCodeType)>
    OpCodeType InterpreterStackFrame::ReadOp(const byte *& ip)
    {
#if DBG || DBG_DUMP
        //
        // For debugging byte-code, store the current offset before the instruction is read:
        // - We convert this to "void *" to encourage the debugger to always display in hex,
        //   which matches the displayed offsets used by ByteCodeDumper.
        //
        this->DEBUG_currentByteOffset = (void *) m_reader.GetCurrentOffset();
#endif

        OpCodeType op = (OpCodeType)ReadOpFunc(ip);

#if DBG_DUMP
        TracingFunc(this, op);
#endif
        return op;
    }

    void InterpreterStackFrame::TraceOpCode(InterpreterStackFrame* that, Js::OpCode op)
    {
#if DBG_DUMP
        that->scriptContext->byteCodeHistogram[(int)op]++;
        if (PHASE_TRACE(Js::InterpreterPhase, that->m_functionBody))
        {
            Output::Print(_u("%d.%d:Executing %s at offset 0x%X\n"), that->m_functionBody->GetSourceContextId(), that->m_functionBody->GetLocalFunctionId(), Js::OpCodeUtil::GetOpCodeName(op), that->DEBUG_currentByteOffset);
        }
#endif
    }

    void InterpreterStackFrame::TraceAsmJsOpCode(InterpreterStackFrame* that, Js::OpCodeAsmJs op)
    {
#if DBG_DUMP && defined(ASMJS_PLAT)
        if(PHASE_TRACE(Js::AsmjsInterpreterPhase, that->m_functionBody))
        {
            Output::Print(_u("%d.%d:Executing %s at offset 0x%X\n"), that->m_functionBody->GetSourceContextId(), that->m_functionBody->GetLocalFunctionId(), Js::OpCodeUtilAsmJs::GetOpCodeName(op), that->DEBUG_currentByteOffset);
        }
#endif
    }

#if ENABLE_TTD
    template<typename OpCodeType, Js::OpCode(ReadOpFunc)(const byte*&), void (TracingFunc)(InterpreterStackFrame*, OpCodeType)>
    OpCodeType InterpreterStackFrame::ReadOp_WPreviousStmtTracking(const byte *& ip)
    {
#if DBG || DBG_DUMP
        //
        // For debugging byte-code, store the current offset before the instruction is read:
        // - We convert this to "void *" to encourage the debugger to always display in hex,
        //   which matches the displayed offsets used by ByteCodeDumper.
        //
        this->DEBUG_currentByteOffset = (void *)m_reader.GetCurrentOffset();
#endif

#if ENABLE_TTD
        AssertMsg(this->scriptContext->GetThreadContext()->IsRuntimeInTTDMode(), "We never be fetching an opcode via this path if this is not true!!!");
#endif

        if(SHOULD_DO_TTD_STACK_STMT_OP(this->scriptContext))
        {
            this->scriptContext->GetThreadContext()->TTDExecutionInfo->UpdateCurrentStatementInfo(m_reader.GetCurrentOffset());
        }

        OpCodeType op = (OpCodeType)ReadOpFunc(ip);

#if DBG_DUMP
        TracingFunc(this, op);
#endif
        return op;
    }
#endif

    _NOINLINE
    Var InterpreterStackFrame::ProcessThunk(void* address, void* addressOfReturnAddress)
    {
        PushPopFrameHelper pushPopFrameHelper(this, address, addressOfReturnAddress);
        return this->Process();
    }


#ifdef ASMJS_PLAT
    Var InterpreterStackFrame::ProcessAsmJsModule()
    {
        FunctionBody* asmJsModuleFunctionBody = GetFunctionBody();
        AsmJsModuleInfo* info = asmJsModuleFunctionBody->GetAsmJsModuleInfo();

#ifdef ENABLE_DEBUG_CONFIG_OPTIONS
        if (Configuration::Global.flags.ForceAsmJsLinkFail)
        {
            AsmJSCompiler::OutputError(this->scriptContext, _u("Asm.js Runtime Error : Forcing link failure"));
            return this->ProcessLinkFailedAsmJsModule();
        }
#endif
        if (m_inSlotsCount != info->GetArgInCount() + 1)
        {
            // Error reparse without asm.js
            AsmJSCompiler::OutputError(this->scriptContext, _u("Asm.js Runtime Error : Invalid module argument count"));
            return this->ProcessLinkFailedAsmJsModule();
        }

        const AsmJsModuleMemory& moduleMemory = info->GetModuleMemory();
        Field(Var)* moduleMemoryPtr = RecyclerNewArray(scriptContext->GetRecycler(), Field(Var), moduleMemory.mMemorySize);
        Field(Var)* arrayBufferPtr = moduleMemoryPtr + moduleMemory.mArrayBufferOffset;
        Assert(moduleMemory.mArrayBufferOffset == AsmJsModuleMemory::MemoryTableBeginOffset);
        Field(Var)* stdLibPtr = moduleMemoryPtr + moduleMemory.mStdLibOffset;
        int* localIntSlots        = (int*)(moduleMemoryPtr + moduleMemory.mIntOffset);
        float* localFloatSlots = (float*)(moduleMemoryPtr + moduleMemory.mFloatOffset);
        double* localDoubleSlots = (double*)(moduleMemoryPtr + moduleMemory.mDoubleOffset);
        Field(Var)* localFunctionImports = moduleMemoryPtr + moduleMemory.mFFIOffset ;
        Field(Var)* localModuleFunctions = moduleMemoryPtr + moduleMemory.mFuncOffset ;
        Field(Field(Var)*)* localFunctionTables = (Field(Field(Var)*)*)(moduleMemoryPtr + moduleMemory.mFuncPtrOffset) ;
        

#ifdef ENABLE_SIMDJS
        AsmJsSIMDValue* localSimdSlots = nullptr;
        if (scriptContext->GetConfig()->IsSimdjsEnabled())
        {
            localSimdSlots = ((AsmJsSIMDValue*)moduleMemoryPtr) + moduleMemory.mSimdOffset; // simdOffset is in SIMDValues
        }
#endif

        ThreadContext* threadContext = this->scriptContext->GetThreadContext();
        *stdLibPtr = (m_inSlotsCount > 1) ? m_inParams[1] : nullptr;

        Var foreign = (m_inSlotsCount > 2) ? m_inParams[2] : nullptr;
        *arrayBufferPtr = (m_inSlotsCount > 3) ? m_inParams[3] : nullptr;
        //cache the current state of the disable implicit call flag
        DisableImplicitFlags prevDisableImplicitFlags = threadContext->GetDisableImplicitFlags();
        ImplicitCallFlags saveImplicitcallFlags = threadContext->GetImplicitCallFlags();
        // Disable implicit calls to check if any of the VarImport or Function Import leads to implicit calls
        threadContext->DisableImplicitCall();
        threadContext->SetImplicitCallFlags(ImplicitCallFlags::ImplicitCall_None);
        bool checkParamResult = ASMLink::CheckParams(this->scriptContext, info, *stdLibPtr, foreign, *arrayBufferPtr);
        if (!checkParamResult)
        {
            // don't need to print, because checkParams will do it for us
            goto linkFailure;
        }
        else if (this->CheckAndResetImplicitCall(prevDisableImplicitFlags, saveImplicitcallFlags))
        {
            AsmJSCompiler::OutputError(this->scriptContext, _u("Asm.js Runtime Error : Params have side effects"));
            return this->ProcessLinkFailedAsmJsModule();
        }
        // Initialize Variables
        for (int i = 0; i < info->GetVarCount(); i++)
        {
            const auto& var = info->GetVar(i);
            const AsmJsVarType type(var.type);
            if (type.isInt())
            {
                localIntSlots[var.location] = var.initialiser.intInit;
            }
            else if (type.isFloat())
            {
                localFloatSlots[var.location] = var.initialiser.floatInit;
            }
            else if (type.isDouble())
            {
                localDoubleSlots[var.location] = var.initialiser.doubleInit;
            }
#ifdef ENABLE_SIMDJS
            else if (scriptContext->GetConfig()->IsSimdjsEnabled() && type.isSIMD())
            {
                // e.g. var g = f4(0.0, 0.0, 0.0, 0.0);
                localSimdSlots[var.location] = var.initialiser.simdInit;
            }
#endif
            else
            {
                Assert(UNREACHED);
            }
        }

        // Load constant variables
        for (int i = 0; i < info->GetVarImportCount(); i++)
        {
            const auto& import = info->GetVarImport(i);
            const AsmJsVarType type(import.type);
            // this might throw, but it would anyway in non-asm.js
            Var value = JavascriptOperators::OP_GetProperty(foreign, import.field, scriptContext);
            // check if there is implicit call and if there is implicit call then clear the disableimplicitcall flag
            if (this->CheckAndResetImplicitCall(prevDisableImplicitFlags, saveImplicitcallFlags))
            {
                AsmJSCompiler::OutputError(this->scriptContext, _u("Asm.js Runtime Error : Accessing var import %s has side effects"), this->scriptContext->GetPropertyName(import.field)->GetBuffer());
                return this->ProcessLinkFailedAsmJsModule();
            }
            if (CONFIG_FLAG(AsmJsEdge))
            {
                // emscripten had a bug which caused this check to fail in some circumstances, so this check fails for some demos
                if (!TaggedNumber::Is(value) && (!RecyclableObject::Is(value) || DynamicType::Is(RecyclableObject::FromVar(value)->GetTypeId())))
                {
                    AsmJSCompiler::OutputError(this->scriptContext, _u("Asm.js Runtime Error : Var import %s must be primitive"), this->scriptContext->GetPropertyName(import.field)->GetBuffer());
                    goto linkFailure;
                }
            }

            if (type.isInt())
            {
                int val = JavascriptMath::ToInt32(value, scriptContext);
                localIntSlots[import.location] = val;
            }
            else if (type.isFloat())
            {
                float val = (float)JavascriptConversion::ToNumber(value, scriptContext);
                localFloatSlots[import.location] = val;
            }
            else if (type.isDouble())
            {
                double val = JavascriptConversion::ToNumber(value, scriptContext);
                localDoubleSlots[import.location] = val;
            }
#ifdef ENABLE_SIMDJS
            else if (scriptContext->GetConfig()->IsSimdjsEnabled() && type.isSIMD())
            {
                // e.g. var g = f4(imports.v);
                bool valid = false;
                AsmJsSIMDValue val;
                val.Zero();
                switch (type.which())
                {
                case AsmJsVarType::Int32x4:
                    valid = JavascriptSIMDInt32x4::Is(value);
                    val = (valid) ? ((JavascriptSIMDInt32x4*)value)->GetValue() : val;
                    break;
                case AsmJsVarType::Bool32x4:
                    valid = JavascriptSIMDBool32x4::Is(value);
                    val = (valid) ? ((JavascriptSIMDBool32x4*)value)->GetValue() : val;
                    break;
                case AsmJsVarType::Bool16x8:
                    valid = JavascriptSIMDBool16x8::Is(value);
                    val = (valid) ? ((JavascriptSIMDBool16x8*)value)->GetValue() : val;
                    break;
                case AsmJsVarType::Bool8x16:
                    valid = JavascriptSIMDBool8x16::Is(value);
                    val = (valid) ? ((JavascriptSIMDBool8x16*)value)->GetValue() : val;
                    break;
                case AsmJsVarType::Float32x4:
                    valid = JavascriptSIMDFloat32x4::Is(value);
                    val = (valid) ? ((JavascriptSIMDFloat32x4*)value)->GetValue() : val;
                    break;
                case AsmJsVarType::Float64x2:
                    valid = JavascriptSIMDFloat64x2::Is(value);
                    val = (valid) ? ((JavascriptSIMDFloat64x2*)value)->GetValue() : val;
                    break;
                case AsmJsVarType::Int16x8:
                    valid = JavascriptSIMDInt16x8::Is(value);
                    val = (valid) ? ((JavascriptSIMDInt16x8*)value)->GetValue() : val;
                    break;
                case AsmJsVarType::Int8x16:
                    valid = JavascriptSIMDInt8x16::Is(value);
                    val = ((JavascriptSIMDInt8x16*)value)->GetValue();
                    break;
                case AsmJsVarType::Uint32x4:
                    valid = JavascriptSIMDUint32x4::Is(value);
                    val = (valid) ? ((JavascriptSIMDUint32x4*)value)->GetValue() : val;
                    break;
                case AsmJsVarType::Uint16x8:
                    valid = JavascriptSIMDUint16x8::Is(value);
                    val = (valid) ? ((JavascriptSIMDUint16x8*)value)->GetValue() : val;
                    break;
                case AsmJsVarType::Uint8x16:
                    valid = JavascriptSIMDUint8x16::Is(value);
                    val = (valid) ? ((JavascriptSIMDUint8x16*)value)->GetValue() : val;
                    break;
                default:
                    Assert(UNREACHED);
                };
                if (!valid)
                {
                    // link failure of SIMD values imports.
                    AsmJSCompiler::OutputError(this->scriptContext, _u("Asm.js Runtime Error : Foreign var import %s is not SIMD type"), this->scriptContext->GetPropertyName(import.field)->GetBuffer());
                    goto linkFailure;
                }
                localSimdSlots[import.location] = val;
            }
#endif // #ifdef ENABLE_SIMDJS

            // check for implicit call after converting to number
            if (this->CheckAndResetImplicitCall(prevDisableImplicitFlags, saveImplicitcallFlags))
            {
                // Runtime error
                AsmJSCompiler::OutputError(this->scriptContext, _u("Asm.js Runtime Error : Accessing var import %s has side effects"), this->scriptContext->GetPropertyName(import.field)->GetBuffer());
                return this->ProcessLinkFailedAsmJsModule();
            }
        }
        // Load external functions
        for (int i = 0; i < info->GetFunctionImportCount(); i++)
        {
            const auto& import = info->GetFunctionImport(i);
            // this might throw, but it would anyway in non-asm.js
            Var importFunc = JavascriptOperators::OP_GetProperty(foreign, import.field, scriptContext);
            // check if there is implicit call and if there is implicit call then clear the disableimplicitcall flag
            if (this->CheckAndResetImplicitCall(prevDisableImplicitFlags, saveImplicitcallFlags))
            {
                AsmJSCompiler::OutputError(this->scriptContext, _u("Asm.js Runtime Error : Accessing foreign function import %s has side effects"), this->scriptContext->GetPropertyName(import.field)->GetBuffer());
                return this->ProcessLinkFailedAsmJsModule();
            }
            if (!JavascriptFunction::Is(importFunc))
            {
                AsmJSCompiler::OutputError(this->scriptContext, _u("Asm.js Runtime Error : Foreign function import %s is not a function"), this->scriptContext->GetPropertyName(import.field)->GetBuffer());
                goto linkFailure;
            }
            localFunctionImports[import.location] = importFunc;
        }

        threadContext->SetDisableImplicitFlags(prevDisableImplicitFlags);
        threadContext->SetImplicitCallFlags(saveImplicitcallFlags);
        // scope
        {
            FrameDisplay* pDisplay = RecyclerNewPlus(scriptContext->GetRecycler(), sizeof(void*), FrameDisplay, 0);
            //DynamicObject* asmModule = scriptContext->GetLibrary()->CreateObject(false, 1);
            //JavascriptOperators::OP_SetProperty(asmModule, PropertyIds::module, moduleMemoryPtr, scriptContext);
            //pDisplay->SetItem(0, this->function);
            for (int i = 0; i < info->GetFunctionCount(); i++)
            {
                const auto& modFunc = info->GetFunction(i);

                // TODO: add more runtime checks here
                FunctionInfoPtrPtr functionInfo = m_functionBody->GetNestedFuncReference(i);

                AsmJsScriptFunction* scriptFuncObj = AsmJsScriptFunction::OP_NewAsmJsFunc(pDisplay, functionInfo);
                localModuleFunctions[modFunc.location] = scriptFuncObj;

                if (scriptFuncObj->GetDynamicType()->GetEntryPoint() == DefaultDeferredDeserializeThunk)
                {
                    JavascriptFunction::DeferredDeserialize(scriptFuncObj);
                }

                scriptFuncObj->GetDynamicType()->SetEntryPoint(AsmJsExternalEntryPoint);
                scriptFuncObj->GetFunctionBody()->GetAsmJsFunctionInfo()->SetModuleFunctionBody(asmJsModuleFunctionBody);
                scriptFuncObj->SetModuleEnvironment((Field(Var)*)moduleMemoryPtr);
                if (!info->IsRuntimeProcessed())
                {
                    // don't reset entrypoint upon relinking
                    FunctionEntryPointInfo* entrypointInfo = (FunctionEntryPointInfo*)scriptFuncObj->GetEntryPointInfo();
                    entrypointInfo->SetIsAsmJSFunction(true);

#if DYNAMIC_INTERPRETER_THUNK
                    if (!PHASE_ON1(AsmJsJITTemplatePhase))
                    {
                        entrypointInfo->jsMethod = AsmJsDefaultEntryThunk;
                    }
#endif
                }
            }
        }

        // Initialize function table arrays
        for (int i = 0; i < info->GetFunctionTableCount(); i++)
        {
            const auto& modFuncTable = info->GetFunctionTable(i);
            Field(Var)* funcTableArray = RecyclerNewArray(scriptContext->GetRecycler(), Field(Var), modFuncTable.size);
            for (uint j = 0; j < modFuncTable.size; j++)
            {
                // get the module function index
                const RegSlot index = modFuncTable.moduleFunctionIndex[j];
                // assign the module function pointer to the array
                Var functionPtr = localModuleFunctions[index];
                funcTableArray[j] = functionPtr;
            }
            localFunctionTables[i] = funcTableArray;
        }
        // Do MTJRC/MAIC:0 check
#if ENABLE_DEBUG_CONFIG_OPTIONS
        if (
            (PHASE_ON1(Js::AsmJsJITTemplatePhase) && CONFIG_FLAG(MaxTemplatizedJitRunCount) == 0) ||
            (!PHASE_ON1(Js::AsmJsJITTemplatePhase) && (CONFIG_FLAG(MaxAsmJsInterpreterRunCount) == 0 || CONFIG_FLAG(ForceNative)))
            )
        {
            if (PHASE_TRACE1(AsmjsEntryPointInfoPhase))
            {
                Output::Print(_u("%s Scheduling For Full JIT at callcount:%d\n"), asmJsModuleFunctionBody->GetDisplayName(), 0);
                Output::Flush();
            }
            for (int i = 0; i < info->GetFunctionCount(); i++)
            {
                ScriptFunction* functionObj = (ScriptFunction*)PointerValue(localModuleFunctions[i]);
                AnalysisAssert(functionObj != nullptr);
                // don't want to generate code for APIs like changeHeap
                if (functionObj->GetEntryPoint() == Js::AsmJsExternalEntryPoint)
                {
                    WAsmJs::JitFunctionIfReady(functionObj);
                }
            }
        }
#endif

        info->SetIsRuntimeProcessed(true);

        // create export object
        if (info->GetExportsCount())
        {
            Var newObj = JavascriptOperators::NewScObjectLiteral(GetScriptContext(), info->GetExportsIdArray(),
                this->GetFunctionBody()->GetObjectLiteralTypeRef(0));
            for (int i = 0; i < info->GetExportsCount(); i++)
            {
                auto ex = info->GetExport(i);
                Var func = localModuleFunctions[*ex.location];
                JavascriptOperators::OP_InitProperty(newObj, *ex.id, func);
            }
            SetReg((RegSlot)0, newObj);
            return newObj;
        }


        // export only 1 function
        {
            Var exportFunc = localModuleFunctions[info->GetExportFunctionIndex()];
            SetReg((RegSlot)0, exportFunc);
            return exportFunc;
        }

    linkFailure:
        threadContext->SetDisableImplicitFlags(prevDisableImplicitFlags);
        threadContext->SetImplicitCallFlags(saveImplicitcallFlags);
        return this->ProcessLinkFailedAsmJsModule();
    }

    Var InterpreterStackFrame::ProcessLinkFailedAsmJsModule()
    {
        AsmJSCompiler::OutputError(this->scriptContext, _u("asm.js linking failed."));

        Js::FunctionBody* asmJsModuleFunctionBody = GetFunctionBody();
        AsmJsModuleInfo* info = asmJsModuleFunctionBody->GetAsmJsModuleInfo();

        // do not support relinking with failed relink
        if (info->IsRuntimeProcessed())
        {
            Js::Throw::OutOfMemory();
        }

        ScriptFunction * funcObj = GetJavascriptFunction();
        ScriptFunction::ReparseAsmJsModule(&funcObj);
        const bool doProfile =
            funcObj->GetFunctionBody()->GetInterpreterExecutionMode(false) == ExecutionMode::ProfilingInterpreter ||
            (funcObj->GetFunctionBody()->IsInDebugMode() && DynamicProfileInfo::IsEnabled(funcObj->GetFunctionBody()));

        DynamicProfileInfo * dynamicProfileInfo = nullptr;
        if (doProfile)
        {
            dynamicProfileInfo = funcObj->GetFunctionBody()->GetDynamicProfileInfo();
            funcObj->GetScriptContext()->GetThreadContext()->ClearImplicitCallFlags();
        }

        // after reparsing, we want to also use a new interpreter stack frame, as it will have different characteristics than the asm.js version
        InterpreterStackFrame::Setup setup(funcObj, m_inParams, m_inSlotsCount);
        size_t varAllocCount = setup.GetAllocationVarCount();
        size_t varSizeInBytes = varAllocCount * sizeof(Var);

        Var* allocation = nullptr;
        DWORD_PTR stackAddr;
        bool fReleaseAlloc = false;
        if (varAllocCount > InterpreterStackFrame::LocalsThreshold)
        {
            ArenaAllocator *tmpAlloc = nullptr;
            fReleaseAlloc = GetScriptContext()->EnsureInterpreterArena(&tmpAlloc);
            allocation = (Var*)tmpAlloc->Alloc(varSizeInBytes);
            // use a stack address so the debugger stepping logic works (step-out, for example, compares stack depths to determine when to complete the step)
            // debugger stepping does not matter here, but it's worth being consistent with normal stack frame
            stackAddr = reinterpret_cast<DWORD_PTR>(&allocation);
        }
        else
        {
            PROBE_STACK_PARTIAL_INITIALIZED_INTERPRETER_FRAME(GetScriptContext(), Js::Constants::MinStackInterpreter + varSizeInBytes);
            allocation = (Var*)_alloca(varSizeInBytes);
            stackAddr = reinterpret_cast<DWORD_PTR>(allocation);
        }

#if DBG
        Var invalidStackVar = (Js::RecyclableObject*)_alloca(sizeof(Js::RecyclableObject));
        memset(invalidStackVar, 0xFE, sizeof(Js::RecyclableObject));
        InterpreterStackFrame * newInstance = newInstance = setup.InitializeAllocation(allocation, funcObj->GetFunctionBody()->GetHasImplicitArgIns(), doProfile, nullptr, stackAddr, invalidStackVar);
#else
        InterpreterStackFrame * newInstance = newInstance = setup.InitializeAllocation(allocation, funcObj->GetFunctionBody()->GetHasImplicitArgIns(), doProfile, nullptr, stackAddr);
#endif

        newInstance->m_reader.Create(funcObj->GetFunctionBody());
        // now that we have set up the new frame, let's interpret it!
        funcObj->GetFunctionBody()->BeginExecution();

        PushPopFrameHelper pushPopFrameHelper(newInstance, this->returnAddress, this->addressOfReturnAddress);
        Var retVal = newInstance->ProcessUnprofiled();

        if (doProfile)
        {
            dynamicProfileInfo->RecordImplicitCallFlags(GetScriptContext()->GetThreadContext()->GetImplicitCallFlags());
        }

        if (fReleaseAlloc)
        {
            GetScriptContext()->ReleaseInterpreterArena();
        }

        return retVal;
    }

#if ENABLE_DEBUG_CONFIG_OPTIONS
    int AsmJsCallDepth = 0;
#endif

    // Function memory allocation should be done the same way as
    // T AsmJsCommunEntryPoint(Js::ScriptFunction* func, ...)  (AsmJSJitTemplate.cpp)
    // update any changes there
    /*
    This function does the following fixup
    Stack Before                 Stack After
    ==============               ================
    | VarConstants |             |  VarConstants  |
    |--------------|             |-----------------
    | IntConstants |             |  IntConstants  |
    |--------------|             |  ------------  |
    | FloatConst   |             |  Int Vars+Tmps |
    |--------------|             |----------------|
    | DoubleConst  |             |  FloatConst    |
    |--------------|             |  ----------    |
    | Var&Temps    |             |  Flt Vars+tmps |
    |==============|             |----------------|
                                 | DoubleConst    |
                                 |  -----------   |
                                 | Dbl Vars+Tmps  |
                                  ================

    intSrc,FltSrc&DblSrc are pointers to the stack before the change
    m_localIntSlots,m_localFloatSlots,m_localDoubleSlots are pointers to the stack after the change
    */
    void InterpreterStackFrame::AlignMemoryForAsmJs()
    {
        FunctionBody *const functionBody = GetFunctionBody();
        ScriptFunction* func = GetJavascriptFunction();
        uint32& callCount = ((FunctionEntryPointInfo*)func->GetEntryPointInfo())->callsCount;
        WAsmJs::JitFunctionIfReady(func, ++callCount);
        AsmJsFunctionInfo* info = functionBody->GetAsmJsFunctionInfo();

        // The const table is copied after the FirstRegSlot
        byte* constTable = (byte*)(m_localSlots + FunctionBody::FirstRegSlot);
        byte* slotsStart = (byte*)m_localSlots;

        // Must do in reverse order to avoid overwriting const of other type as we move things around
        for (int i = WAsmJs::LIMIT - 1; i >= 0; --i)
        {
            WAsmJs::Types type = (WAsmJs::Types)i;
            auto typeInfo = info->GetTypedSlotInfo(type);

            byte* destination = slotsStart + typeInfo->byteOffset;
            switch (type)
            {
            case WAsmJs::INT32:   m_localIntSlots    = (int*)destination; break;
            case WAsmJs::INT64:   m_localInt64Slots  = (int64*)destination; break;
            case WAsmJs::FLOAT32: m_localFloatSlots  = (float*)destination; break;
            case WAsmJs::FLOAT64: m_localDoubleSlots = (double*)destination; break;
            case WAsmJs::SIMD:    m_localSimdSlots   = (AsmJsSIMDValue*)destination; break;
            default:
                CompileAssert(WAsmJs::SIMD == WAsmJs::LastType);
                Assert(false);
                break;
            }

            byte* source = constTable + typeInfo->constSrcByteOffset;
            if (typeInfo->constCount > 0 && source != destination)
            {
                // Make sure slots are aligned for this type
                Assert(::Math::Align<intptr_t>((intptr_t)destination, (intptr_t)WAsmJs::GetTypeByteSize(type)) == (intptr_t)destination);
                Assert(typeInfo->constSrcByteOffset != Js::Constants::InvalidOffset);
                uint constByteSize = typeInfo->constCount * WAsmJs::GetTypeByteSize(type);
                memmove_s(destination, constByteSize, source, constByteSize);
            }
        }

        // Load module environment
        AsmJsScriptFunction* asmJsFunc = AsmJsScriptFunction::FromVar(this->function);
        m_localSlots[AsmJsFunctionMemory::ModuleEnvRegister] = asmJsFunc->GetModuleEnvironment();
        m_localSlots[AsmJsFunctionMemory::ArrayBufferRegister] = nullptr;
#ifdef ENABLE_WASM
        if (WasmScriptFunction::Is(func))
        {
            WasmScriptFunction* wasmFunc = WasmScriptFunction::FromVar(func);
            m_wasmMemory = wasmFunc->GetWebAssemblyMemory();
            m_signatures = func->GetFunctionBody()->GetAsmJsFunctionInfo()->GetWebAssemblyModule()->GetSignatures();
        }
        else
#endif
        {
            m_asmJsBuffer = asmJsFunc->GetAsmJsArrayBuffer();
        }

        m_localSlots[AsmJsFunctionMemory::ArraySizeRegister] = 0; // do not cache ArraySize in the interpreter
        m_localSlots[AsmJsFunctionMemory::ScriptContextBufferRegister] = functionBody->GetScriptContext();

        int* intArg = m_localIntSlots + info->GetTypedSlotInfo(WAsmJs::INT32)->constCount;
        int64* int64Arg = m_localInt64Slots + info->GetTypedSlotInfo(WAsmJs::INT64)->constCount;
        double* doubleArg = m_localDoubleSlots + info->GetTypedSlotInfo(WAsmJs::FLOAT64)->constCount;
        float* floatArg = m_localFloatSlots + info->GetTypedSlotInfo(WAsmJs::FLOAT32)->constCount;
#if defined(ENABLE_SIMDJS) || defined(ENABLE_WASM_SIMD)
        AsmJsSIMDValue* simdArg = m_localSimdSlots + info->GetTypedSlotInfo(WAsmJs::SIMD)->constCount;
#endif
        // Move the arguments to the right location
        ArgSlot argCount = info->GetArgCount();

#if _M_X64
        uint homingAreaSize = 0;
#endif

#if ENABLE_DEBUG_CONFIG_OPTIONS
        const bool tracingFunc = PHASE_TRACE(AsmjsFunctionEntryPhase, functionBody);
        if (tracingFunc)
        {
            if (AsmJsCallDepth)
            {
                Output::Print(_u("%*c"), AsmJsCallDepth, ' ');
            }
            Output::Print(_u("Executing function %s("), functionBody->GetDisplayName());
            ++AsmJsCallDepth;
        }
#endif
        uintptr_t argAddress = (uintptr_t)m_inParams;
        for (ArgSlot i = 0; i < argCount; i++)
        {
#if _M_X64
            // 3rd Argument should be at the end of the homing area.
            Assert(i != 3 || argAddress == (uintptr_t)m_inParams + homingAreaSize);
            if (i < 3)
            {
                // for x64 we spill the first 3 floating point args below the rest of the arguments on the stack
                // m_inParams will be from DynamicInterpreterThunk's frame. Floats are in InterpreterAsmThunk's frame. Stack will be set up like so:
                // DIT arg2 <- first scriptArg, m_inParams points here
                // DIT arg1
                // padding
                // IAT r9 home
                // IAT r8 home
                // IAT rdx home
                // IAT rcx home
                // IAT return address
                // IAT push rbp
                // IAT padding
                // IAT xmm3 spill
                // IAT xmm2 spill
                // IAT xmm1 spill <- floatSpillAddress for arg1

#ifdef _WIN32
#define FLOAT_SPILL_ADDRESS_OFFSET_WORDS 15
#else
// On Sys V x64 we have 4 words less (4 reg shadow)
#define FLOAT_SPILL_ADDRESS_OFFSET_WORDS 11
#endif
                // floats are spilled as xmmwords
                uintptr_t floatSpillAddress = (uintptr_t)m_inParams - MachPtr * (FLOAT_SPILL_ADDRESS_OFFSET_WORDS - 2*i);

                if (info->GetArgType(i).isInt())
                {
                    *intArg = *(int*)argAddress;
#if ENABLE_DEBUG_CONFIG_OPTIONS
                    if (tracingFunc)
                    {
                        Output::Print(_u("%d, "), *intArg);
                    }
#endif
                    ++intArg;
                    homingAreaSize += MachPtr;
                }
                else if (info->GetArgType(i).isInt64())
                {
                    *int64Arg = *(int64*)argAddress;
#if ENABLE_DEBUG_CONFIG_OPTIONS
                    if (tracingFunc)
                    {
                        Output::Print(_u("%lld, "), *int64Arg);
                    }
#endif
                    ++int64Arg;
                    homingAreaSize += MachPtr;
                }
                else if (info->GetArgType(i).isFloat())
                {
                    *floatArg = *(float*)floatSpillAddress;
#if ENABLE_DEBUG_CONFIG_OPTIONS
                    if (tracingFunc)
                    {
                        Output::Print(_u("%.2f, "), *floatArg);
                    }
#endif
                    ++floatArg;
                    homingAreaSize += MachPtr;
                }
                else if (info->GetArgType(i).isDouble())
                {
                    *doubleArg = *(double*)floatSpillAddress;
#if ENABLE_DEBUG_CONFIG_OPTIONS
                    if (tracingFunc)
                    {
                        Output::Print(_u("%.2f, "), *doubleArg);
                    }
#endif
                    ++doubleArg;
                    homingAreaSize += MachPtr;
                }
                else
                {
#if defined (ENABLE_SIMDJS) || defined(ENABLE_WASM_SIMD)
                    Assert(info->GetArgType(i).isSIMD());
                    *simdArg = *(AsmJsSIMDValue*)floatSpillAddress;
                    ++simdArg;
                    homingAreaSize += sizeof(AsmJsSIMDValue);
#else
                    Assert(UNREACHED);
#endif
                }
#ifdef ENABLE_SIMDJS
                if (scriptContext->GetConfig()->IsSimdjsEnabled() && i == 2) // last argument ?
#endif

#ifdef ENABLE_WASM_SIMD
                if (scriptContext->GetConfig()->IsWasmSimdEnabled() && i == 2) // last argument ?
#endif

#if defined(ENABLE_SIMDJS) || defined(ENABLE_WASM_SIMD)
                {
                    // If we have simd arguments, the homing area in m_inParams can be larger than 3 64-bit slots. This is because SIMD values are unboxed there too.
                    // After unboxing, the homing area is overwritten by rdx, r8 and r9, and we read/skip 64-bit slots from the homing area (argAddress += MachPtr).
                    // After the last argument of the 3 is read, we need to advance argAddress to skip over the possible extra space and to the start of the rest of the arguments.
                    argAddress = (uintptr_t)m_inParams + homingAreaSize;
                }
                else
#endif
                {
                    argAddress += MachPtr;
                }
            }
            else
#endif
            if (info->GetArgType(i).isInt())
            {
                *intArg = *(int*)argAddress;
#if ENABLE_DEBUG_CONFIG_OPTIONS
                if (tracingFunc)
                {
                    Output::Print(_u("%d, "), *intArg);
                }
#endif
                ++intArg;
                argAddress += MachPtr;
            }
            else if (info->GetArgType(i).isInt64())
            {
                *int64Arg = *(int64*)argAddress;
#if ENABLE_DEBUG_CONFIG_OPTIONS
                if (tracingFunc)
                {
                    Output::Print(_u("%lld, "), *int64Arg);
                }
#endif
                ++int64Arg;
                argAddress += sizeof(int64);
            }
            else if (info->GetArgType(i).isFloat())
            {
                *floatArg = *(float*)argAddress;
#if ENABLE_DEBUG_CONFIG_OPTIONS
                if (tracingFunc)
                {
                    Output::Print(_u("%.2f, "), *floatArg);
                }
#endif
                ++floatArg;
                argAddress += MachPtr;
            }
            else if (info->GetArgType(i).isDouble())
            {
                Assert(info->GetArgType(i).isDouble());
                *doubleArg = *(double*)argAddress;
#if ENABLE_DEBUG_CONFIG_OPTIONS
                if (tracingFunc)
                {
                    Output::Print(_u("%.2f, "), *doubleArg);
                }
#endif
                ++doubleArg;
                argAddress += sizeof(double);
            }
#ifdef ENABLE_SIMDJS
            else if (scriptContext->GetConfig()->IsSimdjsEnabled() && info->GetArgType(i).isSIMD())
#endif

#ifdef ENABLE_WASM_SIMD
            else if (scriptContext->GetConfig()->IsWasmSimdEnabled() && info->GetArgType(i).isSIMD())
#endif

#if defined(ENABLE_SIMDJS) || defined(ENABLE_WASM_SIMD)
            {
                *simdArg = *(AsmJsSIMDValue*)argAddress;
                ++simdArg;
                argAddress += sizeof(AsmJsSIMDValue);
            }
#endif
            else
            {
                AssertMsg(UNREACHED, "Invalid function arg type.");
            }
        }

#if ENABLE_DEBUG_CONFIG_OPTIONS
        if (tracingFunc)
        {
            Output::Print(_u("){\n"));
            Output::Flush();
        }
#endif
    }
#endif

    ///----------------------------------------------------------------------------
    ///
    /// InterpreterStackFrame::Process
    ///
    /// Process() processes a single loop of execution for the current
    /// JavascriptFunction being executed:
    /// - Individual instructions are dispatched to specific handlers for different
    ///   OpCodes.
    ///
    ///----------------------------------------------------------------------------

#if ENABLE_PROFILE_INFO
#define INTERPRETERLOOPNAME ProcessProfiled
#define PROVIDE_INTERPRETERPROFILE
#include "InterpreterLoop.inl"
#undef PROVIDE_INTERPRETERPROFILE
#undef INTERPRETERLOOPNAME
#endif

#define INTERPRETERLOOPNAME ProcessUnprofiled
#include "InterpreterLoop.inl"
#undef INTERPRETERLOOPNAME

#if ENABLE_TTD_DIAGNOSTICS_TRACING
#define PROVIDE_INTERPRETER_STMTS
#define INTERPRETERLOOPNAME ProcessUnprofiled_PreviousStmtTracking
#include "InterpreterLoop.inl"
#undef INTERPRETERLOOPNAME
#undef PROVIDE_INTERPRETER_STMTS
#endif

#ifdef ASMJS_PLAT
#define INTERPRETERLOOPNAME ProcessAsmJs
#define INTERPRETER_ASMJS
#include "InterpreterProcessOpCodeAsmJs.h"
#include "InterpreterLoop.inl"
#undef INTERPRETER_ASMJS
#undef INTERPRETERLOOPNAME
#endif

// For now, always collect profile data when debugging,
// otherwise the backend will be confused if there's no profile data.
#ifdef ENABLE_SCRIPT_DEBUGGING
#define INTERPRETERLOOPNAME ProcessWithDebugging
#define PROVIDE_DEBUGGING
#if ENABLE_PROFILE_INFO
#define PROVIDE_INTERPRETERPROFILE
#endif
#include "InterpreterLoop.inl"
#if ENABLE_PROFILE_INFO
#undef PROVIDE_INTERPRETERPROFILE
#endif
#undef PROVIDE_DEBUGGING
#undef INTERPRETERLOOPNAME
#endif

#if ENABLE_TTD
#define PROVIDE_INTERPRETER_STMTS
#define INTERPRETERLOOPNAME ProcessWithDebugging_PreviousStmtTracking
#define PROVIDE_DEBUGGING
#if ENABLE_PROFILE_INFO
#define PROVIDE_INTERPRETERPROFILE
#endif
#include "InterpreterLoop.inl"
#if ENABLE_PROFILE_INFO
#undef PROVIDE_INTERPRETERPROFILE
#endif
#undef PROVIDE_DEBUGGING
#undef INTERPRETERLOOPNAME
#undef PROVIDE_INTERPRETER_STMTS
#endif

    Var InterpreterStackFrame::Process()
    {
#if ENABLE_PROFILE_INFO
        class AutoRestore
        {
        private:
            InterpreterStackFrame *const interpreterStackFrame;
            const uint32 savedSwitchProfileModeOnLoopEndNumber;
            const bool savedIsAutoProfiling;
            const bool savedSwitchProfileMode;

        public:
            AutoRestore(InterpreterStackFrame *const interpreterStackFrame)
                : interpreterStackFrame(interpreterStackFrame),
                savedIsAutoProfiling(interpreterStackFrame->isAutoProfiling),
                savedSwitchProfileMode(interpreterStackFrame->switchProfileMode),
                savedSwitchProfileModeOnLoopEndNumber(interpreterStackFrame->switchProfileModeOnLoopEndNumber)
            {
            }

            ~AutoRestore()
            {
                interpreterStackFrame->isAutoProfiling = savedIsAutoProfiling;
                interpreterStackFrame->switchProfileMode = savedSwitchProfileMode;
                interpreterStackFrame->switchProfileModeOnLoopEndNumber = savedSwitchProfileModeOnLoopEndNumber;
            }
        } autoRestore(this);
#endif

        if (this->ehBailoutData)
        {
            if ((m_flags & Js::InterpreterStackFrameFlags_FromBailOut) && !(m_flags & InterpreterStackFrameFlags_ProcessingBailOutFromEHCode))
            {
                m_flags |= Js::InterpreterStackFrameFlags_ProcessingBailOutFromEHCode;
                EHBailoutData * topLevelEHBailoutData = this->ehBailoutData;
                while (topLevelEHBailoutData->parent->nestingDepth != -1)
                {
                    topLevelEHBailoutData->parent->child = topLevelEHBailoutData;
                    topLevelEHBailoutData = topLevelEHBailoutData->parent;
                }
                ProcessTryHandlerBailout(topLevelEHBailoutData, this->ehBailoutData->nestingDepth);
                m_flags &= ~Js::InterpreterStackFrameFlags_ProcessingBailOutFromEHCode;
                this->ehBailoutData = nullptr;
            }
        }

#ifdef ASMJS_PLAT
        if( GetFunctionBody()->GetIsAsmjsMode() )
        {
            FunctionBody *const functionBody = GetFunctionBody();
            AsmJsFunctionInfo* asmInfo = functionBody->GetAsmJsFunctionInfo();
            if (asmInfo)
            {
                AlignMemoryForAsmJs();
                Var returnVar = ProcessAsmJs();
#if ENABLE_DEBUG_CONFIG_OPTIONS
                if( PHASE_TRACE( AsmjsFunctionEntryPhase, functionBody ) )
                {
                    --AsmJsCallDepth;
                    if( AsmJsCallDepth )
                    {
                        Output::Print( _u("%*c}"), AsmJsCallDepth, ' ' );
                    }
                    else
                    {
                        Output::Print( _u("}") );
                    }
                    switch( asmInfo->GetReturnType().which() )
                    {
                    case AsmJsRetType::Void:
                        break;
                    case AsmJsRetType::Signed:
                        Output::Print( _u(" = %d"), m_localIntSlots[0] );
                        break;
                    case AsmJsRetType::Int64:
                        Output::Print( _u(" = %lld"), m_localInt64Slots[0] );
                        break;
                    case AsmJsRetType::Float:
                        Output::Print(_u(" = %.4f"), m_localFloatSlots[0]);
                        break;
                    case AsmJsRetType::Double:
                        Output::Print( _u(" = %.4f"), m_localDoubleSlots[0]);
                        break;
                    default:
                        break;
                    }
                    Output::Print( _u(";\n") );
                    Output::Flush();
                }
#endif
                return returnVar;
            }
            else
            {
                Assert(functionBody->GetAsmJsModuleInfo());
                return ProcessAsmJsModule();
            }
        }
#endif

#if ENABLE_PROFILE_INFO
        switchProfileMode = false;
        switchProfileModeOnLoopEndNumber = 0u - 1;
#endif

#if ENABLE_PROFILE_INFO
        FunctionBody *const functionBody = GetFunctionBody();
        const ExecutionMode interpreterExecutionMode =
            functionBody->GetInterpreterExecutionMode(!!(GetFlags() & InterpreterStackFrameFlags_FromBailOut));
        if(interpreterExecutionMode == ExecutionMode::ProfilingInterpreter)
        {
#if ENABLE_TTD
            AssertMsg(!SHOULD_DO_TTD_STACK_STMT_OP(this->scriptContext), "We should have pinned into Interpreter mode in this case!!!");
#endif

            isAutoProfiling = false;
            return ProcessProfiled();
        }

        Assert(
            interpreterExecutionMode == ExecutionMode::Interpreter ||
            interpreterExecutionMode == ExecutionMode::AutoProfilingInterpreter);
        isAutoProfiling = interpreterExecutionMode == ExecutionMode::AutoProfilingInterpreter;

        Var result;
        while(true)
        {
            Assert(!switchProfileMode);

#if ENABLE_TTD_DIAGNOSTICS_TRACING
            if(this->scriptContext->ShouldPerformRecordOrReplayAction())
            {
                result = ProcessUnprofiled_PreviousStmtTracking();
            }
            else
            {
                result = ProcessUnprofiled();
            }
#else
            result = ProcessUnprofiled();
#endif

            Assert(!(switchProfileMode && result));
            if(switchProfileMode)
            {
                switchProfileMode = false;
            }
            else
            {
                break;
            }
            Assert(isAutoProfiling);

        #if DBG_DUMP

            if(PHASE_TRACE(InterpreterAutoProfilePhase, functionBody))
            {
                char16 debugStringBuffer[MAX_FUNCTION_BODY_DEBUG_STRING_SIZE];
                Output::Print(_u("InterpreterAutoProfile - Func %s - Started profiling\n"), functionBody->GetDebugNumberSet(debugStringBuffer));
                Output::Flush();
            }
        #endif

            Assert(!switchProfileMode);
            result = ProcessProfiled();
            Assert(!(switchProfileMode && result));
            if(switchProfileMode)
            {
                switchProfileMode = false;
            }
            else
            {
                break;
            }
            Assert(isAutoProfiling);

        #if DBG_DUMP
            if(PHASE_TRACE(InterpreterAutoProfilePhase, functionBody))
            {
                char16 debugStringBuffer[MAX_FUNCTION_BODY_DEBUG_STRING_SIZE];
                Output::Print(_u("InterpreterAutoProfile - Func %s - Stopped profiling\n"), functionBody->GetDebugNumberSet(debugStringBuffer));
                Output::Flush();
            }
        #endif
        }
        return result;
#else
#if ENABLE_TTD_DIAGNOSTICS_TRACING
        if(this->scriptContext->ShouldPerformRecordOrReplayAction())
        {
            return ProcessUnprofiled_PreviousStmtTracking();
        }
        else
        {
            return ProcessUnprofiled();
        }
#else
        return ProcessUnprofiled();
#endif
#endif
    }



    template <class T>
    void InterpreterStackFrame::OP_GetMethodProperty(unaligned T *playout)
    {
        Var varInstance = GetReg(playout->Instance);
        OP_GetMethodProperty(varInstance, playout);
    }

    template <class T>
    void InterpreterStackFrame::OP_GetLocalMethodProperty(unaligned T *playout)
    {
        OP_GetMethodProperty(this->localClosure, playout);
    }

    template <class T>
    void InterpreterStackFrame::OP_GetMethodProperty(Var varInstance, unaligned T *playout)
    {
#if ENABLE_COPYONACCESS_ARRAY
        JavascriptLibrary::CheckAndConvertCopyOnAccessNativeIntArray<Var>(varInstance);
#endif
        PropertyId propertyId = GetPropertyIdFromCacheId(playout->inlineCacheIndex);
        RecyclableObject* obj = NULL;
        if (RecyclableObject::Is(varInstance))
        {
            obj = RecyclableObject::FromVar(varInstance);

            if ((propertyId == PropertyIds::apply || propertyId == PropertyIds::call) && ScriptFunction::Is(obj))
            {
                // If the property being loaded is "apply"/"call", make an optimistic assumption that apply/call is not overridden and
                // undefer the function right here if it was defer parsed before. This is required so that the load of "apply"/"call"
                // happens from the same "type". Otherwise, we will have a polymorphic cache for load of "apply"/"call".
                ScriptFunction *fn = ScriptFunction::FromVar(obj);
                if(fn->GetType()->GetEntryPoint() == JavascriptFunction::DeferredParsingThunk)
                {
                    JavascriptFunction::DeferredParse(&fn);
                }
            }
        }

        InlineCache *inlineCache = this->GetInlineCache(playout->inlineCacheIndex);

        PropertyValueInfo info;
        PropertyValueInfo::SetCacheInfo(&info, GetFunctionBody(), inlineCache, playout->inlineCacheIndex, true);
        Var aValue;
        if (obj &&
            CacheOperators::TryGetProperty<true, true, false, false, false, false, true, false, false>(
                obj, false, obj, propertyId, &aValue, GetScriptContext(), nullptr, &info))
        {
            SetReg(playout->Value, aValue);
            return;
        }

        OP_GetMethodProperty_NoFastPath(varInstance, playout);
    }

    template <class T>
    _NOINLINE void InterpreterStackFrame::OP_GetMethodProperty_NoFastPath(Var instance, unaligned T *playout)
    {
        PropertyId propertyId = GetPropertyIdFromCacheId(playout->inlineCacheIndex);

        Var value = JavascriptOperators::PatchGetMethod<false>(
            GetFunctionBody(),
            GetInlineCache(playout->inlineCacheIndex),
            playout->inlineCacheIndex,
            instance,
            propertyId
        );

#ifdef TELEMETRY_INTERPRETER
        if (TELEMETRY_PROPERTY_OPCODE_FILTER(propertyId))
        {
            // `successful` will be true as PatchGetMethod throws an exception if not found.
            this->scriptContext->GetTelemetry().GetOpcodeTelemetry().GetMethodProperty(instance, propertyId, value, true);
        }
#endif

        SetReg(playout->Value, value);
    }

    template <class T>
    void InterpreterStackFrame::OP_GetRootMethodProperty(unaligned T *playout)
    {
        Assert(playout->inlineCacheIndex >= this->m_functionBody->GetRootObjectLoadInlineCacheStart());
        Js::Var instance = this->GetRootObject();
        PropertyId propertyId = GetPropertyIdFromCacheId(playout->inlineCacheIndex);
        InlineCache *inlineCache = this->GetInlineCache(playout->inlineCacheIndex);
        DynamicObject *obj = DynamicObject::FromVar(instance);

        PropertyValueInfo info;
        PropertyValueInfo::SetCacheInfo(&info, GetFunctionBody(), inlineCache, playout->inlineCacheIndex, true);
        Var aValue;
        if (CacheOperators::TryGetProperty<true, true, false, false, false, false, true, false, false>(
                obj, true, obj, propertyId, &aValue, GetScriptContext(), nullptr, &info))
        {
            SetReg(playout->Value, aValue);
            return;
        }

        OP_GetRootMethodProperty_NoFastPath(playout);
    }

    template <class T>
    _NOINLINE void InterpreterStackFrame::OP_GetRootMethodProperty_NoFastPath(unaligned T *playout)
    {
        PropertyId propertyId = GetPropertyIdFromCacheId(playout->inlineCacheIndex);

        Var rootInstance = this->GetRootObject();

        Var value = JavascriptOperators::PatchGetRootMethod<false>(
            GetFunctionBody(),
            GetInlineCache(playout->inlineCacheIndex),
            playout->inlineCacheIndex,
            DynamicObject::FromVar(rootInstance),
            propertyId
        );

#ifdef TELEMETRY_INTERPRETER
        if (TELEMETRY_PROPERTY_OPCODE_FILTER(propertyId))
        {
            // `successful` will be true as PatchGetMethod throws an exception if not found.
            this->scriptContext->GetTelemetry().GetOpcodeTelemetry().GetMethodProperty(rootInstance, propertyId, value, true);
        }
#endif

        SetReg(playout->Value, value);
    }

    template <class T>
    void InterpreterStackFrame::OP_GetMethodPropertyScoped(unaligned T *playout)
    {
        ThreadContext* threadContext = this->GetScriptContext()->GetThreadContext();
        ImplicitCallFlags savedImplicitCallFlags = threadContext->GetImplicitCallFlags();
        threadContext->ClearImplicitCallFlags();

        Var varInstance = GetReg(playout->Instance);
        PropertyId propertyId = GetPropertyIdFromCacheId(playout->inlineCacheIndex);

        RecyclableObject* obj = NULL;
        if (RecyclableObject::Is(varInstance))
        {
            obj = RecyclableObject::FromVar(varInstance);
        }

        InlineCache *inlineCache = this->GetInlineCache(playout->inlineCacheIndex);

        PropertyValueInfo info;
        PropertyValueInfo::SetCacheInfo(&info, GetFunctionBody(), inlineCache, playout->inlineCacheIndex, true);
        Var aValue;
        if (obj &&
            CacheOperators::TryGetProperty<true, true, false, false, false, false, true, false, false>(
                obj, false, obj, propertyId, &aValue, GetScriptContext(), nullptr, &info))
        {
            threadContext->CheckAndResetImplicitCallAccessorFlag();
            threadContext->AddImplicitCallFlags(savedImplicitCallFlags);

            SetReg(playout->Value, aValue);
            return;
        }

        OP_GetMethodPropertyScoped_NoFastPath(playout);

        threadContext->CheckAndResetImplicitCallAccessorFlag();
        threadContext->AddImplicitCallFlags(savedImplicitCallFlags);
    }

    template <class T>
    _NOINLINE void InterpreterStackFrame::OP_GetMethodPropertyScoped_NoFastPath(unaligned T *playout)
    {
        PropertyId propertyId = GetPropertyIdFromCacheId(playout->inlineCacheIndex);
        Js::Var instance = GetReg(playout->Instance);

        Js::Var value = JavascriptOperators::PatchScopedGetMethod<false>(
            GetFunctionBody(),
            GetInlineCache(playout->inlineCacheIndex),
            playout->inlineCacheIndex,
            instance,
            propertyId
        );

        SetReg(playout->Value, value);

#ifdef TELEMETRY_INTERPRETER
        if (TELEMETRY_PROPERTY_OPCODE_FILTER(propertyId))
        {
            // `successful` will be true as PatchGetMethod throws an exception if not found.
            this->scriptContext->GetTelemetry().GetOpcodeTelemetry().GetMethodProperty(instance, propertyId, value, true);
        }
#endif

    }

    template <class T>
    void InterpreterStackFrame::OP_ProfiledGetMethodProperty(unaligned T *playout)
    {
        ProfiledGetProperty<T, false, true, false>(playout, GetReg(playout->Instance));
    }

    template <class T>
    void InterpreterStackFrame::OP_ProfiledGetLocalMethodProperty(unaligned T *playout)
    {
        ProfiledGetProperty<T, false, true, false>(playout, this->localClosure);
    }

    template <class T>
    void InterpreterStackFrame::OP_ProfiledGetRootMethodProperty(unaligned T *playout)
    {
        ProfiledGetProperty<T, true, true, false>(playout, GetRootObject());
    }

    RecyclableObject *
    InterpreterStackFrame::OP_CallGetFunc(Var target)
    {
        return JavascriptOperators::GetCallableObjectOrThrow(target, GetScriptContext());
    }

    void InterpreterStackFrame::OP_AsmStartCall( const unaligned OpLayoutStartCall * playout )
    {
        OP_StartCall( playout->ArgCount/sizeof(Var) );
        m_outParams[0] = scriptContext->GetLibrary()->GetUndefined();
    }

    void InterpreterStackFrame::OP_StartCall(const unaligned OpLayoutStartCall * playout)
    {
        OP_StartCall(playout->ArgCount);
    }

    void InterpreterStackFrame::OP_StartCall(uint outParamCount)
    {
         // Save the outParams for the current callsite on the outparam stack
        PushOut(m_outParams);

        // Update outParams for the indicated callsite
        m_outParams = m_outSp;

        m_outSp += outParamCount;

        AssertMsg(m_localSlots + this->m_functionBody->GetLocalsCount() < m_outSp &&
            m_outSp <= (m_localSlots + this->m_functionBody->GetLocalsCount() + this->m_functionBody->GetOutParamMaxDepth()),
            "out args Stack pointer not in range after Push");

    }

#ifdef ASMJS_PLAT
    void InterpreterStackFrame::OP_ProfiledCallAsmInternal(RegSlot funcReg, RegSlot returnReg, ProfileId profileId)
    {
        Var target = GetRegRawPtr(funcReg);
        ScriptFunction* function = (ScriptFunction*)OP_CallGetFunc(target);

        Js::FunctionBody * body = function->GetFunctionBody();
        DynamicProfileInfo * dynamicProfileInfo = GetFunctionBody()->GetDynamicProfileInfo();
        dynamicProfileInfo->RecordAsmJsCallSiteInfo(GetFunctionBody(), profileId, body);
        return OP_CallAsmInternalCommon(function, returnReg);
    }
    void InterpreterStackFrame::OP_CallAsmInternal(RegSlot funcReg, RegSlot returnReg)
    {
        Var target = GetRegRawPtr(funcReg);
        ScriptFunction* function = (ScriptFunction*)OP_CallGetFunc(target);
        return OP_CallAsmInternalCommon(function, returnReg);
    }
    void InterpreterStackFrame::OP_CallAsmInternalCommon(ScriptFunction* function, RegSlot returnReg)
    {
        AsmJsFunctionInfo* asmInfo = function->GetFunctionBody()->GetAsmJsFunctionInfo();
        uint argsSize = asmInfo->GetArgByteSize();
        ScriptContext * scriptContext = function->GetScriptContext();
        PROBE_STACK_CALL(scriptContext, function, argsSize);

        Js::FunctionEntryPointInfo* entrypointInfo = (Js::FunctionEntryPointInfo*)function->GetEntryPointInfo();
        switch (asmInfo->GetReturnType().which())
        {
        case AsmJsRetType::Void:
            JavascriptFunction::CallAsmJsFunction<int>(function, entrypointInfo->jsMethod, asmInfo->GetArgCount(), m_outParams);
            break;
        case AsmJsRetType::Signed:
            m_localIntSlots[returnReg] = JavascriptFunction::CallAsmJsFunction<int>(function, entrypointInfo->jsMethod, asmInfo->GetArgCount(), m_outParams);
            break;
        case AsmJsRetType::Int64:
            m_localInt64Slots[returnReg] = JavascriptFunction::CallAsmJsFunction<int64>(function, entrypointInfo->jsMethod, asmInfo->GetArgCount(), m_outParams);
            break;
        case AsmJsRetType::Double:
            m_localDoubleSlots[returnReg] = JavascriptFunction::CallAsmJsFunction<double>(function, entrypointInfo->jsMethod, asmInfo->GetArgCount(), m_outParams);
            break;
        case AsmJsRetType::Float:
            m_localFloatSlots[returnReg] = JavascriptFunction::CallAsmJsFunction<float>(function, entrypointInfo->jsMethod, asmInfo->GetArgCount(), m_outParams);
            break;
#if defined (ENABLE_SIMDJS) || defined(ENABLE_WASM_SIMD)
        case AsmJsRetType::Float32x4:
        case AsmJsRetType::Int32x4:
        case AsmJsRetType::Bool32x4:
        case AsmJsRetType::Bool16x8:
        case AsmJsRetType::Bool8x16:
        case AsmJsRetType::Float64x2:
        case AsmJsRetType::Int16x8:
        case AsmJsRetType::Int8x16:
        case AsmJsRetType::Uint32x4:
        case AsmJsRetType::Uint16x8:
        case AsmJsRetType::Uint8x16:
#if _M_X64
            X86SIMDValue simdVal;
            simdVal.m128_value = JavascriptFunction::CallAsmJsFunction<__m128>(function, entrypointInfo->jsMethod, asmInfo->GetArgCount(), m_outParams);
            m_localSimdSlots[returnReg] = X86SIMDValue::ToSIMDValue(simdVal);
#else
            m_localSimdSlots[returnReg] = JavascriptFunction::CallAsmJsFunction<AsmJsSIMDValue>(function, entrypointInfo->jsMethod, asmInfo->GetArgCount(), m_outParams);
#endif
            break;
#endif
        default:
            Assume(UNREACHED);
        }
        Assert((uint)((ArgSlot)asmInfo->GetArgCount() + 1) == (uint)(asmInfo->GetArgCount() + 1));
#if defined (ENABLE_SIMDJS) || defined(ENABLE_WASM_SIMD)
#if _M_X64

#ifdef ENABLE_SIMDJS
        if (scriptContext->GetConfig()->IsSimdjsEnabled())
#endif

#ifdef ENABLE_WASM_SIMD
            if (scriptContext->GetConfig()->IsWasmSimdEnabled())
#endif

#endif
            {
                PopOut((ArgSlot)(argsSize / sizeof(Var)) + 1);
            }
#if _M_X64
            else
            {
                PopOut((ArgSlot)asmInfo->GetArgCount() + 1);
            }
#endif
#else
#if _M_X64
        PopOut((ArgSlot)asmInfo->GetArgCount() + 1);

#else
        PopOut((ArgSlot)(argsSize / sizeof(Var)) + 1);
#endif
#endif
        Assert(function);
    }
#endif

    template <class T>
    void InterpreterStackFrame::OP_AsmCall(const unaligned T* playout)
    {
        Var target = GetRegRawPtr(playout->Function);

        RecyclableObject * function = OP_CallGetFunc(target);

#if DBG
        if (this->IsInDebugMode())
        {
            JavascriptFunction::CheckValidDebugThunk(scriptContext, function);
        }
#endif

        if (playout->Return == Js::Constants::NoRegister)
        {
            Arguments args(CallInfo(CallFlags_NotUsed, playout->ArgCount), m_outParams);
            JavascriptFunction::CallFunction<true>(function, function->GetEntryPoint(), args);
        }
        else
        {
            Arguments args(CallInfo(CallFlags_Value, playout->ArgCount), m_outParams);
            Var retVal = JavascriptFunction::CallFunction<true>(function, function->GetEntryPoint(), args);
            SetRegRawPtr(playout->Return, retVal);
        }

        PopOut(playout->ArgCount);

        AsmJsModuleInfo::EnsureHeapAttached(this->function);
    }

    template <class T>
    void InterpreterStackFrame::OP_CallCommon(const unaligned T * playout, RecyclableObject * function, unsigned flags, const Js::AuxArray<uint32> *spreadIndices)
    {
        // Always save and restore implicit call flags when calling out
        // REVIEW: Can we avoid it if we don't collect dynamic profile info?
        ThreadContext * threadContext = scriptContext->GetThreadContext();
        Js::ImplicitCallFlags savedImplicitCallFlags = threadContext->GetImplicitCallFlags();

#ifdef ENABLE_SCRIPT_DEBUGGING
#if DBG
        if (this->IsInDebugMode())
        {
            JavascriptFunction::CheckValidDebugThunk(scriptContext, function);
        }
#endif
#endif

        if (playout->Return == Js::Constants::NoRegister)
        {
            flags |= CallFlags_NotUsed;
            Arguments args(CallInfo((CallFlags)flags, playout->ArgCount), m_outParams);
            AssertMsg(static_cast<unsigned>(args.Info.Flags) == flags, "Flags don't fit into the CallInfo field?");
            if (spreadIndices != nullptr)
            {
                JavascriptFunction::CallSpreadFunction(function, args, spreadIndices);
            }
            else
            {
                JavascriptFunction::CallFunction<true>(function, function->GetEntryPoint(), args);
            }
        }
        else
        {
            flags |= CallFlags_Value;
            Arguments args(CallInfo((CallFlags)flags, playout->ArgCount), m_outParams);
            AssertMsg(static_cast<unsigned>(args.Info.Flags) == flags, "Flags don't fit into the CallInfo field?");
            if (spreadIndices != nullptr)
            {
                SetReg((RegSlot)playout->Return, JavascriptFunction::CallSpreadFunction(function, args, spreadIndices));
            }
            else
            {
                SetReg((RegSlot)playout->Return, JavascriptFunction::CallFunction<true>(function, function->GetEntryPoint(), args));
            }
        }

        threadContext->SetImplicitCallFlags(savedImplicitCallFlags);
        PopOut(playout->ArgCount);
    }

    template <class T>
    void InterpreterStackFrame::OP_CallCommonI(const unaligned T * playout, RecyclableObject * function, unsigned flags)
    {
        OP_CallCommon(playout, function, flags); // CallCommon doesn't do anything with Member
    }

#if ENABLE_PROFILE_INFO
    template <class T>
    void InterpreterStackFrame::OP_ProfileCallCommon(const unaligned T * playout, RecyclableObject * function, unsigned flags, ProfileId profileId, InlineCacheIndex inlineCacheIndex, const Js::AuxArray<uint32> *spreadIndices)
    {
        FunctionBody* functionBody = this->m_functionBody;
        DynamicProfileInfo * dynamicProfileInfo = functionBody->GetDynamicProfileInfo();
        FunctionInfo* functionInfo = function->GetTypeId() == TypeIds_Function?
            JavascriptFunction::FromVar(function)->GetFunctionInfo() : nullptr;
        bool isConstructorCall = (CallFlags_New & flags) == CallFlags_New;
        dynamicProfileInfo->RecordCallSiteInfo(functionBody, profileId, functionInfo, functionInfo ? static_cast<JavascriptFunction*>(function) : nullptr, playout->ArgCount, isConstructorCall, inlineCacheIndex);
        OP_CallCommon<T>(playout, function, flags, spreadIndices);
        if (playout->Return != Js::Constants::NoRegister)
        {
            dynamicProfileInfo->RecordReturnTypeOnCallSiteInfo(functionBody, profileId, GetReg((RegSlot)playout->Return));
        }
    }

    template <class T>
    void InterpreterStackFrame::OP_ProfileReturnTypeCallCommon(const unaligned T * playout, RecyclableObject * function, unsigned flags, ProfileId profileId, const Js::AuxArray<uint32> *spreadIndices)
    {
        OP_CallCommon<T>(playout, function, flags, spreadIndices);
        FunctionBody* functionBody = this->m_functionBody;
        DynamicProfileInfo * dynamicProfileInfo = functionBody->GetDynamicProfileInfo();
        if (playout->Return != Js::Constants::NoRegister)
        {
            dynamicProfileInfo->RecordReturnType(functionBody, profileId, GetReg((RegSlot)playout->Return));
        }
    }
#endif

    template <class T>
    void InterpreterStackFrame::OP_GetRootProperty(unaligned T* playout)
    {
        // Same fast path as in the backend.
        Assert(playout->inlineCacheIndex >= this->m_functionBody->GetRootObjectLoadInlineCacheStart());
        Js::Var instance = this->GetRootObject();

        InlineCache *inlineCache = this->GetInlineCache(playout->inlineCacheIndex);

        PropertyId propertyId = GetPropertyIdFromCacheId(playout->inlineCacheIndex);
        DynamicObject * obj = DynamicObject::FromVar(instance);

        PropertyValueInfo info;
        PropertyValueInfo::SetCacheInfo(&info, GetFunctionBody(), inlineCache, playout->inlineCacheIndex, true);
        Var value;
        if(CacheOperators::TryGetProperty<true, false, false, false, false, false, true, false, false>(
                obj, true, obj, propertyId, &value, GetScriptContext(), nullptr, &info))
        {
            SetReg(playout->Value, value);
            return;
        }

        OP_GetRootProperty_NoFastPath(playout);
    }

    template <class T>
    void InterpreterStackFrame::OP_GetRootPropertyForTypeOf(unaligned T* playout)
    {
        Var rootInstance = GetRootObject();
        PropertyId propertyId =  GetPropertyIdFromCacheId(playout->inlineCacheIndex);

        Var value = JavascriptOperators::PatchGetRootValueForTypeOf<false>(
            GetFunctionBody(),
            GetInlineCache(playout->inlineCacheIndex),
            playout->inlineCacheIndex,
            DynamicObject::FromVar(rootInstance),
            propertyId
        );

        SetReg(playout->Value, value);

#ifdef TELEMETRY_INTERPRETER
        if (TELEMETRY_PROPERTY_OPCODE_FILTER(propertyId))
        {
            // `successful` will be true as PatchGetRootValue throws an exception if not found.
            this->scriptContext->GetTelemetry().GetOpcodeTelemetry().GetProperty(rootInstance, propertyId, value, /*successful:*/true);
        }
#endif
    }

    template <class T>
    _NOINLINE void InterpreterStackFrame::OP_GetRootProperty_NoFastPath(unaligned T* playout)
    {
        PropertyId propertyId = GetPropertyIdFromCacheId(playout->inlineCacheIndex);
        Var rootInstance = this->GetRootObject();

        Var value = JavascriptOperators::PatchGetRootValue<false>(
            GetFunctionBody(),
            GetInlineCache(playout->inlineCacheIndex),
            playout->inlineCacheIndex,
            DynamicObject::FromVar(rootInstance),
            propertyId
        );

        SetReg(playout->Value, value);

#ifdef TELEMETRY_INTERPRETER
        if (TELEMETRY_PROPERTY_OPCODE_FILTER(propertyId))
        {
            // `successful` will be true as PatchGetRootValue throws an exception if not found.
            this->scriptContext->GetTelemetry().GetOpcodeTelemetry().GetProperty(rootInstance, propertyId, value, /*successful:*/true);
        }
#endif
    }

#if ENABLE_PROFILE_INFO
    template <class T>
    void InterpreterStackFrame::UpdateFldInfoFlagsForGetSetInlineCandidate(unaligned T* playout, FldInfoFlags& fldInfoFlags, CacheType cacheType,
                                                DynamicProfileInfo * dynamicProfileInfo, uint inlineCacheIndex, RecyclableObject * obj)
    {
        RecyclableObject *callee = nullptr;
        //TODO: Setter case once we stop sharing inline caches for these callsites.
        if ((cacheType & (CacheType_Getter | CacheType_Setter)) && GetInlineCache(inlineCacheIndex)->GetGetterSetter(obj->GetType(), &callee))
        {
            const auto functionBody = this->m_functionBody;
            bool canInline = dynamicProfileInfo->RecordLdFldCallSiteInfo(functionBody, callee, false /*callApplyTarget*/);
            if (canInline)
            {
                //updates this fldInfoFlags passed by reference.
                fldInfoFlags = DynamicProfileInfo::MergeFldInfoFlags(fldInfoFlags, FldInfo_InlineCandidate);
            }
        }
    }

    template <class T>
    void InterpreterStackFrame::UpdateFldInfoFlagsForCallApplyInlineCandidate(unaligned T* playout, FldInfoFlags& fldInfoFlags, CacheType cacheType,
                                                DynamicProfileInfo * dynamicProfileInfo, uint inlineCacheIndex, RecyclableObject * obj)
    {
        RecyclableObject *callee = nullptr;
        if (!(fldInfoFlags & FldInfo_Polymorphic) && GetInlineCache(inlineCacheIndex)->GetCallApplyTarget(obj, &callee))
        {
            const auto functionBody = this->m_functionBody;
            bool canInline = dynamicProfileInfo->RecordLdFldCallSiteInfo(functionBody, callee, true /*callApplyTarget*/);
            if (canInline)
            {
                //updates this fldInfoFlags passed by reference.
                fldInfoFlags = DynamicProfileInfo::MergeFldInfoFlags(fldInfoFlags, FldInfo_InlineCandidate);
            }
        }
    }

    template <class T, bool Root, bool Method, bool CallApplyTarget>
    void InterpreterStackFrame::ProfiledGetProperty(unaligned T* playout, const Var instance)
    {
        PropertyId propertyId = GetPropertyIdFromCacheId(playout->inlineCacheIndex);
        Var value = ProfilingHelpers::ProfiledLdFld<Root, Method, CallApplyTarget>(
                instance,
                propertyId,
                GetInlineCache(playout->inlineCacheIndex),
                playout->inlineCacheIndex,
                GetFunctionBody(),
                instance);

        SetReg(playout->Value, value);

#ifdef TELEMETRY_INTERPRETER
        if (TELEMETRY_PROPERTY_OPCODE_FILTER(propertyId))
        {
            // `successful` will be true as PatchGetRootValue throws an exception if not found.
            this->scriptContext->GetTelemetry().GetOpcodeTelemetry().GetProperty(instance, propertyId, value, /*successful:*/true);
        }
#endif
    }

    template <class T>
    void InterpreterStackFrame::OP_ProfiledGetRootProperty(unaligned T* playout)
    {
        ProfiledGetProperty<T, true, false, false>(playout, GetRootObject());
    }

    template <class T>
    void InterpreterStackFrame::OP_ProfiledGetRootPropertyForTypeOf(unaligned T* playout)
    {
        Var rootInstance = GetRootObject();
        PropertyId propertyId = GetPropertyIdFromCacheId(playout->inlineCacheIndex);
        Var value = ProfilingHelpers::ProfiledLdFldForTypeOf<true, false, false>(
            rootInstance,
            propertyId,
            GetInlineCache(playout->inlineCacheIndex),
            playout->inlineCacheIndex,
            GetFunctionBody());

        SetReg(playout->Value, value);

#ifdef TELEMETRY_INTERPRETER
        if (TELEMETRY_PROPERTY_OPCODE_FILTER(propertyId))
        {
            // `successful` will be true as PatchGetRootValue throws an exception if not found.
            this->scriptContext->GetTelemetry().GetOpcodeTelemetry().GetProperty(rootInstance, propertyId, value, /*successful:*/true);
        }
#endif
    }
#endif

    template <class T>
    void InterpreterStackFrame::OP_GetPropertyForTypeOf(unaligned T* playout)
    {
        Var instance = GetReg(playout->Instance);
        PropertyId propertyId = GetPropertyIdFromCacheId(playout->inlineCacheIndex);
        Var value = JavascriptOperators::PatchGetValueForTypeOf<false>(
                GetFunctionBody(),
                GetInlineCache(playout->inlineCacheIndex),
                playout->inlineCacheIndex,
                instance,
                propertyId
        );

        SetReg(playout->Value, value);

#ifdef TELEMETRY_INTERPRETER
        if (TELEMETRY_PROPERTY_OPCODE_FILTER(propertyId))
        {
            // `successful` will be true as PatchGetRootValue throws an exception if not found.
            this->scriptContext->GetTelemetry().GetOpcodeTelemetry().GetProperty(instance, propertyId, value, /*successful:*/true);
        }
#endif
    }

    template <class T>
    void InterpreterStackFrame::OP_GetProperty(unaligned T* playout)
    {
        // Same fast path as in the backend.
        Var instance = GetReg(playout->Instance);
        OP_GetProperty(instance, playout);
    }

    template <class T>
    void InterpreterStackFrame::OP_GetLocalProperty(unaligned T* playout)
    {
        // Same fast path as in the backend.
        Var instance = this->localClosure;
        OP_GetProperty(instance, playout);
    }

    template <class T>
    void InterpreterStackFrame::OP_GetProperty(Var instance, unaligned T* playout)
    {
        InlineCache *inlineCache = GetInlineCache(playout->inlineCacheIndex);
        PropertyId propertyId = GetPropertyIdFromCacheId(playout->inlineCacheIndex);
        if (RecyclableObject::Is(instance))
        {
            RecyclableObject* obj = RecyclableObject::FromVar(instance);
            PropertyValueInfo info;
            PropertyValueInfo::SetCacheInfo(&info, GetFunctionBody(), inlineCache, playout->inlineCacheIndex, true);

            Var value;
            if (CacheOperators::TryGetProperty<true, false, false, false, false, false, true, false, false>(
                    obj, false, obj, propertyId, &value, GetScriptContext(), nullptr, &info))
            {
                SetReg(playout->Value, value);
                return;
            }
        }
        OP_GetProperty_NoFastPath(instance, playout);
    }

    template <class T>
    void InterpreterStackFrame::OP_GetSuperProperty(unaligned T* playout)
    {
        // Same fast path as in the backend.
        Var instance = GetReg(playout->Instance);
        Var thisInstance = GetReg(playout->Value2);
        InlineCache *inlineCache = GetInlineCache(playout->PropertyIdIndex);
        PropertyId propertyId = GetPropertyIdFromCacheId(playout->PropertyIdIndex);
        if (RecyclableObject::Is(instance) && RecyclableObject::Is(thisInstance))
        {
            RecyclableObject* superObj = RecyclableObject::FromVar(instance);
            RecyclableObject* thisObj = RecyclableObject::FromVar(thisInstance);
            PropertyValueInfo info;
            PropertyValueInfo::SetCacheInfo(&info, GetFunctionBody(), inlineCache, playout->PropertyIdIndex, true);

            Var value;
            if (CacheOperators::TryGetProperty<true, false, false, false, false, false, true, false, false>(
                thisObj, false, superObj, propertyId, &value, GetScriptContext(), nullptr, &info))
            {
                SetReg(playout->Value, value);
                return;
            }
        }
        SetReg(
            playout->Value,
            JavascriptOperators::PatchGetValueWithThisPtr<false>(
                GetFunctionBody(),
                GetInlineCache(playout->PropertyIdIndex),
                playout->PropertyIdIndex,
                GetReg(playout->Instance),
                GetPropertyIdFromCacheId(playout->PropertyIdIndex),
                GetReg(playout->Value2)));
    }

    template <class T>
    _NOINLINE void InterpreterStackFrame::OP_GetProperty_NoFastPath(Var instance, unaligned T* playout)
    {
        PropertyId propertyId = GetPropertyIdFromCacheId(playout->inlineCacheIndex);

        Var value = JavascriptOperators::PatchGetValue<false>(
                GetFunctionBody(),
                GetInlineCache(playout->inlineCacheIndex),
                playout->inlineCacheIndex,
                instance,
                propertyId
        );

#ifdef TELEMETRY_INTERPRETER
        if (TELEMETRY_PROPERTY_OPCODE_FILTER(propertyId))
        {
            // `successful` will be true as PatchGetMethod throws an exception if not found.
            this->scriptContext->GetTelemetry().GetOpcodeTelemetry().GetProperty(instance, propertyId, value, true);
        }
#endif

        SetReg(playout->Value, value);
    }

#if ENABLE_PROFILE_INFO
    template <class T>
    void InterpreterStackFrame::OP_ProfiledGetProperty(unaligned T* playout)
    {
        ProfiledGetProperty<T, false, false, false>(playout, GetReg(playout->Instance));
    }

    template <class T>
    void InterpreterStackFrame::OP_ProfiledGetLocalProperty(unaligned T* playout)
    {
        ProfiledGetProperty<T, false, false, false>(playout, this->localClosure);
    }

    template <class T>
    void InterpreterStackFrame::OP_ProfiledGetSuperProperty(unaligned T* playout)
    {
        SetReg(
            playout->Value,
            ProfilingHelpers::ProfiledLdFld<false, false, false>(
            GetReg(playout->Instance),
            GetPropertyIdFromCacheId(playout->PropertyIdIndex),
            GetInlineCache(playout->PropertyIdIndex),
            playout->PropertyIdIndex,
            GetFunctionBody(),
            GetReg(playout->Value2)));

    }

    template <class T>
    void InterpreterStackFrame::OP_ProfiledGetPropertyForTypeOf(unaligned T* playout)
    {
        Var instance = GetReg(playout->Instance);
        PropertyId propertyId = GetPropertyIdFromCacheId(playout->inlineCacheIndex);
        Var value = ProfilingHelpers::ProfiledLdFldForTypeOf<false, false, false>(
            instance,
            propertyId,
            GetInlineCache(playout->inlineCacheIndex),
            playout->inlineCacheIndex,
            GetFunctionBody()
        );

        SetReg(playout->Value, value);

#ifdef TELEMETRY_INTERPRETER
        if (TELEMETRY_PROPERTY_OPCODE_FILTER(propertyId))
        {
            // `successful` will be true as PatchGetMethod throws an exception if not found.
            this->scriptContext->GetTelemetry().GetOpcodeTelemetry().GetProperty(instance, propertyId, value, true);
        }
#endif
    }

    template <class T>
    void InterpreterStackFrame::OP_ProfiledGetPropertyCallApplyTarget(unaligned T* playout)
    {
        ProfiledGetProperty<T, false, false, true>(playout, GetReg(playout->Instance));
    }
#endif

    template <typename T>
    void InterpreterStackFrame::OP_GetPropertyScoped(const unaligned OpLayoutT_ElementP<T>* playout)
    {
        ThreadContext* threadContext = this->GetScriptContext()->GetThreadContext();
        ImplicitCallFlags savedImplicitCallFlags = threadContext->GetImplicitCallFlags();
        threadContext->ClearImplicitCallFlags();

        // Get the property, using a scope stack rather than an individual instance.
        // Use the cache
        PropertyId propertyId = GetPropertyIdFromCacheId(playout->inlineCacheIndex);
        FrameDisplay *pScope = this->GetEnvForEvalCode();
        InlineCache *inlineCache = this->GetInlineCache(playout->inlineCacheIndex);
        ScriptContext* scriptContext = GetScriptContext();
        int length = pScope->GetLength();
        if ( 1 == length )
        {
            DynamicObject *obj = (DynamicObject*)pScope->GetItem(0);
            PropertyValueInfo info;
            PropertyValueInfo::SetCacheInfo(&info, GetFunctionBody(), inlineCache, playout->inlineCacheIndex, true);
            Var value;
            if (CacheOperators::TryGetProperty<true, false, false, false, false, false, true, false, false>(
                    obj, false, obj, propertyId, &value, scriptContext, nullptr, &info))
            {
                threadContext->CheckAndResetImplicitCallAccessorFlag();
                threadContext->AddImplicitCallFlags(savedImplicitCallFlags);

                SetReg(playout->Value, value);
                return;
            }
        }

        OP_GetPropertyScoped_NoFastPath(playout);

        threadContext->CheckAndResetImplicitCallAccessorFlag();
        threadContext->AddImplicitCallFlags(savedImplicitCallFlags);
    }

    template <typename T>
    void InterpreterStackFrame::OP_GetPropertyForTypeOfScoped(const unaligned OpLayoutT_ElementP<T>* playout)
    {
        ThreadContext* threadContext = this->GetScriptContext()->GetThreadContext();
        ImplicitCallFlags savedImplicitCallFlags = threadContext->GetImplicitCallFlags();
        threadContext->ClearImplicitCallFlags();

        // Get the property, using a scope stack rather than an individual instance.
        // Use the cache
        PropertyId propertyId = GetPropertyIdFromCacheId(playout->inlineCacheIndex);
        FrameDisplay *pScope = this->GetEnvForEvalCode();
        InlineCache *inlineCache = this->GetInlineCache(playout->inlineCacheIndex);
        ScriptContext* scriptContext = GetScriptContext();
        int length = pScope->GetLength();
        if (1 == length)
        {
            DynamicObject *obj = (DynamicObject*)pScope->GetItem(0);
            PropertyValueInfo info;
            PropertyValueInfo::SetCacheInfo(&info, GetFunctionBody(), inlineCache, playout->inlineCacheIndex, true);
            Var value;
            if (CacheOperators::TryGetProperty<true, false, false, false, false, false, true, false, false>(
                obj, false, obj, propertyId, &value, scriptContext, nullptr, &info))
            {
                threadContext->CheckAndResetImplicitCallAccessorFlag();
                threadContext->AddImplicitCallFlags(savedImplicitCallFlags);

                SetReg(playout->Value, value);
                return;
            }
        }

        SetReg(
            playout->Value,
            JavascriptOperators::PatchGetPropertyForTypeOfScoped<false>(
            GetFunctionBody(),
            GetInlineCache(playout->inlineCacheIndex),
            playout->inlineCacheIndex,
            GetEnvForEvalCode(),
            GetPropertyIdFromCacheId(playout->inlineCacheIndex),
            GetReg(Js::FunctionBody::RootObjectRegSlot)));

        threadContext->CheckAndResetImplicitCallAccessorFlag();
        threadContext->AddImplicitCallFlags(savedImplicitCallFlags);
    }


    template <typename T>
    _NOINLINE void InterpreterStackFrame::OP_GetPropertyScoped_NoFastPath(const unaligned OpLayoutT_ElementP<T>* playout)
    {
        // Implicit root object as default instance
        Var defaultInstance = GetReg(Js::FunctionBody::RootObjectRegSlot);

        // PatchGetPropertyScoped doesn't update type and slotIndex if the scope is not an array of length 1.
        SetReg(
            playout->Value,
            JavascriptOperators::PatchGetPropertyScoped<false>(
                GetFunctionBody(),
                GetInlineCache(playout->inlineCacheIndex),
                playout->inlineCacheIndex,
                GetEnvForEvalCode(),
                GetPropertyIdFromCacheId(playout->inlineCacheIndex),
                defaultInstance));
    }

    template <class T>
    void InterpreterStackFrame::OP_SetPropertyScoped(unaligned T* playout, PropertyOperationFlags flags)
    {
        ThreadContext* threadContext = this->GetScriptContext()->GetThreadContext();
        ImplicitCallFlags savedImplicitCallFlags = threadContext->GetImplicitCallFlags();
        threadContext->ClearImplicitCallFlags();

        // Set the property, using a scope stack rather than an individual instance.
        // Use the cache
        PropertyId propertyId = GetPropertyIdFromCacheId(playout->inlineCacheIndex);
        FrameDisplay *pScope = this->GetEnvForEvalCode();
        InlineCache *inlineCache = GetInlineCache(playout->inlineCacheIndex);
        ScriptContext* scriptContext = GetScriptContext();
        Var value = GetReg(playout->Value);

        DynamicObject *obj;
        int length = pScope->GetLength();
        if ( 1 == length )
        {
            obj = (DynamicObject*)pScope->GetItem(0);
            PropertyValueInfo info;
            PropertyValueInfo::SetCacheInfo(&info, GetFunctionBody(), inlineCache, playout->inlineCacheIndex, true);
            if (CacheOperators::TrySetProperty<true, false, false, false, false, true, false, false>(
                    obj, false, propertyId, value, scriptContext, flags, nullptr, &info))
            {
                threadContext->CheckAndResetImplicitCallAccessorFlag();
                threadContext->AddImplicitCallFlags(savedImplicitCallFlags);
                return;
            }
        }

        OP_SetPropertyScoped_NoFastPath(playout, flags);

        threadContext->CheckAndResetImplicitCallAccessorFlag();
        threadContext->AddImplicitCallFlags(savedImplicitCallFlags);
    }

    template <class T>
    _NOINLINE void InterpreterStackFrame::OP_SetPropertyScoped_NoFastPath(unaligned T* playout, PropertyOperationFlags flags)
    {
        // Implicit root object as default instance
        Var defaultInstance = GetReg(Js::FunctionBody::RootObjectRegSlot);

        // PatchSetPropertyScoped doesn't update type and slotIndex if the scope is not an array of length 1.
        JavascriptOperators::PatchSetPropertyScoped<false>(
            GetFunctionBody(),
            GetInlineCache(playout->inlineCacheIndex),
            playout->inlineCacheIndex,
            GetEnvForEvalCode(),
            GetPropertyIdFromCacheId(playout->inlineCacheIndex),
            GetReg(playout->Value),
            defaultInstance,
            flags);
    }

    template <class T>
    void InterpreterStackFrame::OP_SetPropertyScopedStrict(unaligned T* playout)
    {
        OP_SetPropertyScoped(playout, PropertyOperation_StrictMode);
    }

    template <class T>
    void InterpreterStackFrame::OP_ConsoleSetPropertyScoped(unaligned T* playout)
    {
        OP_SetPropertyScoped(playout, PropertyOperation_AllowUndeclInConsoleScope);
    }

    template <class T>
    void InterpreterStackFrame::OP_ConsoleSetPropertyScopedStrict(unaligned T* playout)
    {
        OP_SetPropertyScoped(playout, (PropertyOperationFlags)(PropertyOperation_StrictMode | PropertyOperation_AllowUndeclInConsoleScope));
    }

    template <class T>
    inline bool InterpreterStackFrame::TrySetPropertyLocalFastPath(unaligned T* playout, PropertyId pid, Var instance, InlineCache*& inlineCache, PropertyOperationFlags flags)
    {
        Assert(!TaggedNumber::Is(instance));

        RecyclableObject* obj = RecyclableObject::FromVar(instance);
        inlineCache = this->GetInlineCache(playout->inlineCacheIndex);

        PropertyValueInfo info;
        PropertyValueInfo::SetCacheInfo(&info, GetFunctionBody(), inlineCache, playout->inlineCacheIndex, true);
        return
            CacheOperators::TrySetProperty<true, false, false, false, false, true, false, false>(
                obj,
                !!(flags & PropertyOperation_Root),
                pid,
                GetReg(playout->Value),
                GetScriptContext(),
                flags,
                nullptr,
                &info);
    }

    template <class T>
    inline void InterpreterStackFrame::DoSetProperty(unaligned T* playout, Var instance, PropertyOperationFlags flags)
    {
        // Same fast path as in the backend.

        PropertyId propertyId = GetPropertyIdFromCacheId(playout->inlineCacheIndex);
        InlineCache *inlineCache;

        if (!TaggedNumber::Is(instance)
            && TrySetPropertyLocalFastPath(playout, propertyId, instance, inlineCache, flags))
        {
            if(GetJavascriptFunction()->GetConstructorCache()->NeedsUpdateAfterCtor())
            {
                // This function has only 'this' statements and is being used as a constructor. When the constructor exits, the
                // function object's constructor cache will be updated with the type produced by the constructor. From that
                // point on, when the same function object is used as a constructor, the a new object with the final type will
                // be created. Whatever is stored in the inline cache currently will cause cache misses after the constructor
                // cache update. So, just clear it now so that the caches won't be flagged as polymorphic.
                inlineCache->RemoveFromInvalidationListAndClear(this->GetScriptContext()->GetThreadContext());
            }
            return;
        }

        DoSetProperty_NoFastPath(playout, instance, flags);
    }


    template <class T>
    inline void InterpreterStackFrame::DoSetSuperProperty(unaligned T* playout, Var instance, PropertyOperationFlags flags)
    {
        DoSetSuperProperty_NoFastPath(playout, instance, m_functionBody->GetIsStrictMode() ?
            (PropertyOperationFlags)(flags | PropertyOperation_StrictMode) : flags);
    }

    template <class T>
    _NOINLINE void InterpreterStackFrame::DoSetProperty_NoFastPath(unaligned T* playout, Var instance, PropertyOperationFlags flags)
    {
#if ENABLE_COPYONACCESS_ARRAY
        JavascriptLibrary::CheckAndConvertCopyOnAccessNativeIntArray<Var>(instance);
#endif
        InlineCache *const inlineCache = GetInlineCache(playout->inlineCacheIndex);

        const auto PatchPutRootValue = &JavascriptOperators::PatchPutRootValueNoLocalFastPath<false, InlineCache>;
        const auto PatchPutValue = &JavascriptOperators::PatchPutValueNoLocalFastPath<false, InlineCache>;
        const auto PatchPut = flags & PropertyOperation_Root ? PatchPutRootValue : PatchPutValue;
        PatchPut(
            GetFunctionBody(),
            inlineCache,
            playout->inlineCacheIndex,
            instance,
            GetPropertyIdFromCacheId(playout->inlineCacheIndex),
            GetReg(playout->Value),
            flags);

        if(!TaggedNumber::Is(instance) && GetJavascriptFunction()->GetConstructorCache()->NeedsUpdateAfterCtor())
        {
            // This function has only 'this' statements and is being used as a constructor. When the constructor exits, the
            // function object's constructor cache will be updated with the type produced by the constructor. From that
            // point on, when the same function object is used as a constructor, the a new object with the final type will
            // be created. Whatever is stored in the inline cache currently will cause cache misses after the constructor
            // cache update. So, just clear it now so that the caches won't be flagged as polymorphic.
            inlineCache->RemoveFromInvalidationListAndClear(this->GetScriptContext()->GetThreadContext());
        }
    }

    template <class T>
    _NOINLINE void InterpreterStackFrame::DoSetSuperProperty_NoFastPath(unaligned T* playout, Var instance, PropertyOperationFlags flags)
    {
#if ENABLE_COPYONACCESS_ARRAY
        JavascriptLibrary::CheckAndConvertCopyOnAccessNativeIntArray<Var>(instance);
#endif
        InlineCache *const inlineCache = GetInlineCache(playout->PropertyIdIndex);

        JavascriptOperators::PatchPutValueWithThisPtrNoLocalFastPath<false, InlineCache>(
            GetFunctionBody(),
            inlineCache,
            playout->PropertyIdIndex,
            instance,
            GetPropertyIdFromCacheId(playout->PropertyIdIndex),
            GetReg(playout->Value),
            GetReg(playout->Value2),
            flags);

        if (!TaggedNumber::Is(instance) && GetJavascriptFunction()->GetConstructorCache()->NeedsUpdateAfterCtor())
        {
            // This function has only 'this' statements and is being used as a constructor. When the constructor exits, the
            // function object's constructor cache will be updated with the type produced by the constructor. From that
            // point on, when the same function object is used as a constructor, the a new object with the final type will
            // be created. Whatever is stored in the inline cache currently will cause cache misses after the constructor
            // cache update. So, just clear it now so that the caches won't be flagged as polymorphic.
            inlineCache->RemoveFromInvalidationListAndClear(this->GetScriptContext()->GetThreadContext());
        }
    }

#if ENABLE_PROFILE_INFO
    template <class T, bool Root>
    void InterpreterStackFrame::ProfiledSetProperty(unaligned T* playout, Var instance, PropertyOperationFlags flags)
    {
        Assert(!Root || flags & PropertyOperation_Root);

        ProfilingHelpers::ProfiledStFld<Root>(
            instance,
            GetPropertyIdFromCacheId(playout->inlineCacheIndex),
            GetInlineCache(playout->inlineCacheIndex),
            playout->inlineCacheIndex,
            GetReg(playout->Value),
            flags,
            GetJavascriptFunction(),
            instance);
    }

    template <class T, bool Root>
    void InterpreterStackFrame::ProfiledSetSuperProperty(unaligned T* playout, Var instance, Var thisInstance, PropertyOperationFlags flags)
    {
        Assert(!Root || flags & PropertyOperation_Root);

        ProfilingHelpers::ProfiledStFld<Root>(
            instance,
            GetPropertyIdFromCacheId(playout->PropertyIdIndex),
            GetInlineCache(playout->PropertyIdIndex),
            playout->PropertyIdIndex,
            GetReg(playout->Value),
            m_functionBody->GetIsStrictMode() ?
                (PropertyOperationFlags)(flags | PropertyOperation_StrictMode ) : flags,
            GetJavascriptFunction(),
            thisInstance);
    }
#endif

    template <class T>
    void InterpreterStackFrame::OP_SetProperty(unaligned T* playout)
    {
        DoSetProperty(playout, GetReg(playout->Instance), PropertyOperation_None);
    }

    template <class T>
    void InterpreterStackFrame::OP_SetLocalProperty(unaligned T* playout)
    {
        DoSetProperty(playout, this->localClosure, PropertyOperation_None);
    }

    template <class T>
    void InterpreterStackFrame::OP_SetSuperProperty(unaligned T* playout)
    {
        DoSetSuperProperty(playout, GetReg(playout->Instance), PropertyOperation_None);
    }

    template <class T>
    void InterpreterStackFrame::OP_ProfiledSetProperty(unaligned T* playout)
    {
        ProfiledSetProperty<T, false>(playout, GetReg(playout->Instance), PropertyOperation_None);
    }

    template <class T>
    void InterpreterStackFrame::OP_ProfiledSetLocalProperty(unaligned T* playout)
    {
        ProfiledSetProperty<T, false>(playout, this->localClosure, PropertyOperation_None);
    }

    template <class T>
    void InterpreterStackFrame::OP_ProfiledSetSuperProperty(unaligned T* playout)
    {
        ProfiledSetSuperProperty<T, false>(playout, GetReg(playout->Instance), GetReg(playout->Value2), PropertyOperation_None);
    }

    template <class T>
    void InterpreterStackFrame::OP_SetRootProperty(unaligned T* playout)
    {
        DoSetProperty(playout, this->GetRootObject(), PropertyOperation_Root);
    }

    template <class T>
    void InterpreterStackFrame::OP_ProfiledSetRootProperty(unaligned T* playout)
    {
        ProfiledSetProperty<T, true>(playout, this->GetRootObject(), PropertyOperation_Root);
    }

    template <class T>
    void InterpreterStackFrame::OP_SetPropertyStrict(unaligned T* playout)
    {
        DoSetProperty(playout, GetReg(playout->Instance), PropertyOperation_StrictMode);
    }

    template <class T>
    void InterpreterStackFrame::OP_ProfiledSetPropertyStrict(unaligned T* playout)
    {
        ProfiledSetProperty<T, false>(playout, GetReg(playout->Instance), PropertyOperation_StrictMode);
    }

    template <class T>
    void InterpreterStackFrame::OP_SetRootPropertyStrict(unaligned T* playout)
    {
        DoSetProperty(playout, this->GetRootObject(), PropertyOperation_StrictModeRoot);
    }

    template <class T>
    void InterpreterStackFrame::OP_ProfiledSetRootPropertyStrict(unaligned T* playout)
    {
        ProfiledSetProperty<T, true>(playout, this->GetRootObject(), PropertyOperation_StrictModeRoot);
    }

#if ENABLE_PROFILE_INFO
    template <bool doProfile>
    Var InterpreterStackFrame::ProfiledDivide(Var aLeft, Var aRight, ScriptContext* scriptContext, ProfileId profileId)
    {
        Var result = JavascriptMath::Divide(aLeft, aRight,scriptContext);

        if (doProfile)
        {
            Js::FunctionBody* body = this->m_functionBody;
            body->GetDynamicProfileInfo()->RecordDivideResultType(body, profileId, result);
        }

        return result;
    }

    template <bool doProfile>
    Var InterpreterStackFrame::ProfileModulus(Var aLeft, Var aRight, ScriptContext* scriptContext, ProfileId profileId)
    {
        // If both arguments are TaggedInt, then try to do integer division
            // This case is not handled by the lowerer.
        if (doProfile)
        {
            Js::FunctionBody* body = this->function->GetFunctionBody();
            if(TaggedInt::IsPair(aLeft, aRight))
            {
                int nLeft    = TaggedInt::ToInt32(aLeft);
                int nRight   = TaggedInt::ToInt32(aRight);

                // nLeft is positive and nRight is +2^i
                // Fast path for Power of 2 divisor
                if (nLeft > 0 && ::Math::IsPow2(nRight))
                {
                    body->GetDynamicProfileInfo()->RecordModulusOpType(body, profileId, /*isModByPowerOf2*/ true);
                    return TaggedInt::ToVarUnchecked(nLeft & (nRight - 1));
                }
            }
            body->GetDynamicProfileInfo()->RecordModulusOpType(body, profileId, /*isModByPowerOf2*/ false);
        }

        return JavascriptMath::Modulus(aLeft, aRight,scriptContext);
    }

    template <bool doProfile>
    Var InterpreterStackFrame::ProfiledSwitch(Var exp, ProfileId profileId)
    {
        if (doProfile)
        {
            Js::FunctionBody* body = this->m_functionBody;
            body->GetDynamicProfileInfo()->RecordSwitchType(body, profileId, exp);
        }

        return exp;
    }
#else
    template <bool doProfile>
    Var InterpreterStackFrame::ProfiledDivide(Var aLeft, Var aRight, ScriptContext* scriptContext, ProfileId profileId)
    {
        Assert(!doProfile);
        return JavascriptMath::Divide(aLeft, aRight, scriptContext);
    }

    template <bool doProfile>
    Var InterpreterStackFrame::ProfileModulus(Var aLeft, Var aRight, ScriptContext* scriptContext, ProfileId profileId)
    {
        Assert(!doProfile);
        return JavascriptMath::Modulus(aLeft, aRight, scriptContext);
    }

    template <bool doProfile>
    Var InterpreterStackFrame::ProfiledSwitch(Var exp, ProfileId profileId)
    {
        Assert(!doProfile);
        return exp;
    }
#endif

    template <class T>
    void InterpreterStackFrame::DoInitProperty(unaligned T* playout, Var instance)
    {
        // Same fast path as in the backend.

        InlineCache *inlineCache = nullptr;

        Assert(!TaggedNumber::Is(instance));
        PropertyId propertyId = GetPropertyIdFromCacheId(playout->inlineCacheIndex);
        if (TrySetPropertyLocalFastPath(playout, propertyId, instance, inlineCache))
        {
            return;
        }

        DoInitProperty_NoFastPath(playout, instance);
    }

    template <class T>
    _NOINLINE void InterpreterStackFrame::DoInitProperty_NoFastPath(unaligned T* playout, Var instance)
    {
        JavascriptOperators::PatchInitValue<false>(
            GetFunctionBody(),
            GetInlineCache(playout->inlineCacheIndex),
            playout->inlineCacheIndex,
            RecyclableObject::FromVar(instance),
            GetPropertyIdFromCacheId(playout->inlineCacheIndex),
            GetReg(playout->Value));
    }

    template <class T>
    void InterpreterStackFrame::OP_InitClassMember(const unaligned T * playout)
    {
        uint inlineCacheIndex = playout->inlineCacheIndex;
        InlineCache * inlineCache = this->GetInlineCache(inlineCacheIndex);
        Var instance = GetReg(playout->Instance);
        PropertyOperationFlags flags = PropertyOperation_None;

        Assert(!TaggedNumber::Is(instance));
        PropertyId propertyId = GetPropertyIdFromCacheId(playout->inlineCacheIndex);
        if (!TrySetPropertyLocalFastPath(playout, propertyId, instance, inlineCache, flags))
        {
            JavascriptOperators::OP_InitClassMember(instance, propertyId, GetReg(playout->Value));
        }
    }

    template <class T>
    void InterpreterStackFrame::OP_InitClassMemberGet(const unaligned T * playout)
    {
        JavascriptOperators::OP_InitClassMemberGet(
            GetReg(playout->Instance),
            m_functionBody->GetReferencedPropertyId(playout->PropertyIdIndex),
            GetReg(playout->Value));
    }

    template <class T>
    void InterpreterStackFrame::OP_InitClassMemberSet(const unaligned T * playout)
    {
        JavascriptOperators::OP_InitClassMemberSet(
            GetReg(playout->Instance),
            m_functionBody->GetReferencedPropertyId(playout->PropertyIdIndex),
            GetReg(playout->Value));
    }

    template <class T>
    void InterpreterStackFrame::OP_InitClassMemberSetComputedName(const unaligned T * playout)
    {
        JavascriptOperators::OP_InitClassMemberSetComputedName(
            GetReg(playout->Instance),
            GetReg(playout->Element),
            GetReg(playout->Value),
            m_functionBody->GetScriptContext());
    }

    template <class T>
    void InterpreterStackFrame::OP_InitClassMemberGetComputedName(const unaligned T * playout)
    {
        JavascriptOperators::OP_InitClassMemberGetComputedName(
            GetReg(playout->Instance),
            GetReg(playout->Element),
            GetReg(playout->Value),
            m_functionBody->GetScriptContext());
    }

    template <class T>
    void InterpreterStackFrame::OP_InitClassMemberComputedName(const unaligned T * playout)
    {
        JavascriptOperators::OP_InitClassMemberComputedName(
            GetReg(playout->Instance),
            GetReg(playout->Element),
            GetReg(playout->Value),
            m_functionBody->GetScriptContext());
    }

    template <class T>
    void InterpreterStackFrame::DoInitLetFld(const unaligned T * playout, Var instance, PropertyOperationFlags flags)
    {
        uint inlineCacheIndex = playout->inlineCacheIndex;
        InlineCache * inlineCache = this->GetInlineCache(inlineCacheIndex);

        Assert(!TaggedNumber::Is(instance));
        PropertyId propertyId = GetPropertyIdFromCacheId(playout->inlineCacheIndex);
        if (!TrySetPropertyLocalFastPath(playout, propertyId, instance, inlineCache, flags))
        {
            JavascriptOperators::OP_InitLetProperty(instance, propertyId, GetReg(playout->Value));
        }
    }

    template <class T>
    void InterpreterStackFrame::DoInitConstFld(const unaligned T * playout, Var instance, PropertyOperationFlags flags)
    {
        uint inlineCacheIndex = playout->inlineCacheIndex;
        InlineCache * inlineCache = this->GetInlineCache(inlineCacheIndex);

        Assert(!TaggedNumber::Is(instance));
        PropertyId propertyId = GetPropertyIdFromCacheId(playout->inlineCacheIndex);
        if (!TrySetPropertyLocalFastPath(playout, propertyId, instance, inlineCache, flags))
        {
            JavascriptOperators::OP_InitConstProperty(instance, propertyId, GetReg(playout->Value));
        }
    }

    template <class T>
    void InterpreterStackFrame::OP_InitProperty(unaligned T* playout)
    {
        DoInitProperty(playout, GetReg(playout->Instance));
    }

    template <class T>
    void InterpreterStackFrame::OP_InitLocalProperty(unaligned T* playout)
    {
        DoInitProperty(playout, this->localClosure);
    }

    template <class T>
    void InterpreterStackFrame::OP_InitInnerFld(const unaligned T* playout)
    {
        DoInitProperty(playout, InnerScopeFromIndex(playout->scopeIndex));
    }

    template <class T>
    void InterpreterStackFrame::OP_InitLetFld(const unaligned T * playout)
    {
        DoInitLetFld(playout, GetReg(playout->Instance));
    }

    template <class T>
    void InterpreterStackFrame::OP_InitInnerLetFld(const unaligned T * playout)
    {
        DoInitLetFld(playout, InnerScopeFromIndex(playout->scopeIndex));
    }

    template <class T>
    void InterpreterStackFrame::OP_InitLocalLetFld(const unaligned T * playout)
    {
        DoInitLetFld(playout, this->localClosure);
    }

    template <class T>
    void InterpreterStackFrame::OP_InitConstFld(const unaligned T * playout)
    {
        DoInitConstFld(playout, GetReg(playout->Instance));
    }

    template <class T>
    void InterpreterStackFrame::OP_InitRootProperty(unaligned T* playout)
    {
        Assert(playout->inlineCacheIndex >= this->m_functionBody->GetRootObjectLoadInlineCacheStart());

        DoInitProperty(playout, this->GetRootObject());
    }

    template <class T>
    void InterpreterStackFrame::OP_InitRootLetFld(const unaligned T * playout)
    {
        Assert(playout->inlineCacheIndex >= this->m_functionBody->GetRootObjectLoadInlineCacheStart());

        DoInitLetFld(playout, this->GetRootObject(), PropertyOperation_Root);
    }

    template <class T>
    void InterpreterStackFrame::OP_InitRootConstFld(const unaligned T * playout)
    {
        Assert(playout->inlineCacheIndex >= this->m_functionBody->GetRootObjectLoadInlineCacheStart());

        DoInitConstFld(playout, this->GetRootObject(), PropertyOperation_Root);
    }

    template <class T>
    void InterpreterStackFrame::OP_InitUndeclLetProperty(unaligned T* playout)
    {
        Var instance = InnerScopeFromIndex(playout->scopeIndex);
        PropertyId propertyId = GetPropertyIdFromCacheId(playout->inlineCacheIndex);
        JavascriptOperators::OP_InitLetProperty(instance, propertyId, this->scriptContext->GetLibrary()->GetUndeclBlockVar());
    }

    template <class T>
    void InterpreterStackFrame::OP_InitUndeclLocalLetProperty(unaligned T* playout)
    {
        PropertyId propertyId = GetPropertyIdFromCacheId(playout->inlineCacheIndex);
        JavascriptOperators::OP_InitLetProperty(this->localClosure, propertyId, this->scriptContext->GetLibrary()->GetUndeclBlockVar());
    }

    void InterpreterStackFrame::OP_InitUndeclRootLetProperty(uint propertyIdIndex)
    {
        Var instance = this->GetRootObject();
        PropertyId propertyId = this->m_functionBody->GetReferencedPropertyId(propertyIdIndex);
        JavascriptOperators::OP_InitUndeclRootLetProperty(instance, propertyId);
    }

    template <class T>
    void InterpreterStackFrame::OP_InitUndeclConstProperty(unaligned T* playout)
    {
        Var instance = InnerScopeFromIndex(playout->scopeIndex);
        PropertyId propertyId = GetPropertyIdFromCacheId(playout->inlineCacheIndex);
        JavascriptOperators::OP_InitConstProperty(instance, propertyId, this->scriptContext->GetLibrary()->GetUndeclBlockVar());
    }

    template <class T>
    void InterpreterStackFrame::OP_InitUndeclLocalConstProperty(unaligned T* playout)
    {
        PropertyId propertyId = GetPropertyIdFromCacheId(playout->inlineCacheIndex);
        JavascriptOperators::OP_InitConstProperty(this->localClosure, propertyId, this->scriptContext->GetLibrary()->GetUndeclBlockVar());
    }

    void InterpreterStackFrame::OP_InitUndeclRootConstProperty(uint propertyIdIndex)
    {
        Var instance = this->GetRootObject();
        PropertyId propertyId = this->m_functionBody->GetReferencedPropertyId(propertyIdIndex);
        JavascriptOperators::OP_InitUndeclRootConstProperty(instance, propertyId);
    }

    template <class T>
    void InterpreterStackFrame::OP_InitUndeclConsoleLetProperty(unaligned T* playout)
    {
        FrameDisplay* pScope = (FrameDisplay*)this->LdEnv();
        AssertMsg(ConsoleScopeActivationObject::Is((DynamicObject*)pScope->GetItem(pScope->GetLength() - 1)), "How come we got this opcode without ConsoleScopeActivationObject?");
        PropertyId propertyId = m_functionBody->GetReferencedPropertyId(playout->PropertyIdIndex);
        JavascriptOperators::OP_InitLetProperty(pScope->GetItem(0), propertyId, this->scriptContext->GetLibrary()->GetUndeclBlockVar());
    }

    template <class T>
    void InterpreterStackFrame::OP_InitUndeclConsoleConstProperty(unaligned T* playout)
    {
        FrameDisplay* pScope = (FrameDisplay*)this->LdEnv();
        AssertMsg(ConsoleScopeActivationObject::Is((DynamicObject*)pScope->GetItem(pScope->GetLength() - 1)), "How come we got this opcode without ConsoleScopeActivationObject?");
        PropertyId propertyId = m_functionBody->GetReferencedPropertyId(playout->PropertyIdIndex);
        JavascriptOperators::OP_InitConstProperty(pScope->GetItem(0), propertyId, this->scriptContext->GetLibrary()->GetUndeclBlockVar());
    }

#if ENABLE_PROFILE_INFO
    template <class T>
    void InterpreterStackFrame::ProfiledInitProperty(unaligned T* playout, Var instance)
    {
        ProfilingHelpers::ProfiledInitFld(
            RecyclableObject::FromVar(instance),
            GetPropertyIdFromCacheId(playout->inlineCacheIndex),
            GetInlineCache(playout->inlineCacheIndex),
            playout->inlineCacheIndex,
            GetReg(playout->Value),
            GetFunctionBody());
    }

    template <class T>
    void InterpreterStackFrame::OP_ProfiledInitProperty(unaligned T* playout)
    {
        ProfiledInitProperty(playout, GetReg(playout->Instance));
    }

    template <class T>
    void InterpreterStackFrame::OP_ProfiledInitLocalProperty(unaligned T* playout)
    {
        ProfiledInitProperty(playout, this->localClosure);
    }

    template <class T>
    void InterpreterStackFrame::OP_ProfiledInitRootProperty(unaligned T* playout)
    {
        ProfiledInitProperty(playout, this->GetRootObject());
    }

    template <class T>
    void InterpreterStackFrame::OP_ProfiledGetElementI(const unaligned OpLayoutDynamicProfile<T>* playout)
    {
        ThreadContext* threadContext = this->GetScriptContext()->GetThreadContext();
        ImplicitCallFlags savedImplicitCallFlags = threadContext->GetImplicitCallFlags();
        threadContext->ClearImplicitCallFlags();

        SetReg(
            playout->Value,
            ProfilingHelpers::ProfiledLdElem(
                GetReg(playout->Instance),
                GetReg(playout->Element),
                m_functionBody,
                playout->profileId,
                (m_flags & InterpreterStackFrameFlags_ProcessingBailOutOnArrayAccessHelperCall) != 0));

        m_flags &= ~InterpreterStackFrameFlags_ProcessingBailOutOnArrayAccessHelperCall;

        threadContext->CheckAndResetImplicitCallAccessorFlag();
        threadContext->AddImplicitCallFlags(savedImplicitCallFlags);
    }
#endif

    template <typename T>
    void InterpreterStackFrame::OP_GetElementI(const unaligned T* playout)
    {
        ThreadContext* threadContext = this->GetScriptContext()->GetThreadContext();
        ImplicitCallFlags savedImplicitCallFlags = threadContext->GetImplicitCallFlags();
        threadContext->ClearImplicitCallFlags();

        // Same fast path as in the backend.

        Var instance = GetReg(playout->Instance);

        // Only enable fast path if the javascript array is not cross site
        Var element;
#if ENABLE_PROFILE_INFO
        if (!TaggedNumber::Is(instance) && VirtualTableInfo<JavascriptArray>::HasVirtualTable(instance))
        {
            element =
                ProfilingHelpers::ProfiledLdElem_FastPath(
                    JavascriptArray::FromVar(instance),
                    GetReg(playout->Element),
                    GetScriptContext());
        }
        else
#endif
        {
            element = JavascriptOperators::OP_GetElementI(instance, GetReg(playout->Element), GetScriptContext());
        }

        m_flags &= ~InterpreterStackFrameFlags_ProcessingBailOutOnArrayAccessHelperCall;

        threadContext->CheckAndResetImplicitCallAccessorFlag();
        threadContext->AddImplicitCallFlags(savedImplicitCallFlags);

        SetReg(playout->Value, element);
    }

    template <typename T>
    void InterpreterStackFrame::OP_SetElementI(const unaligned T* playout, PropertyOperationFlags flags)
    {
        ThreadContext* threadContext = this->GetScriptContext()->GetThreadContext();
        ImplicitCallFlags savedImplicitCallFlags = threadContext->GetImplicitCallFlags();
        threadContext->ClearImplicitCallFlags();

        // Same fast path as in the backend.

        Var instance = GetReg(playout->Instance);
        const Var varIndex = GetReg(playout->Element);
        const Var value = GetReg(playout->Value);

#if ENABLE_PROFILE_INFO
        // Only enable fast path if the javascript array is not cross site
        if (!TaggedNumber::Is(instance) &&
            VirtualTableInfo<JavascriptArray>::HasVirtualTable(instance) &&
            !JavascriptOperators::SetElementMayHaveImplicitCalls(GetScriptContext()))
        {
            ProfilingHelpers::ProfiledStElem_FastPath(
                JavascriptArray::FromVar(instance),
                varIndex,
                value,
                GetScriptContext(),
                flags);
        }
        else
#endif
        {
            JavascriptOperators::OP_SetElementI(instance, varIndex, value, GetScriptContext(), flags);
        }

        m_flags &= ~InterpreterStackFrameFlags_ProcessingBailOutOnArrayAccessHelperCall;

        threadContext->CheckAndResetImplicitCallAccessorFlag();
        threadContext->AddImplicitCallFlags(savedImplicitCallFlags);
    }

#if ENABLE_PROFILE_INFO
    template <typename T>
    void InterpreterStackFrame::OP_ProfiledSetElementI(
        const unaligned OpLayoutDynamicProfile<T>* playout,
        PropertyOperationFlags flags)
    {
        ThreadContext* threadContext = this->GetScriptContext()->GetThreadContext();
        ImplicitCallFlags savedImplicitCallFlags = threadContext->GetImplicitCallFlags();
        threadContext->ClearImplicitCallFlags();

        ProfilingHelpers::ProfiledStElem(
            GetReg(playout->Instance),
            GetReg(playout->Element),
            GetReg(playout->Value),
            m_functionBody,
            playout->profileId,
            flags,
            (m_flags & InterpreterStackFrameFlags_ProcessingBailOutOnArrayAccessHelperCall) != 0);

        m_flags &= ~InterpreterStackFrameFlags_ProcessingBailOutOnArrayAccessHelperCall;

        threadContext->CheckAndResetImplicitCallAccessorFlag();
        threadContext->AddImplicitCallFlags(savedImplicitCallFlags);
    }
#endif

    template <typename T>
    void InterpreterStackFrame::OP_SetElementIStrict(const unaligned T* playout)
    {
        ThreadContext* threadContext = this->GetScriptContext()->GetThreadContext();
        ImplicitCallFlags savedImplicitCallFlags = threadContext->GetImplicitCallFlags();
        threadContext->ClearImplicitCallFlags();

        OP_SetElementI(playout, PropertyOperation_StrictMode);

        threadContext->CheckAndResetImplicitCallAccessorFlag();
        threadContext->AddImplicitCallFlags(savedImplicitCallFlags);
    }

#if ENABLE_PROFILE_INFO
    template <typename T>
    void InterpreterStackFrame::OP_ProfiledSetElementIStrict(const unaligned OpLayoutDynamicProfile<T>* playout)
    {
        ThreadContext* threadContext = this->GetScriptContext()->GetThreadContext();
        ImplicitCallFlags savedImplicitCallFlags = threadContext->GetImplicitCallFlags();
        threadContext->ClearImplicitCallFlags();

        OP_ProfiledSetElementI(playout, PropertyOperation_StrictMode);

        threadContext->CheckAndResetImplicitCallAccessorFlag();
        threadContext->AddImplicitCallFlags(savedImplicitCallFlags);
    }
#endif

    template <class T>
    void InterpreterStackFrame::OP_LdArrayHeadSegment(const unaligned T* playout)
    {
        JavascriptArray* array = JavascriptArray::FromAnyArray(GetReg(playout->R1));

        // The array is create by the built-in on the same script context
        Assert(array->GetScriptContext() == GetScriptContext());

        SetNonVarReg(playout->R0, array->GetHead());
    }

    template <class T>
    void InterpreterStackFrame::OP_SetArraySegmentItem_CI4(const unaligned T* playout)
    {
        SparseArraySegment<Var> * segment = (SparseArraySegment<Var> *)GetNonVarReg(playout->Instance);

        uint32 index = playout->Element;
        Var value = GetReg(playout->Value);

        Assert(segment->left == 0);
        Assert(index < segment->length);

        segment->elements[index] = value;
    }

    template <class T>
    void InterpreterStackFrame::OP_NewScArray(const unaligned T * playout)
    {
        JavascriptArray *arr;
        arr = scriptContext->GetLibrary()->CreateArrayLiteral(playout->C1);

#ifdef ENABLE_DEBUG_CONFIG_OPTIONS
        arr->CheckForceES5Array();
#endif

        SetReg(playout->R0, arr);
    }

#if ENABLE_PROFILE_INFO
    template <bool Profiled, class T>
    void InterpreterStackFrame::ProfiledNewScArray(const unaligned OpLayoutDynamicProfile<T> * playout)
    {
        if(!Profiled && !isAutoProfiling)
        {
            OP_NewScArray(playout);
            return;
        }

        SetReg(
            playout->R0,
            ProfilingHelpers::ProfiledNewScArray(
                playout->C1,
                m_functionBody,
                playout->profileId));
    }
#else
    template <bool Profiled, class T>
    void InterpreterStackFrame::ProfiledNewScArray(const unaligned OpLayoutDynamicProfile<T> * playout)
    {
        Assert(!Profiled);
        OP_NewScArray(playout);
    }
#endif

    void InterpreterStackFrame::OP_NewScIntArray(const unaligned OpLayoutAuxiliary * playout)
    {
#if ENABLE_PROFILE_INFO
        if(isAutoProfiling)
        {
            OP_ProfiledNewScIntArray(static_cast<const unaligned OpLayoutDynamicProfile<OpLayoutAuxiliary> *>(playout));
            return;
        }
#endif

        const Js::AuxArray<int32> *ints = Js::ByteCodeReader::ReadAuxArray<int32>(playout->Offset, this->GetFunctionBody());

        JavascriptNativeIntArray *arr = scriptContext->GetLibrary()->CreateNativeIntArrayLiteral(ints->count);

        SparseArraySegment<int32> * segment = (SparseArraySegment<int32>*)arr->GetHead();

        JavascriptOperators::AddIntsToArraySegment(segment, ints);

#ifdef ENABLE_DEBUG_CONFIG_OPTIONS
        arr->CheckForceES5Array();
#endif

        SetReg(playout->R0, arr);
    }

#if ENABLE_PROFILE_INFO
    void InterpreterStackFrame::OP_ProfiledNewScIntArray(const unaligned OpLayoutDynamicProfile<OpLayoutAuxiliary> * playout)
    {
        const Js::AuxArray<int32> *ints = Js::ByteCodeReader::ReadAuxArray<int32>(playout->Offset, this->GetFunctionBody());

        Js::ProfileId profileId = playout->profileId;
        FunctionBody *functionBody = this->m_functionBody;
        ArrayCallSiteInfo *arrayInfo = functionBody->GetDynamicProfileInfo()->GetArrayCallSiteInfo(functionBody, profileId);
        Assert(arrayInfo);

        JavascriptArray *arr;
        if (arrayInfo && arrayInfo->IsNativeIntArray())
        {
#if ENABLE_COPYONACCESS_ARRAY
            JavascriptLibrary *lib = scriptContext->GetLibrary();

            if (JavascriptLibrary::IsCopyOnAccessArrayCallSite(lib, arrayInfo, ints->count))
            {
                Assert(lib->cacheForCopyOnAccessArraySegments);
                arr = scriptContext->GetLibrary()->CreateCopyOnAccessNativeIntArrayLiteral(arrayInfo, functionBody, ints);
            }
            else
#endif
            {
                arr = scriptContext->GetLibrary()->CreateNativeIntArrayLiteral(ints->count);
                SparseArraySegment<int32> *segment = (SparseArraySegment<int32>*)arr->GetHead();
                JavascriptOperators::AddIntsToArraySegment(segment, ints);
            }

            JavascriptNativeIntArray *intArray = reinterpret_cast<JavascriptNativeIntArray*>(arr);
            Recycler *recycler = scriptContext->GetRecycler();
            intArray->SetArrayCallSite(profileId, recycler->CreateWeakReferenceHandle(functionBody));
        }
        else if (arrayInfo && arrayInfo->IsNativeFloatArray())
        {
            arr = scriptContext->GetLibrary()->CreateNativeFloatArrayLiteral(ints->count);
            SparseArraySegment<double> * segment = (SparseArraySegment<double>*)arr->GetHead();
            for (uint i = 0; i < ints->count; i++)
            {
                segment->elements[i] = (double)ints->elements[i];
            }

            JavascriptNativeFloatArray *floatArray = reinterpret_cast<JavascriptNativeFloatArray*>(arr);
            Recycler *recycler = scriptContext->GetRecycler();
            floatArray->SetArrayCallSite(profileId, recycler->CreateWeakReferenceHandle(functionBody));
        }
        else
        {
            arr = scriptContext->GetLibrary()->CreateArrayLiteral(ints->count);
            SparseArraySegment<Var> * segment = (SparseArraySegment<Var>*)arr->GetHead();
            for (uint i = 0; i < ints->count; i++)
            {
                segment->elements[i] = JavascriptNumber::ToVar(ints->elements[i], scriptContext);
            }
        }

#ifdef ENABLE_DEBUG_CONFIG_OPTIONS
        arr->CheckForceES5Array();
#endif

        SetReg(playout->R0, arr);
    }
#endif

    void InterpreterStackFrame::OP_NewScFltArray(const unaligned OpLayoutAuxiliary * playout )
    {
#if ENABLE_PROFILE_INFO
        if(isAutoProfiling)
        {
            OP_ProfiledNewScFltArray(static_cast<const unaligned OpLayoutDynamicProfile<OpLayoutAuxiliary> *>(playout));
            return;
        }
#endif

        const Js::AuxArray<double> *doubles = Js::ByteCodeReader::ReadAuxArray<double>(playout->Offset, this->GetFunctionBody());

        JavascriptNativeFloatArray *arr = scriptContext->GetLibrary()->CreateNativeFloatArrayLiteral(doubles->count);

        SparseArraySegment<double> * segment = (SparseArraySegment<double>*)arr->GetHead();

        JavascriptOperators::AddFloatsToArraySegment(segment, doubles);

#ifdef ENABLE_DEBUG_CONFIG_OPTIONS
        arr->CheckForceES5Array();
#endif

        SetReg(playout->R0, arr);
    }

#if ENABLE_PROFILE_INFO
    void InterpreterStackFrame::OP_ProfiledNewScFltArray(const unaligned OpLayoutDynamicProfile<OpLayoutAuxiliary> * playout)
    {
        const Js::AuxArray<double> *doubles = Js::ByteCodeReader::ReadAuxArray<double>(playout->Offset, this->GetFunctionBody());

        Js::ProfileId  profileId = playout->profileId;
        FunctionBody *functionBody = this->m_functionBody;
        ArrayCallSiteInfo *arrayInfo = functionBody->GetDynamicProfileInfo()->GetArrayCallSiteInfo(functionBody, profileId);
        Assert(arrayInfo);

        JavascriptArray *arr;
        if (arrayInfo && arrayInfo->IsNativeFloatArray())
        {
            arrayInfo->SetIsNotNativeIntArray();
            arr = scriptContext->GetLibrary()->CreateNativeFloatArrayLiteral(doubles->count);
            SparseArraySegment<double> * segment = (SparseArraySegment<double>*)arr->GetHead();
            JavascriptOperators::AddFloatsToArraySegment(segment, doubles);

            JavascriptNativeFloatArray *floatArray = reinterpret_cast<JavascriptNativeFloatArray*>(arr);
            Recycler *recycler = scriptContext->GetRecycler();
            floatArray->SetArrayCallSite(profileId, recycler->CreateWeakReferenceHandle(functionBody));
        }
        else
        {
            arr = scriptContext->GetLibrary()->CreateArrayLiteral(doubles->count);
            SparseArraySegment<Var> * segment = (SparseArraySegment<Var>*)arr->GetHead();
            for (uint i = 0; i < doubles->count; i++)
            {
                segment->elements[i] = JavascriptNumber::ToVarNoCheck(doubles->elements[i], scriptContext);
            }
        }

#ifdef ENABLE_DEBUG_CONFIG_OPTIONS
        arr->CheckForceES5Array();
#endif

        SetReg(playout->R0, arr);
    }
#endif

    void InterpreterStackFrame::OP_SetArraySegmentVars(const unaligned OpLayoutAuxiliary * playout)
    {
        const Js::VarArray *vars = Js::ByteCodeReader::ReadAuxArray<Var>(playout->Offset, this->GetFunctionBody());

        SparseArraySegment<Var> * segment =(SparseArraySegment<Var> *)GetNonVarReg(playout->R0);

        JavascriptOperators::AddVarsToArraySegment(segment, vars);
    }

    template <class T>
    void InterpreterStackFrame::OP_SetArrayItemC_CI4(const unaligned T* playout)
    {
        JavascriptArray* array = JavascriptArray::FromAnyArray(GetReg(playout->Instance));
        uint32 index = playout->Element;
        Var value = GetReg(playout->Value);

#if ENABLE_COPYONACCESS_ARRAY
        JavascriptLibrary::CheckAndConvertCopyOnAccessNativeIntArray<Var>(value);
#endif

        // The array is create by the built-in on the same script context
        Assert(array->GetScriptContext() == GetScriptContext());
        TypeId typeId = array->GetTypeId();
        if (typeId == TypeIds_NativeIntArray)
        {
            JavascriptArray::OP_SetNativeIntElementC(reinterpret_cast<JavascriptNativeIntArray*>(array), index, value, array->GetScriptContext());
        }
        else if (typeId == TypeIds_NativeFloatArray)
        {
            JavascriptArray::OP_SetNativeFloatElementC(reinterpret_cast<JavascriptNativeFloatArray*>(array), index, value, array->GetScriptContext());
        }
        else
        {
            array->SetArrayLiteralItem(index, value);
        }
    }

    template <class T>
    void InterpreterStackFrame::OP_SetArrayItemI_CI4(const unaligned T* playout)
    {
        // Note that this code assumes that we only get here when we see an array literal,
        // so we know that the instance is truly an array, and the index is a uint32.
        // If/when we use this for cases like "a[0] = x", we'll at least have to check
        // whether "a" is really an array.

        JavascriptArray* array = JavascriptArray::FromAnyArray(GetReg(playout->Instance));

        // The array is create by the built-in on the same script context
        Assert(array->GetScriptContext() == GetScriptContext());

        uint32 index = playout->Element;
        Var value = GetReg(playout->Value);

        Assert(VirtualTableInfo<JavascriptArray>::HasVirtualTable(array));
        SparseArraySegment<Var>* lastUsedSeg = (SparseArraySegment<Var>*)array->GetLastUsedSegment();
        if (index >= lastUsedSeg->left)
        {
            uint32 index2 = index - lastUsedSeg->left;
            if (index2 < lastUsedSeg->size)
            {
                // Successful fastpath
                array->DirectSetItemInLastUsedSegmentAt(index2, value);
                return;
            }
        }

        ScriptContext* scriptContext = array->GetScriptContext();
        JavascriptOperators::SetItem(array, array, index, value, scriptContext);
    }

#if ENABLE_PROFILE_INFO
    Var InterpreterStackFrame::OP_ProfiledLdThis(Var thisVar, int moduleID, ScriptContext *scriptContext)
    {
        FunctionBody * functionBody = this->m_functionBody;
        DynamicProfileInfo * dynamicProfileInfo = functionBody->GetDynamicProfileInfo();
        TypeId typeId = JavascriptOperators::GetTypeId(thisVar);

        if (JavascriptOperators::IsThisSelf(typeId))
        {
            Assert(typeId != TypeIds_GlobalObject || ((Js::GlobalObject*)thisVar)->ToThis() == thisVar);
            Assert(typeId != TypeIds_ModuleRoot || JavascriptOperators::GetThisFromModuleRoot(thisVar) == thisVar);

            // Record the fact that we saw a trivial LdThis.
            dynamicProfileInfo->RecordThisInfo(thisVar, ThisType_Simple);

            return thisVar;
        }

        thisVar = JavascriptOperators::OP_GetThis(thisVar, moduleID, scriptContext);

        // Record the fact that we saw a LdThis that had to map its source to something else, or at least
        // forced us to call a helper, e.g., a FastDOM object with an unrecognized type ID.
        dynamicProfileInfo->RecordThisInfo(thisVar, ThisType_Mapped);

        return thisVar;
    }

    Var InterpreterStackFrame::OP_ProfiledStrictLdThis(Var thisVar, ScriptContext* scriptContext)
    {
        FunctionBody * functionBody = this->m_functionBody;
        DynamicProfileInfo * dynamicProfileInfo = functionBody->GetDynamicProfileInfo();
        TypeId typeId = JavascriptOperators::GetTypeId(thisVar);

        if (typeId == TypeIds_ActivationObject)
        {
            thisVar = scriptContext->GetLibrary()->GetUndefined();
            dynamicProfileInfo->RecordThisInfo(thisVar, ThisType_Mapped);
            return thisVar;
        }

        dynamicProfileInfo->RecordThisInfo(thisVar, ThisType_Simple);
        return thisVar;
    }
#endif

    void InterpreterStackFrame::OP_InitCachedFuncs(const unaligned OpLayoutAuxNoReg * playout)
    {
        const FuncInfoArray *info = Js::ByteCodeReader::ReadAuxArray<FuncInfoEntry>(playout->Offset, this->GetFunctionBody());
        JavascriptOperators::OP_InitCachedFuncs(this->localClosure, GetLocalFrameDisplay(), info, GetScriptContext());
    }

    Var InterpreterStackFrame::OP_GetCachedFunc(Var instance, int32 index)
    {
        ActivationObjectEx *obj = ActivationObjectEx::FromVar(instance);

        FuncCacheEntry *entry = obj->GetFuncCacheEntry((uint)index);
        return entry->func;
    }

    void InterpreterStackFrame::OP_CommitScope()
    {
        const Js::PropertyIdArray *propIds = this->m_functionBody->GetFormalsPropIdArray();
        this->OP_CommitScopeHelper(propIds);
    }

    void InterpreterStackFrame::OP_CommitScopeHelper(const PropertyIdArray *propIds)
    {
        ActivationObjectEx *obj = ActivationObjectEx::FromVar(this->localClosure);
        ScriptFunction *func = obj->GetParentFunc();

        Assert(obj->GetParentFunc() == func);
        if (func->GetCachedScope() == obj)
        {
            PropertyId firstVarSlot = ActivationObjectEx::GetFirstVarSlot(propIds);

            Var undef = scriptContext->GetLibrary()->GetUndefined();

            for (uint i = firstVarSlot; i < propIds->count; i++)
            {
                obj->SetSlot(SetSlotArguments(propIds->elements[i], i, undef));
            }

            obj->SetCommit(true);
        }
    }

    Var InterpreterStackFrame::OP_NewScObjectSimple()
    {
        Var object = scriptContext->GetLibrary()->CreateObject(true);
        JS_ETW(EventWriteJSCRIPT_RECYCLER_ALLOCATE_OBJECT(object));
#if ENABLE_DEBUG_CONFIG_OPTIONS
        if (Js::Configuration::Global.flags.IsEnabled(Js::autoProxyFlag))
        {
            object = JavascriptProxy::AutoProxyWrapper(object);
        }
#endif
        return object;
    }

    void InterpreterStackFrame::OP_NewScObjectLiteral(const unaligned OpLayoutAuxiliary * playout )
    {
        const Js::PropertyIdArray *propIds = Js::ByteCodeReader::ReadPropertyIdArray(playout->Offset, this->GetFunctionBody());

        Var newObj = JavascriptOperators::NewScObjectLiteral(GetScriptContext(), propIds,
            this->GetFunctionBody()->GetObjectLiteralTypeRef(playout->C1));

        SetReg(playout->R0, newObj);
    }

    void InterpreterStackFrame::OP_NewScObjectLiteral_LS(const unaligned OpLayoutAuxiliary * playout, RegSlot& target)
    {
        const Js::PropertyIdArray *propIds = Js::ByteCodeReader::ReadPropertyIdArray(playout->Offset, this->GetFunctionBody());

        target = playout->R0;

        Var newObj = JavascriptOperators::NewScObjectLiteral(GetScriptContext(), propIds,
            this->GetFunctionBody()->GetObjectLiteralTypeRef(playout->C1));

        SetReg(playout->R0, newObj);

        target = Js::Constants::NoRegister;
    }

    void InterpreterStackFrame::OP_LdPropIds(const unaligned OpLayoutAuxiliary * playout)
    {
        const Js::PropertyIdArray *propIds = Js::ByteCodeReader::ReadPropertyIdArray(playout->Offset, this->GetFunctionBody());
        SetNonVarReg(playout->R0, (Var)propIds);
    }

    bool InterpreterStackFrame::IsCurrentLoopNativeAddr(void * codeAddr) const
    {
        if (this->GetCurrentLoopNum() == LoopHeader::NoLoop)
        {
            return false;
        }
        // TODO: Do more verification?
        return true;
    }

#if ENABLE_PROFILE_INFO
    void InterpreterStackFrame::OP_RecordImplicitCall(uint loopNumber)
    {
        Assert(Js::DynamicProfileInfo::EnableImplicitCallFlags(GetFunctionBody()));
        Assert(loopNumber < this->m_functionBody->GetLoopCount());

        FunctionBody* functionBody = this->m_functionBody;
        DynamicProfileInfo * dynamicProfileInfo = functionBody->GetDynamicProfileInfo();
        ThreadContext * threadContext = scriptContext->GetThreadContext();
        dynamicProfileInfo->RecordLoopImplicitCallFlags(functionBody, loopNumber, threadContext->GetImplicitCallFlags());
    }

    template <LayoutSize layoutSize, bool profiled>
    const byte * InterpreterStackFrame::OP_ProfiledLoopStart(const byte * ip)
    {
        const uint32 C1 = m_reader.GetLayout<OpLayoutT_Unsigned1<LayoutSizePolicy<layoutSize>>>(ip)->C1;
        if(!profiled && !isAutoProfiling)
        {
            return ip;
        }

        ThreadContext *const threadContext = GetScriptContext()->GetThreadContext();
        threadContext->IncrementLoopDepth();

        // Save the implicit call flags. The interpreter may switch to profiling mode during LoopBodyStart, so always do this.
        Assert(Js::DynamicProfileInfo::EnableImplicitCallFlags(GetFunctionBody()));
        this->savedLoopImplicitCallFlags[C1] = threadContext->GetImplicitCallFlags();
        threadContext->SetImplicitCallFlags(ImplicitCall_None);

        this->currentLoopCounter = 0;

        if(!profiled)
        {
            return ip;
        }

        LayoutSize localLayoutSize;
        OpCode peekOp = m_reader.PeekOp(ip, localLayoutSize);
        Assert(peekOp != OpCode::LoopBodyStart);
        if (peekOp == OpCode::ProfiledLoopBodyStart)
        {
            Assert(localLayoutSize == layoutSize);
            ip += Js::OpCodeUtil::EncodedSize(peekOp, layoutSize);
            // We are doing JIT loop body. Process the first ProfiledLoopBodyStart to avoid recording
            // the implicit call before the first iteration
            uint32 C2 = m_reader.GetLayout<OpLayoutT_Unsigned1<LayoutSizePolicy<layoutSize>>>(ip)->C1;
            Assert(C1 == C2);
            (this->*opProfiledLoopBodyStart)(C1, layoutSize, true /* isFirstIteration */);
            return m_reader.GetIP();
        }

        return ip;
    }

    template <LayoutSize layoutSize, bool profiled>
    const byte * InterpreterStackFrame::OP_ProfiledLoopEnd(const byte * ip)
    {
        uint32 loopNumber = m_reader.GetLayout<OpLayoutT_Unsigned1<LayoutSizePolicy<layoutSize>>>(ip)->C1;
        if(!profiled && !isAutoProfiling)
        {
            return ip;
        }

        this->CheckIfLoopIsHot(this->currentLoopCounter);
        Js::FunctionBody *fn = this->function->GetFunctionBody();
        if (fn->HasDynamicProfileInfo())
        {
            fn->GetAnyDynamicProfileInfo()->SetLoopInterpreted(loopNumber);
            // If the counter is 0, there is a high chance that some config disabled tracking that information. (ie: -off:jitloopbody)
            // Assume it is valid for memop in this case.
            if (this->currentLoopCounter >= (uint)CONFIG_FLAG(MinMemOpCount) ||
                (this->currentLoopCounter == 0 && !this->m_functionBody->DoJITLoopBody())
            )
            {
                // This flag becomes relevant only if the loop has been interpreted
                fn->GetAnyDynamicProfileInfo()->SetMemOpMinReached(loopNumber);
            }
        }

        this->currentLoopCounter = 0;

        if (profiled)
        {
            Assert(Js::DynamicProfileInfo::EnableImplicitCallFlags(GetFunctionBody()));
            OP_RecordImplicitCall(loopNumber);

            if(switchProfileModeOnLoopEndNumber == loopNumber)
            {
                // Stop profiling since the jitted loop body would be exiting the loop
                Assert(!switchProfileMode);
                switchProfileMode = true;
                switchProfileModeOnLoopEndNumber = 0u - 1;
            }
        }

        // Restore the implicit call flags state and add with flags in the loop as well
        ThreadContext *const threadContext = GetScriptContext()->GetThreadContext();
        threadContext->AddImplicitCallFlags(this->savedLoopImplicitCallFlags[loopNumber]);

        threadContext->DecrementLoopDepth();
        return ip;
    }

    template <LayoutSize layoutSize, bool profiled>
    const byte * InterpreterStackFrame::OP_ProfiledLoopBodyStart(const byte * ip)
    {
        uint32 C1 = m_reader.GetLayout<OpLayoutT_Unsigned1<LayoutSizePolicy<layoutSize>>>(ip)->C1;

        if(profiled || isAutoProfiling)
        {
            this->currentLoopCounter++;
        }

        if (profiled)
        {
            OP_RecordImplicitCall(C1);
        }

        (this->*(profiled ? opProfiledLoopBodyStart : opLoopBodyStart))(C1, layoutSize, false /* isFirstIteration */);
        return m_reader.GetIP();
    }

    template<bool InterruptProbe, bool JITLoopBody>
    void InterpreterStackFrame::ProfiledLoopBodyStart(uint32 loopNumber, LayoutSize layoutSize, bool isFirstIteration)
    {
        Assert(Js::DynamicProfileInfo::EnableImplicitCallFlags(GetFunctionBody()));

        if (InterruptProbe)
        {
            this->DoInterruptProbe();
        }

#if ENABLE_TTD
        if(SHOULD_DO_TTD_STACK_STMT_OP(this->scriptContext))
        {
            this->scriptContext->GetThreadContext()->TTDExecutionInfo->UpdateLoopCountInfo();
        }
#endif

        if (!JITLoopBody || this->IsInCatchOrFinallyBlock())
        {
            // For functions having try-catch-finally, jit loop bodies for loops that are contained only in a try block,
            // not even indirect containment in a Catch or Finally.
            return;
        }

        LoopHeader const * loopHeader = DoLoopBodyStart(loopNumber, layoutSize, false, isFirstIteration);
        Assert(loopHeader == nullptr || this->m_functionBody->GetLoopNumber(loopHeader) == loopNumber);
        if (loopHeader != nullptr)
        {
            // We executed jitted loop body, no implicit call information available for this loop
            uint currentOffset = m_reader.GetCurrentOffset();

            if (!loopHeader->Contains(currentOffset) || (m_reader.PeekOp() == OpCode::ProfiledLoopEnd))
            {
                // Restore the outer loop's implicit call flags
                scriptContext->GetThreadContext()->SetImplicitCallFlags(this->savedLoopImplicitCallFlags[loopNumber]);
            }
            else
            {
                // We bailout from the loop, just continue collect implicit call flags for this loop
            }
        }
    }
#else
template <LayoutSize layoutSize, bool profiled>
const byte * InterpreterStackFrame::OP_ProfiledLoopStart(const byte * ip)
{
    Assert(!profiled);
    return ip;
}

template <LayoutSize layoutSize, bool profiled>
const byte * InterpreterStackFrame::OP_ProfiledLoopEnd(const byte * ip)
{
    Assert(!profiled);
    return ip;
}

template <LayoutSize layoutSize, bool profiled>
const byte * InterpreterStackFrame::OP_ProfiledLoopBodyStart(const byte * ip)
{
    uint32 C1 = m_reader.GetLayout<OpLayoutT_Unsigned1<LayoutSizePolicy<layoutSize>>>(ip)->C1;

    Assert(!profiled);

    (this->*opLoopBodyStart)(C1, layoutSize, false /* isFirstIteration */);
    return m_reader.GetIP();
}


#endif

    template<bool InterruptProbe, bool JITLoopBody>
    void InterpreterStackFrame::LoopBodyStart(uint32 loopNumber, LayoutSize layoutSize, bool isFirstIteration)
    {
        if (InterruptProbe)
        {
            this->DoInterruptProbe();
        }

#if ENABLE_TTD
        if(SHOULD_DO_TTD_STACK_STMT_OP(this->scriptContext))
        {
            this->scriptContext->GetThreadContext()->TTDExecutionInfo->UpdateLoopCountInfo();
        }
#endif

        if (!JITLoopBody || this->IsInCatchOrFinallyBlock())
        {
            // For functions having try-catch-finally, jit loop bodies for loops that are contained only in a try block,
            // not even indirect containment in a Catch or Finally.
            return;
        }

        DoLoopBodyStart(loopNumber, layoutSize, true, isFirstIteration);
    }

    LoopHeader const * InterpreterStackFrame::DoLoopBodyStart(uint32 loopNumber, LayoutSize layoutSize, const bool doProfileLoopCheck, const bool isFirstIteration)
    {
#if ENABLE_PROFILE_INFO
        class AutoRestoreLoopNumbers
        {
        private:
            InterpreterStackFrame *const interpreterStackFrame;
            uint32 loopNumber;
            bool doProfileLoopCheck;

        public:
            AutoRestoreLoopNumbers(InterpreterStackFrame *const interpreterStackFrame, uint32 loopNumber, bool doProfileLoopCheck)
                : interpreterStackFrame(interpreterStackFrame), loopNumber(loopNumber), doProfileLoopCheck(doProfileLoopCheck)
            {
                Assert(interpreterStackFrame->currentLoopNum == LoopHeader::NoLoop);
                interpreterStackFrame->currentLoopNum = loopNumber;
                interpreterStackFrame->m_functionBody->SetRecentlyBailedOutOfJittedLoopBody(false);
            }

            ~AutoRestoreLoopNumbers()
            {
                interpreterStackFrame->currentLoopNum = LoopHeader::NoLoop;
                interpreterStackFrame->currentLoopCounter = 0;
                Js::FunctionBody* fn = interpreterStackFrame->m_functionBody;
                if (fn->RecentlyBailedOutOfJittedLoopBody())
                {
                    if (doProfileLoopCheck && interpreterStackFrame->isAutoProfiling)
                    {
                        // Start profiling the loop after a bailout. Some bailouts require subsequent profile data collection such
                        // that the rejitted loop body would not bail out again for the same reason.
                        Assert(!interpreterStackFrame->switchProfileMode);
                        interpreterStackFrame->switchProfileMode = true;
                        Assert(interpreterStackFrame->switchProfileModeOnLoopEndNumber == 0u - 1);
                        interpreterStackFrame->switchProfileModeOnLoopEndNumber = loopNumber;
                    }
                }
                else
                {
                    if (interpreterStackFrame->switchProfileModeOnLoopEndNumber == loopNumber)
                    {
                        // Stop profiling since the jitted loop body would be exiting the loop
                        Assert(!interpreterStackFrame->switchProfileMode);
                        interpreterStackFrame->switchProfileMode = true;
                        interpreterStackFrame->switchProfileModeOnLoopEndNumber = 0u - 1;
                    }

                    interpreterStackFrame->scriptContext->GetThreadContext()->DecrementLoopDepth();
                }
            }
        };
#endif

        Js::FunctionBody* fn = this->m_functionBody;

        Assert(loopNumber < fn->GetLoopCount());
        Assert(!this->IsInCatchOrFinallyBlock());

        Js::LoopHeader *loopHeader = fn->GetLoopHeader(loopNumber);
        loopHeader->isInTry = (this->m_flags & Js::InterpreterStackFrameFlags_WithinTryBlock);

        Js::LoopEntryPointInfo * entryPointInfo = loopHeader->GetCurrentEntryPointInfo();

        if (fn->ForceJITLoopBody() && loopHeader->interpretCount == 0 &&
            (entryPointInfo != NULL && entryPointInfo->IsNotScheduled()))
        {
#if ENABLE_PROFILE_INFO
            if (Js::DynamicProfileInfo::EnableImplicitCallFlags(GetFunctionBody()))
            {
                scriptContext->GetThreadContext()->AddImplicitCallFlags(this->savedLoopImplicitCallFlags[loopNumber]);
            }
#endif

#if ENABLE_NATIVE_CODEGEN
            GenerateLoopBody(scriptContext->GetNativeCodeGenerator(), fn, loopHeader, entryPointInfo, fn->GetLocalsCount(), this->m_localSlots);
#endif
        }

#if ENABLE_NATIVE_CODEGEN
        // If we have JITted the loop, call the JITted code
        if (entryPointInfo != NULL && entryPointInfo->IsCodeGenDone())
        {
#if DBG_DUMP
            if (PHASE_TRACE1(Js::JITLoopBodyPhase) && CONFIG_FLAG(Verbose))
            {
                fn->DumpFunctionId(true);
                Output::Print(_u(": %-20s LoopBody Execute  Loop: %2d\n"), fn->GetDisplayName(), loopNumber);
                Output::Flush();
            }
            loopHeader->nativeCount++;
#endif
#ifdef BGJIT_STATS
            entryPointInfo->MarkAsUsed();
#endif

            entryPointInfo->EnsureIsReadyToCall();
            entryPointInfo->nativeEntryPointProcessed = true;

            RegSlot envReg = this->m_functionBody->GetEnvRegister();
            if (envReg != Constants::NoRegister)
            {
                this->SetNonVarReg(envReg, this->LdEnv());
            }

            RegSlot localClosureReg = this->m_functionBody->GetLocalClosureRegister();
            RegSlot localFrameDisplayReg = this->m_functionBody->GetLocalFrameDisplayRegister();
            RegSlot paramClosureReg = this->m_functionBody->GetParamClosureRegister();

            if (entryPointInfo->HasJittedStackClosure())
            {
                // The jitted code is expecting the closure registers to point to known stack locations where
                // the closures can be found and possibly boxed.
                // In a jitted loop body, those locations are the local closure fields on the interpreter instance.
                if (localClosureReg != Constants::NoRegister)
                {
                    this->SetNonVarReg(localClosureReg, &this->localClosure);
                }

                if (localFrameDisplayReg != Constants::NoRegister)
                {
                    this->SetNonVarReg(localFrameDisplayReg, &this->localFrameDisplay);
                }

                if (paramClosureReg != Constants::NoRegister)
                {
                    this->SetNonVarReg(paramClosureReg, &this->paramClosure);
                }
            }
            else
            {
                // In non-stack-closure jitted code, the closure registers are expected to hold the addresses
                // of the actual structures.
                if (localClosureReg != Constants::NoRegister)
                {
                    this->SetNonVarReg(localClosureReg, this->localClosure);
                }

                if (localFrameDisplayReg != Constants::NoRegister)
                {
                    this->SetNonVarReg(localFrameDisplayReg, this->localFrameDisplay);
                }

                if (paramClosureReg != Constants::NoRegister)
                {
                    this->SetNonVarReg(paramClosureReg, this->paramClosure);
                }
            }

            uint32 innerScopeCount = this->m_functionBody->GetInnerScopeCount();
            for (uint32 i = 0; i < innerScopeCount; i++)
            {
                // As with the function-level scope, transfer the inner scopes from the interpreter's side storage
                // to their dedicated register slots.
                SetNonVarReg(this->m_functionBody->GetFirstInnerScopeRegister() + i, InnerScopeFromIndex(i));
            }

            uint newOffset = 0;
            if (fn->GetIsAsmJsFunction())
            {
                AutoRestoreLoopNumbers autoRestore(this, loopNumber, doProfileLoopCheck);
                newOffset = this->CallAsmJsLoopBody(entryPointInfo->jsMethod);
            }
            else
            {
                AutoRestoreLoopNumbers autoRestore(this, loopNumber, doProfileLoopCheck);
                newOffset = this->CallLoopBody(entryPointInfo->jsMethod);
            }

            if (envReg != Constants::NoRegister)
            {
                SetNonVarReg(envReg, nullptr);
            }

            if (localClosureReg != Constants::NoRegister)
            {
                SetNonVarReg(localClosureReg, nullptr);
            }

            if (localFrameDisplayReg != Constants::NoRegister)
            {
                SetNonVarReg(localFrameDisplayReg, nullptr);
            }

            if (paramClosureReg != Constants::NoRegister)
            {
                SetNonVarReg(paramClosureReg, nullptr);
            }

            for (uint32 i = 0; i < innerScopeCount; i++)
            {
                // Get the (possibly updated) scopes from their registers and put them back in side storage.
                // (Getting the updated values may not be necessary, actually, but it can't hurt.)
                // Then null out the registers.
                RegSlot reg = this->m_functionBody->GetFirstInnerScopeRegister() + i;
                SetInnerScopeFromIndex(i, GetNonVarReg(reg));
                SetNonVarReg(reg, nullptr);
            }

            Assert(Js::OpCodeUtil::GetOpCodeLayout(OpCode::ProfiledLoopBodyStart) == Js::OpLayoutType::Unsigned1);
            Assert(Js::OpCodeUtil::GetOpCodeLayout(OpCode::LoopBodyStart) == Js::OpLayoutType::Unsigned1);
            Assert(Js::OpCodeUtil::EncodedSize(Js::OpCode::LoopBodyStart, layoutSize) == Js::OpCodeUtil::EncodedSize(Js::OpCode::ProfiledLoopBodyStart, layoutSize));
            uint byteCodeSize = Js::OpCodeUtil::EncodedSize(Js::OpCode::LoopBodyStart, layoutSize);
            if (layoutSize == SmallLayout)
            {
                byteCodeSize += sizeof(OpLayoutUnsigned1_Small);
            }
            else if (layoutSize == MediumLayout)
            {
                byteCodeSize += sizeof(OpLayoutUnsigned1_Medium);
            }
            else
            {
                byteCodeSize += sizeof(OpLayoutUnsigned1_Large);
            }

            if (newOffset == loopHeader->startOffset || newOffset == m_reader.GetCurrentOffset() - byteCodeSize)
            {
                // If we bail out back the start of the loop, or start of this LoopBodyStart just skip and interpret the loop
                // instead of trying to start the loop body again

                // Increment the interpret count of the loop
                loopHeader->interpretCount++;
            }
            else
            {
                this->CheckIfLoopIsHot(loopHeader->profiledLoopCounter);

                if (newOffset >= loopHeader->endOffset)
                {
                    // Reset the totalJittedLoopIterations for the next invocation of this loop entry point
                    entryPointInfo->totalJittedLoopIterations =
                        static_cast<uint8>(
                            min(
                                static_cast<uint>(static_cast<uint8>(CONFIG_FLAG(MinBailOutsBeforeRejit))) *
                                (Js::LoopEntryPointInfo::GetDecrLoopCountPerBailout() - 1),
                                entryPointInfo->totalJittedLoopIterations));
                    entryPointInfo->jittedLoopIterationsSinceLastBailout = 0;
                }
                m_reader.SetCurrentOffset(newOffset);
            }

            return loopHeader;
        }
#endif

        // Increment the interpret count of the loop
        loopHeader->interpretCount += !isFirstIteration;

        const uint loopInterpretCount = GetFunctionBody()->GetLoopInterpretCount(loopHeader);
        if (loopHeader->interpretCount > loopInterpretCount)
        {
            if (this->scriptContext->GetConfig()->IsNoNative())
            {
                return nullptr;
            }

            if (!fn->DoJITLoopBody())
            {
                return nullptr;
            }

#if ENABLE_NATIVE_CODEGEN
            // If the job is not scheduled then we need to schedule it now.
            // It is possible a job was scheduled earlier and we find ourselves looking at the same entry point
            // again. For example, if the function with the loop was JITed and bailed out then as we finish
            // the call in the interpreter we might encounter a loop for which we had scheduled a JIT job before
            // the function was initially scheduled. In such cases, that old JIT job will complete. If it completes
            // successfully then we can go ahead and use it. If it fails then it will eventually revert to the
            // NotScheduled state. Since transitions from NotScheduled can only occur on the main thread,
            // by checking the state we are safe from racing with the JIT thread when looking at the other fields
            // of the entry point.
            if (entryPointInfo != NULL && entryPointInfo->IsNotScheduled())
            {
                GenerateLoopBody(scriptContext->GetNativeCodeGenerator(), fn, loopHeader, entryPointInfo, fn->GetLocalsCount(), this->m_localSlots);
            }
#endif
        }
#if ENABLE_PROFILE_INFO
        else if(
            doProfileLoopCheck &&
            isAutoProfiling &&
            loopHeader->interpretCount > fn->GetLoopProfileThreshold(loopInterpretCount))
        {
            // Start profiling the loop so that the jitted loop body will have some profile data to use
            Assert(!switchProfileMode);
            switchProfileMode = true;
            Assert(switchProfileModeOnLoopEndNumber == 0u - 1);
            switchProfileModeOnLoopEndNumber = loopNumber;
        }
#endif

        return nullptr;
    }

    void
    InterpreterStackFrame::CheckIfLoopIsHot(uint profiledLoopCounter)
    {
        Js::FunctionBody *fn = this->function->GetFunctionBody();
        if (!fn->GetHasHotLoop() &&  profiledLoopCounter > (uint)CONFIG_FLAG(JitLoopBodyHotLoopThreshold))
        {
#ifdef ENABLE_DEBUG_CONFIG_OPTIONS
            if(PHASE_TRACE(Js::JITLoopBodyPhase, fn))
            {
                char16 debugStringBuffer[MAX_FUNCTION_BODY_DEBUG_STRING_SIZE];

                Output::Print(
                    _u("Speculate Jit set for this function with loopbody: function: %s (%s)\n"),
                    fn->GetDisplayName(),
                    fn->GetDebugNumberSet(debugStringBuffer));
                Output::Flush();
            }
#endif
            fn->SetHasHotLoop();
        }
    }

    bool InterpreterStackFrame::CheckAndResetImplicitCall(DisableImplicitFlags prevDisableImplicitFlags, ImplicitCallFlags savedImplicitCallFlags)
    {
        ImplicitCallFlags curImplicitCallFlags = this->scriptContext->GetThreadContext()->GetImplicitCallFlags();
        if (curImplicitCallFlags > ImplicitCall_None)
        {
            //error implicit bit is set , reparse without asmjs
            this->scriptContext->GetThreadContext()->SetDisableImplicitFlags(prevDisableImplicitFlags);
            this->scriptContext->GetThreadContext()->SetImplicitCallFlags(savedImplicitCallFlags);
            return true;
        }
        return false;
    }

    uint
    InterpreterStackFrame::CallLoopBody(JavascriptMethod address)
    {
#ifdef _M_IX86
        void *savedEsp = NULL;
        __asm
        {
            // Save ESP
            mov savedEsp, esp

            // 8-byte align frame to improve floating point perf of our JIT'd code.
            and esp, -8

            // Add an extra 4-bytes to the stack since we'll be pushing 3 arguments
            push eax
        }
#endif

#if defined(_M_ARM32_OR_ARM64)
        // For ARM we need to make sure that pipeline is synchronized with memory/cache for newly jitted code.
        // Note: this does not seem to affect perf, but if it was, we could add a boolean isCalled to EntryPointInfo
        //       and do ISB only for 1st time this entry point is called (potential working set regression though).
        _InstructionSynchronizationBarrier();
#endif
        uint newOffset = ::Math::PointerCastToIntegral<uint>(
            CALL_ENTRYPOINT_NOASSERT(address, function, CallInfo(CallFlags_InternalFrame, 1), this));

#ifdef _M_IX86
        _asm
        {
            // Restore ESP
            mov esp, savedEsp
        }
#endif
        return newOffset;
    }


    uint
        InterpreterStackFrame::CallAsmJsLoopBody(JavascriptMethod address)
    {
#ifdef _M_IX86
            void *savedEsp = NULL;
            __asm
            {
                // Save ESP
                mov savedEsp, esp
               // Add an extra 4-bytes to the stack since we'll be pushing 3 arguments
                push eax
            }
#endif

#if defined(_M_ARM32_OR_ARM64)
            // For ARM we need to make sure that pipeline is synchronized with memory/cache for newly jitted code.
            // Note: this does not seem to affect perf, but if it was, we could add a boolean isCalled to EntryPointInfo
            //       and do ISB only for 1st time this entry point is called (potential working set regression though).
            _InstructionSynchronizationBarrier();
#endif
            uint newOffset = ::Math::PointerCastToIntegral<uint>(
                CALL_ENTRYPOINT_NOASSERT(address, function, CallInfo(CallFlags_InternalFrame, 1), this));

#ifdef _M_IX86
            _asm
            {
                // Restore ESP
                mov esp, savedEsp
            }
#endif
            return newOffset;
        }

    template <class T>
    void InterpreterStackFrame::OP_NewScObjectNoCtorFull(const unaligned T* playout)
    {
        Var function = GetReg(playout->R1);
        Var newObj = JavascriptOperators::NewScObjectNoCtorFull(function, GetScriptContext());
        SetReg(playout->R0, newObj);
    }

    ///----------------------------------------------------------------------------
    ///
    /// InterpreterStackFrame::OP_NewScObject
    ///
    /// OP_NewScObject() allocates a new DynamicObject and initializes it with an
    /// optional "constructor" function.
    ///
    /// NOTE: The return register must be carefully chosen to ensure proper
    /// behavior:
    /// 1. OpCode::NewInstance should never specify "R0" as the register to
    ///    store the new instance, because it will get whacked from the
    ///    "constructor" function's return value:
    ///
    ///     var a1 = Date();        <-- a1 = string returned from Date() function
    ///     var a2 = new Date();    <-- a2 = instance return from NewInstance.
    ///                                      Date()'s return value is thrown away.
    ///
    /// 2. If an exception is thrown during construction, the destination
    ///    variable / field should __not__ be modified.  Therefore, the destination
    ///    register should always be a temporary and never a valid local variable.
    ///    After successfully returning from the constructor function, the new
    ///    instance is valid and may be stored in its final destination variable /
    ///    field.
    ///
    /// OPCODE NewObject:
    ///     T1 = new DynamicObject(Function.Prototype)
    ///     OutArg[0] = T1
    ///     Call(Function, ArgCount)
    ///     Local[Return] = T1
    ///
    /// - R0: Destination "local" register
    /// - R1: Optional constructor JavascriptFunction instance or 'null'
    ///
    ///----------------------------------------------------------------------------
    template <class T, bool Profiled, bool ICIndex>
    void InterpreterStackFrame::OP_NewScObject_Impl(const unaligned T* playout, InlineCacheIndex inlineCacheIndex, const Js::AuxArray<uint32> *spreadIndices)
    {
        if (ICIndex)
        {
            Assert(inlineCacheIndex != Js::Constants::NoInlineCacheIndex);
        }
        Var newVarInstance =
#if ENABLE_PROFILE_INFO
            Profiled ?
                ProfiledNewScObject_Helper(
                    GetReg(playout->Function),
                    playout->ArgCount,
                    static_cast<const unaligned OpLayoutDynamicProfile<T> *>(playout)->profileId,
                    inlineCacheIndex,
                    spreadIndices) :
#endif
            NewScObject_Helper(GetReg(playout->Function), playout->ArgCount, spreadIndices);
        SetReg((RegSlot)playout->Return, newVarInstance);
    }

    template <class T, bool Profiled>
    void InterpreterStackFrame::OP_NewScObjArray_Impl(const unaligned T* playout, const Js::AuxArray<uint32> *spreadIndices)
    {
        // Always profile this operation when auto-profiling so that array type changes are tracked
#if ENABLE_PROFILE_INFO
        if (!Profiled && !isAutoProfiling)
#else
        Assert(!Profiled);
#endif
        {
            OP_NewScObject_Impl<T, Profiled, false>(playout, Js::Constants::NoInlineCacheIndex, spreadIndices);
            return;
        }

#if ENABLE_PROFILE_INFO
        Arguments args(CallInfo(CallFlags_New, playout->ArgCount), m_outParams);

        uint32 spreadSize = 0;
        if (spreadIndices != nullptr)
        {
            spreadSize = JavascriptFunction::GetSpreadSize(args, spreadIndices, scriptContext);

            // Allocate room on the stack for the spread args.
            Arguments outArgs(CallInfo(CallFlags_New, 0), nullptr);
            outArgs.Info.Count = spreadSize;
            const unsigned STACK_ARGS_ALLOCA_THRESHOLD = 8; // Number of stack args we allow before using _alloca
            Var stackArgs[STACK_ARGS_ALLOCA_THRESHOLD];
            size_t outArgsSize = 0;
            if (outArgs.Info.Count > STACK_ARGS_ALLOCA_THRESHOLD)
            {
                PROBE_STACK(scriptContext, outArgs.Info.Count * sizeof(Var) + Js::Constants::MinStackDefault); // args + function call
                outArgsSize = outArgs.Info.Count * sizeof(Var);
                outArgs.Values = (Var*)_alloca(outArgsSize);
                ZeroMemory(outArgs.Values, outArgsSize);
            }
            else
            {
                outArgs.Values = stackArgs;
                outArgsSize = STACK_ARGS_ALLOCA_THRESHOLD * sizeof(Var);
                ZeroMemory(outArgs.Values, outArgsSize); // We may not use all of the elements
            }
            JavascriptFunction::SpreadArgs(args, outArgs, spreadIndices, scriptContext);

            SetReg(
                (RegSlot)playout->Return,
                ProfilingHelpers::ProfiledNewScObjArray(
                GetReg(playout->Function),
                outArgs,
                function,
                static_cast<const unaligned OpLayoutDynamicProfile2<T> *>(playout)->profileId,
                static_cast<const unaligned OpLayoutDynamicProfile2<T> *>(playout)->profileId2));
        }
        else
        {
            SetReg(
            (RegSlot)playout->Return,
            ProfilingHelpers::ProfiledNewScObjArray(
                GetReg(playout->Function),
                args,
                function,
                static_cast<const unaligned OpLayoutDynamicProfile2<T> *>(playout)->profileId,
                static_cast<const unaligned OpLayoutDynamicProfile2<T> *>(playout)->profileId2));
        }
        PopOut(playout->ArgCount);
#endif
    }

    void InterpreterStackFrame::OP_NewScObject_A_Impl(const unaligned OpLayoutAuxiliary * playout, RegSlot *target)
    {
        const Js::VarArrayVarCount * vars = Js::ByteCodeReader::ReadVarArrayVarCount(playout->Offset, this->GetFunctionBody());

        int count = Js::TaggedInt::ToInt32(vars->count);

        // Push the parameters to stack
        for (int i=0;i<count; i++)
        {
            SetOut( (ArgSlot)(i+1), vars->elements[i]);
        }

        Var newVarInstance = NewScObject_Helper(GetReg((RegSlot)playout->C1), (ArgSlot)count+1);
        SetReg((RegSlot)playout->R0, newVarInstance);

    }

    Var InterpreterStackFrame::NewScObject_Helper(Var target, ArgSlot ArgCount, const Js::AuxArray<uint32> *spreadIndices)
    {
        Arguments args(CallInfo(CallFlags_New, ArgCount), m_outParams);

        Var newVarInstance = JavascriptOperators::NewScObject(target, args, GetScriptContext(), spreadIndices);

        PopOut(ArgCount);
        JS_ETW(EventWriteJSCRIPT_RECYCLER_ALLOCATE_OBJECT(newVarInstance));
#if ENABLE_DEBUG_CONFIG_OPTIONS
        if (Js::Configuration::Global.flags.IsEnabled(Js::autoProxyFlag))
        {
            newVarInstance = JavascriptProxy::AutoProxyWrapper(newVarInstance);
            // this might come from a different scriptcontext.
            newVarInstance = CrossSite::MarshalVar(GetScriptContext(), newVarInstance);
        }
#endif
#ifdef ENABLE_BASIC_TELEMETRY
        {
            this->scriptContext->GetTelemetry().GetOpcodeTelemetry().NewScriptObject( target, args, newVarInstance );
        }
#endif
        return newVarInstance;
    }

#if ENABLE_PROFILE_INFO
    Var InterpreterStackFrame::ProfiledNewScObject_Helper(Var target, ArgSlot ArgCount, ProfileId profileId, InlineCacheIndex inlineCacheIndex, const Js::AuxArray<uint32> *spreadIndices)
    {
        Arguments args(CallInfo(CallFlags_New, ArgCount), m_outParams);

        Var newVarInstance =
            ProfilingHelpers::ProfiledNewScObject(
                target,
                args,
                GetFunctionBody(),
                profileId,
                inlineCacheIndex,
                spreadIndices);

        PopOut(ArgCount);
        JS_ETW(EventWriteJSCRIPT_RECYCLER_ALLOCATE_OBJECT(newVarInstance));
#if ENABLE_DEBUG_CONFIG_OPTIONS
        if (Js::Configuration::Global.flags.IsEnabled(Js::autoProxyFlag))
        {
            newVarInstance = JavascriptProxy::AutoProxyWrapper(newVarInstance);
            // this might come from a different scriptcontext.
            newVarInstance = CrossSite::MarshalVar(GetScriptContext(), newVarInstance);
        }
#endif
#ifdef TELEMETRY_PROFILED
        {
            this->scriptContext->GetTelemetry().GetOpcodeTelemetry().NewScriptObject( target, args, newVarInstance );
        }
#endif
        return newVarInstance;
    }
#endif

    template <typename T>
    void InterpreterStackFrame::OP_LdElementUndefined(const unaligned OpLayoutT_ElementU<T>* playout)
    {
        if (this->m_functionBody->IsEval())
        {
            JavascriptOperators::OP_LoadUndefinedToElementDynamic(GetReg(playout->Instance),
                this->m_functionBody->GetReferencedPropertyId(playout->PropertyIdIndex), GetScriptContext());
        }
        else
        {
            JavascriptOperators::OP_LoadUndefinedToElement(GetReg(playout->Instance),
                this->m_functionBody->GetReferencedPropertyId(playout->PropertyIdIndex));
        }
    }

    template <typename T>
    void InterpreterStackFrame::OP_LdLocalElementUndefined(const unaligned OpLayoutT_ElementRootU<T>* playout)
    {
        if (this->m_functionBody->IsEval())
        {
            JavascriptOperators::OP_LoadUndefinedToElementDynamic(this->localClosure,
                this->m_functionBody->GetReferencedPropertyId(playout->PropertyIdIndex), GetScriptContext());
        }
        else
        {
            JavascriptOperators::OP_LoadUndefinedToElement(this->localClosure,
                this->m_functionBody->GetReferencedPropertyId(playout->PropertyIdIndex));
        }
    }

    template <typename T>
    void InterpreterStackFrame::OP_LdElementUndefinedScoped(const unaligned OpLayoutT_ElementScopedU<T>* playout)
    {
        // Implicit root object as default instance
        JavascriptOperators::OP_LoadUndefinedToElementScoped(GetEnvForEvalCode(),
            this->m_functionBody->GetReferencedPropertyId(playout->PropertyIdIndex), GetReg(Js::FunctionBody::RootObjectRegSlot), GetScriptContext());
    }

    void InterpreterStackFrame::OP_ChkUndecl(Var aValue)
    {
        if (this->scriptContext->IsUndeclBlockVar(aValue))
        {
            JavascriptError::ThrowReferenceError(scriptContext, JSERR_UseBeforeDeclaration);
        }
    }

    void InterpreterStackFrame::OP_ChkNewCallFlag()
    {
        if (!(this->m_callFlags & CallFlags_New))
        {
            JavascriptError::ThrowTypeError(scriptContext, JSERR_ClassConstructorCannotBeCalledWithoutNew);
        }
    }

    void InterpreterStackFrame::OP_EnsureNoRootProperty(uint propertyIdIndex)
    {
        Var instance = this->GetRootObject();
        JavascriptOperators::OP_EnsureNoRootProperty(instance, this->m_functionBody->GetReferencedPropertyId(propertyIdIndex));
    }

    void InterpreterStackFrame::OP_EnsureNoRootRedeclProperty(uint propertyIdIndex)
    {
        Var instance = this->GetRootObject();
        JavascriptOperators::OP_EnsureNoRootRedeclProperty(instance, this->m_functionBody->GetReferencedPropertyId(propertyIdIndex));
    }

    void InterpreterStackFrame::OP_ScopedEnsureNoRedeclProperty(Var aValue, uint propertyIdIndex, Var aValue2)
    {
        Js::PropertyId propertyId = this->m_functionBody->GetReferencedPropertyId(propertyIdIndex);
        JavascriptOperators::OP_ScopedEnsureNoRedeclProperty((FrameDisplay*)aValue, propertyId, aValue2);
    }

    Var InterpreterStackFrame::OP_InitUndecl()
    {
        return this->scriptContext->GetLibrary()->GetUndeclBlockVar();
    }

    void InterpreterStackFrame::OP_InitUndeclSlot(Var aValue, int32 slot)
    {
        this->OP_StSlot(aValue, slot, this->scriptContext->GetLibrary()->GetUndeclBlockVar());
    }

    void InterpreterStackFrame::OP_TryCatch(const unaligned OpLayoutBr* playout)
    {
        Js::JavascriptExceptionObject* exception = NULL;
        try
        {
            this->nestedTryDepth++;
            // mark the stackFrame as 'in try block'
            this->m_flags |= InterpreterStackFrameFlags_WithinTryBlock;

            Js::JavascriptExceptionOperators::AutoCatchHandlerExists autoCatchHandlerExists(scriptContext);

#ifdef ENABLE_SCRIPT_DEBUGGING
            if (this->IsInDebugMode())
            {
#if ENABLE_TTD
                if(SHOULD_DO_TTD_STACK_STMT_OP(this->scriptContext))
                {
                    this->ProcessWithDebugging_PreviousStmtTracking();
                }
                else
                {
                    this->ProcessWithDebugging();
                }
#else
                this->ProcessWithDebugging();
#endif

                this->TrySetRetOffset();
            }
            else
#endif
            {
                this->Process();
                this->TrySetRetOffset();
            }
        }
        catch (const Js::JavascriptException& err)
        {
            // We are using C++ exception handling which does not unwind the stack in the catch block.
            // For stack overflow and OOM exceptions, we cannot run user code here because the stack is not unwind.
            exception = err.GetAndClear();
        }

        if (--this->nestedTryDepth == -1)
        {
            // unmark the stackFrame as 'in try block'
            this->m_flags &= ~InterpreterStackFrameFlags_WithinTryBlock;
        }

        // Now that the stack is unwound, let's run the catch block.
        if (exception)
        {
            if (exception->IsGeneratorReturnException())
            {
                // Generator return scenario, so no need to go into the catch block and we must rethrow to propagate the exception to down level
                JavascriptExceptionOperators::DoThrow(exception, scriptContext);
            }

            exception = exception->CloneIfStaticExceptionObject(scriptContext);
            // We've got a JS exception. Grab the exception object and assign it to the
            // catch object's location, then call the handler (i.e., we consume the Catch op here).
            Var catchObject = exception->GetThrownObject(scriptContext);

            m_reader.SetCurrentRelativeOffset((const byte *)(playout + 1), playout->RelativeJumpOffset);

            LayoutSize layoutSize;
            OpCode catchOp = m_reader.ReadOp(layoutSize);
#ifdef BYTECODE_BRANCH_ISLAND
            if (catchOp == Js::OpCode::BrLong)
            {
                Assert(layoutSize == SmallLayout);
                auto playoutBrLong = m_reader.BrLong();
                m_reader.SetCurrentRelativeOffset((const byte *)(playoutBrLong + 1), playoutBrLong->RelativeJumpOffset);
                catchOp = m_reader.ReadOp(layoutSize);
            }
#endif
            AssertMsg(catchOp == OpCode::Catch, "Catch op not found at catch offset");
            RegSlot reg = layoutSize == SmallLayout ? m_reader.Reg1_Small()->R0 :
                layoutSize == MediumLayout ? m_reader.Reg1_Medium()->R0 : m_reader.Reg1_Large()->R0;
            SetReg(reg, catchObject);

            ResetOut();

            this->nestedCatchDepth++;
            // mark the stackFrame as 'in catch block'
            this->m_flags |= InterpreterStackFrameFlags_WithinCatchBlock;

            this->ProcessCatch();

            if (--this->nestedCatchDepth == -1)
            {
                // unmark the stackFrame as 'in catch block'
                this->m_flags &= ~InterpreterStackFrameFlags_WithinCatchBlock;
            }
        }
    }

    void InterpreterStackFrame::ProcessCatch()
    {
#if ENABLE_TTD
        //Clear any previous Exception Info
        if(SHOULD_DO_TTD_STACK_STMT_OP(this->scriptContext))
        {
            this->scriptContext->GetThreadContext()->TTDExecutionInfo->ProcessCatchInfoForLastExecutedStatements();
        }
#endif
#ifdef ENABLE_SCRIPT_DEBUGGING
        if (this->IsInDebugMode())
        {
            this->DebugProcess();
        }
        else
#endif
        {
            this->Process();
        }
    }

    int InterpreterStackFrame::ProcessFinally()
    {
        this->nestedFinallyDepth++;

        int newOffset = 0;
#ifdef ENABLE_SCRIPT_DEBUGGING
        if (this->IsInDebugMode())
        {
            newOffset = ::Math::PointerCastToIntegral<int>(this->DebugProcess());
        }
        else
#endif
        {
            newOffset = ::Math::PointerCastToIntegral<int>(this->Process());
        }

        return newOffset;
    }

    void InterpreterStackFrame::ProcessTryHandlerBailout(EHBailoutData * ehBailoutData, uint32 tryNestingDepth)
    {
        int catchOffset = ehBailoutData->catchOffset;
        int finallyOffset = ehBailoutData->finallyOffset;
        Js::JavascriptExceptionObject* exception = NULL;

        if (catchOffset != 0 || finallyOffset != 0)
        {
            try
            {
                this->nestedTryDepth++;
                // mark the stackFrame as 'in try block'
                this->m_flags |= InterpreterStackFrameFlags_WithinTryBlock;

                if (tryNestingDepth != 0)
                {
                    this->ProcessTryHandlerBailout(ehBailoutData->child, --tryNestingDepth);
                }

                if (catchOffset != 0)
                {
                    Js::JavascriptExceptionOperators::AutoCatchHandlerExists autoCatchHandlerExists(scriptContext);
                }

#ifdef ENABLE_SCRIPT_DEBUGGING
                if (this->IsInDebugMode())
                {
#if ENABLE_TTD
                    if(SHOULD_DO_TTD_STACK_STMT_OP(this->scriptContext))
                    {
                        this->ProcessWithDebugging_PreviousStmtTracking();
                    }
                    else
                    {
                        this->ProcessWithDebugging();
                    }
#else
                    this->ProcessWithDebugging();
#endif

                    this->TrySetRetOffset();
                }
                else
#endif
                {
                    this->Process();
                    this->TrySetRetOffset();
                }
            }
            catch (const Js::JavascriptException& err)
            {
                // We are using C++ exception handling which does not unwind the stack in the catch block.
                // For stack overflow and OOM exceptions, we cannot run user code here because the stack is not unwind.
                exception = err.GetAndClear();
            }
        }
        else if (ehBailoutData->ht == HandlerType::HT_Catch)
        {
            this->nestedCatchDepth++;
            // mark the stackFrame as 'in catch block'
            this->m_flags |= InterpreterStackFrameFlags_WithinCatchBlock;

            if (tryNestingDepth != 0)
            {
                this->ProcessTryHandlerBailout(ehBailoutData->child, --tryNestingDepth);
            }
            this->ProcessCatch();

            if (--this->nestedCatchDepth == -1)
            {
                // unmark the stackFrame as 'in catch block'
                this->m_flags &= ~InterpreterStackFrameFlags_WithinCatchBlock;
            }
            return;
        }
        else
        {
            Assert(ehBailoutData->ht == HandlerType::HT_Finally);
            this->nestedFinallyDepth++;
            // mark the stackFrame as 'in finally block'
            this->m_flags |= InterpreterStackFrameFlags_WithinFinallyBlock;

            if (tryNestingDepth != 0)
            {
                this->ProcessTryHandlerBailout(ehBailoutData->child, --tryNestingDepth);
            }

            Js::JavascriptExceptionObject * exceptionObj = this->scriptContext->GetThreadContext()->GetPendingFinallyException();
            this->scriptContext->GetThreadContext()->SetPendingFinallyException(nullptr);

            int finallyEndOffset = this->ProcessFinally();

            if (--this->nestedFinallyDepth == -1)
            {
                // unmark the stackFrame as 'in finally block'
                this->m_flags &= ~InterpreterStackFrameFlags_WithinFinallyBlock;
            }

            // Finally exited with LeaveNull, We don't throw for early returns
            if (finallyEndOffset == 0 && exceptionObj)
            {
                JavascriptExceptionOperators::DoThrow(const_cast<Js::JavascriptExceptionObject *>(exceptionObj), scriptContext);
            }
            if (finallyEndOffset != 0)
            {
                m_reader.SetCurrentOffset(finallyEndOffset);
            }

            return;
        }

        if (--this->nestedTryDepth == -1)
        {
            // unmark the stackFrame as 'in try block'
            this->m_flags &= ~InterpreterStackFrameFlags_WithinTryBlock;
        }

        // Now that the stack is unwound, let's run the catch block.
        if (exception)
        {
            if (exception->IsGeneratorReturnException())
            {
                // Generator return scenario, so no need to go into the catch block and we must rethrow to propagate the exception to down level
                JavascriptExceptionOperators::DoThrow(exception, scriptContext);
            }

            if (catchOffset != 0)
            {
                exception = exception->CloneIfStaticExceptionObject(scriptContext);
                // We've got a JS exception. Grab the exception object and assign it to the
                // catch object's location, then call the handler (i.e., we consume the Catch op here).
                Var catchObject = exception->GetThrownObject(scriptContext);

                m_reader.SetCurrentOffset(catchOffset);

                LayoutSize layoutSize;
                OpCode catchOp = m_reader.ReadOp(layoutSize);
#ifdef BYTECODE_BRANCH_ISLAND
                if (catchOp == Js::OpCode::BrLong)
                {
                    Assert(layoutSize == SmallLayout);
                    auto playoutBrLong = m_reader.BrLong();
                    m_reader.SetCurrentRelativeOffset((const byte *)(playoutBrLong + 1), playoutBrLong->RelativeJumpOffset);
                    catchOp = m_reader.ReadOp(layoutSize);
                }
#endif
                AssertMsg(catchOp == OpCode::Catch, "Catch op not found at catch offset");
                RegSlot reg = layoutSize == SmallLayout ? m_reader.Reg1_Small()->R0 :
                    layoutSize == MediumLayout ? m_reader.Reg1_Medium()->R0 : m_reader.Reg1_Large()->R0;
                SetReg(reg, catchObject);

                ResetOut();

                this->nestedCatchDepth++;
                // mark the stackFrame as 'in catch block'
                this->m_flags |= InterpreterStackFrameFlags_WithinCatchBlock;

                this->ProcessCatch();

                if (--this->nestedCatchDepth == -1)
                {
                    // unmark the stackFrame as 'in catch block'
                    this->m_flags &= ~InterpreterStackFrameFlags_WithinCatchBlock;
                }
            }
            else
            {
                Assert(finallyOffset != 0);
                exception = exception->CloneIfStaticExceptionObject(scriptContext);

                m_reader.SetCurrentOffset(finallyOffset);

                ResetOut();

                this->nestedFinallyDepth++;
                // mark the stackFrame as 'in finally block'
                this->m_flags |= InterpreterStackFrameFlags_WithinFinallyBlock;

                LayoutSize layoutSize;
                OpCode finallyOp = m_reader.ReadOp(layoutSize);
#ifdef BYTECODE_BRANCH_ISLAND
                if (finallyOp == Js::OpCode::BrLong)
                {
                    Assert(layoutSize == SmallLayout);
                    auto playoutBrLong = m_reader.BrLong();
                    m_reader.SetCurrentRelativeOffset((const byte *)(playoutBrLong + 1), playoutBrLong->RelativeJumpOffset);
                    finallyOp = m_reader.ReadOp(layoutSize);
                }
#endif
                Assert(finallyOp == Js::OpCode::Finally);

                int finallyEndOffset = this->ProcessFinally();

                if (--this->nestedFinallyDepth == -1)
                {
                    // unmark the stackFrame as 'in finally block'
                    this->m_flags &= ~InterpreterStackFrameFlags_WithinFinallyBlock;
                }
                if (finallyEndOffset == 0)
                {
                    JavascriptExceptionOperators::DoThrow(exception, scriptContext);
                }
                m_reader.SetCurrentOffset(finallyEndOffset);
            }
        }
        else
        {
            if (finallyOffset != 0)
            {
                int currOffset = m_reader.GetCurrentOffset();

                m_reader.SetCurrentOffset(finallyOffset);

                this->nestedFinallyDepth++;

                // mark the stackFrame as 'in finally block'
                this->m_flags |= InterpreterStackFrameFlags_WithinFinallyBlock;

                LayoutSize layoutSize;
                OpCode finallyOp = m_reader.ReadOp(layoutSize);
#ifdef BYTECODE_BRANCH_ISLAND
                if (finallyOp == Js::OpCode::BrLong)
                {
                    Assert(layoutSize == SmallLayout);
                    auto playoutBrLong = m_reader.BrLong();
                    m_reader.SetCurrentRelativeOffset((const byte *)(playoutBrLong + 1), playoutBrLong->RelativeJumpOffset);
                    finallyOp = m_reader.ReadOp(layoutSize);
                }
#endif
                Assert(finallyOp == Js::OpCode::Finally);

                int finallyEndOffset = this->ProcessFinally();

                if (--this->nestedFinallyDepth == -1)
                {
                    // unmark the stackFrame as 'in finally block'
                    this->m_flags &= ~InterpreterStackFrameFlags_WithinFinallyBlock;
                }
                if (finallyEndOffset == 0)
                {
                    m_reader.SetCurrentOffset(currOffset);
                }
            }
        }
    }

    void InterpreterStackFrame::TrySetRetOffset()
    {
        Assert(this->m_flags & Js::InterpreterStackFrameFlags_WithinTryBlock);
        // It may happen that a JITted loop body returned the offset of RET. If the loop body was
        // called from a try, the interpreter "Process()" should also just return.
        if (this->retOffset != 0)
        {
            m_reader.SetCurrentOffset(this->retOffset);
        }
    }

    bool InterpreterStackFrame::IsInCatchOrFinallyBlock()
    {
        return (this->m_flags & Js::InterpreterStackFrameFlags_WithinCatchBlock) ||
               (this->m_flags & Js::InterpreterStackFrameFlags_WithinFinallyBlock);
    }

    void InterpreterStackFrame::OP_BeginBodyScope()
    {
        // Currently we are using the closures created for the param scope.
        // This marks the beginning of the body scope, so let's create new closures for the body scope.
        FunctionBody *executeFunction = this->function->GetFunctionBody();
        Assert(!this->IsParamScopeDone() && !executeFunction->IsParamAndBodyScopeMerged());

        // Save the current closure. We have to use this while copying the initial value of body symbols
        // from the corresponding symbols in the param.
        this->SetParamClosure(this->GetLocalClosure());
        this->SetNonVarReg(executeFunction->GetParamClosureRegister(), nullptr);

        this->SetIsParamScopeDone(true);

        // Create a new local closure for the body when either body scope has scope slots allocated or
        // eval is present which can leak declarations.
        if (executeFunction->scopeSlotArraySize > 0 || executeFunction->HasScopeObject())
        {
            this->InitializeClosures();
        }
    }

    void InterpreterStackFrame::OP_ResumeCatch()
    {
        this->m_flags |= InterpreterStackFrameFlags_WithinCatchBlock;

#ifdef ENABLE_SCRIPT_DEBUGGING
        if (this->IsInDebugMode())
        {
            this->DebugProcess();
        }
        else
#endif
        {
            this->Process();
        }

        this->m_flags &= ~InterpreterStackFrameFlags_WithinCatchBlock;
    }

    /// ---------------------------------------------------------------------------------------------------
    /// The behavior we want is the following:
    /// - If the control leaves the user's try without throwing, execute the finally and continue
    ///   after the end of the try.
    /// - If the user code throws, catch this exception and then execute this finally while unwinding to
    ///   the handler (if any).
    /// ---------------------------------------------------------------------------------------------------
    void InterpreterStackFrame::ProcessTryFinally(const byte* ip, Js::JumpOffset jumpOffset, Js::RegSlot regException, Js::RegSlot regOffset, bool hasYield)
    {
        Js::JavascriptExceptionObject* pExceptionObject = nullptr;
        bool skipFinallyBlock = false;

        try
        {
            Js::Var result = nullptr;

            this->nestedTryDepth++;
            // mark the stackFrame as 'in try block'
            this->m_flags |= InterpreterStackFrameFlags_WithinTryBlock;

            if (shouldCacheSP)
            {
                CacheSp();
            }

#ifdef ENABLE_SCRIPT_DEBUGGING
            if (this->IsInDebugMode())
            {
#if ENABLE_TTD
                if(SHOULD_DO_TTD_STACK_STMT_OP(this->scriptContext))
                {
                    result = this->ProcessWithDebugging_PreviousStmtTracking();
                }
                else
                {
                    result = this->ProcessWithDebugging();
                }
#else
                result = this->ProcessWithDebugging();
#endif
            }
            else
#endif
            {
                result = this->Process();
            }

            if (result == nullptr)
            {
                Assert(hasYield);
                skipFinallyBlock = true;
            }
        }
        catch (const Js::JavascriptException& err)
        {
            pExceptionObject = err.GetAndClear();
        }

        if (--this->nestedTryDepth == -1)
        {
            // unmark the stackFrame as 'in try block'
            this->m_flags &= ~InterpreterStackFrameFlags_WithinTryBlock;
        }

        shouldCacheSP = !skipFinallyBlock;

        if (skipFinallyBlock)
        {
            // A leave occurred due to a yield
            return;
        }

        // Save the current IP so execution can continue there if the finally doesn't
        // take control of the flow.
        int newOffset = 0;
        int currOffset = m_reader.GetCurrentOffset();
        if (hasYield)
        {
            // save the exception if there is one to a register in case we yield during the finally block
            // and need to get that exception object back upon resume in OP_ResumeFinally
            SetNonVarReg(regException, pExceptionObject);
            SetNonVarReg(regOffset, reinterpret_cast<Js::Var>(currOffset));
        }

        if (pExceptionObject && !pExceptionObject->IsGeneratorReturnException())
        {
            // Clone static exception object early in case finally block overwrites it
            pExceptionObject = pExceptionObject->CloneIfStaticExceptionObject(scriptContext);
        }

#ifdef ENABLE_SCRIPT_DEBUGGING
        if (pExceptionObject && this->IsInDebugMode() &&
            pExceptionObject != scriptContext->GetThreadContext()->GetPendingSOErrorObject())
        {
            // Swallowing an exception that has triggered a finally is not implemented
            // (This appears to be the same behavior as ie8)
            pExceptionObject->SetDebuggerSkip(false);
        }
#endif

        // Call into the finally by setting the IP, consuming the Finally, and letting the interpreter recurse.
        m_reader.SetCurrentRelativeOffset(ip, jumpOffset);

        RestoreSp();
        // mark the stackFrame as 'in finally block'
        this->m_flags |= InterpreterStackFrameFlags_WithinFinallyBlock;

        LayoutSize layoutSize;
        OpCode finallyOp = m_reader.ReadOp(layoutSize);
#ifdef BYTECODE_BRANCH_ISLAND
        if (finallyOp == Js::OpCode::BrLong)
        {
            Assert(layoutSize == SmallLayout);
            auto playoutBrLong = m_reader.BrLong();
            m_reader.SetCurrentRelativeOffset((const byte *)(playoutBrLong + 1), playoutBrLong->RelativeJumpOffset);
            finallyOp = m_reader.ReadOp(layoutSize);
        }
#endif
        AssertMsg(finallyOp == OpCode::Finally, "Finally op not found at catch offset");

        newOffset = this->ProcessFinally();

        if (--this->nestedFinallyDepth == -1)
        {
            // unmark the stackFrame as 'in finally block'
            this->m_flags &= ~InterpreterStackFrameFlags_WithinFinallyBlock;
        }

        bool endOfFinallyBlock = newOffset == 0;
        if (endOfFinallyBlock)
        {
            // Finally completed without taking over the flow. Resume where we left off before calling it.
            m_reader.SetCurrentOffset(currOffset);
        }
        else
        {
            // Finally seized the flow with a jump out of its scope. Resume at the jump target and
            // force the runtime to return to this frame without executing the catch.
            m_reader.SetCurrentOffset(newOffset);
            return;
        }

        if (pExceptionObject && (endOfFinallyBlock || !pExceptionObject->IsGeneratorReturnException()))
        {
            JavascriptExceptionOperators::DoThrow(pExceptionObject, scriptContext);
        }
    }

    void InterpreterStackFrame::OP_TryFinally(const unaligned OpLayoutBr* playout)
    {
        ProcessTryFinally((const byte*)(playout + 1), playout->RelativeJumpOffset);
    }

    void InterpreterStackFrame::OP_TryFinallyWithYield(const byte* ip, Js::JumpOffset jumpOffset, Js::RegSlot regException, Js::RegSlot regOffset)
    {
        ProcessTryFinally(ip, jumpOffset, regException, regOffset, true);
    }

    void InterpreterStackFrame::OP_ResumeFinally(const byte* ip, Js::JumpOffset jumpOffset, RegSlot exceptionRegSlot, RegSlot offsetRegSlot)
    {
        this->m_flags |= InterpreterStackFrameFlags_WithinFinallyBlock;

        int newOffset = 0;
#ifdef ENABLE_SCRIPT_DEBUGGING
        if (this->IsInDebugMode())
        {
            newOffset = ::Math::PointerCastToIntegral<int>(this->DebugProcess());
        }
        else
#endif
        {
            newOffset = ::Math::PointerCastToIntegral<int>(this->Process());
        }

        this->m_flags &= ~InterpreterStackFrameFlags_WithinFinallyBlock;

        bool endOfFinallyBlock = newOffset == 0;
        if (endOfFinallyBlock)
        {
            // Finally completed without taking over the flow. Resume where we left off before calling it.
            int currOffset = ::Math::PointerCastToIntegral<int>(GetNonVarReg(offsetRegSlot));
            m_reader.SetCurrentOffset(currOffset);
        }
        else
        {
            // Finally seized the flow with a jump out of its scope. Resume at the jump target and
            // force the runtime to return to this frame without executing the catch.
            m_reader.SetCurrentOffset(newOffset);
            return;
        }

        Js::JavascriptExceptionObject* exceptionObj = (Js::JavascriptExceptionObject*)GetNonVarReg(exceptionRegSlot);
        if (exceptionObj && (endOfFinallyBlock || !exceptionObj->IsGeneratorReturnException()))
        {
            JavascriptExceptionOperators::DoThrow(exceptionObj, scriptContext);
        }
    }

    template <typename T>
    void InterpreterStackFrame::OP_IsInst(const unaligned T* playout)
    {
        Var instance = GetReg(playout->R1);
        Var function = GetReg(playout->R2);
        IsInstInlineCache *inlineCache = this->GetIsInstInlineCache(playout->inlineCacheIndex);
        ScriptContext* scriptContext = GetScriptContext();

        Var result = JavascriptOperators::OP_IsInst(instance, function, scriptContext, inlineCache);

#ifdef ENABLE_BASIC_TELEMETRY
        {
            this->scriptContext->GetTelemetry().GetOpcodeTelemetry().IsInstanceOf(instance, function, result);
        }
#endif

        SetReg(playout->R0, result);
    }

    template <typename T>
    void InterpreterStackFrame::OP_ApplyArgs(const unaligned OpLayoutT_Reg5<T> * playout)
    {
        // Always save and restore implicit call flags when calling out
        // REVIEW: Can we avoid it if we don't collect dynamic profile info?
        ThreadContext * threadContext = scriptContext->GetThreadContext();
        Js::ImplicitCallFlags savedImplicitCallFlags = threadContext->GetImplicitCallFlags();
        // Currently ApplyArgs is equivalent to CallFldVoid (where we don't use the return value)
        Var v=GetNonVarReg(playout->R4);
        JavascriptOperators::OP_ApplyArgs(GetReg(playout->R1),GetReg(playout->R2),
            (void**)GetNonVarReg(playout->R3),*((CallInfo*)&v),GetScriptContext());
        threadContext->SetImplicitCallFlags(savedImplicitCallFlags);
    }

    void InterpreterStackFrame::OP_SpreadArrayLiteral(const unaligned OpLayoutReg2Aux * playout)
    {
        ThreadContext* threadContext = this->GetScriptContext()->GetThreadContext();
        ImplicitCallFlags savedImplicitCallFlags = threadContext->GetImplicitCallFlags();
        threadContext->ClearImplicitCallFlags();

        Var instance = GetReg(playout->R1);
#if ENABLE_COPYONACCESS_ARRAY
        JavascriptLibrary::CheckAndConvertCopyOnAccessNativeIntArray<Var>(instance);
#endif
        const Js::AuxArray<uint32> *spreadIndices = m_reader.ReadAuxArray<uint32>(playout->Offset, this->GetFunctionBody());
        ScriptContext* scriptContext = GetScriptContext();
        Var result =  JavascriptArray::SpreadArrayArgs(instance, spreadIndices, scriptContext);

        threadContext->CheckAndResetImplicitCallAccessorFlag();
        threadContext->AddImplicitCallFlags(savedImplicitCallFlags);

        SetReg(playout->R0, result);
    }

    FrameDisplay *
    InterpreterStackFrame::OP_LdInnerFrameDisplay(void *argHead, void *argEnv, ScriptContext *scriptContext)
    {
        JavascriptOperators::CheckInnerFrameDisplayArgument(argHead);
        return OP_LdFrameDisplay(argHead, argEnv, scriptContext);
    }

    FrameDisplay *
    InterpreterStackFrame::OP_LdInnerFrameDisplayNoParent(void *argHead, ScriptContext *scriptContext)
    {
        JavascriptOperators::CheckInnerFrameDisplayArgument(argHead);
        return OP_LdFrameDisplayNoParent<true>(argHead, scriptContext);
    }

    FrameDisplay *
    InterpreterStackFrame::OP_LdFrameDisplay(void *argHead, void *argEnv, ScriptContext *scriptContext)
    {
        FrameDisplay *frameDisplay;
        bool strict = this->m_functionBody->GetIsStrictMode();
        if (strict)
        {
            frameDisplay = JavascriptOperators::OP_LdStrictFrameDisplay(argHead, argEnv, scriptContext);
        }
        else
        {
            frameDisplay = JavascriptOperators::OP_LdFrameDisplay(argHead, argEnv, scriptContext);
        }
        return frameDisplay;
    }

    FrameDisplay *
    InterpreterStackFrame::OP_LdFrameDisplaySetLocal(void *argHead, void *argEnv, ScriptContext *scriptContext)
    {
        FrameDisplay *frameDisplay = OP_LdFrameDisplay(argHead, argEnv, scriptContext);
        this->SetLocalFrameDisplay(frameDisplay);
        return frameDisplay;
    }

    FrameDisplay *
    InterpreterStackFrame::NewFrameDisplay(void *argHead, void *argEnv)
    {
        FrameDisplay *frameDisplay;
        bool strict = this->m_functionBody->GetIsStrictMode();

        if (!this->m_functionBody->DoStackFrameDisplay() || !this->GetLocalFrameDisplay())
        {
            // Null local frame display probably indicates that we bailed out of an inlinee.
            // Once we support stack closures in inlined functions, we can just assert that this value
            // is never null if we should be allocating on the stack.
            return this->OP_LdFrameDisplaySetLocal(argHead, argEnv, this->GetScriptContext());
        }

        frameDisplay = this->GetLocalFrameDisplay();
        Assert(frameDisplay != nullptr);

        frameDisplay->SetTag(true);
        frameDisplay->SetStrictMode(strict);
        frameDisplay->SetLength(this->m_functionBody->GetEnvDepth() + 1);
        Assert(frameDisplay->GetLength() == ((FrameDisplay*)argEnv)->GetLength() + 1);

        for (uint i = 0; i < ((FrameDisplay*)argEnv)->GetLength(); i++)
        {
            frameDisplay->SetItem(i + 1, ((FrameDisplay*)argEnv)->GetItem(i));
        }
        frameDisplay->SetItem(0, argHead);

        return frameDisplay;
    }

    template<bool innerFD>
    FrameDisplay *
    InterpreterStackFrame::OP_LdFrameDisplayNoParent(void *argHead, ScriptContext *scriptContext)
    {
        FrameDisplay *frameDisplay;
        bool strict = this->m_functionBody->GetIsStrictMode();

        Var argEnv = nullptr;
        if (innerFD && this->m_functionBody->GetLocalFrameDisplayRegister() != Constants::NoRegister)
        {
            argEnv = this->GetLocalFrameDisplay();
        }
        if (argEnv == nullptr && this->m_functionBody->GetEnvRegister() != Constants::NoRegister)
        {
            argEnv = this->LdEnv();
        }

        if (argEnv == nullptr)
        {
            if (strict)
            {
                frameDisplay = JavascriptOperators::OP_LdStrictFrameDisplayNoParent(argHead, scriptContext);
            }
            else
            {
                frameDisplay = JavascriptOperators::OP_LdFrameDisplayNoParent(argHead, scriptContext);
            }
        }
        else
        {
            if (strict)
            {
                frameDisplay = JavascriptOperators::OP_LdStrictFrameDisplay(argHead, argEnv, scriptContext);
            }
            else
            {
                frameDisplay = JavascriptOperators::OP_LdFrameDisplay(argHead, argEnv, scriptContext);
            }
        }
        return frameDisplay;
    }

    FrameDisplay *
    InterpreterStackFrame::OP_LdFuncExprFrameDisplaySetLocal(void *argHead1, void *argHead2, ScriptContext *scriptContext)
    {
        FrameDisplay *frameDisplay = OP_LdFrameDisplayNoParent<false>(argHead2, scriptContext);
        frameDisplay = OP_LdFrameDisplay(argHead1, frameDisplay, scriptContext);
        this->SetLocalFrameDisplay(frameDisplay);
        return frameDisplay;
    }

    FrameDisplay* InterpreterStackFrame::GetLocalFrameDisplay() const
    {
        return this->localFrameDisplay;
    }

    void InterpreterStackFrame::SetLocalFrameDisplay(FrameDisplay* frameDisplay)
    {
        this->localFrameDisplay = frameDisplay;
    }

    Var InterpreterStackFrame::GetLocalClosure() const
    {
        return this->localClosure;
    }

    void InterpreterStackFrame::SetLocalClosure(Var closure)
    {
        this->localClosure = closure;
    }

    Var InterpreterStackFrame::GetParamClosure() const
    {
        return this->paramClosure;
    }

    void InterpreterStackFrame::SetParamClosure(Var closure)
    {
        this->paramClosure = closure;
    }

    void
    InterpreterStackFrame::OP_NewInnerScopeSlots(uint innerScopeIndex, uint count, int scopeIndex, ScriptContext *scriptContext, FunctionBody *functionBody)
    {
        Field(Var)* slotArray =
            JavascriptOperators::OP_NewScopeSlotsWithoutPropIds(count, scopeIndex, scriptContext, functionBody);
        this->SetInnerScopeFromIndex(innerScopeIndex, slotArray);
    }

    template <typename T>
    void InterpreterStackFrame::OP_CloneInnerScopeSlots(const unaligned OpLayoutT_Unsigned1<T> *playout)
    {
        uint innerScopeIndex = playout->C1;
        Field(Var) * slotArray;

        slotArray = (Field(Var)*)this->InnerScopeFromIndex(innerScopeIndex);
        slotArray = JavascriptOperators::OP_CloneScopeSlots(slotArray, scriptContext);
        this->SetInnerScopeFromIndex(innerScopeIndex, slotArray);
    }

    template <typename T>
    void InterpreterStackFrame::OP_CloneBlockScope(const unaligned OpLayoutT_Unsigned1<T> *playout)
    {
        uint innerScopeIndex = playout->C1;
        Var scope = this->InnerScopeFromIndex(innerScopeIndex);
        BlockActivationObject* blockScope = BlockActivationObject::FromVar(scope);

        scope = JavascriptOperators::OP_CloneBlockScope(blockScope, scriptContext);
        this->SetInnerScopeFromIndex(innerScopeIndex, scope);
    }

    Field(Var)*
    InterpreterStackFrame::NewScopeSlots(unsigned int size, ScriptContext *scriptContext, Var scope)
    {
        Field(Var)* slotArray = JavascriptOperators::OP_NewScopeSlots(size, scriptContext, scope);
        this->SetLocalClosure(slotArray);
        return slotArray;
    }

    Field(Var)*
    InterpreterStackFrame::NewScopeSlots()
    {
        Field(Var)* slotArray;
        FunctionBody * functionBody = this->m_functionBody;
        uint scopeSlotCount = this->IsParamScopeDone() ? functionBody->scopeSlotArraySize : functionBody->paramScopeSlotArraySize;
        Assert(scopeSlotCount != 0);

        if (!functionBody->DoStackScopeSlots())
        {
            return this->NewScopeSlots(
                scopeSlotCount + ScopeSlots::FirstSlotIndex, this->GetScriptContext(), (Var)functionBody->GetFunctionInfo());
        }

        slotArray = (Field(Var)*)this->GetLocalClosure();
        Assert(slotArray != nullptr);

        ScopeSlots scopeSlots((Js::Var*)slotArray);
        scopeSlots.SetCount(scopeSlotCount);
        scopeSlots.SetScopeMetadata((Var)functionBody->GetFunctionInfo());
        Var undef = functionBody->GetScriptContext()->GetLibrary()->GetUndefined();
        for (unsigned int i = 0; i < scopeSlotCount; i++)
        {
            scopeSlots.Set(i, undef);
        }

        return slotArray;
    }

    Var
    InterpreterStackFrame::NewScopeObject()
    {
        Var scopeObject;

        if (m_functionBody->HasCachedScopePropIds())
        {
            const Js::PropertyIdArray *propIds = this->m_functionBody->GetFormalsPropIdArray();

            JavascriptFunction* funcExpr = this->GetFunctionExpression();
            PropertyId objectId = ActivationObjectEx::GetLiteralObjectRef(propIds);
            scopeObject = JavascriptOperators::OP_InitCachedScope(funcExpr, propIds,
                this->GetFunctionBody()->GetObjectLiteralTypeRef(objectId),
                propIds->hasNonSimpleParams, GetScriptContext());

        }
        else
        {
            scopeObject = JavascriptOperators::OP_NewScopeObject(GetScriptContext());
        }
        this->SetLocalClosure(scopeObject);
        return scopeObject;
    }

    FrameDisplay *
    InterpreterStackFrame::GetFrameDisplayForNestedFunc() const
    {
        if (this->localFrameDisplay == nullptr)
        {
            return (FrameDisplay*)LdEnv();
        }
        return this->localFrameDisplay;
    }

    template <class T>
    void InterpreterStackFrame::OP_NewStackScFunc(const unaligned T * playout)
    {
        uint funcIndex = playout->SlotIndex;
        FrameDisplay *frameDisplay = this->GetFrameDisplayForNestedFunc();
        SetRegAllowStackVarEnableOnly(playout->Value,
            StackScriptFunction::OP_NewStackScFunc(frameDisplay,
                this->m_functionBody->GetNestedFuncReference(funcIndex),
                this->GetStackNestedFunction(funcIndex)));
    }

    template <class T>
    void InterpreterStackFrame::OP_NewInnerStackScFunc(const unaligned T * playout)
    {
        uint funcIndex = playout->SlotIndex;
        FrameDisplay *frameDisplay = (FrameDisplay*)GetNonVarReg(playout->Instance);
        SetRegAllowStackVarEnableOnly(playout->Value,
            StackScriptFunction::OP_NewStackScFunc(frameDisplay,
                this->m_functionBody->GetNestedFuncReference(funcIndex),
                this->GetStackNestedFunction(funcIndex)));
    }

    template <class T>
    void InterpreterStackFrame::OP_DeleteFld(const unaligned T * playout)
    {
        Var result = JavascriptOperators::OP_DeleteProperty(GetReg(playout->Instance), m_functionBody->GetReferencedPropertyId(playout->PropertyIdIndex), GetScriptContext());
        SetReg(playout->Value, result);
    }

    template <class T>
    void InterpreterStackFrame::OP_DeleteLocalFld(const unaligned T * playout)
    {
        Var result = JavascriptOperators::OP_DeleteProperty(this->localClosure, m_functionBody->GetReferencedPropertyId(playout->PropertyIdIndex), GetScriptContext());
        SetReg(playout->Instance, result);
    }

    template <class T>
    void InterpreterStackFrame::OP_DeleteRootFld(const unaligned T * playout)
    {
        Var result = JavascriptOperators::OP_DeleteRootProperty(GetReg(playout->Instance), m_functionBody->GetReferencedPropertyId(playout->PropertyIdIndex), GetScriptContext());
        SetReg(playout->Value, result);
    }

    template <class T>
    void InterpreterStackFrame::OP_DeleteFldStrict(const unaligned T * playout)
    {
        Var result = JavascriptOperators::OP_DeleteProperty(GetReg(playout->Instance), m_functionBody->GetReferencedPropertyId(playout->PropertyIdIndex), GetScriptContext(), PropertyOperation_StrictMode);
        SetReg(playout->Value, result);
    }

    template <class T>
    void InterpreterStackFrame::OP_DeleteRootFldStrict(const unaligned T * playout)
    {
        Var result = JavascriptOperators::OP_DeleteRootProperty(GetReg(playout->Instance), m_functionBody->GetReferencedPropertyId(playout->PropertyIdIndex), GetScriptContext(), PropertyOperation_StrictMode);
        SetReg(playout->Value, result);
    }

    template <typename T>
    void InterpreterStackFrame::OP_ScopedDeleteFld(const unaligned OpLayoutT_ElementScopedC<T> * playout)
    {
        // Implicit root object as default instance
        Var result = JavascriptOperators::OP_DeletePropertyScoped(GetEnvForEvalCode(),
            m_functionBody->GetReferencedPropertyId(playout->PropertyIdIndex),
            GetReg(Js::FunctionBody::RootObjectRegSlot), GetScriptContext());
        SetReg(playout->Value, result);
    }

    template <typename T>
    void InterpreterStackFrame::OP_ScopedDeleteFldStrict(const unaligned OpLayoutT_ElementScopedC<T> * playout)
    {
        // Implicit root object as default instance
        Var result = JavascriptOperators::OP_DeletePropertyScoped(GetEnvForEvalCode(),
            m_functionBody->GetReferencedPropertyId(playout->PropertyIdIndex),
            GetReg(Js::FunctionBody::RootObjectRegSlot), GetScriptContext(), PropertyOperation_StrictMode);
        SetReg(playout->Value, result);
    }

    template <class T>
    void InterpreterStackFrame::OP_ScopedLdInst(const unaligned T * playout)
    {
        Var thisVar = nullptr;
        Var rootObject = GetFunctionBody()->GetRootObject();
        Var result = JavascriptOperators::OP_GetInstanceScoped(GetEnvForEvalCode(),
            m_functionBody->GetReferencedPropertyId(playout->PropertyIdIndex), rootObject, &thisVar, GetScriptContext());
        SetReg(playout->Value, result);
        SetReg(playout->Value2, thisVar);
    }

    template <typename T>
    void InterpreterStackFrame::OP_ScopedInitFunc(const unaligned OpLayoutT_ElementScopedC<T> * playout)
    {
        JavascriptOperators::OP_InitFuncScoped(GetEnvForEvalCode(),
            m_functionBody->GetReferencedPropertyId(playout->PropertyIdIndex),
            GetReg(playout->Value), GetReg(Js::FunctionBody::RootObjectRegSlot), GetScriptContext());
    }

    template <class T>
    void InterpreterStackFrame::OP_ClearAttributes(const unaligned T * playout)
    {
        JavascriptOperators::OP_ClearAttributes(GetReg(playout->Instance), m_functionBody->GetReferencedPropertyId(playout->PropertyIdIndex));
    }

    template <class T>
    void InterpreterStackFrame::OP_InitGetFld(const unaligned T * playout)
    {
        JavascriptOperators::OP_InitGetter(GetReg(playout->Instance), m_functionBody->GetReferencedPropertyId(playout->PropertyIdIndex), GetReg(playout->Value));
    }

    template <class T>
    void InterpreterStackFrame::OP_InitSetFld(const unaligned T * playout)
    {
        JavascriptOperators::OP_InitSetter(GetReg(playout->Instance), m_functionBody->GetReferencedPropertyId(playout->PropertyIdIndex), GetReg(playout->Value));
    }

    template <class T>
    void InterpreterStackFrame::OP_InitSetElemI(const unaligned T * playout)
    {
        JavascriptOperators::OP_InitElemSetter(
            GetReg(playout->Instance),
            GetReg(playout->Element),
            GetReg(playout->Value),
            m_functionBody->GetScriptContext()
        );
    }

    template <class T>
    void InterpreterStackFrame::OP_InitGetElemI(const unaligned T * playout)
    {
        JavascriptOperators::OP_InitElemGetter(
            GetReg(playout->Instance),
            GetReg(playout->Element),
            GetReg(playout->Value),
            m_functionBody->GetScriptContext()
        );
    }

    template <class T>
    void InterpreterStackFrame::OP_InitComputedProperty(const unaligned T * playout)
    {
        JavascriptOperators::OP_InitComputedProperty(
            GetReg(playout->Instance),
            GetReg(playout->Element),
            GetReg(playout->Value),
            m_functionBody->GetScriptContext()
            );
    }

    template <class T>
    void InterpreterStackFrame::OP_InitProto(const unaligned T * playout)
    {
        JavascriptOperators::OP_InitProto(GetReg(playout->Instance), m_functionBody->GetReferencedPropertyId(playout->PropertyIdIndex), GetReg(playout->Value));
    }

    void InterpreterStackFrame::DoInterruptProbe()
    {
        PROBE_STACK(scriptContext, 0);
    }

    void InterpreterStackFrame::InitializeStackFunctions(StackScriptFunction * scriptFunctions)
    {
        this->stackNestedFunctions = scriptFunctions;
        FunctionBody * functionBody = this->m_functionBody;
        uint nestedCount = functionBody->GetNestedCount();
        for (uint i = 0; i < nestedCount; i++)
        {
            StackScriptFunction * stackScriptFunction = scriptFunctions + i;
            FunctionProxy* nestedProxy = functionBody->GetNestedFunctionProxy(i);
            ScriptFunctionType* type = nestedProxy->EnsureDeferredPrototypeType();
            new (stackScriptFunction)StackScriptFunction(nestedProxy, type);
        }
    }

    StackScriptFunction * InterpreterStackFrame::GetStackNestedFunction(uint index)
    {
        Assert(index < this->m_functionBody->GetNestedCount());
        // Re-check if we have disable stack nested function
        if (this->m_functionBody->DoStackNestedFunc())
        {
            return this->stackNestedFunctions + index;
        }
        return nullptr;
    }

    void InterpreterStackFrame::SetExecutingStackFunction(ScriptFunction * scriptFunction)
    {
        Assert(ThreadContext::IsOnStack(this->function));
        Assert(this->m_functionBody == scriptFunction->GetFunctionBody());
        this->function = scriptFunction;
    }

    DWORD_PTR InterpreterStackFrame::GetStackAddress() const
    {
        return m_stackAddress;
    }

    void* InterpreterStackFrame::GetAddressOfReturnAddress() const
    {
        return this->addressOfReturnAddress;
    }

    template <class T>
    const byte * InterpreterStackFrame::OP_Br(const unaligned T * playout)
    {
        return m_reader.SetCurrentRelativeOffset((const byte *)(playout + 1), playout->RelativeJumpOffset);
    }

    template <class T>
    void InterpreterStackFrame::OP_InitClass(const unaligned OpLayoutT_Class<T> * playout)
    {
        JavascriptOperators::OP_InitClass(GetReg(playout->Constructor), playout->Extends != Js::Constants::NoRegister ? GetReg(playout->Extends) : NULL, GetScriptContext());
    }

#ifdef ENABLE_SCRIPT_DEBUGGING
    template <class T>
    void InterpreterStackFrame::OP_EmitTmpRegCount(const unaligned OpLayoutT_Unsigned1<T> * playout)
    {
        this->scriptContext->GetDebugContext()->GetProbeContainer()->SetCurrentTmpRegCount(playout->C1);
    }
#endif

    Var InterpreterStackFrame::OP_LdHomeObj(ScriptContext * scriptContext)
    {
        return JavascriptOperators::OP_LdHomeObj(function, scriptContext);
    }

    Var InterpreterStackFrame::OP_LdFuncObj(ScriptContext * scriptContext)
    {
        return JavascriptOperators::OP_LdFuncObj(function, scriptContext);
    }

    Var InterpreterStackFrame::OP_ScopedLdHomeObj(ScriptContext * scriptContext)
    {
        return JavascriptOperators::OP_ScopedLdHomeObj(function, scriptContext);
    }

    Var InterpreterStackFrame::OP_ScopedLdFuncObj(ScriptContext * scriptContext)
    {
        return JavascriptOperators::OP_ScopedLdFuncObj(function, scriptContext);
    }

    Var InterpreterStackFrame::OP_ImportCall(Var specifier, ScriptContext *scriptContext)
    {
        return JavascriptOperators::OP_ImportCall(function, specifier, scriptContext);
    }

    void InterpreterStackFrame::ValidateRegValue(Var value, bool allowStackVar, bool allowStackVarOnDisabledStackNestedFunc) const
    {
#if DBG
        if (value != nullptr && !TaggedNumber::Is(value))
        {
            if (!allowStackVar || !this->m_functionBody->DoStackNestedFunc())
            {
                Assert(!ThreadContext::IsOnStack(value)
                    || (allowStackVar && allowStackVarOnDisabledStackNestedFunc && StackScriptFunction::IsBoxed(value)));
            }
            Assert(!CrossSite::NeedMarshalVar(value, GetScriptContext()));
        }
#endif
    }

    template <typename RegSlotType>
    Var InterpreterStackFrame::GetReg(RegSlotType localRegisterID) const
    {
        Var value = m_localSlots[localRegisterID];
        ValidateRegValue(value);
        return value;
    }

    template <typename RegSlotType>
    void InterpreterStackFrame::SetReg(RegSlotType localRegisterID, Var value)
    {
        Assert(localRegisterID == 0 || localRegisterID >= m_functionBody->GetConstantCount());
        ValidateRegValue(value);
        m_localSlots[localRegisterID] = value;

#if ENABLE_OBJECT_SOURCE_TRACKING
        if(value != nullptr && DynamicType::Is(Js::JavascriptOperators::GetTypeId(value)))
        {
            static_cast<DynamicObject*>(value)->SetDiagOriginInfoAsNeeded();
        }
#endif

#if ENABLE_VALUE_TRACE
        if(this->function->GetScriptContext()->ShouldPerformRecordOrReplayAction())
        {
            this->function->GetScriptContext()->GetThreadContext()->TTDExecutionInfo->GetTraceLogger()->WriteTraceValue(value);
        }
#endif
    }

    template <typename T>
    T InterpreterStackFrame::GetRegRaw(RegSlot localRegisterID) const
    {
        return (T)m_localIntSlots[localRegisterID];
    }

    // specialized version for doubles
    template <>
    double VECTORCALL InterpreterStackFrame::GetRegRaw(RegSlot localRegisterID) const
    {
        return (double)m_localDoubleSlots[localRegisterID];
    }

    template <>
    float VECTORCALL InterpreterStackFrame::GetRegRaw(RegSlot localRegisterID) const
    {
        return (float)m_localFloatSlots[localRegisterID];
    }

    template <>
    int64 InterpreterStackFrame::GetRegRaw(RegSlot localRegisterID) const
    {
        return m_localInt64Slots[localRegisterID];
    }

    template <typename T>
    void InterpreterStackFrame::SetRegRaw(RegSlot localRegisterID, T bValue)
    {
        m_localIntSlots[localRegisterID] = (int)bValue;
    }

    template <>
    void InterpreterStackFrame::SetRegRaw(RegSlot localRegisterID, float bValue)
    {
        m_localFloatSlots[localRegisterID] = (float)bValue;
    }

    template <>
    void InterpreterStackFrame::SetRegRaw(RegSlot localRegisterID, double bValue)
    {
        m_localDoubleSlots[localRegisterID] = bValue;
    }

    template <>
    void InterpreterStackFrame::SetRegRaw(RegSlot localRegisterID, int64 bValue)
    {
        m_localInt64Slots[localRegisterID] = bValue;
    }

    template <typename RegSlotType>
    int InterpreterStackFrame::GetRegRawInt(RegSlotType localRegisterID) const
    {
        return m_localIntSlots[localRegisterID];
    }
    template <typename RegSlotType>
    double InterpreterStackFrame::GetRegRawDouble(RegSlotType localRegisterID) const
    {
        return m_localDoubleSlots[localRegisterID];
    }

    template <typename RegSlotType>
    float InterpreterStackFrame::GetRegRawFloat(RegSlotType localRegisterID) const
    {
        return m_localFloatSlots[localRegisterID];
    }

    template <typename RegSlotType>
    void InterpreterStackFrame::SetRegRawInt(RegSlotType localRegisterID, int bValue)
    {
        m_localIntSlots[localRegisterID] = bValue;
    }

    template <typename RegSlotType>
    int64 InterpreterStackFrame::GetRegRawInt64(RegSlotType localRegisterID) const
    {
        return m_localInt64Slots[localRegisterID];
    }

    template <typename RegSlotType>
    void* InterpreterStackFrame::GetRegRawPtr(RegSlotType localRegisterID) const
    {
#if TARGET_32
        return (void*)m_localIntSlots[localRegisterID];
#elif TARGET_64
        return (void*)m_localInt64Slots[localRegisterID];
#endif
    }

    template <typename RegSlotType>
    void InterpreterStackFrame::SetRegRawPtr(RegSlotType localRegisterID, void* val)
    {
#if TARGET_32
        m_localIntSlots[localRegisterID] = (int32)val;
#elif TARGET_64
        m_localInt64Slots[localRegisterID] = (int64)val;
#endif
    }

    template <typename RegSlotType>
    void InterpreterStackFrame::SetRegRawInt64(RegSlotType localRegisterID, int64 bValue)
    {
        m_localInt64Slots[localRegisterID] = bValue;
    }

    template <typename RegSlotType>
    void InterpreterStackFrame::SetRegRawDouble(RegSlotType localRegisterID, double bValue)
    {
        m_localDoubleSlots[localRegisterID] = bValue;
    }

    template <typename RegSlotType>
    void InterpreterStackFrame::SetRegRawFloat(RegSlotType localRegisterID, float bValue)
    {
        m_localFloatSlots[localRegisterID] = bValue;
    }

    template <typename RegSlotType>
    Var InterpreterStackFrame::GetRegAllowStackVar(RegSlotType localRegisterID) const
    {
        Var value = m_localSlots[localRegisterID];
        ValidateRegValue(value, true);
        return value;
    }

    template <typename RegSlotType>
    void InterpreterStackFrame::SetRegAllowStackVar(RegSlotType localRegisterID, Var value)
    {
        Assert(localRegisterID == 0 || localRegisterID >= m_functionBody->GetConstantCount());
        ValidateRegValue(value, true);
        m_localSlots[localRegisterID] = value;

#if ENABLE_OBJECT_SOURCE_TRACKING
        if(value != nullptr && DynamicType::Is(Js::JavascriptOperators::GetTypeId(value)))
        {
            static_cast<DynamicObject*>(value)->SetDiagOriginInfoAsNeeded();
        }
#endif

#if ENABLE_VALUE_TRACE
        if(this->function->GetScriptContext()->ShouldPerformRecordOrReplayAction())
        {
            this->function->GetScriptContext()->GetThreadContext()->TTDExecutionInfo->GetTraceLogger()->WriteTraceValue(value);
        }
#endif
    }

    template <typename RegSlotType>
    Var InterpreterStackFrame::GetRegAllowStackVarEnableOnly(RegSlotType localRegisterID) const
    {
        Var value = m_localSlots[localRegisterID];
        ValidateRegValue(value, true, false);
        return value;
    }

    template <typename RegSlotType>
    void InterpreterStackFrame::SetRegAllowStackVarEnableOnly(RegSlotType localRegisterID, Var value)
    {
        Assert(localRegisterID == 0 || localRegisterID >= m_functionBody->GetConstantCount());
        ValidateRegValue(value, true, false);
        m_localSlots[localRegisterID] = value;

#if ENABLE_OBJECT_SOURCE_TRACKING
        if(value != nullptr && DynamicType::Is(Js::JavascriptOperators::GetTypeId(value)))
        {
            static_cast<DynamicObject*>(value)->SetDiagOriginInfoAsNeeded();
        }
#endif

#if ENABLE_VALUE_TRACE
        if(this->function->GetScriptContext()->ShouldPerformRecordOrReplayAction())
        {
            this->function->GetScriptContext()->GetThreadContext()->TTDExecutionInfo->GetTraceLogger()->WriteTraceValue(value);
        }
#endif
    }

    template <>
    AsmJsSIMDValue InterpreterStackFrame::GetRegRaw(RegSlot localRegisterID) const
    {
        return (AsmJsSIMDValue)m_localSimdSlots[localRegisterID];
    }

    template<>
    void InterpreterStackFrame::SetRegRaw(RegSlot localRegisterID, AsmJsSIMDValue bValue)
    {
        m_localSimdSlots[localRegisterID] = bValue;
    }

    template <typename RegSlotType>
    AsmJsSIMDValue InterpreterStackFrame::GetRegRawSimd(RegSlotType localRegisterID) const
    {
        return m_localSimdSlots[localRegisterID];
    }

    template <typename RegSlotType>
    void InterpreterStackFrame::SetRegRawSimd(RegSlotType localRegisterID, AsmJsSIMDValue bValue)
    {
        m_localSimdSlots[localRegisterID] = bValue;
    }

    int InterpreterStackFrame::OP_GetMemorySize()
    {
#ifdef ENABLE_WASM
        return (int)GetWebAssemblyMemory()->GetCurrentMemoryPages();
#else
        Assert(UNREACHED);
        return 0;
#endif
    }

    int InterpreterStackFrame::OP_GrowMemory(int32 delta)
    {
#ifdef ENABLE_WASM
        return GetWebAssemblyMemory()->GrowInternal((uint32)delta);
#else
        Assert(UNREACHED);
        return 0;
#endif
    }

    template <typename T, InterpreterStackFrame::AsmJsMathPtr<T> func> T InterpreterStackFrame::OP_UnsignedDivRemCheck(T aLeft, T aRight, ScriptContext* scriptContext)
    {
        if (aRight == 0)
        {
            JavascriptError::ThrowWebAssemblyRuntimeError(scriptContext, WASMERR_DivideByZero);
        }

        return func(aLeft, aRight);
    }

    template <typename T, InterpreterStackFrame::AsmJsMathPtr<T> func> T InterpreterStackFrame::OP_DivOverflow(T aLeft, T aRight, ScriptContext* scriptContext)
    {
        if (aRight == 0)
        {
            JavascriptError::ThrowWebAssemblyRuntimeError(scriptContext, WASMERR_DivideByZero);
        }

        if (aLeft == SignedTypeTraits<T>::MinValue && aRight == -1)
        {
            JavascriptError::ThrowWebAssemblyRuntimeError(scriptContext, VBSERR_Overflow);
        }

        return func(aLeft, aRight);
    }

    template <typename T, InterpreterStackFrame::AsmJsMathPtr<T> func> T InterpreterStackFrame::OP_RemOverflow(T aLeft, T aRight, ScriptContext* scriptContext)
    {
        if (aRight == 0)
        {
            JavascriptError::ThrowWebAssemblyRuntimeError(scriptContext, WASMERR_DivideByZero);
        }

        if (aLeft == SignedTypeTraits<T>::MinValue && aRight == -1)
        {
            return 0;
        }

        return func(aLeft, aRight);
    }

    void InterpreterStackFrame::OP_Unreachable()
    {
        JavascriptError::ThrowUnreachable(scriptContext);
    }

    template <class T>
    void InterpreterStackFrame::OP_SimdLdArrGeneric(const unaligned T* playout)
    {
        Assert(playout->ViewType < Js::ArrayBufferView::TYPE_COUNT);
<<<<<<< HEAD
        const uint64 index = ((uint64)(uint32)GetRegRawInt(playout->SlotIndex) + playout->Offset /* WASM only */) & (int64)(int)ArrayBufferView::ViewMask[playout->ViewType];

        JavascriptArrayBuffer* arr =
#ifdef ENABLE_WASM_SIMD
            (m_functionBody->IsWasmFunction()) ?
                m_wasmMemory->GetBuffer() :
#endif
                *(JavascriptArrayBuffer**)GetNonVarReg(AsmJsFunctionMemory::ArrayBufferRegister);
=======
        const uint64 index = (uint32)GetRegRawInt(playout->SlotIndex) & ArrayBufferView::ViewMask[playout->ViewType];
        JavascriptArrayBuffer* arr = GetAsmJsBuffer();
>>>>>>> 706b65c6
        BYTE* buffer = arr->GetBuffer();

        uint8 dataWidth = playout->DataWidth;
        RegSlot dstReg = playout->Value;
        if (index + dataWidth > arr->GetByteLength())
        {
            JavascriptError::ThrowRangeError(scriptContext, JSERR_ArgumentOutOfRange, _u("Simd typed array access"));
        }
        AsmJsSIMDValue *data = (AsmJsSIMDValue*)(buffer + index);
        AsmJsSIMDValue value;

        value = SIMDUtils::SIMDLdData(data, dataWidth);
        SetRegRawSimd(dstReg, value);
    }

    template <class T>
    void InterpreterStackFrame::OP_SimdLdArrConstIndex(const unaligned T* playout)
    {
        Assert(playout->ViewType < Js::ArrayBufferView::TYPE_COUNT);
        const uint64 index = (uint32)playout->SlotIndex;
        JavascriptArrayBuffer* arr = GetAsmJsBuffer();
        BYTE* buffer = arr->GetBuffer();
        uint8 dataWidth = playout->DataWidth;
        RegSlot dstReg = playout->Value;

        if (index + dataWidth > arr->GetByteLength())
        {
            JavascriptError::ThrowRangeError(scriptContext, JSERR_ArgumentOutOfRange, _u("Simd typed array access"));
        }
        AsmJsSIMDValue *data = (AsmJsSIMDValue*)(buffer + index);
        AsmJsSIMDValue value;

        value = SIMDUtils::SIMDLdData(data, dataWidth);
        SetRegRawSimd(dstReg, value);
    }

    template <class T>
    void InterpreterStackFrame::OP_SimdStArrGeneric(const unaligned T* playout)
    {
        Assert(playout->ViewType < Js::ArrayBufferView::TYPE_COUNT);
<<<<<<< HEAD
        const uint64 index = ((uint64)(uint32)GetRegRawInt(playout->SlotIndex) + playout->Offset /* WASM only */) & (int64)(int)ArrayBufferView::ViewMask[playout->ViewType];

        JavascriptArrayBuffer* arr =
#ifdef ENABLE_WASM_SIMD
            (m_functionBody->IsWasmFunction()) ?
                m_wasmMemory->GetBuffer() :
#endif
                *(JavascriptArrayBuffer**)GetNonVarReg(AsmJsFunctionMemory::ArrayBufferRegister);
=======
        const uint64 index = (uint32)GetRegRawInt(playout->SlotIndex) & ArrayBufferView::ViewMask[playout->ViewType];
        JavascriptArrayBuffer* arr = GetAsmJsBuffer();
>>>>>>> 706b65c6
        BYTE* buffer = arr->GetBuffer();

        uint8 dataWidth = playout->DataWidth;
        RegSlot srcReg = playout->Value;

        if (index + dataWidth > arr->GetByteLength())
        {
            JavascriptError::ThrowRangeError(scriptContext, JSERR_ArgumentOutOfRange, _u("Simd typed array access"));
        }
        AsmJsSIMDValue *data = (AsmJsSIMDValue*)(buffer + index);
        AsmJsSIMDValue value = GetRegRawSimd(srcReg);
        SIMDUtils::SIMDStData(data, value, dataWidth);
    }

    template <class T>
    void InterpreterStackFrame::OP_SimdStArrConstIndex(const unaligned T* playout)
    {
        Assert(playout->ViewType < Js::ArrayBufferView::TYPE_COUNT);
        const uint64 index = (uint32)playout->SlotIndex;
        JavascriptArrayBuffer* arr = GetAsmJsBuffer();
        BYTE* buffer = arr->GetBuffer();
        uint8 dataWidth = playout->DataWidth;
        RegSlot srcReg = playout->Value;

        if (index + dataWidth > arr->GetByteLength())
        {
            JavascriptError::ThrowRangeError(scriptContext, JSERR_ArgumentOutOfRange, _u("Simd typed array access"));
        }
        AsmJsSIMDValue *data = (AsmJsSIMDValue*)(buffer + index);
        AsmJsSIMDValue value = GetRegRawSimd(srcReg);
        SIMDUtils::SIMDStData(data, value, dataWidth);

    }


    bool InterpreterStackFrame::SIMDAnyNaN(AsmJsSIMDValue& input)
    {
        if (!GetFunctionBody()->IsWasmFunction()) 
        {
            return false;
        }

        AsmJsSIMDValue compResult = SIMDFloat32x4Operation::OpEqual(input, input);
        return !SIMDBool32x4Operation::OpAllTrue(compResult);
    }
    
    // handler for SIMD.Int32x4.FromFloat32x4
    template <class T>
    void InterpreterStackFrame::OP_SimdInt32x4FromFloat32x4(const unaligned T* playout)
    {
        bool throws = false;
        AsmJsSIMDValue input = GetRegRawSimd(playout->F4_1);
        AsmJsSIMDValue result{ 0 };

#ifdef ENABLE_WASM_SIMD
        throws = SIMDAnyNaN(input);
        if (!throws)
#endif
        {
            result = SIMDInt32x4Operation::OpFromFloat32x4(input, throws);
        }

        // value is out of bound
        if (throws)
        {
            JavascriptError::ThrowRangeError(scriptContext, JSERR_ArgumentOutOfRange, _u("SIMD.Int32x4.FromFloat32x4"));
        }
        SetRegRawSimd(playout->I4_0, result);
    }
    // handler for SIMD.Uint32x4.FromFloat32x4
    template <class T>
    void InterpreterStackFrame::OP_SimdUint32x4FromFloat32x4(const unaligned T* playout)
    {
        bool throws = false;
        AsmJsSIMDValue input = GetRegRawSimd(playout->F4_1);
        AsmJsSIMDValue result{ 0 };

#ifdef ENABLE_WASM_SIMD
        throws = SIMDAnyNaN(input);
        if (!throws)
#endif
        {
            result = SIMDUint32x4Operation::OpFromFloat32x4(input, throws);
        }

        if (throws)
        {
            JavascriptError::ThrowRangeError(scriptContext, JSERR_ArgumentOutOfRange, _u("SIMD.Int32x4.FromFloat32x4"));
        }
        SetRegRawSimd(playout->U4_0, result);
    }

    template <class T>
    void InterpreterStackFrame::OP_WasmSimdConst(const unaligned T* playout)
    {
        AsmJsSIMDValue result{ playout->C1, playout->C2, playout->C3, playout->C4 };
        SetRegRawSimd(playout->F4_0, result);
    }
    
    template <class T>
    void InterpreterStackFrame::OP_SimdInt16x8(const unaligned T* playout)
    {
        int16 values[8];
        values[0] = (int16) GetRegRawInt(playout->I1);
        values[1] = (int16) GetRegRawInt(playout->I2);
        values[2] = (int16) GetRegRawInt(playout->I3);
        values[3] = (int16) GetRegRawInt(playout->I4);
        values[4] = (int16) GetRegRawInt(playout->I5);
        values[5] = (int16) GetRegRawInt(playout->I6);
        values[6] = (int16) GetRegRawInt(playout->I7);
        values[7] = (int16) GetRegRawInt(playout->I8);

        AsmJsSIMDValue result = SIMDInt16x8Operation::OpInt16x8(values);
        SetRegRawSimd(playout->I8_0, result);
    }

    template <class T>
    void InterpreterStackFrame::OP_SimdInt8x16(const unaligned T* playout)
    {
        int8 values[16];
        values[0]  = (int8)GetRegRawInt(playout->I1);
        values[1]  = (int8)GetRegRawInt(playout->I2);
        values[2]  = (int8)GetRegRawInt(playout->I3);
        values[3]  = (int8)GetRegRawInt(playout->I4);
        values[4]  = (int8)GetRegRawInt(playout->I5);
        values[5]  = (int8)GetRegRawInt(playout->I6);
        values[6]  = (int8)GetRegRawInt(playout->I7);
        values[7]  = (int8)GetRegRawInt(playout->I8);
        values[8]  = (int8)GetRegRawInt(playout->I9);
        values[9]  = (int8)GetRegRawInt(playout->I10);
        values[10] = (int8)GetRegRawInt(playout->I11);
        values[11] = (int8)GetRegRawInt(playout->I12);
        values[12] = (int8)GetRegRawInt(playout->I13);
        values[13] = (int8)GetRegRawInt(playout->I14);
        values[14] = (int8)GetRegRawInt(playout->I15);
        values[15] = (int8)GetRegRawInt(playout->I16);

        AsmJsSIMDValue result = SIMDInt8x16Operation::OpInt8x16(values);
        SetRegRawSimd(playout->I16_0, result);
    }

    template <class T>
    void InterpreterStackFrame::OP_SimdUint16x8(const unaligned T* playout)
    {

        uint16 values[8];
        values[0] = (uint16) GetRegRawInt(playout->I1);
        values[1] = (uint16) GetRegRawInt(playout->I2);
        values[2] = (uint16) GetRegRawInt(playout->I3);
        values[3] = (uint16) GetRegRawInt(playout->I4);
        values[4] = (uint16) GetRegRawInt(playout->I5);
        values[5] = (uint16) GetRegRawInt(playout->I6);
        values[6] = (uint16) GetRegRawInt(playout->I7);
        values[7] = (uint16) GetRegRawInt(playout->I8);

        AsmJsSIMDValue result = SIMDUint16x8Operation::OpUint16x8(values);
        SetRegRawSimd(playout->U8_0, result);
    }

    template <class T>
    void InterpreterStackFrame::OP_SimdUint8x16(const unaligned T* playout)
    {
        uint8 values[16];
        values[0]  = (uint8) GetRegRawInt(playout->I1);
        values[1]  = (uint8) GetRegRawInt(playout->I2);
        values[2]  = (uint8) GetRegRawInt(playout->I3);
        values[3]  = (uint8) GetRegRawInt(playout->I4);
        values[4]  = (uint8) GetRegRawInt(playout->I5);
        values[5]  = (uint8) GetRegRawInt(playout->I6);
        values[6]  = (uint8) GetRegRawInt(playout->I7);
        values[7]  = (uint8) GetRegRawInt(playout->I8);
        values[8]  = (uint8) GetRegRawInt(playout->I9);
        values[9]  = (uint8) GetRegRawInt(playout->I10);
        values[10] = (uint8) GetRegRawInt(playout->I11);
        values[11] = (uint8) GetRegRawInt(playout->I12);
        values[12] = (uint8) GetRegRawInt(playout->I13);
        values[13] = (uint8) GetRegRawInt(playout->I14);
        values[14] = (uint8) GetRegRawInt(playout->I15);
        values[15] = (uint8) GetRegRawInt(playout->I16);

        AsmJsSIMDValue result = SIMDUint8x16Operation::OpUint8x16(values);
        SetRegRawSimd(playout->U16_0, result);
    }

    // Bool constructors
    template <class T>
    void InterpreterStackFrame::OP_SimdBool32x4(const unaligned T* playout)
    {
        bool arg1 = GetRegRawInt(playout->I1) ? true : false;
        bool arg2 = GetRegRawInt(playout->I2) ? true : false;
        bool arg3 = GetRegRawInt(playout->I3) ? true : false;
        bool arg4 = GetRegRawInt(playout->I4) ? true : false;
        AsmJsSIMDValue result = SIMDBool32x4Operation::OpBool32x4(arg1, arg2, arg3, arg4);
        SetRegRawSimd(playout->B4_0, result);

    }

    template <class T>
    void InterpreterStackFrame::OP_SimdBool16x8(const unaligned T* playout)
    {
        bool values[8];
        values[0] = GetRegRawInt(playout->I1) ? true : false;
        values[1] = GetRegRawInt(playout->I2) ? true : false;
        values[2] = GetRegRawInt(playout->I3) ? true : false;
        values[3] = GetRegRawInt(playout->I4) ? true : false;
        values[4] = GetRegRawInt(playout->I5) ? true : false;
        values[5] = GetRegRawInt(playout->I6) ? true : false;
        values[6] = GetRegRawInt(playout->I7) ? true : false;
        values[7] = GetRegRawInt(playout->I8) ? true : false;

        AsmJsSIMDValue result = SIMDBool16x8Operation::OpBool16x8(values);
        SetRegRawSimd(playout->B8_0, result);
    }

    template <class T>
    void InterpreterStackFrame::OP_SimdBool8x16(const unaligned T* playout)
    {
        bool values[16];
        values[0] = GetRegRawInt(playout->I1) ? true : false;
        values[1] = GetRegRawInt(playout->I2) ? true : false;
        values[2] = GetRegRawInt(playout->I3) ? true : false;
        values[3] = GetRegRawInt(playout->I4) ? true : false;
        values[4] = GetRegRawInt(playout->I5) ? true : false;
        values[5] = GetRegRawInt(playout->I6) ? true : false;
        values[6] = GetRegRawInt(playout->I7) ? true : false;
        values[7] = GetRegRawInt(playout->I8) ? true : false;
        values[8] = GetRegRawInt(playout->I9) ? true : false;
        values[9] = GetRegRawInt(playout->I10) ? true : false;
        values[10] = GetRegRawInt(playout->I11) ? true : false;
        values[11] = GetRegRawInt(playout->I12) ? true : false;
        values[12] = GetRegRawInt(playout->I13) ? true : false;
        values[13] = GetRegRawInt(playout->I14) ? true : false;
        values[14] = GetRegRawInt(playout->I15) ? true : false;
        values[15] = GetRegRawInt(playout->I16) ? true : false;

        AsmJsSIMDValue result = SIMDBool8x16Operation::OpBool8x16(values);
        SetRegRawSimd(playout->B16_0, result);
    }

    Var InterpreterStackFrame::GetNonVarReg(RegSlot localRegisterID) const
    {
        return m_localSlots[localRegisterID];
    }

    void InterpreterStackFrame::SetNonVarReg(RegSlot localRegisterID, Var aValue)
    {
        m_localSlots[localRegisterID] = aValue;
    }

    Var InterpreterStackFrame::GetRootObject() const
    {
        Var rootObject = GetReg(Js::FunctionBody::RootObjectRegSlot);
        Assert(rootObject == this->GetFunctionBody()->LoadRootObject());
        return rootObject;
    }

    Var InterpreterStackFrame::OP_ArgIn0()
    {
        return m_inParams[0];
    }

#if ENABLE_PROFILE_INFO
    template <class T>
    void InterpreterStackFrame::OP_ProfiledArgOut_A(const unaligned T * playout)
    {
        FunctionBody* functionBody = this->m_functionBody;
        DynamicProfileInfo * dynamicProfileInfo = functionBody->GetDynamicProfileInfo();

        Assert(playout->Reg > FunctionBody::FirstRegSlot && playout->Reg < functionBody->GetConstantCount());
        Var value = GetReg(playout->Reg);
        if (value != nullptr && TaggedInt::Is(value))
        {
            dynamicProfileInfo->RecordConstParameterAtCallSite(playout->profileId, playout->Arg);
        }
        SetOut(playout->Arg, GetReg(playout->Reg));
    }
#endif

    template <class T>
    void InterpreterStackFrame::OP_ArgOut_A(const unaligned T * playout)
    {
        SetOut(playout->Arg, GetReg(playout->Reg));
    }
#if DBG
    template <class T>
    void InterpreterStackFrame::OP_ArgOut_ANonVar(const unaligned T * playout)
    {
        SetOut(playout->Arg, GetNonVarReg(playout->Reg));
    }
#endif

    template <class T>
    void InterpreterStackFrame::OP_ArgOut_Env(const unaligned T * playout)
    {
        Var argEnv;
        if (this->m_functionBody->GetLocalFrameDisplayRegister() != Constants::NoRegister)
        {
            argEnv = this->GetLocalFrameDisplay();
        }
        else
        {
            argEnv = this->LdEnv();
        }
        SetOut(playout->Arg, argEnv);
    }

    BOOL InterpreterStackFrame::OP_BrFalse_A(Var aValue, ScriptContext* scriptContext)
    {
        return !JavascriptConversion::ToBoolean(aValue, scriptContext);
    }

    BOOL InterpreterStackFrame::OP_BrTrue_A(Var aValue, ScriptContext* scriptContext)
    {
        return JavascriptConversion::ToBoolean(aValue, scriptContext);
    }

    BOOL InterpreterStackFrame::OP_BrNotNull_A(Var aValue)
    {
        return aValue != NULL;
    }

    BOOL InterpreterStackFrame::OP_BrUndecl_A(Var aValue)
    {
        return this->scriptContext->GetLibrary()->IsUndeclBlockVar(aValue);
    }

    BOOL InterpreterStackFrame::OP_BrNotUndecl_A(Var aValue)
    {
        return !this->scriptContext->GetLibrary()->IsUndeclBlockVar(aValue);
    }

    BOOL InterpreterStackFrame::OP_BrOnHasProperty(Var argInstance, uint propertyIdIndex, ScriptContext* scriptContext)
    {
        return JavascriptOperators::OP_HasProperty(argInstance,
            this->m_functionBody->GetReferencedPropertyId(propertyIdIndex), scriptContext);
    }

    BOOL InterpreterStackFrame::OP_BrOnNoProperty(Var argInstance, uint propertyIdIndex, ScriptContext* scriptContext)
    {
        return !JavascriptOperators::OP_HasProperty(argInstance,
            this->m_functionBody->GetReferencedPropertyId(propertyIdIndex), scriptContext);
    }

    BOOL InterpreterStackFrame::OP_BrOnNoEnvProperty(Var envInstance, int32 slotIndex, uint propertyIdIndex, ScriptContext* scriptContext)
    {
        Var instance = OP_LdFrameDisplaySlot(envInstance, slotIndex);
        return !JavascriptOperators::OP_HasProperty(instance,
            this->m_functionBody->GetReferencedPropertyId(propertyIdIndex), scriptContext);
    }

    BOOL InterpreterStackFrame::OP_BrOnClassConstructor(Var aValue)
    {
        return JavascriptOperators::IsClassConstructor(aValue);
    }

    BOOL InterpreterStackFrame::OP_BrOnBaseConstructorKind(Var aValue)
    {
        return JavascriptOperators::IsBaseConstructorKind(aValue);
    }

    template<class T>
    void InterpreterStackFrame::OP_LdLen(const unaligned T * const playout)
    {
        Assert(playout);

        ThreadContext* threadContext = this->GetScriptContext()->GetThreadContext();
        ImplicitCallFlags savedImplicitCallFlags = threadContext->GetImplicitCallFlags();
        threadContext->ClearImplicitCallFlags();

        const auto instance = GetReg(playout->R1);
        Var length = JavascriptOperators::OP_GetLength(instance, GetScriptContext());

        threadContext->CheckAndResetImplicitCallAccessorFlag();
        threadContext->AddImplicitCallFlags(savedImplicitCallFlags);

        SetReg(playout->R0, length);
    }

#if ENABLE_PROFILE_INFO
    template<class T>
    void InterpreterStackFrame::OP_ProfiledLdLen(const unaligned OpLayoutDynamicProfile<T> *const playout)
    {
        Assert(playout);

        const auto functionBody = m_functionBody;
        const auto profileData = functionBody->GetDynamicProfileInfo();

        const auto instance = GetReg(playout->R1);
        LdElemInfo ldElemInfo;
        ldElemInfo.arrayType = ValueType::Uninitialized.Merge(instance);

        ThreadContext* threadContext = this->GetScriptContext()->GetThreadContext();
        ImplicitCallFlags savedImplicitCallFlags = threadContext->GetImplicitCallFlags();
        threadContext->ClearImplicitCallFlags();

        Var length = JavascriptOperators::OP_GetLength(instance, GetScriptContext());

        threadContext->CheckAndResetImplicitCallAccessorFlag();
        threadContext->AddImplicitCallFlags(savedImplicitCallFlags);

        ldElemInfo.elemType = ldElemInfo.elemType.Merge(length);
        profileData->RecordElementLoad(functionBody, playout->profileId, ldElemInfo);

        SetReg(playout->R0, length);
    }
#endif

    JavascriptFunction* InterpreterStackFrame::GetFunctionExpression()
    {
        // Make sure we get the boxed function object if is there, (or the function itself)
        return StackScriptFunction::GetCurrentFunctionObject(this->function->GetRealFunctionObject());
    }

    template <class T>
    void InterpreterStackFrame::OP_LdFunctionExpression(const unaligned T * playout)
    {
        SetRegAllowStackVar(playout->R0, this->GetFunctionExpression());
    }

    template <class T>
    void InterpreterStackFrame::OP_StFunctionExpression(const unaligned T * playout)
    {
        OP_StFunctionExpression(GetReg(playout->Instance), GetReg(playout->Value), playout->PropertyIdIndex);
    }

    template <class T>
    void InterpreterStackFrame::OP_StLocalFunctionExpression(const unaligned T * playout)
    {
        OP_StFunctionExpression(this->localClosure, GetReg(playout->Instance), playout->PropertyIdIndex);
    }

    void InterpreterStackFrame::OP_StFunctionExpression(Var instance, Var value, PropertyIdIndexType index)
    {
        JavascriptOperators::OP_StFunctionExpression(instance,
                                                     this->m_functionBody->GetReferencedPropertyId(index), value);
    }

    template <class T>
    void InterpreterStackFrame::OP_LdNewTarget(const unaligned T* playout)
    {
        if (this->m_callFlags & CallFlags_NewTarget)
        {
            SetRegAllowStackVar(playout->R0, (Js::RecyclableObject*)this->m_inParams[this->m_inSlotsCount]);
        }
        else if (this->m_callFlags & CallFlags_New)
        {
            SetRegAllowStackVar(playout->R0, this->GetFunctionExpression());
        }
        else
        {
            SetReg(playout->R0, this->GetScriptContext()->GetLibrary()->GetUndefined());
        }
    }

    Var InterpreterStackFrame::OP_Ld_A(Var aValue)
    {
        return aValue;
    }

    Var InterpreterStackFrame::LdEnv() const
    {
        return this->function->GetEnvironment();
    }

    void InterpreterStackFrame::SetEnv(FrameDisplay *frameDisplay)
    {
        this->function->SetEnvironment(frameDisplay);
    }

    Var InterpreterStackFrame::OP_LdLocalObj()
    {
        if (!VirtualTableInfo<ActivationObject>::HasVirtualTable(this->localClosure) &&
            !VirtualTableInfo<ActivationObjectEx>::HasVirtualTable(this->localClosure))
        {
            Js::Throw::FatalInternalError();
        }
        return this->localClosure;
    }

    Var InterpreterStackFrame::OP_LdParamObj()
    {
        if (!VirtualTableInfo<ActivationObject>::HasVirtualTable(this->paramClosure) &&
            !VirtualTableInfo<ActivationObjectEx>::HasVirtualTable(this->paramClosure))
        {
            Js::Throw::FatalInternalError();
        }
        return this->paramClosure;
    }

#ifdef ASMJS_PLAT
    template <typename ArrayType, typename RegType>
    void InterpreterStackFrame::OP_StArr(uint32 index, RegSlot regSlot)
    {
        CompileAssert(Js::ArrayBufferView::TYPE_COUNT == (sizeof(InterpreterStackFrame::StArrFunc) / sizeof(InterpreterStackFrame::ArrFunc)));
        JavascriptArrayBuffer* arr = GetAsmJsBuffer();
        if (index < arr->GetByteLength())
        {
            BYTE* buffer = arr->GetBuffer();
            *(ArrayType*)(buffer + index) = (ArrayType)GetRegRaw<RegType>(regSlot);
        }
    }
#endif

    template<> inline double InterpreterStackFrame::GetArrayViewOverflowVal()
    {
        return *(double*)&NumberConstants::k_Nan;
    }

    template<> inline float InterpreterStackFrame::GetArrayViewOverflowVal()
    {
        return (float)*(double*)&NumberConstants::k_Nan;
    }

    template<typename T> T InterpreterStackFrame::GetArrayViewOverflowVal()
    {
        return 0;
    }

    template <class T>
    void InterpreterStackFrame::OP_LdArrFunc(const unaligned T* playout)
    {
        Var* arr = (Var*)GetRegRawPtr(playout->Instance);
        const uint32 index = (uint32)GetRegRawInt(playout->SlotIndex);
        SetRegRawPtr(playout->Value, arr[index]);
    }

    template <class T>
    void InterpreterStackFrame::OP_LdArrWasmFunc(const unaligned T* playout)
    {
#ifdef ENABLE_WASM
        WebAssemblyTable * table = WebAssemblyTable::FromVar(GetRegRawPtr(playout->Instance));
        const uint32 index = (uint32)GetRegRawInt(playout->SlotIndex);
        if (index >= table->GetCurrentLength())
        {
            JavascriptError::ThrowWebAssemblyRuntimeError(GetScriptContext(), WASMERR_TableIndexOutOfRange);
        }
        Var func = table->DirectGetValue(index);
        if (!func)
        {
            JavascriptError::ThrowWebAssemblyRuntimeError(GetScriptContext(), WASMERR_NeedWebAssemblyFunc);
        }
        SetRegRawPtr(playout->Value, func);
#endif
    }

    template <class T>
    void InterpreterStackFrame::OP_CheckSignature(const unaligned T* playout)
    {
#ifdef ENABLE_WASM
        ScriptFunction * func = ScriptFunction::FromVar(GetRegRawPtr(playout->R0));
        int sigIndex = playout->C1;
        Wasm::WasmSignature * expected = &m_signatures[sigIndex];
        if (func->GetFunctionInfo()->IsDeferredParseFunction())
        {
            // TODO: should be able to assert this once imports are converted to wasm functions
            JavascriptError::ThrowWebAssemblyRuntimeError(GetScriptContext(), WASMERR_NeedWebAssemblyFunc);
        }
        AsmJsFunctionInfo * asmInfo = func->GetFunctionBody()->GetAsmJsFunctionInfo();
        if (!asmInfo)
        {
            // TODO: should be able to assert this once imports are converted to wasm functions
            JavascriptError::ThrowWebAssemblyRuntimeError(GetScriptContext(), WASMERR_NeedWebAssemblyFunc);
        }
        if (!expected->IsEquivalent(asmInfo->GetWasmSignature()))
        {
            JavascriptError::ThrowWebAssemblyRuntimeError(GetScriptContext(), WASMERR_SignatureMismatch);
        }
#endif
    }

#ifdef ASMJS_PLAT
    template <typename ArrayType, typename RegType>
    void InterpreterStackFrame::OP_LdArr(uint32 index, RegSlot regSlot)
    {
        CompileAssert(Js::ArrayBufferView::TYPE_COUNT == (sizeof(InterpreterStackFrame::LdArrFunc) / sizeof(InterpreterStackFrame::ArrFunc)));
        JavascriptArrayBuffer* arr = GetAsmJsBuffer();
        BYTE* buffer = arr->GetBuffer();
        ArrayType val = index < (arr->GetByteLength()) ? *(ArrayType*)(buffer + index) : GetArrayViewOverflowVal<ArrayType>();
        SetRegRaw<RegType>(regSlot, (RegType)val);
    }
#endif

    template <class T, typename T2>
    void InterpreterStackFrame::OP_StSlotPrimitive(const unaligned T* playout)
    {
        T2* buffer = (T2*)GetNonVarReg(playout->Instance);
        buffer[playout->SlotIndex] = GetRegRaw<T2>(playout->Value);
    }

    template <class T>
    void InterpreterStackFrame::OP_LdAsmJsSlot(const unaligned T* playout)
    {
        Var * slotArray = (Var*)GetNonVarReg(playout->Instance);
        SetRegRawPtr(playout->Value, slotArray[playout->SlotIndex]);
    }

    template <class T, typename T2>
    void InterpreterStackFrame::OP_LdSlotPrimitive(const unaligned T* playout)
    {
        T2* buffer = (T2*)GetNonVarReg(playout->Instance);
        SetRegRaw<T2>(playout->Value, buffer[playout->SlotIndex]);
    }

#ifndef TEMP_DISABLE_ASMJS
    template <class T>
    void InterpreterStackFrame::OP_LdArrGeneric(const unaligned T* playout)
    {
        Assert(playout->ViewType < Js::ArrayBufferView::TYPE_COUNT);
        const uint32 index = (uint32)GetRegRawInt(playout->SlotIndex) & ArrayBufferView::ViewMask[playout->ViewType];
        (this->*LdArrFunc[playout->ViewType])(index, playout->Value);
    }
    template <class T>
    void InterpreterStackFrame::OP_LdArrWasm(const unaligned T* playout)
    {
#ifdef ENABLE_WASM
        Assert(playout->ViewType < Js::ArrayBufferView::TYPE_COUNT);
        const uint64 index = playout->Offset + (uint64)(uint32)GetRegRawInt(playout->SlotIndex);
        WebAssemblyArrayBuffer* arr = GetWebAssemblyMemory()->GetBuffer();
        if (index + TypeToSizeMap[playout->ViewType] > arr->GetByteLength())
        {
            JavascriptError::ThrowWebAssemblyRuntimeError(scriptContext, WASMERR_ArrayIndexOutOfRange);
        }

        BYTE* buffer = arr->GetBuffer();
        switch (playout->ViewType)
        {
        case ArrayBufferView::ViewType::TYPE_INT8: SetRegRaw<int32>(playout->Value, (int32)*(int8*)(buffer + index)); return;
        case ArrayBufferView::ViewType::TYPE_UINT8 : SetRegRaw<int32>(playout->Value, (int32)*(uint8*)(buffer + index)); return;
        case ArrayBufferView::ViewType::TYPE_INT16 : SetRegRaw<int32>(playout->Value, (int32)*(int16*)(buffer + index)); return;
        case ArrayBufferView::ViewType::TYPE_UINT16 : SetRegRaw<int32>(playout->Value, (int32)*(uint16*)(buffer + index)); return;
        case ArrayBufferView::ViewType::TYPE_INT32 : SetRegRaw<int32>(playout->Value, (int32)*(int32*)(buffer + index)); return;
        case ArrayBufferView::ViewType::TYPE_UINT32 : SetRegRaw<int32>(playout->Value, (int32)*(uint32*)(buffer + index)); return;
        case ArrayBufferView::ViewType::TYPE_FLOAT32 : SetRegRaw<float>(playout->Value, (float)*(float*)(buffer + index)); return;
        case ArrayBufferView::ViewType::TYPE_FLOAT64 : SetRegRaw<double>(playout->Value, (double)*(double*)(buffer + index)); return;
        case ArrayBufferView::ViewType::TYPE_INT64 : SetRegRaw<int64>(playout->Value, (int64)*(int64*)(buffer + index)); return;
        case ArrayBufferView::ViewType::TYPE_INT8_TO_INT64 : SetRegRaw<int64>(playout->Value, (int64)*(int8*)(buffer + index)); return;
        case ArrayBufferView::ViewType::TYPE_UINT8_TO_INT64 : SetRegRaw<int64>(playout->Value, (int64)*(uint8*)(buffer + index)); return;
        case ArrayBufferView::ViewType::TYPE_INT16_TO_INT64 : SetRegRaw<int64>(playout->Value, (int64)*(int16*)(buffer + index)); return;
        case ArrayBufferView::ViewType::TYPE_UINT16_TO_INT64 : SetRegRaw<int64>(playout->Value, (int64)*(uint16*)(buffer + index)); return;
        case ArrayBufferView::ViewType::TYPE_INT32_TO_INT64 : SetRegRaw<int64>(playout->Value, (int64)*(int32*)(buffer + index)); return;
        case ArrayBufferView::ViewType::TYPE_UINT32_TO_INT64 : SetRegRaw<int64>(playout->Value, (int64)*(uint32*)(buffer + index)); return;
        default:Assert(UNREACHED);
        }
        CompileAssert(ArrayBufferView::ViewType::TYPE_COUNT == 15);
#else
        Assert(UNREACHED);
#endif
    }
    template <class T>
    void InterpreterStackFrame::OP_LdArrConstIndex(const unaligned T* playout)
    {
        const uint32 index = playout->SlotIndex;
        Assert(playout->ViewType < Js::ArrayBufferView::TYPE_COUNT);
        (this->*LdArrFunc[playout->ViewType])(index, playout->Value);
    }
    template <class T>
    void InterpreterStackFrame::OP_StArrGeneric(const unaligned T* playout)
    {
        Assert(playout->ViewType < Js::ArrayBufferView::TYPE_COUNT);
        const uint32 index = (uint32)GetRegRawInt(playout->SlotIndex) & ArrayBufferView::ViewMask[playout->ViewType];
        (this->*StArrFunc[playout->ViewType])(index, playout->Value);
    }
    template <class T>
    void InterpreterStackFrame::OP_StArrWasm(const unaligned T* playout)
    {
#ifdef ENABLE_WASM
        Assert(playout->ViewType < Js::ArrayBufferView::TYPE_COUNT);
        const uint64 index = playout->Offset + (uint64)(uint32)GetRegRawInt(playout->SlotIndex);
        WebAssemblyArrayBuffer* arr = GetWebAssemblyMemory()->GetBuffer();
        if (index + TypeToSizeMap[playout->ViewType] > arr->GetByteLength())
        {
            JavascriptError::ThrowWebAssemblyRuntimeError(scriptContext, WASMERR_ArrayIndexOutOfRange);
        }
        BYTE* buffer = arr->GetBuffer();
        switch (playout->ViewType)
        {
        case ArrayBufferView::ViewType::TYPE_INT8: *(int8*)(buffer + index) = (int8) (GetRegRaw<int32>(playout->Value)); break;
        case ArrayBufferView::ViewType::TYPE_UINT8: *(uint8*)(buffer + index) = (uint8) (GetRegRaw<int32>(playout->Value)); break;
        case ArrayBufferView::ViewType::TYPE_INT16: *(int16*)(buffer + index) = (int16) (GetRegRaw<int32>(playout->Value)); break;
        case ArrayBufferView::ViewType::TYPE_UINT16: *(uint16*)(buffer + index) = (uint16) (GetRegRaw<int32>(playout->Value)); break;
        case ArrayBufferView::ViewType::TYPE_INT32: *(int32*)(buffer + index) = (int32) (GetRegRaw<int32>(playout->Value)); break;
        case ArrayBufferView::ViewType::TYPE_UINT32: *(uint32*)(buffer + index) = (uint32) (GetRegRaw<int32>(playout->Value)); break;
        case ArrayBufferView::ViewType::TYPE_FLOAT32: *(float*)(buffer + index) = (float) (GetRegRaw<float>(playout->Value)); break;
        case ArrayBufferView::ViewType::TYPE_FLOAT64: *(double*)(buffer + index) = (double) (GetRegRaw<double>(playout->Value)); break;
        case ArrayBufferView::ViewType::TYPE_INT64: *(int64*)(buffer + index) = (int64) (GetRegRaw<int64>(playout->Value)); break;
        case ArrayBufferView::ViewType::TYPE_INT8_TO_INT64: *(int8*)(buffer + index) = (int8) (GetRegRaw<int64>(playout->Value)); break;
        case ArrayBufferView::ViewType::TYPE_UINT8_TO_INT64: *(uint8*)(buffer + index) = (uint8) (GetRegRaw<int64>(playout->Value)); break;
        case ArrayBufferView::ViewType::TYPE_INT16_TO_INT64: *(int16*)(buffer + index) = (int16) (GetRegRaw<int64>(playout->Value)); break;
        case ArrayBufferView::ViewType::TYPE_UINT16_TO_INT64: *(uint16*)(buffer + index) = (uint16) (GetRegRaw<int64>(playout->Value)); break;
        case ArrayBufferView::ViewType::TYPE_INT32_TO_INT64: *(int32*)(buffer + index) = (int32) (GetRegRaw<int64>(playout->Value)); break;
        case ArrayBufferView::ViewType::TYPE_UINT32_TO_INT64: *(uint32*)(buffer + index) = (uint32) (GetRegRaw<int64>(playout->Value)); break;
        default:Assert(UNREACHED);
        }
        CompileAssert(ArrayBufferView::ViewType::TYPE_COUNT == 15);
#if DBG
        if (PHASE_TRACE(WasmMemWritesPhase, m_functionBody))
        {
            GetWebAssemblyMemory()->TraceMemWrite(GetWebAssemblyMemory(), (uint32)GetRegRawInt(playout->SlotIndex), playout->Offset, playout->ViewType, (uint32)(size_t)this->DEBUG_currentByteOffset, scriptContext);
        }
#endif
        return;
#else
        Assert(UNREACHED);
#endif
    }
    template <class T>
    void InterpreterStackFrame::OP_StArrConstIndex(const unaligned T* playout)
    {
        const uint32 index = playout->SlotIndex;
        Assert(playout->ViewType < Js::ArrayBufferView::TYPE_COUNT);
        (this->*StArrFunc[playout->ViewType])(index, playout->Value);
    }
#endif

    Var InterpreterStackFrame::OP_LdSlot(Var instance, int32 slotIndex)
    {
        if (!PHASE_OFF(ClosureRangeCheckPhase, this->m_functionBody))
        {
            if ((uintptr_t)((Var*)instance)[ScopeSlots::EncodedSlotCountSlotIndex] <= (uintptr_t)(slotIndex - ScopeSlots::FirstSlotIndex))
            {
                Js::Throw::FatalInternalError();
            }
        }
        return ((Var*)(instance))[slotIndex];
    }

    template <class T>
    Var InterpreterStackFrame::OP_LdSlot(Var instance, const unaligned T* playout)
    {
        return OP_LdSlot(instance, playout->SlotIndex);
    }

#if ENABLE_PROFILE_INFO
    template <class T>
    Var InterpreterStackFrame::OP_ProfiledLdSlot(Var instance, const unaligned T* playout)
    {
        Var value = OP_LdSlot(instance, playout->SlotIndex);
        ProfilingHelpers::ProfileLdSlot(value, GetFunctionBody(), playout->profileId);
        return value;
    }
#endif

    template <class T>
    Var InterpreterStackFrame::OP_LdInnerSlot(Var slotArray, const unaligned T* playout)
    {
        return OP_LdSlot(slotArray, playout->SlotIndex2);
    }

#if ENABLE_PROFILE_INFO
    template <class T>
    Var InterpreterStackFrame::OP_ProfiledLdInnerSlot(Var slotArray, const unaligned T* playout)
    {
        Var value = OP_LdInnerSlot(slotArray, playout);
        ProfilingHelpers::ProfileLdSlot(value, GetFunctionBody(), playout->profileId);
        return value;
    }
#endif

    template <class T>
    Var InterpreterStackFrame::OP_LdInnerObjSlot(Var slotArray, const unaligned T* playout)
    {
        return OP_LdObjSlot(slotArray, playout->SlotIndex2);
    }

#if ENABLE_PROFILE_INFO
    template <class T>
    Var InterpreterStackFrame::OP_ProfiledLdInnerObjSlot(Var slotArray, const unaligned T* playout)
    {
        Var value = OP_LdInnerObjSlot(slotArray, playout);
        ProfilingHelpers::ProfileLdSlot(value, GetFunctionBody(), playout->profileId);
        return value;
    }
#endif

    Var InterpreterStackFrame::OP_LdFrameDisplaySlot(Var instance, int32 slotIndex)
    {
        if (!PHASE_OFF(ClosureRangeCheckPhase, this->m_functionBody))
        {
            if (((FrameDisplay*)instance)->GetLength() < slotIndex - Js::FrameDisplay::GetOffsetOfScopes()/sizeof(Var))
            {
                Js::Throw::FatalInternalError();
            }
        }
        return ((Var*)instance)[slotIndex];
    }

    template <class T>
    Var InterpreterStackFrame::OP_LdEnvObj(Var instance, const unaligned T* playout)
    {
        return OP_LdFrameDisplaySlot(instance, playout->SlotIndex);
    }

    template <class T>
    Var InterpreterStackFrame::OP_LdEnvSlot(Var instance, const unaligned T* playout)
    {
        Var slotArray = OP_LdFrameDisplaySlot(instance, playout->SlotIndex1);
        return OP_LdSlot(slotArray, playout->SlotIndex2);
    }

#if ENABLE_PROFILE_INFO
    template <class T>
    Var InterpreterStackFrame::OP_ProfiledLdEnvSlot(Var instance, const unaligned T* playout)
    {
        Var value = OP_LdEnvSlot(instance, playout);
        ProfilingHelpers::ProfileLdSlot(value, GetFunctionBody(), playout->profileId);
        return value;
    }
#endif

    Var InterpreterStackFrame::OP_LdObjSlot(Var instance, int32 slotIndex)
    {
        Var *slotArray = *(Var**)((char*)instance + DynamicObject::GetOffsetOfAuxSlots());
        return slotArray[slotIndex];
    }

    template <class T>
    Var InterpreterStackFrame::OP_LdObjSlot(Var instance, const unaligned T* playout)
    {
        return OP_LdObjSlot(instance, playout->SlotIndex);
    }

#if ENABLE_PROFILE_INFO
    template <class T>
    Var InterpreterStackFrame::OP_ProfiledLdObjSlot(Var instance, const unaligned T* playout)
    {
        Var value = OP_LdObjSlot(instance, playout->SlotIndex);
        ProfilingHelpers::ProfileLdSlot(value, GetFunctionBody(), playout->profileId);
        return value;
    }
#endif

    template <class T>
    Var InterpreterStackFrame::OP_LdEnvObjSlot(Var instance, const unaligned T* playout)
    {
        Var slotArray = OP_LdFrameDisplaySlot(instance, playout->SlotIndex1);
        return OP_LdObjSlot(slotArray, playout->SlotIndex2);
    }

    template <class T>
    Var InterpreterStackFrame::OP_LdModuleSlot(Var instance, const unaligned T* playout)
    {
        return JavascriptOperators::OP_LdModuleSlot(playout->SlotIndex1, playout->SlotIndex2, scriptContext);
    }

    inline void InterpreterStackFrame::OP_StModuleSlot(Var instance, uint32 slotIndex1, uint32 slotIndex2, Var value)
    {
        JavascriptOperators::OP_StModuleSlot(slotIndex1, slotIndex2, value, scriptContext);
    }

#if ENABLE_PROFILE_INFO
    template <class T>
    Var InterpreterStackFrame::OP_ProfiledLdEnvObjSlot(Var instance, const unaligned T* playout)
    {
        Var value = OP_LdEnvObjSlot(instance, playout);
        ProfilingHelpers::ProfileLdSlot(value, GetFunctionBody(), playout->profileId);
        return value;
    }
#endif

    void InterpreterStackFrame::OP_StSlot(Var instance, int32 slotIndex, Var value)
    {
        // We emit OpCode::StSlot in the bytecode only for scope slot arrays, which are not recyclable objects.
        if (!PHASE_OFF(ClosureRangeCheckPhase, this->m_functionBody))
        {
            if ((uintptr_t)((Var*)instance)[ScopeSlots::EncodedSlotCountSlotIndex] <= (uintptr_t)(slotIndex - ScopeSlots::FirstSlotIndex))
            {
                Js::Throw::FatalInternalError();
            }
        }
        ((Field(Var)*)(instance))[slotIndex] = value;
    }

    void InterpreterStackFrame::OP_StEnvSlot(Var instance, int32 slotIndex1, int32 slotIndex2, Var value)
    {
        Var slotArray = (Var*)OP_LdFrameDisplaySlot(instance, slotIndex1);
        OP_StSlot(slotArray, slotIndex2, value);
    }

    void InterpreterStackFrame::OP_StSlotChkUndecl(Var instance, int32 slotIndex, Var value)
    {
        // We emit OpCode::StSlot in the bytecode only for scope slot arrays, which are not recyclable objects.
        if (!PHASE_OFF(ClosureRangeCheckPhase, this->m_functionBody))
        {
            if ((uintptr_t)((Var*)instance)[ScopeSlots::EncodedSlotCountSlotIndex] <= (uintptr_t)(slotIndex - ScopeSlots::FirstSlotIndex))
            {
                Js::Throw::FatalInternalError();
            }
        }
        OP_ChkUndecl(((Field(Var)*)instance)[slotIndex]);
        ((Field(Var)*)(instance))[slotIndex] = value;
    }

    void InterpreterStackFrame::OP_StEnvSlotChkUndecl(Var instance, int32 slotIndex1, int32 slotIndex2, Var value)
    {
        Var slotArray = OP_LdFrameDisplaySlot(instance, slotIndex1);
        OP_StSlotChkUndecl(slotArray, slotIndex2, value);
    }

    void InterpreterStackFrame::OP_StObjSlot(Var instance, int32 slotIndex, Var value)
    {
        // It would be nice to assert that it's ok to store directly to slot, but we don't have the propertyId.
        Field(Var) *slotArray = *(Field(Var)**)((char*)instance + DynamicObject::GetOffsetOfAuxSlots());
        slotArray[slotIndex] = value;
    }

    void InterpreterStackFrame::OP_StObjSlotChkUndecl(Var instance, int32 slotIndex, Var value)
    {
        // It would be nice to assert that it's ok to store directly to slot, but we don't have the propertyId.
        Field(Var) *slotArray = *(Field(Var)**)((char*)instance + DynamicObject::GetOffsetOfAuxSlots());
        OP_ChkUndecl(slotArray[slotIndex]);
        slotArray[slotIndex] = value;
    }

    void InterpreterStackFrame::OP_StEnvObjSlot(Var instance, int32 slotIndex1, int32 slotIndex2, Var value)
    {
        // It would be nice to assert that it's ok to store directly to slot, but we don't have the propertyId.
        Var envInstance = (Var*)OP_LdFrameDisplaySlot(instance, slotIndex1);
        OP_StObjSlot(envInstance, slotIndex2, value);
    }

    void InterpreterStackFrame::OP_StEnvObjSlotChkUndecl(Var instance, int32 slotIndex1, int32 slotIndex2, Var value)
    {
        // It would be nice to assert that it's ok to store directly to slot, but we don't have the propertyId.
        Var envInstance = (Var*)OP_LdFrameDisplaySlot(instance, slotIndex1);
        OP_StObjSlotChkUndecl(envInstance, slotIndex2, value);
    }

    Var InterpreterStackFrame::OP_LdStackArgPtr(void)
    {
        // Return the address of the first param after "this".
        return m_inParams + 1;
    }

    ForInObjectEnumerator * InterpreterStackFrame::GetForInEnumerator(uint forInLoopLevel)
    {
        Assert(forInLoopLevel < this->m_functionBody->GetForInLoopDepth());
        return &this->forInObjectEnumerators[forInLoopLevel];
    }

    void InterpreterStackFrame::OP_InitForInEnumerator(Var object, uint forInLoopLevel)
    {
        JavascriptOperators::OP_InitForInEnumerator(object, GetForInEnumerator(forInLoopLevel), this->GetScriptContext());
    }

    void InterpreterStackFrame::OP_InitForInEnumeratorWithCache(Var object, uint forInLoopLevel, ProfileId profileId)
    {
        JavascriptOperators::OP_InitForInEnumerator(object, GetForInEnumerator(forInLoopLevel), this->GetScriptContext(),
            m_functionBody->GetForInCache(profileId));
    }

    // Called for the debug purpose, to create the arguments object explicitly even though script has not declared it.
    Var InterpreterStackFrame::CreateHeapArguments(ScriptContext* scriptContext)
    {
        return JavascriptOperators::LoadHeapArguments(this->function->GetRealFunctionObject(), this->m_inSlotsCount - 1, &this->m_inParams[1], scriptContext->GetLibrary()->GetNull(), scriptContext->GetLibrary()->GetNull(), scriptContext, false);
    }

    template <bool letArgs>
    Var InterpreterStackFrame::LdHeapArgumentsImpl(Var argsArray, ScriptContext* scriptContext)
    {
        Var frameObj;
        if (m_functionBody->HasScopeObject() && argsArray != scriptContext->GetLibrary()->GetNull())
        {
            frameObj = this->localClosure;
            Assert(frameObj);
        }
        else
        {
            frameObj = scriptContext->GetLibrary()->GetNull();
        }
        Var args = JavascriptOperators::LoadHeapArguments(this->function->GetRealFunctionObject(), this->m_inSlotsCount - 1, &this->m_inParams[1], frameObj, argsArray, scriptContext, letArgs);
        this->m_arguments = args;
        return args;
    }

    Var InterpreterStackFrame::OP_LdHeapArguments(ScriptContext* scriptContext)
    {
        Var argsArray = m_functionBody->GetFormalsPropIdArrayOrNullObj();
        return LdHeapArgumentsImpl<false>(argsArray, scriptContext);
    }

    Var InterpreterStackFrame::OP_LdLetHeapArguments(ScriptContext* scriptContext)
    {
        Var argsArray = m_functionBody->GetFormalsPropIdArrayOrNullObj();
        return LdHeapArgumentsImpl<true>(argsArray, scriptContext);
    }

    Var InterpreterStackFrame::OP_LdHeapArgsCached(ScriptContext* scriptContext)
    {
        uint32 formalsCount = this->m_functionBody->GetInParamsCount() - 1;
        Var args = JavascriptOperators::LoadHeapArgsCached(this->function->GetRealFunctionObject(), this->m_inSlotsCount - 1, formalsCount, &this->m_inParams[1], this->localClosure, scriptContext, false);
        this->m_arguments = args;
        return args;
    }

    Var InterpreterStackFrame::OP_LdLetHeapArgsCached(ScriptContext* scriptContext)
    {
        uint32 formalsCount = this->m_functionBody->GetInParamsCount() - 1;
        Var args = JavascriptOperators::LoadHeapArgsCached(this->function->GetRealFunctionObject(), this->m_inSlotsCount - 1, formalsCount, &this->m_inParams[1], this->localClosure, scriptContext, true);
        this->m_arguments = args;
        return args;
    }

    HeapArgumentsObject * InterpreterStackFrame::CreateEmptyHeapArgumentsObject(ScriptContext* scriptContext)
    {
        HeapArgumentsObject * args = JavascriptOperators::CreateHeapArguments(this->function->GetRealFunctionObject(), this->m_inSlotsCount - 1, 0, nullptr, scriptContext);
        this->m_arguments = args;
        return args;
    }

    void InterpreterStackFrame::TrySetFrameObjectInHeapArgObj(ScriptContext * scriptContext, bool hasNonSimpleParams, bool isScopeObjRestored)
    {
        Var frameObject = nullptr;

        uint32 formalsCount = this->m_functionBody->GetInParamsCount() - 1;
        Js::PropertyIdArray * propIds = nullptr;
        Js::HeapArgumentsObject* heapArgObj = nullptr;

        //We always set the Frame object to nullptr in BailOutRecord::EnsureArguments for stack args optimization.
        if (m_arguments != nullptr && ((Js::HeapArgumentsObject*)(m_arguments))->GetFrameObject() == nullptr)
        {
            heapArgObj = (Js::HeapArgumentsObject*)m_arguments;
        }

        bool isCachedScope = false;

        //For Non-simple params, we don't have a scope object created.
        if (this->m_functionBody->NeedScopeObjectForArguments(hasNonSimpleParams))
        {
                frameObject = GetLocalClosure();

                isCachedScope = m_functionBody->HasCachedScopePropIds();
                propIds = this->m_functionBody->GetFormalsPropIdArray();

                if(isScopeObjRestored && ActivationObject::Is(frameObject))
                {
                    Assert(this->GetFunctionBody()->GetDoScopeObjectCreation());
                    isCachedScope = true;
                    if (PHASE_VERBOSE_TRACE1(Js::StackArgFormalsOptPhase) && m_functionBody->GetInParamsCount() > 1)
                    {
                        Output::Print(_u("StackArgFormals : %s (%d) :Using the restored scope object in the bail out path. \n"), m_functionBody->GetDisplayName(), m_functionBody->GetFunctionNumber());
                        Output::Flush();
                    }
                }
                else
                {
                    if (isCachedScope)
                    {
                        Field(DynamicType*) literalType = nullptr;
                        Assert(!propIds->hasNonSimpleParams && !hasNonSimpleParams);
                        frameObject = JavascriptOperators::OP_InitCachedScope(this->GetJavascriptFunction(), propIds, &literalType, hasNonSimpleParams, scriptContext);
                    }
                    else
                    {
                        frameObject = JavascriptOperators::OP_NewScopeObject(GetScriptContext());
                    }
                    Assert(propIds != nullptr);
                    SetLocalClosure(frameObject);

                    if (PHASE_VERBOSE_TRACE1(Js::StackArgFormalsOptPhase) && m_functionBody->GetInParamsCount() > 1)
                    {
                        Output::Print(_u("StackArgFormals : %s (%d) :Creating scope object in the bail out path. \n"), m_functionBody->GetDisplayName(), m_functionBody->GetFunctionNumber());
                        Output::Flush();
                    }
                }
        }
        else
        {
            //We reached here because, either we don't have any formals or we don't have a scope object (it could be in strict mode or have non-simple param list)
            Assert(formalsCount == 0 || (m_functionBody->GetIsStrictMode() || hasNonSimpleParams));
            frameObject = scriptContext->GetLibrary()->GetNull();
            formalsCount = 0;

            if (PHASE_VERBOSE_TRACE1(Js::StackArgOptPhase))
            {
                Output::Print(_u("StackArgOpt : %s (%d) :Creating NULL scope object in the bail out path. \n"), m_functionBody->GetDisplayName(), m_functionBody->GetFunctionNumber());
                Output::Flush();
            }
        }

        if (heapArgObj)
        {
            heapArgObj->SetFormalCount(formalsCount);
            heapArgObj->SetFrameObject(frameObject != scriptContext->GetLibrary()->GetNull() ?
                static_cast<ActivationObject*>(frameObject) : nullptr);

            if (PHASE_TRACE1(Js::StackArgFormalsOptPhase) && formalsCount > 0)
            {
                Output::Print(_u("StackArgFormals : %s (%d) :Attaching the scope object with the heap arguments object in the bail out path. \n"), m_functionBody->GetDisplayName(), m_functionBody->GetFunctionNumber());
                Output::Flush();
            }
        }

        //Fill the Heap arguments and scope object with values
        // If there is no heap arguments object, then fill only the scope object with actuals.
        JavascriptOperators::FillScopeObject(this->function->GetRealFunctionObject(), this->m_inSlotsCount - 1, formalsCount, frameObject, &this->m_inParams[1], propIds, heapArgObj, scriptContext, hasNonSimpleParams, isCachedScope);
    }

    Var InterpreterStackFrame::OP_LdArgumentsFromFrame()
    {
        return this->m_arguments;
    }

    void* InterpreterStackFrame::OP_LdArgCnt()
    {
        return (void*)m_inSlotsCount;
    }

    Var InterpreterStackFrame::OP_ResumeYield(Var yieldDataVar, RegSlot yieldStarIterator)
    {
        ResumeYieldData* yieldData = static_cast<ResumeYieldData*>(yieldDataVar);
        RecyclableObject* iterator = yieldStarIterator != Constants::NoRegister ? RecyclableObject::FromVar(GetNonVarReg(yieldStarIterator)) : nullptr;

        return JavascriptOperators::OP_ResumeYield(yieldData, iterator);
    }

    void* InterpreterStackFrame::operator new(size_t byteSize, void* previousAllocation) throw()
    {
        //
        // Placement 'new' is used by InterpreterStackFrame to initialize the C++ object on the RcInterpreter's
        // program stack:
        // - Unlike most other allocations, the previously allocated memory will __not__ be
        //   zero-initialized, as we do not want the overhead of zero-initializing the frame when
        //   calling functions.
        //
        // NOTE: If we wanted to add C# semantics of all locals are automatically zero-initialized,
        // need to determine the most efficient mechanism for this.
        //

        return previousAllocation;
    }

    void __cdecl InterpreterStackFrame::operator delete(void * allocationToFree, void * previousAllocation) throw()
    {
        AssertMsg(allocationToFree == previousAllocation, "Memory locations should match");
        AssertMsg(false, "This function should never actually be called");
    }

    void InterpreterStackFrame::OP_WasmPrintFunc(int regIndex)
    {
#if defined(ENABLE_DEBUG_CONFIG_OPTIONS) && defined(ENABLE_WASM)
        Assert(m_functionBody->IsWasmFunction());
        uint index = GetRegRawInt(regIndex);
        Wasm::WasmFunctionInfo* info = m_functionBody->GetAsmJsFunctionInfo()->GetWebAssemblyModule()->GetWasmFunctionInfo(index);
        int col = WAsmJs::Tracing::GetPrintCol();
        if (col > 0)
        {
            Output::SkipToColumn(col);
        }
        info->GetBody()->DumpFullFunctionName();
        Output::Print(_u("("));
#endif
    }

    JavascriptArrayBuffer* InterpreterStackFrame::GetAsmJsBuffer() const
    {
        AssertMsg(!m_functionBody->IsWasmFunction(), "Do not use GetAsmJsBuffer for WebAssembly, Use GetWebAssemblyMemory instead");
        return m_asmJsBuffer;
    }

#ifdef ENABLE_WASM
    WebAssemblyMemory* InterpreterStackFrame::GetWebAssemblyMemory() const
    {
        AssertMsg(m_functionBody->IsWasmFunction(), "Do not use GetWebAssemblyMemory for Asm.js, Use GetAsmJsBuffer instead");
        return m_wasmMemory;
    }
#endif

    template void* Js::InterpreterStackFrame::GetReg<unsigned int>(unsigned int) const;
    template void Js::InterpreterStackFrame::SetReg<unsigned int>(unsigned int, void*);
} // namespace Js

// Make sure the macro and the layout for the op is consistent
#define DEF2(x, op, ...) \
    CompileAssert(!Js::OpCodeInfo<Js::OpCode::op>::HasMultiSizeLayout);  \
    CompileAssert(!Js::OpCodeInfo<Js::OpCode::op>::IsExtendedOpcode);
#define DEF3(x, op, ...) DEF2(x, op)
#define EXDEF2(x, op, ...) \
    CompileAssert(!Js::OpCodeInfo<Js::OpCode::op>::HasMultiSizeLayout);  \
    CompileAssert(Js::OpCodeInfo<Js::OpCode::op>::IsExtendedOpcode);
#define EXDEF3(x, op, ...) EXDEF2(x, op)
#define DEF2_WMS(x, op, ...) \
    CompileAssert(Js::OpCodeInfo<Js::OpCode::op>::HasMultiSizeLayout);  \
    CompileAssert(!Js::OpCodeInfo<Js::OpCode::op>::IsExtendedOpcode);
#define DEF3_WMS(x, op, ...) DEF2_WMS(x, op)
#define EXDEF2_WMS(x, op, ...) \
    CompileAssert(Js::OpCodeInfo<Js::OpCode::op>::HasMultiSizeLayout);  \
    CompileAssert(Js::OpCodeInfo<Js::OpCode::op>::IsExtendedOpcode);
#define EXDEF3_WMS(x, op, ...) EXDEF2_WMS(x, op)
#include "InterpreterHandler.inl"

// Make sure the macro and the layout for the op is consistent
#define DEF2(x, op, ...) \
    CompileAssert(!Js::OpCodeInfoAsmJs<Js::OpCodeAsmJs::op>::HasMultiSizeLayout);  \
    CompileAssert(!Js::OpCodeInfoAsmJs<Js::OpCodeAsmJs::op>::IsExtendedOpcode);
#define DEF3(x, op, ...) DEF2(x, op)
#define DEF4(x, op, ...) DEF2(x, op)
#define EXDEF2(x, op, ...) \
    CompileAssert(!Js::OpCodeInfoAsmJs<Js::OpCodeAsmJs::op>::HasMultiSizeLayout);  \
    CompileAssert(Js::OpCodeInfoAsmJs<Js::OpCodeAsmJs::op>::IsExtendedOpcode);
#define EXDEF3(x, op, ...) EXDEF2(x, op)
#define EXDEF4(x, op, ...) EXDEF2(x, op)
#define DEF2_WMS(x, op, ...) \
    CompileAssert(Js::OpCodeInfoAsmJs<Js::OpCodeAsmJs::op>::HasMultiSizeLayout);  \
    CompileAssert(!Js::OpCodeInfoAsmJs<Js::OpCodeAsmJs::op>::IsExtendedOpcode);
#define DEF3_WMS(x, op, ...) DEF2_WMS(x, op)
#define DEF4_WMS(x, op, ...) DEF2_WMS(x, op)
#define EXDEF2_WMS(x, op, ...) \
    CompileAssert(Js::OpCodeInfoAsmJs<Js::OpCodeAsmJs::op>::HasMultiSizeLayout);  \
    CompileAssert(Js::OpCodeInfoAsmJs<Js::OpCodeAsmJs::op>::IsExtendedOpcode);
#define EXDEF3_WMS(x, op, ...) EXDEF2_WMS(x, op)
#define EXDEF4_WMS(x, op, ...) EXDEF2_WMS(x, op)
#include "InterpreterHandlerAsmJs.inl"<|MERGE_RESOLUTION|>--- conflicted
+++ resolved
@@ -8091,7 +8091,6 @@
     void InterpreterStackFrame::OP_SimdLdArrGeneric(const unaligned T* playout)
     {
         Assert(playout->ViewType < Js::ArrayBufferView::TYPE_COUNT);
-<<<<<<< HEAD
         const uint64 index = ((uint64)(uint32)GetRegRawInt(playout->SlotIndex) + playout->Offset /* WASM only */) & (int64)(int)ArrayBufferView::ViewMask[playout->ViewType];
 
         JavascriptArrayBuffer* arr =
@@ -8099,13 +8098,9 @@
             (m_functionBody->IsWasmFunction()) ?
                 m_wasmMemory->GetBuffer() :
 #endif
-                *(JavascriptArrayBuffer**)GetNonVarReg(AsmJsFunctionMemory::ArrayBufferRegister);
-=======
-        const uint64 index = (uint32)GetRegRawInt(playout->SlotIndex) & ArrayBufferView::ViewMask[playout->ViewType];
-        JavascriptArrayBuffer* arr = GetAsmJsBuffer();
->>>>>>> 706b65c6
+                GetAsmJsBuffer();
+        
         BYTE* buffer = arr->GetBuffer();
-
         uint8 dataWidth = playout->DataWidth;
         RegSlot dstReg = playout->Value;
         if (index + dataWidth > arr->GetByteLength())
@@ -8144,7 +8139,6 @@
     void InterpreterStackFrame::OP_SimdStArrGeneric(const unaligned T* playout)
     {
         Assert(playout->ViewType < Js::ArrayBufferView::TYPE_COUNT);
-<<<<<<< HEAD
         const uint64 index = ((uint64)(uint32)GetRegRawInt(playout->SlotIndex) + playout->Offset /* WASM only */) & (int64)(int)ArrayBufferView::ViewMask[playout->ViewType];
 
         JavascriptArrayBuffer* arr =
@@ -8152,13 +8146,9 @@
             (m_functionBody->IsWasmFunction()) ?
                 m_wasmMemory->GetBuffer() :
 #endif
-                *(JavascriptArrayBuffer**)GetNonVarReg(AsmJsFunctionMemory::ArrayBufferRegister);
-=======
-        const uint64 index = (uint32)GetRegRawInt(playout->SlotIndex) & ArrayBufferView::ViewMask[playout->ViewType];
-        JavascriptArrayBuffer* arr = GetAsmJsBuffer();
->>>>>>> 706b65c6
+                GetAsmJsBuffer();
+
         BYTE* buffer = arr->GetBuffer();
-
         uint8 dataWidth = playout->DataWidth;
         RegSlot srcReg = playout->Value;
 

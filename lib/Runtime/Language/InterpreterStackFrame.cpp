--- conflicted
+++ resolved
@@ -3817,43 +3817,10 @@
         default:
             Assume(UNREACHED);
         }
-<<<<<<< HEAD
-        Assert((uint)((ArgSlot)asmInfo->GetArgCount() + 1) == (uint)(asmInfo->GetArgCount() + 1));
-#if defined (ENABLE_SIMDJS) || defined(ENABLE_WASM_SIMD)
-#if _M_X64
-
-#ifdef ENABLE_SIMDJS
-        if (scriptContext->GetConfig()->IsSimdjsEnabled())
-#endif
-
-#ifdef ENABLE_WASM_SIMD
-            if (scriptContext->GetConfig()->IsWasmSimdEnabled())
-#endif
-
-#endif
-            {
-                PopOut((ArgSlot)(argsSize / sizeof(Var)) + 1);
-            }
-#if _M_X64
-            else
-            {
-                PopOut((ArgSlot)asmInfo->GetArgCount() + 1);
-            }
-#endif
-#else
-#if _M_X64
-        PopOut((ArgSlot)asmInfo->GetArgCount() + 1);
-
-#else
-        PopOut((ArgSlot)(argsSize / sizeof(Var)) + 1);
-#endif
-#endif
-=======
 
         const ArgSlot nVarToPop = (asmInfo->GetArgByteSize() / sizeof(Var)) + 1;
         PopOut(nVarToPop);
 
->>>>>>> 8ba2071d
         Assert(function);
     }
 #endif

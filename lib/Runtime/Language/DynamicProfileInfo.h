--- conflicted
+++ resolved
@@ -486,7 +486,6 @@
             Field(bool) disableDivIntTypeSpec_jitLoopBody : 1;
             Field(bool) disableLossyIntTypeSpec : 1;
             // TODO: put this flag in LoopFlags if we can find a reliable way to determine the loopNumber in bailout for a hoisted instr
-<<<<<<< HEAD
             Field(bool) disableMemOp : 1;
             Field(bool) disableTrackCompoundedIntOverflow : 1;
             Field(bool) disableFloatTypeSpec : 1;
@@ -522,53 +521,14 @@
 
         Field(uint32) m_recursiveInlineInfo; // Bit is set for each callsites where the function is called recursively
         Field(uint32) polymorphicCacheState;
+        Field(uint32) bailOutOffsetForLastRejit;
         Field(uint16) rejitCount;
         Field(BYTE) currentInlinerVersion; // Used to detect when inlining profile changes
         Field(bool) hasFunctionBody;
-=======
-            bool disableMemOp : 1;
-            bool disableTrackCompoundedIntOverflow : 1;
-            bool disableFloatTypeSpec : 1;
-            bool disableCheckThis : 1;
-            bool disableArrayCheckHoist : 1;
-            bool disableArrayCheckHoist_jitLoopBody : 1;
-            bool disableArrayMissingValueCheckHoist : 1;
-            bool disableArrayMissingValueCheckHoist_jitLoopBody : 1;
-            bool disableJsArraySegmentHoist : 1;
-            bool disableJsArraySegmentHoist_jitLoopBody : 1;
-            bool disableArrayLengthHoist : 1;
-            bool disableArrayLengthHoist_jitLoopBody : 1;
-            bool disableTypedArrayTypeSpec : 1;
-            bool disableTypedArrayTypeSpec_jitLoopBody : 1;
-            bool disableLdLenIntSpec : 1;
-            bool disableBoundCheckHoist : 1;
-            bool disableBoundCheckHoist_jitLoopBody : 1;
-            bool disableLoopCountBasedBoundCheckHoist : 1;
-            bool disableLoopCountBasedBoundCheckHoist_jitLoopBody : 1;
-            bool hasPolymorphicFldAccess : 1;
-            bool hasLdFldCallSite : 1; // getters, setters, .apply (possibly .call too in future)
-            bool disableFloorInlining : 1;
-            bool disableNoProfileBailouts : 1;
-            bool disableSwitchOpt : 1;
-            bool disableEquivalentObjTypeSpec : 1;
-            bool disableObjTypeSpec_jitLoopBody : 1;
-            bool disablePowIntIntTypeSpec : 1;
-            bool disableLoopImplicitCallInfo : 1;
-            bool disableStackArgOpt : 1;
-            bool disableTagCheck : 1;
-        } bits;
-
-        uint32 m_recursiveInlineInfo; // Bit is set for each callsites where the function is called recursively
-        uint32 polymorphicCacheState;
-        uint32 bailOutOffsetForLastRejit;
-        uint16 rejitCount;
-        BYTE currentInlinerVersion; // Used to detect when inlining profile changes
-        bool hasFunctionBody;
->>>>>>> 060539ac
-
 #if DBG
         Field(bool) persistsAcrossScriptContexts;
 #endif
+
         static JavascriptMethod EnsureDynamicProfileInfo(Js::ScriptFunction * function);
 #if DBG_DUMP
         static void DumpList(DynamicProfileInfoList * profileInfoList, ArenaAllocator * dynamicProfileInfoAllocator);

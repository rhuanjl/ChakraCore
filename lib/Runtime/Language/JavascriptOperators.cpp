//-------------------------------------------------------------------------------------------------------
// Copyright (C) Microsoft. All rights reserved.
// Licensed under the MIT license. See LICENSE.txt file in the project root for full license information.
//-------------------------------------------------------------------------------------------------------
#include "RuntimeLanguagePch.h"

#include "Types/PathTypeHandler.h"
#include "Types/PropertyIndexRanges.h"
#include "Types/WithScopeObject.h"
#include "Types/SpreadArgument.h"
#include "Library/JavascriptPromise.h"
#include "Library/JavascriptRegularExpression.h"
#include "Library/ThrowErrorObject.h"
#include "Library/JavascriptGeneratorFunction.h"

#include "Library/ForInObjectEnumerator.h"
#include "Library/ES5Array.h"
#include "Types/SimpleDictionaryPropertyDescriptor.h"
#include "Types/SimpleDictionaryTypeHandler.h"
#include "Language/ModuleNamespace.h"

#ifndef SCRIPT_DIRECT_TYPE
typedef enum JsNativeValueType: int
{
    JsInt8Type,
    JsUint8Type,
    JsInt16Type,
    JsUint16Type,
    JsInt32Type,
    JsUint32Type,
    JsInt64Type,
    JsUint64Type,
    JsFloatType,
    JsDoubleType,
    JsNativeStringType
} JsNativeValueType;

typedef struct JsNativeString
{
    unsigned int length;
    LPCWSTR str;
} JsNativeString;

#endif

namespace Js
{
    DEFINE_RECYCLER_TRACKER_ARRAY_PERF_COUNTER(Var);
    DEFINE_RECYCLER_TRACKER_PERF_COUNTER(FrameDisplay);

    enum IndexType
    {
        IndexType_Number,
        IndexType_PropertyId,
        IndexType_JavascriptString
    };

    IndexType GetIndexTypeFromString(char16 const * propertyName, charcount_t propertyLength, ScriptContext* scriptContext, uint32* index, PropertyRecord const** propertyRecord, bool createIfNotFound)
    {
        if (JavascriptOperators::TryConvertToUInt32(propertyName, propertyLength, index) &&
            (*index != JavascriptArray::InvalidIndex))
        {
            return IndexType_Number;
        }
        else
        {
            if (createIfNotFound)
            {
                scriptContext->GetOrAddPropertyRecord(propertyName, propertyLength, propertyRecord);
            }
            else
            {
                scriptContext->FindPropertyRecord(propertyName, propertyLength, propertyRecord);
            }
            return IndexType_PropertyId;
        }
    }

    IndexType GetIndexTypeFromPrimitive(Var indexVar, ScriptContext* scriptContext, uint32* index, PropertyRecord const ** propertyRecord, JavascriptString ** propertyNameString, bool createIfNotFound, bool preferJavascriptStringOverPropertyRecord)
    {
        // CONSIDER: Only OP_SetElementI and OP_GetElementI use and take advantage of the
        // IndexType_JavascriptString result. Consider modifying other callers of GetIndexType to take
        // advantage of non-interned property strings where appropriate.
        if (TaggedInt::Is(indexVar))
        {
            int indexInt = TaggedInt::ToInt32(indexVar);
            if (indexInt >= 0)
            {
                *index = (uint)indexInt;
                return IndexType_Number;
            }
            else
            {
                char16 buffer[20];
                ::_itow_s(indexInt, buffer, sizeof(buffer) / sizeof(char16), 10);
                charcount_t length = JavascriptString::GetBufferLength(buffer);
                if (createIfNotFound || preferJavascriptStringOverPropertyRecord)
                {
                    // When preferring JavascriptString objects, just return a PropertyRecord instead
                    // of creating temporary JavascriptString objects for every negative integer that
                    // comes through here.
                    scriptContext->GetOrAddPropertyRecord(buffer, length, propertyRecord);
                }
                else
                {
                    scriptContext->FindPropertyRecord(buffer, length, propertyRecord);
                }
                return IndexType_PropertyId;
            }
        }
        else if (JavascriptSymbol::Is(indexVar))
        {
            JavascriptSymbol* symbol = JavascriptSymbol::FromVar(indexVar);

            // JavascriptSymbols cannot add a new PropertyRecord - they correspond to one and only one existing PropertyRecord.
            // We already know what the PropertyRecord is since it is stored in the JavascriptSymbol itself so just return it.

            *propertyRecord = symbol->GetValue();

            return IndexType_PropertyId;
        }
        else
        {
            JavascriptString* indexStr = JavascriptConversion::ToString(indexVar, scriptContext);
            char16 const * propertyName = indexStr->GetString();
            charcount_t const propertyLength = indexStr->GetLength();

            if (!createIfNotFound && preferJavascriptStringOverPropertyRecord)
            {
                if (JavascriptOperators::TryConvertToUInt32(propertyName, propertyLength, index) &&
                    (*index != JavascriptArray::InvalidIndex))
                {
                    return IndexType_Number;
                }

                *propertyNameString = indexStr;
                return IndexType_JavascriptString;
            }
            return GetIndexTypeFromString(propertyName, propertyLength, scriptContext, index, propertyRecord, createIfNotFound);
        }
    }

    IndexType GetIndexTypeFromPrimitive(Var indexVar, ScriptContext* scriptContext, uint32* index, PropertyRecord const ** propertyRecord, bool createIfNotFound)
    {
        return GetIndexTypeFromPrimitive(indexVar, scriptContext, index, propertyRecord, nullptr, createIfNotFound, false);
    }

    IndexType GetIndexType(Var& indexVar, ScriptContext* scriptContext, uint32* index, PropertyRecord const ** propertyRecord, JavascriptString ** propertyNameString, bool createIfNotFound, bool preferJavascriptStringOverPropertyRecord)
    {
        indexVar = JavascriptConversion::ToPrimitive(indexVar, JavascriptHint::HintString, scriptContext);
        return GetIndexTypeFromPrimitive(indexVar, scriptContext, index, propertyRecord, propertyNameString, createIfNotFound, preferJavascriptStringOverPropertyRecord);
    }

    IndexType GetIndexType(Var& indexVar, ScriptContext* scriptContext, uint32* index, PropertyRecord const ** propertyRecord, bool createIfNotFound)
    {
        return GetIndexType(indexVar, scriptContext, index, propertyRecord, nullptr, createIfNotFound, false);
    }

    BOOL FEqualDbl(double dbl1, double dbl2)
    {
        // If the low ulongs don't match, they can't be equal.
        if (Js::NumberUtilities::LuLoDbl(dbl1) != Js::NumberUtilities::LuLoDbl(dbl2))
            return FALSE;

        // If the high ulongs don't match, they can be equal iff one is -0 and
        // the other is +0.
        if (Js::NumberUtilities::LuHiDbl(dbl1) != Js::NumberUtilities::LuHiDbl(dbl2))
        {
            return 0x80000000 == (Js::NumberUtilities::LuHiDbl(dbl1) | Js::NumberUtilities::LuHiDbl(dbl2)) &&
                0 == Js::NumberUtilities::LuLoDbl(dbl1);
        }

        // The bit patterns match. They are equal iff they are not Nan.
        return !Js::NumberUtilities::IsNan(dbl1);
    }

    Var JavascriptOperators::OP_ApplyArgs(Var func, Var instance, __in_xcount(8) void** stackPtr, CallInfo callInfo, ScriptContext* scriptContext)
    {
        int argCount = callInfo.Count;
        ///
        /// Check func has internal [[Call]] property
        /// If not, throw TypeError
        ///
        if (!JavascriptConversion::IsCallable(func)) {
            JavascriptError::ThrowTypeError(scriptContext, JSERR_NeedFunction);
        }

        // Fix callInfo: expect result/value, and none of other flags are currently applicable.
        //   OP_ApplyArgs expects a result. Neither of {jit, interpreted} mode sends correct callFlags:
        //   LdArgCnt -- jit sends whatever was passed to current function, interpreter always sends 0.
        //   See Win8 bug 490489.
        callInfo.Flags = CallFlags_Value;

        RecyclableObject *funcPtr = RecyclableObject::FromVar(func);
        PROBE_STACK(scriptContext, Js::Constants::MinStackDefault + argCount * 4);

        JavascriptMethod entryPoint = funcPtr->GetEntryPoint();
        Var ret;

        switch (argCount) {
        case 0:
            Assert(false);
            ret = CALL_ENTRYPOINT_NOASSERT(entryPoint, funcPtr, callInfo);
            break;
        case 1:
            ret = CALL_ENTRYPOINT_NOASSERT(entryPoint, funcPtr, callInfo, instance);
            break;
        case 2:
            ret = CALL_ENTRYPOINT_NOASSERT(entryPoint, funcPtr, callInfo, instance, stackPtr[0]);
            break;
        case 3:
            ret = CALL_ENTRYPOINT_NOASSERT(entryPoint, funcPtr, callInfo, instance, stackPtr[0], stackPtr[1]);
            break;
        case 4:
            ret = CALL_ENTRYPOINT_NOASSERT(entryPoint, funcPtr, callInfo, instance, stackPtr[0], stackPtr[1], stackPtr[2]);
            break;
        case 5:
            ret = CALL_ENTRYPOINT_NOASSERT(entryPoint, funcPtr, callInfo, instance, stackPtr[0], stackPtr[1], stackPtr[2], stackPtr[3]);
            break;
        case 6:
            ret = CALL_ENTRYPOINT_NOASSERT(entryPoint, funcPtr, callInfo, instance, stackPtr[0], stackPtr[1], stackPtr[2], stackPtr[3], stackPtr[4]);
            break;
        case 7:
            ret = CALL_ENTRYPOINT_NOASSERT(entryPoint, funcPtr, callInfo, instance, stackPtr[0], stackPtr[1], stackPtr[2], stackPtr[3], stackPtr[4], stackPtr[5]);
            break;
        default: {
            // Don't need stack probe here- we just did so above
            Arguments args(callInfo, stackPtr - 1);
            ret = JavascriptFunction::CallFunction<false>(funcPtr, entryPoint, args);
        }
                 break;
        }
        return ret;
    }

#ifdef _M_IX86
    // Alias for overloaded JavascriptNumber::ToVar so it can be called unambiguously from native code
    Var JavascriptOperators::Int32ToVar(int32 value, ScriptContext* scriptContext)
    {
        return JavascriptNumber::ToVar(value, scriptContext);
    }

    // Alias for overloaded JavascriptNumber::ToVar so it can be called unambiguously from native code
    Var JavascriptOperators::Int32ToVarInPlace(int32 value, ScriptContext* scriptContext, JavascriptNumber* result)
    {
        return JavascriptNumber::ToVarInPlace(value, scriptContext, result);
    }

    // Alias for overloaded JavascriptNumber::ToVar so it can be called unambiguously from native code
    Var JavascriptOperators::UInt32ToVar(uint32 value, ScriptContext* scriptContext)
    {
        return JavascriptNumber::ToVar(value, scriptContext);
    }

    // Alias for overloaded JavascriptNumber::ToVar so it can be called unambiguously from native code
    Var JavascriptOperators::UInt32ToVarInPlace(uint32 value, ScriptContext* scriptContext, JavascriptNumber* result)
    {
        return JavascriptNumber::ToVarInPlace(value, scriptContext, result);
    }
#endif

    Var JavascriptOperators::OP_FinishOddDivBy2(uint32 value, ScriptContext *scriptContext)
    {
        return JavascriptNumber::New((double)(value + 0.5), scriptContext);
    }

    Var JavascriptOperators::ToNumberInPlace(Var aRight, ScriptContext* scriptContext, JavascriptNumber* result)
    {
        if (TaggedInt::Is(aRight) || JavascriptNumber::Is_NoTaggedIntCheck(aRight))
        {
            return aRight;
        }

        return JavascriptNumber::ToVarInPlace(JavascriptConversion::ToNumber(aRight, scriptContext), scriptContext, result);
    }

    Var JavascriptOperators::Typeof(Var var, ScriptContext* scriptContext)
    {
#ifdef ENABLE_SIMDJS
        if (SIMDUtils::IsSimdType(var) && scriptContext->GetConfig()->IsSimdjsEnabled())
        {
            switch ((JavascriptOperators::GetTypeId(var)))
            {
            case TypeIds_SIMDFloat32x4:
                return scriptContext->GetLibrary()->GetSIMDFloat32x4DisplayString();
            //case TypeIds_SIMDFloat64x2:  //Type under review by the spec.
            //    return scriptContext->GetLibrary()->GetSIMDFloat64x2DisplayString();
            case TypeIds_SIMDInt32x4:
                return scriptContext->GetLibrary()->GetSIMDInt32x4DisplayString();
            case TypeIds_SIMDInt16x8:
                return scriptContext->GetLibrary()->GetSIMDInt16x8DisplayString();
            case TypeIds_SIMDInt8x16:
                return scriptContext->GetLibrary()->GetSIMDInt8x16DisplayString();
            case TypeIds_SIMDUint32x4:
                return scriptContext->GetLibrary()->GetSIMDUint32x4DisplayString();
            case TypeIds_SIMDUint16x8:
                return scriptContext->GetLibrary()->GetSIMDUint16x8DisplayString();
            case TypeIds_SIMDUint8x16:
                return scriptContext->GetLibrary()->GetSIMDUint8x16DisplayString();
            case TypeIds_SIMDBool32x4:
                return scriptContext->GetLibrary()->GetSIMDBool32x4DisplayString();
            case TypeIds_SIMDBool16x8:
                return scriptContext->GetLibrary()->GetSIMDBool16x8DisplayString();
            case TypeIds_SIMDBool8x16:
                return scriptContext->GetLibrary()->GetSIMDBool8x16DisplayString();
            default:
                Assert(UNREACHED);
            }
        }
#endif
        //All remaining types.
        switch (JavascriptOperators::GetTypeId(var))
        {
        case TypeIds_Undefined:
            return scriptContext->GetLibrary()->GetUndefinedDisplayString();
        case TypeIds_Null:
            //null
            return scriptContext->GetLibrary()->GetObjectTypeDisplayString();
        case TypeIds_Integer:
        case TypeIds_Number:
        case TypeIds_Int64Number:
        case TypeIds_UInt64Number:
            return scriptContext->GetLibrary()->GetNumberTypeDisplayString();
        default:
            // Falsy objects are typeof 'undefined'.
            if (RecyclableObject::FromVar(var)->GetType()->IsFalsy())
            {
                return scriptContext->GetLibrary()->GetUndefinedDisplayString();
            }
            else
            {
                return RecyclableObject::FromVar(var)->GetTypeOfString(scriptContext);
            }
        }
    }


    Var JavascriptOperators::TypeofFld(Var instance, PropertyId propertyId, ScriptContext* scriptContext)
    {
        return TypeofFld_Internal(instance, false, propertyId, scriptContext);
    }

    Var JavascriptOperators::TypeofRootFld(Var instance, PropertyId propertyId, ScriptContext* scriptContext)
    {
        return TypeofFld_Internal(instance, true, propertyId, scriptContext);
    }

    Var JavascriptOperators::TypeofFld_Internal(Var instance, const bool isRoot, PropertyId propertyId, ScriptContext* scriptContext)
    {
        RecyclableObject* object = nullptr;
        if (FALSE == JavascriptOperators::GetPropertyObject(instance, scriptContext, &object))
        {
            JavascriptError::ThrowTypeError(scriptContext, JSERR_Property_CannotGet_NullOrUndefined , scriptContext->GetPropertyName(propertyId)->GetBuffer());
        }

        Var value = nullptr;
        try
        {
            Js::JavascriptExceptionOperators::AutoCatchHandlerExists autoCatchHandlerExists(scriptContext);

            // In edge mode, spec compat is more important than backward compat. Use spec/web behavior here
            if (isRoot
                    ? !JavascriptOperators::GetRootProperty(instance, propertyId, &value, scriptContext)
                    : !JavascriptOperators::GetProperty(instance, object, propertyId, &value, scriptContext))
            {
                return scriptContext->GetLibrary()->GetUndefinedDisplayString();
            }
            if (!scriptContext->IsUndeclBlockVar(value))
            {
                return JavascriptOperators::Typeof(value, scriptContext);
            }
        }
        catch(const JavascriptException& err)
        {
            err.GetAndClear();  // discard exception object
            return scriptContext->GetLibrary()->GetUndefinedDisplayString();
        }

        Assert(scriptContext->IsUndeclBlockVar(value));
        JavascriptError::ThrowReferenceError(scriptContext, JSERR_UseBeforeDeclaration);
    }


    Var JavascriptOperators::TypeofElem_UInt32(Var instance, uint32 index, ScriptContext* scriptContext)
    {
        if (JavascriptOperators::IsNumberFromNativeArray(instance, index, scriptContext))
            return scriptContext->GetLibrary()->GetNumberTypeDisplayString();

#if FLOATVAR
        return TypeofElem(instance, Js::JavascriptNumber::ToVar(index, scriptContext), scriptContext);
#else
        char buffer[sizeof(Js::JavascriptNumber)];
        return TypeofElem(instance, Js::JavascriptNumber::ToVarInPlace(index, scriptContext,
            (Js::JavascriptNumber *)buffer), scriptContext);
#endif
    }

    Var JavascriptOperators::TypeofElem_Int32(Var instance, int32 index, ScriptContext* scriptContext)
    {
        if (JavascriptOperators::IsNumberFromNativeArray(instance, index, scriptContext))
            return scriptContext->GetLibrary()->GetNumberTypeDisplayString();

#if FLOATVAR
        return TypeofElem(instance, Js::JavascriptNumber::ToVar(index, scriptContext), scriptContext);
#else
        char buffer[sizeof(Js::JavascriptNumber)];
        return TypeofElem(instance, Js::JavascriptNumber::ToVarInPlace(index, scriptContext,
            (Js::JavascriptNumber *)buffer), scriptContext);
#endif

    }

    Js::JavascriptString* GetPropertyDisplayNameForError(Var prop, ScriptContext* scriptContext)
    {
        JavascriptString* str;

        if (JavascriptSymbol::Is(prop))
        {
            str = JavascriptSymbol::ToString(JavascriptSymbol::FromVar(prop)->GetValue(), scriptContext);
        }
        else
        {
            str = JavascriptConversion::ToString(prop, scriptContext);
        }

        return str;
    }

    Var JavascriptOperators::TypeofElem(Var instance, Var index, ScriptContext* scriptContext)
    {
        RecyclableObject* object = nullptr;

        if (FALSE == JavascriptOperators::GetPropertyObject(instance, scriptContext, &object))
        {
            JavascriptError::ThrowTypeError(scriptContext, JSERR_Property_CannotGet_NullOrUndefined, GetPropertyDisplayNameForError(index, scriptContext));
        }

        Var member = nullptr;
        uint32 indexVal;
        PropertyRecord const * propertyRecord = nullptr;

        ThreadContext* threadContext = scriptContext->GetThreadContext();
        ImplicitCallFlags savedImplicitCallFlags = threadContext->GetImplicitCallFlags();
        threadContext->ClearImplicitCallFlags();

        try
        {
            Js::JavascriptExceptionOperators::AutoCatchHandlerExists autoCatchHandlerExists(scriptContext);
            IndexType indexType = GetIndexType(index, scriptContext, &indexVal, &propertyRecord, false);

            // For JS Objects, don't create the propertyId if not already added
            if (indexType == IndexType_Number)
            {
                // In edge mode, we don't need to worry about the special "unknown" behavior. If the item is not available from Get,
                // just return undefined.
                if (!JavascriptOperators::GetItem(instance, object, indexVal, &member, scriptContext))
                {
                    // If the instance doesn't have the item, typeof result is "undefined".
                    threadContext->CheckAndResetImplicitCallAccessorFlag();
                    threadContext->AddImplicitCallFlags(savedImplicitCallFlags);
                    return scriptContext->GetLibrary()->GetUndefinedDisplayString();
                }
            }
            else
            {
                Assert(indexType == IndexType_PropertyId);
                if (propertyRecord == nullptr && !JavascriptOperators::CanShortcutOnUnknownPropertyName(object))
                {
                    indexType = GetIndexTypeFromPrimitive(index, scriptContext, &indexVal, &propertyRecord, true);
                    Assert(indexType == IndexType_PropertyId);
                    Assert(propertyRecord != nullptr);
                }

                if (propertyRecord != nullptr)
                {
                    if (!JavascriptOperators::GetProperty(instance, object, propertyRecord->GetPropertyId(), &member, scriptContext))
                    {
                        // If the instance doesn't have the property, typeof result is "undefined".
                        threadContext->CheckAndResetImplicitCallAccessorFlag();
                        threadContext->AddImplicitCallFlags(savedImplicitCallFlags);
                        return scriptContext->GetLibrary()->GetUndefinedDisplayString();
                    }
                }
                else
                {
#if DBG
                    JavascriptString* indexStr = JavascriptConversion::ToString(index, scriptContext);
                    PropertyRecord const * debugPropertyRecord;
                    scriptContext->GetOrAddPropertyRecord(indexStr, &debugPropertyRecord);
                    AssertMsg(!JavascriptOperators::GetProperty(instance, object, debugPropertyRecord->GetPropertyId(), &member, scriptContext), "how did this property come? See OS Bug 2727708 if you see this come from the web");
#endif

                    // If the instance doesn't have the property, typeof result is "undefined".
                    threadContext->CheckAndResetImplicitCallAccessorFlag();
                    threadContext->AddImplicitCallFlags(savedImplicitCallFlags);
                    return scriptContext->GetLibrary()->GetUndefinedDisplayString();
                }
            }
            threadContext->CheckAndResetImplicitCallAccessorFlag();
            threadContext->AddImplicitCallFlags(savedImplicitCallFlags);
            return JavascriptOperators::Typeof(member, scriptContext);
        }
        catch(const JavascriptException& err)
        {
            err.GetAndClear();  // discard exception object
            threadContext->CheckAndResetImplicitCallAccessorFlag();
            threadContext->AddImplicitCallFlags(savedImplicitCallFlags);
            return scriptContext->GetLibrary()->GetUndefinedDisplayString();
        }
    }

    //
    // Delete the given Var
    //
    Var JavascriptOperators::Delete(Var var, ScriptContext* scriptContext)
    {
        return scriptContext->GetLibrary()->GetTrue();
    }

    BOOL JavascriptOperators::Equal_Full(Var aLeft, Var aRight, ScriptContext* requestContext)
    {
        //
        // Fast-path SmInts and paired Number combinations.
        //

        if (aLeft == aRight)
        {
            if (JavascriptNumber::Is(aLeft) && JavascriptNumber::IsNan(JavascriptNumber::GetValue(aLeft)))
            {
                return false;
            }
            else if (JavascriptVariantDate::Is(aLeft) == false) // only need to check on aLeft - since they are the same var, aRight would do the same
            {
                return true;
            }
            else
            {
                //In ES5 mode strict equals (===) on same instance of object type VariantDate succeeds.
                //Hence equals needs to succeed.
                return true;
            }
        }

        BOOL result = false;

        if (TaggedInt::Is(aLeft))
        {
            if (TaggedInt::Is(aRight))
            {
                // If aLeft == aRight, we would already have returned true above.
                return false;
            }
            else if (JavascriptNumber::Is_NoTaggedIntCheck(aRight))
            {
                return TaggedInt::ToDouble(aLeft) == JavascriptNumber::GetValue(aRight);
            }
            else
            {
                BOOL res = RecyclableObject::FromVar(aRight)->Equals(aLeft, &result, requestContext);
                AssertMsg(res, "Should have handled this");
                return result;
            }
        }
        else if (JavascriptNumber::Is_NoTaggedIntCheck(aLeft))
        {
            if (TaggedInt::Is(aRight))
            {
                return TaggedInt::ToDouble(aRight) == JavascriptNumber::GetValue(aLeft);
            }
            else if(JavascriptNumber::Is_NoTaggedIntCheck(aRight))
            {
                return JavascriptNumber::GetValue(aLeft) == JavascriptNumber::GetValue(aRight);
            }
            else
            {
                BOOL res = RecyclableObject::FromVar(aRight)->Equals(aLeft, &result, requestContext);
                AssertMsg(res, "Should have handled this");
                return result;
            }
        }
#ifdef ENABLE_SIMDJS
        else if (SIMDUtils::IsSimdType(aLeft) && SIMDUtils::IsSimdType(aRight))
        {
            return StrictEqualSIMD(aLeft, aRight, requestContext);
        }
#endif

        if (RecyclableObject::FromVar(aLeft)->Equals(aRight, &result, requestContext))
        {
            return result;
        }
        else
        {
            return false;
        }
    }

    BOOL JavascriptOperators::Greater_Full(Var aLeft,Var aRight,ScriptContext* scriptContext)
    {
        return RelationalComparisonHelper(aRight, aLeft, scriptContext, false, false);
    }

    BOOL JavascriptOperators::Less_Full(Var aLeft, Var aRight, ScriptContext* scriptContext)
    {
        return RelationalComparisonHelper(aLeft, aRight, scriptContext, true, false);
    }

    BOOL JavascriptOperators::RelationalComparisonHelper(Var aLeft, Var aRight, ScriptContext* scriptContext, bool leftFirst, bool undefinedAs)
    {
        TypeId typeId = JavascriptOperators::GetTypeId(aLeft);

        if (typeId == TypeIds_Null)
        {
            aLeft=TaggedInt::ToVarUnchecked(0);
        }
        else if (typeId == TypeIds_Undefined)
        {
            aLeft=scriptContext->GetLibrary()->GetNaN();
        }

        typeId = JavascriptOperators::GetTypeId(aRight);

        if (typeId == TypeIds_Null)
        {
            aRight=TaggedInt::ToVarUnchecked(0);
        }
        else if (typeId == TypeIds_Undefined)
        {
            aRight=scriptContext->GetLibrary()->GetNaN();
        }

        double dblLeft, dblRight;

#ifdef ENABLE_SIMDJS
        if (SIMDUtils::IsSimdType(aLeft) || SIMDUtils::IsSimdType(aRight))
        {
            JavascriptError::ThrowTypeError(scriptContext, JSERR_SIMDConversion, _u("SIMD type"));
        }
#endif
        TypeId leftType = JavascriptOperators::GetTypeId(aLeft);
        TypeId rightType = JavascriptOperators::GetTypeId(aRight);

        switch (leftType)
        {
        case TypeIds_Integer:
            dblLeft = TaggedInt::ToDouble(aLeft);
            switch (rightType)
            {
            case TypeIds_Integer:
                dblRight = TaggedInt::ToDouble(aRight);
                break;
            case TypeIds_Number:
                dblRight = JavascriptNumber::GetValue(aRight);
                break;
            default:
                dblRight = JavascriptConversion::ToNumber(aRight, scriptContext);
                break;
            }
            break;
        case TypeIds_Number:
            dblLeft = JavascriptNumber::GetValue(aLeft);
            switch (rightType)
            {
            case TypeIds_Integer:
                dblRight = TaggedInt::ToDouble(aRight);
                break;
            case TypeIds_Number:
                dblRight = JavascriptNumber::GetValue(aRight);
                break;
            default:
                dblRight = JavascriptConversion::ToNumber(aRight, scriptContext);
                break;
            }
            break;
        case TypeIds_Int64Number:
            {
                switch (rightType)
                {
                case TypeIds_Int64Number:
                    {
                        __int64 leftValue = JavascriptInt64Number::FromVar(aLeft)->GetValue();
                        __int64 rightValue = JavascriptInt64Number::FromVar(aRight)->GetValue();
                        return leftValue < rightValue;
                    }
                    break;
                case TypeIds_UInt64Number:
                    {
                        __int64 leftValue = JavascriptInt64Number::FromVar(aLeft)->GetValue();
                        unsigned __int64 rightValue = JavascriptUInt64Number::FromVar(aRight)->GetValue();
                        if (rightValue <= INT_MAX && leftValue >= 0)
                        {
                            return leftValue < (__int64)rightValue;
                        }
                    }
                    break;
                }
                dblLeft = (double)JavascriptInt64Number::FromVar(aLeft)->GetValue();
                dblRight = JavascriptConversion::ToNumber(aRight, scriptContext);
            }
            break;

        // we cannot do double conversion between 2 int64 numbers as we can get wrong result after conversion
        // i.e., two different numbers become the same after losing precision. We'll continue dbl comparison
        // if either number is not an int64 number.
        case TypeIds_UInt64Number:
            {
                switch (rightType)
                {
                case TypeIds_Int64Number:
                    {
                        unsigned __int64 leftValue = JavascriptUInt64Number::FromVar(aLeft)->GetValue();
                        __int64 rightValue = JavascriptInt64Number::FromVar(aRight)->GetValue();
                        if (leftValue < INT_MAX && rightValue >= 0)
                        {
                            return (__int64)leftValue < rightValue;
                        }
                    }
                    break;
                case TypeIds_UInt64Number:
                    {
                        unsigned __int64 leftValue = JavascriptUInt64Number::FromVar(aLeft)->GetValue();
                        unsigned __int64 rightValue = JavascriptUInt64Number::FromVar(aRight)->GetValue();
                        return leftValue < rightValue;
                    }
                    break;
                }
                dblLeft = (double)JavascriptUInt64Number::FromVar(aLeft)->GetValue();
                dblRight = JavascriptConversion::ToNumber(aRight, scriptContext);
            }
            break;
        case TypeIds_String:
            switch (rightType)
            {
            case TypeIds_Integer:
            case TypeIds_Number:
            case TypeIds_Boolean:
                break;
            default:
                aRight = JavascriptConversion::ToPrimitive(aRight, JavascriptHint::HintNumber, scriptContext);
                rightType = JavascriptOperators::GetTypeId(aRight);
                if (rightType != TypeIds_String)
                {
                    dblRight = JavascriptConversion::ToNumber(aRight, scriptContext);
                    break;
                }
            case TypeIds_String:
                return JavascriptString::LessThan(aLeft, aRight);
            }
            dblLeft = JavascriptConversion::ToNumber(aLeft, scriptContext);
            dblRight = JavascriptConversion::ToNumber(aRight, scriptContext);
            break;
        case TypeIds_Boolean:
        case TypeIds_Null:
        case TypeIds_Undefined:
        case TypeIds_Symbol:
            dblLeft = JavascriptConversion::ToNumber(aLeft, scriptContext);
            dblRight = JavascriptConversion::ToNumber(aRight, scriptContext);
            break;
        default:
            if (leftFirst)
            {
                aLeft = JavascriptConversion::ToPrimitive(aLeft, JavascriptHint::HintNumber, scriptContext);
                aRight = JavascriptConversion::ToPrimitive(aRight, JavascriptHint::HintNumber, scriptContext);
            }
            else
            {
                aRight = JavascriptConversion::ToPrimitive(aRight, JavascriptHint::HintNumber, scriptContext);
                aLeft = JavascriptConversion::ToPrimitive(aLeft, JavascriptHint::HintNumber, scriptContext);
            }
            //BugFix: When @@ToPrimitive of an object is overridden with a function that returns null/undefined
            //this helper will fall into a inescapable goto loop as the checks for null/undefined were outside of the path
            return RelationalComparisonHelper(aLeft, aRight, scriptContext, leftFirst, undefinedAs);
        }

        //
        // And +0,-0 that is not implemented fully
        //

        if (JavascriptNumber::IsNan(dblLeft) || JavascriptNumber::IsNan(dblRight))
        {
            return undefinedAs;
        }

        // this will succeed for -0.0 == 0.0 case as well
        if (dblLeft == dblRight)
        {
            return false;
        }

        return dblLeft < dblRight;
    }

#ifdef ENABLE_SIMDJS
    BOOL JavascriptOperators::StrictEqualSIMD(Var aLeft, Var aRight, ScriptContext* scriptContext)
    {
        TypeId leftTid  = JavascriptOperators::GetTypeId(aLeft);
        TypeId rightTid = JavascriptOperators::GetTypeId(aRight);
        bool result = false;


        if (leftTid != rightTid)
        {
            return result;
        }
        SIMDValue leftSimd;
        SIMDValue rightSimd;
        switch (leftTid)
        {
        case TypeIds_SIMDBool8x16:
            leftSimd = JavascriptSIMDBool8x16::FromVar(aLeft)->GetValue();
            rightSimd = JavascriptSIMDBool8x16::FromVar(aRight)->GetValue();
            return (leftSimd == rightSimd);
        case TypeIds_SIMDBool16x8:
            leftSimd = JavascriptSIMDBool16x8::FromVar(aLeft)->GetValue();
            rightSimd = JavascriptSIMDBool16x8::FromVar(aRight)->GetValue();
            return (leftSimd == rightSimd);
        case TypeIds_SIMDBool32x4:
            leftSimd = JavascriptSIMDBool32x4::FromVar(aLeft)->GetValue();
            rightSimd = JavascriptSIMDBool32x4::FromVar(aRight)->GetValue();
            return (leftSimd == rightSimd);
        case TypeIds_SIMDInt8x16:
            leftSimd = JavascriptSIMDInt8x16::FromVar(aLeft)->GetValue();
            rightSimd = JavascriptSIMDInt8x16::FromVar(aRight)->GetValue();
            return (leftSimd == rightSimd);
        case TypeIds_SIMDInt16x8:
            leftSimd = JavascriptSIMDInt16x8::FromVar(aLeft)->GetValue();
            rightSimd = JavascriptSIMDInt16x8::FromVar(aRight)->GetValue();
            return (leftSimd == rightSimd);
        case TypeIds_SIMDInt32x4:
            leftSimd = JavascriptSIMDInt32x4::FromVar(aLeft)->GetValue();
            rightSimd = JavascriptSIMDInt32x4::FromVar(aRight)->GetValue();
            return (leftSimd == rightSimd);
        case TypeIds_SIMDUint8x16:
            leftSimd = JavascriptSIMDUint8x16::FromVar(aLeft)->GetValue();
            rightSimd = JavascriptSIMDUint8x16::FromVar(aRight)->GetValue();
            return (leftSimd == rightSimd);
        case TypeIds_SIMDUint16x8:
            leftSimd = JavascriptSIMDUint16x8::FromVar(aLeft)->GetValue();
            rightSimd = JavascriptSIMDUint16x8::FromVar(aRight)->GetValue();
            return (leftSimd == rightSimd);
        case TypeIds_SIMDUint32x4:
            leftSimd = JavascriptSIMDUint32x4::FromVar(aLeft)->GetValue();
            rightSimd = JavascriptSIMDUint32x4::FromVar(aRight)->GetValue();
            return (leftSimd == rightSimd);
        case TypeIds_SIMDFloat32x4:
            leftSimd = JavascriptSIMDFloat32x4::FromVar(aLeft)->GetValue();
            rightSimd = JavascriptSIMDFloat32x4::FromVar(aRight)->GetValue();
            result = true;
            for (int i = 0; i < 4; ++i)
            {
                Var laneVarLeft  = JavascriptNumber::ToVarWithCheck(leftSimd.f32[i], scriptContext);
                Var laneVarRight = JavascriptNumber::ToVarWithCheck(rightSimd.f32[i], scriptContext);
                result = result && JavascriptOperators::Equal(laneVarLeft, laneVarRight, scriptContext);
            }
            return result;
        default:
            Assert(UNREACHED);
        }
        return result;
    }
#endif

    BOOL JavascriptOperators::StrictEqualString(Var aLeft, Var aRight)
    {
        Assert(JavascriptOperators::GetTypeId(aRight) == TypeIds_String);

        if (JavascriptOperators::GetTypeId(aLeft) != TypeIds_String)
            return false;

        return JavascriptString::Equals(aLeft, aRight);
    }

    BOOL JavascriptOperators::StrictEqualEmptyString(Var aLeft)
    {
        TypeId leftType = JavascriptOperators::GetTypeId(aLeft);
        if (leftType != TypeIds_String)
            return false;

        return JavascriptString::FromVar(aLeft)->GetLength() == 0;
    }

    BOOL JavascriptOperators::StrictEqual(Var aLeft, Var aRight, ScriptContext* requestContext)
    {
        double dblLeft, dblRight;
        TypeId rightType, leftType;
        leftType = JavascriptOperators::GetTypeId(aLeft);

        // Because NaN !== NaN, we may not return TRUE when typeId is Number
        if (aLeft == aRight && leftType != TypeIds_Number) return TRUE;

        rightType = JavascriptOperators::GetTypeId(aRight);

        switch (leftType)
        {
        case TypeIds_String:
            switch (rightType)
            {
            case TypeIds_String:
                return JavascriptString::Equals(aLeft, aRight);
            }
            return FALSE;
        case TypeIds_Integer:
            switch (rightType)
            {
            case TypeIds_Integer:
                return aLeft == aRight;
            // we don't need to worry about int64: it cannot equal as we create
            // JavascriptInt64Number only in overflow scenarios.
            case TypeIds_Number:
                dblLeft     = TaggedInt::ToDouble(aLeft);
                dblRight    = JavascriptNumber::GetValue(aRight);
                goto CommonNumber;
            }
            return FALSE;
        case TypeIds_Int64Number:
            switch (rightType)
            {
            case TypeIds_Int64Number:
                {
                    __int64 leftValue = JavascriptInt64Number::FromVar(aLeft)->GetValue();
                    __int64 rightValue = JavascriptInt64Number::FromVar(aRight)->GetValue();
                    return leftValue == rightValue;
                }
            case TypeIds_UInt64Number:
                {
                    __int64 leftValue = JavascriptInt64Number::FromVar(aLeft)->GetValue();
                    unsigned __int64 rightValue = JavascriptInt64Number::FromVar(aRight)->GetValue();
                    return ((unsigned __int64)leftValue == rightValue);
                }
            case TypeIds_Number:
                dblLeft     = (double)JavascriptInt64Number::FromVar(aLeft)->GetValue();
                dblRight    = JavascriptNumber::GetValue(aRight);
                goto CommonNumber;
            }
            return FALSE;
        case TypeIds_UInt64Number:
            switch (rightType)
            {
            case TypeIds_Int64Number:
                {
                    unsigned __int64 leftValue = JavascriptUInt64Number::FromVar(aLeft)->GetValue();
                    __int64 rightValue = JavascriptInt64Number::FromVar(aRight)->GetValue();
                    return (leftValue == (unsigned __int64)rightValue);
                }
            case TypeIds_UInt64Number:
                {
                    unsigned __int64 leftValue = JavascriptUInt64Number::FromVar(aLeft)->GetValue();
                    unsigned __int64 rightValue = JavascriptInt64Number::FromVar(aRight)->GetValue();
                    return leftValue == rightValue;
                }
            case TypeIds_Number:
                dblLeft     = (double)JavascriptUInt64Number::FromVar(aLeft)->GetValue();
                dblRight    = JavascriptNumber::GetValue(aRight);
                goto CommonNumber;
            }
            return FALSE;

        case TypeIds_Number:
            switch (rightType)
            {
            case TypeIds_Integer:
                dblLeft     = JavascriptNumber::GetValue(aLeft);
                dblRight    = TaggedInt::ToDouble(aRight);
                goto CommonNumber;
            case TypeIds_Int64Number:
                dblLeft     = JavascriptNumber::GetValue(aLeft);
                dblRight = (double)JavascriptInt64Number::FromVar(aRight)->GetValue();
                goto CommonNumber;
            case TypeIds_UInt64Number:
                dblLeft     = JavascriptNumber::GetValue(aLeft);
                dblRight = (double)JavascriptUInt64Number::FromVar(aRight)->GetValue();
                goto CommonNumber;
            case TypeIds_Number:
                dblLeft     = JavascriptNumber::GetValue(aLeft);
                dblRight    = JavascriptNumber::GetValue(aRight);
CommonNumber:
                return FEqualDbl(dblLeft, dblRight);
            }
            return FALSE;
        case TypeIds_Boolean:
            switch (rightType)
            {
            case TypeIds_Boolean:
                return aLeft == aRight;
            }
            return FALSE;

        case TypeIds_Undefined:
            return rightType == TypeIds_Undefined;

        case TypeIds_Null:
            return rightType == TypeIds_Null;

        case TypeIds_Array:
            return (rightType == TypeIds_Array && aLeft == aRight);

        case TypeIds_Symbol:
            switch (rightType)
            {
            case TypeIds_Symbol:
                {
                    const PropertyRecord* leftValue = JavascriptSymbol::FromVar(aLeft)->GetValue();
                    const PropertyRecord* rightValue = JavascriptSymbol::FromVar(aRight)->GetValue();
                    return leftValue == rightValue;
                }
            }
            return false;

        case TypeIds_GlobalObject:
        case TypeIds_HostDispatch:
            switch (rightType)
            {
                case TypeIds_HostDispatch:
                case TypeIds_GlobalObject:
                {
                    BOOL result;
                    if(RecyclableObject::FromVar(aLeft)->StrictEquals(aRight, &result, requestContext))
                    {
                        return result;
                    }
                    return false;
                }
            }
            break;

#ifdef ENABLE_SIMDJS
        case TypeIds_SIMDBool8x16:
        case TypeIds_SIMDInt8x16:
        case TypeIds_SIMDUint8x16:
        case TypeIds_SIMDBool16x8:
        case TypeIds_SIMDInt16x8:
        case TypeIds_SIMDUint16x8:
        case TypeIds_SIMDBool32x4:
        case TypeIds_SIMDInt32x4:
        case TypeIds_SIMDUint32x4:
        case TypeIds_SIMDFloat32x4:
        case TypeIds_SIMDFloat64x2:
            return StrictEqualSIMD(aLeft, aRight, requestContext);
            break;
#endif
        }

        if (RecyclableObject::FromVar(aLeft)->CanHaveInterceptors())
        {
            BOOL result;
            if (RecyclableObject::FromVar(aLeft)->StrictEquals(aRight, &result, requestContext))
            {
                if (result)
                {
                    return TRUE;
                }
            }
        }

        if (!TaggedNumber::Is(aRight) && RecyclableObject::FromVar(aRight)->CanHaveInterceptors())
        {
            BOOL result;
            if (RecyclableObject::FromVar(aRight)->StrictEquals(aLeft, &result, requestContext))
            {
                if (result)
                {
                    return TRUE;
                }
            }
        }

        return aLeft == aRight;
    }

    BOOL JavascriptOperators::HasOwnProperty(Var instance, PropertyId propertyId, ScriptContext *requestContext)
    {
        if (TaggedNumber::Is(instance))
        {
            return FALSE;
        }
        else
        {
            RecyclableObject* object = RecyclableObject::FromVar(instance);

            if (JavascriptProxy::Is(instance))
            {
                PropertyDescriptor desc;
                return GetOwnPropertyDescriptor(object, propertyId, requestContext, &desc);
            }
            else
            {
                PropertyString *propString = requestContext->TryGetPropertyString(propertyId);
                if (propString != nullptr)
                {
                    PropertyCacheOperationInfo info;
                    if (propString->GetLdElemInlineCache()->PretendTryGetProperty(object->GetType(), &info))
                    {
                        switch (info.cacheType)
                        {
                            case CacheType_Local:
                                Assert(object->HasOwnProperty(propertyId));
                                return TRUE;
                            case CacheType_Proto:
                                Assert(!object->HasOwnProperty(propertyId));
                                return FALSE;
                            default:
                                break;
                        }
                    }
                    if (propString->GetStElemInlineCache()->PretendTrySetProperty(object->GetType(), object->GetType(), &info))
                    {
                        switch (info.cacheType)
                        {
                        case CacheType_Local:
                            Assert(object->HasOwnProperty(propertyId));
                            return TRUE;
                        case CacheType_LocalWithoutProperty:
                            Assert(!object->HasOwnProperty(propertyId));
                            return FALSE;
                        default:
                            break;
                        }
                    }
                }

                return object && object->HasOwnProperty(propertyId);
            }
        }
    }

    BOOL JavascriptOperators::GetOwnAccessors(Var instance, PropertyId propertyId, Var* getter, Var* setter, ScriptContext * requestContext)
    {
        BOOL result;
        if (TaggedNumber::Is(instance))
        {
            result = false;
        }
        else
        {
            RecyclableObject* object = RecyclableObject::FromVar(instance);
            result = object && object->GetAccessors(propertyId, getter, setter, requestContext);
        }
        return result;
    }

    JavascriptArray* JavascriptOperators::GetOwnPropertyNames(Var instance, ScriptContext *scriptContext)
    {
        RecyclableObject *object = RecyclableObject::FromVar(ToObject(instance, scriptContext));

        if (JavascriptProxy::Is(instance))
        {
            JavascriptProxy* proxy = JavascriptProxy::FromVar(instance);
            return proxy->PropertyKeysTrap(JavascriptProxy::KeysTrapKind::GetOwnPropertyNamesKind, scriptContext);
        }

        return JavascriptObject::CreateOwnStringPropertiesHelper(object, scriptContext);
    }

    JavascriptArray* JavascriptOperators::GetOwnPropertySymbols(Var instance, ScriptContext *scriptContext)
    {
        RecyclableObject *object = RecyclableObject::FromVar(ToObject(instance, scriptContext));
        CHAKRATEL_LANGSTATS_INC_BUILTINCOUNT(Object_Constructor_getOwnPropertySymbols);

        if (JavascriptProxy::Is(instance))
        {
            JavascriptProxy* proxy = JavascriptProxy::FromVar(instance);
            return proxy->PropertyKeysTrap(JavascriptProxy::KeysTrapKind::GetOwnPropertySymbolKind, scriptContext);
        }

        return JavascriptObject::CreateOwnSymbolPropertiesHelper(object, scriptContext);
    }

    JavascriptArray* JavascriptOperators::GetOwnPropertyKeys(Var instance, ScriptContext* scriptContext)
    {
        RecyclableObject *object = RecyclableObject::FromVar(ToObject(instance, scriptContext));

        if (JavascriptProxy::Is(instance))
        {
            JavascriptProxy* proxy = JavascriptProxy::FromVar(instance);
            return proxy->PropertyKeysTrap(JavascriptProxy::KeysTrapKind::KeysKind, scriptContext);
        }

        return JavascriptObject::CreateOwnStringSymbolPropertiesHelper(object, scriptContext);
    }

    JavascriptArray* JavascriptOperators::GetOwnEnumerablePropertyNames(RecyclableObject* object, ScriptContext* scriptContext)
    {
        if (JavascriptProxy::Is(object))
        {
            JavascriptProxy* proxy = JavascriptProxy::FromVar(object);
            JavascriptArray* proxyResult = proxy->PropertyKeysTrap(JavascriptProxy::KeysTrapKind::GetOwnPropertyNamesKind, scriptContext);
            JavascriptArray* proxyResultToReturn = scriptContext->GetLibrary()->CreateArray(0);

            // filter enumerable keys
            uint32 resultLength = proxyResult->GetLength();
            Var element;
            const Js::PropertyRecord *propertyRecord = nullptr;
            uint32 index = 0;
            for (uint32 i = 0; i < resultLength; i++)
            {
                element = proxyResult->DirectGetItem(i);

                Assert(!JavascriptSymbol::Is(element));

                PropertyDescriptor propertyDescriptor;
                JavascriptConversion::ToPropertyKey(element, scriptContext, &propertyRecord);
                if (JavascriptOperators::GetOwnPropertyDescriptor(object, propertyRecord->GetPropertyId(), scriptContext, &propertyDescriptor))
                {
                    if (propertyDescriptor.IsEnumerable())
                    {
                        proxyResultToReturn->DirectSetItemAt(index++, CrossSite::MarshalVar(scriptContext, element));
                    }
                }
            }
            return proxyResultToReturn;
        }
        return JavascriptObject::CreateOwnEnumerableStringPropertiesHelper(object, scriptContext);
    }

    JavascriptArray* JavascriptOperators::GetOwnEnumerablePropertyNamesSymbols(RecyclableObject* object, ScriptContext* scriptContext)
    {
        if (JavascriptProxy::Is(object))
        {
            JavascriptProxy* proxy = JavascriptProxy::FromVar(object);
            return proxy->PropertyKeysTrap(JavascriptProxy::KeysTrapKind::KeysKind, scriptContext);
        }
        return JavascriptObject::CreateOwnEnumerableStringSymbolPropertiesHelper(object, scriptContext);
    }

    BOOL JavascriptOperators::GetOwnProperty(Var instance, PropertyId propertyId, Var* value, ScriptContext* requestContext, PropertyValueInfo * propertyValueInfo)
    {
        BOOL result;
        if (TaggedNumber::Is(instance))
        {
            result = false;
        }
        else
        {
            RecyclableObject* object = RecyclableObject::FromVar(instance);
            result = object && object->GetProperty(object, propertyId, value, propertyValueInfo, requestContext);

            if (propertyValueInfo && result)
            {
                // We can only update the cache in case a property was found, because if it wasn't found, we don't know if it is missing or on a prototype
                CacheOperators::CachePropertyRead(instance, object, false /* isRoot */, propertyId, false /* isMissing */, propertyValueInfo, requestContext);
            }
        }
        return result;
    }

    BOOL JavascriptOperators::GetOwnPropertyDescriptor(RecyclableObject* obj, JavascriptString* propertyKey, ScriptContext* scriptContext, PropertyDescriptor* propertyDescriptor)
    {
        return JavascriptOperators::GetOwnPropertyDescriptor(obj, JavascriptOperators::GetPropertyId(propertyKey, scriptContext), scriptContext, propertyDescriptor);
    }

    // ES5's [[GetOwnProperty]].
    // Return value:
    //   FALSE means "undefined" PD.
    //   TRUE means success. The propertyDescriptor parameter gets the descriptor.
    //
    BOOL JavascriptOperators::GetOwnPropertyDescriptor(RecyclableObject* obj, PropertyId propertyId, ScriptContext* scriptContext, PropertyDescriptor* propertyDescriptor)
    {
        Assert(obj);
        Assert(scriptContext);
        Assert(propertyDescriptor);

        if (JavascriptProxy::Is(obj))
        {
            return JavascriptProxy::GetOwnPropertyDescriptor(obj, propertyId, scriptContext, propertyDescriptor);
        }
        Var getter, setter;
        if (false == JavascriptOperators::GetOwnAccessors(obj, propertyId, &getter, &setter, scriptContext))
        {
            Var value = nullptr;
            if (false == JavascriptOperators::GetOwnProperty(obj, propertyId, &value, scriptContext, nullptr))
            {
                return FALSE;
            }
            if (nullptr != value)
            {
                propertyDescriptor->SetValue(value);
            }

            //CONSIDER : Its expensive to query for each flag from type system. Combine this with the GetOwnProperty to get all the flags
            //at once. This will require a new API from type system and override in all the types which overrides IsEnumerable etc.
            //Currently there is no performance tuning for ES5. This should be ok.
            propertyDescriptor->SetWritable(FALSE != obj->IsWritable(propertyId));
        }
        else
        {
            if (nullptr == getter)
            {
                getter = scriptContext->GetLibrary()->GetUndefined();
            }
            propertyDescriptor->SetGetter(getter);

            if (nullptr == setter)
            {
                setter = scriptContext->GetLibrary()->GetUndefined();
            }
            propertyDescriptor->SetSetter(setter);
        }

        propertyDescriptor->SetConfigurable(FALSE != obj->IsConfigurable(propertyId));
        propertyDescriptor->SetEnumerable(FALSE != obj->IsEnumerable(propertyId));
        return TRUE;
    }

    inline RecyclableObject* JavascriptOperators::GetPrototypeNoTrap(RecyclableObject* instance)
    {
        Type* type = instance->GetType();
        if (type->HasSpecialPrototype())
        {
            if (type->GetTypeId() == TypeIds_Proxy)
            {
                // get back null
                Assert(type->GetPrototype() == instance->GetScriptContext()->GetLibrary()->GetNull());
                return type->GetPrototype();
            }
            else
            {
                return instance->GetPrototypeSpecial();
            }
        }
        return type->GetPrototype();
    }

    BOOL JavascriptOperators::IsArray(Var instanceVar)
    {
        if (!RecyclableObject::Is(instanceVar))
        {
            return FALSE;
        }
        RecyclableObject* instance = RecyclableObject::FromVar(instanceVar);
        if (DynamicObject::IsAnyArray(instance))
        {
            return TRUE;
        }
        if (JavascriptProxy::Is(instanceVar))
        {
            JavascriptProxy* proxy = JavascriptProxy::FromVar(instanceVar);
            return IsArray(proxy->GetTarget());
        }
        TypeId remoteTypeId = TypeIds_Limit;
        if (JavascriptOperators::GetRemoteTypeId(instanceVar, &remoteTypeId) &&
            DynamicObject::IsAnyArrayTypeId(remoteTypeId))
        {
            return TRUE;
        }
        return FALSE;
    }

    BOOL JavascriptOperators::IsConstructor(Var instanceVar)
    {
        if (!RecyclableObject::Is(instanceVar))
        {
            return FALSE;
        }
        if (JavascriptProxy::Is(instanceVar))
        {
            JavascriptProxy* proxy = JavascriptProxy::FromVar(instanceVar);
            return IsConstructor(proxy->GetTarget());
        }
        if (!JavascriptFunction::Is(instanceVar))
        {
            return FALSE;
        }
        return JavascriptFunction::FromVar(instanceVar)->IsConstructor();
    }

    BOOL JavascriptOperators::IsConcatSpreadable(Var instanceVar)
    {
        // an object is spreadable under two condition, either it is a JsArray
        // or you define an isconcatSpreadable flag on it.
        if (!JavascriptOperators::IsObject(instanceVar))
        {
            return false;
        }

        RecyclableObject* instance = RecyclableObject::FromVar(instanceVar);
        ScriptContext* scriptContext = instance->GetScriptContext();

        if (!PHASE_OFF1(IsConcatSpreadableCachePhase))
        {
            BOOL retVal = FALSE;
            Type *instanceType = instance->GetType();
            IsConcatSpreadableCache *isConcatSpreadableCache = scriptContext->GetThreadContext()->GetIsConcatSpreadableCache();

            if (isConcatSpreadableCache->TryGetIsConcatSpreadable(instanceType, &retVal))
            {
                OUTPUT_TRACE(Phase::IsConcatSpreadableCachePhase, _u("IsConcatSpreadableCache hit: %p\n"), instanceType);
                return retVal;
            }

            Var spreadable = nullptr;
            BOOL hasUserDefinedSpreadable = JavascriptOperators::GetProperty(instance, instance, PropertyIds::_symbolIsConcatSpreadable, &spreadable, scriptContext);

            if (hasUserDefinedSpreadable && spreadable != scriptContext->GetLibrary()->GetUndefined())
            {
                return JavascriptConversion::ToBoolean(spreadable, scriptContext);
            }

            retVal = JavascriptOperators::IsArray(instance);

            if (!hasUserDefinedSpreadable)
            {
                OUTPUT_TRACE(Phase::IsConcatSpreadableCachePhase, _u("IsConcatSpreadableCache saved: %p\n"), instanceType);
                isConcatSpreadableCache->CacheIsConcatSpreadable(instanceType, retVal);
            }

            return retVal;
        }

        Var spreadable = JavascriptOperators::GetProperty(instance, PropertyIds::_symbolIsConcatSpreadable, scriptContext);
        if (spreadable != scriptContext->GetLibrary()->GetUndefined())
        {
            return JavascriptConversion::ToBoolean(spreadable, scriptContext);
        }

        return JavascriptOperators::IsArray(instance);
    }

    Var JavascriptOperators::OP_LdCustomSpreadIteratorList(Var aRight, ScriptContext* scriptContext)
    {
#if ENABLE_COPYONACCESS_ARRAY
        // We know we're going to read from this array. Do the conversion before we try to perform checks on the head segment.
        JavascriptLibrary::CheckAndConvertCopyOnAccessNativeIntArray(aRight);
#endif
        RecyclableObject* function = GetIteratorFunction(aRight, scriptContext);
        JavascriptMethod method = function->GetEntryPoint();
        if (((JavascriptArray::Is(aRight) &&
              (
                  method == JavascriptArray::EntryInfo::Values.GetOriginalEntryPoint()
                  // Verify that the head segment of the array covers all elements with no gaps.
                  // Accessing an element on the prototype could have side-effects that would invalidate the optimization.
                  && JavascriptArray::FromVar(aRight)->GetHead()->next == nullptr
                  && JavascriptArray::FromVar(aRight)->GetHead()->left == 0
                  && JavascriptArray::FromVar(aRight)->GetHead()->length == JavascriptArray::FromVar(aRight)->GetLength()
                  && JavascriptArray::FromVar(aRight)->HasNoMissingValues()
                  && !JavascriptArray::FromVar(aRight)->IsCrossSiteObject()
              )) ||
             (TypedArrayBase::Is(aRight) && method == TypedArrayBase::EntryInfo::Values.GetOriginalEntryPoint()))
            // We can't optimize away the iterator if the array iterator prototype is user defined.
            && !JavascriptLibrary::ArrayIteratorPrototypeHasUserDefinedNext(scriptContext))
        {
            return RecyclerNew(scriptContext->GetRecycler(), SpreadArgument, aRight, true /*useDirectCall*/, scriptContext->GetLibrary()->GetSpreadArgumentType());
        }

        ThreadContext *threadContext = scriptContext->GetThreadContext();

        Var iteratorVar =
            threadContext->ExecuteImplicitCall(function, ImplicitCall_Accessor, [=]() -> Var
                {
                    return CALL_FUNCTION(threadContext, function, CallInfo(Js::CallFlags_Value, 1), aRight);
                });

        if (!JavascriptOperators::IsObject(iteratorVar))
        {
            if (!threadContext->RecordImplicitException())
            {
                return scriptContext->GetLibrary()->GetUndefined();
            }
            JavascriptError::ThrowTypeError(scriptContext, JSERR_NeedObject);
        }

        return RecyclerNew(scriptContext->GetRecycler(), SpreadArgument, iteratorVar, false /*useDirectCall*/, scriptContext->GetLibrary()->GetSpreadArgumentType());
    }

    BOOL JavascriptOperators::IsPropertyUnscopable(Var instanceVar, JavascriptString *propertyString)
    {
        // This never gets called.
        Throw::InternalError();
    }

    BOOL JavascriptOperators::IsPropertyUnscopable(Var instanceVar, PropertyId propertyId)
    {
        RecyclableObject* instance = RecyclableObject::FromVar(instanceVar);
        ScriptContext * scriptContext = instance->GetScriptContext();

        Var unscopables = JavascriptOperators::GetProperty(instance, PropertyIds::_symbolUnscopables, scriptContext);
        if (JavascriptOperators::IsObject(unscopables))
        {
            DynamicObject *unscopablesList = DynamicObject::FromVar(unscopables);
            Var value = nullptr;
            //8.1.1.2.1.9.c If blocked is not undefined
            if (JavascriptOperators::GetProperty(unscopablesList, propertyId, &value, scriptContext))
            {
                return JavascriptConversion::ToBoolean(value, scriptContext);
            }
        }

        return false;
    }

    BOOL JavascriptOperators::HasProperty(RecyclableObject* instance, PropertyId propertyId)
    {
        while (!JavascriptOperators::IsNull(instance))
        {
            PropertyQueryFlags result = instance->HasPropertyQuery(propertyId);
            if (result != PropertyQueryFlags::Property_NotFound)
            {
                return JavascriptConversion::PropertyQueryFlagsToBoolean(result); // return false if instance is typed array and HasPropertyQuery() returns PropertyQueryFlags::Property_Found_Undefined
            }

            instance = JavascriptOperators::GetPrototypeNoTrap(instance);
        }
        return false;
    }

    BOOL JavascriptOperators::HasPropertyUnscopables(RecyclableObject* instance, PropertyId propertyId)
    {
        return JavascriptOperators::HasProperty(instance, propertyId)
            && !IsPropertyUnscopable(instance, propertyId);
    }

    BOOL JavascriptOperators::HasRootProperty(RecyclableObject* instance, PropertyId propertyId)
    {
        Assert(RootObjectBase::Is(instance));

        RootObjectBase* rootObject = static_cast<RootObjectBase*>(instance);
        if (rootObject->HasRootProperty(propertyId))
        {
            return true;
        }
        instance = instance->GetPrototype();

        return HasProperty(instance, propertyId);
    }

    BOOL JavascriptOperators::HasProxyOrPrototypeInlineCacheProperty(RecyclableObject* instance, PropertyId propertyId)
    {
        TypeId typeId;
        typeId = JavascriptOperators::GetTypeId(instance);
        if (typeId == Js::TypeIds_Proxy)
        {
            // let's be more aggressive to disable inline prototype cache when proxy is presented in the prototypechain
            return true;
        }
        do
        {
            instance = instance->GetPrototype();
            typeId = JavascriptOperators::GetTypeId(instance);
            if (typeId == Js::TypeIds_Proxy)
            {
                // let's be more aggressive to disable inline prototype cache when proxy is presented in the prototypechain
                return true;
            }
            if (typeId == TypeIds_Null)
            {
                break;
            }
            /* We can rule out object with deferred type handler, because they would have expanded if they are in the cache */
            if (!instance->HasDeferredTypeHandler() && instance->HasProperty(propertyId)) { return true; }
        } while (typeId != TypeIds_Null);
        return false;
    }

    BOOL JavascriptOperators::OP_HasProperty(Var instance, PropertyId propertyId, ScriptContext* scriptContext)
    {
        RecyclableObject* object = TaggedNumber::Is(instance) ?
            scriptContext->GetLibrary()->GetNumberPrototype() :
            RecyclableObject::FromVar(instance);
        BOOL result = HasProperty(object, propertyId);
        return result;
    }

    BOOL JavascriptOperators::OP_HasOwnProperty(Var instance, PropertyId propertyId, ScriptContext* scriptContext)
    {
        RecyclableObject* object = TaggedNumber::Is(instance) ?
            scriptContext->GetLibrary()->GetNumberPrototype() :
            RecyclableObject::FromVar(instance);
        BOOL result = HasOwnProperty(object, propertyId, scriptContext);
        return result;
    }

    // CONSIDER: Have logic similar to HasOwnPropertyNoHostObjectForHeapEnum
    BOOL JavascriptOperators::HasOwnPropertyNoHostObject(Var instance, PropertyId propertyId)
    {
        AssertMsg(!TaggedNumber::Is(instance), "HasOwnPropertyNoHostObject int passed");

        RecyclableObject* object = RecyclableObject::FromVar(instance);
        return object && object->HasOwnPropertyNoHostObject(propertyId);
    }

    // CONSIDER: Remove HasOwnPropertyNoHostObjectForHeapEnum and use GetOwnPropertyNoHostObjectForHeapEnum in its place by changing it
    // to return BOOL, true or false with whether the property exists or not, and return the value if not getter/setter as an out param.
    BOOL JavascriptOperators::HasOwnPropertyNoHostObjectForHeapEnum(Var instance, PropertyId propertyId, ScriptContext* requestContext, Var& getter, Var& setter)
    {
        AssertMsg(!TaggedNumber::Is(instance), "HasOwnPropertyNoHostObjectForHeapEnum int passed");

        RecyclableObject * object = RecyclableObject::FromVar(instance);
        if (StaticType::Is(object->GetTypeId()))
        {
            return FALSE;
        }
        getter = setter = NULL;
        DynamicObject* dynamicObject = DynamicObject::FromVar(instance);
        Assert(dynamicObject->GetScriptContext()->IsHeapEnumInProgress());
        if (dynamicObject->UseDynamicObjectForNoHostObjectAccess())
        {
            if (!dynamicObject->DynamicObject::GetAccessors(propertyId, &getter, &setter, requestContext))
            {
                Var value = nullptr;
                if (!JavascriptConversion::PropertyQueryFlagsToBoolean(dynamicObject->DynamicObject::GetPropertyQuery(instance, propertyId, &value, NULL, requestContext)) ||
                    (requestContext->IsUndeclBlockVar(value) && (ActivationObject::Is(instance) || RootObjectBase::Is(instance))))
                {
                    return FALSE;
                }
            }
        }
        else
        {
            if (!object->GetAccessors(propertyId, &getter, &setter, requestContext))
            {
                Var value = nullptr;
                if (!object->GetProperty(instance, propertyId, &value, NULL, requestContext) ||
                    (requestContext->IsUndeclBlockVar(value) && (ActivationObject::Is(instance) || RootObjectBase::Is(instance))))
                {
                    return FALSE;
                }
            }
        }
        return TRUE;
    }

    Var JavascriptOperators::GetOwnPropertyNoHostObjectForHeapEnum(Var instance, PropertyId propertyId, ScriptContext* requestContext, Var& getter, Var& setter)
    {
        AssertMsg(!TaggedNumber::Is(instance), "GetDataPropertyNoHostObject int passed");
        Assert(HasOwnPropertyNoHostObjectForHeapEnum(instance, propertyId, requestContext, getter, setter) || getter || setter);
        DynamicObject* dynamicObject = DynamicObject::FromVar(instance);
        getter = setter = NULL;
        if (NULL == dynamicObject)
        {
            return requestContext->GetLibrary()->GetUndefined();
        }
        Var returnVar = requestContext->GetLibrary()->GetUndefined();
        BOOL result = FALSE;
        if (dynamicObject->UseDynamicObjectForNoHostObjectAccess())
        {
            if (! dynamicObject->DynamicObject::GetAccessors(propertyId, &getter, &setter, requestContext))
            {
                result = JavascriptConversion::PropertyQueryFlagsToBoolean((dynamicObject->DynamicObject::GetPropertyQuery(instance, propertyId, &returnVar, NULL, requestContext)));
            }
        }
        else
        {
            if (! dynamicObject->GetAccessors(propertyId, &getter, &setter, requestContext))
            {
                result = dynamicObject->GetProperty(instance, propertyId, &returnVar, NULL, requestContext);
            }
        }

        if (result)
        {
            return returnVar;
        }
        return requestContext->GetLibrary()->GetUndefined();
    }


    BOOL JavascriptOperators::OP_HasOwnPropScoped(Var scope, PropertyId propertyId, Var defaultInstance, ScriptContext* scriptContext)
    {
        AssertMsg(scope == scriptContext->GetLibrary()->GetNull() || JavascriptArray::Is(scope),
                  "Invalid scope chain pointer passed - should be null or an array");
        if (JavascriptArray::Is(scope))
        {
            JavascriptArray* arrScope = JavascriptArray::FromVar(scope);
            Var instance = arrScope->DirectGetItem(0);
            return JavascriptOperators::OP_HasOwnProperty(instance, propertyId, scriptContext);
        }
        return JavascriptOperators::OP_HasOwnProperty(defaultInstance, propertyId, scriptContext);
    }

    BOOL JavascriptOperators::GetPropertyUnscopable(Var instance, RecyclableObject* propertyObject, PropertyId propertyId, Var* value, ScriptContext* requestContext, PropertyValueInfo* info)
    {
        return GetProperty_Internal<true>(instance, propertyObject, false, propertyId, value, requestContext, info);
    }

    BOOL JavascriptOperators::GetProperty(Var instance, RecyclableObject* propertyObject, PropertyId propertyId, Var* value, ScriptContext* requestContext, PropertyValueInfo* info)
    {
        return GetProperty_Internal<false>(instance, propertyObject, false, propertyId, value, requestContext, info);
    }

    BOOL JavascriptOperators::GetRootProperty(Var instance, PropertyId propertyId, Var* value, ScriptContext* requestContext, PropertyValueInfo* info)
    {
        return GetProperty_Internal<false>(instance, RecyclableObject::FromVar(instance), true, propertyId, value, requestContext, info);
    }

    BOOL JavascriptOperators::GetProperty_InternalSimple(Var instance, RecyclableObject* object, PropertyId propertyId, _Outptr_result_maybenull_ Var* value, ScriptContext* requestContext)
    {
        BOOL foundProperty = FALSE;
        Assert(value != nullptr);

        while (!JavascriptOperators::IsNull(object))
        {
            PropertyQueryFlags result = object->GetPropertyQuery(instance, propertyId, value, nullptr, requestContext);
            if (result != PropertyQueryFlags::Property_NotFound)
            {
                foundProperty = JavascriptConversion::PropertyQueryFlagsToBoolean(result);
                break;
            }

            if (object->SkipsPrototype())
            {
                break;
            }

            object = JavascriptOperators::GetPrototypeNoTrap(object);
        }

        if (!foundProperty)
        {
            *value = requestContext->GetMissingPropertyResult();
        }

        return foundProperty;
    }

    template <bool unscopables>
    BOOL JavascriptOperators::GetProperty_Internal(Var instance, RecyclableObject* propertyObject, const bool isRoot, PropertyId propertyId, Var* value, ScriptContext* requestContext, PropertyValueInfo* info)
    {
        if (TaggedNumber::Is(instance))
        {
            PropertyValueInfo::ClearCacheInfo(info);
        }
        RecyclableObject* object = propertyObject;
        BOOL foundProperty = FALSE;
        if (isRoot)
        {
            Assert(RootObjectBase::Is(object));

            RootObjectBase* rootObject = static_cast<RootObjectBase*>(object);
            foundProperty = rootObject->GetRootProperty(instance, propertyId, value, info, requestContext);
        }

        while (!foundProperty && !JavascriptOperators::IsNull(object))
        {
            if (unscopables && IsPropertyUnscopable(object, propertyId))
            {
                break;
            }
            else
            {
                PropertyQueryFlags result = object->GetPropertyQuery(instance, propertyId, value, info, requestContext);
                if (result != PropertyQueryFlags::Property_NotFound)
                {
                    foundProperty = JavascriptConversion::PropertyQueryFlagsToBoolean(result);
                    break;
                }
            }

            if (object->SkipsPrototype())
            {
                break;
            }

            object = JavascriptOperators::GetPrototypeNoTrap(object);
        }

        if (foundProperty)
        {
#if ENABLE_FIXED_FIELDS && DBG
            if (DynamicObject::Is(object))
            {
                DynamicObject* dynamicObject = (DynamicObject*)object;
                DynamicTypeHandler* dynamicTypeHandler = dynamicObject->GetDynamicType()->GetTypeHandler();
                Var property;
                if (dynamicTypeHandler->CheckFixedProperty(requestContext->GetPropertyName(propertyId), &property, requestContext))
                {
                    bool skipAssert = false;
                    if (value != nullptr && Js::RecyclableObject::Is(property))
                    {
                        Js::RecyclableObject* pObject = Js::RecyclableObject::FromVar(property);
                        Js::RecyclableObject* pValue = Js::RecyclableObject::FromVar(*value);

                        if (pValue->GetScriptContext() != pObject->GetScriptContext())
                        {
                            // value was marshaled. skip check
                            skipAssert = true;
                        }
                    }
                    Assert(skipAssert || value == nullptr || *value == property);
                }
            }
#endif
            // Don't cache the information if the value is undecl block var
            // REVIEW: We might want to only check this if we need to (For LdRootFld or ScopedLdFld)
            //         Also we might want to throw here instead of checking it again in the caller
            if (value && !requestContext->IsUndeclBlockVar(*value) && !WithScopeObject::Is(object))
            {
                CacheOperators::CachePropertyRead(propertyObject, object, isRoot, propertyId, false, info, requestContext);
            }
#ifdef TELEMETRY_JSO
            if (TELEMETRY_PROPERTY_OPCODE_FILTER(propertyId))
            {
                requestContext->GetTelemetry().GetOpcodeTelemetry().GetProperty(instance, propertyId, value, /*successful: */true);
            }
#endif

            return TRUE;
        }
        else
        {
#ifdef MISSING_PROPERTY_STATS
            if (PHASE_STATS1(MissingPropertyCachePhase))
            {
                requestContext->RecordMissingPropertyMiss();
            }
#endif
            if (PHASE_TRACE1(MissingPropertyCachePhase))
            {
                Output::Print(_u("MissingPropertyCaching: Missing property %d on slow path.\n"), propertyId);
            }

            // Only cache missing property lookups for non-root field loads on objects that have PathTypeHandlers, because only these objects guarantee a type change when the property is added,
            // which obviates the need to explicitly invalidate missing property inline caches.
            if (!PHASE_OFF1(MissingPropertyCachePhase) && !isRoot && DynamicObject::Is(instance) && ((DynamicObject*)instance)->GetDynamicType()->GetTypeHandler()->IsPathTypeHandler())
            {
#ifdef MISSING_PROPERTY_STATS
                if (PHASE_STATS1(MissingPropertyCachePhase))
                {
                    requestContext->RecordMissingPropertyCacheAttempt();
                }
#endif
                if (PHASE_TRACE1(MissingPropertyCachePhase))
                {
                    Output::Print(_u("MissingPropertyCache: Caching missing property for property %d.\n"), propertyId);
                }

                PropertyValueInfo::Set(info, requestContext->GetLibrary()->GetMissingPropertyHolder(), 0);
                CacheOperators::CachePropertyRead(propertyObject, requestContext->GetLibrary()->GetMissingPropertyHolder(), isRoot, propertyId, true, info, requestContext);
            }
#if defined(TELEMETRY_JSO) || defined(TELEMETRY_AddToCache) // enabled for `TELEMETRY_AddToCache`, because this is the property-not-found codepath where the normal TELEMETRY_AddToCache code wouldn't be executed.
            if (TELEMETRY_PROPERTY_OPCODE_FILTER(propertyId))
            {
                if (info && info->AllowResizingPolymorphicInlineCache()) // If in interpreted mode, not JIT.
                {
                    requestContext->GetTelemetry().GetOpcodeTelemetry().GetProperty(instance, propertyId, nullptr, /*successful: */false);
                }
            }
#endif
            *value = requestContext->GetMissingPropertyResult();
            return FALSE;
        }
    }

    template<typename PropertyKeyType>
    BOOL JavascriptOperators::GetPropertyWPCache(Var instance, RecyclableObject* propertyObject, PropertyKeyType propertyKey, Var* value, ScriptContext* requestContext, _Inout_ PropertyValueInfo * info)
    {
        RecyclableObject* object = propertyObject;
        while (!JavascriptOperators::IsNull(object))
        {
            PropertyQueryFlags result = object->GetPropertyQuery(instance, propertyKey, value, info, requestContext);
            if (result != PropertyQueryFlags::Property_NotFound)
            {
                if (value && !WithScopeObject::Is(object) && info->GetPropertyString())
                {
                    PropertyId propertyId = info->GetPropertyString()->GetPropertyRecord()->GetPropertyId();
                    CacheOperators::CachePropertyRead(instance, object, false, propertyId, false, info, requestContext);
                }
                return JavascriptConversion::PropertyQueryFlagsToBoolean(result);
            }
            if (object->SkipsPrototype())
            {
                break;
            }
            object = JavascriptOperators::GetPrototypeNoTrap(object);
        }
        if (!PHASE_OFF1(MissingPropertyCachePhase) && info->GetPropertyString() && DynamicObject::Is(instance) && ((DynamicObject*)instance)->GetDynamicType()->GetTypeHandler()->IsPathTypeHandler())
        {
            PropertyValueInfo::Set(info, requestContext->GetLibrary()->GetMissingPropertyHolder(), 0);
            CacheOperators::CachePropertyRead(instance, requestContext->GetLibrary()->GetMissingPropertyHolder(), false, info->GetPropertyString()->GetPropertyRecord()->GetPropertyId(), true, info, requestContext);
        }

        *value = requestContext->GetMissingPropertyResult();
        return FALSE;
    }

    BOOL JavascriptOperators::GetPropertyObject(Var instance, ScriptContext * scriptContext, RecyclableObject** propertyObject)
    {
        Assert(propertyObject);
        if (TaggedNumber::Is(instance))
        {
            *propertyObject = scriptContext->GetLibrary()->GetNumberPrototype();
            return TRUE;
        }
        RecyclableObject* object = RecyclableObject::FromVar(instance);
        *propertyObject = object;
        if (JavascriptOperators::IsUndefinedOrNull(object))
        {
            return FALSE;
        }
        return TRUE;
    }

#if DBG
    BOOL JavascriptOperators::IsPropertyObject(RecyclableObject * instance)
    {
        TypeId typeId = JavascriptOperators::GetTypeId(instance);
        return (typeId != TypeIds_Integer && typeId != TypeIds_Null && typeId != TypeIds_Undefined);
    }
#endif

    Var JavascriptOperators::OP_GetProperty(Var instance, PropertyId propertyId, ScriptContext* scriptContext)
    {
        RecyclableObject* object = nullptr;
        if (FALSE == JavascriptOperators::GetPropertyObject(instance, scriptContext, &object))
        {
            if (scriptContext->GetThreadContext()->RecordImplicitException())
            {
                JavascriptError::ThrowTypeError(scriptContext, JSERR_Property_CannotGet_NullOrUndefined, scriptContext->GetPropertyName(propertyId)->GetBuffer());
            }
            else
            {
                return scriptContext->GetLibrary()->GetUndefined();
            }
        }

        Var result = JavascriptOperators::GetPropertyNoCache(instance, object, propertyId, scriptContext);
        AssertMsg(result != nullptr, "result null in OP_GetProperty");
        return result;
    }

    Var JavascriptOperators::OP_GetRootProperty(Var instance, PropertyId propertyId, PropertyValueInfo * info, ScriptContext* scriptContext)
    {
        AssertMsg(RootObjectBase::Is(instance), "Root must be an object!");

        Var value = nullptr;
        if (JavascriptOperators::GetRootProperty(RecyclableObject::FromVar(instance), propertyId, &value, scriptContext, info))
        {
            if (scriptContext->IsUndeclBlockVar(value))
            {
                JavascriptError::ThrowReferenceError(scriptContext, JSERR_UseBeforeDeclaration);
            }
            return value;
        }

        const char16* propertyName = scriptContext->GetPropertyName(propertyId)->GetBuffer();

        JavascriptFunction * caller = nullptr;
        if (JavascriptStackWalker::GetCaller(&caller, scriptContext))
        {
            FunctionBody * callerBody = caller->GetFunctionBody();
            if (callerBody && callerBody->GetUtf8SourceInfo()->GetIsXDomain())
            {
                propertyName = nullptr;
            }
        }

        // Don't error if we disabled implicit calls
        if (scriptContext->GetThreadContext()->RecordImplicitException())
        {
            JavascriptError::ThrowReferenceError(scriptContext, JSERR_UndefVariable, propertyName);
        }

        return scriptContext->GetMissingPropertyResult();
    }

    Var JavascriptOperators::OP_GetThisScoped(FrameDisplay *pScope, Var defaultInstance, ScriptContext* scriptContext)
    {
        // NOTE: If changes are made to this logic be sure to update the debuggers as well
        int length = pScope->GetLength();

        for (int i = 0; i < length; i += 1)
        {
            Var value = nullptr;
            RecyclableObject *obj = RecyclableObject::FromVar(pScope->GetItem(i));
            if (JavascriptOperators::GetProperty(obj, Js::PropertyIds::_this, &value, scriptContext))
            {
                return value;
            }
        }

        return defaultInstance;
    }

    Var JavascriptOperators::OP_UnwrapWithObj(Var aValue)
    {
        return RecyclableObject::FromVar(aValue)->GetThisObjectOrUnWrap();
    }
    Var JavascriptOperators::OP_GetInstanceScoped(FrameDisplay *pScope, PropertyId propertyId, Var rootObject, Var* thisVar, ScriptContext* scriptContext)
    {
        // Similar to GetPropertyScoped, but instead of returning the property value, we return the instance that
        // owns it, or the global object if no instance is found.

        int i;
        int length = pScope->GetLength();

        for (i = 0; i < length; i++)
        {
            RecyclableObject *obj = (RecyclableObject*)pScope->GetItem(i);


            if (JavascriptOperators::HasProperty(obj, propertyId))
            {
                // HasProperty will call WithObjects HasProperty which will do the filtering
                // All we have to do here is unwrap the object hence the api call

                *thisVar = obj->GetThisObjectOrUnWrap();
                return *thisVar;
            }
        }

        *thisVar = scriptContext->GetLibrary()->GetUndefined();
        if (rootObject != scriptContext->GetGlobalObject())
        {
            if (JavascriptOperators::OP_HasProperty(rootObject, propertyId, scriptContext))
            {
                return rootObject;
            }
        }

        return scriptContext->GetGlobalObject();
    }

    Var JavascriptOperators::GetPropertyReference(RecyclableObject *instance, PropertyId propertyId, ScriptContext* requestContext)
    {
        Var value = nullptr;
        PropertyValueInfo info;
        if (JavascriptOperators::GetPropertyReference(instance, propertyId, &value, requestContext, &info))
        {
            Assert(value != nullptr);
            return value;
        }
        return requestContext->GetMissingPropertyResult();
    }

    BOOL JavascriptOperators::GetPropertyReference(Var instance, RecyclableObject* propertyObject, PropertyId propertyId, Var* value, ScriptContext* requestContext, PropertyValueInfo* info)
    {
        return GetPropertyReference_Internal(instance, propertyObject, false, propertyId, value, requestContext, info);
    }

    BOOL JavascriptOperators::GetRootPropertyReference(RecyclableObject* instance, PropertyId propertyId, Var* value, ScriptContext* requestContext, PropertyValueInfo* info)
    {
        return GetPropertyReference_Internal(instance, instance, true, propertyId, value, requestContext, info);
    }

    BOOL JavascriptOperators::PropertyReferenceWalkUnscopable(Var instance, RecyclableObject** propertyObject, PropertyId propertyId, Var* value, PropertyValueInfo* info, ScriptContext* requestContext)
    {
        return PropertyReferenceWalk_Impl<true>(instance, propertyObject, propertyId, value, info, requestContext);
    }

    BOOL JavascriptOperators::PropertyReferenceWalk(Var instance, RecyclableObject** propertyObject, PropertyId propertyId, Var* value, PropertyValueInfo* info, ScriptContext* requestContext)
    {
        return PropertyReferenceWalk_Impl<false>(instance, propertyObject, propertyId, value, info, requestContext);
    }

    template <bool unscopables>
    BOOL JavascriptOperators::PropertyReferenceWalk_Impl(Var instance, RecyclableObject** propertyObject, PropertyId propertyId, Var* value, PropertyValueInfo* info, ScriptContext* requestContext)
    {
        BOOL foundProperty = false;
        RecyclableObject* object = *propertyObject;
        while (!foundProperty && !JavascriptOperators::IsNull(object))
        {
            if (unscopables && JavascriptOperators::IsPropertyUnscopable(object, propertyId))
            {
                break;
            }
            else
            {
                PropertyQueryFlags result = object->GetPropertyReferenceQuery(instance, propertyId, value, info, requestContext);
                if (result != PropertyQueryFlags::Property_NotFound)
                {
                    foundProperty = JavascriptConversion::PropertyQueryFlagsToBoolean(result);
                    break;
                }
            }

            if (object->SkipsPrototype())
            {
                break; // will return false
            }

            object = JavascriptOperators::GetPrototypeNoTrap(object);

        }
        *propertyObject = object;
        return foundProperty;
    }

    BOOL JavascriptOperators::GetPropertyReference_Internal(Var instance, RecyclableObject* propertyObject, const bool isRoot, PropertyId propertyId, Var* value, ScriptContext* requestContext, PropertyValueInfo* info)
    {
        if (TaggedNumber::Is(instance))
        {
            PropertyValueInfo::ClearCacheInfo(info);
        }
        BOOL foundProperty = FALSE;
        RecyclableObject* object = propertyObject;

        if (isRoot)
        {
            foundProperty = RootObjectBase::FromVar(object)->GetRootPropertyReference(instance, propertyId, value, info, requestContext);
        }
        if (!foundProperty)
        {
            foundProperty = PropertyReferenceWalk(instance, &object, propertyId, value, info, requestContext);
        }

        if (!foundProperty)
        {
#if defined(TELEMETRY_JSO) || defined(TELEMETRY_AddToCache) // enabled for `TELEMETRY_AddToCache`, because this is the property-not-found codepath where the normal TELEMETRY_AddToCache code wouldn't be executed.
            if (TELEMETRY_PROPERTY_OPCODE_FILTER(propertyId))
            {
                if (info && info->AllowResizingPolymorphicInlineCache()) // If in interpreted mode, not JIT.
                {
                    requestContext->GetTelemetry().GetOpcodeTelemetry().GetProperty(instance, propertyId, nullptr, /*successful: */false);
                }
            }
#endif
            *value = requestContext->GetMissingPropertyResult();
            return foundProperty;
        }

        if (requestContext->IsUndeclBlockVar(*value))
        {
            JavascriptError::ThrowReferenceError(requestContext, JSERR_UseBeforeDeclaration);
        }

#if ENABLE_FIXED_FIELDS && DBG
        if (DynamicObject::Is(object))
        {
            DynamicObject* dynamicObject = (DynamicObject*)object;
            DynamicTypeHandler* dynamicTypeHandler = dynamicObject->GetDynamicType()->GetTypeHandler();
            Var property = nullptr;
            if (dynamicTypeHandler->CheckFixedProperty(requestContext->GetPropertyName(propertyId), &property, requestContext))
            {
                Assert(value == nullptr || *value == property);
            }
        }
#endif

        CacheOperators::CachePropertyRead(instance, object, isRoot, propertyId, false, info, requestContext);
        return TRUE;
    }

    template <typename PropertyKeyType, bool unscopable>
    DescriptorFlags JavascriptOperators::GetterSetter_Impl(RecyclableObject* instance, PropertyKeyType propertyKey, Var* setterValue, PropertyValueInfo* info, ScriptContext* scriptContext)
    {
        DescriptorFlags flags = None;
        RecyclableObject* object = instance;
        while (flags == None && !JavascriptOperators::IsNull(object))
        {
            if (unscopable && IsPropertyUnscopable(object, propertyKey))
            {
                break;
            }
            else
            {
                flags = object->GetSetter(propertyKey, setterValue, info, scriptContext);
                if (flags != None)
                {
                    break;
                }
            }
            // CONSIDER: we should add SkipsPrototype support. DOM has no ES 5 concepts built in that aren't
            // already part of our prototype objects which are chakra objects.
            object = object->GetPrototype();
        }
        return flags;
    }

    DescriptorFlags JavascriptOperators::GetterSetterUnscopable(RecyclableObject* instance, PropertyId propertyId, Var* setterValue, PropertyValueInfo* info, ScriptContext* scriptContext)
    {
        return GetterSetter_Impl<PropertyId, true>(instance, propertyId, setterValue, info, scriptContext);
    }

    DescriptorFlags JavascriptOperators::GetterSetter(RecyclableObject* instance, PropertyId propertyId, Var* setterValue, PropertyValueInfo* info, ScriptContext* scriptContext)
    {
        return GetterSetter_Impl<PropertyId, false>(instance, propertyId, setterValue, info, scriptContext);
    }

    DescriptorFlags JavascriptOperators::GetterSetter(RecyclableObject* instance, JavascriptString * propertyName, Var* setterValue, PropertyValueInfo* info, ScriptContext* scriptContext)
    {
        return GetterSetter_Impl<JavascriptString*, false>(instance, propertyName, setterValue, info, scriptContext);
    }

    void JavascriptOperators::OP_InvalidateProtoCaches(PropertyId propertyId, ScriptContext *scriptContext)
    {
        scriptContext->InvalidateProtoCaches(propertyId);
    }

    // Checks to see if any object in the prototype chain has a property descriptor for the given index
    // that specifies either an accessor or a non-writable attribute.
    // If TRUE, check flags for details.
    BOOL JavascriptOperators::CheckPrototypesForAccessorOrNonWritableItem(RecyclableObject* instance, uint32 index,
        Var* setterValue, DescriptorFlags *flags, ScriptContext* scriptContext, BOOL skipPrototypeCheck /* = FALSE */)
    {
        Assert(setterValue);
        Assert(flags);

        // Do a quick walk up the prototype chain to see if any of the prototypes has ever had ANY setter or non-writable property.
        if (CheckIfObjectAndPrototypeChainHasOnlyWritableDataProperties(instance))
        {
            return FALSE;
        }

        RecyclableObject* object = instance;
        while (!JavascriptOperators::IsNull(object))
        {
            *flags = object->GetItemSetter(index, setterValue, scriptContext);
            if (*flags != None || skipPrototypeCheck)
            {
                break;
            }
            object = object->GetPrototype();
        }

        return ((*flags & Accessor) == Accessor) || ((*flags & Proxy) == Proxy) || ((*flags & Data) == Data && (*flags & Writable) == None);
    }

    BOOL JavascriptOperators::SetGlobalPropertyNoHost(char16 const * propertyName, charcount_t propertyLength, Var value, ScriptContext * scriptContext)
    {
        GlobalObject * globalObject = scriptContext->GetGlobalObject();
        uint32 index;
        PropertyRecord const * propertyRecord = nullptr;
        IndexType indexType = GetIndexTypeFromString(propertyName, propertyLength, scriptContext, &index, &propertyRecord, true);

        if (indexType == IndexType_Number)
        {
            return globalObject->DynamicObject::SetItem(index, value, PropertyOperation_None);
        }
        return globalObject->DynamicObject::SetProperty(propertyRecord->GetPropertyId(), value, PropertyOperation_None, NULL);
    }

    template<typename PropertyKeyType>
    BOOL JavascriptOperators::SetPropertyWPCache(Var receiver, RecyclableObject* object, PropertyKeyType propertyKey, Var newValue, ScriptContext* requestContext, PropertyOperationFlags propertyOperationFlags, _Inout_ PropertyValueInfo * info)
    {
        if (receiver)
        {
            AnalysisAssert(object);
            Assert(!TaggedNumber::Is(receiver));
            Var setterValueOrProxy = nullptr;
            DescriptorFlags flags = None;
            if (JavascriptOperators::CheckPrototypesForAccessorOrNonWritableProperty(object, propertyKey, &setterValueOrProxy, &flags, info, requestContext))
            {
                if ((flags & Accessor) == Accessor)
                {
                    if (JavascriptError::ThrowIfStrictModeUndefinedSetter(propertyOperationFlags, setterValueOrProxy, requestContext))
                    {
                        return TRUE;
                    }
                    if (setterValueOrProxy)
                    {
                        if (!WithScopeObject::Is(receiver) && info->GetPropertyString())
                        {
                            CacheOperators::CachePropertyWrite(RecyclableObject::FromVar(receiver), false, object->GetType(), info->GetPropertyString()->GetPropertyRecord()->GetPropertyId(), info, requestContext);
                        }
                        receiver = (RecyclableObject::FromVar(receiver))->GetThisObjectOrUnWrap();
                        RecyclableObject* func = RecyclableObject::FromVar(setterValueOrProxy);

                        JavascriptOperators::CallSetter(func, receiver, newValue, requestContext);
                    }
                    return TRUE;
                }
                else if ((flags & Proxy) == Proxy)
                {
                    Assert(JavascriptProxy::Is(setterValueOrProxy));
                    JavascriptProxy* proxy = JavascriptProxy::FromVar(setterValueOrProxy);
                    auto fn = [&](RecyclableObject* target) -> BOOL {
                        return JavascriptOperators::SetPropertyWPCache(receiver, target, propertyKey, newValue, requestContext, propertyOperationFlags, info);
                    };
                    if (info->GetPropertyString())
                    {
                        PropertyValueInfo::SetNoCache(info, proxy);
                        PropertyValueInfo::DisablePrototypeCache(info, proxy);
                    }
                    return proxy->SetPropertyTrap(receiver, JavascriptProxy::SetPropertyTrapKind::SetPropertyWPCacheKind, propertyKey, newValue, requestContext);
                }
                else
                {
                    Assert((flags & Data) == Data && (flags & Writable) == None);

                    requestContext->GetThreadContext()->AddImplicitCallFlags(ImplicitCall_NoOpSet);
                    JavascriptError::ThrowCantAssignIfStrictMode(propertyOperationFlags, requestContext);
                    return FALSE;
                }
            }
            else if (!JavascriptOperators::IsObject(receiver))
            {
                JavascriptError::ThrowCantAssignIfStrictMode(propertyOperationFlags, requestContext);
                return FALSE;
            }

            RecyclableObject* receiverObject = RecyclableObject::FromVar(receiver);
            if (receiver != object)
            {
                // If the receiver object has the property and it is an accessor then return false
                PropertyDescriptor existingDesc;
                if (JavascriptOperators::GetOwnPropertyDescriptor(receiverObject, propertyKey, requestContext, &existingDesc)
                    && existingDesc.IsAccessorDescriptor())
                {
                    return FALSE;
                }
            }

            Type *typeWithoutProperty = object->GetType();
            // in 9.1.9, step 5, we should return false if receiver is not object, and that will happen in default RecyclableObject operation anyhow.
            if (receiverObject->SetProperty(propertyKey, newValue, propertyOperationFlags, info))
            {
                if (!JavascriptProxy::Is(receiver) && info->GetPropertyString() && info->GetFlags() != InlineCacheSetterFlag && !object->CanHaveInterceptors())
                {
                    CacheOperators::CachePropertyWrite(RecyclableObject::FromVar(receiver), false, typeWithoutProperty, info->GetPropertyString()->GetPropertyRecord()->GetPropertyId(), info, requestContext);

                    if (info->GetInstance() == receiverObject)
                    {
                        PropertyValueInfo::SetCacheInfo(info, info->GetPropertyString(), info->GetPropertyString()->GetLdElemInlineCache(), info->AllowResizingPolymorphicInlineCache());
                        CacheOperators::CachePropertyRead(object, receiverObject, false, info->GetPropertyString()->GetPropertyRecord()->GetPropertyId(), false, info, requestContext);
                    }
                }
                return TRUE;
            }
        }

        return FALSE;
    }

    BOOL JavascriptOperators::SetItemOnTaggedNumber(Var receiver, RecyclableObject* object, uint32 index, Var newValue, ScriptContext* requestContext,
        PropertyOperationFlags propertyOperationFlags)
    {
        Assert(TaggedNumber::Is(receiver));

        if (requestContext->optimizationOverrides.GetSideEffects() & SideEffects_Accessor)
        {
            Var setterValueOrProxy = nullptr;
            DescriptorFlags flags = None;
            if (object == nullptr)
            {
                GetPropertyObject(receiver, requestContext, &object);
            }
            if (JavascriptOperators::CheckPrototypesForAccessorOrNonWritableItem(object, index, &setterValueOrProxy, &flags, requestContext))
            {
                if ((flags & Accessor) == Accessor)
                {
                    if (JavascriptError::ThrowIfStrictModeUndefinedSetter(propertyOperationFlags, setterValueOrProxy, requestContext))
                    {
                        return TRUE;
                    }
                    if (setterValueOrProxy)
                    {
                        RecyclableObject* func = RecyclableObject::FromVar(setterValueOrProxy);
                        JavascriptOperators::CallSetter(func, receiver, newValue, requestContext);
                        return TRUE;
                    }
                }
                else if ((flags & Proxy) == Proxy)
                {
                    Assert(JavascriptProxy::Is(setterValueOrProxy));
                    JavascriptProxy* proxy = JavascriptProxy::FromVar(setterValueOrProxy);
                    const PropertyRecord* propertyRecord = nullptr;
                    proxy->PropertyIdFromInt(index, &propertyRecord);
                    return proxy->SetPropertyTrap(receiver, JavascriptProxy::SetPropertyTrapKind::SetItemOnTaggedNumberKind, propertyRecord->GetPropertyId(), newValue, requestContext);
                }
                else
                {
                    Assert((flags & Data) == Data && (flags & Writable) == None);
                    JavascriptError::ThrowCantAssignIfStrictMode(propertyOperationFlags, requestContext);
                }
            }
        }

        JavascriptError::ThrowCantAssignIfStrictMode(propertyOperationFlags, requestContext);
        return FALSE;
    }

    BOOL JavascriptOperators::SetPropertyOnTaggedNumber(Var receiver, RecyclableObject* object, PropertyId propertyId, Var newValue, ScriptContext* requestContext,
        PropertyOperationFlags propertyOperationFlags)
    {
        Assert (TaggedNumber::Is(receiver));

        if (requestContext->optimizationOverrides.GetSideEffects() & SideEffects_Accessor)
        {
            Var setterValueOrProxy = nullptr;
            PropertyValueInfo info;
            DescriptorFlags flags = None;
            if (object == nullptr)
            {
                GetPropertyObject(receiver, requestContext, &object);
            }
            if (JavascriptOperators::CheckPrototypesForAccessorOrNonWritableProperty(object, propertyId, &setterValueOrProxy, &flags, &info, requestContext))
            {
                if ((flags & Accessor) == Accessor)
                {
                    if (JavascriptError::ThrowIfStrictModeUndefinedSetter(propertyOperationFlags, setterValueOrProxy, requestContext))
                    {
                        return TRUE;
                    }
                    if (setterValueOrProxy)
                    {
                        RecyclableObject* func = RecyclableObject::FromVar(setterValueOrProxy);
                        Assert(info.GetFlags() == InlineCacheSetterFlag || info.GetPropertyIndex() == Constants::NoSlot);
                        JavascriptOperators::CallSetter(func, receiver, newValue, requestContext);
                        return TRUE;
                    }
                }
                else if ((flags & Proxy) == Proxy)
                {
                    Assert(JavascriptProxy::Is(setterValueOrProxy));
                    JavascriptProxy* proxy = JavascriptProxy::FromVar(setterValueOrProxy);
                    return proxy->SetPropertyTrap(receiver, JavascriptProxy::SetPropertyTrapKind::SetPropertyOnTaggedNumberKind, propertyId, newValue, requestContext);
                }
                else
                {
                    Assert((flags & Data) == Data && (flags & Writable) == None);
                    JavascriptError::ThrowCantAssignIfStrictMode(propertyOperationFlags, requestContext);
                }
            }
        }

        // Add implicit call flags, to bail out if field copy prop may propagate the wrong value.
        requestContext->GetThreadContext()->AddImplicitCallFlags(ImplicitCall_NoOpSet);
        JavascriptError::ThrowCantAssignIfStrictMode(propertyOperationFlags, requestContext);
        return FALSE;
    }

    BOOL JavascriptOperators::SetPropertyUnscopable(Var instance, RecyclableObject* receiver, PropertyId propertyId, Var newValue, PropertyValueInfo * info, ScriptContext* requestContext, PropertyOperationFlags propertyOperationFlags)
    {
        return SetProperty_Internal<true>(instance, receiver, false, propertyId, newValue, info, requestContext, propertyOperationFlags);
    }

    BOOL JavascriptOperators::SetProperty(Var receiver, RecyclableObject* object, PropertyId propertyId, Var newValue, PropertyValueInfo * info, ScriptContext* requestContext, PropertyOperationFlags propertyOperationFlags)
    {
        return SetProperty_Internal<false>(receiver, object, false, propertyId, newValue, info, requestContext, propertyOperationFlags);
    }

    BOOL JavascriptOperators::SetRootProperty(RecyclableObject* instance, PropertyId propertyId, Var newValue, PropertyValueInfo * info, ScriptContext* requestContext, PropertyOperationFlags propertyOperationFlags)
    {
        return SetProperty_Internal<false>(instance, instance, true, propertyId, newValue, info, requestContext, propertyOperationFlags);
    }

    template <bool unscopables>
    BOOL JavascriptOperators::SetProperty_Internal(Var receiver, RecyclableObject* object, const bool isRoot, PropertyId propertyId, Var newValue, PropertyValueInfo * info, ScriptContext* requestContext, PropertyOperationFlags propertyOperationFlags)
    {
        if (receiver)
        {
            Assert(!TaggedNumber::Is(receiver));
            Var setterValueOrProxy = nullptr;
            DescriptorFlags flags = None;
            if ((isRoot && JavascriptOperators::CheckPrototypesForAccessorOrNonWritableRootProperty(object, propertyId, &setterValueOrProxy, &flags, info, requestContext)) ||
                (!isRoot && JavascriptOperators::CheckPrototypesForAccessorOrNonWritableProperty(object, propertyId, &setterValueOrProxy, &flags, info, requestContext)))
            {
                if ((flags & Accessor) == Accessor)
                {
                    if (JavascriptError::ThrowIfStrictModeUndefinedSetter(propertyOperationFlags, setterValueOrProxy, requestContext) ||
                        JavascriptError::ThrowIfNotExtensibleUndefinedSetter(propertyOperationFlags, setterValueOrProxy, requestContext))
                    {
                        return TRUE;
                    }
                    if (setterValueOrProxy)
                    {
                        RecyclableObject* func = RecyclableObject::FromVar(setterValueOrProxy);
                        Assert(!info || info->GetFlags() == InlineCacheSetterFlag || info->GetPropertyIndex() == Constants::NoSlot);

                        if (WithScopeObject::Is(receiver))
                        {
                            receiver = (RecyclableObject::FromVar(receiver))->GetThisObjectOrUnWrap();
                        }
                        else
                        {
                            CacheOperators::CachePropertyWrite(RecyclableObject::FromVar(receiver), isRoot, object->GetType(), propertyId, info, requestContext);
                        }
#ifdef ENABLE_MUTATION_BREAKPOINT
                        if (MutationBreakpoint::IsFeatureEnabled(requestContext))
                        {
                            MutationBreakpoint::HandleSetProperty(requestContext, object, propertyId, newValue);
                        }
#endif
                        JavascriptOperators::CallSetter(func, receiver, newValue, requestContext);
                    }
                    return TRUE;
                }
                else if ((flags & Proxy) == Proxy)
                {
                    Assert(JavascriptProxy::Is(setterValueOrProxy));
                    JavascriptProxy* proxy = JavascriptProxy::FromVar(setterValueOrProxy);
                    // We can't cache the property at this time. both target and handler can be changed outside of the proxy, so the inline cache needs to be
                    // invalidate when target, handler, or handler prototype has changed. We don't have a way to achieve this yet.
                    PropertyValueInfo::SetNoCache(info, proxy);
                    PropertyValueInfo::DisablePrototypeCache(info, proxy); // We can't cache prototype property either

                    return proxy->SetPropertyTrap(receiver, JavascriptProxy::SetPropertyTrapKind::SetPropertyKind, propertyId, newValue, requestContext);
                }
                else
                {
                    Assert((flags & Data) == Data && (flags & Writable) == None);
                    if (flags & Const)
                    {
                        JavascriptError::ThrowTypeError(requestContext, ERRAssignmentToConst);
                    }

                    JavascriptError::ThrowCantAssign(propertyOperationFlags, requestContext, propertyId);
                    JavascriptError::ThrowCantAssignIfStrictMode(propertyOperationFlags, requestContext);
                    return FALSE;
                }
            }
            else if (!JavascriptOperators::IsObject(receiver))
            {
                JavascriptError::ThrowCantAssignIfStrictMode(propertyOperationFlags, requestContext);
                return FALSE;
            }

#ifdef ENABLE_MUTATION_BREAKPOINT
            // Break on mutation if needed
            bool doNotUpdateCacheForMbp = MutationBreakpoint::IsFeatureEnabled(requestContext) ?
                MutationBreakpoint::HandleSetProperty(requestContext, object, propertyId, newValue) : false;
#endif

            // Get the original type before setting the property
            Type *typeWithoutProperty = object->GetType();
            BOOL didSetProperty = false;
            if (isRoot)
            {
                AssertMsg(JavascriptOperators::GetTypeId(receiver) == TypeIds_GlobalObject
                    || JavascriptOperators::GetTypeId(receiver) == TypeIds_ModuleRoot,
                    "Root must be a global object!");

                RootObjectBase* rootObject = static_cast<RootObjectBase*>(receiver);
                didSetProperty = rootObject->SetRootProperty(propertyId, newValue, propertyOperationFlags, info);
            }
            else
            {
                RecyclableObject* instanceObject = RecyclableObject::FromVar(receiver);
                while (!JavascriptOperators::IsNull(instanceObject))
                {
                    if (unscopables && JavascriptOperators::IsPropertyUnscopable(instanceObject, propertyId))
                    {
                        break;
                    }
                    else
                    {
                        didSetProperty = instanceObject->SetProperty(propertyId, newValue, propertyOperationFlags, info);
                        if (didSetProperty || !unscopables)
                        {
                            break;
                        }
                    }
                    instanceObject = JavascriptOperators::GetPrototypeNoTrap(instanceObject);
                }
            }

            if (didSetProperty)
            {
                bool updateCache = true;
#ifdef ENABLE_MUTATION_BREAKPOINT
                updateCache = updateCache && !doNotUpdateCacheForMbp;
#endif

                if (updateCache)
                {
                    if (!JavascriptProxy::Is(receiver))
                    {
                        CacheOperators::CachePropertyWrite(RecyclableObject::FromVar(receiver), isRoot, typeWithoutProperty, propertyId, info, requestContext);
                    }
                }
                return TRUE;
            }
        }

        return FALSE;
    }

    BOOL JavascriptOperators::IsNumberFromNativeArray(Var instance, uint32 index, ScriptContext* scriptContext)
    {
#if ENABLE_COPYONACCESS_ARRAY
        JavascriptLibrary::CheckAndConvertCopyOnAccessNativeIntArray<Var>(instance);
#endif
        Js::TypeId instanceType = JavascriptOperators::GetTypeId(instance);
        // Fast path for native and typed arrays.
        if ( (instanceType == TypeIds_NativeIntArray || instanceType == TypeIds_NativeFloatArray) || (instanceType >= TypeIds_Int8Array && instanceType <= TypeIds_Uint64Array) )
        {
            RecyclableObject* object = RecyclableObject::FromVar(instance);
            Var member = nullptr;

            // If the item is found in the array own body, then it is a number
            if (JavascriptOperators::GetOwnItem(object, index, &member, scriptContext)
                && !JavascriptOperators::IsUndefined(member))
            {
                return TRUE;
            }
        }
        return FALSE;
    }

    BOOL JavascriptOperators::GetAccessors(RecyclableObject* instance, PropertyId propertyId, ScriptContext* requestContext, Var* getter, Var* setter)
    {
        RecyclableObject* object = instance;
        while (!JavascriptOperators::IsNull(object))
        {
            if (object->GetAccessors(propertyId, getter, setter, requestContext))
            {
                *getter = JavascriptOperators::CanonicalizeAccessor(*getter, requestContext);
                *setter = JavascriptOperators::CanonicalizeAccessor(*setter, requestContext);
                return TRUE;
            }

            if (object->SkipsPrototype())
            {
                break;
            }
            object = JavascriptOperators::GetPrototype(object);
        }
        return FALSE;
    }

    BOOL JavascriptOperators::SetAccessors(RecyclableObject* instance, PropertyId propertyId, Var getter, Var setter, PropertyOperationFlags flags)
    {
        BOOL result = instance && instance->SetAccessors(propertyId, getter, setter, flags);
        return result;
    }

    BOOL JavascriptOperators::OP_SetProperty(Var instance, PropertyId propertyId, Var newValue, ScriptContext* scriptContext, PropertyValueInfo * info, PropertyOperationFlags flags, Var thisInstance)
    {
        // The call into ToObject(dynamicObject) is avoided here by checking for null and undefined and doing nothing when dynamicObject is a primitive value.
        if (thisInstance == nullptr)
        {
            thisInstance = instance;
        }
        TypeId typeId = JavascriptOperators::GetTypeId(thisInstance);

        if (JavascriptOperators::IsUndefinedOrNullType(typeId))
        {
            if (scriptContext->GetThreadContext()->RecordImplicitException())
            {
                JavascriptError::ThrowTypeError(scriptContext, JSERR_Property_CannotSet_NullOrUndefined, scriptContext->GetPropertyName(propertyId)->GetBuffer());
            }
            return TRUE;
        }
        else if (typeId == TypeIds_VariantDate)
        {
            if (scriptContext->GetThreadContext()->RecordImplicitException())
            {
                JavascriptError::ThrowTypeError(scriptContext, JSERR_Property_VarDate, scriptContext->GetPropertyName(propertyId)->GetBuffer());
            }
            return TRUE;
        }

        if (!TaggedNumber::Is(thisInstance))
        {
            return JavascriptOperators::SetProperty(RecyclableObject::FromVar(thisInstance), RecyclableObject::FromVar(instance), propertyId, newValue, info, scriptContext, flags);
        }

        JavascriptError::ThrowCantAssignIfStrictMode(flags, scriptContext);
        return false;
    }

    BOOL JavascriptOperators::OP_StFunctionExpression(Var obj, PropertyId propertyId, Var newValue)
    {
        RecyclableObject* instance = RecyclableObject::FromVar(obj);

        instance->SetProperty(propertyId, newValue, PropertyOperation_None, NULL);
        instance->SetWritable(propertyId, FALSE);
        instance->SetConfigurable(propertyId, FALSE);

        return TRUE;
    }

    BOOL JavascriptOperators::OP_InitClassMember(Var obj, PropertyId propertyId, Var newValue)
    {
        RecyclableObject* instance = RecyclableObject::FromVar(obj);

        PropertyOperationFlags flags = PropertyOperation_None;
        PropertyAttributes attributes = PropertyClassMemberDefaults;

        instance->SetPropertyWithAttributes(propertyId, newValue, attributes, NULL, flags);

        return TRUE;
    }

    BOOL JavascriptOperators::OP_InitLetProperty(Var obj, PropertyId propertyId, Var newValue)
    {
        RecyclableObject* instance = RecyclableObject::FromVar(obj);

        PropertyOperationFlags flags = instance->GetScriptContext()->IsUndeclBlockVar(newValue) ? PropertyOperation_SpecialValue : PropertyOperation_None;
        PropertyAttributes attributes = PropertyLetDefaults;

        if (RootObjectBase::Is(instance))
        {
            attributes |= PropertyLetConstGlobal;
        }

        instance->SetPropertyWithAttributes(propertyId, newValue, attributes, NULL, (PropertyOperationFlags)(flags | PropertyOperation_AllowUndecl));

        return TRUE;
    }

    BOOL JavascriptOperators::OP_InitConstProperty(Var obj, PropertyId propertyId, Var newValue)
    {
        RecyclableObject* instance = RecyclableObject::FromVar(obj);

        PropertyOperationFlags flags = instance->GetScriptContext()->IsUndeclBlockVar(newValue) ? PropertyOperation_SpecialValue : PropertyOperation_None;
        PropertyAttributes attributes = PropertyConstDefaults;

        if (RootObjectBase::Is(instance))
        {
            attributes |= PropertyLetConstGlobal;
        }

        instance->SetPropertyWithAttributes(propertyId, newValue, attributes, NULL, (PropertyOperationFlags)(flags | PropertyOperation_AllowUndecl));

        return TRUE;
    }

    BOOL JavascriptOperators::OP_InitUndeclRootLetProperty(Var obj, PropertyId propertyId)
    {
        RecyclableObject* instance = RecyclableObject::FromVar(obj);

        PropertyOperationFlags flags = static_cast<PropertyOperationFlags>(PropertyOperation_SpecialValue | PropertyOperation_AllowUndecl);
        PropertyAttributes attributes = PropertyLetDefaults | PropertyLetConstGlobal;

        instance->SetPropertyWithAttributes(propertyId, instance->GetLibrary()->GetUndeclBlockVar(), attributes, NULL, flags);

        return TRUE;
    }

    BOOL JavascriptOperators::OP_InitUndeclRootConstProperty(Var obj, PropertyId propertyId)
    {
        RecyclableObject* instance = RecyclableObject::FromVar(obj);

        PropertyOperationFlags flags = static_cast<PropertyOperationFlags>(PropertyOperation_SpecialValue | PropertyOperation_AllowUndecl);
        PropertyAttributes attributes = PropertyConstDefaults | PropertyLetConstGlobal;

        instance->SetPropertyWithAttributes(propertyId, instance->GetLibrary()->GetUndeclBlockVar(), attributes, NULL, flags);

        return TRUE;
    }

    BOOL JavascriptOperators::OP_InitUndeclConsoleLetProperty(Var obj, PropertyId propertyId)
    {
        FrameDisplay *pScope = (FrameDisplay*)obj;
        AssertMsg(ConsoleScopeActivationObject::Is((DynamicObject*)pScope->GetItem(pScope->GetLength() - 1)), "How come we got this opcode without ConsoleScopeActivationObject?");
        RecyclableObject* instance = RecyclableObject::FromVar(pScope->GetItem(0));
        PropertyOperationFlags flags = static_cast<PropertyOperationFlags>(PropertyOperation_SpecialValue | PropertyOperation_AllowUndecl);
        PropertyAttributes attributes = PropertyLetDefaults;
        instance->SetPropertyWithAttributes(propertyId, instance->GetLibrary()->GetUndeclBlockVar(), attributes, NULL, flags);
        return TRUE;
    }

    BOOL JavascriptOperators::OP_InitUndeclConsoleConstProperty(Var obj, PropertyId propertyId)
    {
        FrameDisplay *pScope = (FrameDisplay*)obj;
        AssertMsg(ConsoleScopeActivationObject::Is((DynamicObject*)pScope->GetItem(pScope->GetLength() - 1)), "How come we got this opcode without ConsoleScopeActivationObject?");
        RecyclableObject* instance = RecyclableObject::FromVar(pScope->GetItem(0));
        PropertyOperationFlags flags = static_cast<PropertyOperationFlags>(PropertyOperation_SpecialValue | PropertyOperation_AllowUndecl);
        PropertyAttributes attributes = PropertyConstDefaults;
        instance->SetPropertyWithAttributes(propertyId, instance->GetLibrary()->GetUndeclBlockVar(), attributes, NULL, flags);
        return TRUE;
    }

    BOOL JavascriptOperators::InitProperty(RecyclableObject* instance, PropertyId propertyId, Var newValue, PropertyOperationFlags flags)
    {
        return instance && instance->InitProperty(propertyId, newValue, flags);
    }

    BOOL JavascriptOperators::OP_InitProperty(Var instance, PropertyId propertyId, Var newValue)
    {
        if(TaggedNumber::Is(instance)) { return false; }
        return JavascriptOperators::InitProperty(RecyclableObject::FromVar(instance), propertyId, newValue);
    }

    BOOL JavascriptOperators::DeleteProperty(RecyclableObject* instance, PropertyId propertyId, PropertyOperationFlags propertyOperationFlags)
    {
        return DeleteProperty_Impl<false>(instance, propertyId, propertyOperationFlags);
    }

    bool JavascriptOperators::ShouldTryDeleteProperty(RecyclableObject* instance, JavascriptString *propertyNameString, PropertyRecord const **pPropertyRecord)
    {
        PropertyRecord const *propertyRecord = nullptr;
        if (!JavascriptOperators::CanShortcutOnUnknownPropertyName(instance))
        {
            instance->GetScriptContext()->GetOrAddPropertyRecord(propertyNameString, &propertyRecord);
        }
        else
        {
            instance->GetScriptContext()->FindPropertyRecord(propertyNameString, &propertyRecord);
        }

        if (propertyRecord == nullptr)
        {
            return false;
        }
        *pPropertyRecord = propertyRecord;
        return true;
    }

    BOOL JavascriptOperators::DeleteProperty(RecyclableObject* instance, JavascriptString *propertyNameString, PropertyOperationFlags propertyOperationFlags)
    {
#ifdef ENABLE_MUTATION_BREAKPOINT
        ScriptContext *scriptContext = instance->GetScriptContext();
        if (MutationBreakpoint::IsFeatureEnabled(scriptContext)
            && scriptContext->HasMutationBreakpoints())
        {
            MutationBreakpoint::HandleDeleteProperty(scriptContext, instance, propertyNameString);
        }
#endif
        return instance->DeleteProperty(propertyNameString, propertyOperationFlags);
    }

    BOOL JavascriptOperators::DeletePropertyUnscopables(RecyclableObject* instance, PropertyId propertyId, PropertyOperationFlags propertyOperationFlags)
    {
        return DeleteProperty_Impl<true>(instance, propertyId, propertyOperationFlags);
    }
    template<bool unscopables>
    BOOL JavascriptOperators::DeleteProperty_Impl(RecyclableObject* instance, PropertyId propertyId, PropertyOperationFlags propertyOperationFlags)
    {
        if (unscopables && JavascriptOperators::IsPropertyUnscopable(instance, propertyId))
        {
            return false;
        }
#ifdef ENABLE_MUTATION_BREAKPOINT
        ScriptContext *scriptContext = instance->GetScriptContext();
        if (MutationBreakpoint::IsFeatureEnabled(scriptContext)
            && scriptContext->HasMutationBreakpoints())
        {
            MutationBreakpoint::HandleDeleteProperty(scriptContext, instance, propertyId);
        }
#endif
         // !unscopables will hit the return statement on the first iteration
         return instance->DeleteProperty(propertyId, propertyOperationFlags);
    }

    Var JavascriptOperators::OP_DeleteProperty(Var instance, PropertyId propertyId, ScriptContext* scriptContext, PropertyOperationFlags propertyOperationFlags)
    {
        if(TaggedNumber::Is(instance))
        {
            return scriptContext->GetLibrary()->GetTrue();
        }

        RecyclableObject* recyclableObject = RecyclableObject::FromVar(instance);
        if (JavascriptOperators::IsUndefinedOrNull(recyclableObject))
        {
            JavascriptError::ThrowTypeError(scriptContext, JSERR_Property_CannotDelete_NullOrUndefined,
                scriptContext->GetPropertyName(propertyId)->GetBuffer());
        }

        return scriptContext->GetLibrary()->CreateBoolean(
            JavascriptOperators::DeleteProperty(recyclableObject, propertyId, propertyOperationFlags));
    }

    Var JavascriptOperators::OP_DeleteRootProperty(Var instance, PropertyId propertyId, ScriptContext* scriptContext, PropertyOperationFlags propertyOperationFlags)
    {
        AssertMsg(RootObjectBase::Is(instance), "Root must be a global object!");
        RootObjectBase* rootObject = static_cast<RootObjectBase*>(instance);

        return scriptContext->GetLibrary()->CreateBoolean(
            rootObject->DeleteRootProperty(propertyId, propertyOperationFlags));
    }

    template <bool IsFromFullJit, class TInlineCache>
    inline void JavascriptOperators::PatchSetPropertyScoped(FunctionBody *const functionBody, TInlineCache *const inlineCache, const InlineCacheIndex inlineCacheIndex, FrameDisplay *pDisplay, PropertyId propertyId, Var newValue, Var defaultInstance, PropertyOperationFlags propertyOperationFlags)
    {
        // Set the property using a scope stack rather than an individual instance.
        // Walk the stack until we find an instance that has the property and store
        // the new value there.

        ScriptContext *const scriptContext = functionBody->GetScriptContext();

        uint16 length = pDisplay->GetLength();
        RecyclableObject *object;

        PropertyValueInfo info;
        PropertyValueInfo::SetCacheInfo(&info, functionBody, inlineCache, inlineCacheIndex, !IsFromFullJit);

        bool allowUndecInConsoleScope = (propertyOperationFlags & PropertyOperation_AllowUndeclInConsoleScope) == PropertyOperation_AllowUndeclInConsoleScope;
        bool isLexicalThisSlotSymbol = (propertyId == PropertyIds::_this);

        for (uint16 i = 0; i < length; i++)
        {
            object = RecyclableObject::FromVar(pDisplay->GetItem(i));

            AssertMsg(!ConsoleScopeActivationObject::Is(object) || (i == length - 1), "Invalid location for ConsoleScopeActivationObject");

            Type* type = object->GetType();
            if (CacheOperators::TrySetProperty<true, true, true, true, true, !TInlineCache::IsPolymorphic, TInlineCache::IsPolymorphic, false>(
                    object, false, propertyId, newValue, scriptContext, propertyOperationFlags, nullptr, &info))
            {
                return;
            }

            // In scoped set property, we need to set the property when it is available; it could be a setter
            // or normal property. we need to check setter first, and if no setter is available, but HasProperty
            // is true, this must be a normal property.
            // TODO: merge OP_HasProperty and GetSetter in one pass if there is perf problem. In fastDOM we have quite
            // a lot of setters so separating the two might be actually faster.
            Var setterValueOrProxy = nullptr;
            DescriptorFlags flags = None;
            if (JavascriptOperators::CheckPrototypesForAccessorOrNonWritableProperty(object, propertyId, &setterValueOrProxy, &flags, &info, scriptContext))
            {
                if ((flags & Accessor) == Accessor)
                {
                    if (setterValueOrProxy)
                    {
                        JavascriptFunction* func = (JavascriptFunction*)setterValueOrProxy;
                        Assert(info.GetFlags() == InlineCacheSetterFlag || info.GetPropertyIndex() == Constants::NoSlot);
                        CacheOperators::CachePropertyWrite(object, false, type, propertyId, &info, scriptContext);
                        JavascriptOperators::CallSetter(func, object, newValue, scriptContext);
                    }

                    Assert(!isLexicalThisSlotSymbol);
                    return;
                }
                else if ((flags & Proxy) == Proxy)
                {
                    Assert(JavascriptProxy::Is(setterValueOrProxy));
                    JavascriptProxy* proxy = JavascriptProxy::FromVar(setterValueOrProxy);
                    auto fn = [&](RecyclableObject* target) -> BOOL {
                        return JavascriptOperators::SetProperty(object, target, propertyId, newValue, scriptContext, propertyOperationFlags);
                    };
                    // We can't cache the property at this time. both target and handler can be changed outside of the proxy, so the inline cache needs to be
                    // invalidate when target, handler, or handler prototype has changed. We don't have a way to achieve this yet.
                    PropertyValueInfo::SetNoCache(&info, proxy);
                    PropertyValueInfo::DisablePrototypeCache(&info, proxy); // We can't cache prototype property either
                    proxy->SetPropertyTrap(object, JavascriptProxy::SetPropertyTrapKind::SetPropertyKind, propertyId, newValue, scriptContext);
                }
                else
                {
                    Assert((flags & Data) == Data && (flags & Writable) == None);
                    if (!allowUndecInConsoleScope)
                    {
                        if (flags & Const)
                        {
                            JavascriptError::ThrowTypeError(scriptContext, ERRAssignmentToConst);
                        }

                        Assert(!isLexicalThisSlotSymbol);
                        return;
                    }
                }
            }
            else if (!JavascriptOperators::IsObject(object))
            {
                JavascriptError::ThrowCantAssignIfStrictMode(propertyOperationFlags, scriptContext);
            }

            // Need to do a "get" of the current value (if any) to make sure that we're not writing to
            // let/const before declaration, but we need to disable implicit calls around the "get",
            // so we need to do a "has" first to make sure the "get" is valid (e.g., "get" on a HostDispatch
            // with implicit calls disabled will always "succeed").
            if (JavascriptOperators::HasProperty(object, propertyId))
            {
                DisableImplicitFlags disableImplicitFlags = scriptContext->GetThreadContext()->GetDisableImplicitFlags();
                scriptContext->GetThreadContext()->SetDisableImplicitFlags(DisableImplicitCallAndExceptionFlag);

                Var value;
                BOOL result = JavascriptOperators::GetProperty(object, propertyId, &value, scriptContext, nullptr);

                scriptContext->GetThreadContext()->SetDisableImplicitFlags(disableImplicitFlags);

                if (result && scriptContext->IsUndeclBlockVar(value) && !allowUndecInConsoleScope && !isLexicalThisSlotSymbol)
                {
                    JavascriptError::ThrowReferenceError(scriptContext, JSERR_UseBeforeDeclaration);
                }

                PropertyValueInfo info2;
                PropertyValueInfo::SetCacheInfo(&info2, functionBody, inlineCache, inlineCacheIndex, !IsFromFullJit);
                PropertyOperationFlags setPropertyOpFlags = allowUndecInConsoleScope ? PropertyOperation_AllowUndeclInConsoleScope : PropertyOperation_None;
                object->SetProperty(propertyId, newValue, setPropertyOpFlags, &info2);

#if DBG_DUMP
                if (PHASE_VERBOSE_TRACE1(Js::InlineCachePhase))
                {
                    CacheOperators::TraceCache(inlineCache, _u("PatchSetPropertyScoped"), propertyId, scriptContext, object);
                }
#endif
                if (!JavascriptProxy::Is(object) && !allowUndecInConsoleScope)
                {
                    CacheOperators::CachePropertyWrite(object, false, type, propertyId, &info2, scriptContext);
                }

                return;
            }
        }

        Assert(!isLexicalThisSlotSymbol);

        // If we have console scope and no one in the scope had the property add it to console scope
        if ((length > 0) && ConsoleScopeActivationObject::Is(pDisplay->GetItem(length - 1)))
        {
            // CheckPrototypesForAccessorOrNonWritableProperty does not check for const in global object. We should check it here.
            if ((length > 1) && GlobalObject::Is(pDisplay->GetItem(length - 2)))
            {
                GlobalObject* globalObject = GlobalObject::FromVar(pDisplay->GetItem(length - 2));
                Var setterValue = nullptr;

                DescriptorFlags flags = JavascriptOperators::GetRootSetter(globalObject, propertyId, &setterValue, &info, scriptContext);
                Assert((flags & Accessor) != Accessor);
                Assert((flags & Proxy) != Proxy);
                if ((flags & Data) == Data && (flags & Writable) == None)
                {
                    if (!allowUndecInConsoleScope)
                    {
                        if (flags & Const)
                        {
                            JavascriptError::ThrowTypeError(scriptContext, ERRAssignmentToConst);
                        }
                        Assert(!isLexicalThisSlotSymbol);
                        return;
                    }
                }
            }

            RecyclableObject* obj = RecyclableObject::FromVar((DynamicObject*)pDisplay->GetItem(length - 1));
            OUTPUT_TRACE(Js::ConsoleScopePhase, _u("Adding property '%s' to console scope object\n"), scriptContext->GetPropertyName(propertyId)->GetBuffer());
            JavascriptOperators::SetProperty(obj, obj, propertyId, newValue, scriptContext, propertyOperationFlags);
            return;
        }

        // No one in the scope stack has the property, so add it to the default instance provided by the caller.
        AssertMsg(!TaggedNumber::Is(defaultInstance), "Root object is an int or tagged float?");
        Assert(defaultInstance != nullptr);
        RecyclableObject* obj = RecyclableObject::FromVar(defaultInstance);
        {
            //SetPropertyScoped does not use inline cache for default instance
            PropertyValueInfo info2;
            JavascriptOperators::SetRootProperty(obj, propertyId, newValue, &info2, scriptContext, (PropertyOperationFlags)(propertyOperationFlags | PropertyOperation_Root));
        }
    }
    template void JavascriptOperators::PatchSetPropertyScoped<false, InlineCache>(FunctionBody *const functionBody, InlineCache *const inlineCache, const InlineCacheIndex inlineCacheIndex, FrameDisplay *pDisplay, PropertyId propertyId, Var newValue, Var defaultInstance, PropertyOperationFlags propertyOperationFlags);
    template void JavascriptOperators::PatchSetPropertyScoped<true, InlineCache>(FunctionBody *const functionBody, InlineCache *const inlineCache, const InlineCacheIndex inlineCacheIndex, FrameDisplay *pDisplay, PropertyId propertyId, Var newValue, Var defaultInstance, PropertyOperationFlags propertyOperationFlags);
    template void JavascriptOperators::PatchSetPropertyScoped<false, PolymorphicInlineCache>(FunctionBody *const functionBody, PolymorphicInlineCache *const inlineCache, const InlineCacheIndex inlineCacheIndex, FrameDisplay *pDisplay, PropertyId propertyId, Var newValue, Var defaultInstance, PropertyOperationFlags propertyOperationFlags);
    template void JavascriptOperators::PatchSetPropertyScoped<true, PolymorphicInlineCache>(FunctionBody *const functionBody, PolymorphicInlineCache *const inlineCache, const InlineCacheIndex inlineCacheIndex, FrameDisplay *pDisplay, PropertyId propertyId, Var newValue, Var defaultInstance, PropertyOperationFlags propertyOperationFlags);

    BOOL JavascriptOperators::OP_InitFuncScoped(FrameDisplay *pScope, PropertyId propertyId, Var newValue, Var defaultInstance, ScriptContext* scriptContext)
    {
        int i;
        int length = pScope->GetLength();
        DynamicObject *obj;

        for (i = 0; i < length; i++)
        {
            obj = (DynamicObject*)pScope->GetItem(i);

            if (obj->InitFuncScoped(propertyId, newValue))
            {
                return TRUE;
            }
        }

        AssertMsg(!TaggedNumber::Is(defaultInstance), "Root object is an int or tagged float?");
        return RecyclableObject::FromVar(defaultInstance)->InitFuncScoped(propertyId, newValue);
    }

    BOOL JavascriptOperators::OP_InitPropertyScoped(FrameDisplay *pScope, PropertyId propertyId, Var newValue, Var defaultInstance, ScriptContext* scriptContext)
    {
        int i;
        int length = pScope->GetLength();
        DynamicObject *obj;

        for (i = 0; i < length; i++)
        {
            obj = (DynamicObject*)pScope->GetItem(i);
            if (obj->InitPropertyScoped(propertyId, newValue))
            {
                return TRUE;
            }
        }

        AssertMsg(!TaggedNumber::Is(defaultInstance), "Root object is an int or tagged float?");
        return RecyclableObject::FromVar(defaultInstance)->InitPropertyScoped(propertyId, newValue);
    }

    Var JavascriptOperators::OP_DeletePropertyScoped(
        FrameDisplay *pScope,
        PropertyId propertyId,
        Var defaultInstance,
        ScriptContext* scriptContext,
        PropertyOperationFlags propertyOperationFlags)
    {
        int i;
        int length = pScope->GetLength();

        for (i = 0; i < length; i++)
        {
            DynamicObject *obj = (DynamicObject*)pScope->GetItem(i);
            if (JavascriptOperators::HasProperty(obj, propertyId))
            {
                return scriptContext->GetLibrary()->CreateBoolean(JavascriptOperators::DeleteProperty(obj, propertyId, propertyOperationFlags));
            }
        }

        return JavascriptOperators::OP_DeleteRootProperty(RecyclableObject::FromVar(defaultInstance), propertyId, scriptContext, propertyOperationFlags);
    }

    Var JavascriptOperators::OP_TypeofPropertyScoped(FrameDisplay *pScope, PropertyId propertyId, Var defaultInstance, ScriptContext* scriptContext)
    {
        int i;
        int length = pScope->GetLength();

        for (i = 0; i < length; i++)
        {
            DynamicObject *obj = (DynamicObject*)pScope->GetItem(i);
            if (JavascriptOperators::HasProperty(obj, propertyId))
            {
                return JavascriptOperators::TypeofFld(obj, propertyId, scriptContext);
            }
        }

        return JavascriptOperators::TypeofRootFld(RecyclableObject::FromVar(defaultInstance), propertyId, scriptContext);
    }

    BOOL JavascriptOperators::HasOwnItem(RecyclableObject* object, uint32 index)
    {
        return object->HasOwnItem(index);
    }

    BOOL JavascriptOperators::HasItem(RecyclableObject* object, uint64 index)
    {
        PropertyRecord const * propertyRecord = nullptr;
        ScriptContext* scriptContext = object->GetScriptContext();
        JavascriptOperators::GetPropertyIdForInt(index, scriptContext, &propertyRecord);
        return JavascriptOperators::HasProperty(object, propertyRecord->GetPropertyId());
    }

    BOOL JavascriptOperators::HasItem(RecyclableObject* object, uint32 index)
    {
#if ENABLE_COPYONACCESS_ARRAY
        JavascriptLibrary::CheckAndConvertCopyOnAccessNativeIntArray<Var>(object);
#endif
        while (!JavascriptOperators::IsNull(object))
        {
            PropertyQueryFlags result;
            if ((result = object->HasItemQuery(index)) != PropertyQueryFlags::Property_NotFound)
            {
                return JavascriptConversion::PropertyQueryFlagsToBoolean(result);
            }
            // CONSIDER: Numeric property values shouldn't be on the prototype for now but if this changes
            // we should add SkipsPrototype support here as well
            object = JavascriptOperators::GetPrototypeNoTrap(object);
        }
        return false;
    }

    BOOL JavascriptOperators::GetOwnItem(RecyclableObject* object, uint32 index, Var* value, ScriptContext* requestContext)
    {
        return object->GetItem(object, index, value, requestContext);
    }

    BOOL JavascriptOperators::GetItem(Var instance, RecyclableObject* propertyObject, uint32 index, Var* value, ScriptContext* requestContext)
    {
        RecyclableObject* object = propertyObject;
        while (!JavascriptOperators::IsNull(object))
        {
            PropertyQueryFlags result;
            if ((result = object->GetItemQuery(instance, index, value, requestContext)) != PropertyQueryFlags::Property_NotFound)
            {
                return JavascriptConversion::PropertyQueryFlagsToBoolean(result);
            }
            if (object->SkipsPrototype())
            {
                break;
            }
            object = JavascriptOperators::GetPrototypeNoTrap(object);
        }
        *value = requestContext->GetMissingItemResult();
        return false;
    }

    BOOL JavascriptOperators::GetItemReference(Var instance, RecyclableObject* propertyObject, uint32 index, Var* value, ScriptContext* requestContext)
    {
        RecyclableObject* object = propertyObject;
        while (!JavascriptOperators::IsNull(object))
        {
            PropertyQueryFlags result;
            if ((result = object->GetItemReferenceQuery(instance, index, value, requestContext)) != PropertyQueryFlags::Property_NotFound)
            {
                return JavascriptConversion::PropertyQueryFlagsToBoolean(result);
            }
            if (object->SkipsPrototype())
            {
                break;
            }
            object = JavascriptOperators::GetPrototypeNoTrap(object);
        }
        *value = requestContext->GetMissingItemResult();
        return false;
    }

    BOOL JavascriptOperators::SetItem(Var receiver, RecyclableObject* object, uint64 index, Var value, ScriptContext* scriptContext, PropertyOperationFlags propertyOperationFlags)
    {
        PropertyRecord const * propertyRecord = nullptr;
        JavascriptOperators::GetPropertyIdForInt(index, scriptContext, &propertyRecord);
        return JavascriptOperators::SetProperty(receiver, object, propertyRecord->GetPropertyId(), value, scriptContext, propertyOperationFlags);
    }

    BOOL JavascriptOperators::SetItem(Var receiver, RecyclableObject* object, uint32 index, Var value, ScriptContext* scriptContext, PropertyOperationFlags propertyOperationFlags, BOOL skipPrototypeCheck /* = FALSE */)
    {
        Var setterValueOrProxy = nullptr;
        DescriptorFlags flags = None;
        Assert(!TaggedNumber::Is(receiver));
        if (JavascriptOperators::CheckPrototypesForAccessorOrNonWritableItem(object, index, &setterValueOrProxy, &flags, scriptContext, skipPrototypeCheck))
        {
            scriptContext->GetThreadContext()->AddImplicitCallFlags(ImplicitCall_NoOpSet);
            if ((flags & Accessor) == Accessor)
            {
                if (JavascriptError::ThrowIfStrictModeUndefinedSetter(propertyOperationFlags, setterValueOrProxy, scriptContext) ||
                    JavascriptError::ThrowIfNotExtensibleUndefinedSetter(propertyOperationFlags, setterValueOrProxy, scriptContext))
                {
                    return TRUE;
                }
                if (setterValueOrProxy)
                {
                    RecyclableObject* func = RecyclableObject::FromVar(setterValueOrProxy);
                    JavascriptOperators::CallSetter(func, receiver, value, scriptContext);
                }
                return TRUE;
            }
            else if ((flags & Proxy) == Proxy)
            {
                Assert(JavascriptProxy::Is(setterValueOrProxy));
                JavascriptProxy* proxy = JavascriptProxy::FromVar(setterValueOrProxy);
                const PropertyRecord* propertyRecord = nullptr;
                proxy->PropertyIdFromInt(index, &propertyRecord);
                return proxy->SetPropertyTrap(receiver, JavascriptProxy::SetPropertyTrapKind::SetItemKind, propertyRecord->GetPropertyId(), value, scriptContext, skipPrototypeCheck);
            }
            else
            {
                Assert((flags & Data) == Data && (flags & Writable) == None);
                if ((propertyOperationFlags & PropertyOperationFlags::PropertyOperation_ThrowIfNotExtensible) == PropertyOperationFlags::PropertyOperation_ThrowIfNotExtensible)
                {
                    JavascriptError::ThrowTypeError(scriptContext, JSERR_NonExtensibleObject);
                }

                JavascriptError::ThrowCantAssign(propertyOperationFlags, scriptContext, index);
                JavascriptError::ThrowCantAssignIfStrictMode(propertyOperationFlags, scriptContext);
                return FALSE;
            }
        }
        else if (!JavascriptOperators::IsObject(receiver))
        {
            JavascriptError::ThrowCantAssignIfStrictMode(propertyOperationFlags, scriptContext);
            return FALSE;
        }

        return (RecyclableObject::FromVar(receiver))->SetItem(index, value, propertyOperationFlags);
    }

    BOOL JavascriptOperators::DeleteItem(RecyclableObject* object, uint32 index, PropertyOperationFlags propertyOperationFlags)
    {
        return object->DeleteItem(index, propertyOperationFlags);
    }
    BOOL JavascriptOperators::DeleteItem(RecyclableObject* object, uint64 index, PropertyOperationFlags propertyOperationFlags)
    {
        PropertyRecord const * propertyRecord = nullptr;
        JavascriptOperators::GetPropertyIdForInt(index, object->GetScriptContext(), &propertyRecord);
        return JavascriptOperators::DeleteProperty(object, propertyRecord->GetPropertyId(), propertyOperationFlags);
    }

    BOOL JavascriptOperators::OP_HasItem(Var instance, Var index, ScriptContext* scriptContext)
    {
        RecyclableObject* object = TaggedNumber::Is(instance) ?
            scriptContext->GetLibrary()->GetNumberPrototype() :
            RecyclableObject::FromVar(instance);

        uint32 indexVal;
        PropertyRecord const * propertyRecord = nullptr;
        IndexType indexType = GetIndexType(index, scriptContext, &indexVal, &propertyRecord, false);

        if (indexType == IndexType_Number)
        {
            return HasItem(object, indexVal);
        }
        else
        {
            Assert(indexType == IndexType_PropertyId);
            if (propertyRecord == nullptr && !JavascriptOperators::CanShortcutOnUnknownPropertyName(object))
            {
                indexType = GetIndexTypeFromPrimitive(index, scriptContext, &indexVal, &propertyRecord, true);
                Assert(indexType == IndexType_PropertyId);
                Assert(propertyRecord != nullptr);
            }

            if (propertyRecord != nullptr)
            {
                return HasProperty(object, propertyRecord->GetPropertyId());
            }
            else
            {
#if DBG
                JavascriptString* indexStr = JavascriptConversion::ToString(index, scriptContext);
                PropertyRecord const * debugPropertyRecord;
                scriptContext->GetOrAddPropertyRecord(indexStr, &debugPropertyRecord);
                AssertMsg(!JavascriptOperators::HasProperty(object, debugPropertyRecord->GetPropertyId()), "how did this property come? See OS Bug 2727708 if you see this come from the web");
#endif

                return FALSE;
            }
        }
    }

#if ENABLE_PROFILE_INFO
    void JavascriptOperators::UpdateNativeArrayProfileInfoToCreateVarArray(Var instance, const bool expectingNativeFloatArray, const bool expectingVarArray)
    {
        Assert(instance);
        Assert(expectingNativeFloatArray ^ expectingVarArray);

        if (!JavascriptNativeArray::Is(instance))
        {
            return;
        }

        ArrayCallSiteInfo *const arrayCallSiteInfo = JavascriptNativeArray::FromVar(instance)->GetArrayCallSiteInfo();
        if (!arrayCallSiteInfo)
        {
            return;
        }

        if (expectingNativeFloatArray)
        {
            // Profile data is expecting a native float array. Ensure that at the array's creation site, that a native int array
            // is not created, such that the profiled array type would be correct.
            arrayCallSiteInfo->SetIsNotNativeIntArray();
        }
        else
        {
            // Profile data is expecting a var array. Ensure that at the array's creation site, that a native array is not
            // created, such that the profiled array type would be correct.
            Assert(expectingVarArray);
            arrayCallSiteInfo->SetIsNotNativeArray();
        }
    }

    bool JavascriptOperators::SetElementMayHaveImplicitCalls(ScriptContext *const scriptContext)
    {
        return
            scriptContext->optimizationOverrides.GetArraySetElementFastPathVtable() ==
                ScriptContextOptimizationOverrideInfo::InvalidVtable;
    }
#endif

    RecyclableObject *JavascriptOperators::GetCallableObjectOrThrow(const Var callee, ScriptContext *const scriptContext)
    {
        Assert(callee);
        Assert(scriptContext);

        if (TaggedNumber::Is(callee))
        {
            JavascriptError::ThrowTypeError(scriptContext, JSERR_NeedFunction /* TODO-ERROR: get arg name - aFunc */);
        }
        return RecyclableObject::FromVar(callee);
    }

    Var JavascriptOperators::OP_GetElementI_JIT(Var instance, Var index, ScriptContext *scriptContext)
    {
#if ENABLE_NATIVE_CODEGEN
        Assert(Js::JavascriptStackWalker::ValidateTopJitFrame(scriptContext));
#endif
        return OP_GetElementI(instance, index, scriptContext);
    }

    Var JavascriptOperators::OP_GetElementI_UInt32(Var instance, uint32 index, ScriptContext* scriptContext)
    {
#if FLOATVAR
        return OP_GetElementI_JIT(instance, Js::JavascriptNumber::ToVar(index, scriptContext), scriptContext);
#else
        char buffer[sizeof(Js::JavascriptNumber)];
        return OP_GetElementI_JIT(instance, Js::JavascriptNumber::ToVarInPlace(index, scriptContext,
            (Js::JavascriptNumber *)buffer), scriptContext);
#endif
    }

    Var JavascriptOperators::OP_GetElementI_Int32(Var instance, int32 index, ScriptContext* scriptContext)
    {
#if FLOATVAR
        return OP_GetElementI_JIT(instance, Js::JavascriptNumber::ToVar(index, scriptContext), scriptContext);
#else
        char buffer[sizeof(Js::JavascriptNumber)];
        return OP_GetElementI_JIT(instance, Js::JavascriptNumber::ToVarInPlace(index, scriptContext,
            (Js::JavascriptNumber *)buffer), scriptContext);
#endif
    }

    BOOL JavascriptOperators::GetItemFromArrayPrototype(JavascriptArray * arr, int32 indexInt, Var * result, ScriptContext * scriptContext)
    {
        // try get from Array prototype
        RecyclableObject* prototype = arr->GetPrototype();
        if (JavascriptOperators::GetTypeId(prototype) != TypeIds_Array) //This can be TypeIds_ES5Array (or any other object changed through __proto__).
        {
            return false;
        }

        JavascriptArray* arrayPrototype = JavascriptArray::FromVar(prototype); //Prototype must be Array.prototype (unless changed through __proto__)
        if (arrayPrototype->GetLength() && arrayPrototype->GetItem(arrayPrototype, (uint32)indexInt, result, scriptContext))
        {
            return true;
        }

        prototype = arrayPrototype->GetPrototype(); //Its prototype must be Object.prototype (unless changed through __proto__)
        if (prototype->GetScriptContext()->GetLibrary()->GetObjectPrototype() != prototype)
        {
            return false;
        }

        if (DynamicObject::FromVar(prototype)->HasNonEmptyObjectArray())
        {
            if (prototype->GetItem(arr, (uint32)indexInt, result, scriptContext))
            {
                return true;
            }
        }

        *result = scriptContext->GetMissingItemResult();
        return true;
    }

    template <typename T>
    BOOL JavascriptOperators::OP_GetElementI_ArrayFastPath(T * arr, int indexInt, Var * result, ScriptContext * scriptContext)
    {
#if ENABLE_COPYONACCESS_ARRAY
        JavascriptLibrary::CheckAndConvertCopyOnAccessNativeIntArray<Var>(arr);
#endif
        if (indexInt >= 0)
        {
            if (!CrossSite::IsCrossSiteObjectTyped(arr))
            {
                if (arr->T::DirectGetVarItemAt((uint32)indexInt, result, scriptContext))
                {
                    return true;
                }
            }
            else
            {
                if (arr->GetItem(arr, (uint32)indexInt, result, scriptContext))
                {
                    return true;
                }
            }
            return GetItemFromArrayPrototype(arr, indexInt, result, scriptContext);
        }
        return false;
    }

    Var JavascriptOperators::OP_GetElementI(Var instance, Var index, ScriptContext* scriptContext)
    {
        JavascriptString *temp = NULL;
#if ENABLE_COPYONACCESS_ARRAY
        JavascriptLibrary::CheckAndConvertCopyOnAccessNativeIntArray<Var>(instance);
#endif

        if (TaggedInt::Is(index))
        {
        TaggedIntIndex:
            switch (JavascriptOperators::GetTypeId(instance))
            {
            case TypeIds_Array: //fast path for array
            {
                Var result;
                if (OP_GetElementI_ArrayFastPath(JavascriptArray::FromVar(instance), TaggedInt::ToInt32(index), &result, scriptContext))
                {
                    return result;
                }
                break;
            }
            case TypeIds_NativeIntArray:
            {
                Var result;
                if (OP_GetElementI_ArrayFastPath(JavascriptNativeIntArray::FromVar(instance), TaggedInt::ToInt32(index), &result, scriptContext))
                {
                    return result;
                }
                break;
            }
            case TypeIds_NativeFloatArray:
            {
                Var result;
                if (OP_GetElementI_ArrayFastPath(JavascriptNativeFloatArray::FromVar(instance), TaggedInt::ToInt32(index), &result, scriptContext))
                {
                    return result;
                }
                break;
            }

            case TypeIds_String: // fast path for string
            {
                charcount_t indexInt = TaggedInt::ToUInt32(index);
                JavascriptString* string = JavascriptString::FromVar(instance);
                Var result;
                if (JavascriptConversion::PropertyQueryFlagsToBoolean(string->JavascriptString::GetItemQuery(instance, indexInt, &result, scriptContext)))
                {
                    return result;
                }
                break;
            }

            case TypeIds_Int8Array:
            {
                // The typed array will deal with all possible values for the index
                int32 indexInt = TaggedInt::ToInt32(index);
                if (VirtualTableInfo<Int8VirtualArray>::HasVirtualTable(instance))
                {
                    Int8VirtualArray* int8Array = Int8VirtualArray::FromVar(instance);
                    if (indexInt >= 0)
                    {
                        return int8Array->DirectGetItem(indexInt);
                    }
                }
                else if (VirtualTableInfo<Int8Array>::HasVirtualTable(instance))
                {
                    Int8Array* int8Array = Int8Array::FromVar(instance);
                    if (indexInt >= 0)
                    {
                        return int8Array->DirectGetItem(indexInt);
                    }
                }
                break;
            }

            case TypeIds_Uint8Array:
            {
                // The typed array will deal with all possible values for the index
                int32 indexInt = TaggedInt::ToInt32(index);
                if (VirtualTableInfo<Uint8VirtualArray>::HasVirtualTable(instance))
                {
                    Uint8VirtualArray* uint8Array = Uint8VirtualArray::FromVar(instance);
                    if (indexInt >= 0)
                    {
                        return uint8Array->DirectGetItem(indexInt);
                    }
                }
                else if (VirtualTableInfo<Uint8Array>::HasVirtualTable(instance))
                {
                    Uint8Array* uint8Array = Uint8Array::FromVar(instance);
                    if (indexInt >= 0)
                    {
                        return uint8Array->DirectGetItem(indexInt);
                    }
                }
                break;
            }

            case TypeIds_Uint8ClampedArray:
            {
                // The typed array will deal with all possible values for the index
                int32 indexInt = TaggedInt::ToInt32(index);
                if (VirtualTableInfo<Uint8ClampedVirtualArray>::HasVirtualTable(instance))
                {
                    Uint8ClampedVirtualArray* uint8ClampedArray = Uint8ClampedVirtualArray::FromVar(instance);
                    if (indexInt >= 0)
                    {
                        return uint8ClampedArray->DirectGetItem(indexInt);
                    }
                }
                else if (VirtualTableInfo<Uint8ClampedArray>::HasVirtualTable(instance))
                {
                    Uint8ClampedArray* uint8ClampedArray = Uint8ClampedArray::FromVar(instance);
                    if (indexInt >= 0)
                    {
                        return uint8ClampedArray->DirectGetItem(indexInt);
                    }
                }
                break;
            }

            case TypeIds_Int16Array:
            {
                // The type array will deal with all possible values for the index
                int32 indexInt = TaggedInt::ToInt32(index);

                if (VirtualTableInfo<Int16VirtualArray>::HasVirtualTable(instance))
                {
                    Int16VirtualArray* int16Array = Int16VirtualArray::FromVar(instance);
                    if (indexInt >= 0)
                    {
                        return int16Array->DirectGetItem(indexInt);
                    }
                }
                else if (VirtualTableInfo<Int16Array>::HasVirtualTable(instance))
                {
                    Int16Array* int16Array = Int16Array::FromVar(instance);
                    if (indexInt >= 0)
                    {
                        return int16Array->DirectGetItem(indexInt);
                    }
                }
                break;
            }

            case TypeIds_Uint16Array:
            {
                // The type array will deal with all possible values for the index
                int32 indexInt = TaggedInt::ToInt32(index);

                if (VirtualTableInfo<Uint16VirtualArray>::HasVirtualTable(instance))
                {
                    Uint16VirtualArray* uint16Array = Uint16VirtualArray::FromVar(instance);
                    if (indexInt >= 0)
                    {
                        return uint16Array->DirectGetItem(indexInt);
                    }
                }
                else if (VirtualTableInfo<Uint16Array>::HasVirtualTable(instance))
                {
                    Uint16Array* uint16Array = Uint16Array::FromVar(instance);
                    if (indexInt >= 0)
                    {
                        return uint16Array->DirectGetItem(indexInt);
                    }
                }
                break;
            }
            case TypeIds_Int32Array:
            {
                // The type array will deal with all possible values for the index
                int32 indexInt = TaggedInt::ToInt32(index);
                if (VirtualTableInfo<Int32VirtualArray>::HasVirtualTable(instance))
                {
                    Int32VirtualArray* int32Array = Int32VirtualArray::FromVar(instance);
                    if (indexInt >= 0)
                    {
                        return int32Array->DirectGetItem(indexInt);
                    }
                }
                else if (VirtualTableInfo<Int32Array>::HasVirtualTable(instance))
                {
                    Int32Array* int32Array = Int32Array::FromVar(instance);
                    if (indexInt >= 0)
                    {
                        return int32Array->DirectGetItem(indexInt);
                    }
                }
                break;

            }
            case TypeIds_Uint32Array:
            {
                // The type array will deal with all possible values for the index
                int32 indexInt = TaggedInt::ToInt32(index);
                if (VirtualTableInfo<Uint32VirtualArray>::HasVirtualTable(instance))
                {
                    Uint32VirtualArray* uint32Array = Uint32VirtualArray::FromVar(instance);
                    if (indexInt >= 0)
                    {
                        return uint32Array->DirectGetItem(indexInt);
                    }
                }
                else if (VirtualTableInfo<Uint32Array>::HasVirtualTable(instance))
                {
                    Uint32Array* uint32Array = Uint32Array::FromVar(instance);
                    if (indexInt >= 0)
                    {
                        return uint32Array->DirectGetItem(indexInt);
                    }
                }
                break;
            }
            case TypeIds_Float32Array:
            {
                // The type array will deal with all possible values for the index
                int32 indexInt = TaggedInt::ToInt32(index);

                if (VirtualTableInfo<Float32VirtualArray>::HasVirtualTable(instance))
                {
                    Float32VirtualArray* float32Array = Float32VirtualArray::FromVar(instance);
                    if (indexInt >= 0)
                    {
                        return float32Array->DirectGetItem(indexInt);
                    }
                }
                else if (VirtualTableInfo<Float32Array>::HasVirtualTable(instance))
                {
                    Float32Array* float32Array = Float32Array::FromVar(instance);
                    if (indexInt >= 0)
                    {
                        return float32Array->DirectGetItem(indexInt);
                    }
                }
                break;
            }
            case TypeIds_Float64Array:
            {
                // The type array will deal with all possible values for the index
                int32 indexInt = TaggedInt::ToInt32(index);
                if (VirtualTableInfo<Float64VirtualArray>::HasVirtualTable(instance))
                {
                    Float64VirtualArray* float64Array = Float64VirtualArray::FromVar(instance);
                    if (indexInt >= 0)
                    {
                        return float64Array->DirectGetItem(indexInt);
                    }
                }
                else if (VirtualTableInfo<Float64Array>::HasVirtualTable(instance))
                {
                    Float64Array* float64Array = Float64Array::FromVar(instance);
                    if (indexInt >= 0)
                    {
                        return float64Array->DirectGetItem(indexInt);
                    }
                }
                break;
            }

            default:
                break;
            }
        }
        else if (JavascriptNumber::Is_NoTaggedIntCheck(index))
        {
            uint32 uint32Index = JavascriptConversion::ToUInt32(index, scriptContext);

            if ((double)uint32Index == JavascriptNumber::GetValue(index) && !TaggedInt::IsOverflow(uint32Index))
            {
                index = TaggedInt::ToVarUnchecked(uint32Index);
                goto TaggedIntIndex;
            }
        }
        else if (JavascriptString::Is(index) && RecyclableObject::Is(instance)) // fastpath for PropertyStrings
        {
            temp = JavascriptString::FromVar(index);
            Assert(temp->GetScriptContext() == scriptContext);

            PropertyString * propertyString = PropertyString::TryFromVar(temp);
            if (propertyString == nullptr)
            {
                LiteralStringWithPropertyStringPtr * strWithPtr = LiteralStringWithPropertyStringPtr::TryFromVar(temp);
                if (strWithPtr)
                {
                    propertyString = strWithPtr->GetPropertyString();
                }
            }
            if(propertyString != nullptr)
            {
                RecyclableObject* object = nullptr;
                if (FALSE == JavascriptOperators::GetPropertyObject(instance, scriptContext, &object))
                {
                    JavascriptError::ThrowTypeError(scriptContext, JSERR_Property_CannotGet_NullOrUndefined,
                        JavascriptString::FromVar(index)->GetSz());
                }

                PropertyRecord const * propertyRecord = propertyString->GetPropertyRecord();
                Var value;

                if (propertyRecord->IsNumeric())
                {
                    if (JavascriptOperators::GetItem(instance, object, propertyRecord->GetNumericValue(), &value, scriptContext))
                    {
                        return value;
                    }
                }
                else
                {
                    PropertyValueInfo info;
                    if (propertyString->TryGetPropertyFromCache<false /* OwnPropertyOnly */>(instance, object, &value, scriptContext, &info))
                    {
                        return value;
                    }
                    if (JavascriptOperators::GetPropertyWPCache(instance, object, propertyRecord->GetPropertyId(), &value, scriptContext, &info))
                    {
                        return value;
                    }
                }
                return scriptContext->GetLibrary()->GetUndefined();
            }
#ifdef ENABLE_DEBUG_CONFIG_OPTIONS
            if (PHASE_TRACE1(PropertyStringCachePhase))
            {
                Output::Print(_u("PropertyCache: GetElem No property string for '%s'\n"), temp->GetString());
            }
#endif
#if DBG_DUMP
            scriptContext->forinNoCache++;
#endif
        }

        return JavascriptOperators::GetElementIHelper(instance, index, instance, scriptContext);
    }

    Var JavascriptOperators::GetElementIHelper(Var instance, Var index, Var receiver, ScriptContext* scriptContext)
    {
        RecyclableObject* object = nullptr;
        if (FALSE == JavascriptOperators::GetPropertyObject(instance, scriptContext, &object))
        {
            if (scriptContext->GetThreadContext()->RecordImplicitException())
            {
                JavascriptError::ThrowTypeError(scriptContext, JSERR_Property_CannotGet_NullOrUndefined, GetPropertyDisplayNameForError(index, scriptContext));
            }
            else
            {
                return scriptContext->GetLibrary()->GetUndefined();
            }
        }

        uint32 indexVal;
        PropertyRecord const * propertyRecord = nullptr;
        JavascriptString * propertyNameString = nullptr;
        Var value = nullptr;

        IndexType indexType = GetIndexType(index, scriptContext, &indexVal, &propertyRecord, &propertyNameString, false, true);

        if (indexType == IndexType_Number)
        {
            if (JavascriptOperators::GetItem(receiver, object, indexVal, &value, scriptContext))
            {
                return value;
            }
        }
        else if (indexType == IndexType_JavascriptString)
        {
            PropertyValueInfo info;
            if (JavascriptOperators::GetPropertyWPCache(receiver, object, propertyNameString, &value, scriptContext, &info))
            {
                return value;
            }
        }
        else
        {
            Assert(indexType == IndexType_PropertyId);
            if (propertyRecord == nullptr && !JavascriptOperators::CanShortcutOnUnknownPropertyName(object))
            {
                indexType = GetIndexTypeFromPrimitive(index, scriptContext, &indexVal, &propertyRecord, &propertyNameString, true, true);
                Assert(indexType == IndexType_PropertyId);
                Assert(propertyRecord != nullptr);
            }

            if (propertyRecord != nullptr)
            {
                PropertyValueInfo info;
                if (JavascriptOperators::GetPropertyWPCache(receiver, object, propertyRecord->GetPropertyId(), &value, scriptContext, &info))
                {
                    return value;
                }
            }
#if DBG
            else
            {
                JavascriptString* indexStr = JavascriptConversion::ToString(index, scriptContext);
                PropertyRecord const * debugPropertyRecord;
                scriptContext->GetOrAddPropertyRecord(indexStr, &debugPropertyRecord);
                AssertMsg(!JavascriptOperators::GetProperty(receiver, object, debugPropertyRecord->GetPropertyId(), &value, scriptContext), "how did this property come? See OS Bug 2727708 if you see this come from the web");
            }
#endif
        }

        return scriptContext->GetMissingItemResult();
    }

    int32 JavascriptOperators::OP_GetNativeIntElementI(Var instance, Var index)
    {
#if ENABLE_COPYONACCESS_ARRAY
        JavascriptLibrary::CheckAndConvertCopyOnAccessNativeIntArray<Var>(instance);
#endif
        if (TaggedInt::Is(index))
        {
            int32 indexInt = TaggedInt::ToInt32(index);
            if (indexInt < 0)
            {
                return JavascriptNativeIntArray::MissingItem;
            }
            JavascriptArray * arr = JavascriptArray::FromVar(instance);
            int32 result;
            if (arr->DirectGetItemAt((uint32)indexInt, &result))
            {
                return result;
            }
        }
        else if (JavascriptNumber::Is_NoTaggedIntCheck(index))
        {
            int32 indexInt;
            bool isInt32;
            double dIndex = JavascriptNumber::GetValue(index);
            if (JavascriptNumber::TryGetInt32OrUInt32Value(dIndex, &indexInt, &isInt32))
            {
                if (isInt32 && indexInt < 0)
                {
                    return JavascriptNativeIntArray::MissingItem;
                }
                JavascriptArray * arr = JavascriptArray::FromVar(instance);
                int32 result;
                if (arr->DirectGetItemAt((uint32)indexInt, &result))
                {
                    return result;
                }
            }
        }
        else
        {
            AssertMsg(false, "Non-numerical index in this helper?");
        }

        return JavascriptNativeIntArray::MissingItem;
    }

    int32 JavascriptOperators::OP_GetNativeIntElementI_UInt32(Var instance, uint32 index, ScriptContext* scriptContext)
    {
#if FLOATVAR
        return OP_GetNativeIntElementI(instance, Js::JavascriptNumber::ToVar(index, scriptContext));
#else
        char buffer[sizeof(Js::JavascriptNumber)];
        return OP_GetNativeIntElementI(instance, Js::JavascriptNumber::ToVarInPlace(index, scriptContext,
            (Js::JavascriptNumber *)buffer));
#endif
    }

    int32 JavascriptOperators::OP_GetNativeIntElementI_Int32(Var instance, int32 index, ScriptContext* scriptContext)
    {
#if FLOATVAR
        return OP_GetNativeIntElementI(instance, Js::JavascriptNumber::ToVar(index, scriptContext));
#else
        char buffer[sizeof(Js::JavascriptNumber)];
        return OP_GetNativeIntElementI(instance, Js::JavascriptNumber::ToVarInPlace(index, scriptContext,
            (Js::JavascriptNumber *)buffer));
#endif
    }

    double JavascriptOperators::OP_GetNativeFloatElementI(Var instance, Var index)
    {
        double result = 0;

        if (TaggedInt::Is(index))
        {
            int32 indexInt = TaggedInt::ToInt32(index);
            if (indexInt < 0)
            {
                result = JavascriptNativeFloatArray::MissingItem;
            }
            else
            {
                JavascriptArray * arr = JavascriptArray::FromVar(instance);
                if (!arr->DirectGetItemAt((uint32)indexInt, &result))
                {
                    result = JavascriptNativeFloatArray::MissingItem;
                }
            }
        }
        else if (JavascriptNumber::Is_NoTaggedIntCheck(index))
        {
            int32 indexInt;
            bool isInt32;
            double dIndex = JavascriptNumber::GetValue(index);
            if (JavascriptNumber::TryGetInt32OrUInt32Value(dIndex, &indexInt, &isInt32))
            {
                if (isInt32 && indexInt < 0)
                {
                    result = JavascriptNativeFloatArray::MissingItem;
                }
                else
                {
                    JavascriptArray * arr = JavascriptArray::FromVar(instance);
                    if (!arr->DirectGetItemAt((uint32)indexInt, &result))
                    {
                        result = JavascriptNativeFloatArray::MissingItem;
                    }
                }
            }
        }
        else
        {
            AssertMsg(false, "Non-numerical index in this helper?");
        }

        return result;
    }

    double JavascriptOperators::OP_GetNativeFloatElementI_UInt32(Var instance, uint32 index, ScriptContext* scriptContext)
    {
#if FLOATVAR
        return OP_GetNativeFloatElementI(instance, Js::JavascriptNumber::ToVar(index, scriptContext));
#else
        char buffer[sizeof(Js::JavascriptNumber)];
        return OP_GetNativeFloatElementI(instance, Js::JavascriptNumber::ToVarInPlace(index, scriptContext,
            (Js::JavascriptNumber *)buffer));
#endif
    }

    double JavascriptOperators::OP_GetNativeFloatElementI_Int32(Var instance, int32 index, ScriptContext* scriptContext)
    {
#if FLOATVAR
        return OP_GetNativeFloatElementI(instance, Js::JavascriptNumber::ToVar(index, scriptContext));
#else
        char buffer[sizeof(Js::JavascriptNumber)];
        return OP_GetNativeFloatElementI(instance, Js::JavascriptNumber::ToVarInPlace(index, scriptContext,
            (Js::JavascriptNumber *)buffer));
#endif
    }

    Var JavascriptOperators::OP_GetMethodElement_UInt32(Var instance, uint32 index, ScriptContext* scriptContext)
    {
#if FLOATVAR
        return OP_GetMethodElement(instance, Js::JavascriptNumber::ToVar(index, scriptContext), scriptContext);
#else
        char buffer[sizeof(Js::JavascriptNumber)];
        return OP_GetMethodElement(instance, Js::JavascriptNumber::ToVarInPlace(index, scriptContext,
            (Js::JavascriptNumber *)buffer), scriptContext);
#endif
    }

    Var JavascriptOperators::OP_GetMethodElement_Int32(Var instance, int32 index, ScriptContext* scriptContext)
    {
#if FLOATVAR
        return OP_GetElementI(instance, Js::JavascriptNumber::ToVar(index, scriptContext), scriptContext);
#else
        char buffer[sizeof(Js::JavascriptNumber)];
        return OP_GetMethodElement(instance, Js::JavascriptNumber::ToVarInPlace(index, scriptContext,
            (Js::JavascriptNumber *)buffer), scriptContext);
#endif
    }

    Var JavascriptOperators::OP_GetMethodElement(Var instance, Var index, ScriptContext* scriptContext)
    {
        RecyclableObject* object = nullptr;
        if (FALSE == JavascriptOperators::GetPropertyObject(instance, scriptContext, &object))
        {
            JavascriptError::ThrowTypeError(scriptContext, JSERR_Property_CannotGet_NullOrUndefined, GetPropertyDisplayNameForError(index, scriptContext));
        }

        ThreadContext* threadContext = scriptContext->GetThreadContext();
        ImplicitCallFlags savedImplicitCallFlags = threadContext->GetImplicitCallFlags();
        threadContext->ClearImplicitCallFlags();

        uint32 indexVal;
        PropertyRecord const * propertyRecord = nullptr;
        Var value = NULL;
        BOOL hasProperty = FALSE;
        IndexType indexType = GetIndexType(index, scriptContext, &indexVal, &propertyRecord, false);

        if (indexType == IndexType_Number)
        {
            hasProperty = JavascriptOperators::GetItemReference(instance, object, indexVal, &value, scriptContext);
        }
        else
        {
            Assert(indexType == IndexType_PropertyId);

            if (propertyRecord == nullptr && !JavascriptOperators::CanShortcutOnUnknownPropertyName(object))
            {
                indexType = GetIndexTypeFromPrimitive(index, scriptContext, &indexVal, &propertyRecord, true);
                Assert(indexType == IndexType_PropertyId);
                Assert(propertyRecord != nullptr);
            }

            if (propertyRecord != nullptr)
            {
                hasProperty = JavascriptOperators::GetPropertyReference(instance, object, propertyRecord->GetPropertyId(), &value, scriptContext, NULL);
            }
#if DBG
            else
            {
                JavascriptString* indexStr = JavascriptConversion::ToString(index, scriptContext);
                PropertyRecord const * debugPropertyRecord;
                scriptContext->GetOrAddPropertyRecord(indexStr, &debugPropertyRecord);
                AssertMsg(!JavascriptOperators::GetPropertyReference(instance, object, debugPropertyRecord->GetPropertyId(), &value, scriptContext, NULL),
                          "how did this property come? See OS Bug 2727708 if you see this come from the web");
            }
#endif
        }

        if (!hasProperty)
        {
            JavascriptString* varName = nullptr;
            if (indexType == IndexType_PropertyId && propertyRecord != nullptr && propertyRecord->IsSymbol())
            {
                varName = JavascriptSymbol::ToString(propertyRecord, scriptContext);
            }
            else
            {
                varName = JavascriptConversion::ToString(index, scriptContext);
            }

            // ES5 11.2.3 #2: We evaluate the call target but don't throw yet if target member is missing. We need to evaluate argList
            // first (#3). Postpone throwing error to invoke time.
            value = ThrowErrorObject::CreateThrowTypeErrorObject(scriptContext, VBSERR_OLENoPropOrMethod, varName);
        }
        else if(!JavascriptConversion::IsCallable(value))
        {
            // ES5 11.2.3 #2: We evaluate the call target but don't throw yet if target member is missing. We need to evaluate argList
            // first (#3). Postpone throwing error to invoke time.
            JavascriptString* varName = JavascriptConversion::ToString(index, scriptContext);
            value = ThrowErrorObject::CreateThrowTypeErrorObject(scriptContext, JSERR_Property_NeedFunction, varName);
        }

        threadContext->CheckAndResetImplicitCallAccessorFlag();
        threadContext->AddImplicitCallFlags(savedImplicitCallFlags);
        return value;
    }

    BOOL JavascriptOperators::OP_SetElementI_UInt32(Var instance, uint32 index, Var value, ScriptContext* scriptContext, PropertyOperationFlags flags)
    {
#if FLOATVAR
        return OP_SetElementI_JIT(instance, Js::JavascriptNumber::ToVar(index, scriptContext), value, scriptContext, flags);
#else
        char buffer[sizeof(Js::JavascriptNumber)];
        return OP_SetElementI_JIT(instance, Js::JavascriptNumber::ToVarInPlace(index, scriptContext,
            (Js::JavascriptNumber *)buffer), value, scriptContext, flags);
#endif
    }

    BOOL JavascriptOperators::OP_SetElementI_Int32(Var instance, int32 index, Var value, ScriptContext* scriptContext, PropertyOperationFlags flags)
    {
#if FLOATVAR
        return OP_SetElementI_JIT(instance, Js::JavascriptNumber::ToVar(index, scriptContext), value, scriptContext, flags);
#else
        char buffer[sizeof(Js::JavascriptNumber)];
        return OP_SetElementI_JIT(instance, Js::JavascriptNumber::ToVarInPlace(index, scriptContext,
            (Js::JavascriptNumber *)buffer), value, scriptContext, flags);
#endif
    }

    BOOL JavascriptOperators::OP_SetElementI_JIT(Var instance, Var index, Var value, ScriptContext* scriptContext, PropertyOperationFlags flags)
    {
        if (TaggedNumber::Is(instance))
        {
            return OP_SetElementI(instance, index, value, scriptContext, flags);
        }

        INT_PTR vt = VirtualTableInfoBase::GetVirtualTable(instance);
        OP_SetElementI(instance, index, value, scriptContext, flags);
        return vt != VirtualTableInfoBase::GetVirtualTable(instance);
    }

    BOOL JavascriptOperators::OP_SetElementI(Var instance, Var index, Var value, ScriptContext* scriptContext, PropertyOperationFlags flags)
    {
#if ENABLE_COPYONACCESS_ARRAY
        JavascriptLibrary::CheckAndConvertCopyOnAccessNativeIntArray<Var>(instance);
#endif

        TypeId instanceType = JavascriptOperators::GetTypeId(instance);

        bool isTypedArray = (instanceType >= TypeIds_Int8Array && instanceType <= TypeIds_Float64Array);

        if (isTypedArray)
        {
            if (TaggedInt::Is(index) || JavascriptNumber::Is_NoTaggedIntCheck(index) || JavascriptString::Is(index))
            {
                BOOL returnValue = FALSE;
                bool isNumericIndex = false;

                // CrossSite types will go down the slow path.

                switch (instanceType)
                {
                case TypeIds_Int8Array:
                {
                    // The typed array will deal with all possible values for the index

                    if (VirtualTableInfo<Int8VirtualArray>::HasVirtualTable(instance))
                    {
                        Int8VirtualArray* int8Array = Int8VirtualArray::FromVar(instance);
                            returnValue = int8Array->ValidateIndexAndDirectSetItem(index, value, &isNumericIndex);
                        }
                    else if( VirtualTableInfo<Int8Array>::HasVirtualTable(instance))
                    {
                        Int8Array* int8Array = Int8Array::FromVar(instance);
                            returnValue = int8Array->ValidateIndexAndDirectSetItem(index, value, &isNumericIndex);
                        }
                    break;
                }

                case TypeIds_Uint8Array:
                {
                    // The typed array will deal with all possible values for the index
                    if (VirtualTableInfo<Uint8VirtualArray>::HasVirtualTable(instance))
                    {
                        Uint8VirtualArray* uint8Array = Uint8VirtualArray::FromVar(instance);
                            returnValue = uint8Array->ValidateIndexAndDirectSetItem(index, value, &isNumericIndex);
                        }
                    else if (VirtualTableInfo<Uint8Array>::HasVirtualTable(instance))
                    {
                        Uint8Array* uint8Array = Uint8Array::FromVar(instance);
                            returnValue = uint8Array->ValidateIndexAndDirectSetItem(index, value, &isNumericIndex);
                        }
                    break;
                }

                case TypeIds_Uint8ClampedArray:
                {
                    // The typed array will deal with all possible values for the index
                    if (VirtualTableInfo<Uint8ClampedVirtualArray>::HasVirtualTable(instance))
                    {
                        Uint8ClampedVirtualArray* uint8ClampedArray = Uint8ClampedVirtualArray::FromVar(instance);
                            returnValue = uint8ClampedArray->ValidateIndexAndDirectSetItem(index, value, &isNumericIndex);
                        }
                    else if(VirtualTableInfo<Uint8ClampedArray>::HasVirtualTable(instance))
                    {
                        Uint8ClampedArray* uint8ClampedArray = Uint8ClampedArray::FromVar(instance);
                            returnValue = uint8ClampedArray->ValidateIndexAndDirectSetItem(index, value, &isNumericIndex);
                        }
                    break;
                }

                case TypeIds_Int16Array:
                {
                    // The type array will deal with all possible values for the index
                    if (VirtualTableInfo<Int16VirtualArray>::HasVirtualTable(instance))
                    {
                        Int16VirtualArray* int16Array = Int16VirtualArray::FromVar(instance);
                            returnValue = int16Array->ValidateIndexAndDirectSetItem(index, value, &isNumericIndex);
                        }
                    else if (VirtualTableInfo<Int16Array>::HasVirtualTable(instance))
                    {
                        Int16Array* int16Array = Int16Array::FromVar(instance);
                            returnValue = int16Array->ValidateIndexAndDirectSetItem(index, value, &isNumericIndex);
                        }
                    break;
                }

                case TypeIds_Uint16Array:
                {
                    // The type array will deal with all possible values for the index

                    if (VirtualTableInfo<Uint16VirtualArray>::HasVirtualTable(instance))
                    {
                        Uint16VirtualArray* uint16Array = Uint16VirtualArray::FromVar(instance);
                            returnValue = uint16Array->ValidateIndexAndDirectSetItem(index, value, &isNumericIndex);
                        }
                    else if (VirtualTableInfo<Uint16Array>::HasVirtualTable(instance))
                    {
                        Uint16Array* uint16Array = Uint16Array::FromVar(instance);
                            returnValue = uint16Array->ValidateIndexAndDirectSetItem(index, value, &isNumericIndex);
                        }
                    break;
                }
                case TypeIds_Int32Array:
                {
                    // The type array will deal with all possible values for the index
                    if (VirtualTableInfo<Int32VirtualArray>::HasVirtualTable(instance))
                    {
                        Int32VirtualArray* int32Array = Int32VirtualArray::FromVar(instance);
                            returnValue = int32Array->ValidateIndexAndDirectSetItem(index, value, &isNumericIndex);
                        }
                    else if(VirtualTableInfo<Int32Array>::HasVirtualTable(instance))
                    {
                        Int32Array* int32Array = Int32Array::FromVar(instance);
                            returnValue = int32Array->ValidateIndexAndDirectSetItem(index, value, &isNumericIndex);
                        }
                    break;
                }
                case TypeIds_Uint32Array:
                {
                    // The type array will deal with all possible values for the index

                    if (VirtualTableInfo<Uint32VirtualArray>::HasVirtualTable(instance))
                    {
                        Uint32VirtualArray* uint32Array = Uint32VirtualArray::FromVar(instance);
                            returnValue = uint32Array->ValidateIndexAndDirectSetItem(index, value, &isNumericIndex);
                        }
                    else if (VirtualTableInfo<Uint32Array>::HasVirtualTable(instance))
                    {
                        Uint32Array* uint32Array = Uint32Array::FromVar(instance);
                            returnValue = uint32Array->ValidateIndexAndDirectSetItem(index, value, &isNumericIndex);
                        }
                    break;
                }
                case TypeIds_Float32Array:
                {
                    // The type array will deal with all possible values for the index
                    if (VirtualTableInfo<Float32VirtualArray>::HasVirtualTable(instance))
                    {
                        Float32VirtualArray* float32Array = Float32VirtualArray::FromVar(instance);
                            returnValue = float32Array->ValidateIndexAndDirectSetItem(index, value, &isNumericIndex);
                        }
                    else if (VirtualTableInfo<Float32Array>::HasVirtualTable(instance))
                    {
                        Float32Array* float32Array = Float32Array::FromVar(instance);
                            returnValue = float32Array->ValidateIndexAndDirectSetItem(index, value, &isNumericIndex);
                        }
                    break;
                }
                case TypeIds_Float64Array:
                {
                    // The type array will deal with all possible values for the index
                    if (VirtualTableInfo<Float64VirtualArray>::HasVirtualTable(instance))
                    {
                        Float64VirtualArray* float64Array = Float64VirtualArray::FromVar(instance);
                            returnValue = float64Array->ValidateIndexAndDirectSetItem(index, value, &isNumericIndex);
                        }
                    else if (VirtualTableInfo<Float64Array>::HasVirtualTable(instance))
                    {
                        Float64Array* float64Array = Float64Array::FromVar(instance);
                            returnValue = float64Array->ValidateIndexAndDirectSetItem(index, value, &isNumericIndex);
                        }
                    break;
                }
                }

                // if this was numeric index, return operation status else
                // Return the result of calling the default ordinary object [[Set]] internal method (9.1.8) on O passing P, V, and Receiver as arguments.
                if (isNumericIndex)
                    return returnValue;
            }
        }
        else
        {
            if (TaggedInt::Is(index))
            {
            TaggedIntIndex:
                switch (instanceType)
                {
                case TypeIds_NativeIntArray:
                case TypeIds_NativeFloatArray:
                case TypeIds_Array: // fast path for array
                {
                    int indexInt = TaggedInt::ToInt32(index);
                    if (indexInt >= 0 && scriptContext->optimizationOverrides.IsEnabledArraySetElementFastPath())
                    {
                        JavascriptArray::FromVar(instance)->SetItem((uint32)indexInt, value, flags);
                        return true;
                    }
                    break;
                }
                }
            }
            else if (JavascriptNumber::Is_NoTaggedIntCheck(index))
            {
                double dIndexValue = JavascriptNumber::GetValue(index);
                uint32 uint32Index = JavascriptConversion::ToUInt32(index, scriptContext);

                if ((double)uint32Index == dIndexValue && !TaggedInt::IsOverflow(uint32Index))
                {
                    index = TaggedInt::ToVarUnchecked(uint32Index);
                    goto TaggedIntIndex;
                }
            }
        }

        RecyclableObject* object;
        BOOL isNullOrUndefined = !GetPropertyObject(instance, scriptContext, &object);

        Assert(object == instance || TaggedNumber::Is(instance));

        if (isNullOrUndefined)
        {
            if (!scriptContext->GetThreadContext()->RecordImplicitException())
            {
                return FALSE;
            }

            JavascriptError::ThrowTypeError(scriptContext, JSERR_Property_CannotSet_NullOrUndefined, GetPropertyDisplayNameForError(index, scriptContext));
        }

        return JavascriptOperators::SetElementIHelper(instance, object, index, value, scriptContext, flags);
    }

    BOOL JavascriptOperators::SetElementIHelper(Var receiver, RecyclableObject* object, Var index, Var value, ScriptContext* scriptContext, PropertyOperationFlags flags)
    {
        Js::IndexType indexType;
        uint32 indexVal = 0;
        PropertyRecord const * propertyRecord = nullptr;
        JavascriptString * propertyNameString = nullptr;
        PropertyValueInfo propertyValueInfo;

        if (TaggedNumber::Is(receiver))
        {
            indexType = GetIndexType(index, scriptContext, &indexVal, &propertyRecord, true);
            if (indexType == IndexType_Number)
            {
                return  JavascriptOperators::SetItemOnTaggedNumber(receiver, object, indexVal, value, scriptContext, flags);
            }
            else
            {
                return  JavascriptOperators::SetPropertyOnTaggedNumber(receiver, object, propertyRecord->GetPropertyId(), value, scriptContext, flags);
            }
        }

        // fastpath for PropertyStrings only if receiver == object
        PropertyString * propertyString = PropertyString::TryFromVar(index);
        if (propertyString == nullptr)
        {
            LiteralStringWithPropertyStringPtr * strWithPtr = LiteralStringWithPropertyStringPtr::TryFromVar(index);
            if (strWithPtr != nullptr)
            {
                propertyString = strWithPtr->GetPropertyString();
                if (propertyString == nullptr)
                {
<<<<<<< HEAD
                    scriptContext->GetOrAddPropertyRecord(strWithPtr->GetString(), strWithPtr->GetLength(), &propertyRecord);
=======
                    scriptContext->GetOrAddPropertyRecord(str, &propertyRecord);
>>>>>>> 13e0e02e
                    propertyString = scriptContext->GetPropertyString(propertyRecord->GetPropertyId());
                    strWithPtr->SetPropertyString(propertyString);
                }
            }
        }

        if (propertyString != nullptr)
        {
            Assert(propertyString->GetScriptContext() == scriptContext);
            propertyRecord = propertyString->GetPropertyRecord();

            if (propertyRecord->IsNumeric())
            {
                indexType = IndexType_Number;
                indexVal = propertyRecord->GetNumericValue();
            }
            else
            {
                if (receiver == object)
                {
                    if (propertyString->TrySetPropertyFromCache(object, value, scriptContext, flags, &propertyValueInfo))
                    {
                        return true;
                    }
                }
                indexType = IndexType_PropertyId;
            }
        }
        else
        {
#if DBG_DUMP
            scriptContext->forinNoCache += (!TaggedInt::Is(index) && JavascriptString::Is(index));
#endif
            indexType = GetIndexType(index, scriptContext, &indexVal, &propertyRecord, &propertyNameString, false, true);
            if (scriptContext->GetThreadContext()->IsDisableImplicitCall() &&
                scriptContext->GetThreadContext()->GetImplicitCallFlags() != ImplicitCall_None)
            {
                // We hit an implicit call trying to convert the index, and implicit calls are disabled, so
                // quit before we try to store the element.
                return FALSE;
            }
        }

        if (indexType == IndexType_Number)
        {
            return JavascriptOperators::SetItem(receiver, object, indexVal, value, scriptContext, flags);
        }
        else if (indexType == IndexType_JavascriptString)
        {
            Assert(propertyNameString);
            JsUtil::CharacterBuffer<WCHAR> propertyName(propertyNameString->GetString(), propertyNameString->GetLength());

            if (BuiltInPropertyRecords::NaN.Equals(propertyName))
            {
                // Follow SetProperty convention for NaN
                return JavascriptOperators::SetProperty(receiver, object, PropertyIds::NaN, value, scriptContext, flags);
            }
            else if (BuiltInPropertyRecords::Infinity.Equals(propertyName))
            {
                // Follow SetProperty convention for Infinity
                return JavascriptOperators::SetProperty(receiver, object, PropertyIds::Infinity, value, scriptContext, flags);
            }
#ifdef ENABLE_DEBUG_CONFIG_OPTIONS
            if (PHASE_TRACE1(PropertyStringCachePhase))
            {
                Output::Print(_u("PropertyCache: SetElem No property string for '%s'\n"), propertyNameString->GetString());
            }
#endif
            return SetPropertyWPCache(receiver, object, propertyNameString, value, scriptContext, flags, &propertyValueInfo);
        }
        else
        {
            Assert(indexType == IndexType_PropertyId);
            Assert(propertyRecord);
            PropertyId propId = propertyRecord->GetPropertyId();
            if (propId == PropertyIds::NaN || propId == PropertyIds::Infinity)
            {
                // As we no longer convert o[x] into o.x for NaN and Infinity, we need to follow SetProperty convention for these,
                // which would check for read-only properties, strict mode, etc.
                // Note that "-Infinity" does not qualify as property name, so we don't have to take care of it.
                return JavascriptOperators::SetProperty(receiver, object, propId, value, scriptContext, flags);
            }
            return SetPropertyWPCache(receiver, object, propId, value, scriptContext, flags, &propertyValueInfo);
        }
    }

    BOOL JavascriptOperators::OP_SetNativeIntElementI(
        Var instance,
        Var aElementIndex,
        int32 iValue,
        ScriptContext* scriptContext,
        PropertyOperationFlags flags)
    {
        if (TaggedInt::Is(aElementIndex))
        {
            int32 indexInt = TaggedInt::ToInt32(aElementIndex);
            if (indexInt >= 0 && scriptContext->optimizationOverrides.IsEnabledArraySetElementFastPath())
            {
                JavascriptNativeIntArray *arr = JavascriptNativeIntArray::FromVar(instance);
                if (!(arr->TryGrowHeadSegmentAndSetItem<int32, JavascriptNativeIntArray>((uint32)indexInt, iValue)))
                {
                    arr->SetItem(indexInt, iValue);
                }
                return TRUE;
            }
        }

        return JavascriptOperators::OP_SetElementI(instance, aElementIndex, JavascriptNumber::ToVar(iValue, scriptContext), scriptContext, flags);
    }

    BOOL JavascriptOperators::OP_SetNativeIntElementI_UInt32(
        Var instance,
        uint32 aElementIndex,
        int32 iValue,
        ScriptContext* scriptContext,
        PropertyOperationFlags flags)
    {
#if FLOATVAR
        return OP_SetNativeIntElementI(instance, Js::JavascriptNumber::ToVar(aElementIndex, scriptContext), iValue, scriptContext, flags);
#else
        char buffer[sizeof(Js::JavascriptNumber)];
        return OP_SetNativeIntElementI(instance, Js::JavascriptNumber::ToVarInPlace(aElementIndex, scriptContext,
            (Js::JavascriptNumber *)buffer), iValue, scriptContext, flags);
#endif
    }

    BOOL JavascriptOperators::OP_SetNativeIntElementI_Int32(
        Var instance,
        int aElementIndex,
        int32 iValue,
        ScriptContext* scriptContext,
        PropertyOperationFlags flags)
    {
#if FLOATVAR
        return OP_SetNativeIntElementI(instance, Js::JavascriptNumber::ToVar(aElementIndex, scriptContext), iValue, scriptContext, flags);
#else
        char buffer[sizeof(Js::JavascriptNumber)];
        return OP_SetNativeIntElementI(instance, Js::JavascriptNumber::ToVarInPlace(aElementIndex, scriptContext,
            (Js::JavascriptNumber *)buffer), iValue, scriptContext, flags);
#endif
    }

    BOOL JavascriptOperators::OP_SetNativeFloatElementI(
        Var instance,
        Var aElementIndex,
        ScriptContext* scriptContext,
        PropertyOperationFlags flags,
        double dValue)
    {
        if (TaggedInt::Is(aElementIndex))
        {
            int32 indexInt = TaggedInt::ToInt32(aElementIndex);
            if (indexInt >= 0 && scriptContext->optimizationOverrides.IsEnabledArraySetElementFastPath())
            {
                JavascriptNativeFloatArray *arr = JavascriptNativeFloatArray::FromVar(instance);
                if (!(arr->TryGrowHeadSegmentAndSetItem<double, JavascriptNativeFloatArray>((uint32)indexInt, dValue)))
                {
                    arr->SetItem(indexInt, dValue);
                }
                return TRUE;
            }
        }

        return JavascriptOperators::OP_SetElementI(instance, aElementIndex, JavascriptNumber::ToVarWithCheck(dValue, scriptContext), scriptContext, flags);
    }

    BOOL JavascriptOperators::OP_SetNativeFloatElementI_UInt32(
        Var instance, uint32
        aElementIndex,
        ScriptContext* scriptContext,
        PropertyOperationFlags flags,
        double dValue)
    {
#if FLOATVAR
        return OP_SetNativeFloatElementI(instance, JavascriptNumber::ToVar(aElementIndex, scriptContext), scriptContext, flags, dValue);
#else
        char buffer[sizeof(Js::JavascriptNumber)];
        return OP_SetNativeFloatElementI(instance, JavascriptNumber::ToVarInPlace(aElementIndex, scriptContext,
            (Js::JavascriptNumber *)buffer), scriptContext, flags, dValue);
#endif
    }

    BOOL JavascriptOperators::OP_SetNativeFloatElementI_Int32(
        Var instance,
        int aElementIndex,
        ScriptContext* scriptContext,
        PropertyOperationFlags flags,
        double dValue)
    {
#if FLOATVAR
        return OP_SetNativeFloatElementI(instance, JavascriptNumber::ToVar(aElementIndex, scriptContext), scriptContext, flags, dValue);
#else
        char buffer[sizeof(Js::JavascriptNumber)];
        return OP_SetNativeFloatElementI(instance, JavascriptNumber::ToVarInPlace(aElementIndex, scriptContext,
            (Js::JavascriptNumber *)buffer), scriptContext, flags, dValue);
#endif
    }
    BOOL JavascriptOperators::OP_Memcopy(Var dstInstance, int32 dstStart, Var srcInstance, int32 srcStart, int32 length, ScriptContext* scriptContext)
    {
        if (length <= 0)
        {
            return false;
        }

        TypeId instanceType = JavascriptOperators::GetTypeId(srcInstance);

        if (instanceType != JavascriptOperators::GetTypeId(dstInstance))
        {
            return false;
        }

        if (srcStart != dstStart)
        {
            return false;
        }

        BOOL  returnValue = false;
#define MEMCOPY_TYPED_ARRAY(type, conversion) type ## ::FromVar(dstInstance)->DirectSetItemAtRange( type ## ::FromVar(srcInstance), srcStart, dstStart, length, JavascriptConversion:: ## conversion)
        switch (instanceType)
        {
        case TypeIds_Int8Array:
        {
            returnValue = MEMCOPY_TYPED_ARRAY(Int8Array, ToInt8);
            break;
        }
        case TypeIds_Uint8Array:
        {
            returnValue = MEMCOPY_TYPED_ARRAY(Uint8Array, ToUInt8);
            break;
        }
        case TypeIds_Uint8ClampedArray:
        {
            returnValue = MEMCOPY_TYPED_ARRAY(Uint8ClampedArray, ToUInt8Clamped);
            break;
        }
        case TypeIds_Int16Array:
        {
            returnValue = MEMCOPY_TYPED_ARRAY(Int16Array, ToInt16);
            break;
        }
        case TypeIds_Uint16Array:
        {
            returnValue = MEMCOPY_TYPED_ARRAY(Uint16Array, ToUInt16);
            break;
        }
        case TypeIds_Int32Array:
        {
            returnValue = MEMCOPY_TYPED_ARRAY(Int32Array, ToInt32);
            break;
        }
        case TypeIds_Uint32Array:
        {
            returnValue = MEMCOPY_TYPED_ARRAY(Uint32Array, ToUInt32);
            break;
        }
        case TypeIds_Float32Array:
        {
            returnValue = MEMCOPY_TYPED_ARRAY(Float32Array, ToFloat);
            break;
        }
        case TypeIds_Float64Array:
        {
            returnValue = MEMCOPY_TYPED_ARRAY(Float64Array, ToNumber);
            break;
        }
        case TypeIds_Array:
        case TypeIds_NativeFloatArray:
        case TypeIds_NativeIntArray:
        {
            if (dstStart < 0 || srcStart < 0)
            {
                // This is not supported, Bailout
                break;
            }
            // Upper bounds check for source array
            JavascriptArray* srcArray = JavascriptArray::FromVar(srcInstance);
            JavascriptArray* dstArray = JavascriptArray::FromVar(dstInstance);
            if (scriptContext->optimizationOverrides.IsEnabledArraySetElementFastPath())
            {
                INT_PTR vt = VirtualTableInfoBase::GetVirtualTable(dstInstance);
                if (instanceType == TypeIds_Array)
                {
                    returnValue = dstArray->DirectSetItemAtRangeFromArray<Var>(dstStart, length, srcArray, srcStart);
                }
                else if (instanceType == TypeIds_NativeIntArray)
                {
                    returnValue = dstArray->DirectSetItemAtRangeFromArray<int32>(dstStart, length, srcArray, srcStart);
                }
                else
                {
                    returnValue = dstArray->DirectSetItemAtRangeFromArray<double>(dstStart, length, srcArray, srcStart);
                }
                returnValue &= vt == VirtualTableInfoBase::GetVirtualTable(dstInstance);
            }
            break;
        }
        default:
            AssertMsg(false, "We don't support this type for memcopy yet.");
            break;
        }
#undef MEMCOPY_TYPED_ARRAY
        return returnValue;
    }

    BOOL JavascriptOperators::OP_Memset(Var instance, int32 start, Var value, int32 length, ScriptContext* scriptContext)
    {
        if (length <= 0)
        {
            return false;
        }
        TypeId instanceType = JavascriptOperators::GetTypeId(instance);
        BOOL  returnValue = false;

        // The typed array will deal with all possible values for the index
#define MEMSET_TYPED_ARRAY(type, conversion) type ## ::FromVar(instance)->DirectSetItemAtRange(start, length, value, JavascriptConversion:: ## conversion)
        switch (instanceType)
        {
        case TypeIds_Int8Array:
        {
            returnValue = MEMSET_TYPED_ARRAY(Int8Array, ToInt8);
            break;
        }
        case TypeIds_Uint8Array:
        {
            returnValue = MEMSET_TYPED_ARRAY(Uint8Array, ToUInt8);
            break;
        }
        case TypeIds_Uint8ClampedArray:
        {
            returnValue = MEMSET_TYPED_ARRAY(Uint8ClampedArray, ToUInt8Clamped);
            break;
        }
        case TypeIds_Int16Array:
        {
            returnValue = MEMSET_TYPED_ARRAY(Int16Array, ToInt16);
            break;
        }
        case TypeIds_Uint16Array:
        {
            returnValue = MEMSET_TYPED_ARRAY(Uint16Array, ToUInt16);
            break;
        }
        case TypeIds_Int32Array:
        {
            returnValue = MEMSET_TYPED_ARRAY(Int32Array, ToInt32);
            break;
        }
        case TypeIds_Uint32Array:
        {
            returnValue = MEMSET_TYPED_ARRAY(Uint32Array, ToUInt32);
            break;
        }
        case TypeIds_Float32Array:
        {
            returnValue = MEMSET_TYPED_ARRAY(Float32Array, ToFloat);
            break;
        }
        case TypeIds_Float64Array:
        {
            returnValue = MEMSET_TYPED_ARRAY(Float64Array, ToNumber);
            break;
        }
        case TypeIds_NativeFloatArray:
        case TypeIds_NativeIntArray:
        case TypeIds_Array:
        {
            if (start < 0)
            {
                for (start; start < 0 && length > 0; ++start, --length)
                {
                    if (!OP_SetElementI(instance, JavascriptNumber::ToVar(start, scriptContext), value, scriptContext))
                    {
                        return false;
                    }
                }
            }
            if (scriptContext->optimizationOverrides.IsEnabledArraySetElementFastPath())
            {
                INT_PTR vt = VirtualTableInfoBase::GetVirtualTable(instance);
                if (instanceType == TypeIds_Array)
                {
                    returnValue = JavascriptArray::FromVar(instance)->DirectSetItemAtRange<Var>(start, length, value);
                }
                else if (instanceType == TypeIds_NativeIntArray)
                {
                    // Only accept tagged int. Also covers case for MissingItem
                    if (!TaggedInt::Is(value))
                    {
                        return false;
                    }
                    int32 intValue = JavascriptConversion::ToInt32(value, scriptContext);
                    returnValue = JavascriptArray::FromVar(instance)->DirectSetItemAtRange<int32>(start, length, intValue);
                }
                else
                {
                    // For native float arrays, the jit doesn't check the type of the source so we have to do it here
                    if (!JavascriptNumber::Is(value) && !TaggedNumber::Is(value))
                    {
                        return false;
                    }

                    double doubleValue = JavascriptConversion::ToNumber(value, scriptContext);
                    // Special case for missing item
                    if (SparseArraySegment<double>::IsMissingItem(&doubleValue))
                    {
                        return false;
                    }
                    returnValue = JavascriptArray::FromVar(instance)->DirectSetItemAtRange<double>(start, length, doubleValue);
                }
                returnValue &= vt == VirtualTableInfoBase::GetVirtualTable(instance);
            }
            break;
        }
        default:
            AssertMsg(false, "We don't support this type for memset yet.");
            break;
        }

#undef MEMSET_TYPED_ARRAY
        return returnValue;
    }

    Var JavascriptOperators::OP_DeleteElementI_UInt32(Var instance, uint32 index, ScriptContext* scriptContext, PropertyOperationFlags propertyOperationFlags)
    {
#if FLOATVAR
        return OP_DeleteElementI(instance, Js::JavascriptNumber::ToVar(index, scriptContext), scriptContext, propertyOperationFlags);
#else
        char buffer[sizeof(Js::JavascriptNumber)];
        return OP_DeleteElementI(instance, Js::JavascriptNumber::ToVarInPlace(index, scriptContext,
            (Js::JavascriptNumber *)buffer), scriptContext, propertyOperationFlags);
#endif
    }

    Var JavascriptOperators::OP_DeleteElementI_Int32(Var instance, int32 index, ScriptContext* scriptContext, PropertyOperationFlags propertyOperationFlags)
    {
#if FLOATVAR
        return OP_DeleteElementI(instance, Js::JavascriptNumber::ToVar(index, scriptContext), scriptContext, propertyOperationFlags);
#else
        char buffer[sizeof(Js::JavascriptNumber)];
        return OP_DeleteElementI(instance, Js::JavascriptNumber::ToVarInPlace(index, scriptContext,
            (Js::JavascriptNumber *)buffer), scriptContext, propertyOperationFlags);
#endif
    }

    Var JavascriptOperators::OP_DeleteElementI(Var instance, Var index, ScriptContext* scriptContext, PropertyOperationFlags propertyOperationFlags)
    {
        if(TaggedNumber::Is(instance))
        {
            return scriptContext->GetLibrary()->GetTrue();
        }

#if ENABLE_COPYONACCESS_ARRAY
        JavascriptLibrary::CheckAndConvertCopyOnAccessNativeIntArray<Var>(instance);
#endif
        RecyclableObject* object = RecyclableObject::FromVar(instance);
        if (JavascriptOperators::IsUndefinedOrNull(object))
        {
            JavascriptError::ThrowTypeError(scriptContext, JSERR_Property_CannotDelete_NullOrUndefined, GetPropertyDisplayNameForError(index, scriptContext));
        }

        uint32 indexVal;
        PropertyRecord const * propertyRecord = nullptr;
        JavascriptString * propertyNameString = nullptr;
        BOOL result = TRUE;
        IndexType indexType = GetIndexType(index, scriptContext, &indexVal, &propertyRecord, &propertyNameString, false, true);

        if (indexType == IndexType_Number)
        {
            result = JavascriptOperators::DeleteItem(object, indexVal, propertyOperationFlags);
        }
        else if (indexType == IndexType_JavascriptString)
        {
            result = JavascriptOperators::DeleteProperty(object, propertyNameString, propertyOperationFlags);
        }
        else
        {
            Assert(indexType == IndexType_PropertyId);

            if (propertyRecord == nullptr && !JavascriptOperators::CanShortcutOnUnknownPropertyName(object))
            {
                indexType = GetIndexTypeFromPrimitive(index, scriptContext, &indexVal, &propertyRecord, true);
                Assert(indexType == IndexType_PropertyId);
                Assert(propertyRecord != nullptr);
            }

            if (propertyRecord != nullptr)
            {
                result = JavascriptOperators::DeleteProperty(object, propertyRecord->GetPropertyId(), propertyOperationFlags);
            }
#if DBG
            else
            {
                JavascriptString* indexStr = JavascriptConversion::ToString(index, scriptContext);
                PropertyRecord const * debugPropertyRecord;
                scriptContext->GetOrAddPropertyRecord(indexStr, &debugPropertyRecord);
                AssertMsg(JavascriptOperators::DeleteProperty(object, debugPropertyRecord->GetPropertyId(), propertyOperationFlags), "delete should have been true. See OS Bug 2727708 if you see this come from the web");
            }
#endif
        }

        return scriptContext->GetLibrary()->CreateBoolean(result);
    }

    Var JavascriptOperators::OP_GetLength(Var instance, ScriptContext* scriptContext)
    {
        return JavascriptOperators::OP_GetProperty(instance, PropertyIds::length, scriptContext);
    }

    Var JavascriptOperators::GetThisFromModuleRoot(Var thisVar)
    {
        RootObjectBase * rootObject = static_cast<RootObjectBase*>(thisVar);
        RecyclableObject* hostObject = rootObject->GetHostObject();

        //
        // if the module root has the host object, use that as "this"
        //
        if (hostObject)
        {
            thisVar = hostObject->GetHostDispatchVar();
        }
        return thisVar;
    }

    inline void JavascriptOperators::TryLoadRoot(Var& thisVar, TypeId typeId, int moduleID, ScriptContextInfo* scriptContext)
    {
        bool loadRoot = false;
        if (JavascriptOperators::IsUndefinedOrNullType(typeId) || typeId == TypeIds_ActivationObject)
        {
            loadRoot = true;
        }
        else if (typeId == TypeIds_HostDispatch)
        {
            TypeId remoteTypeId = TypeIds_Limit;
            if (RecyclableObject::FromVar(thisVar)->GetRemoteTypeId(&remoteTypeId))
            {
                if (remoteTypeId == TypeIds_Null || remoteTypeId == TypeIds_Undefined || remoteTypeId == TypeIds_ActivationObject)
                {
                    loadRoot = true;
                }
            }
        }

        if (loadRoot)
        {
            if (moduleID == 0)
            {
                thisVar = (Js::Var)scriptContext->GetGlobalObjectThisAddr();
            }
            else
            {
                // TODO: OOP JIT, create a copy of module roots in server side
                Js::ModuleRoot * moduleRoot = JavascriptOperators::GetModuleRoot(moduleID, (ScriptContext*)scriptContext);
                if (moduleRoot == nullptr)
                {
                    Assert(false);
                    thisVar = (Js::Var)scriptContext->GetUndefinedAddr();
                }
                else
                {
                    thisVar = GetThisFromModuleRoot(moduleRoot);
                }
            }
        }
    }

    Var JavascriptOperators::OP_GetThis(Var thisVar, int moduleID, ScriptContextInfo* scriptContext)
    {
        //
        // if "this" is null or undefined
        //   Pass the global object
        // Else
        //   Pass ToObject(this)
        //
        TypeId typeId = JavascriptOperators::GetTypeId(thisVar);

        Assert(!JavascriptOperators::IsThisSelf(typeId));

        return JavascriptOperators::GetThisHelper(thisVar, typeId, moduleID, scriptContext);
    }

    Var JavascriptOperators::OP_GetThisNoFastPath(Var thisVar, int moduleID, ScriptContext* scriptContext)
    {
        TypeId typeId = JavascriptOperators::GetTypeId(thisVar);

        if (JavascriptOperators::IsThisSelf(typeId))
        {
            Assert(typeId != TypeIds_GlobalObject || ((Js::GlobalObject*)thisVar)->ToThis() == thisVar);
            Assert(typeId != TypeIds_ModuleRoot || JavascriptOperators::GetThisFromModuleRoot(thisVar) == thisVar);

            return thisVar;
        }

        return JavascriptOperators::GetThisHelper(thisVar, typeId, moduleID, scriptContext);
    }

    bool JavascriptOperators::IsThisSelf(TypeId typeId)
    {
        return (JavascriptOperators::IsObjectType(typeId) && ! JavascriptOperators::IsSpecialObjectType(typeId));
    }

    Var JavascriptOperators::GetThisHelper(Var thisVar, TypeId typeId, int moduleID, ScriptContextInfo *scriptContext)
    {
        if (! JavascriptOperators::IsObjectType(typeId) && ! JavascriptOperators::IsUndefinedOrNullType(typeId))
        {
#if ENABLE_NATIVE_CODEGEN
            Assert(!JITManager::GetJITManager()->IsJITServer());
#endif
#if !FLOATVAR
            // We allowed stack number to be used as the "this" for getter and setter activation of
            // n.x and n[prop], where n is the Javascript Number
            return JavascriptOperators::ToObject(
                JavascriptNumber::BoxStackNumber(thisVar, (ScriptContext*)scriptContext), (ScriptContext*)scriptContext);
#else
            return JavascriptOperators::ToObject(thisVar, (ScriptContext*)scriptContext);
#endif

        }
        else
        {
            TryLoadRoot(thisVar, typeId, moduleID, scriptContext);
            return thisVar;
        }
    }

    Var JavascriptOperators::OP_StrictGetThis(Var thisVar, ScriptContext* scriptContext)
    {
        TypeId typeId = JavascriptOperators::GetTypeId(thisVar);

        if (typeId == TypeIds_ActivationObject)
        {
            return scriptContext->GetLibrary()->GetUndefined();
        }

        return thisVar;
    }

    BOOL JavascriptOperators::GetRemoteTypeId(Var aValue, __out TypeId* typeId)
    {
        *typeId = TypeIds_Limit;
        if (GetTypeId(aValue) != TypeIds_HostDispatch)
        {
            return FALSE;
        }
        return RecyclableObject::FromVar(aValue)->GetRemoteTypeId(typeId);
    }

    BOOL JavascriptOperators::IsJsNativeObject(Var aValue)
    {
        switch(GetTypeId(aValue))
        {
            case TypeIds_Object:
            case TypeIds_Function:
            case TypeIds_Array:
            case TypeIds_NativeIntArray:
#if ENABLE_COPYONACCESS_ARRAY
            case TypeIds_CopyOnAccessNativeIntArray:
#endif
            case TypeIds_NativeFloatArray:
            case TypeIds_ES5Array:
            case TypeIds_Date:
            case TypeIds_WinRTDate:
            case TypeIds_RegEx:
            case TypeIds_Error:
            case TypeIds_BooleanObject:
            case TypeIds_NumberObject:
#ifdef ENABLE_SIMDJS
            case TypeIds_SIMDObject:
#endif
            case TypeIds_StringObject:
            case TypeIds_Symbol:
            case TypeIds_SymbolObject:
            //case TypeIds_GlobalObject:
            //case TypeIds_ModuleRoot:
            //case TypeIds_HostObject:
            case TypeIds_Arguments:
            case TypeIds_ActivationObject:
            case TypeIds_Map:
            case TypeIds_Set:
            case TypeIds_WeakMap:
            case TypeIds_WeakSet:
            case TypeIds_ArrayIterator:
            case TypeIds_MapIterator:
            case TypeIds_SetIterator:
            case TypeIds_StringIterator:
            case TypeIds_Generator:
            case TypeIds_Promise:
            case TypeIds_Proxy:
                return true;
            default:
                return false;
        }
    }

    bool JavascriptOperators::CanShortcutOnUnknownPropertyName(RecyclableObject *instance)
    {
        if (!CanShortcutInstanceOnUnknownPropertyName(instance))
        {
            return false;
        }
        return CanShortcutPrototypeChainOnUnknownPropertyName(instance->GetPrototype());
    }

    bool JavascriptOperators::CanShortcutInstanceOnUnknownPropertyName(RecyclableObject *instance)
    {
        if (PHASE_OFF1(Js::OptUnknownElementNamePhase))
        {
            return false;
        }

        TypeId typeId = instance->GetTypeId();
        if (typeId == TypeIds_Proxy || typeId == TypeIds_HostDispatch)
        {
            return false;
        }
        if (DynamicType::Is(typeId) &&
            static_cast<DynamicObject*>(instance)->GetTypeHandler()->IsStringTypeHandler())
        {
            return false;
        }
        if (instance->IsExternal())
        {
            return false;
        }
        return !(instance->HasDeferredTypeHandler() &&
                 JavascriptFunction::Is(instance) &&
                 JavascriptFunction::FromVar(instance)->IsExternalFunction());
    }

    bool JavascriptOperators::CanShortcutPrototypeChainOnUnknownPropertyName(RecyclableObject *prototype)
    {
        Assert(prototype);
        for (; !JavascriptOperators::IsNull(prototype); prototype = prototype->GetPrototype())
        {
            if (!CanShortcutInstanceOnUnknownPropertyName(prototype))
            {
                return false;
            }
        }
        return true;
    }

    RecyclableObject* JavascriptOperators::GetPrototype(RecyclableObject* instance)
    {
        if (JavascriptOperators::GetTypeId(instance) == TypeIds_Null)
        {
            return instance;
        }
        return instance->GetPrototype();
    }

    RecyclableObject* JavascriptOperators::OP_GetPrototype(Var instance, ScriptContext* scriptContext)
    {
        if (TaggedNumber::Is(instance))
        {
            return scriptContext->GetLibrary()->GetNumberPrototype();
        }
        else
        {
            RecyclableObject* object = RecyclableObject::FromVar(instance);
            if (JavascriptOperators::IsNull(object))
            {
                return object;
            }

            return JavascriptOperators::GetPrototype(object);
        }
    }

     BOOL JavascriptOperators::OP_BrFncEqApply(Var instance, ScriptContext *scriptContext)
     {
         // JavascriptFunction && !HostDispatch
         if (JavascriptOperators::GetTypeId(instance) == TypeIds_Function)
         {
             FunctionProxy *bod= ((JavascriptFunction*)instance)->GetFunctionProxy();
             if (bod != nullptr)
             {
                 return bod->GetDirectEntryPoint(bod->GetDefaultEntryPointInfo()) == &Js::JavascriptFunction::EntryApply;
             }
             else
             {
                 FunctionInfo* info = ((JavascriptFunction *)instance)->GetFunctionInfo();
                 if (info != nullptr)
                 {
                     return &Js::JavascriptFunction::EntryApply == info->GetOriginalEntryPoint();
                 }
                 else
                 {
                     return false;
                 }
             }
         }

         return false;
     }

     BOOL JavascriptOperators::OP_BrFncNeqApply(Var instance, ScriptContext *scriptContext)
     {
         // JavascriptFunction and !HostDispatch
         if (JavascriptOperators::GetTypeId(instance) == TypeIds_Function)
         {
             FunctionProxy *bod = ((JavascriptFunction *)instance)->GetFunctionProxy();
             if (bod != nullptr)
             {
                 return bod->GetDirectEntryPoint(bod->GetDefaultEntryPointInfo()) != &Js::JavascriptFunction::EntryApply;
             }
             else
             {
                 FunctionInfo* info = ((JavascriptFunction *)instance)->GetFunctionInfo();
                 if (info != nullptr)
                 {
                     return &Js::JavascriptFunction::EntryApply != info->GetOriginalEntryPoint();
                 }
                 else
                 {
                     return true;
                 }
             }
         }

         return true;
     }

    BOOL JavascriptOperators::OP_BrHasSideEffects(int se, ScriptContext* scriptContext)
    {
        return (scriptContext->optimizationOverrides.GetSideEffects() & se) != SideEffects_None;
    }

    BOOL JavascriptOperators::OP_BrNotHasSideEffects(int se, ScriptContext* scriptContext)
    {
        return (scriptContext->optimizationOverrides.GetSideEffects() & se) == SideEffects_None;
    }

    // returns NULL if there is no more elements to enumerate.
    Var JavascriptOperators::OP_BrOnEmpty(ForInObjectEnumerator * aEnumerator)
    {
        PropertyId id;
        return aEnumerator->MoveAndGetNext(id);
    }

    void JavascriptOperators::OP_InitForInEnumerator(Var enumerable, ForInObjectEnumerator * enumerator, ScriptContext* scriptContext, ForInCache * forInCache)
    {
        RecyclableObject* enumerableObject;
#if ENABLE_COPYONACCESS_ARRAY
        JavascriptLibrary::CheckAndConvertCopyOnAccessNativeIntArray<Var>(enumerable);
#endif
        if (!GetPropertyObject(enumerable, scriptContext, &enumerableObject))
        {
            enumerableObject = nullptr;
        }

        enumerator->Initialize(enumerableObject, scriptContext, false, forInCache);
    }

    Js::Var JavascriptOperators::OP_CmEq_A(Var a, Var b, ScriptContext* scriptContext)
    {
       return JavascriptBoolean::ToVar(JavascriptOperators::Equal(a, b, scriptContext), scriptContext);
    }

    Var JavascriptOperators::OP_CmNeq_A(Var a, Var b, ScriptContext* scriptContext)
    {
        return JavascriptBoolean::ToVar(JavascriptOperators::NotEqual(a,b,scriptContext), scriptContext);
    }

    Var JavascriptOperators::OP_CmSrEq_A(Var a, Var b, ScriptContext* scriptContext)
    {
       return JavascriptBoolean::ToVar(JavascriptOperators::StrictEqual(a, b, scriptContext), scriptContext);
    }

    Var JavascriptOperators::OP_CmSrEq_String(Var a, Var b, ScriptContext *scriptContext)
    {
        return JavascriptBoolean::ToVar(JavascriptOperators::StrictEqualString(a, b), scriptContext);
    }

    Var JavascriptOperators::OP_CmSrEq_EmptyString(Var a, ScriptContext *scriptContext)
    {
        return JavascriptBoolean::ToVar(JavascriptOperators::StrictEqualEmptyString(a), scriptContext);
    }

    Var JavascriptOperators::OP_CmSrNeq_A(Var a, Var b, ScriptContext* scriptContext)
    {
        return JavascriptBoolean::ToVar(JavascriptOperators::NotStrictEqual(a, b, scriptContext), scriptContext);
    }

    Var JavascriptOperators::OP_CmLt_A(Var a, Var b, ScriptContext* scriptContext)
    {
        return JavascriptBoolean::ToVar(JavascriptOperators::Less(a, b, scriptContext), scriptContext);
    }

    Var JavascriptOperators::OP_CmLe_A(Var a, Var b, ScriptContext* scriptContext)
    {
        return JavascriptBoolean::ToVar(JavascriptOperators::LessEqual(a, b, scriptContext), scriptContext);
    }

    Var JavascriptOperators::OP_CmGt_A(Var a, Var b, ScriptContext* scriptContext)
    {
        return JavascriptBoolean::ToVar(JavascriptOperators::Greater(a, b, scriptContext), scriptContext);
    }

    Var JavascriptOperators::OP_CmGe_A(Var a, Var b, ScriptContext* scriptContext)
    {
        return JavascriptBoolean::ToVar(JavascriptOperators::GreaterEqual(a, b, scriptContext), scriptContext);
    }

    DetachedStateBase* JavascriptOperators::DetachVarAndGetState(Var var)
    {
        switch (GetTypeId(var))
        {
        case TypeIds_ArrayBuffer:
            return Js::ArrayBuffer::FromVar(var)->DetachAndGetState();
        default:
            if (!Js::RecyclableObject::FromVar(var)->IsExternal())
            {
                AssertMsg(false, "We should explicitly have a case statement for each non-external object that can be detached.");
            }
            return nullptr;
        }
    }

    bool JavascriptOperators::IsObjectDetached(Var var)
    {
        switch (GetTypeId(var))
        {
        case TypeIds_ArrayBuffer:
            return Js::ArrayBuffer::FromVar(var)->IsDetached();
        default:
            return false;
        }
    }

    Var JavascriptOperators::NewVarFromDetachedState(DetachedStateBase* state, JavascriptLibrary *library)
    {
        AssertOrFailFastMsg(state->GetTypeId() == TypeIds_ArrayBuffer, "We should only re-activate detached ArrayBuffer");
        return Js::ArrayBuffer::NewFromDetachedState(state, library);
    }

    DynamicType *
    JavascriptOperators::EnsureObjectLiteralType(ScriptContext* scriptContext, const Js::PropertyIdArray *propIds, Field(DynamicType*)* literalType)
    {
        DynamicType * newType = *literalType;
        if (newType != nullptr)
        {
            if (!newType->GetIsShared())
            {
                newType->ShareType();
            }
        }
        else
        {
            DynamicType* objectType =
                FunctionBody::DoObjectHeaderInliningForObjectLiteral(propIds)
                    ?   scriptContext->GetLibrary()->GetObjectHeaderInlinedLiteralType((uint16)propIds->count)
                    :   scriptContext->GetLibrary()->GetObjectLiteralType(
                            static_cast<PropertyIndex>(
                                min(propIds->count, static_cast<uint32>(MaxPreInitializedObjectTypeInlineSlotCount))));
            newType = PathTypeHandlerBase::CreateTypeForNewScObject(scriptContext, objectType, propIds, false);
            *literalType = newType;
        }

        Assert(scriptContext);
        Assert(GetLiteralInlineSlotCapacity(propIds) == newType->GetTypeHandler()->GetInlineSlotCapacity());
        Assert(newType->GetTypeHandler()->GetSlotCapacity() >= 0);
        Assert(GetLiteralSlotCapacity(propIds) == (uint)newType->GetTypeHandler()->GetSlotCapacity());
        return newType;
    }

    Var JavascriptOperators::NewScObjectLiteral(ScriptContext* scriptContext, const Js::PropertyIdArray *propIds, Field(DynamicType*)* literalType)
    {
        Assert(propIds->count != 0);
        Assert(!propIds->hadDuplicates);        // duplicates are removed by parser

#ifdef PROFILE_OBJECT_LITERALS
        // Empty objects not counted in the object literal counts
        scriptContext->objectLiteralInstanceCount++;
        if (propIds->count > scriptContext->objectLiteralMaxLength)
        {
            scriptContext->objectLiteralMaxLength = propIds->count;
        }
#endif

        DynamicType* newType = EnsureObjectLiteralType(scriptContext, propIds, literalType);
        DynamicObject* instance = DynamicObject::New(scriptContext->GetRecycler(), newType);

        if (!newType->GetIsShared())
        {
#if ENABLE_FIXED_FIELDS
            newType->GetTypeHandler()->SetSingletonInstanceIfNeeded(instance);
#endif
        }
#ifdef PROFILE_OBJECT_LITERALS
        else
        {
            scriptContext->objectLiteralCacheCount++;
        }
#endif
        JS_ETW(EventWriteJSCRIPT_RECYCLER_ALLOCATE_OBJECT(instance));
        // can't auto-proxy here as object literal is not exactly "new" object and cannot be intercepted as proxy.
        return instance;
    }

    uint JavascriptOperators::GetLiteralSlotCapacity(Js::PropertyIdArray const * propIds)
    {
        const uint inlineSlotCapacity = GetLiteralInlineSlotCapacity(propIds);
        return DynamicTypeHandler::RoundUpSlotCapacity(propIds->count, static_cast<PropertyIndex>(inlineSlotCapacity));
    }

    uint JavascriptOperators::GetLiteralInlineSlotCapacity(
        Js::PropertyIdArray const * propIds)
    {
        if (propIds->hadDuplicates)
        {
            return 0;
        }

        return
            FunctionBody::DoObjectHeaderInliningForObjectLiteral(propIds)
                ?   DynamicTypeHandler::RoundUpObjectHeaderInlinedInlineSlotCapacity(static_cast<PropertyIndex>(propIds->count))
                :   DynamicTypeHandler::RoundUpInlineSlotCapacity(
                        static_cast<PropertyIndex>(
                            min(propIds->count, static_cast<uint32>(MaxPreInitializedObjectTypeInlineSlotCount))));
    }

    Var JavascriptOperators::OP_InitCachedScope(Var varFunc, const Js::PropertyIdArray *propIds, Field(DynamicType*)* literalType, bool formalsAreLetDecls, ScriptContext *scriptContext)
    {
        bool isGAFunction = JavascriptFunction::Is(varFunc);
        Assert(isGAFunction);
        if (isGAFunction)
        {
            JavascriptFunction *function = JavascriptFunction::FromVar(varFunc);
            isGAFunction = JavascriptGeneratorFunction::Test(function) || JavascriptAsyncFunction::Test(function);
        }

        ScriptFunction *func = isGAFunction ?
            JavascriptGeneratorFunction::FromVar(varFunc)->GetGeneratorVirtualScriptFunction() :
            ScriptFunction::FromVar(varFunc);

#ifdef PROFILE_OBJECT_LITERALS
        // Empty objects not counted in the object literal counts
        scriptContext->objectLiteralInstanceCount++;
        if (propIds->count > scriptContext->objectLiteralMaxLength)
        {
            scriptContext->objectLiteralMaxLength = propIds->count;
        }
#endif

        PropertyId cachedFuncCount = ActivationObjectEx::GetCachedFuncCount(propIds);
        PropertyId firstFuncSlot = ActivationObjectEx::GetFirstFuncSlot(propIds);
        PropertyId firstVarSlot = ActivationObjectEx::GetFirstVarSlot(propIds);
        PropertyId lastFuncSlot = Constants::NoProperty;

        if (firstFuncSlot != Constants::NoProperty)
        {
            if (firstVarSlot == Constants::NoProperty)
            {
                lastFuncSlot = propIds->count - 1;
            }
            else
            {
                lastFuncSlot = firstVarSlot - 1;
            }
        }

        DynamicType *type = *literalType;
        if (type != nullptr)
        {
#ifdef PROFILE_OBJECT_LITERALS
            scriptContext->objectLiteralCacheCount++;
#endif
        }
        else
        {
            type = scriptContext->GetLibrary()->GetActivationObjectType();
            if (formalsAreLetDecls)
            {
                uint formalsSlotLimit = (firstFuncSlot != Constants::NoProperty) ? (uint)firstFuncSlot :
                                        (firstVarSlot != Constants::NoProperty) ? (uint)firstVarSlot :
                                        propIds->count;
                type = PathTypeHandlerBase::CreateNewScopeObject(scriptContext, type, propIds, PropertyLet, formalsSlotLimit);
            }
            else
            {
                type = PathTypeHandlerBase::CreateNewScopeObject(scriptContext, type, propIds);
            }
            *literalType = type;
        }
        Var undef = scriptContext->GetLibrary()->GetUndefined();

        ActivationObjectEx *scopeObjEx = func->GetCachedScope();
        if (scopeObjEx && scopeObjEx->IsCommitted())
        {
            scopeObjEx->ReplaceType(type);
            scopeObjEx->SetCommit(false);
#if DBG
            for (uint i = firstVarSlot; i < propIds->count; i++)
            {
                AssertMsg(scopeObjEx->GetSlot(i) == undef, "Var attached to cached scope");
            }
#endif
        }
        else
        {
            ActivationObjectEx *tmp = RecyclerNewPlus(scriptContext->GetRecycler(), (cachedFuncCount == 0 ? 0 : cachedFuncCount - 1) * sizeof(FuncCacheEntry), ActivationObjectEx, type, func, cachedFuncCount, firstFuncSlot, lastFuncSlot);
            if (!scopeObjEx)
            {
                func->SetCachedScope(tmp);
            }
            scopeObjEx = tmp;

            for (uint i = firstVarSlot; i < propIds->count; i++)
            {
                scopeObjEx->SetSlot(SetSlotArguments(propIds->elements[i], i, undef));
            }
        }

        return scopeObjEx;
    }

    void JavascriptOperators::OP_InvalidateCachedScope(void* varEnv, int32 envIndex)
    {
        FrameDisplay *disp = (FrameDisplay*)varEnv;
        RecyclableObject *objScope = RecyclableObject::FromVar(disp->GetItem(envIndex));
        objScope->InvalidateCachedScope();
    }

    void JavascriptOperators::OP_InitCachedFuncs(Var varScope, FrameDisplay *pDisplay, const FuncInfoArray *info, ScriptContext *scriptContext)
    {
        ActivationObjectEx *scopeObj = ActivationObjectEx::FromVar(varScope);
        Assert(scopeObj->GetTypeHandler()->GetInlineSlotCapacity() == 0);

        uint funcCount = info->count;

        if (funcCount == 0)
        {
            // Degenerate case: no nested funcs at all
            return;
        }

        if (scopeObj->HasCachedFuncs())
        {
            for (uint i = 0; i < funcCount; i++)
            {
                const FuncCacheEntry *entry = scopeObj->GetFuncCacheEntry(i);
                ScriptFunction *func = entry->func;

                FunctionProxy * proxy = func->GetFunctionProxy();

                // Reset the function's type to the default type with no properties
                // Use the cached type on the function proxy rather than the type in the func cache entry
                // CONSIDER: Stop caching the function types in the scope object
                func->ReplaceType(proxy->EnsureDeferredPrototypeType());
                func->ResetConstructorCacheToDefault();

                uint scopeSlot = info->elements[i].scopeSlot;
                if (scopeSlot != Constants::NoProperty)
                {
                    // CONSIDER: Store property IDs in FuncInfoArray in debug builds so we can properly assert in SetAuxSlot
                    scopeObj->SetAuxSlot(SetSlotArguments(Constants::NoProperty, scopeSlot, entry->func));
                }
            }
            return;
        }

        // No cached functions, so create them and cache them.
        JavascriptFunction *funcParent = scopeObj->GetParentFunc();
        for (uint i = 0; i < funcCount; i++)
        {
            const FuncInfoEntry *entry = &info->elements[i];
            uint nestedIndex = entry->nestedIndex;
            uint scopeSlot = entry->scopeSlot;

            FunctionProxy * proxy = funcParent->GetFunctionBody()->GetNestedFunctionProxy(nestedIndex);

            ScriptFunction *func = scriptContext->GetLibrary()->CreateScriptFunction(proxy);

            func->SetEnvironment(pDisplay);
            JS_ETW(EventWriteJSCRIPT_RECYCLER_ALLOCATE_FUNCTION(func, EtwTrace::GetFunctionId(proxy)));

            scopeObj->SetCachedFunc(i, func);
            if (scopeSlot != Constants::NoProperty)
            {
                // CONSIDER: Store property IDs in FuncInfoArray in debug builds so we can properly assert in SetAuxSlot
                scopeObj->SetAuxSlot(SetSlotArguments(Constants::NoProperty, scopeSlot, func));
            }
        }
    }

    Var JavascriptOperators::AddVarsToArraySegment(SparseArraySegment<Var> * segment, const Js::VarArray *vars)
    {
        uint32 count = vars->count;

        Assert(segment->left == 0);
        Assert(count <= segment->size);

        if(count > segment->length)
        {
            segment->length = count;
            segment->CheckLengthvsSize();
        }
        CopyArray(segment->elements, segment->length, vars->elements, count);

        return segment;
    }

    void JavascriptOperators::AddIntsToArraySegment(SparseArraySegment<int32> * segment, const Js::AuxArray<int32> *ints)
    {
        uint32 count = ints->count;

        Assert(segment->left == 0);
        Assert(count <= segment->size);

        if(count > segment->length)
        {
            segment->length = count;
            segment->CheckLengthvsSize();
        }
        js_memcpy_s(segment->elements, sizeof(int32) * segment->length, ints->elements, sizeof(int32) * count);
    }

    void JavascriptOperators::AddFloatsToArraySegment(SparseArraySegment<double> * segment, const Js::AuxArray<double> *doubles)
    {
        uint32 count = doubles->count;

        Assert(segment->left == 0);
        Assert(count <= segment->size);

        if(count > segment->length)
        {
            segment->length = count;
            segment->CheckLengthvsSize();
        }
        js_memcpy_s(segment->elements, sizeof(double) * segment->length, doubles->elements, sizeof(double) * count);
    }

    RecyclableObject * JavascriptOperators::GetPrototypeObject(RecyclableObject * constructorFunction, ScriptContext * scriptContext)
    {
        Var prototypeProperty = JavascriptOperators::GetProperty(constructorFunction, PropertyIds::prototype, scriptContext);
        RecyclableObject* prototypeObject;
        PrototypeObject(prototypeProperty, constructorFunction, scriptContext, &prototypeObject);
        return prototypeObject;
    }

    RecyclableObject * JavascriptOperators::GetPrototypeObjectForConstructorCache(RecyclableObject * constructor, ScriptContext* requestContext, bool& canBeCached)
    {
        PropertyValueInfo info;
        Var prototypeValue;
        RecyclableObject* prototypeObject;

        canBeCached = false;

        // Do a local property lookup.  Since a function's prototype property is a non-configurable data property, we don't need to worry
        // about the prototype being an accessor property, whose getter returns different values every time it's called.
        if (constructor->GetProperty(constructor, PropertyIds::prototype, &prototypeValue, &info, requestContext))
        {
            if (!JavascriptOperators::PrototypeObject(prototypeValue, constructor, requestContext, &prototypeObject))
            {
                // The value returned by the property lookup is not a valid prototype object, default to object prototype.
                Assert(prototypeObject == constructor->GetLibrary()->GetObjectPrototype());
            }

            // For these scenarios, we do not want to populate the cache.
            if (constructor->GetScriptContext() != requestContext || info.GetInstance() != constructor)
            {
                return prototypeObject;
            }
        }
        else
        {
            // It's ok to cache Object.prototype, because Object.prototype cannot be overwritten.
            prototypeObject = constructor->GetLibrary()->GetObjectPrototype();
        }

        canBeCached = true;
        return prototypeObject;
    }

    bool JavascriptOperators::PrototypeObject(Var prototypeProperty, RecyclableObject * constructorFunction, ScriptContext * scriptContext, RecyclableObject** prototypeObject)
    {
        TypeId prototypeType = JavascriptOperators::GetTypeId(prototypeProperty);

        if (JavascriptOperators::IsObjectType(prototypeType))
        {
            *prototypeObject = RecyclableObject::FromVar(prototypeProperty);
            return true;
        }
        *prototypeObject = constructorFunction->GetLibrary()->GetObjectPrototype();
        return false;
    }

    FunctionInfo* JavascriptOperators::GetConstructorFunctionInfo(Var instance, ScriptContext * scriptContext)
    {
        TypeId typeId = JavascriptOperators::GetTypeId(instance);
        if (typeId == TypeIds_Function)
        {
            JavascriptFunction * function =  JavascriptFunction::FromVar(instance);
            return function->GetFunctionInfo();
        }
        if (typeId != TypeIds_HostDispatch && typeId != TypeIds_Proxy)
        {
            if (typeId == TypeIds_Null)
            {
                JavascriptError::ThrowTypeError(scriptContext, JSERR_NeedObject);
            }

            JavascriptError::ThrowTypeError(scriptContext, VBSERR_ActionNotSupported);
        }
        return nullptr;
    }

    Var JavascriptOperators::NewJavascriptObjectNoArg(ScriptContext* requestContext)
    {
        DynamicObject * newObject = requestContext->GetLibrary()->CreateObject(true);
        JS_ETW(EventWriteJSCRIPT_RECYCLER_ALLOCATE_OBJECT(newObject));
#if ENABLE_DEBUG_CONFIG_OPTIONS
        if (Js::Configuration::Global.flags.IsEnabled(Js::autoProxyFlag))
        {
            newObject = DynamicObject::FromVar(JavascriptProxy::AutoProxyWrapper(newObject));
        }
#endif
        return newObject;
    }

    Var JavascriptOperators::NewJavascriptArrayNoArg(ScriptContext* requestContext)
    {
        JavascriptArray * newArray = requestContext->GetLibrary()->CreateArray();
        JS_ETW(EventWriteJSCRIPT_RECYCLER_ALLOCATE_OBJECT(newArray));
#if ENABLE_DEBUG_CONFIG_OPTIONS
        if (Js::Configuration::Global.flags.IsEnabled(Js::autoProxyFlag))
        {
            newArray = static_cast<JavascriptArray*>(JavascriptProxy::AutoProxyWrapper(newArray));
        }
#endif
        return newArray;
    }

    Var JavascriptOperators::NewScObjectNoArgNoCtorFull(Var instance, ScriptContext* requestContext)
    {
        return NewScObjectNoArgNoCtorCommon(instance, requestContext, true);
    }

    Var JavascriptOperators::NewScObjectNoArgNoCtor(Var instance, ScriptContext* requestContext)
    {
        return NewScObjectNoArgNoCtorCommon(instance, requestContext, false);
    }

    Var JavascriptOperators::NewScObjectNoArgNoCtorCommon(Var instance, ScriptContext* requestContext, bool isBaseClassConstructorNewScObject)
    {
        RecyclableObject * object = RecyclableObject::FromVar(instance);
        FunctionInfo* functionInfo = JavascriptOperators::GetConstructorFunctionInfo(instance, requestContext);
        Assert(functionInfo != &JavascriptObject::EntryInfo::NewInstance); // built-ins are not inlined
        Assert(functionInfo != &JavascriptArray::EntryInfo::NewInstance); // built-ins are not inlined

        return functionInfo != nullptr ?
            JavascriptOperators::NewScObjectCommon(object, functionInfo, requestContext, isBaseClassConstructorNewScObject) :
            JavascriptOperators::NewScObjectHostDispatchOrProxy(object, requestContext);
    }

    Var JavascriptOperators::NewScObjectNoArg(Var instance, ScriptContext * requestContext)
    {
        if (JavascriptProxy::Is(instance))
        {
            Arguments args(CallInfo(CallFlags_New, 1), &instance);
            JavascriptProxy* proxy = JavascriptProxy::FromVar(instance);
            return proxy->ConstructorTrap(args, requestContext, 0);
        }

        FunctionInfo* functionInfo = JavascriptOperators::GetConstructorFunctionInfo(instance, requestContext);
        RecyclableObject * object = RecyclableObject::FromVar(instance);

        if (functionInfo == &JavascriptObject::EntryInfo::NewInstance)
        {
            // Fast path for new Object()
            Assert((functionInfo->GetAttributes() & FunctionInfo::ErrorOnNew) == 0);
            JavascriptLibrary* library = object->GetLibrary();

            DynamicObject * newObject = library->CreateObject(true);
            JS_ETW(EventWriteJSCRIPT_RECYCLER_ALLOCATE_OBJECT(newObject));
#if ENABLE_DEBUG_CONFIG_OPTIONS
            if (Js::Configuration::Global.flags.IsEnabled(Js::autoProxyFlag))
            {
                newObject = DynamicObject::FromVar(JavascriptProxy::AutoProxyWrapper(newObject));
            }
#endif

#if DBG
            DynamicType* newObjectType = newObject->GetDynamicType();
            Assert(newObjectType->GetIsShared());

            JavascriptFunction* constructor = JavascriptFunction::FromVar(instance);
            Assert(!constructor->GetConstructorCache()->NeedsUpdateAfterCtor());
#endif

            ScriptContext * scriptContext = library->GetScriptContext();
            if (scriptContext != requestContext)
            {
                CrossSite::MarshalDynamicObjectAndPrototype(requestContext, newObject);
            }

            return newObject;
        }
        else if (functionInfo == &JavascriptArray::EntryInfo::NewInstance)
        {
            Assert((functionInfo->GetAttributes() & FunctionInfo::ErrorOnNew) == 0);
            JavascriptLibrary* library = object->GetLibrary();

            JavascriptArray * newArray = library->CreateArray();
            JS_ETW(EventWriteJSCRIPT_RECYCLER_ALLOCATE_OBJECT(newArray));
#if ENABLE_DEBUG_CONFIG_OPTIONS
            if (Js::Configuration::Global.flags.IsEnabled(Js::autoProxyFlag))
            {
                newArray = static_cast<JavascriptArray*>(JavascriptProxy::AutoProxyWrapper(newArray));
            }
#endif

#if DBG
            DynamicType* newArrayType = newArray->GetDynamicType();
            Assert(newArrayType->GetIsShared());

            JavascriptFunction* constructor = JavascriptFunction::FromVar(instance);
            Assert(!constructor->GetConstructorCache()->NeedsUpdateAfterCtor());
#endif

            ScriptContext * scriptContext = library->GetScriptContext();
            if (scriptContext != requestContext)
            {
                CrossSite::MarshalDynamicObjectAndPrototype(requestContext, newArray);
            }
            return newArray;
        }

        Var newObject = functionInfo != nullptr ?
            JavascriptOperators::NewScObjectCommon(object, functionInfo, requestContext) :
            JavascriptOperators::NewScObjectHostDispatchOrProxy(object, requestContext);

        Var returnVar = CALL_FUNCTION(object->GetScriptContext()->GetThreadContext(), object, CallInfo(CallFlags_New, 1), newObject);
        if (JavascriptOperators::IsObject(returnVar))
        {
            newObject = returnVar;
        }

        ConstructorCache * constructorCache = nullptr;
        if (JavascriptFunction::Is(instance))
        {
            constructorCache = JavascriptFunction::FromVar(instance)->GetConstructorCache();
        }

        if (constructorCache != nullptr && constructorCache->NeedsUpdateAfterCtor())
        {
            JavascriptOperators::UpdateNewScObjectCache(object, newObject, requestContext);
        }

#if ENABLE_DEBUG_CONFIG_OPTIONS
        if (Js::Configuration::Global.flags.IsEnabled(Js::autoProxyFlag))
        {
            DynamicObject* newDynamicObject = DynamicObject::FromVar(JavascriptProxy::AutoProxyWrapper(newObject));
            // this might come from a different scriptcontext.
            newObject = CrossSite::MarshalVar(requestContext, newDynamicObject, newDynamicObject->GetScriptContext());
        }
#endif

        return newObject;
    }

    Var JavascriptOperators::NewScObjectNoCtorFull(Var instance, ScriptContext* requestContext)
    {
        return NewScObjectNoCtorCommon(instance, requestContext, true);
    }

    Var JavascriptOperators::NewScObjectNoCtor(Var instance, ScriptContext * requestContext)
    {
        // We can still call into NewScObjectNoCtor variations in JIT code for performance; however for proxy we don't
        // really need the new object as the trap will handle the "this" pointer separately. pass back nullptr to ensure
        // failure in invalid case.
        return (JavascriptProxy::Is(instance)) ? nullptr : NewScObjectNoCtorCommon(instance, requestContext, false);
    }

    Var JavascriptOperators::NewScObjectNoCtorCommon(Var instance, ScriptContext* requestContext, bool isBaseClassConstructorNewScObject)
    {
        FunctionInfo* functionInfo = JavascriptOperators::GetConstructorFunctionInfo(instance, requestContext);

        if (functionInfo)
        {
            return JavascriptOperators::NewScObjectCommon(RecyclableObject::FromVar(instance), functionInfo, requestContext, isBaseClassConstructorNewScObject);
        }
        else
        {
            return JavascriptOperators::NewScObjectHostDispatchOrProxy(RecyclableObject::FromVar(instance), requestContext);
        }
    }

    Var JavascriptOperators::NewScObjectHostDispatchOrProxy(RecyclableObject * function, ScriptContext * requestContext)
    {
        ScriptContext* functionScriptContext = function->GetScriptContext();

        RecyclableObject * prototype = JavascriptOperators::GetPrototypeObject(function, functionScriptContext);
        prototype = RecyclableObject::FromVar(CrossSite::MarshalVar(requestContext, prototype, functionScriptContext));

        Var object = requestContext->GetLibrary()->CreateObject(prototype);
        JS_ETW(EventWriteJSCRIPT_RECYCLER_ALLOCATE_OBJECT(object));
#if ENABLE_DEBUG_CONFIG_OPTIONS
        if (Js::Configuration::Global.flags.IsEnabled(Js::autoProxyFlag))
        {
            object = DynamicObject::FromVar(JavascriptProxy::AutoProxyWrapper(object));
        }
#endif
        return object;
    }

    Var JavascriptOperators::NewScObjectCommon(RecyclableObject * function, FunctionInfo* functionInfo, ScriptContext * requestContext, bool isBaseClassConstructorNewScObject)
    {
        // CONSIDER: Allow for the cache to be repopulated if the type got collected, and a new one got populated with
        // the same number of inlined slots. This requires that the JIT-ed code actually load the type from the cache
        // (instead of hard-coding it), but it can (and must) keep the hard-coded number of inline slots.
        // CONSIDER: Consider also not pinning the type in the cache.  This can be done by using a registration based
        // weak reference (we need to control the memory address), which we don't yet have, or by allocating the cache from
        // the inline cache arena to allow it to be zeroed, but retain a recycler-allocated portion to hold on to the size of
        // inlined slots.

        JavascriptFunction* constructor = JavascriptFunction::FromVar(function);
        if (functionInfo->IsClassConstructor() && !isBaseClassConstructorNewScObject)
        {
            // If we are calling new on a class constructor, the contract is that we pass new.target as the 'this' argument.
            // function is the constructor on which we called new - which is new.target.
            // If we are trying to construct the object for a base class constructor as part of a super call, we should not
            // store new.target in the 'this' argument.
            return function;
        }
        ConstructorCache* constructorCache = constructor->GetConstructorCache();
        AssertMsg(constructorCache->GetScriptContext() == nullptr || constructorCache->GetScriptContext() == constructor->GetScriptContext(),
            "Why did we populate a constructor cache with a mismatched script context?");

        Assert(constructorCache != nullptr);
        DynamicType* type = constructorCache->GetGuardValueAsType();
        if (type != nullptr && constructorCache->GetScriptContext() == requestContext)
        {
#if DBG
            bool cachedProtoCanBeCached;
            Assert(type->GetPrototype() == JavascriptOperators::GetPrototypeObjectForConstructorCache(constructor, requestContext, cachedProtoCanBeCached));
            Assert(cachedProtoCanBeCached);
            Assert(type->GetIsShared());
#endif

#if DBG_DUMP
            TraceUseConstructorCache(constructorCache, constructor, true);
#endif
            Var object = DynamicObject::New(requestContext->GetRecycler(), type);
            JS_ETW(EventWriteJSCRIPT_RECYCLER_ALLOCATE_OBJECT(object));
#if ENABLE_DEBUG_CONFIG_OPTIONS
            if (Js::Configuration::Global.flags.IsEnabled(Js::autoProxyFlag))
            {
                object = DynamicObject::FromVar(JavascriptProxy::AutoProxyWrapper(object));
            }
#endif
            return object;
        }

        if (constructorCache->SkipDefaultNewObject())
        {
            Assert(!constructorCache->NeedsUpdateAfterCtor());

#if DBG_DUMP
            TraceUseConstructorCache(constructorCache, constructor, true);
#endif
            if (isBaseClassConstructorNewScObject)
            {
                return JavascriptOperators::CreateFromConstructor(function, requestContext);
            }

            return nullptr;
        }

#if DBG_DUMP
        TraceUseConstructorCache(constructorCache, constructor, false);
#endif

        ScriptContext* constructorScriptContext = function->GetScriptContext();
        Assert(!constructorScriptContext->GetThreadContext()->IsDisableImplicitException());
        // we shouldn't try to call the constructor if it's closed already.
        constructorScriptContext->VerifyAlive(TRUE, requestContext);

        FunctionInfo::Attributes attributes = functionInfo->GetAttributes();
        if (attributes & FunctionInfo::ErrorOnNew)
        {
            JavascriptError::ThrowTypeError(requestContext, JSERR_ErrorOnNew);
        }

        // Slow path
        FunctionProxy * ctorProxy = constructor->GetFunctionProxy();
        FunctionBody * functionBody = ctorProxy != nullptr ? ctorProxy->EnsureDeserialized()->Parse() : nullptr;

        if (attributes & FunctionInfo::SkipDefaultNewObject)
        {
            // The constructor doesn't use the default new object.
#pragma prefast(suppress:6236, "DevDiv bug 830883. False positive when PHASE_OFF is #defined as '(false)'.")
            if (!PHASE_OFF1(ConstructorCachePhase) && (functionBody == nullptr || !PHASE_OFF(ConstructorCachePhase, functionBody)))
            {
                constructorCache = constructor->EnsureValidConstructorCache();
                constructorCache->PopulateForSkipDefaultNewObject(constructorScriptContext);

#if DBG_DUMP
                if ((functionBody != nullptr && PHASE_TRACE(Js::ConstructorCachePhase, functionBody)) || (functionBody == nullptr && PHASE_TRACE1(Js::ConstructorCachePhase)))
                {
                    const char16* ctorName = functionBody != nullptr ? functionBody->GetDisplayName() : _u("<unknown>");
                    char16 debugStringBuffer[MAX_FUNCTION_BODY_DEBUG_STRING_SIZE];

                    Output::Print(_u("CtorCache: populated cache (0x%p) for ctor %s (%s): "), constructorCache, ctorName,
                        functionBody ? functionBody->GetDebugNumberSet(debugStringBuffer) : _u("(null)"));
                    constructorCache->Dump();
                    Output::Print(_u("\n"));
                    Output::Flush();
                }
#endif

            }

            Assert(!constructorCache->NeedsUpdateAfterCtor());
            return nullptr;
        }

        // CONSIDER: Create some form of PatchGetProtoObjForCtorCache, which actually caches the prototype object in the constructor cache.
        // Make sure that it does NOT populate the guard field.  On the slow path (the only path for cross-context calls) we can do a faster lookup
        // after we fail the guard check.  When invalidating the cache for proto change, make sure we zap the prototype field of the cache in
        // addition to the guard value.
        bool prototypeCanBeCached;
        RecyclableObject* prototype = JavascriptOperators::GetPrototypeObjectForConstructorCache(
          function, constructorScriptContext, prototypeCanBeCached);
        prototype = RecyclableObject::FromVar(CrossSite::MarshalVar(requestContext,
          prototype, constructorScriptContext));

        DynamicObject* newObject = requestContext->GetLibrary()->CreateObject(prototype, 8);

        JS_ETW(EventWriteJSCRIPT_RECYCLER_ALLOCATE_OBJECT(newObject));
#if ENABLE_DEBUG_CONFIG_OPTIONS
        if (Js::Configuration::Global.flags.IsEnabled(Js::autoProxyFlag))
        {
            newObject = DynamicObject::FromVar(JavascriptProxy::AutoProxyWrapper(newObject));
        }
#endif

        Assert(newObject->GetTypeHandler()->GetPropertyCount() == 0);

        if (prototypeCanBeCached && functionBody != nullptr && requestContext == constructorScriptContext &&
            !Js::JavascriptProxy::Is(newObject) &&
            !PHASE_OFF1(ConstructorCachePhase) && !PHASE_OFF(ConstructorCachePhase, functionBody))
        {
            DynamicType* newObjectType = newObject->GetDynamicType();
            // Initial type (without any properties) should always be shared up-front.  This allows us to populate the cache right away.
            Assert(newObjectType->GetIsShared());

            // Populate the cache here and set the updateAfterCtor flag.  This way, if the ctor is called recursively the
            // recursive calls will hit the cache and use the initial type.  On the unwind path, we will update the cache
            // after the innermost ctor and clear the flag.  After subsequent ctors we won't attempt an update anymore.
            // As long as the updateAfterCtor flag is set it is safe to update the cache, because it would not have been
            // hard-coded in the JIT-ed code.
            constructorCache = constructor->EnsureValidConstructorCache();
            constructorCache->Populate(newObjectType, constructorScriptContext, functionBody->GetHasNoExplicitReturnValue(), true);
            Assert(constructorCache->IsConsistent());

#if DBG_DUMP
            if ((functionBody != nullptr && PHASE_TRACE(Js::ConstructorCachePhase, functionBody)) || (functionBody == nullptr && PHASE_TRACE1(Js::ConstructorCachePhase)))
            {
                const char16* ctorName = functionBody != nullptr ? functionBody->GetDisplayName() : _u("<unknown>");
                char16 debugStringBuffer[MAX_FUNCTION_BODY_DEBUG_STRING_SIZE];

                Output::Print(_u("CtorCache: populated cache (0x%p) for ctor %s (%s): "), constructorCache, ctorName,
                    functionBody ? functionBody->GetDebugNumberSet(debugStringBuffer) : _u("(null)"));
                constructorCache->Dump();
                Output::Print(_u("\n"));
                Output::Flush();
            }
#endif
        }
        else
        {
#if DBG_DUMP
            if ((functionBody != nullptr && PHASE_TRACE(Js::ConstructorCachePhase, functionBody)) || (functionBody == nullptr && PHASE_TRACE1(Js::ConstructorCachePhase)))
            {
                const char16* ctorName = functionBody != nullptr ? functionBody->GetDisplayName() : _u("<unknown>");
                char16 debugStringBuffer[MAX_FUNCTION_BODY_DEBUG_STRING_SIZE];

                Output::Print(_u("CtorCache: did not populate cache (0x%p) for ctor %s (%s), because %s: prototype = 0x%p, functionBody = 0x%p, ctor context = 0x%p, request context = 0x%p"),
                    constructorCache, ctorName, functionBody ? functionBody->GetDebugNumberSet(debugStringBuffer) : _u("(null)"),
                    !prototypeCanBeCached ? _u("prototype cannot be cached") :
                    functionBody == nullptr ? _u("function has no body") :
                    requestContext != constructorScriptContext ? _u("of cross-context call") : _u("constructor cache phase is off"),
                    prototype, functionBody, constructorScriptContext, requestContext);
                Output::Print(_u("\n"));
                Output::Flush();
            }
#endif
        }

        return newObject;
    }

    void JavascriptOperators::UpdateNewScObjectCache(Var function, Var instance, ScriptContext* requestContext)
    {
        JavascriptFunction* constructor = JavascriptFunction::FromVar(function);
        if(constructor->GetScriptContext() != requestContext)
        {
            // The cache is populated only when the constructor function's context is the same as the calling context. However,
            // the cached type is not finalized yet and may not be until multiple calls to the constructor have been made (see
            // flag ConstructorCallsRequiredToFinalizeCachedType). A subsequent call to the constructor may be made from a
            // different context, so ignore those cross-context calls and wait for the constructor to be called from its own
            // context again to finalize the cached type.
            return;
        }

        // Review : What happens if the cache got invalidated between NewScObject and here?
        // Should we allocate new?  Should we mark it as polymorphic?
        ConstructorCache* constructorCache = constructor->GetConstructorCache();
        Assert(constructorCache->IsConsistent());
        Assert(!ConstructorCache::IsDefault(constructorCache));
        AssertMsg(constructorCache->GetScriptContext() == constructor->GetScriptContext(), "Why did we populate a constructor cache with a mismatched script context?");
        AssertMsg(constructorCache->IsPopulated(), "Why are we updating a constructor cache that hasn't been populated?");

        // The presence of the updateAfterCtor flag guarantees that this cache hasn't been used in JIT-ed fast path.  Even, if the
        // cache is invalidated, this flag is not changed.
        AssertMsg(constructorCache->NeedsUpdateAfterCtor(), "Why are we updating a constructor cache that doesn't need to be updated?");

        const bool finalizeCachedType =
            constructorCache->CallCount() >= CONFIG_FLAG(ConstructorCallsRequiredToFinalizeCachedType);
        if(!finalizeCachedType)
        {
            constructorCache->IncCallCount();
        }
        else
        {
            constructorCache->ClearUpdateAfterCtor();
        }

        FunctionBody* constructorBody = constructor->GetFunctionBody();
        AssertMsg(constructorBody != nullptr, "Constructor function doesn't have a function body.");
        Assert(RecyclableObject::Is(instance));

        // The cache might have been invalidated between NewScObjectCommon and UpdateNewScObjectCache.  This could occur, for example, if
        // the constructor updates its own prototype property.  If that happens we don't want to re-populate it here.  A new cache will
        // be created when the constructor is called again.
        if (constructorCache->IsInvalidated())
        {
#if DBG_DUMP
            TraceUpdateConstructorCache(constructorCache, constructorBody, false, _u("because cache is invalidated"));
#endif
            return;
        }

        Assert(constructorCache->GetGuardValueAsType() != nullptr);

        if (DynamicType::Is(RecyclableObject::FromVar(instance)->GetTypeId()))
        {
            DynamicObject *object = DynamicObject::FromVar(instance);
            DynamicType* type = object->GetDynamicType();
            DynamicTypeHandler* typeHandler = type->GetTypeHandler();

            if (constructorBody->GetHasOnlyThisStmts())
            {
                if (typeHandler->IsSharable())
                {
#if DBG
                    bool cachedProtoCanBeCached = false;
                    Assert(type->GetPrototype() == JavascriptOperators::GetPrototypeObjectForConstructorCache(constructor, requestContext, cachedProtoCanBeCached));
                    Assert(cachedProtoCanBeCached);
                    Assert(type->GetScriptContext() == constructorCache->GetScriptContext());
                    Assert(type->GetPrototype() == constructorCache->GetType()->GetPrototype());
#endif

                    typeHandler->SetMayBecomeShared();
                    // CONSIDER: Remove only this for delayed type sharing.
                    type->ShareType();

#if ENABLE_PROFILE_INFO
                    DynamicProfileInfo* profileInfo = constructorBody->HasDynamicProfileInfo() ? constructorBody->GetAnyDynamicProfileInfo() : nullptr;
                    if ((profileInfo != nullptr && profileInfo->GetImplicitCallFlags() <= ImplicitCall_None) ||
                        CheckIfPrototypeChainHasOnlyWritableDataProperties(type->GetPrototype()))
                    {
                        Assert(typeHandler->GetPropertyCount() < Js::PropertyIndexRanges<PropertyIndex>::MaxValue);

                        for (PropertyIndex pi = 0; pi < typeHandler->GetPropertyCount(); pi++)
                        {
                            requestContext->RegisterConstructorCache(typeHandler->GetPropertyId(requestContext, pi), constructorCache);
                        }

                        Assert(constructorBody->GetUtf8SourceInfo()->GetIsLibraryCode() || !constructor->GetScriptContext()->IsScriptContextInDebugMode());

                        if (constructorCache->TryUpdateAfterConstructor(type, constructor->GetScriptContext()))
                        {
#if DBG_DUMP
                            TraceUpdateConstructorCache(constructorCache, constructorBody, true, _u(""));
#endif
                        }
                        else
                        {
#if DBG_DUMP
                            TraceUpdateConstructorCache(constructorCache, constructorBody, false, _u("because number of slots > MaxCachedSlotCount"));
#endif
                        }
                    }
#if DBG_DUMP
                    else
                    {
                        if (profileInfo &&
                            ((profileInfo->GetImplicitCallFlags() & ~(Js::ImplicitCall_External | Js::ImplicitCall_Accessor)) == 0) &&
                            profileInfo != nullptr && CheckIfPrototypeChainHasOnlyWritableDataProperties(type->GetPrototype()) &&
                            Js::Configuration::Global.flags.Trace.IsEnabled(Js::HostOptPhase))
                        {
                            const char16* ctorName = constructorBody->GetDisplayName();
                            char16 debugStringBuffer[MAX_FUNCTION_BODY_DEBUG_STRING_SIZE];
                            Output::Print(_u("CtorCache: %s cache (0x%p) for ctor %s (#%u) did not update because external call"),
                                constructorCache, constructorBody, ctorName, constructorBody ? constructorBody->GetDebugNumberSet(debugStringBuffer) : _u("(null)"));
                            Output::Print(_u("\n"));
                            Output::Flush();
                        }
                    }
#endif
#endif
                }
                else
                {
                    // Dynamic type created is not sharable.
                    // So in future don't try to check for "this assignment optimization".
                    constructorBody->SetHasOnlyThisStmts(false);
#if DBG_DUMP
                    TraceUpdateConstructorCache(constructorCache, constructorBody, false, _u("because final type is not shareable"));
#endif
                }
            }
            else
            {
#if DBG_DUMP
                TraceUpdateConstructorCache(constructorCache, constructorBody, false, _u("because ctor has not only this statements"));
#endif
            }
        }
        else
        {
            // Even though this constructor apparently returned something other than the default object we created,
            // it still makes sense to cache the parameters of the default object, since we must create it every time, anyway.
#if DBG_DUMP
            TraceUpdateConstructorCache(constructorCache, constructorBody, false, _u("because ctor return a non-object value"));
#endif
            return;
        }

        // Whatever the constructor returned, if we're caching a type we want to be sure we shrink its inline slot capacity.
        if (finalizeCachedType && constructorCache->IsEnabled())
        {
            DynamicType* cachedType = constructorCache->NeedsTypeUpdate() ? constructorCache->GetPendingType() : constructorCache->GetType();
            DynamicTypeHandler* cachedTypeHandler = cachedType->GetTypeHandler();

            // Consider: We could delay inline slot capacity shrinking until the second time this constructor is invoked.  In some cases
            // this might permit more properties to remain inlined if the objects grow after constructor.  This would require flagging
            // the cache as special (already possible) and forcing the shrinking during work item creation if we happen to JIT this
            // constructor while the cache is in this special state.
            if (cachedTypeHandler->GetInlineSlotCapacity())
            {
#if DBG_DUMP
                int inlineSlotCapacityBeforeShrink = cachedTypeHandler->GetInlineSlotCapacity();
#endif

                // Note that after the cache has been updated and might have been used in the JIT-ed code, it is no longer legal to
                // shrink the inline slot capacity of the type.  That's because we allocate memory for a fixed number of inlined properties
                // and if that number changed on the type, this update wouldn't get reflected in JIT-ed code and we would allocate objects
                // of a wrong size.  This could conceivably happen if the original object got collected, and with it some of the successor
                // types also.  If then another constructor has the same prototype and needs to populate its own cache, it would attempt to
                // shrink inlined slots again.  If all surviving type handlers have smaller inline slot capacity, we would shrink it further.
                // To address this problem the type handler has a bit indicating its inline slots have been shrunk already.  If that bit is
                // set ShrinkSlotAndInlineSlotCapacity does nothing.
                cachedTypeHandler->ShrinkSlotAndInlineSlotCapacity();
                constructorCache->UpdateInlineSlotCount();

#if DBG_DUMP
                Assert(inlineSlotCapacityBeforeShrink >= cachedTypeHandler->GetInlineSlotCapacity());
                if (Js::Configuration::Global.flags.Trace.IsEnabled(Js::InlineSlotsPhase))
                {
                    if (inlineSlotCapacityBeforeShrink != cachedTypeHandler->GetInlineSlotCapacity())
                    {
                        char16 debugStringBuffer[MAX_FUNCTION_BODY_DEBUG_STRING_SIZE];

                        Output::Print(_u("Inline slot capacity shrunk: Function:%04s Before:%d After:%d\n"),
                            constructorBody->GetDebugNumberSet(debugStringBuffer), inlineSlotCapacityBeforeShrink, cachedTypeHandler->GetInlineSlotCapacity());
                    }
                }
#endif
            }
        }
    }

    void JavascriptOperators::TraceUseConstructorCache(const ConstructorCache* ctorCache, const JavascriptFunction* ctor, bool isHit)
    {
#if DBG_DUMP
        // We are under debug, so we can incur the extra check here.
        FunctionProxy* ctorBody = ctor->GetFunctionProxy();
        if (ctorBody != nullptr && !ctorBody->GetScriptContext()->IsClosed())
        {
            ctorBody = ctorBody->EnsureDeserialized();
        }
        if ((ctorBody != nullptr && PHASE_TRACE(Js::ConstructorCachePhase, ctorBody)) || (ctorBody == nullptr && PHASE_TRACE1(Js::ConstructorCachePhase)))
        {
            const char16* ctorName = ctorBody != nullptr ? ctorBody->GetDisplayName() : _u("<unknown>");
            char16 debugStringBuffer[MAX_FUNCTION_BODY_DEBUG_STRING_SIZE];

            Output::Print(_u("CtorCache: %s cache (0x%p) for ctor %s (%s): "), isHit ? _u("hit") : _u("missed"), ctorCache, ctorName,
                ctorBody ? ctorBody->GetDebugNumberSet(debugStringBuffer) : _u("(null)"));
            ctorCache->Dump();
            Output::Print(_u("\n"));
            Output::Flush();
        }
#endif
    }

    void JavascriptOperators::TraceUpdateConstructorCache(const ConstructorCache* ctorCache, const FunctionBody* ctorBody, bool updated, const char16* reason)
    {
#if DBG_DUMP
        if (PHASE_TRACE(Js::ConstructorCachePhase, ctorBody))
        {
            const char16* ctorName = ctorBody->GetDisplayName();
            char16 debugStringBuffer[MAX_FUNCTION_BODY_DEBUG_STRING_SIZE];

            Output::Print(_u("CtorCache: %s cache (0x%p) for ctor %s (%s)%s %s: "),
                updated ? _u("updated") : _u("did not update"), ctorBody, ctorName,
                ctorBody ? const_cast<Js::FunctionBody *>(ctorBody)->GetDebugNumberSet(debugStringBuffer) : _u("(null)"),
                updated ? _u("") : _u(", because") , reason);
            ctorCache->Dump();
            Output::Print(_u("\n"));
            Output::Flush();
        }
#endif
    }

    Var JavascriptOperators::NewScObject(const Var callee, const Arguments args, ScriptContext *const scriptContext, const Js::AuxArray<uint32> *spreadIndices)
    {
        Assert(callee);
        Assert(args.Info.Count != 0);
        Assert(scriptContext);

        // Always save and restore implicit call flags when calling out
        // REVIEW: Can we avoid it if we don't collect dynamic profile info?
        ThreadContext *const threadContext = scriptContext->GetThreadContext();
        const ImplicitCallFlags savedImplicitCallFlags = threadContext->GetImplicitCallFlags();

        const Var newVarInstance = JavascriptFunction::CallAsConstructor(callee, /* overridingNewTarget = */nullptr, args, scriptContext, spreadIndices);

        threadContext->SetImplicitCallFlags(savedImplicitCallFlags);
        return newVarInstance;
    }

    Js::GlobalObject * JavascriptOperators::OP_LdRoot(ScriptContext* scriptContext)
    {
        return scriptContext->GetGlobalObject();
    }

    Js::ModuleRoot * JavascriptOperators::GetModuleRoot(int moduleID, ScriptContext* scriptContext)
    {
        Assert(moduleID != kmodGlobal);
        JavascriptLibrary* library = scriptContext->GetLibrary();
        HostObjectBase *hostObject = library->GetGlobalObject()->GetHostObject();
        if (hostObject)
        {
            Js::ModuleRoot * moduleRoot = hostObject->GetModuleRoot(moduleID);
            Assert(!CrossSite::NeedMarshalVar(moduleRoot, scriptContext));
            return moduleRoot;
        }
        HostScriptContext *hostScriptContext = scriptContext->GetHostScriptContext();
        if (hostScriptContext)
        {
            Js::ModuleRoot * moduleRoot = hostScriptContext->GetModuleRoot(moduleID);
            Assert(!CrossSite::NeedMarshalVar(moduleRoot, scriptContext));
            return moduleRoot;
        }
        Assert(FALSE);
        return nullptr;
    }

    Var JavascriptOperators::OP_LoadModuleRoot(int moduleID, ScriptContext* scriptContext)
    {
        Js::ModuleRoot * moduleRoot = GetModuleRoot(moduleID, scriptContext);
        if (moduleRoot)
        {
            return moduleRoot;
        }
        Assert(false);
        return scriptContext->GetLibrary()->GetUndefined();
    }

    Var JavascriptOperators::OP_LdNull(ScriptContext* scriptContext)
    {
        return scriptContext->GetLibrary()->GetNull();
    }

    Var JavascriptOperators::OP_LdUndef(ScriptContext* scriptContext)
    {
        return scriptContext->GetLibrary()->GetUndefined();
    }

    Var JavascriptOperators::OP_LdNaN(ScriptContext* scriptContext)
    {
        return scriptContext->GetLibrary()->GetNaN();
    }

    Var JavascriptOperators::OP_LdInfinity(ScriptContext* scriptContext)
    {
        return scriptContext->GetLibrary()->GetPositiveInfinite();
    }

    void JavascriptOperators::BuildHandlerScope(Var argThis, RecyclableObject * hostObject, FrameDisplay * pDisplay, ScriptContext * scriptContext)
    {
        Assert(argThis != nullptr);
        pDisplay->SetItem(0, TaggedNumber::Is(argThis) ? scriptContext->GetLibrary()->CreateNumberObject(argThis) : argThis);
        uint16 i = 1;

        Var aChild = argThis;
        uint16 length = pDisplay->GetLength();

        // Now add any parent scopes
        // We need to support the namespace parent lookup in both fastDOM on and off scenario.
        while (aChild != NULL)
        {
            Var aParent = hostObject->GetNamespaceParent(aChild);

            if (aParent == nullptr)
            {
                break;
            }
            aParent = CrossSite::MarshalVar(scriptContext, aParent);
            if (i == length)
            {
                length = UInt16Math::Add(length, 8);
                FrameDisplay * tmp = RecyclerNewPlus(scriptContext->GetRecycler(), length * sizeof(void*), FrameDisplay, length);
                js_memcpy_s((char*)tmp + tmp->GetOffsetOfScopes(), tmp->GetLength() * sizeof(void *), (char*)pDisplay + pDisplay->GetOffsetOfScopes(), pDisplay->GetLength() * sizeof(void*));
                pDisplay = tmp;
            }
            pDisplay->SetItem(i, aParent);
            aChild = aParent;
            i++;
        }

        Assert(i <= pDisplay->GetLength());
        pDisplay->SetLength(i);
    }

    FrameDisplay * JavascriptOperators::OP_LdHandlerScope(Var argThis, ScriptContext* scriptContext)
    {
        // The idea here is to build a stack of nested scopes in the form of a JS array.
        //
        // The scope stack for an event handler looks like this:
        //
        // implicit "this"
        // implicit namespace parent scopes

        // Put the implicit "this"
        if (argThis != NULL)
        {
            RecyclableObject* hostObject = scriptContext->GetGlobalObject()->GetHostObject();
            if (hostObject == nullptr)
            {
                hostObject = scriptContext->GetGlobalObject()->GetDirectHostObject();
            }
            if (hostObject != nullptr)
            {
                uint16 length = 7;
                FrameDisplay *pDisplay =
                    RecyclerNewPlus(scriptContext->GetRecycler(), length * sizeof(void*), FrameDisplay, length);
                BuildHandlerScope(argThis, hostObject, pDisplay, scriptContext);
                return pDisplay;
            }
        }

        return const_cast<FrameDisplay *>(&Js::NullFrameDisplay);
    }

    FrameDisplay* JavascriptOperators::OP_LdFrameDisplay(void *argHead, void *argEnv, ScriptContext* scriptContext)
    {
        // Build a display of nested frame objects.
        // argHead is the current scope; argEnv is either the lone trailing scope or an array of scopes
        // which we append to the new display.

        // Note that there are cases in which a function with no local frame must construct a display to pass
        // to the function(s) nested within it. In such a case, argHead will be a null object, and it's not
        // strictly necessary to include it. But such cases are rare and not perf critical, so it's not
        // worth the extra complexity to notify the nested functions that they can "skip" this slot in the
        // frame display when they're loading scopes nested outside it.

        FrameDisplay *pDisplay = nullptr;
        FrameDisplay *envDisplay = (FrameDisplay*)argEnv;
        uint16 length = UInt16Math::Add(envDisplay->GetLength(), 1);

        pDisplay = RecyclerNewPlus(scriptContext->GetRecycler(), length * sizeof(void*), FrameDisplay, length);
        for (uint16 j = 0; j < length - 1; j++)
        {
            pDisplay->SetItem(j + 1, envDisplay->GetItem(j));
        }

        pDisplay->SetItem(0, argHead);

        return pDisplay;
    }

    FrameDisplay* JavascriptOperators::OP_LdFrameDisplayNoParent(void *argHead, ScriptContext* scriptContext)
    {
        return OP_LdFrameDisplay(argHead, (void*)&NullFrameDisplay, scriptContext);
    }

    FrameDisplay* JavascriptOperators::OP_LdStrictFrameDisplay(void *argHead, void *argEnv, ScriptContext* scriptContext)
    {
        FrameDisplay * pDisplay = OP_LdFrameDisplay(argHead, argEnv, scriptContext);
        pDisplay->SetStrictMode(true);

        return pDisplay;
    }

    FrameDisplay* JavascriptOperators::OP_LdStrictFrameDisplayNoParent(void *argHead, ScriptContext* scriptContext)
    {
        return OP_LdStrictFrameDisplay(argHead, (void*)&StrictNullFrameDisplay, scriptContext);
    }

    FrameDisplay* JavascriptOperators::OP_LdInnerFrameDisplay(void *argHead, void *argEnv, ScriptContext* scriptContext)
    {
        CheckInnerFrameDisplayArgument(argHead);
        return OP_LdFrameDisplay(argHead, argEnv, scriptContext);
    }

    FrameDisplay* JavascriptOperators::OP_LdInnerFrameDisplayNoParent(void *argHead, ScriptContext* scriptContext)
    {
        CheckInnerFrameDisplayArgument(argHead);
        return OP_LdFrameDisplayNoParent(argHead, scriptContext);
    }

    FrameDisplay* JavascriptOperators::OP_LdStrictInnerFrameDisplay(void *argHead, void *argEnv, ScriptContext* scriptContext)
    {
        CheckInnerFrameDisplayArgument(argHead);
        return OP_LdStrictFrameDisplay(argHead, argEnv, scriptContext);
    }

    FrameDisplay* JavascriptOperators::OP_LdStrictInnerFrameDisplayNoParent(void *argHead, ScriptContext* scriptContext)
    {
        CheckInnerFrameDisplayArgument(argHead);
        return OP_LdStrictFrameDisplayNoParent(argHead, scriptContext);
    }

    void JavascriptOperators::CheckInnerFrameDisplayArgument(void *argHead)
    {
        if (ThreadContext::IsOnStack(argHead))
        {
            AssertMsg(false, "Illegal byte code: stack object as with scope");
            Js::Throw::FatalInternalError();
        }
        if (!RecyclableObject::Is(argHead))
        {
            AssertMsg(false, "Illegal byte code: non-object as with scope");
            Js::Throw::FatalInternalError();
        }
    }

    Js::PropertyId JavascriptOperators::GetPropertyId(Var propertyName, ScriptContext* scriptContext)
    {
        PropertyRecord const * propertyRecord = nullptr;
        if (JavascriptSymbol::Is(propertyName))
        {
            propertyRecord = JavascriptSymbol::FromVar(propertyName)->GetValue();
        }
        else if (JavascriptSymbolObject::Is(propertyName))
        {
            propertyRecord = JavascriptSymbolObject::FromVar(propertyName)->GetValue();
        }
        else
        {
            JavascriptString * indexStr = JavascriptConversion::ToString(propertyName, scriptContext);
            scriptContext->GetOrAddPropertyRecord(indexStr, &propertyRecord);
        }

        return propertyRecord->GetPropertyId();
    }

    void JavascriptOperators::OP_InitSetter(Var object, PropertyId propertyId, Var setter)
    {
        AssertMsg(!TaggedNumber::Is(object), "SetMember on a non-object?");
        RecyclableObject::FromVar(object)->SetAccessors(propertyId, nullptr, setter);
    }

    void JavascriptOperators::OP_InitClassMemberSet(Var object, PropertyId propertyId, Var setter)
    {
        JavascriptOperators::OP_InitSetter(object, propertyId, setter);

        RecyclableObject::FromVar(object)->SetAttributes(propertyId, PropertyClassMemberDefaults);
    }

    Js::PropertyId JavascriptOperators::OP_InitElemSetter(Var object, Var elementName, Var setter, ScriptContext* scriptContext, PropertyOperationFlags flags)
    {
        AssertMsg(!TaggedNumber::Is(object), "SetMember on a non-object?");

        PropertyId propertyId = JavascriptOperators::GetPropertyId(elementName, scriptContext);

        RecyclableObject::FromVar(object)->SetAccessors(propertyId, nullptr, setter);

        return propertyId;
    }

    Field(Var)* JavascriptOperators::OP_GetModuleExportSlotArrayAddress(uint moduleIndex, uint slotIndex, ScriptContextInfo* scriptContext)
    {
        return scriptContext->GetModuleExportSlotArrayAddress(moduleIndex, slotIndex);
    }

    Field(Var)* JavascriptOperators::OP_GetModuleExportSlotAddress(uint moduleIndex, uint slotIndex, ScriptContext* scriptContext)
    {
        Field(Var)* moduleRecordSlots = OP_GetModuleExportSlotArrayAddress(moduleIndex, slotIndex, scriptContext);
        Assert(moduleRecordSlots != nullptr);

        return &moduleRecordSlots[slotIndex];
    }

    Var JavascriptOperators::OP_LdModuleSlot(uint moduleIndex, uint slotIndex, ScriptContext* scriptContext)
    {
        Field(Var)* addr = OP_GetModuleExportSlotAddress(moduleIndex, slotIndex, scriptContext);

        Assert(addr != nullptr);

        return *addr;
    }

    void JavascriptOperators::OP_StModuleSlot(uint moduleIndex, uint slotIndex, Var value, ScriptContext* scriptContext)
    {
        Assert(value != nullptr);

        Field(Var)* addr = OP_GetModuleExportSlotAddress(moduleIndex, slotIndex, scriptContext);

        Assert(addr != nullptr);

        *addr = value;
    }

    void JavascriptOperators::OP_InitClassMemberSetComputedName(Var object, Var elementName, Var value, ScriptContext* scriptContext, PropertyOperationFlags flags)
    {
        Js::PropertyId propertyId = JavascriptOperators::OP_InitElemSetter(object, elementName, value, scriptContext);
        RecyclableObject* instance = RecyclableObject::FromVar(object);

        // instance will be a function if it is the class constructor (otherwise it would be an object)
        if (JavascriptFunction::Is(instance) && Js::PropertyIds::prototype == propertyId)
        {
            // It is a TypeError to have a static member with a computed name that evaluates to 'prototype'
            JavascriptError::ThrowTypeError(scriptContext, JSERR_ClassStaticMethodCannotBePrototype);
        }

        instance->SetAttributes(propertyId, PropertyClassMemberDefaults);
    }

    BOOL JavascriptOperators::IsClassConstructor(Var instance)
    {
        return JavascriptFunction::Is(instance) && (JavascriptFunction::FromVar(instance)->GetFunctionInfo()->IsClassConstructor() || !JavascriptFunction::FromVar(instance)->IsScriptFunction());
    }

    BOOL JavascriptOperators::IsClassMethod(Var instance)
    {
        return JavascriptFunction::Is(instance) && JavascriptFunction::FromVar(instance)->GetFunctionInfo()->IsClassMethod();
    }

    BOOL JavascriptOperators::IsBaseConstructorKind(Var instance)
    {
        return JavascriptFunction::Is(instance) && (JavascriptFunction::FromVar(instance)->GetFunctionInfo()->GetBaseConstructorKind());
    }

    void JavascriptOperators::OP_InitGetter(Var object, PropertyId propertyId, Var getter)
    {
        AssertMsg(!TaggedNumber::Is(object), "GetMember on a non-object?");
        RecyclableObject::FromVar(object)->SetAccessors(propertyId, getter, nullptr);
    }

    void JavascriptOperators::OP_InitClassMemberGet(Var object, PropertyId propertyId, Var getter)
    {
        JavascriptOperators::OP_InitGetter(object, propertyId, getter);

        RecyclableObject::FromVar(object)->SetAttributes(propertyId, PropertyClassMemberDefaults);
    }

    Js::PropertyId JavascriptOperators::OP_InitElemGetter(Var object, Var elementName, Var getter, ScriptContext* scriptContext, PropertyOperationFlags flags)
    {
        AssertMsg(!TaggedNumber::Is(object), "GetMember on a non-object?");

        PropertyId propertyId = JavascriptOperators::GetPropertyId(elementName, scriptContext);

        RecyclableObject::FromVar(object)->SetAccessors(propertyId, getter, nullptr);

        return propertyId;
    }

    void JavascriptOperators::OP_InitClassMemberGetComputedName(Var object, Var elementName, Var value, ScriptContext* scriptContext, PropertyOperationFlags flags)
    {
        Js::PropertyId propertyId = JavascriptOperators::OP_InitElemGetter(object, elementName, value, scriptContext);
        RecyclableObject* instance = RecyclableObject::FromVar(object);

        // instance will be a function if it is the class constructor (otherwise it would be an object)
        if (JavascriptFunction::Is(instance) && Js::PropertyIds::prototype == propertyId)
        {
            // It is a TypeError to have a static member with a computed name that evaluates to 'prototype'
            JavascriptError::ThrowTypeError(scriptContext, JSERR_ClassStaticMethodCannotBePrototype);
        }

        instance->SetAttributes(propertyId, PropertyClassMemberDefaults);
    }

    void JavascriptOperators::OP_InitComputedProperty(Var object, Var elementName, Var value, ScriptContext* scriptContext, PropertyOperationFlags flags)
    {
        PropertyId propertyId = JavascriptOperators::GetPropertyId(elementName, scriptContext);

        RecyclableObject::FromVar(object)->InitProperty(propertyId, value, flags);
    }

    void JavascriptOperators::OP_InitClassMemberComputedName(Var object, Var elementName, Var value, ScriptContext* scriptContext, PropertyOperationFlags flags)
    {
        PropertyId propertyId = JavascriptOperators::GetPropertyId(elementName, scriptContext);
        RecyclableObject* instance = RecyclableObject::FromVar(object);

        // instance will be a function if it is the class constructor (otherwise it would be an object)
        if (JavascriptFunction::Is(instance) && Js::PropertyIds::prototype == propertyId)
        {
            // It is a TypeError to have a static member with a computed name that evaluates to 'prototype'
            JavascriptError::ThrowTypeError(scriptContext, JSERR_ClassStaticMethodCannotBePrototype);
        }

        instance->SetPropertyWithAttributes(propertyId, value, PropertyClassMemberDefaults, NULL, flags);
    }

    //
    // Used by object literal {..., __proto__: ..., }.
    //
    void JavascriptOperators::OP_InitProto(Var instance, PropertyId propertyId, Var value)
    {
        AssertMsg(RecyclableObject::Is(instance), "__proto__ member on a non-object?");
        Assert(propertyId == PropertyIds::__proto__);

        RecyclableObject* object = RecyclableObject::FromVar(instance);
        ScriptContext* scriptContext = object->GetScriptContext();

        // B.3.1    __proto___ Property Names in Object Initializers
        //6.If propKey is the string value "__proto__" and if isComputedPropertyName(propKey) is false, then
        //    a.If Type(v) is either Object or Null, then
        //        i.Return the result of calling the [[SetInheritance]] internal method of object with argument propValue.
        //    b.Return NormalCompletion(empty).
        if (JavascriptOperators::IsObjectOrNull(value))
        {
            JavascriptObject::ChangePrototype(object, RecyclableObject::FromVar(value), /*validate*/false, scriptContext);
        }
    }

    Var JavascriptOperators::ConvertToUnmappedArguments(HeapArgumentsObject *argumentsObject,
        uint32 paramCount,
        Var *paramAddr,
        DynamicObject* frameObject,
        Js::PropertyIdArray *propIds,
        uint32 formalsCount,
        ScriptContext* scriptContext)
    {
        Var *paramIter = paramAddr;
        uint32 i = 0;

        for (paramIter = paramAddr + i; i < paramCount; i++, paramIter++)
        {
            JavascriptOperators::SetItem(argumentsObject, argumentsObject, i, *paramIter, scriptContext, PropertyOperation_None, /* skipPrototypeCheck = */ TRUE);
        }

        argumentsObject = argumentsObject->ConvertToUnmappedArgumentsObject();

        // Now as the unmapping is done we need to fill those frame object with Undecl
        for (i = 0; i < formalsCount; i++)
        {
            frameObject->SetSlot(SetSlotArguments(propIds != nullptr ? propIds->elements[i] : Js::Constants::NoProperty, i, scriptContext->GetLibrary()->GetUndeclBlockVar()));
        }

        return argumentsObject;
    }

    Var JavascriptOperators::LoadHeapArguments(JavascriptFunction *funcCallee, uint32 actualsCount, Var *paramAddr, Var frameObj, Var vArray, ScriptContext* scriptContext, bool nonSimpleParamList)
    {
        AssertMsg(actualsCount != (unsigned int)-1, "Loading the arguments object in the global function?");

        // Create and initialize the Arguments object.

        uint32 formalsCount = 0;
        Js::PropertyIdArray *propIds = nullptr;
        if (vArray != scriptContext->GetLibrary()->GetNull())
        {
            propIds = (Js::PropertyIdArray *)vArray;
            formalsCount = propIds->count;
            Assert(formalsCount != 0 && propIds != nullptr);
        }

        HeapArgumentsObject *argsObj = JavascriptOperators::CreateHeapArguments(funcCallee, actualsCount, formalsCount, frameObj, scriptContext);
        return FillScopeObject(funcCallee, actualsCount, formalsCount, frameObj, paramAddr, propIds, argsObj, scriptContext, nonSimpleParamList, false);
    }

    Var JavascriptOperators::LoadHeapArgsCached(JavascriptFunction *funcCallee, uint32 actualsCount, uint32 formalsCount, Var *paramAddr, Var frameObj, ScriptContext* scriptContext, bool nonSimpleParamList)
    {
        // Disregard the "this" param.
        AssertMsg(actualsCount != (uint32)-1 && formalsCount != (uint32)-1,
                  "Loading the arguments object in the global function?");

        HeapArgumentsObject *argsObj = JavascriptOperators::CreateHeapArguments(funcCallee, actualsCount, formalsCount, frameObj, scriptContext);

        return FillScopeObject(funcCallee, actualsCount, formalsCount, frameObj, paramAddr, nullptr, argsObj, scriptContext, nonSimpleParamList, true);
    }

    Var JavascriptOperators::FillScopeObject(JavascriptFunction *funcCallee, uint32 actualsCount, uint32 formalsCount, Var frameObj, Var * paramAddr,
        Js::PropertyIdArray *propIds, HeapArgumentsObject * argsObj, ScriptContext * scriptContext, bool nonSimpleParamList, bool useCachedScope)
    {
        Assert(frameObj);

        // Transfer formal arguments (that were actually passed) from their ArgIn slots to the local frame object.
        uint32 i;

        Var *tmpAddr = paramAddr;

        if (formalsCount != 0)
        {
            DynamicObject* frameObject = nullptr;
            if (useCachedScope)
            {
                frameObject = DynamicObject::FromVar(frameObj);
                __analysis_assume((uint32)frameObject->GetDynamicType()->GetTypeHandler()->GetSlotCapacity() >= formalsCount);
            }
            else
            {
                frameObject = (DynamicObject*)frameObj;
                // No fixed fields for formal parameters of the arguments object.  Also, mark all fields as initialized up-front, because
                // we will set them directly using SetSlot below, so the type handler will not have a chance to mark them as initialized later.
                // CONSIDER : When we delay type sharing until the second instance is created, pass an argument indicating we want the types
                // and handlers created here to be marked as shared up-front. This is to ensure we don't get any fixed fields and that the handler
                // is ready for storing values directly to slots.
                DynamicType* newType = PathTypeHandlerBase::CreateNewScopeObject(scriptContext, frameObject->GetDynamicType(), propIds, nonSimpleParamList ? PropertyLetDefaults : PropertyNone);
                int oldSlotCapacity = frameObject->GetDynamicType()->GetTypeHandler()->GetSlotCapacity();
                int newSlotCapacity = newType->GetTypeHandler()->GetSlotCapacity();
                __analysis_assume((uint32)newSlotCapacity >= formalsCount);

                frameObject->EnsureSlots(oldSlotCapacity, newSlotCapacity, scriptContext, newType->GetTypeHandler());
                frameObject->ReplaceType(newType);
            }

            if (argsObj && nonSimpleParamList)
            {
                return ConvertToUnmappedArguments(argsObj, actualsCount, paramAddr, frameObject, propIds, formalsCount, scriptContext);
            }

            for (i = 0; i < formalsCount && i < actualsCount; i++, tmpAddr++)
            {
                frameObject->SetSlot(SetSlotArguments(propIds != nullptr? propIds->elements[i] : Constants::NoProperty, i, *tmpAddr));
            }

            if (i < formalsCount)
            {
                // The formals that weren't passed still need to be put in the frame object so that
                // their names will be found. Initialize them to "undefined".
                for (; i < formalsCount; i++)
                {
                    frameObject->SetSlot(SetSlotArguments(propIds != nullptr? propIds->elements[i] : Constants::NoProperty, i, scriptContext->GetLibrary()->GetUndefined()));
                }
            }
        }

        if (argsObj != nullptr)
        {
            // Transfer the unnamed actual arguments, if any, to the Arguments object itself.
            for (i = formalsCount, tmpAddr = paramAddr + i; i < actualsCount; i++, tmpAddr++)
            {
                // ES5 10.6.11: use [[DefineOwnProperty]] semantics (instead of [[Put]]):
                // do not check whether property is non-writable/etc in the prototype.
                // ES3 semantics is same.
                JavascriptOperators::SetItem(argsObj, argsObj, i, *tmpAddr, scriptContext, PropertyOperation_None, /* skipPrototypeCheck = */ TRUE);
            }

            if (funcCallee->IsStrictMode())
            {
                // If the formals are let decls, then we just overwrote the frame object slots with
                // Undecl sentinels, and we can use the original arguments that were passed to the HeapArgumentsObject.
                return argsObj->ConvertToUnmappedArgumentsObject(!nonSimpleParamList);
            }
        }
        return argsObj;
    }

    HeapArgumentsObject *JavascriptOperators::CreateHeapArguments(JavascriptFunction *funcCallee, uint32 actualsCount, uint32 formalsCount, Var frameObj, ScriptContext* scriptContext)
    {
        JavascriptLibrary *library = scriptContext->GetLibrary();
        HeapArgumentsObject *argsObj = library->CreateHeapArguments(frameObj, formalsCount, !!funcCallee->IsStrictMode());

        //
        // Set the number of arguments of Arguments Object
        //
        argsObj->SetNumberOfArguments(actualsCount);

        JavascriptOperators::SetProperty(argsObj, argsObj, PropertyIds::length, JavascriptNumber::ToVar(actualsCount, scriptContext), scriptContext);
        JavascriptOperators::SetProperty(argsObj, argsObj, PropertyIds::_symbolIterator, library->EnsureArrayPrototypeValuesFunction(), scriptContext);
        if (funcCallee->IsStrictMode())
        {
            JavascriptFunction* restrictedPropertyAccessor = library->GetThrowTypeErrorRestrictedPropertyAccessorFunction();
            argsObj->SetAccessors(PropertyIds::callee, restrictedPropertyAccessor, restrictedPropertyAccessor, PropertyOperation_NonFixedValue);

        }
        else
        {
            JavascriptOperators::SetProperty(argsObj, argsObj, PropertyIds::callee,
                StackScriptFunction::EnsureBoxed(BOX_PARAM(funcCallee, nullptr, _u("callee"))), scriptContext);
        }

        return argsObj;
    }

    Var JavascriptOperators::OP_NewScopeObject(ScriptContext* scriptContext)
    {
        return scriptContext->GetLibrary()->CreateActivationObject();
    }

    Var JavascriptOperators::OP_NewScopeObjectWithFormals(ScriptContext* scriptContext, FunctionBody * calleeBody, bool nonSimpleParamList)
    {
        Js::ActivationObject * frameObject = (ActivationObject*)OP_NewScopeObject(scriptContext);
        // No fixed fields for formal parameters of the arguments object.  Also, mark all fields as initialized up-front, because
        // we will set them directly using SetSlot below, so the type handler will not have a chance to mark them as initialized later.
        // CONSIDER : When we delay type sharing until the second instance is created, pass an argument indicating we want the types
        // and handlers created here to be marked as shared up-front. This is to ensure we don't get any fixed fields and that the handler
        // is ready for storing values directly to slots.
        DynamicType* newType = PathTypeHandlerBase::CreateNewScopeObject(scriptContext, frameObject->GetDynamicType(), calleeBody->GetFormalsPropIdArray(), nonSimpleParamList ? PropertyLetDefaults : PropertyNone);

        int oldSlotCapacity = frameObject->GetDynamicType()->GetTypeHandler()->GetSlotCapacity();
        int newSlotCapacity = newType->GetTypeHandler()->GetSlotCapacity();

        frameObject->EnsureSlots(oldSlotCapacity, newSlotCapacity, scriptContext, newType->GetTypeHandler());
        frameObject->ReplaceType(newType);

        return frameObject;
    }

    Field(Var)* JavascriptOperators::OP_NewScopeSlots(unsigned int size, ScriptContext *scriptContext, Var scope)
    {
        Assert(size > ScopeSlots::FirstSlotIndex); // Should never see empty slot array
        Field(Var)* slotArray = RecyclerNewArray(scriptContext->GetRecycler(), Field(Var), size); // last initialized slot contains reference to array of propertyIds, correspondent to objects in previous slots
        uint count = size - ScopeSlots::FirstSlotIndex;
        ScopeSlots slots((Js::Var*)slotArray);
        slots.SetCount(count);
        AssertMsg(!FunctionBody::Is(scope), "Scope should only be FunctionInfo or DebuggerScope, not FunctionBody");
        slots.SetScopeMetadata(scope);

        Var undef = scriptContext->GetLibrary()->GetUndefined();
        for (unsigned int i = 0; i < count; i++)
        {
            slots.Set(i, undef);
        }

        return slotArray;
    }

    Field(Var)* JavascriptOperators::OP_NewScopeSlotsWithoutPropIds(unsigned int count, int scopeIndex, ScriptContext *scriptContext, FunctionBody *functionBody)
    {
        DebuggerScope* scope = reinterpret_cast<DebuggerScope*>(Constants::FunctionBodyUnavailable);
        if (scopeIndex != DebuggerScope::InvalidScopeIndex)
        {
            AssertMsg(functionBody->GetScopeObjectChain(), "A scope chain should always be created when there are new scope slots for blocks.");
            scope = functionBody->GetScopeObjectChain()->pScopeChain->Item(scopeIndex);
        }
        return OP_NewScopeSlots(count, scriptContext, scope);
    }

    Field(Var)* JavascriptOperators::OP_CloneScopeSlots(Field(Var) *slotArray, ScriptContext *scriptContext)
    {
        ScopeSlots slots((Js::Var*)slotArray);
        uint size = ScopeSlots::FirstSlotIndex + slots.GetCount();

        Field(Var)* slotArrayClone = RecyclerNewArray(scriptContext->GetRecycler(), Field(Var), size);
        CopyArray(slotArrayClone, size, slotArray, size);

        return slotArrayClone;
    }

    Var JavascriptOperators::OP_NewPseudoScope(ScriptContext *scriptContext)
    {
        return scriptContext->GetLibrary()->CreatePseudoActivationObject();
    }

    Var JavascriptOperators::OP_NewBlockScope(ScriptContext *scriptContext)
    {
        return scriptContext->GetLibrary()->CreateBlockActivationObject();
    }

    Var JavascriptOperators::OP_CloneBlockScope(BlockActivationObject *blockScope, ScriptContext *scriptContext)
    {
        return blockScope->Clone(scriptContext);
    }

    Var JavascriptOperators::OP_IsInst(Var instance, Var aClass, ScriptContext* scriptContext, IsInstInlineCache* inlineCache)
    {
        if (!RecyclableObject::Is(aClass))
        {
            JavascriptError::ThrowTypeError(scriptContext, JSERR_Operand_Invalid_NeedFunction, _u("instanceof"));
        }

        RecyclableObject* constructor = RecyclableObject::FromVar(aClass);
        if (scriptContext->GetConfig()->IsES6HasInstanceEnabled())
        {
            Var instOfHandler = JavascriptOperators::GetPropertyNoCache(constructor,
              PropertyIds::_symbolHasInstance, scriptContext);
            if (JavascriptOperators::IsUndefinedObject(instOfHandler)
                || instOfHandler == scriptContext->GetBuiltInLibraryFunction(JavascriptFunction::EntryInfo::SymbolHasInstance.GetOriginalEntryPoint()))
            {
                return JavascriptBoolean::ToVar(constructor->HasInstance(instance, scriptContext, inlineCache), scriptContext);
            }
            else
            {
                if (!JavascriptConversion::IsCallable(instOfHandler))
                {
                    JavascriptError::ThrowTypeError(scriptContext, JSERR_Property_NeedFunction, _u("Symbol[Symbol.hasInstance]"));
                }

                ThreadContext * threadContext = scriptContext->GetThreadContext();
                RecyclableObject *instFunc = RecyclableObject::FromVar(instOfHandler);
                Var result = threadContext->ExecuteImplicitCall(instFunc, ImplicitCall_Accessor, [=]()->Js::Var
                {
                    return CALL_FUNCTION(scriptContext->GetThreadContext(), instFunc, CallInfo(CallFlags_Value, 2), constructor, instance);
                });

                return  JavascriptBoolean::ToVar(JavascriptConversion::ToBoolean(result, scriptContext) ? TRUE : FALSE, scriptContext);
            }
        }
        else
        {
            return JavascriptBoolean::ToVar(constructor->HasInstance(instance, scriptContext, inlineCache), scriptContext);
        }
    }

    void JavascriptOperators::OP_InitClass(Var constructor, Var extends, ScriptContext * scriptContext)
    {
        if (JavascriptOperators::GetTypeId(constructor) != Js::TypeId::TypeIds_Function)
        {
             JavascriptError::ThrowTypeError(scriptContext, JSERR_Operand_Invalid_NeedFunction, _u("class"));
        }

        RecyclableObject * ctor = RecyclableObject::FromVar(constructor);

        // This is a circular reference to the constructor, it associate the constructor with the class and also allows us to check if a
        // function is a constructor by comparing the homeObj to the this pointer. see ScriptFunction::IsClassConstructor() for implementation
        JavascriptOperators::OP_SetHomeObj(constructor, constructor);

        if (extends)
        {
            switch (JavascriptOperators::GetTypeId(extends))
            {
                case Js::TypeId::TypeIds_Null:
                {
                    Var ctorProto = JavascriptOperators::GetProperty(constructor, ctor, Js::PropertyIds::prototype, scriptContext);
                    RecyclableObject * ctorProtoObj = RecyclableObject::FromVar(ctorProto);

                    ctorProtoObj->SetPrototype(RecyclableObject::FromVar(extends));

                    ctorProtoObj->EnsureProperty(Js::PropertyIds::constructor);
                    ctorProtoObj->SetEnumerable(Js::PropertyIds::constructor, FALSE);

                    if (ScriptFunctionBase::Is(constructor))
                    {
                        ScriptFunctionBase::FromVar(constructor)->GetFunctionInfo()->SetBaseConstructorKind();
                    }

                    break;
                }

                default:
                {
                    if (!RecyclableObject::Is(extends))
                    {
                        JavascriptError::ThrowTypeError(scriptContext, JSERR_InvalidPrototype, _u("extends"));
                    }
                    RecyclableObject * extendsObj = RecyclableObject::FromVar(extends);
                    if (!JavascriptOperators::IsConstructor(extendsObj))
                    {
                        JavascriptError::ThrowTypeError(scriptContext, JSERR_ErrorOnNew);
                    }
                    if (!extendsObj->HasProperty(Js::PropertyIds::prototype))
                    {
                        JavascriptError::ThrowTypeError(scriptContext, JSERR_InvalidPrototype);
                    }

                    Var extendsProto = JavascriptOperators::GetPropertyNoCache(extends, extendsObj, Js::PropertyIds::prototype, scriptContext);
                    uint extendsProtoTypeId = JavascriptOperators::GetTypeId(extendsProto);
                    if (extendsProtoTypeId <= Js::TypeId::TypeIds_LastJavascriptPrimitiveType && extendsProtoTypeId != Js::TypeId::TypeIds_Null)
                    {
                        JavascriptError::ThrowTypeError(scriptContext, JSERR_InvalidPrototype);
                    }

                    Var ctorProto = JavascriptOperators::GetPropertyNoCache(constructor, ctor, Js::PropertyIds::prototype, scriptContext);
                    RecyclableObject * ctorProtoObj = RecyclableObject::FromVar(ctorProto);

                    ctorProtoObj->SetPrototype(RecyclableObject::FromVar(extendsProto));

                    ctorProtoObj->EnsureProperty(Js::PropertyIds::constructor);
                    ctorProtoObj->SetEnumerable(Js::PropertyIds::constructor, FALSE);

                    Var protoCtor = JavascriptOperators::GetPropertyNoCache(ctorProto, ctorProtoObj, Js::PropertyIds::constructor, scriptContext);
                    RecyclableObject * protoCtorObj = RecyclableObject::FromVar(protoCtor);
                    protoCtorObj->SetPrototype(extendsObj);

                    break;
                }
            }
        }
    }

    void JavascriptOperators::OP_LoadUndefinedToElement(Var instance, PropertyId propertyId)
    {
        AssertMsg(!TaggedNumber::Is(instance), "Invalid scope/root object");
        JavascriptOperators::EnsureProperty(instance, propertyId);
    }

    void JavascriptOperators::OP_LoadUndefinedToElementScoped(FrameDisplay *pScope, PropertyId propertyId, Var defaultInstance, ScriptContext* scriptContext)
    {
        int i;
        int length = pScope->GetLength();
        Var argInstance;
        for (i = 0; i < length; i++)
        {
            argInstance = pScope->GetItem(i);
            if (JavascriptOperators::EnsureProperty(argInstance, propertyId))
            {
                return;
            }
        }

        if (!JavascriptOperators::HasOwnPropertyNoHostObject(defaultInstance, propertyId))
        {
            // CONSIDER : Consider adding pre-initialization support to activation objects.
            JavascriptOperators::OP_InitPropertyScoped(pScope, propertyId, scriptContext->GetLibrary()->GetUndefined(), defaultInstance, scriptContext);
        }
    }

    void JavascriptOperators::OP_LoadUndefinedToElementDynamic(Var instance, PropertyId propertyId, ScriptContext *scriptContext)
    {
        if (!JavascriptOperators::HasOwnPropertyNoHostObject(instance, propertyId))
        {
            RecyclableObject::FromVar(instance)->InitPropertyScoped(propertyId, scriptContext->GetLibrary()->GetUndefined());
        }
    }

    BOOL JavascriptOperators::EnsureProperty(Var instance, PropertyId propertyId)
    {
        RecyclableObject *obj = RecyclableObject::FromVar(instance);
        return (obj && obj->EnsureProperty(propertyId));
    }

    void JavascriptOperators::OP_EnsureNoRootProperty(Var instance, PropertyId propertyId)
    {
        Assert(RootObjectBase::Is(instance));
        RootObjectBase *obj = RootObjectBase::FromVar(instance);
        obj->EnsureNoProperty(propertyId);
    }

    void JavascriptOperators::OP_EnsureNoRootRedeclProperty(Var instance, PropertyId propertyId)
    {
        Assert(RootObjectBase::Is(instance));
        RecyclableObject *obj = RecyclableObject::FromVar(instance);
        obj->EnsureNoRedeclProperty(propertyId);
    }

    void JavascriptOperators::OP_ScopedEnsureNoRedeclProperty(FrameDisplay *pDisplay, PropertyId propertyId, Var defaultInstance)
    {
        int i;
        int length = pDisplay->GetLength();
        RecyclableObject *object;

        for (i = 0; i < length; i++)
        {
            object = RecyclableObject::FromVar(pDisplay->GetItem(i));
            if (object->EnsureNoRedeclProperty(propertyId))
            {
                return;
            }
        }

        object = RecyclableObject::FromVar(defaultInstance);
        object->EnsureNoRedeclProperty(propertyId);
    }

    Var JavascriptOperators::IsIn(Var argProperty, Var instance, ScriptContext* scriptContext)
    {
        // Note that the fact that we haven't seen a given name before doesn't mean that the instance doesn't

        if (!IsObject(instance))
        {
            JavascriptError::ThrowTypeError(scriptContext, JSERR_Operand_Invalid_NeedObject, _u("in"));
        }

        PropertyRecord const * propertyRecord = nullptr;
        uint32 index;
        IndexType indexType = GetIndexType(argProperty, scriptContext, &index, &propertyRecord, true);

        RecyclableObject* object = RecyclableObject::FromVar(instance);

        BOOL result;
        if( indexType == Js::IndexType_Number )
        {
            result = JavascriptOperators::HasItem( object, index );
        }
        else
        {
            PropertyId propertyId = propertyRecord->GetPropertyId();
            result = JavascriptOperators::HasProperty( object, propertyId );

#ifdef TELEMETRY_JSO
            {
                Assert(indexType != Js::IndexType_JavascriptString);
                if( indexType == Js::IndexType_PropertyId )
                {
                    scriptContext->GetTelemetry().GetOpcodeTelemetry().IsIn( instance, propertyId, result != 0 );
                }
            }
#endif
        }
        return JavascriptBoolean::ToVar(result, scriptContext);
    }

    template <bool IsFromFullJit, class TInlineCache>
    inline Var JavascriptOperators::PatchGetValue(FunctionBody *const functionBody, TInlineCache *const inlineCache, const InlineCacheIndex inlineCacheIndex, Var instance, PropertyId propertyId)
    {
        return PatchGetValueWithThisPtr<IsFromFullJit, TInlineCache>(functionBody, inlineCache, inlineCacheIndex, instance, propertyId, instance);
    }


    template <bool IsFromFullJit, class TInlineCache>
    __forceinline Var JavascriptOperators::PatchGetValueWithThisPtr(FunctionBody *const functionBody, TInlineCache *const inlineCache, const InlineCacheIndex inlineCacheIndex, Var instance, PropertyId propertyId, Var thisInstance)
    {
        ScriptContext *const scriptContext = functionBody->GetScriptContext();

        Assert(Js::JavascriptStackWalker::ValidateTopJitFrame(scriptContext));

        RecyclableObject* object = nullptr;
        if (FALSE == JavascriptOperators::GetPropertyObject(instance, scriptContext, &object))
        {
            if (scriptContext->GetThreadContext()->RecordImplicitException())
            {
                JavascriptError::ThrowTypeError(scriptContext, JSERR_Property_CannotGet_NullOrUndefined,
                    scriptContext->GetPropertyName(propertyId)->GetBuffer());
            }
            else
            {
                return scriptContext->GetLibrary()->GetUndefined();
            }
        }

        PropertyValueInfo info;
        PropertyValueInfo::SetCacheInfo(&info, functionBody, inlineCache, inlineCacheIndex, !IsFromFullJit);
        Var value;
        if (CacheOperators::TryGetProperty<true, true, true, true, true, true, !TInlineCache::IsPolymorphic, TInlineCache::IsPolymorphic, false>(
                instance, false, object, propertyId, &value, scriptContext, nullptr, &info))
        {
            return value;
        }

#if DBG_DUMP
        if (PHASE_VERBOSE_TRACE1(Js::InlineCachePhase))
        {
            CacheOperators::TraceCache(inlineCache, _u("PatchGetValue"), propertyId, scriptContext, object);
        }
#endif

        return JavascriptOperators::GetProperty(thisInstance, object, propertyId, scriptContext, &info);
    }


    template Var JavascriptOperators::PatchGetValue<false, InlineCache>(FunctionBody *const functionBody, InlineCache *const inlineCache, const InlineCacheIndex inlineCacheIndex, Var instance, PropertyId propertyId);
    template Var JavascriptOperators::PatchGetValue<true, InlineCache>(FunctionBody *const functionBody, InlineCache *const inlineCache, const InlineCacheIndex inlineCacheIndex, Var instance, PropertyId propertyId);
    template Var JavascriptOperators::PatchGetValue<false, PolymorphicInlineCache>(FunctionBody *const functionBody, PolymorphicInlineCache *const inlineCache, const InlineCacheIndex inlineCacheIndex, Var instance, PropertyId propertyId);
    template Var JavascriptOperators::PatchGetValue<true, PolymorphicInlineCache>(FunctionBody *const functionBody, PolymorphicInlineCache *const inlineCache, const InlineCacheIndex inlineCacheIndex, Var instance, PropertyId propertyId);

    template Var JavascriptOperators::PatchGetValueWithThisPtr<false, InlineCache>(FunctionBody *const functionBody, InlineCache *const inlineCache, const InlineCacheIndex inlineCacheIndex, Var instance, PropertyId propertyId, Var thisInstance);
    template Var JavascriptOperators::PatchGetValueWithThisPtr<true, InlineCache>(FunctionBody *const functionBody, InlineCache *const inlineCache, const InlineCacheIndex inlineCacheIndex, Var instance, PropertyId propertyId, Var thisInstance);
    template Var JavascriptOperators::PatchGetValueWithThisPtr<false, PolymorphicInlineCache>(FunctionBody *const functionBody, PolymorphicInlineCache *const inlineCache, const InlineCacheIndex inlineCacheIndex, Var instance, PropertyId propertyId, Var thisInstance);
    template Var JavascriptOperators::PatchGetValueWithThisPtr<true, PolymorphicInlineCache>(FunctionBody *const functionBody, PolymorphicInlineCache *const inlineCache, const InlineCacheIndex inlineCacheIndex, Var instance, PropertyId propertyId, Var thisInstance);

    template <bool IsFromFullJit, class TInlineCache>
    Var JavascriptOperators::PatchGetValueForTypeOf(FunctionBody *const functionBody, TInlineCache *const inlineCache, const InlineCacheIndex inlineCacheIndex, Var instance, PropertyId propertyId)
    {
        ScriptContext *const scriptContext = functionBody->GetScriptContext();

        Assert(Js::JavascriptStackWalker::ValidateTopJitFrame(scriptContext));

        RecyclableObject* object = nullptr;
        if (FALSE == JavascriptOperators::GetPropertyObject(instance, scriptContext, &object))
        {
            if (scriptContext->GetThreadContext()->RecordImplicitException())
            {
                JavascriptError::ThrowTypeError(scriptContext, JSERR_Property_CannotGet_NullOrUndefined,
                    scriptContext->GetPropertyName(propertyId)->GetBuffer());
            }
            else
            {
                return scriptContext->GetLibrary()->GetUndefined();
            }
        }

        PropertyValueInfo info;
        PropertyValueInfo::SetCacheInfo(&info, functionBody, inlineCache, inlineCacheIndex, !IsFromFullJit);
        Var value;
        if (CacheOperators::TryGetProperty<true, true, true, true, true, true, !TInlineCache::IsPolymorphic, TInlineCache::IsPolymorphic, false>(
            instance, false, object, propertyId, &value, scriptContext, nullptr, &info))
        {
            return value;
        }

#if DBG_DUMP
        if (PHASE_VERBOSE_TRACE1(Js::InlineCachePhase))
        {
            CacheOperators::TraceCache(inlineCache, _u("PatchGetValueForTypeOf"), propertyId, scriptContext, object);
        }
#endif
        Var prop = nullptr;

        BEGIN_TYPEOF_ERROR_HANDLER(scriptContext);
        prop = JavascriptOperators::GetProperty(instance, object, propertyId, scriptContext, &info);
        END_TYPEOF_ERROR_HANDLER(scriptContext, prop);

        return prop;
    }
    template Var JavascriptOperators::PatchGetValueForTypeOf<false, InlineCache>(FunctionBody *const functionBody, InlineCache *const inlineCache, const InlineCacheIndex inlineCacheIndex, Var instance, PropertyId propertyId);
    template Var JavascriptOperators::PatchGetValueForTypeOf<true, InlineCache>(FunctionBody *const functionBody, InlineCache *const inlineCache, const InlineCacheIndex inlineCacheIndex, Var instance, PropertyId propertyId);
    template Var JavascriptOperators::PatchGetValueForTypeOf<false, PolymorphicInlineCache>(FunctionBody *const functionBody, PolymorphicInlineCache *const inlineCache, const InlineCacheIndex inlineCacheIndex, Var instance, PropertyId propertyId);
    template Var JavascriptOperators::PatchGetValueForTypeOf<true, PolymorphicInlineCache>(FunctionBody *const functionBody, PolymorphicInlineCache *const inlineCache, const InlineCacheIndex inlineCacheIndex, Var instance, PropertyId propertyId);


    Var JavascriptOperators::PatchGetValueUsingSpecifiedInlineCache(InlineCache * inlineCache, Var instance, RecyclableObject * object, PropertyId propertyId, ScriptContext* scriptContext)
    {
        PropertyValueInfo info;
        PropertyValueInfo::SetCacheInfo(&info, inlineCache);
        Var value;
        if (CacheOperators::TryGetProperty<true, true, true, true, false, true, !InlineCache::IsPolymorphic, InlineCache::IsPolymorphic, false>(
                instance, false, object, propertyId, &value, scriptContext, nullptr, &info))
        {
            return value;
        }

#if DBG_DUMP
        if (PHASE_VERBOSE_TRACE1(Js::InlineCachePhase))
        {
            CacheOperators::TraceCache(inlineCache, _u("PatchGetValue"), propertyId, scriptContext, object);
        }
#endif

        return JavascriptOperators::GetProperty(instance, object, propertyId, scriptContext, &info);
    }

    Var JavascriptOperators::PatchGetValueNoFastPath(FunctionBody *const functionBody, InlineCache *const inlineCache, const InlineCacheIndex inlineCacheIndex, Var instance, PropertyId propertyId)
    {
        return PatchGetValueWithThisPtrNoFastPath(functionBody, inlineCache, inlineCacheIndex, instance, propertyId, instance);
    }

    Var JavascriptOperators::PatchGetValueWithThisPtrNoFastPath(FunctionBody *const functionBody, InlineCache *const inlineCache, const InlineCacheIndex inlineCacheIndex, Var instance, PropertyId propertyId, Var thisInstance)
    {
        ScriptContext *const scriptContext = functionBody->GetScriptContext();

        RecyclableObject* object = nullptr;
        if (FALSE == JavascriptOperators::GetPropertyObject(instance, scriptContext, &object))
        {
            if (scriptContext->GetThreadContext()->RecordImplicitException())
            {
                JavascriptError::ThrowTypeError(scriptContext, JSERR_Property_CannotGet_NullOrUndefined,
                    scriptContext->GetPropertyName(propertyId)->GetBuffer());
            }
            else
            {
                return scriptContext->GetLibrary()->GetUndefined();
            }
        }

        PropertyValueInfo info;
        PropertyValueInfo::SetCacheInfo(&info, functionBody, inlineCache, inlineCacheIndex, true);
        return JavascriptOperators::GetProperty(thisInstance, object, propertyId, scriptContext, &info);
    }

    template <bool IsFromFullJit, class TInlineCache>
    inline Var JavascriptOperators::PatchGetRootValue(FunctionBody *const functionBody, TInlineCache *const inlineCache, const InlineCacheIndex inlineCacheIndex, DynamicObject * object, PropertyId propertyId)
    {
        AssertMsg(RootObjectBase::Is(object), "Root must be a global object!");

        ScriptContext *const scriptContext = functionBody->GetScriptContext();

        PropertyValueInfo info;
        PropertyValueInfo::SetCacheInfo(&info, functionBody, inlineCache, inlineCacheIndex, !IsFromFullJit);
        Var value;
        if (CacheOperators::TryGetProperty<true, true, true, false, true, false, !TInlineCache::IsPolymorphic, TInlineCache::IsPolymorphic, false>(
                object, true, object, propertyId, &value, scriptContext, nullptr, &info))
        {
            return value;
        }

#if DBG_DUMP
        if (PHASE_VERBOSE_TRACE1(Js::InlineCachePhase))
        {
            CacheOperators::TraceCache(inlineCache, _u("PatchGetRootValue"), propertyId, scriptContext, object);
        }
#endif

        return JavascriptOperators::OP_GetRootProperty(object, propertyId, &info, scriptContext);
    }
    template Var JavascriptOperators::PatchGetRootValue<false, InlineCache>(FunctionBody *const functionBody, InlineCache *const inlineCache, const InlineCacheIndex inlineCacheIndex, DynamicObject * object, PropertyId propertyId);
    template Var JavascriptOperators::PatchGetRootValue<true, InlineCache>(FunctionBody *const functionBody, InlineCache *const inlineCache, const InlineCacheIndex inlineCacheIndex, DynamicObject * object, PropertyId propertyId);
    template Var JavascriptOperators::PatchGetRootValue<false, PolymorphicInlineCache>(FunctionBody *const functionBody, PolymorphicInlineCache *const inlineCache, const InlineCacheIndex inlineCacheIndex, DynamicObject * object, PropertyId propertyId);
    template Var JavascriptOperators::PatchGetRootValue<true, PolymorphicInlineCache>(FunctionBody *const functionBody, PolymorphicInlineCache *const inlineCache, const InlineCacheIndex inlineCacheIndex, DynamicObject * object, PropertyId propertyId);

    template <bool IsFromFullJit, class TInlineCache>
    Var JavascriptOperators::PatchGetRootValueForTypeOf(FunctionBody *const functionBody, TInlineCache *const inlineCache, const InlineCacheIndex inlineCacheIndex, DynamicObject * object, PropertyId propertyId)
    {
        AssertMsg(RootObjectBase::Is(object), "Root must be a global object!");

        ScriptContext *const scriptContext = functionBody->GetScriptContext();

        PropertyValueInfo info;
        PropertyValueInfo::SetCacheInfo(&info, functionBody, inlineCache, inlineCacheIndex, !IsFromFullJit);
        Var value = nullptr;
        if (CacheOperators::TryGetProperty<true, true, true, false, true, false, !TInlineCache::IsPolymorphic, TInlineCache::IsPolymorphic, false>(
            object, true, object, propertyId, &value, scriptContext, nullptr, &info))
        {
            return value;
        }

#if DBG_DUMP
        if (PHASE_VERBOSE_TRACE1(Js::InlineCachePhase))
        {
            CacheOperators::TraceCache(inlineCache, _u("PatchGetRootValueForTypeOf"), propertyId, scriptContext, object);
        }
#endif
        value = nullptr;
        BEGIN_TYPEOF_ERROR_HANDLER(scriptContext);
        if (JavascriptOperators::GetRootProperty(RecyclableObject::FromVar(object), propertyId, &value, scriptContext, &info))
        {
            if (scriptContext->IsUndeclBlockVar(value))
            {
                JavascriptError::ThrowReferenceError(scriptContext, JSERR_UseBeforeDeclaration);
            }
            return value;
        }
        END_TYPEOF_ERROR_HANDLER(scriptContext, value);

        value = scriptContext->GetLibrary()->GetUndefined();
        return value;
    }
    template Var JavascriptOperators::PatchGetRootValueForTypeOf<false, InlineCache>(FunctionBody *const functionBody, InlineCache *const inlineCache, const InlineCacheIndex inlineCacheIndex, DynamicObject * object, PropertyId propertyId);
    template Var JavascriptOperators::PatchGetRootValueForTypeOf<true, InlineCache>(FunctionBody *const functionBody, InlineCache *const inlineCache, const InlineCacheIndex inlineCacheIndex, DynamicObject * object, PropertyId propertyId);
    template Var JavascriptOperators::PatchGetRootValueForTypeOf<false, PolymorphicInlineCache>(FunctionBody *const functionBody, PolymorphicInlineCache *const inlineCache, const InlineCacheIndex inlineCacheIndex, DynamicObject * object, PropertyId propertyId);
    template Var JavascriptOperators::PatchGetRootValueForTypeOf<true, PolymorphicInlineCache>(FunctionBody *const functionBody, PolymorphicInlineCache *const inlineCache, const InlineCacheIndex inlineCacheIndex, DynamicObject * object, PropertyId propertyId);


    Var JavascriptOperators::PatchGetRootValueNoFastPath_Var(FunctionBody *const functionBody, InlineCache *const inlineCache, const InlineCacheIndex inlineCacheIndex, Var instance, PropertyId propertyId)
    {
        return
            PatchGetRootValueNoFastPath(
                functionBody,
                inlineCache,
                inlineCacheIndex,
                DynamicObject::FromVar(instance),
                propertyId);
    }

    Var JavascriptOperators::PatchGetRootValueNoFastPath(FunctionBody *const functionBody, InlineCache *const inlineCache, const InlineCacheIndex inlineCacheIndex, DynamicObject* object, PropertyId propertyId)
    {
        AssertMsg(RootObjectBase::Is(object), "Root must be a global object!");

        ScriptContext *const scriptContext = functionBody->GetScriptContext();

        PropertyValueInfo info;
        PropertyValueInfo::SetCacheInfo(&info, functionBody, inlineCache, inlineCacheIndex, true);
        return JavascriptOperators::OP_GetRootProperty(object, propertyId, &info, scriptContext);
    }

    template <bool IsFromFullJit, class TInlineCache>
    inline Var JavascriptOperators::PatchGetPropertyScoped(FunctionBody *const functionBody, TInlineCache *const inlineCache, const InlineCacheIndex inlineCacheIndex, FrameDisplay *pDisplay, PropertyId propertyId, Var defaultInstance)
    {
        // Get the property, using a scope stack rather than an individual instance.
        // Walk the stack until we find an instance that has the property.

        ScriptContext *const scriptContext = functionBody->GetScriptContext();
        uint16 length = pDisplay->GetLength();

        PropertyValueInfo info;
        PropertyValueInfo::SetCacheInfo(&info, functionBody, inlineCache, inlineCacheIndex, !IsFromFullJit);
        for (uint16 i = 0; i < length; i++)
        {
            RecyclableObject* object = RecyclableObject::FromVar(pDisplay->GetItem(i));

            Var value;
            if (CacheOperators::TryGetProperty<true, true, true, false, true, true, !TInlineCache::IsPolymorphic, TInlineCache::IsPolymorphic, false>(
                    object, false, object, propertyId, &value, scriptContext, nullptr, &info))
            {
                return value;
            }

#if DBG_DUMP
            if (PHASE_VERBOSE_TRACE1(Js::InlineCachePhase))
            {
                CacheOperators::TraceCache(inlineCache, _u("PatchGetPropertyScoped"), propertyId, scriptContext, object);
            }
#endif
            if (JavascriptOperators::GetProperty(object, propertyId, &value, scriptContext, &info))
            {
                if (scriptContext->IsUndeclBlockVar(value) && propertyId != PropertyIds::_this)
                {
                    JavascriptError::ThrowReferenceError(scriptContext, JSERR_UseBeforeDeclaration);
                }
                return value;
            }
        }

        // There is no root decl for 'this', we should instead load the global 'this' value.
        if (propertyId == PropertyIds::_this)
        {
            Var varNull = OP_LdNull(scriptContext);
            return JavascriptOperators::OP_GetThis(varNull, functionBody->GetModuleID(), scriptContext);
        }
        else if (propertyId == PropertyIds::_super)
        {
            JavascriptError::ThrowReferenceError(scriptContext, JSERR_BadSuperReference);
        }

        // No one in the scope stack has the property, so get it from the default instance provided by the caller.
        Var value = JavascriptOperators::PatchGetRootValue<IsFromFullJit>(functionBody, inlineCache, inlineCacheIndex, DynamicObject::FromVar(defaultInstance), propertyId);
        if (scriptContext->IsUndeclBlockVar(value))
        {
            JavascriptError::ThrowReferenceError(scriptContext, JSERR_UseBeforeDeclaration);
        }
        return value;
    }
    template Var JavascriptOperators::PatchGetPropertyScoped<false, InlineCache>(FunctionBody *const functionBody, InlineCache *const inlineCache, const InlineCacheIndex inlineCacheIndex, FrameDisplay *pDisplay, PropertyId propertyId, Var defaultInstance);
    template Var JavascriptOperators::PatchGetPropertyScoped<true, InlineCache>(FunctionBody *const functionBody, InlineCache *const inlineCache, const InlineCacheIndex inlineCacheIndex, FrameDisplay *pDisplay, PropertyId propertyId, Var defaultInstance);
    template Var JavascriptOperators::PatchGetPropertyScoped<false, PolymorphicInlineCache>(FunctionBody *const functionBody, PolymorphicInlineCache *const inlineCache, const InlineCacheIndex inlineCacheIndex, FrameDisplay *pDisplay, PropertyId propertyId, Var defaultInstance);
    template Var JavascriptOperators::PatchGetPropertyScoped<true, PolymorphicInlineCache>(FunctionBody *const functionBody, PolymorphicInlineCache *const inlineCache, const InlineCacheIndex inlineCacheIndex, FrameDisplay *pDisplay, PropertyId propertyId, Var defaultInstance);

    template <bool IsFromFullJit, class TInlineCache>
    Var JavascriptOperators::PatchGetPropertyForTypeOfScoped(FunctionBody *const functionBody, TInlineCache *const inlineCache, const InlineCacheIndex inlineCacheIndex, FrameDisplay *pDisplay, PropertyId propertyId, Var defaultInstance)
    {
        Var value = nullptr;
        ScriptContext *scriptContext = functionBody->GetScriptContext();

        BEGIN_TYPEOF_ERROR_HANDLER(scriptContext);
        value = JavascriptOperators::PatchGetPropertyScoped<IsFromFullJit, TInlineCache>(functionBody, inlineCache, inlineCacheIndex, pDisplay, propertyId, defaultInstance);
        END_TYPEOF_ERROR_HANDLER(scriptContext, value)

        return value;
    }
    template Var JavascriptOperators::PatchGetPropertyForTypeOfScoped<false, InlineCache>(FunctionBody *const functionBody, InlineCache *const inlineCache, const InlineCacheIndex inlineCacheIndex, FrameDisplay *pDisplay, PropertyId propertyId, Var defaultInstance);
    template Var JavascriptOperators::PatchGetPropertyForTypeOfScoped<true, InlineCache>(FunctionBody *const functionBody, InlineCache *const inlineCache, const InlineCacheIndex inlineCacheIndex, FrameDisplay *pDisplay, PropertyId propertyId, Var defaultInstance);
    template Var JavascriptOperators::PatchGetPropertyForTypeOfScoped<false, PolymorphicInlineCache>(FunctionBody *const functionBody, PolymorphicInlineCache *const inlineCache, const InlineCacheIndex inlineCacheIndex, FrameDisplay *pDisplay, PropertyId propertyId, Var defaultInstance);
    template Var JavascriptOperators::PatchGetPropertyForTypeOfScoped<true, PolymorphicInlineCache>(FunctionBody *const functionBody, PolymorphicInlineCache *const inlineCache, const InlineCacheIndex inlineCacheIndex, FrameDisplay *pDisplay, PropertyId propertyId, Var defaultInstance);


    template <bool IsFromFullJit, class TInlineCache>
    inline Var JavascriptOperators::PatchGetMethod(FunctionBody *const functionBody, TInlineCache *const inlineCache, const InlineCacheIndex inlineCacheIndex, Var instance, PropertyId propertyId)
    {
        Assert(inlineCache != nullptr);

        ScriptContext *const scriptContext = functionBody->GetScriptContext();

        RecyclableObject* object = nullptr;
#if ENABLE_COPYONACCESS_ARRAY
        JavascriptLibrary::CheckAndConvertCopyOnAccessNativeIntArray<Var>(instance);
#endif
        if (FALSE == JavascriptOperators::GetPropertyObject(instance, scriptContext, &object))
        {
            // Don't error if we disabled implicit calls
            if (scriptContext->GetThreadContext()->RecordImplicitException())
            {
                JavascriptError::ThrowTypeError(scriptContext, JSERR_Property_CannotGet_NullOrUndefined,
                    scriptContext->GetPropertyName(propertyId)->GetBuffer());
            }
            else
            {
#ifdef TELEMETRY_JSO
                if (TELEMETRY_PROPERTY_OPCODE_FILTER(propertyId))
                {
                    // `successful` will be true as PatchGetMethod throws an exception if not found.
                    scriptContext->GetTelemetry().GetOpcodeTelemetry().GetMethodProperty(object, propertyId, value, /*successful:*/false);
                }
#endif
                return scriptContext->GetLibrary()->GetUndefined();
            }
        }

        PropertyValueInfo info;
        PropertyValueInfo::SetCacheInfo(&info, functionBody, inlineCache, inlineCacheIndex, !IsFromFullJit);
        Var value;
        if (CacheOperators::TryGetProperty<true, true, true, false, true, true, !TInlineCache::IsPolymorphic, TInlineCache::IsPolymorphic, false>(
                instance, false, object, propertyId, &value, scriptContext, nullptr, &info))
        {
            return value;
        }

#if DBG_DUMP
        if (PHASE_VERBOSE_TRACE1(Js::InlineCachePhase))
        {
            CacheOperators::TraceCache(inlineCache, _u("PatchGetMethod"), propertyId, scriptContext, object);
        }
#endif

        value = Js::JavascriptOperators::PatchGetMethodFromObject(instance, object, propertyId, &info, scriptContext, false);
#ifdef TELEMETRY_JSO
        if (TELEMETRY_PROPERTY_OPCODE_FILTER(propertyId))
        {
            // `successful` will be true as PatchGetMethod throws an exception if not found.
            scriptContext->GetTelemetry().GetOpcodeTelemetry().GetMethodProperty(object, propertyId, value, /*successful:*/true);
        }
#endif
        return value;
    }
    template Var JavascriptOperators::PatchGetMethod<false, InlineCache>(FunctionBody *const functionBody, InlineCache *const inlineCache, const InlineCacheIndex inlineCacheIndex, Var instance, PropertyId propertyId);
    template Var JavascriptOperators::PatchGetMethod<true, InlineCache>(FunctionBody *const functionBody, InlineCache *const inlineCache, const InlineCacheIndex inlineCacheIndex, Var instance, PropertyId propertyId);
    template Var JavascriptOperators::PatchGetMethod<false, PolymorphicInlineCache>(FunctionBody *const functionBody, PolymorphicInlineCache *const inlineCache, const InlineCacheIndex inlineCacheIndex, Var instance, PropertyId propertyId);
    template Var JavascriptOperators::PatchGetMethod<true, PolymorphicInlineCache>(FunctionBody *const functionBody, PolymorphicInlineCache *const inlineCache, const InlineCacheIndex inlineCacheIndex, Var instance, PropertyId propertyId);

    template <bool IsFromFullJit, class TInlineCache>
    inline Var JavascriptOperators::PatchGetRootMethod(FunctionBody *const functionBody, TInlineCache *const inlineCache, const InlineCacheIndex inlineCacheIndex, DynamicObject* object, PropertyId propertyId)
    {
        Assert(inlineCache != nullptr);

        AssertMsg(RootObjectBase::Is(object), "Root must be a global object!");

        ScriptContext *const scriptContext = functionBody->GetScriptContext();

        PropertyValueInfo info;
        PropertyValueInfo::SetCacheInfo(&info, functionBody, inlineCache, inlineCacheIndex, !IsFromFullJit);
        Var value;
        if (CacheOperators::TryGetProperty<true, true, true, false, true, false, !TInlineCache::IsPolymorphic, TInlineCache::IsPolymorphic, false>(
                object, true, object, propertyId, &value, scriptContext, nullptr, &info))
        {
            return value;
        }

#if DBG_DUMP
        if (PHASE_VERBOSE_TRACE1(Js::InlineCachePhase))
        {
            CacheOperators::TraceCache(inlineCache, _u("PatchGetRootMethod"), propertyId, scriptContext, object);
        }
#endif

        value = Js::JavascriptOperators::PatchGetMethodFromObject(object, object, propertyId, &info, scriptContext, true);
#ifdef TELEMETRY_JSO
        if (TELEMETRY_PROPERTY_OPCODE_FILTER(propertyId))
        {
            // `successful` will be true as PatchGetMethod throws an exception if not found.
            scriptContext->GetTelemetry().GetOpcodeTelemetry().GetMethodProperty(object, propertyId, value, /*successful:*/ true);
        }
#endif
        return value;
    }
    template Var JavascriptOperators::PatchGetRootMethod<false, InlineCache>(FunctionBody *const functionBody, InlineCache *const inlineCache, const InlineCacheIndex inlineCacheIndex, DynamicObject* object, PropertyId propertyId);
    template Var JavascriptOperators::PatchGetRootMethod<true, InlineCache>(FunctionBody *const functionBody, InlineCache *const inlineCache, const InlineCacheIndex inlineCacheIndex, DynamicObject* object, PropertyId propertyId);
    template Var JavascriptOperators::PatchGetRootMethod<false, PolymorphicInlineCache>(FunctionBody *const functionBody, PolymorphicInlineCache *const inlineCache, const InlineCacheIndex inlineCacheIndex, DynamicObject* object, PropertyId propertyId);
    template Var JavascriptOperators::PatchGetRootMethod<true, PolymorphicInlineCache>(FunctionBody *const functionBody, PolymorphicInlineCache *const inlineCache, const InlineCacheIndex inlineCacheIndex, DynamicObject* object, PropertyId propertyId);

    template <bool IsFromFullJit, class TInlineCache>
    inline Var JavascriptOperators::PatchScopedGetMethod(FunctionBody *const functionBody, TInlineCache *const inlineCache, const InlineCacheIndex inlineCacheIndex, Var instance, PropertyId propertyId)
    {
        Assert(inlineCache != nullptr);

        ScriptContext *const scriptContext = functionBody->GetScriptContext();

        RecyclableObject* object = nullptr;
        if (FALSE == JavascriptOperators::GetPropertyObject(instance, scriptContext, &object))
        {
            // Don't error if we disabled implicit calls
            if (scriptContext->GetThreadContext()->RecordImplicitException())
            {
                JavascriptError::ThrowTypeError(scriptContext, JSERR_Property_CannotGet_NullOrUndefined,
                    scriptContext->GetPropertyName(propertyId)->GetBuffer());
            }
            else
            {
                return scriptContext->GetLibrary()->GetUndefined();
            }
        }

        PropertyValueInfo info;
        PropertyValueInfo::SetCacheInfo(&info, functionBody, inlineCache, inlineCacheIndex, !IsFromFullJit);
        const bool isRoot = RootObjectBase::Is(object);
        Var value;
        if (CacheOperators::TryGetProperty<true, true, true, false, true, false, !TInlineCache::IsPolymorphic, TInlineCache::IsPolymorphic, false>(
                instance, isRoot, object, propertyId, &value, scriptContext, nullptr, &info))
        {
            return value;
        }

#if DBG_DUMP
        if (PHASE_VERBOSE_TRACE1(Js::InlineCachePhase))
        {
            CacheOperators::TraceCache(inlineCache, _u("PatchGetMethod"), propertyId, scriptContext, object);
        }
#endif

        return Js::JavascriptOperators::PatchGetMethodFromObject(instance, object, propertyId, &info, scriptContext, isRoot);
    }
    template Var JavascriptOperators::PatchScopedGetMethod<false, InlineCache>(FunctionBody *const functionBody, InlineCache *const inlineCache, const InlineCacheIndex inlineCacheIndex, Var instance, PropertyId propertyId);
    template Var JavascriptOperators::PatchScopedGetMethod<true, InlineCache>(FunctionBody *const functionBody, InlineCache *const inlineCache, const InlineCacheIndex inlineCacheIndex, Var instance, PropertyId propertyId);
    template Var JavascriptOperators::PatchScopedGetMethod<false, PolymorphicInlineCache>(FunctionBody *const functionBody, PolymorphicInlineCache *const inlineCache, const InlineCacheIndex inlineCacheIndex, Var instance, PropertyId propertyId);
    template Var JavascriptOperators::PatchScopedGetMethod<true, PolymorphicInlineCache>(FunctionBody *const functionBody, PolymorphicInlineCache *const inlineCache, const InlineCacheIndex inlineCacheIndex, Var instance, PropertyId propertyId);

    Var JavascriptOperators::PatchGetMethodNoFastPath(FunctionBody *const functionBody, InlineCache *const inlineCache, const InlineCacheIndex inlineCacheIndex, Var instance, PropertyId propertyId)
    {
        ScriptContext *const scriptContext = functionBody->GetScriptContext();

        RecyclableObject* object = nullptr;
        if (FALSE == JavascriptOperators::GetPropertyObject(instance, scriptContext, &object))
        {
            // Don't error if we disabled implicit calls
            if (scriptContext->GetThreadContext()->RecordImplicitException())
            {
                JavascriptError::ThrowTypeError(scriptContext, JSERR_Property_CannotGet_NullOrUndefined,
                    scriptContext->GetPropertyName(propertyId)->GetBuffer());
            }
            else
            {
                return scriptContext->GetLibrary()->GetUndefined();
            }
        }

        PropertyValueInfo info;
        PropertyValueInfo::SetCacheInfo(&info, functionBody, inlineCache, inlineCacheIndex, true);
        return Js::JavascriptOperators::PatchGetMethodFromObject(instance, object, propertyId, &info, scriptContext, false);
    }

    Var JavascriptOperators::PatchGetRootMethodNoFastPath_Var(FunctionBody *const functionBody, InlineCache *const inlineCache, const InlineCacheIndex inlineCacheIndex, Var instance, PropertyId propertyId)
    {
        return
            PatchGetRootMethodNoFastPath(
                functionBody,
                inlineCache,
                inlineCacheIndex,
                DynamicObject::FromVar(instance),
                propertyId);
    }

    Var JavascriptOperators::PatchGetRootMethodNoFastPath(FunctionBody *const functionBody, InlineCache *const inlineCache, const InlineCacheIndex inlineCacheIndex, DynamicObject* object, PropertyId propertyId)
    {
        AssertMsg(RootObjectBase::Is(object), "Root must be a global object!");

        PropertyValueInfo info;
        PropertyValueInfo::SetCacheInfo(&info, functionBody, inlineCache, inlineCacheIndex, true);
        return Js::JavascriptOperators::PatchGetMethodFromObject(object, object, propertyId, &info, functionBody->GetScriptContext(), true);
    }

    Var JavascriptOperators::PatchGetMethodFromObject(Var instance, RecyclableObject* propertyObject, PropertyId propertyId, PropertyValueInfo * info, ScriptContext* scriptContext, bool isRootLd)
    {
        Assert(IsPropertyObject(propertyObject));

        Var value = nullptr;
        BOOL foundValue = FALSE;

        if (isRootLd)
        {
            RootObjectBase* rootObject = RootObjectBase::FromVar(instance);
            foundValue = JavascriptOperators::GetRootPropertyReference(rootObject, propertyId, &value, scriptContext, info);
        }
        else
        {
            foundValue = JavascriptOperators::GetPropertyReference(instance, propertyObject, propertyId, &value, scriptContext, info);
        }

        if (!foundValue)
        {
            // Don't error if we disabled implicit calls
            if (scriptContext->GetThreadContext()->RecordImplicitException())
            {
                const char16* propertyName = scriptContext->GetPropertyName(propertyId)->GetBuffer();

                value = scriptContext->GetLibrary()->GetUndefined();
                JavascriptFunction * caller = NULL;
                if (JavascriptStackWalker::GetCaller(&caller, scriptContext))
                {
                    FunctionBody * callerBody = caller->GetFunctionBody();
                    if (callerBody && callerBody->GetUtf8SourceInfo()->GetIsXDomain())
                    {
                        propertyName = NULL;
                    }
                }

                // Prior to version 12 we had mistakenly immediately thrown an error for property reference method calls
                // (i.e. <expr>.foo() form) when the target object is the global object.  The spec says that a GetValue
                // on a reference should throw if the reference is unresolved, of which a property reference can never be,
                // however it can be unresolved in the case of an identifier expression, e.g. foo() with no qualification.
                // Such a case would come down to the global object if foo was undefined, hence the check for root object,
                // except that it should have been a check for isRootLd to be correct.
                //
                //   // (at global scope)
                //   foo(x());
                //
                // should throw an error before evaluating x() if foo is not defined, but
                //
                //   // (at global scope)
                //   this.foo(x());
                //
                // should evaluate x() before throwing an error if foo is not a property on the global object.
                // Maintain old behavior prior to version 12.
                bool isPropertyReference = !isRootLd;
                if (!isPropertyReference)
                {
                    JavascriptError::ThrowReferenceError(scriptContext, JSERR_UndefVariable, propertyName);
                }
                else
                {
                    // ES5 11.2.3 #2: We evaluate the call target but don't throw yet if target member is missing. We need to evaluate argList
                    // first (#3). Postpone throwing error to invoke time.
                    value = ThrowErrorObject::CreateThrowTypeErrorObject(scriptContext, VBSERR_OLENoPropOrMethod, propertyName);
                }
            }
        }
        return value;
    }

    template <bool IsFromFullJit, class TInlineCache>
    inline void JavascriptOperators::PatchPutValue(FunctionBody *const functionBody, TInlineCache *const inlineCache, const InlineCacheIndex inlineCacheIndex, Var instance, PropertyId propertyId, Var newValue, PropertyOperationFlags flags)
    {
        return PatchPutValueWithThisPtr<IsFromFullJit, TInlineCache>(functionBody, inlineCache, inlineCacheIndex, instance, propertyId, newValue, instance, flags);
    }

    template <bool IsFromFullJit, class TInlineCache>
    inline void JavascriptOperators::PatchPutValueWithThisPtr(FunctionBody *const functionBody, TInlineCache *const inlineCache, const InlineCacheIndex inlineCacheIndex, Var instance, PropertyId propertyId, Var newValue, Var thisInstance, PropertyOperationFlags flags)
    {
        ScriptContext *const scriptContext = functionBody->GetScriptContext();

        if (TaggedNumber::Is(instance))
        {
            JavascriptOperators::SetPropertyOnTaggedNumber(instance, nullptr, propertyId, newValue, scriptContext, flags);
            return;
        }

#if ENABLE_COPYONACCESS_ARRAY
        JavascriptLibrary::CheckAndConvertCopyOnAccessNativeIntArray<Var>(instance);
#endif
        RecyclableObject* object = RecyclableObject::FromVar(instance);
        PropertyValueInfo info;
        PropertyValueInfo::SetCacheInfo(&info, functionBody, inlineCache, inlineCacheIndex, !IsFromFullJit);
        if (CacheOperators::TrySetProperty<true, true, true, true, true, !TInlineCache::IsPolymorphic, TInlineCache::IsPolymorphic, false>(
                object, false, propertyId, newValue, scriptContext, flags, nullptr, &info))
        {
            return;
        }

#if DBG_DUMP
        if (PHASE_VERBOSE_TRACE1(Js::InlineCachePhase))
        {
            CacheOperators::TraceCache(inlineCache, _u("PatchPutValue"), propertyId, scriptContext, object);
        }
#endif

        ImplicitCallFlags prevImplicitCallFlags = ImplicitCall_None;
        ImplicitCallFlags currImplicitCallFlags = ImplicitCall_None;
        bool hasThisOnlyStatements = functionBody->GetHasOnlyThisStmts();
        if (hasThisOnlyStatements)
        {
            prevImplicitCallFlags = CacheAndClearImplicitBit(scriptContext);
        }
        if (!JavascriptOperators::OP_SetProperty(object, propertyId, newValue, scriptContext, &info, flags, thisInstance))
        {
            // Add implicit call flags, to bail out if field copy prop may propagate the wrong value.
            scriptContext->GetThreadContext()->AddImplicitCallFlags(ImplicitCall_NoOpSet);
        }
        if (hasThisOnlyStatements)
        {
            currImplicitCallFlags = CheckAndUpdateFunctionBodyWithImplicitFlag(functionBody);
            RestoreImplicitFlag(scriptContext, prevImplicitCallFlags, currImplicitCallFlags);
        }
    }
    template void JavascriptOperators::PatchPutValue<false, InlineCache>(FunctionBody *const functionBody, InlineCache *const inlineCache, const InlineCacheIndex inlineCacheIndex, Var instance, PropertyId propertyId, Var newValue, PropertyOperationFlags flags);
    template void JavascriptOperators::PatchPutValue<true, InlineCache>(FunctionBody *const functionBody, InlineCache *const inlineCache, const InlineCacheIndex inlineCacheIndex, Var instance, PropertyId propertyId, Var newValue, PropertyOperationFlags flags);
    template void JavascriptOperators::PatchPutValue<false, PolymorphicInlineCache>(FunctionBody *const functionBody, PolymorphicInlineCache *const inlineCache, const InlineCacheIndex inlineCacheIndex, Var instance, PropertyId propertyId, Var newValue, PropertyOperationFlags flags);
    template void JavascriptOperators::PatchPutValue<true, PolymorphicInlineCache>(FunctionBody *const functionBody, PolymorphicInlineCache *const inlineCache, const InlineCacheIndex inlineCacheIndex, Var instance, PropertyId propertyId, Var newValue, PropertyOperationFlags flags);

    template <bool IsFromFullJit, class TInlineCache>
    inline void JavascriptOperators::PatchPutRootValue(FunctionBody *const functionBody, TInlineCache *const inlineCache, const InlineCacheIndex inlineCacheIndex, Var instance, PropertyId propertyId, Var newValue, PropertyOperationFlags flags)
    {
        ScriptContext *const scriptContext = functionBody->GetScriptContext();

        RecyclableObject* object = RecyclableObject::FromVar(instance);
        PropertyValueInfo info;
        PropertyValueInfo::SetCacheInfo(&info, functionBody, inlineCache, inlineCacheIndex, !IsFromFullJit);
        if (CacheOperators::TrySetProperty<true, true, true, true, false, !TInlineCache::IsPolymorphic, TInlineCache::IsPolymorphic, false>(
                object, true, propertyId, newValue, scriptContext, flags, nullptr, &info))
        {
            return;
        }

#if DBG_DUMP
        if (PHASE_VERBOSE_TRACE1(Js::InlineCachePhase))
        {
            CacheOperators::TraceCache(inlineCache, _u("PatchPutRootValue"), propertyId, scriptContext, object);
        }
#endif

        ImplicitCallFlags prevImplicitCallFlags = ImplicitCall_None;
        ImplicitCallFlags currImplicitCallFlags = ImplicitCall_None;
        bool hasThisOnlyStatements = functionBody->GetHasOnlyThisStmts();
        if (hasThisOnlyStatements)
        {
            prevImplicitCallFlags = CacheAndClearImplicitBit(scriptContext);
        }
        if (!JavascriptOperators::SetRootProperty(object, propertyId, newValue, &info, scriptContext, flags))
        {
            // Add implicit call flags, to bail out if field copy prop may propagate the wrong value.
            scriptContext->GetThreadContext()->AddImplicitCallFlags(ImplicitCall_NoOpSet);
        }
        if (hasThisOnlyStatements)
        {
            currImplicitCallFlags = CheckAndUpdateFunctionBodyWithImplicitFlag(functionBody);
            RestoreImplicitFlag(scriptContext, prevImplicitCallFlags, currImplicitCallFlags);
        }
    }
    template void JavascriptOperators::PatchPutRootValue<false, InlineCache>(FunctionBody *const functionBody, InlineCache *const inlineCache, const InlineCacheIndex inlineCacheIndex, Var instance, PropertyId propertyId, Var newValue, PropertyOperationFlags flags);
    template void JavascriptOperators::PatchPutRootValue<true, InlineCache>(FunctionBody *const functionBody, InlineCache *const inlineCache, const InlineCacheIndex inlineCacheIndex, Var instance, PropertyId propertyId, Var newValue, PropertyOperationFlags flags);
    template void JavascriptOperators::PatchPutRootValue<false, PolymorphicInlineCache>(FunctionBody *const functionBody, PolymorphicInlineCache *const inlineCache, const InlineCacheIndex inlineCacheIndex, Var instance, PropertyId propertyId, Var newValue, PropertyOperationFlags flags);
    template void JavascriptOperators::PatchPutRootValue<true, PolymorphicInlineCache>(FunctionBody *const functionBody, PolymorphicInlineCache *const inlineCache, const InlineCacheIndex inlineCacheIndex, Var instance, PropertyId propertyId, Var newValue, PropertyOperationFlags flags);

    template <bool IsFromFullJit, class TInlineCache>
    inline void JavascriptOperators::PatchPutValueNoLocalFastPath(FunctionBody *const functionBody, TInlineCache *const inlineCache, const InlineCacheIndex inlineCacheIndex, Var instance, PropertyId propertyId, Var newValue, PropertyOperationFlags flags)
    {
        PatchPutValueWithThisPtrNoLocalFastPath<IsFromFullJit, TInlineCache>(functionBody, inlineCache, inlineCacheIndex, instance, propertyId, newValue, instance, flags);
    }
    template void JavascriptOperators::PatchPutValueNoLocalFastPath<false, InlineCache>(FunctionBody *const functionBody, InlineCache *const inlineCache, const InlineCacheIndex inlineCacheIndex, Var instance, PropertyId propertyId, Var newValue, PropertyOperationFlags flags);
    template void JavascriptOperators::PatchPutValueNoLocalFastPath<true, InlineCache>(FunctionBody *const functionBody, InlineCache *const inlineCache, const InlineCacheIndex inlineCacheIndex, Var instance, PropertyId propertyId, Var newValue, PropertyOperationFlags flags);
    template void JavascriptOperators::PatchPutValueNoLocalFastPath<false, PolymorphicInlineCache>(FunctionBody *const functionBody, PolymorphicInlineCache *const inlineCache, const InlineCacheIndex inlineCacheIndex, Var instance, PropertyId propertyId, Var newValue, PropertyOperationFlags flags);
    template void JavascriptOperators::PatchPutValueNoLocalFastPath<true, PolymorphicInlineCache>(FunctionBody *const functionBody, PolymorphicInlineCache *const inlineCache, const InlineCacheIndex inlineCacheIndex, Var instance, PropertyId propertyId, Var newValue, PropertyOperationFlags flags);

    template <bool IsFromFullJit, class TInlineCache>
    inline void JavascriptOperators::PatchPutValueWithThisPtrNoLocalFastPath(FunctionBody *const functionBody, TInlineCache *const inlineCache, const InlineCacheIndex inlineCacheIndex, Var instance, PropertyId propertyId, Var newValue, Var thisInstance, PropertyOperationFlags flags)
    {
        ScriptContext *const scriptContext = functionBody->GetScriptContext();

        if (TaggedNumber::Is(instance))
        {
            JavascriptOperators::SetPropertyOnTaggedNumber(instance,
                nullptr,
                propertyId,
                newValue,
                scriptContext,
                flags);
            return;
        }
#if ENABLE_COPYONACCESS_ARRAY
        JavascriptLibrary::CheckAndConvertCopyOnAccessNativeIntArray<Var>(instance);
#endif
        RecyclableObject *object = RecyclableObject::FromVar(instance);

        PropertyValueInfo info;
        PropertyValueInfo::SetCacheInfo(&info, functionBody, inlineCache, inlineCacheIndex, !IsFromFullJit);
        if (CacheOperators::TrySetProperty<!TInlineCache::IsPolymorphic, true, true, true, true, !TInlineCache::IsPolymorphic, TInlineCache::IsPolymorphic, false>(
            object, false, propertyId, newValue, scriptContext, flags, nullptr, &info))
        {
            return;
        }

#if DBG_DUMP
        if (PHASE_VERBOSE_TRACE1(Js::InlineCachePhase))
        {
            CacheOperators::TraceCache(inlineCache, _u("PatchPutValueNoLocalFastPath"), propertyId, scriptContext, object);
        }
#endif

        ImplicitCallFlags prevImplicitCallFlags = ImplicitCall_None;
        ImplicitCallFlags currImplicitCallFlags = ImplicitCall_None;
        bool hasThisOnlyStatements = functionBody->GetHasOnlyThisStmts();
        if (hasThisOnlyStatements)
        {
            prevImplicitCallFlags = CacheAndClearImplicitBit(scriptContext);
        }
        if (!JavascriptOperators::OP_SetProperty(instance, propertyId, newValue, scriptContext, &info, flags, thisInstance))
        {
            // Add implicit call flags, to bail out if field copy prop may propagate the wrong value.
            scriptContext->GetThreadContext()->AddImplicitCallFlags(ImplicitCall_NoOpSet);
        }
        if (hasThisOnlyStatements)
        {
            currImplicitCallFlags = CheckAndUpdateFunctionBodyWithImplicitFlag(functionBody);
            RestoreImplicitFlag(scriptContext, prevImplicitCallFlags, currImplicitCallFlags);
        }
    }
    template void JavascriptOperators::PatchPutValueWithThisPtrNoLocalFastPath<false, InlineCache>(FunctionBody *const functionBody, InlineCache *const inlineCache, const InlineCacheIndex inlineCacheIndex, Var instance, PropertyId propertyId, Var newValue, Var thisInstance, PropertyOperationFlags flags);
    template void JavascriptOperators::PatchPutValueWithThisPtrNoLocalFastPath<true, InlineCache>(FunctionBody *const functionBody, InlineCache *const inlineCache, const InlineCacheIndex inlineCacheIndex, Var instance, PropertyId propertyId, Var newValue, Var thisInstance, PropertyOperationFlags flags);
    template void JavascriptOperators::PatchPutValueWithThisPtrNoLocalFastPath<false, PolymorphicInlineCache>(FunctionBody *const functionBody, PolymorphicInlineCache *const inlineCache, const InlineCacheIndex inlineCacheIndex, Var instance, PropertyId propertyId, Var newValue, Var thisInstance, PropertyOperationFlags flags);
    template void JavascriptOperators::PatchPutValueWithThisPtrNoLocalFastPath<true, PolymorphicInlineCache>(FunctionBody *const functionBody, PolymorphicInlineCache *const inlineCache, const InlineCacheIndex inlineCacheIndex, Var instance, PropertyId propertyId, Var newValue, Var thisInstance, PropertyOperationFlags flags);

    template <bool IsFromFullJit, class TInlineCache>
    inline void JavascriptOperators::PatchPutRootValueNoLocalFastPath(FunctionBody *const functionBody, TInlineCache *const inlineCache, const InlineCacheIndex inlineCacheIndex, Var instance, PropertyId propertyId, Var newValue, PropertyOperationFlags flags)
    {
        ScriptContext *const scriptContext = functionBody->GetScriptContext();

        RecyclableObject *object = RecyclableObject::FromVar(instance);

        PropertyValueInfo info;
        PropertyValueInfo::SetCacheInfo(&info, functionBody, inlineCache, inlineCacheIndex, !IsFromFullJit);
        if (CacheOperators::TrySetProperty<!TInlineCache::IsPolymorphic, true, true, true, false, !TInlineCache::IsPolymorphic, TInlineCache::IsPolymorphic, false>(
                object, true, propertyId, newValue, scriptContext, flags, nullptr, &info))
        {
            return;
        }

#if DBG_DUMP
        if (PHASE_VERBOSE_TRACE1(Js::InlineCachePhase))
        {
            CacheOperators::TraceCache(inlineCache, _u("PatchPutRootValueNoLocalFastPath"), propertyId, scriptContext, object);
        }
#endif

        ImplicitCallFlags prevImplicitCallFlags = ImplicitCall_None;
        ImplicitCallFlags currImplicitCallFlags = ImplicitCall_None;
        bool hasThisOnlyStatements = functionBody->GetHasOnlyThisStmts();
        if (hasThisOnlyStatements)
        {
            prevImplicitCallFlags = CacheAndClearImplicitBit(scriptContext);
        }
        if (!JavascriptOperators::SetRootProperty(object, propertyId, newValue, &info, scriptContext, flags))
        {
            // Add implicit call flags, to bail out if field copy prop may propagate the wrong value.
            scriptContext->GetThreadContext()->AddImplicitCallFlags(ImplicitCall_NoOpSet);
        }
        if (hasThisOnlyStatements)
        {
            currImplicitCallFlags = CheckAndUpdateFunctionBodyWithImplicitFlag(functionBody);
            RestoreImplicitFlag(scriptContext, prevImplicitCallFlags, currImplicitCallFlags);
        }
    }
    template void JavascriptOperators::PatchPutRootValueNoLocalFastPath<false, InlineCache>(FunctionBody *const functionBody, InlineCache *const inlineCache, const InlineCacheIndex inlineCacheIndex, Var instance, PropertyId propertyId, Var newValue, PropertyOperationFlags flags);
    template void JavascriptOperators::PatchPutRootValueNoLocalFastPath<true, InlineCache>(FunctionBody *const functionBody, InlineCache *const inlineCache, const InlineCacheIndex inlineCacheIndex, Var instance, PropertyId propertyId, Var newValue, PropertyOperationFlags flags);
    template void JavascriptOperators::PatchPutRootValueNoLocalFastPath<false, PolymorphicInlineCache>(FunctionBody *const functionBody, PolymorphicInlineCache *const inlineCache, const InlineCacheIndex inlineCacheIndex, Var instance, PropertyId propertyId, Var newValue, PropertyOperationFlags flags);
    template void JavascriptOperators::PatchPutRootValueNoLocalFastPath<true, PolymorphicInlineCache>(FunctionBody *const functionBody, PolymorphicInlineCache *const inlineCache, const InlineCacheIndex inlineCacheIndex, Var instance, PropertyId propertyId, Var newValue, PropertyOperationFlags flags);

    void JavascriptOperators::PatchPutValueNoFastPath(FunctionBody *const functionBody, InlineCache *const inlineCache, const InlineCacheIndex inlineCacheIndex, Var instance, PropertyId propertyId, Var newValue, PropertyOperationFlags flags)
    {
        PatchPutValueWithThisPtrNoFastPath(functionBody, inlineCache, inlineCacheIndex, instance, propertyId, newValue, instance, flags);
    }

    void JavascriptOperators::PatchPutValueWithThisPtrNoFastPath(FunctionBody *const functionBody, InlineCache *const inlineCache, const InlineCacheIndex inlineCacheIndex, Var instance, PropertyId propertyId, Var newValue, Var thisInstance, PropertyOperationFlags flags)
    {
        ScriptContext *const scriptContext = functionBody->GetScriptContext();

        if (TaggedNumber::Is(instance))
        {
            JavascriptOperators::SetPropertyOnTaggedNumber(instance, nullptr, propertyId, newValue, scriptContext, flags);
            return;
        }
        RecyclableObject* object = RecyclableObject::FromVar(instance);

        PropertyValueInfo info;
        PropertyValueInfo::SetCacheInfo(&info, functionBody, inlineCache, inlineCacheIndex, true);
        if (!JavascriptOperators::OP_SetProperty(object, propertyId, newValue, scriptContext, &info, flags, thisInstance))
        {
            // Add implicit call flags, to bail out if field copy prop may propagate the wrong value.
            scriptContext->GetThreadContext()->AddImplicitCallFlags(ImplicitCall_NoOpSet);
        }
    }

    void JavascriptOperators::PatchPutRootValueNoFastPath(FunctionBody *const functionBody, InlineCache *const inlineCache, const InlineCacheIndex inlineCacheIndex, Var instance, PropertyId propertyId, Var newValue, PropertyOperationFlags flags)
    {
        ScriptContext *const scriptContext = functionBody->GetScriptContext();

        RecyclableObject* object = RecyclableObject::FromVar(instance);

        PropertyValueInfo info;
        PropertyValueInfo::SetCacheInfo(&info, functionBody, inlineCache, inlineCacheIndex, true);
        if (!JavascriptOperators::SetRootProperty(object, propertyId, newValue, &info, scriptContext, flags))
        {
            // Add implicit call flags, to bail out if field copy prop may propagate the wrong value.
            scriptContext->GetThreadContext()->AddImplicitCallFlags(ImplicitCall_NoOpSet);
        }
    }

    template <bool IsFromFullJit, class TInlineCache>
    inline void JavascriptOperators::PatchInitValue(FunctionBody *const functionBody, TInlineCache *const inlineCache, const InlineCacheIndex inlineCacheIndex, RecyclableObject* object, PropertyId propertyId, Var newValue)
    {
        ScriptContext *const scriptContext = functionBody->GetScriptContext();

        const PropertyOperationFlags flags = newValue == NULL ? PropertyOperation_SpecialValue : PropertyOperation_None;
        PropertyValueInfo info;
        PropertyValueInfo::SetCacheInfo(&info, functionBody, inlineCache, inlineCacheIndex, !IsFromFullJit);
        if (CacheOperators::TrySetProperty<true, true, false, true, true, !TInlineCache::IsPolymorphic, TInlineCache::IsPolymorphic, false>(
                object, false, propertyId, newValue, scriptContext, flags, nullptr, &info))
        {
            return;
        }

#if DBG_DUMP
        if (PHASE_VERBOSE_TRACE1(Js::InlineCachePhase))
        {
            CacheOperators::TraceCache(inlineCache, _u("PatchInitValue"), propertyId, scriptContext, object);
        }
#endif

        Type *typeWithoutProperty = object->GetType();

        if (functionBody->IsEval())
        {
            if (object->InitPropertyInEval(propertyId, newValue, flags, &info))
            {
                CacheOperators::CachePropertyWrite(object, false, typeWithoutProperty, propertyId, &info, scriptContext);
                return;
            }
        }

        // Ideally the lowerer would emit a call to the right flavor of PatchInitValue, so that we can ensure that we only
        // ever initialize to NULL in the right cases.  But the backend uses the StFld opcode for initialization, and it
        // would be cumbersome to thread the different helper calls all the way down
        if (object->InitProperty(propertyId, newValue, flags, &info))
        {
            CacheOperators::CachePropertyWrite(object, false, typeWithoutProperty, propertyId, &info, scriptContext);
        }
    }
    template void JavascriptOperators::PatchInitValue<false, InlineCache>(FunctionBody *const functionBody, InlineCache *const inlineCache, const InlineCacheIndex inlineCacheIndex, RecyclableObject* object, PropertyId propertyId, Var newValue);
    template void JavascriptOperators::PatchInitValue<true, InlineCache>(FunctionBody *const functionBody, InlineCache *const inlineCache, const InlineCacheIndex inlineCacheIndex, RecyclableObject* object, PropertyId propertyId, Var newValue);
    template void JavascriptOperators::PatchInitValue<false, PolymorphicInlineCache>(FunctionBody *const functionBody, PolymorphicInlineCache *const inlineCache, const InlineCacheIndex inlineCacheIndex, RecyclableObject* object, PropertyId propertyId, Var newValue);
    template void JavascriptOperators::PatchInitValue<true, PolymorphicInlineCache>(FunctionBody *const functionBody, PolymorphicInlineCache *const inlineCache, const InlineCacheIndex inlineCacheIndex, RecyclableObject* object, PropertyId propertyId, Var newValue);

    void JavascriptOperators::PatchInitValueNoFastPath(FunctionBody *const functionBody, InlineCache *const inlineCache, const InlineCacheIndex inlineCacheIndex, RecyclableObject* object, PropertyId propertyId, Var newValue)
    {
        PropertyValueInfo info;
        PropertyValueInfo::SetCacheInfo(&info, functionBody, inlineCache, inlineCacheIndex, true);
        Type *typeWithoutProperty = object->GetType();

        if (functionBody->IsEval())
        {
            if (object->InitPropertyInEval(propertyId, newValue, PropertyOperation_None, &info))
            {
                CacheOperators::CachePropertyWrite(object, false, typeWithoutProperty, propertyId, &info, functionBody->GetScriptContext());
                return;
            }
        }

        if (object->InitProperty(propertyId, newValue, PropertyOperation_None, &info))
        {
            CacheOperators::CachePropertyWrite(object, false, typeWithoutProperty, propertyId, &info, functionBody->GetScriptContext());
        }
    }

    void JavascriptOperators::GetPropertyIdForInt(uint64 value, ScriptContext* scriptContext, PropertyRecord const ** propertyRecord)
    {
        char16 buffer[20];
        ::_ui64tow_s(value, buffer, sizeof(buffer)/sizeof(char16), 10);
        scriptContext->GetOrAddPropertyRecord(buffer, JavascriptString::GetBufferLength(buffer), propertyRecord);
    }

    void JavascriptOperators::GetPropertyIdForInt(uint32 value, ScriptContext* scriptContext, PropertyRecord const ** propertyRecord)
    {
        GetPropertyIdForInt(static_cast<uint64>(value), scriptContext, propertyRecord);
    }

    Var JavascriptOperators::FromPropertyDescriptor(const PropertyDescriptor& descriptor, ScriptContext* scriptContext)
    {
        DynamicObject* object = scriptContext->GetLibrary()->CreateObject();

        // ES5 Section 8.10.4 specifies the order for adding these properties.
        if (descriptor.IsDataDescriptor())
        {
            if (descriptor.ValueSpecified())
            {
                JavascriptOperators::InitProperty(object, PropertyIds::value, descriptor.GetValue());
            }
            JavascriptOperators::InitProperty(object, PropertyIds::writable, JavascriptBoolean::ToVar(descriptor.IsWritable(),scriptContext));
        }
        else if (descriptor.IsAccessorDescriptor())
        {
            JavascriptOperators::InitProperty(object, PropertyIds::get, JavascriptOperators::CanonicalizeAccessor(descriptor.GetGetter(), scriptContext));
            JavascriptOperators::InitProperty(object, PropertyIds::set, JavascriptOperators::CanonicalizeAccessor(descriptor.GetSetter(), scriptContext));
        }

        if (descriptor.EnumerableSpecified())
        {
            JavascriptOperators::InitProperty(object, PropertyIds::enumerable, JavascriptBoolean::ToVar(descriptor.IsEnumerable(), scriptContext));
        }
        if (descriptor.ConfigurableSpecified())
        {
            JavascriptOperators::InitProperty(object, PropertyIds::configurable, JavascriptBoolean::ToVar(descriptor.IsConfigurable(), scriptContext));
        }
        return object;
    }

    // ES5 8.12.9 [[DefineOwnProperty]].
    // Return value:
    // - TRUE = success.
    // - FALSE (can throw depending on throwOnError parameter) = unsuccessful.
    BOOL JavascriptOperators::DefineOwnPropertyDescriptor(RecyclableObject* obj, PropertyId propId, const PropertyDescriptor& descriptor, bool throwOnError, ScriptContext* scriptContext)
    {
        Assert(obj);
        Assert(scriptContext);

        if (JavascriptProxy::Is(obj))
        {
            return JavascriptProxy::DefineOwnPropertyDescriptor(obj, propId, descriptor, throwOnError, scriptContext);
        }

        PropertyDescriptor currentDescriptor;
        BOOL isCurrentDescriptorDefined = JavascriptOperators::GetOwnPropertyDescriptor(obj, propId, scriptContext, &currentDescriptor);

        bool isExtensible = !!obj->IsExtensible();
        return ValidateAndApplyPropertyDescriptor<true>(obj, propId, descriptor, isCurrentDescriptorDefined ? &currentDescriptor : nullptr, isExtensible, throwOnError, scriptContext);
    }

    BOOL JavascriptOperators::IsCompatiblePropertyDescriptor(const PropertyDescriptor& descriptor, PropertyDescriptor* currentDescriptor, bool isExtensible, bool throwOnError, ScriptContext* scriptContext)
    {
        return ValidateAndApplyPropertyDescriptor<false>(nullptr, Constants::NoProperty, descriptor, currentDescriptor, isExtensible, throwOnError, scriptContext);
    }

    template<bool needToSetProperty>
    BOOL JavascriptOperators::ValidateAndApplyPropertyDescriptor(RecyclableObject* obj, PropertyId propId, const PropertyDescriptor& descriptor,
        PropertyDescriptor* currentDescriptor, bool isExtensible, bool throwOnError, ScriptContext* scriptContext)
    {
        Var defaultDataValue = scriptContext->GetLibrary()->GetUndefined();
        Var defaultAccessorValue = scriptContext->GetLibrary()->GetDefaultAccessorFunction();

        if (currentDescriptor == nullptr)
        {
            if (!isExtensible) // ES5 8.12.9.3.
            {
                return Reject(throwOnError, scriptContext, JSERR_DefineProperty_NotExtensible, propId);
            }
            else // ES5 8.12.9.4.
            {
                if (needToSetProperty)
                {
                    if (descriptor.IsGenericDescriptor() || descriptor.IsDataDescriptor())
                    {
                        // ES5 8.12.9.4a: Create an own data property named P of object O whose [[Value]], [[Writable]],
                        // [[Enumerable]] and [[Configurable]]  attribute values are described by Desc.
                        // If the value of an attribute field of Desc is absent, the attribute of the newly created property
                        // is set to its default value.
                        PropertyDescriptor filledDescriptor = FillMissingPropertyDescriptorFields<false>(descriptor, scriptContext);

                        BOOL tempResult = obj->SetPropertyWithAttributes(propId, filledDescriptor.GetValue(), filledDescriptor.GetAttributes(), nullptr);
                        if (!obj->IsExternal() && !tempResult)
                        {
                            Assert(TypedArrayBase::Is(obj)); // typed array returns false when canonical numeric index is not integer or out of range
                            return FALSE;
                        }
                    }
                    else
                    {
                        // ES5 8.12.9.4b: Create an own accessor property named P of object O whose [[Get]], [[Set]], [[Enumerable]]
                        // and [[Configurable]] attribute values are described by Desc. If the value of an attribute field of Desc is absent,
                        // the attribute of the newly created property is set to its default value.
                        Assert(descriptor.IsAccessorDescriptor());
                        PropertyDescriptor filledDescriptor = FillMissingPropertyDescriptorFields<true>(descriptor, scriptContext);

                        BOOL isSetAccessorsSuccess = obj->SetAccessors(propId, filledDescriptor.GetGetter(), filledDescriptor.GetSetter());

                        // It is valid for some objects to not-support getters and setters, specifically, for projection of an ABI method
                        // (CustomExternalObject => MapWithStringKey) which SetAccessors returns VBSErr_ActionNotSupported.
                        // But for non-external objects SetAccessors should succeed.
                        Assert(isSetAccessorsSuccess || obj->CanHaveInterceptors());

                        // If SetAccessors failed, the property wasn't created, so no need to change the attributes.
                        if (isSetAccessorsSuccess)
                        {
                            JavascriptOperators::SetAttributes(obj, propId, filledDescriptor, true);   // use 'force' as default attributes in type system are different from ES5.
                        }
                    }
                }
                return TRUE;
            }
        }

        // ES5 8.12.9.5: Return true, if every field in Desc is absent.
        if (!descriptor.ConfigurableSpecified() && !descriptor.EnumerableSpecified() && !descriptor.WritableSpecified() &&
            !descriptor.ValueSpecified() && !descriptor.GetterSpecified() && !descriptor.SetterSpecified())
        {
            return TRUE;
        }

        // ES5 8.12.9.6: Return true, if every field in Desc also occurs in current and the value of every field in Desc is the same value
        // as the corresponding field in current when compared using the SameValue algorithm (9.12).
        PropertyDescriptor filledDescriptor = descriptor.IsAccessorDescriptor() ? FillMissingPropertyDescriptorFields<true>(descriptor, scriptContext)
            : FillMissingPropertyDescriptorFields<false>(descriptor, scriptContext);
        if (JavascriptOperators::AreSamePropertyDescriptors(&filledDescriptor, currentDescriptor, scriptContext))
        {
            return TRUE;
        }

        if (!currentDescriptor->IsConfigurable()) // ES5 8.12.9.7.
        {
            if (descriptor.ConfigurableSpecified() && descriptor.IsConfigurable())
            {
                return Reject(throwOnError, scriptContext, JSERR_DefineProperty_NotConfigurable, propId);
            }
            if (descriptor.EnumerableSpecified() && descriptor.IsEnumerable() != currentDescriptor->IsEnumerable())
            {
                return Reject(throwOnError, scriptContext, JSERR_DefineProperty_NotConfigurable, propId);
            }
        }

        // Whether to merge attributes from tempDescriptor into descriptor to keep original values
        // of some attributes from the object/use tempDescriptor for SetAttributes, or just use descriptor.
        // This is optimization to avoid 2 calls to SetAttributes.
        bool mergeDescriptors = false;

        // Whether to call SetAttributes with 'force' flag which forces setting all attributes
        // rather than only specified or which have true values.
        // This is to make sure that the object has correct attributes, as default values in the object are not for ES5.
        bool forceSetAttributes = false;

        PropertyDescriptor tempDescriptor;

        // ES5 8.12.9.8: If IsGenericDescriptor(Desc) is true, then no further validation is required.
        if (!descriptor.IsGenericDescriptor())
        {
            if (currentDescriptor->IsDataDescriptor() != descriptor.IsDataDescriptor())
            {
                // ES5 8.12.9.9: Else, if IsDataDescriptor(current) and IsDataDescriptor(Desc) have different results...
                if (!currentDescriptor->IsConfigurable())
                {
                    return Reject(throwOnError, scriptContext, JSERR_DefineProperty_NotConfigurable, propId);
                }

                if (needToSetProperty)
                {
                    if (currentDescriptor->IsDataDescriptor())
                    {
                        // ES5 8.12.9.9.b: Convert the property named P of object O from a data property to an accessor property.
                        // Preserve the existing values of the converted property's [[Configurable]] and [[Enumerable]] attributes
                        // and set the rest of the property's attributes to their default values.
                        PropertyAttributes preserveFromObject = currentDescriptor->GetAttributes() & (PropertyConfigurable | PropertyEnumerable);

                        BOOL isSetAccessorsSuccess = obj->SetAccessors(propId, defaultAccessorValue, defaultAccessorValue);

                        // It is valid for some objects to not-support getters and setters, specifically, for projection of an ABI method
                        // (CustomExternalObject => MapWithStringKey) which SetAccessors returns VBSErr_ActionNotSupported.
                        // But for non-external objects SetAccessors should succeed.
                        Assert(isSetAccessorsSuccess || obj->CanHaveInterceptors());

                        if (isSetAccessorsSuccess)
                        {
                            tempDescriptor.SetAttributes(preserveFromObject, PropertyConfigurable | PropertyEnumerable);
                            forceSetAttributes = true;  // use SetAttrbiutes with 'force' as default attributes in type system are different from ES5.
                            mergeDescriptors = true;
                        }
                    }
                    else
                    {
                        // ES5 8.12.9.9.c: Convert the property named P of object O from an accessor property to a data property.
                        // Preserve the existing values of the converted property's [[Configurable]] and [[Enumerable]] attributes
                        // and set the rest of the property's attributes to their default values.
                        // Note: avoid using SetProperty/SetPropertyWithAttributes here because they has undesired side-effects:
                        //       it calls previous setter and in some cases of attribute values throws.
                        //       To walk around, call DeleteProperty and then AddProperty.
                        PropertyAttributes preserveFromObject = currentDescriptor->GetAttributes() & (PropertyConfigurable | PropertyEnumerable);

                        tempDescriptor.SetAttributes(preserveFromObject, PropertyConfigurable | PropertyEnumerable);
                        tempDescriptor.MergeFrom(descriptor);   // Update only fields specified in 'descriptor'.
                        Var descriptorValue = descriptor.ValueSpecified() ? descriptor.GetValue() : defaultDataValue;

                        // Note: HostDispath'es implementation of DeleteProperty currently throws E_NOTIMPL.
                        obj->DeleteProperty(propId, PropertyOperation_None);
                        BOOL tempResult = obj->SetPropertyWithAttributes(propId, descriptorValue, tempDescriptor.GetAttributes(), NULL, PropertyOperation_Force);
                        Assert(tempResult);

                        // At this time we already set value and attributes to desired values,
                        // thus we can skip step ES5 8.12.9.12 and simply return true.
                        return TRUE;
                    }
                }
            }
            else if (currentDescriptor->IsDataDescriptor() && descriptor.IsDataDescriptor())
            {
                // ES5 8.12.9.10: Else, if IsDataDescriptor(current) and IsDataDescriptor(Desc) are both true...
                if (!currentDescriptor->IsConfigurable())
                {
                    if (!currentDescriptor->IsWritable())
                    {
                        if (descriptor.WritableSpecified() && descriptor.IsWritable())  // ES5 8.12.9.10.a.i
                        {
                            return Reject(throwOnError, scriptContext, JSERR_DefineProperty_NotConfigurable, propId);
                        }
                        else if (descriptor.ValueSpecified() &&
                                !JavascriptConversion::SameValue(descriptor.GetValue(), currentDescriptor->GetValue())) // ES5 8.12.9.10.a.ii
                        {
                            return Reject(throwOnError, scriptContext, JSERR_DefineProperty_NotWritable, propId);
                        }
                    }
                }
                // ES5 8.12.9.10.b: else, the [[Configurable]] field of current is true, so any change is acceptable.
            }
            else
            {
                // ES5 8.12.9.11: Else, IsAccessorDescriptor(current) and IsAccessorDescriptor(Desc) are both true, so...
                Assert(currentDescriptor->IsAccessorDescriptor() && descriptor.IsAccessorDescriptor());
                if (!currentDescriptor->IsConfigurable())
                {
                    if ((descriptor.SetterSpecified() &&
                            !JavascriptConversion::SameValue(
                            JavascriptOperators::CanonicalizeAccessor(descriptor.GetSetter(), scriptContext),
                                JavascriptOperators::CanonicalizeAccessor(currentDescriptor->GetSetter(), scriptContext))) ||
                        (descriptor.GetterSpecified() &&
                            !JavascriptConversion::SameValue(
                            JavascriptOperators::CanonicalizeAccessor(descriptor.GetGetter(), scriptContext),
                                JavascriptOperators::CanonicalizeAccessor(currentDescriptor->GetGetter(), scriptContext))))
                    {
                        return Reject(throwOnError, scriptContext, JSERR_DefineProperty_NotConfigurable, propId);
                    }
                }
            }

            // This part is only for non-generic descriptors:
            //   ES5 8.12.9.12: For each attribute field of Desc that is present,
            //   set the correspondingly named attribute of the property named P of object O to the value of the field.
            if (descriptor.IsDataDescriptor())
            {
                if (descriptor.ValueSpecified() && needToSetProperty)
                {
                    // Set just the value by passing the current attributes of the property.
                    // If the property's attributes are also changing (perhaps becoming non-writable),
                    // this will be taken care of in the call to JavascriptOperators::SetAttributes below.
                    // Built-in Function.prototype properties 'length', 'arguments', and 'caller' are special cases.
                    BOOL tempResult = obj->SetPropertyWithAttributes(propId, descriptor.GetValue(), currentDescriptor->GetAttributes(), nullptr);
                    AssertMsg(tempResult || JavascriptFunction::IsBuiltinProperty(obj, propId), "If you hit this assert, most likely there is something wrong with the object/type.");
                }
            }
            else if (descriptor.IsAccessorDescriptor() && needToSetProperty)
            {
                Assert(descriptor.GetterSpecified() || descriptor.SetterSpecified());
                Var oldGetter = defaultAccessorValue, oldSetter = defaultAccessorValue;
                if (!descriptor.GetterSpecified() || !descriptor.SetterSpecified())
                {
                    // Unless both getter and setter are specified, make sure we don't overwrite old accessor.
                    obj->GetAccessors(propId, &oldGetter, &oldSetter, scriptContext);
                }

                Var getter = descriptor.GetterSpecified() ? descriptor.GetGetter() : oldGetter;
                Var setter = descriptor.SetterSpecified() ? descriptor.GetSetter() : oldSetter;

                obj->SetAccessors(propId, getter, setter);
            }
        } // if (!descriptor.IsGenericDescriptor())

        // Continue for all descriptors including generic:
        //   ES5 8.12.9.12: For each attribute field of Desc that is present,
        //   set the correspondingly named attribute of the property named P of object O to the value of the field.
        if (needToSetProperty)
        {
            if (mergeDescriptors)
            {
                tempDescriptor.MergeFrom(descriptor);
                JavascriptOperators::SetAttributes(obj, propId, tempDescriptor, forceSetAttributes);
            }
            else
            {
                JavascriptOperators::SetAttributes(obj, propId, descriptor, forceSetAttributes);
            }
        }
        return TRUE;
    }

    template <bool isAccessor>
    PropertyDescriptor JavascriptOperators::FillMissingPropertyDescriptorFields(PropertyDescriptor descriptor, ScriptContext* scriptContext)
    {
        PropertyDescriptor newDescriptor;
        const PropertyDescriptor* defaultDescriptor = scriptContext->GetLibrary()->GetDefaultPropertyDescriptor();
        if (isAccessor)
        {
            newDescriptor.SetGetter(descriptor.GetterSpecified() ? descriptor.GetGetter() : defaultDescriptor->GetGetter());
            newDescriptor.SetSetter(descriptor.SetterSpecified() ? descriptor.GetSetter() : defaultDescriptor->GetSetter());
        }
        else
        {
            newDescriptor.SetValue(descriptor.ValueSpecified() ? descriptor.GetValue() : defaultDescriptor->GetValue());
            newDescriptor.SetWritable(descriptor.WritableSpecified() ? descriptor.IsWritable() : defaultDescriptor->IsWritable());
        }
        newDescriptor.SetConfigurable(descriptor.ConfigurableSpecified() ? descriptor.IsConfigurable() : defaultDescriptor->IsConfigurable());
        newDescriptor.SetEnumerable(descriptor.EnumerableSpecified() ? descriptor.IsEnumerable() : defaultDescriptor->IsEnumerable());
        return newDescriptor;
    }
    // ES5: 15.4.5.1
    BOOL JavascriptOperators::DefineOwnPropertyForArray(JavascriptArray* arr, PropertyId propId, const PropertyDescriptor& descriptor, bool throwOnError, ScriptContext* scriptContext)
    {
        if (propId == PropertyIds::length)
        {
            if (!descriptor.ValueSpecified())
            {
                return DefineOwnPropertyDescriptor(arr, PropertyIds::length, descriptor, throwOnError, scriptContext);
            }

            PropertyDescriptor newLenDesc = descriptor;
            uint32 newLen = ES5Array::ToLengthValue(descriptor.GetValue(), scriptContext);
            newLenDesc.SetValue(JavascriptNumber::ToVar(newLen, scriptContext));

            uint32 oldLen = arr->GetLength();
            if (newLen >= oldLen)
            {
                return DefineOwnPropertyDescriptor(arr, PropertyIds::length, newLenDesc, throwOnError, scriptContext);
            }

            BOOL oldLenWritable = arr->IsWritable(PropertyIds::length);
            if (!oldLenWritable)
            {
                return Reject(throwOnError, scriptContext, JSERR_DefineProperty_NotWritable, propId);
            }

            bool newWritable = (!newLenDesc.WritableSpecified() || newLenDesc.IsWritable());
            if (!newWritable)
            {
                // Need to defer setting writable to false in case any elements cannot be deleted
                newLenDesc.SetWritable(true);
            }

            BOOL succeeded = DefineOwnPropertyDescriptor(arr, PropertyIds::length, newLenDesc, throwOnError, scriptContext);
            //
            // Our SetProperty(length) is also responsible to trim elements. When succeeded is
            //
            //  false:
            //      * length attributes rejected
            //      * elements not touched
            //  true:
            //      * length attributes are set successfully
            //      * elements trimming may be either completed or incompleted, length value is correct
            //
            //      * Strict mode TODO: Currently SetProperty(length) does not throw. If that throws, we need
            //        to update here to set correct newWritable even on exception.
            //
            if (!succeeded)
            {
                return false;
            }

            if (!newWritable) // Now set requested newWritable.
            {
                PropertyDescriptor newWritableDesc;
                newWritableDesc.SetWritable(false);
                DefineOwnPropertyDescriptor(arr, PropertyIds::length, newWritableDesc, false, scriptContext);
            }

            if (arr->GetLength() > newLen) // Delete incompleted
            {
                // Since SetProperty(length) not throwing, we'll reject here
                return Reject(throwOnError, scriptContext, JSERR_DefineProperty_Default, propId);
            }

            return true;
        }

        uint32 index;
        if (scriptContext->IsNumericPropertyId(propId, &index))
        {
            if (index >= arr->GetLength() && !arr->IsWritable(PropertyIds::length))
            {
                return Reject(throwOnError, scriptContext, JSERR_DefineProperty_LengthNotWritable, propId);
            }

            BOOL succeeded = DefineOwnPropertyDescriptor(arr, propId, descriptor, false, scriptContext);
            if (!succeeded)
            {
                return Reject(throwOnError, scriptContext, JSERR_DefineProperty_Default, propId);
            }

            // Out SetItem takes care of growing "length". we are done.
            return true;
        }

        return DefineOwnPropertyDescriptor(arr, propId, descriptor, throwOnError, scriptContext);
    }

    BOOL JavascriptOperators::SetPropertyDescriptor(RecyclableObject* object, PropertyId propId, const PropertyDescriptor& descriptor)
    {
        if (descriptor.ValueSpecified())
        {
            ScriptContext* requestContext = object->GetScriptContext(); // Real requestContext?
            JavascriptOperators::SetProperty(object, object, propId, descriptor.GetValue(), requestContext);
        }
        else if (descriptor.GetterSpecified() || descriptor.SetterSpecified())
        {
            JavascriptOperators::SetAccessors(object, propId, descriptor.GetGetter(), descriptor.GetSetter());
        }

        if (descriptor.EnumerableSpecified())
        {
            object->SetEnumerable(propId, descriptor.IsEnumerable());
        }
        if (descriptor.ConfigurableSpecified())
        {
            object->SetConfigurable(propId, descriptor.IsConfigurable());
        }
        if (descriptor.WritableSpecified())
        {
            object->SetWritable(propId, descriptor.IsWritable());
        }

        return true;
    }

    BOOL JavascriptOperators::ToPropertyDescriptorForProxyObjects(Var propertySpec, PropertyDescriptor* descriptor, ScriptContext* scriptContext)
    {
        if (!JavascriptOperators::IsObject(propertySpec))
        {
            return FALSE;
        }

        Var value;
        RecyclableObject* propertySpecObj = RecyclableObject::FromVar(propertySpec);

        if (JavascriptOperators::HasProperty(propertySpecObj, PropertyIds::enumerable) == TRUE)
        {
            if (JavascriptOperators::GetProperty(propertySpecObj, PropertyIds::enumerable, &value, scriptContext))
            {
                descriptor->SetEnumerable(JavascriptConversion::ToBoolean(value, scriptContext) ? true : false);
            }
            else
            {
                // The proxy said we have the property, so we try to read the property and get the default value.
                descriptor->SetEnumerable(false);
            }
        }

        if (JavascriptOperators::HasProperty(propertySpecObj, PropertyIds::configurable) == TRUE)
        {
            if (JavascriptOperators::GetProperty(propertySpecObj, PropertyIds::configurable, &value, scriptContext))
            {
                descriptor->SetConfigurable(JavascriptConversion::ToBoolean(value, scriptContext) ? true : false);
            }
            else
            {
                // The proxy said we have the property, so we try to read the property and get the default value.
                descriptor->SetConfigurable(false);
            }
        }

        if (JavascriptOperators::HasProperty(propertySpecObj, PropertyIds::value) == TRUE)
        {
            if (JavascriptOperators::GetProperty(propertySpecObj, PropertyIds::value, &value, scriptContext))
            {
                descriptor->SetValue(value);
            }
            else
            {
                // The proxy said we have the property, so we try to read the property and get the default value.
                descriptor->SetValue(scriptContext->GetLibrary()->GetUndefined());
            }
        }

        if (JavascriptOperators::HasProperty(propertySpecObj, PropertyIds::writable) == TRUE)
        {
            if (JavascriptOperators::GetProperty(propertySpecObj, PropertyIds::writable, &value, scriptContext))
            {
                descriptor->SetWritable(JavascriptConversion::ToBoolean(value, scriptContext) ? true : false);
            }
            else
            {
                // The proxy said we have the property, so we try to read the property and get the default value.
                descriptor->SetWritable(false);
            }
        }

        if (JavascriptOperators::HasProperty(propertySpecObj, PropertyIds::get) == TRUE)
        {
            if (JavascriptOperators::GetProperty(propertySpecObj, PropertyIds::get, &value, scriptContext))
            {
                if (JavascriptOperators::GetTypeId(value) != TypeIds_Undefined && (false == JavascriptConversion::IsCallable(value)))
                {
                    JavascriptError::ThrowTypeError(scriptContext, JSERR_Property_NeedFunction, scriptContext->GetPropertyName(PropertyIds::get)->GetBuffer());
                }
                descriptor->SetGetter(value);
            }
            else
            {
                // The proxy said we have the property, so we try to read the property and get the default value.
                descriptor->SetGetter(scriptContext->GetLibrary()->GetUndefined());
            }
        }

        if (JavascriptOperators::HasProperty(propertySpecObj, PropertyIds::set) == TRUE)
        {
            if (JavascriptOperators::GetProperty(propertySpecObj, PropertyIds::set, &value, scriptContext))
            {
                if (JavascriptOperators::GetTypeId(value) != TypeIds_Undefined && (false == JavascriptConversion::IsCallable(value)))
                {
                    JavascriptError::ThrowTypeError(scriptContext, JSERR_Property_NeedFunction, scriptContext->GetPropertyName(PropertyIds::set)->GetBuffer());
                }
                descriptor->SetSetter(value);
            }
            else
            {
                // The proxy said we have the property, so we try to read the property and get the default value.
                descriptor->SetSetter(scriptContext->GetLibrary()->GetUndefined());
            }
        }

        return TRUE;
    }

    BOOL JavascriptOperators::ToPropertyDescriptorForGenericObjects(Var propertySpec, PropertyDescriptor* descriptor, ScriptContext* scriptContext)
    {
        if (!JavascriptOperators::IsObject(propertySpec))
        {
            return FALSE;
        }

        Var value;
        RecyclableObject* propertySpecObj = RecyclableObject::FromVar(propertySpec);

        if (JavascriptOperators::GetPropertyNoCache(propertySpecObj, PropertyIds::enumerable, &value, scriptContext))
        {
            descriptor->SetEnumerable(JavascriptConversion::ToBoolean(value, scriptContext) ? true : false);
        }

        if (JavascriptOperators::GetPropertyNoCache(propertySpecObj, PropertyIds::configurable, &value, scriptContext))
        {
            descriptor->SetConfigurable(JavascriptConversion::ToBoolean(value, scriptContext) ? true : false);
        }

        if (JavascriptOperators::GetPropertyNoCache(propertySpecObj, PropertyIds::value, &value, scriptContext))
        {
            descriptor->SetValue(value);
        }

        if (JavascriptOperators::GetPropertyNoCache(propertySpecObj, PropertyIds::writable, &value, scriptContext))
        {
            descriptor->SetWritable(JavascriptConversion::ToBoolean(value, scriptContext) ? true : false);
        }

        if (JavascriptOperators::GetPropertyNoCache(propertySpecObj, PropertyIds::get, &value, scriptContext))
        {
            if (JavascriptOperators::GetTypeId(value) != TypeIds_Undefined && (false == JavascriptConversion::IsCallable(value)))
            {
                JavascriptError::ThrowTypeError(scriptContext, JSERR_Property_NeedFunction, scriptContext->GetPropertyName(PropertyIds::get)->GetBuffer());
            }
            descriptor->SetGetter(value);
        }

        if (JavascriptOperators::GetPropertyNoCache(propertySpecObj, PropertyIds::set, &value, scriptContext))
        {
            if (JavascriptOperators::GetTypeId(value) != TypeIds_Undefined && (false == JavascriptConversion::IsCallable(value)))
            {
                JavascriptError::ThrowTypeError(scriptContext, JSERR_Property_NeedFunction, scriptContext->GetPropertyName(PropertyIds::set)->GetBuffer());
            }
            descriptor->SetSetter(value);
        }

        return TRUE;
    }

    BOOL JavascriptOperators::ToPropertyDescriptor(Var propertySpec, PropertyDescriptor* descriptor, ScriptContext* scriptContext)
    {
        if (JavascriptProxy::Is(propertySpec) || (
            RecyclableObject::Is(propertySpec) &&
            JavascriptOperators::CheckIfPrototypeChainContainsProxyObject(RecyclableObject::FromVar(propertySpec)->GetPrototype())))
        {
            if (ToPropertyDescriptorForProxyObjects(propertySpec, descriptor, scriptContext) == FALSE)
            {
                return FALSE;
            }
        }
        else
        {
            if (ToPropertyDescriptorForGenericObjects(propertySpec, descriptor, scriptContext) == FALSE)
            {
                return FALSE;
            }
        }

        if (descriptor->GetterSpecified() || descriptor->SetterSpecified())
        {
            if (descriptor->ValueSpecified())
            {
                JavascriptError::ThrowTypeError(scriptContext, JSERR_Property_CannotHaveAccessorsAndValue);
            }
            if (descriptor->WritableSpecified())
            {
                int32 hCode = descriptor->IsWritable() ? JSERR_InvalidAttributeTrue : JSERR_InvalidAttributeFalse;
                JavascriptError::ThrowTypeError(scriptContext, hCode, _u("writable"));
            }
        }

        descriptor->SetOriginal(propertySpec);

        return TRUE;
    }

    void JavascriptOperators::CompletePropertyDescriptor(PropertyDescriptor* resultDescriptor, PropertyDescriptor* likeDescriptor, ScriptContext* requestContext)
    {
        const PropertyDescriptor* likePropertyDescriptor = likeDescriptor;
        //    1. Assert: LikeDesc is either a Property Descriptor or undefined.
        //    2. ReturnIfAbrupt(Desc).
        //    3. Assert : Desc is a Property Descriptor
        //    4. If LikeDesc is undefined, then set LikeDesc to Record{ [[Value]]: undefined, [[Writable]] : false, [[Get]] : undefined, [[Set]] : undefined, [[Enumerable]] : false, [[Configurable]] : false }.
        if (likePropertyDescriptor == nullptr)
        {
            likePropertyDescriptor = requestContext->GetLibrary()->GetDefaultPropertyDescriptor();
        }
        //    5. If either IsGenericDescriptor(Desc) or IsDataDescriptor(Desc) is true, then
        if (resultDescriptor->IsDataDescriptor() || resultDescriptor->IsGenericDescriptor())
        {
            //    a.If Desc does not have a[[Value]] field, then set Desc.[[Value]] to LikeDesc.[[Value]].
            //    b.If Desc does not have a[[Writable]] field, then set Desc.[[Writable]] to LikeDesc.[[Writable]].
            if (!resultDescriptor->ValueSpecified())
            {
                resultDescriptor->SetValue(likePropertyDescriptor->GetValue());
            }
            if (!resultDescriptor->WritableSpecified())
            {
                resultDescriptor->SetWritable(likePropertyDescriptor->IsWritable());
            }
        }
        else
        {
            //    6. Else,
            //    a.If Desc does not have a[[Get]] field, then set Desc.[[Get]] to LikeDesc.[[Get]].
            //    b.If Desc does not have a[[Set]] field, then set Desc.[[Set]] to LikeDesc.[[Set]].
            if (!resultDescriptor->GetterSpecified())
            {
                resultDescriptor->SetGetter(likePropertyDescriptor->GetGetter());
            }
            if (!resultDescriptor->SetterSpecified())
            {
                resultDescriptor->SetSetter(likePropertyDescriptor->GetSetter());
            }
        }
        //    7. If Desc does not have an[[Enumerable]] field, then set Desc.[[Enumerable]] to LikeDesc.[[Enumerable]].
        //    8. If Desc does not have a[[Configurable]] field, then set Desc.[[Configurable]] to LikeDesc.[[Configurable]].
        //    9. Return Desc.
        if (!resultDescriptor->EnumerableSpecified())
        {
            resultDescriptor->SetEnumerable(likePropertyDescriptor->IsEnumerable());
        }
        if (!resultDescriptor->ConfigurableSpecified())
        {
            resultDescriptor->SetConfigurable(likePropertyDescriptor->IsConfigurable());
        }
    }

    // Conformance to: ES5 8.6.1.
    // Set attributes on the object as provided by property descriptor.
    // If force parameter is true, we force SetAttributes call even if none of the attributes are defined by the descriptor.
    // NOTE: does not set [[Get]], [Set]], [[Value]]
    void JavascriptOperators::SetAttributes(RecyclableObject* object, PropertyId propId, const PropertyDescriptor& descriptor, bool force)
    {
        Assert(object);

        BOOL isWritable = FALSE;
        if (descriptor.IsDataDescriptor())
        {
            isWritable = descriptor.WritableSpecified() ? descriptor.IsWritable() : FALSE;
        }
        else if (descriptor.IsAccessorDescriptor())
        {
            // The reason is that JavascriptOperators::OP_SetProperty checks for RecyclableObject::FromVar(instance)->IsWritableOrAccessor(propertyId),
            // which should in fact check for 'is writable or accessor' but since there is no GetAttributes, we can't do that efficiently.
            isWritable = TRUE;
        }

        // CONSIDER: call object->SetAttributes which is much more efficient as that's 1 call instead of 3.
        //       Can't do that now as object->SetAttributes doesn't provide a way which attributes to modify and which not.
        if (force || descriptor.ConfigurableSpecified())
        {
            object->SetConfigurable(propId, descriptor.ConfigurableSpecified() ? descriptor.IsConfigurable() : FALSE);
        }
        if (force || descriptor.EnumerableSpecified())
        {
            object->SetEnumerable(propId, descriptor.EnumerableSpecified() ? descriptor.IsEnumerable() : FALSE);
        }
        if (force || descriptor.WritableSpecified() || isWritable)
        {
            object->SetWritable(propId, isWritable);
        }
    }

    void JavascriptOperators::OP_ClearAttributes(Var instance, PropertyId propertyId)
    {
        Assert(instance);

        if (RecyclableObject::Is(instance))
        {
            RecyclableObject* obj = RecyclableObject::FromVar(instance);
            obj->SetAttributes(propertyId, PropertyNone);
        }
    }

    void JavascriptOperators::OP_Freeze(Var instance)
    {
        Assert(instance);

        if (RecyclableObject::Is(instance))
        {
            RecyclableObject* obj = RecyclableObject::FromVar(instance);
            obj->Freeze();
        }
    }

    BOOL JavascriptOperators::Reject(bool throwOnError, ScriptContext* scriptContext, int32 errorCode, PropertyId propertyId)
    {
        Assert(scriptContext);

        if (throwOnError)
        {
            JavascriptError::ThrowTypeError(scriptContext, errorCode, scriptContext->GetThreadContext()->GetPropertyName(propertyId)->GetBuffer());
        }
        return FALSE;
    }

    bool JavascriptOperators::AreSamePropertyDescriptors(const PropertyDescriptor* x, const PropertyDescriptor* y, ScriptContext* scriptContext)
    {
        Assert(scriptContext);

        if (x->ConfigurableSpecified() != y->ConfigurableSpecified() || x->IsConfigurable() != y->IsConfigurable() ||
            x->EnumerableSpecified() != y->EnumerableSpecified() || x->IsEnumerable() != y->IsEnumerable())
        {
            return false;
        }

        if (x->IsDataDescriptor())
        {
            if (!y->IsDataDescriptor() || x->WritableSpecified() != y->WritableSpecified() || x->IsWritable() != y->IsWritable())
            {
                return false;
            }

            if (x->ValueSpecified())
            {
                if (!y->ValueSpecified() || !JavascriptConversion::SameValue(x->GetValue(), y->GetValue()))
                {
                    return false;
                }
            }
        }
        else if (x->IsAccessorDescriptor())
        {
            if (!y->IsAccessorDescriptor())
            {
                return false;
            }

            if (x->GetterSpecified())
            {
                if (!y->GetterSpecified() || !JavascriptConversion::SameValue(
                    JavascriptOperators::CanonicalizeAccessor(x->GetGetter(), scriptContext),
                    JavascriptOperators::CanonicalizeAccessor(y->GetGetter(), scriptContext)))
                {
                    return false;
                }
            }

            if (x->SetterSpecified())
            {
                if (!y->SetterSpecified() || !JavascriptConversion::SameValue(
                    JavascriptOperators::CanonicalizeAccessor(x->GetSetter(), scriptContext),
                    JavascriptOperators::CanonicalizeAccessor(y->GetSetter(), scriptContext)))
                {
                    return false;
                }
            }
        }

        return true;
    }

    // Check if an accessor is undefined (null or defaultAccessor)
    bool JavascriptOperators::IsUndefinedAccessor(Var accessor, ScriptContext* scriptContext)
    {
        return nullptr == accessor || scriptContext->GetLibrary()->GetDefaultAccessorFunction() == accessor;
    }

    // Converts default accessor to undefined.
    // Can be used when comparing accessors.
    Var JavascriptOperators::CanonicalizeAccessor(Var accessor, ScriptContext* scriptContext)
    {
        Assert(scriptContext);

        if (IsUndefinedAccessor(accessor, scriptContext))
        {
            return scriptContext->GetLibrary()->GetUndefined();
        }
        return accessor;
    }

    Var JavascriptOperators::DefaultAccessor(RecyclableObject* function, CallInfo callInfo, ...)
    {
        return function->GetLibrary()->GetUndefined();
    }

    void FrameDisplay::SetItem(uint index, void* item)
    {
        AssertMsg(index < this->length, "Invalid frame display access");

        scopes[index] = item;
    }

    void *FrameDisplay::GetItem(uint index)
    {
        AssertMsg(index < this->length, "Invalid frame display access");

        return scopes[index];
    }

    // Grab the "this" pointer, mapping a root object to its associated host object.
    Var JavascriptOperators::RootToThisObject(const Var object, ScriptContext* scriptContext)
    {
        Js::Var thisVar = object;
        TypeId typeId = Js::JavascriptOperators::GetTypeId(thisVar);

        switch (typeId)
        {
        case Js::TypeIds_GlobalObject:
            return ((Js::GlobalObject*)thisVar)->ToThis();

        case Js::TypeIds_ModuleRoot:
            return Js::JavascriptOperators::GetThisFromModuleRoot(thisVar);

        default:
            if (typeId == scriptContext->GetDirectHostTypeId())
            {
                return ((RecyclableObject*)thisVar)->GetLibrary()->GetGlobalObject()->ToThis();
            }

        }

        return thisVar;
    }

    Var JavascriptOperators::CallGetter(RecyclableObject * const function, Var const object, ScriptContext * requestContext)
    {
#if ENABLE_TTD
        if(function->GetScriptContext()->ShouldSuppressGetterInvocationForDebuggerEvaluation())
        {
            return requestContext->GetLibrary()->GetUndefined();
        }
#endif

        ScriptContext * scriptContext = function->GetScriptContext();
        ThreadContext * threadContext = scriptContext->GetThreadContext();
        return threadContext->ExecuteImplicitCall(function, ImplicitCall_Accessor, [=]() -> Js::Var
        {
            // Stack object should have a pre-op bail on implicit call.  We shouldn't see them here.
            // Stack numbers are ok, as we will call ToObject to wrap it in a number object anyway
            // See JavascriptOperators::GetThisHelper
            Assert(JavascriptOperators::GetTypeId(object) == TypeIds_Integer ||
                JavascriptOperators::GetTypeId(object) == TypeIds_Number ||
                threadContext->HasNoSideEffect(function) ||
                !ThreadContext::IsOnStack(object));

            // Verify that the scriptcontext is alive before firing getter/setter
            if (!scriptContext->VerifyAlive(!function->IsExternal(), requestContext))
            {
                return nullptr;
            }
            CallFlags flags = CallFlags_Value;

            Var thisVar = RootToThisObject(object, scriptContext);

            RecyclableObject* marshalledFunction = RecyclableObject::FromVar(
              CrossSite::MarshalVar(requestContext, function, scriptContext));

            Var result = CALL_ENTRYPOINT(threadContext, marshalledFunction->GetEntryPoint(), function, CallInfo(flags, 1), thisVar);
            result = CrossSite::MarshalVar(requestContext, result);

            return result;
        });
    }

    void JavascriptOperators::CallSetter(RecyclableObject * const function, Var const  object, Var const value, ScriptContext * requestContext)
    {
        ScriptContext * scriptContext = function->GetScriptContext();
        ThreadContext * threadContext = scriptContext->GetThreadContext();
        threadContext->ExecuteImplicitCall(function, ImplicitCall_Accessor, [=]() -> Js::Var
        {
            // Stack object should have a pre-op bail on implicit call.  We shouldn't see them here.
            // Stack numbers are ok, as we will call ToObject to wrap it in a number object anyway
            // See JavascriptOperators::GetThisHelper
            Assert(JavascriptOperators::GetTypeId(object) == TypeIds_Integer ||
                JavascriptOperators::GetTypeId(object) == TypeIds_Number || !ThreadContext::IsOnStack(object));

            // Verify that the scriptcontext is alive before firing getter/setter
            if (!scriptContext->VerifyAlive(!function->IsExternal(), requestContext))
            {
                return nullptr;
            }

            CallFlags flags = CallFlags_Value;
            Var putValue = value;

            // CONSIDER: Have requestContext everywhere, even in the setProperty related codepath.
            if (requestContext)
            {
                putValue = CrossSite::MarshalVar(requestContext, value);
            }

            Var thisVar = RootToThisObject(object, scriptContext);

            RecyclableObject* marshalledFunction = function;
            if (requestContext)
            {
                marshalledFunction = RecyclableObject::FromVar(CrossSite::MarshalVar(requestContext, function, function->GetScriptContext()));
            }

            Var result = CALL_ENTRYPOINT(threadContext, marshalledFunction->GetEntryPoint(), function, CallInfo(flags, 2), thisVar, putValue);
            Assert(result);
            return nullptr;
        });
    }

    void * JavascriptOperators::AllocMemForVarArray(size_t size, Recycler* recycler)
    {
        TRACK_ALLOC_INFO(recycler, Js::Var, Recycler, 0, (size_t)(size / sizeof(Js::Var)));
        return recycler->AllocZero(size);
    }

    void * JavascriptOperators::AllocUninitializedNumber(Js::RecyclerJavascriptNumberAllocator * allocator)
    {
        TRACK_ALLOC_INFO(allocator->GetRecycler(), Js::JavascriptNumber, Recycler, 0, (size_t)-1);
        return allocator->Alloc(sizeof(Js::JavascriptNumber));
    }

    void JavascriptOperators::ScriptAbort()
    {
        throw ScriptAbortException();
    }

    JavascriptString * JavascriptOperators::Concat3(Var aLeft, Var aCenter, Var aRight, ScriptContext * scriptContext)
    {
        // Make sure we do the conversion in order from left to right
        JavascriptString * strLeft = JavascriptConversion::ToPrimitiveString(aLeft, scriptContext);
        JavascriptString * strCenter = JavascriptConversion::ToPrimitiveString(aCenter, scriptContext);
        JavascriptString * strRight = JavascriptConversion::ToPrimitiveString(aRight, scriptContext);
        return JavascriptString::Concat3(strLeft, strCenter, strRight);
    }

    JavascriptString *
    JavascriptOperators::NewConcatStrMulti(Var a1, Var a2, uint count, ScriptContext * scriptContext)
    {
        // Make sure we do the conversion in order
        JavascriptString * str1 = JavascriptConversion::ToPrimitiveString(a1, scriptContext);
        JavascriptString * str2 = JavascriptConversion::ToPrimitiveString(a2, scriptContext);
        return ConcatStringMulti::New(count, str1, str2, scriptContext);
    }

    void
    JavascriptOperators::SetConcatStrMultiItem(Var concatStr, Var str, uint index, ScriptContext * scriptContext)
    {
        ConcatStringMulti::FromVar(concatStr)->SetItem(index,
            JavascriptConversion::ToPrimitiveString(str, scriptContext));
    }

    void
    JavascriptOperators::SetConcatStrMultiItem2(Var concatStr, Var str1, Var str2, uint index, ScriptContext * scriptContext)
    {
        ConcatStringMulti * cs = ConcatStringMulti::FromVar(concatStr);
        cs->SetItem(index, JavascriptConversion::ToPrimitiveString(str1, scriptContext));
        cs->SetItem(index + 1, JavascriptConversion::ToPrimitiveString(str2, scriptContext));
    }

    void JavascriptOperators::OP_SetComputedNameVar(Var method, Var computedNameVar)
    {
        ScriptFunctionBase *scriptFunction = ScriptFunctionBase::FromVar(method);
        scriptFunction->SetComputedNameVar(computedNameVar);
    }

    void JavascriptOperators::OP_SetHomeObj(Var method, Var homeObj)
    {
        ScriptFunctionBase *scriptFunction = ScriptFunctionBase::FromVar(method);
        scriptFunction->SetHomeObj(homeObj);
    }

    Var JavascriptOperators::OP_LdHomeObj(Var scriptFunction, ScriptContext * scriptContext)
    {
        // Ensure this is not a stack ScriptFunction
        if (!ScriptFunction::Is(scriptFunction) || ThreadContext::IsOnStack(scriptFunction))
        {
            return scriptContext->GetLibrary()->GetUndefined();
        }

        ScriptFunction *instance = ScriptFunction::FromVar(scriptFunction);

        // We keep a reference to the current class rather than its super prototype
        // since the prototype could change.
        Var homeObj = instance->GetHomeObj();

        return (homeObj != nullptr) ? homeObj : scriptContext->GetLibrary()->GetUndefined();
    }

    Var JavascriptOperators::OP_LdHomeObjProto(Var homeObj, ScriptContext* scriptContext)
    {
        if (homeObj == nullptr || !RecyclableObject::Is(homeObj))
        {
            return scriptContext->GetLibrary()->GetUndefined();
        }

        RecyclableObject *thisObjPrototype = RecyclableObject::FromVar(homeObj);

        TypeId typeId = thisObjPrototype->GetTypeId();

        if (typeId == TypeIds_Null || typeId == TypeIds_Undefined)
        {
            JavascriptError::ThrowReferenceError(scriptContext, JSERR_BadSuperReference);
        }

        Assert(thisObjPrototype != nullptr);

        RecyclableObject *superBase = thisObjPrototype->GetPrototype();

        if (superBase == nullptr || !RecyclableObject::Is(superBase))
        {
            return scriptContext->GetLibrary()->GetUndefined();
        }

        return superBase;
    }

    Var JavascriptOperators::OP_LdFuncObj(Var scriptFunction, ScriptContext * scriptContext)
    {
        // use self as value of [[FunctionObject]] - this is true only for constructors

        Assert(RecyclableObject::Is(scriptFunction));

        return scriptFunction;
    }

    Var JavascriptOperators::OP_LdFuncObjProto(Var funcObj, ScriptContext* scriptContext)
    {
        RecyclableObject *superCtor = RecyclableObject::FromVar(funcObj)->GetPrototype();

        if (superCtor == nullptr || !IsConstructor(superCtor))
        {
            JavascriptError::ThrowTypeError(scriptContext, JSERR_NotAConstructor);
        }

        return superCtor;
    }

    Var JavascriptOperators::OP_ImportCall(__in JavascriptFunction *function, __in Var specifier, __in ScriptContext* scriptContext)
    {
        ModuleRecordBase *moduleRecordBase = nullptr;
        SourceTextModuleRecord *moduleRecord = nullptr;

        FunctionBody* parentFuncBody = function->GetFunctionBody();
        JavascriptString *specifierString = nullptr;

        try
        {
            specifierString = JavascriptConversion::ToString(specifier, scriptContext);
        }
        catch (const JavascriptException &err)
        {
            Var errorObject = err.GetAndClear()->GetThrownObject(scriptContext);
            AssertMsg(errorObject != nullptr, "OP_ImportCall: null error object thrown by ToString(specifier)");
            if (errorObject != nullptr)
            {
                return SourceTextModuleRecord::ResolveOrRejectDynamicImportPromise(false, errorObject, scriptContext);
            }

            Throw::InternalError();
        }

        DWORD_PTR dwReferencingSourceContext = parentFuncBody->GetHostSourceContext();
        if (!parentFuncBody->IsES6ModuleCode() && dwReferencingSourceContext == Js::Constants::NoHostSourceContext)
        {
            // import() called from eval
            if (parentFuncBody->GetUtf8SourceInfo()->GetCallerUtf8SourceInfo() == nullptr)
            {
                JavascriptError *error = scriptContext->GetLibrary()->CreateError();
                JavascriptError::SetErrorMessageProperties(error, E_FAIL, _u("Unable to locate active script or module that calls import()"), scriptContext);
                return SourceTextModuleRecord::ResolveOrRejectDynamicImportPromise(false, error, scriptContext);
            }

            dwReferencingSourceContext = parentFuncBody->GetUtf8SourceInfo()->GetCallerUtf8SourceInfo()->GetSourceContextInfo()->dwHostSourceContext;

            if (dwReferencingSourceContext == Js::Constants::NoHostSourceContext)
            {
                // Walk the call stack if caller function is neither module code nor having host source context

                JavascriptFunction* caller = nullptr;
                Js::JavascriptStackWalker walker(scriptContext);
                walker.GetCaller(&caller);

                do
                {
                    if (walker.GetCaller(&caller) && caller != nullptr && caller->IsScriptFunction())
                    {
                        parentFuncBody = caller->GetFunctionBody();
                        dwReferencingSourceContext = parentFuncBody->GetHostSourceContext();
                    }
                    else
                    {
                        JavascriptError *error = scriptContext->GetLibrary()->CreateError();
                        JavascriptError::SetErrorMessageProperties(error, E_FAIL, _u("Unable to locate active script or module that calls import()"), scriptContext);
                        return SourceTextModuleRecord::ResolveOrRejectDynamicImportPromise(false, error, scriptContext);
                    }

                } while (!parentFuncBody->IsES6ModuleCode() && dwReferencingSourceContext == Js::Constants::NoHostSourceContext);
            }
        }

        LPCOLESTR moduleName = specifierString->GetSz();
        HRESULT hr = 0;

        if (parentFuncBody->IsES6ModuleCode())
        {
            SourceTextModuleRecord *referenceModuleRecord = parentFuncBody->GetScriptContext()->GetLibrary()->GetModuleRecord(parentFuncBody->GetModuleID());
            BEGIN_LEAVE_SCRIPT(scriptContext);
            BEGIN_TRANSLATE_TO_HRESULT(static_cast<ExceptionType>(ExceptionType_OutOfMemory | ExceptionType_StackOverflow));
            hr = scriptContext->GetHostScriptContext()->FetchImportedModule(referenceModuleRecord, moduleName, &moduleRecordBase);
            END_TRANSLATE_EXCEPTION_TO_HRESULT(hr);
            END_LEAVE_SCRIPT(scriptContext);
        }
        else
        {
            Assert(dwReferencingSourceContext != Js::Constants::NoHostSourceContext);
            BEGIN_LEAVE_SCRIPT(scriptContext);
            BEGIN_TRANSLATE_TO_HRESULT(static_cast<ExceptionType>(ExceptionType_OutOfMemory | ExceptionType_StackOverflow));
            hr = scriptContext->GetHostScriptContext()->FetchImportedModuleFromScript(dwReferencingSourceContext, moduleName, &moduleRecordBase);
            END_TRANSLATE_EXCEPTION_TO_HRESULT(hr);
            END_LEAVE_SCRIPT(scriptContext);
        }

        if (FAILED(hr))
        {
            Js::JavascriptError *error = scriptContext->GetLibrary()->CreateURIError();
            JavascriptError::SetErrorMessageProperties(error, hr, moduleName, scriptContext);
            return SourceTextModuleRecord::ResolveOrRejectDynamicImportPromise(false, error, scriptContext);
        }

        moduleRecord = SourceTextModuleRecord::FromHost(moduleRecordBase);

        if (moduleRecord->GetErrorObject() != nullptr)
        {
            return SourceTextModuleRecord::ResolveOrRejectDynamicImportPromise(false, moduleRecord->GetErrorObject(), scriptContext, moduleRecord);
        }
        else if (moduleRecord->WasEvaluated())
        {
            return SourceTextModuleRecord::ResolveOrRejectDynamicImportPromise(true, moduleRecord->GetNamespace(), scriptContext, moduleRecord);
        }

        return moduleRecord->PostProcessDynamicModuleImport();
    }

    Var JavascriptOperators::OP_ResumeYield(ResumeYieldData* yieldData, RecyclableObject* iterator)
    {
        bool isNext = yieldData->exceptionObj == nullptr;
        bool isThrow = !isNext && !yieldData->exceptionObj->IsGeneratorReturnException();

        if (iterator != nullptr) // yield*
        {
            ScriptContext* scriptContext = iterator->GetScriptContext();
            PropertyId propertyId = isNext ? PropertyIds::next : isThrow ? PropertyIds::throw_ : PropertyIds::return_;
            Var prop = JavascriptOperators::GetProperty(iterator, propertyId, scriptContext);

            if (!isNext && JavascriptOperators::IsUndefinedOrNull(prop))
            {
                if (isThrow)
                {
                    // 5.b.iii.2
                    // NOTE: If iterator does not have a throw method, this throw is going to terminate the yield* loop.
                    // But first we need to give iterator a chance to clean up.

                    prop = JavascriptOperators::GetProperty(iterator, PropertyIds::return_, scriptContext);
                    if (!JavascriptOperators::IsUndefinedOrNull(prop))
                    {
                        if (!JavascriptConversion::IsCallable(prop))
                        {
                            JavascriptError::ThrowTypeError(scriptContext, JSERR_Property_NeedFunction, _u("return"));
                        }

                        RecyclableObject* method = RecyclableObject::FromVar(prop);
                        Var args[] = { iterator, yieldData->data };
                        CallInfo callInfo(CallFlags_Value, _countof(args));
                        Var result = JavascriptFunction::CallFunction<true>(method, method->GetEntryPoint(), Arguments(callInfo, args));

                        if (!JavascriptOperators::IsObject(result))
                        {
                            JavascriptError::ThrowTypeError(scriptContext, JSERR_NeedObject);
                        }
                    }

                    // 5.b.iii.3
                    // NOTE: The next step throws a TypeError to indicate that there was a yield* protocol violation:
                    // iterator does not have a throw method.
                    JavascriptError::ThrowTypeError(scriptContext, JSERR_Property_NeedFunction, _u("throw"));
                }

                // Do not use ThrowExceptionObject for return() API exceptions since these exceptions are not real exceptions
                JavascriptExceptionOperators::DoThrow(yieldData->exceptionObj, scriptContext);
            }

            if (!JavascriptConversion::IsCallable(prop))
            {
                JavascriptError::ThrowTypeError(scriptContext, JSERR_Property_NeedFunction, isNext ? _u("next") : isThrow ? _u("throw") : _u("return"));
            }

            RecyclableObject* method = RecyclableObject::FromVar(prop);
            Var args[] = { iterator, yieldData->data };
            CallInfo callInfo(CallFlags_Value, _countof(args));
            Var result = JavascriptFunction::CallFunction<true>(method, method->GetEntryPoint(), Arguments(callInfo, args));

            if (!JavascriptOperators::IsObject(result))
            {
                JavascriptError::ThrowTypeError(scriptContext, JSERR_NeedObject);
            }

            if (isThrow || isNext)
            {
                // 5.b.ii.2
                // NOTE: Exceptions from the inner iterator throw method are propagated.
                // Normal completions from an inner throw method are processed similarly to an inner next.
                return result;
            }

            RecyclableObject* obj = RecyclableObject::FromVar(result);
            Var done = JavascriptOperators::GetProperty(obj, PropertyIds::done, scriptContext);
            if (done == iterator->GetLibrary()->GetTrue())
            {
                Var value = JavascriptOperators::GetProperty(obj, PropertyIds::value, scriptContext);
                yieldData->exceptionObj->SetThrownObject(value);
                // Do not use ThrowExceptionObject for return() API exceptions since these exceptions are not real exceptions
                JavascriptExceptionOperators::DoThrow(yieldData->exceptionObj, scriptContext);
            }
            return result;
        }

        // CONSIDER: Fast path this early out return path in JITed code before helper call to avoid the helper call overhead in the common case e.g. next() calls.
        if (isNext)
        {
            return yieldData->data;
        }

        if (isThrow)
        {
            // Use ThrowExceptionObject() to get debugger support for breaking on throw
            JavascriptExceptionOperators::ThrowExceptionObject(yieldData->exceptionObj, yieldData->exceptionObj->GetScriptContext(), true);
        }

        // CONSIDER: Using an exception to carry the return value and force finally code to execute is a bit of a janky
        // solution since we have to override the value here in the case of yield* expressions.  It works but is there
        // a more elegant way?
        //
        // Instead what if ResumeYield was a "set Dst then optionally branch" opcode, that could also throw? Then we could
        // avoid using a special exception entirely with byte code something like this:
        //
        // ;; Ry is the yieldData
        //
        // ResumeYield Rx Ry $returnPathLabel
        // ... code like normal
        // $returnPathLabel:
        // Ld_A R0 Rx
        // Br $exitFinallyAndReturn
        //
        // This would probably give better performance for the common case of calling next() on generators since we wouldn't
        // have to wrap the call to the generator code in a try catch.

        // Do not use ThrowExceptionObject for return() API exceptions since these exceptions are not real exceptions
        JavascriptExceptionOperators::DoThrow(yieldData->exceptionObj, yieldData->exceptionObj->GetScriptContext());
    }

    Js::Var
    JavascriptOperators::BoxStackInstance(Js::Var instance, ScriptContext * scriptContext, bool allowStackFunction)
    {
        if (!ThreadContext::IsOnStack(instance) || (allowStackFunction && !TaggedNumber::Is(instance) && (*(int*)instance & 1)))
        {
            return instance;
        }

        TypeId typeId = JavascriptOperators::GetTypeId(instance);
        switch (typeId)
        {
        case Js::TypeIds_Number:
#if !FLOATVAR
            return JavascriptNumber::BoxStackInstance(instance, scriptContext);
#endif
            // fall-through
        case Js::TypeIds_Integer:
            return instance;
        case Js::TypeIds_RegEx:
            return JavascriptRegExp::BoxStackInstance(JavascriptRegExp::FromVar(instance));
        case Js::TypeIds_Object:
            return DynamicObject::BoxStackInstance(DynamicObject::FromVar(instance));
        case Js::TypeIds_Array:
            return JavascriptArray::BoxStackInstance(JavascriptArray::FromVar(instance));
        case Js::TypeIds_NativeIntArray:
            return JavascriptNativeIntArray::BoxStackInstance(JavascriptNativeIntArray::FromVar(instance));
        case Js::TypeIds_NativeFloatArray:
            return JavascriptNativeFloatArray::BoxStackInstance(JavascriptNativeFloatArray::FromVar(instance));
        case Js::TypeIds_Function:
            Assert(allowStackFunction);
            // Stack functions are deal with not mar mark them, but by nested function escape analysis
            // in the front end.  No need to box here.
            return instance;
#if ENABLE_COPYONACCESS_ARRAY
        case Js::TypeIds_CopyOnAccessNativeIntArray:
            Assert(false);
            // fall-through
#endif
        default:
            Assert(false);
            return instance;
        };
    }
    ImplicitCallFlags
    JavascriptOperators::CacheAndClearImplicitBit(ScriptContext* scriptContext)
    {
        ImplicitCallFlags prevImplicitCallFlags = scriptContext->GetThreadContext()->GetImplicitCallFlags();
        scriptContext->GetThreadContext()->ClearImplicitCallFlags();
        return prevImplicitCallFlags;
    }
    ImplicitCallFlags
    JavascriptOperators::CheckAndUpdateFunctionBodyWithImplicitFlag(FunctionBody* functionBody)
    {
        ScriptContext* scriptContext = functionBody->GetScriptContext();
        ImplicitCallFlags currImplicitCallFlags = scriptContext->GetThreadContext()->GetImplicitCallFlags();
        if ((currImplicitCallFlags > ImplicitCall_None))
        {
            functionBody->SetHasOnlyThisStmts(false);
        }
        return currImplicitCallFlags;
    }
    void
    JavascriptOperators::RestoreImplicitFlag(ScriptContext* scriptContext, ImplicitCallFlags prevImplicitCallFlags, ImplicitCallFlags currImplicitCallFlags)
    {
        scriptContext->GetThreadContext()->SetImplicitCallFlags((ImplicitCallFlags)(prevImplicitCallFlags | currImplicitCallFlags));
    }

    FunctionProxy*
    JavascriptOperators::GetDeferredDeserializedFunctionProxy(JavascriptFunction* func)
    {
        FunctionProxy* proxy = func->GetFunctionProxy();
        Assert(proxy->GetFunctionInfo()->GetFunctionProxy() != proxy);
        return proxy;
    }

    template <>
    Js::Var JavascriptOperators::GetElementAtIndex(Js::JavascriptArray* arrayObject, UINT index, Js::ScriptContext* scriptContext)
    {
        Js::Var result;
        if (Js::JavascriptOperators::OP_GetElementI_ArrayFastPath(arrayObject, index, &result, scriptContext))
        {
            return result;
        }
        return scriptContext->GetMissingItemResult();
    }

    template<>
    Js::Var JavascriptOperators::GetElementAtIndex(Js::JavascriptNativeIntArray* arrayObject, UINT index, Js::ScriptContext* scriptContext)
    {
        Js::Var result;
        if (Js::JavascriptOperators::OP_GetElementI_ArrayFastPath(arrayObject, index, &result, scriptContext))
        {
            return result;
        }
        return scriptContext->GetMissingItemResult();
    }

    template<>
    Js::Var JavascriptOperators::GetElementAtIndex(Js::JavascriptNativeFloatArray* arrayObject, UINT index, Js::ScriptContext* scriptContext)
    {
        Js::Var result;
        if (Js::JavascriptOperators::OP_GetElementI_ArrayFastPath(arrayObject, index, &result, scriptContext))
        {
            return result;
        }
        return scriptContext->GetMissingItemResult();
    }

    template<>
    Js::Var JavascriptOperators::GetElementAtIndex(Js::Var* arrayObject, UINT index, Js::ScriptContext* scriptContext)
    {
        return Js::JavascriptOperators::OP_GetElementI_Int32(*arrayObject, index, scriptContext);
    }

    template<typename T>
    void JavascriptOperators::ObjectToNativeArray(T* arrayObject,
        JsNativeValueType valueType,
        __in UINT length,
        __in UINT elementSize,
        __out_bcount(length*elementSize) byte* buffer,
        Js::ScriptContext* scriptContext)
    {
        Var element;
        uint64 allocSize = length * elementSize;

        // TODO:further fast path the call for things like IntArray convert to int, floatarray convert to float etc.
        // such that we don't need boxing.
        switch (valueType)
        {
        case JsInt8Type:
            AnalysisAssert(elementSize == sizeof(int8));
            for (UINT i = 0; i < length; i++)
            {
                element = GetElementAtIndex(arrayObject, i, scriptContext);
                AnalysisAssert((i + 1) * sizeof(int8) <= allocSize);
#pragma prefast(suppress:22102)
                ((int8*)buffer)[i] = Js::JavascriptConversion::ToInt8(element, scriptContext);
            }
            break;
        case JsUint8Type:
            AnalysisAssert(elementSize == sizeof(uint8));
            for (UINT i = 0; i < length; i++)
            {
                element = GetElementAtIndex(arrayObject, i, scriptContext);
                AnalysisAssert((i + 1) * sizeof(uint8) <= allocSize);
                ((uint8*)buffer)[i] = Js::JavascriptConversion::ToUInt8(element, scriptContext);
            }
            break;
        case JsInt16Type:
            AnalysisAssert(elementSize == sizeof(int16));
            for (UINT i = 0; i < length; i++)
            {
                element = GetElementAtIndex(arrayObject, i, scriptContext);
                AnalysisAssert((i + 1) * sizeof(int16) <= allocSize);
                ((int16*)buffer)[i] = Js::JavascriptConversion::ToInt16(element, scriptContext);
            }
            break;
        case JsUint16Type:
            AnalysisAssert(elementSize == sizeof(uint16));
            for (UINT i = 0; i < length; i++)
            {
                element = GetElementAtIndex(arrayObject, i, scriptContext);
                AnalysisAssert((i + 1) * sizeof(uint16) <= allocSize);
                ((uint16*)buffer)[i] = Js::JavascriptConversion::ToUInt16(element, scriptContext);
            }
            break;
        case JsInt32Type:
            AnalysisAssert(elementSize == sizeof(int32));
            for (UINT i = 0; i < length; i++)
            {
                element = GetElementAtIndex(arrayObject, i, scriptContext);
                AnalysisAssert((i + 1) * sizeof(int32) <= allocSize);
                ((int32*)buffer)[i] = Js::JavascriptConversion::ToInt32(element, scriptContext);
            }
            break;
        case JsUint32Type:
            AnalysisAssert(elementSize == sizeof(uint32));
            for (UINT i = 0; i < length; i++)
            {
                element = GetElementAtIndex(arrayObject, i, scriptContext);
                AnalysisAssert((i + 1) * sizeof(uint32) <= allocSize);
                ((uint32*)buffer)[i] = Js::JavascriptConversion::ToUInt32(element, scriptContext);
            }
            break;
        case JsInt64Type:
            AnalysisAssert(elementSize == sizeof(int64));
            for (UINT i = 0; i < length; i++)
            {
                element = GetElementAtIndex(arrayObject, i, scriptContext);
                AnalysisAssert((i + 1) * sizeof(int64) <= allocSize);
                ((int64*)buffer)[i] = Js::JavascriptConversion::ToInt64(element, scriptContext);
            }
            break;
        case JsUint64Type:
            AnalysisAssert(elementSize == sizeof(uint64));
            for (UINT i = 0; i < length; i++)
            {
                element = GetElementAtIndex(arrayObject, i, scriptContext);
                AnalysisAssert((i + 1) * sizeof(uint64) <= allocSize);
                ((uint64*)buffer)[i] = Js::JavascriptConversion::ToUInt64(element, scriptContext);
            }
            break;
        case JsFloatType:
            AnalysisAssert(elementSize == sizeof(float));
            for (UINT i = 0; i < length; i++)
            {
                element = GetElementAtIndex(arrayObject, i, scriptContext);
                AnalysisAssert((i + 1) * sizeof(float) <= allocSize);
                ((float*)buffer)[i] = Js::JavascriptConversion::ToFloat(element, scriptContext);
            }
            break;
        case JsDoubleType:
            AnalysisAssert(elementSize == sizeof(double));
            for (UINT i = 0; i < length; i++)
            {
                element = GetElementAtIndex(arrayObject, i, scriptContext);
                AnalysisAssert((i + 1) * sizeof(double) <= allocSize);
                ((double*)buffer)[i] = Js::JavascriptConversion::ToNumber(element, scriptContext);
            }
            break;
        case JsNativeStringType:
            AnalysisAssert(elementSize == sizeof(JsNativeString));
            for (UINT i = 0; i < length; i++)
            {
                element = GetElementAtIndex(arrayObject, i, scriptContext);
                AnalysisAssert((i + 1) * sizeof(JsNativeString) <= allocSize);
                Js::JavascriptString* string = Js::JavascriptConversion::ToString(element, scriptContext);
                (((JsNativeString*)buffer)[i]).str = string->GetSz();
                (((JsNativeString*)buffer)[i]).length = string->GetLength();
            }
            break;
        default:
            Assert(FALSE);
        }
    }

    void JavascriptOperators::VarToNativeArray(Var arrayObject,
        JsNativeValueType valueType,
        __in UINT length,
        __in UINT elementSize,
        __out_bcount(length*elementSize) byte* buffer,
        Js::ScriptContext* scriptContext)
    {
        Js::DynamicObject* dynamicObject = DynamicObject::FromVar(arrayObject);
        if (dynamicObject->IsCrossSiteObject() || Js::TaggedInt::IsOverflow(length))
        {
            Js::JavascriptOperators::ObjectToNativeArray(&arrayObject, valueType, length, elementSize, buffer, scriptContext);
        }
        else
        {
#if ENABLE_COPYONACCESS_ARRAY
            JavascriptLibrary::CheckAndConvertCopyOnAccessNativeIntArray<Var>(arrayObject);
#endif
            switch (Js::JavascriptOperators::GetTypeId(arrayObject))
            {
            case TypeIds_Array:
                Js::JavascriptOperators::ObjectToNativeArray(Js::JavascriptArray::FromVar(arrayObject), valueType, length, elementSize, buffer, scriptContext);
                break;
            case TypeIds_NativeFloatArray:
                Js::JavascriptOperators::ObjectToNativeArray(Js::JavascriptNativeFloatArray::FromVar(arrayObject), valueType, length, elementSize, buffer, scriptContext);
                break;
            case TypeIds_NativeIntArray:
                Js::JavascriptOperators::ObjectToNativeArray(Js::JavascriptNativeIntArray::FromVar(arrayObject), valueType, length, elementSize, buffer, scriptContext);
                break;
                // We can have more specialized template if needed.
            default:
                Js::JavascriptOperators::ObjectToNativeArray(&arrayObject, valueType, length, elementSize, buffer, scriptContext);
            }
        }
    }

    // SpeciesConstructor abstract operation as described in ES6.0 Section 7.3.20
    Var JavascriptOperators::SpeciesConstructor(RecyclableObject* object, Var defaultConstructor, ScriptContext* scriptContext)
    {
        //1.Assert: Type(O) is Object.
        Assert(JavascriptOperators::IsObject(object));

        //2.Let C be Get(O, "constructor").
        //3.ReturnIfAbrupt(C).
        Var constructor = JavascriptOperators::GetProperty(object, PropertyIds::constructor, scriptContext);

        if (scriptContext->GetConfig()->IsES6SpeciesEnabled())
        {
            //4.If C is undefined, return defaultConstructor.
            if (JavascriptOperators::IsUndefinedObject(constructor))
            {
                return defaultConstructor;
            }
            //5.If Type(C) is not Object, throw a TypeError exception.
            if (!JavascriptOperators::IsObject(constructor))
            {
                JavascriptError::ThrowTypeError(scriptContext, JSERR_NeedObject, _u("[constructor]"));
            }
            //6.Let S be Get(C, @@species).
            //7.ReturnIfAbrupt(S).
            Var species = nullptr;
            if (!JavascriptOperators::GetProperty(RecyclableObject::FromVar(constructor),
                PropertyIds::_symbolSpecies, &species, scriptContext)
                || JavascriptOperators::IsUndefinedOrNull(species))
            {
                //8.If S is either undefined or null, return defaultConstructor.
                return defaultConstructor;
            }
            constructor = species;
        }
        //9.If IsConstructor(S) is true, return S.
        if (JavascriptOperators::IsConstructor(constructor))
        {
            return constructor;
        }
        //10.Throw a TypeError exception.
        JavascriptError::ThrowTypeError(scriptContext, JSERR_NotAConstructor, _u("constructor[Symbol.species]"));
    }

    BOOL JavascriptOperators::GreaterEqual(Var aLeft, Var aRight, ScriptContext* scriptContext)
    {
        if (TaggedInt::Is(aLeft))
        {
            if (TaggedInt::Is(aRight))
            {
                // Works whether it is TaggedInt31 or TaggedInt32
                return ::Math::PointerCastToIntegralTruncate<int>(aLeft) >= ::Math::PointerCastToIntegralTruncate<int>(aRight);
            }
            if (JavascriptNumber::Is_NoTaggedIntCheck(aRight))
            {
                return TaggedInt::ToDouble(aLeft) >= JavascriptNumber::GetValue(aRight);
            }
        }
        else if (TaggedInt::Is(aRight))
        {
            if (JavascriptNumber::Is_NoTaggedIntCheck(aLeft))
            {
                return JavascriptNumber::GetValue(aLeft) >= TaggedInt::ToDouble(aRight);
            }
        }
        else
        {
            if (JavascriptNumber::Is_NoTaggedIntCheck(aLeft) && JavascriptNumber::Is_NoTaggedIntCheck(aRight))
            {
                return JavascriptNumber::GetValue(aLeft) >= JavascriptNumber::GetValue(aRight);
            }
        }

        return !RelationalComparisonHelper(aLeft, aRight, scriptContext, true, true);
    }

    BOOL JavascriptOperators::LessEqual(Var aLeft, Var aRight, ScriptContext* scriptContext)
    {
        if (TaggedInt::Is(aLeft))
        {
            if (TaggedInt::Is(aRight))
            {
                // Works whether it is TaggedInt31 or TaggedInt32
                return ::Math::PointerCastToIntegralTruncate<int>(aLeft) <= ::Math::PointerCastToIntegralTruncate<int>(aRight);
            }

            if (JavascriptNumber::Is_NoTaggedIntCheck(aRight))
            {
                return TaggedInt::ToDouble(aLeft) <= JavascriptNumber::GetValue(aRight);
            }
        }
        else if (TaggedInt::Is(aRight))
        {
            if (JavascriptNumber::Is_NoTaggedIntCheck(aLeft))
            {
                return JavascriptNumber::GetValue(aLeft) <= TaggedInt::ToDouble(aRight);
            }
        }
        else
        {
            if (JavascriptNumber::Is_NoTaggedIntCheck(aLeft) && JavascriptNumber::Is_NoTaggedIntCheck(aRight))
            {
                return JavascriptNumber::GetValue(aLeft) <= JavascriptNumber::GetValue(aRight);
            }
        }

        return !RelationalComparisonHelper(aRight, aLeft, scriptContext, false, true);
    }

    BOOL JavascriptOperators::NotEqual(Var aLeft, Var aRight, ScriptContext* scriptContext)
    {
        //
        // TODO: Change to use Abstract Equality Comparison Algorithm (ES3.0: S11.9.3):
        // - Evaluate left, then right, operands to preserve correct evaluation order.
        // - Call algorithm, potentially reversing arguments.
        //

        return !Equal(aLeft, aRight, scriptContext);
    }

    // NotStrictEqual() returns whether the two vars have strict equality, as
    // described in (ES3.0: S11.9.5, S11.9.6).
    BOOL JavascriptOperators::NotStrictEqual(Var aLeft, Var aRight, ScriptContext* scriptContext)
    {
        return !StrictEqual(aLeft, aRight, scriptContext);
    }

    bool JavascriptOperators::CheckIfObjectAndPrototypeChainHasOnlyWritableDataProperties(RecyclableObject* object)
    {
        Assert(object);
        if (object->GetType()->HasSpecialPrototype())
        {
            TypeId typeId = object->GetTypeId();
            if (typeId == TypeIds_Null)
            {
                return true;
            }
            if (typeId == TypeIds_Proxy)
            {
                return false;
            }
        }
        if (!object->HasOnlyWritableDataProperties())
        {
            return false;
        }
        return CheckIfPrototypeChainHasOnlyWritableDataProperties(object->GetPrototype());
    }

    bool JavascriptOperators::CheckIfPrototypeChainHasOnlyWritableDataProperties(RecyclableObject* prototype)
    {
        Assert(prototype);

        if (prototype->GetType()->AreThisAndPrototypesEnsuredToHaveOnlyWritableDataProperties())
        {
            Assert(DoCheckIfPrototypeChainHasOnlyWritableDataProperties(prototype));
            return true;
        }
        return DoCheckIfPrototypeChainHasOnlyWritableDataProperties(prototype);
    }

    // Does a quick check to see if the specified object (which should be a prototype object) and all objects in its prototype
    // chain have only writable data properties (i.e. no accessors or non-writable properties).
    bool JavascriptOperators::DoCheckIfPrototypeChainHasOnlyWritableDataProperties(RecyclableObject* prototype)
    {
        Assert(prototype);

        Type *const originalType = prototype->GetType();
        ScriptContext *const scriptContext = prototype->GetScriptContext();
        bool onlyOneScriptContext = true;
        TypeId typeId;
        for (; (typeId = prototype->GetTypeId()) != TypeIds_Null; prototype = prototype->GetPrototype())
        {
            if (typeId == TypeIds_Proxy)
            {
                return false;
            }
            if (!prototype->HasOnlyWritableDataProperties())
            {
                return false;
            }
            if (prototype->GetScriptContext() != scriptContext)
            {
                onlyOneScriptContext = false;
            }
        }

        if (onlyOneScriptContext)
        {
            // See JavascriptLibrary::typesEnsuredToHaveOnlyWritableDataPropertiesInItAndPrototypeChain for a description of
            // this cache. Technically, we could register all prototypes in the chain but this is good enough for now.
            originalType->SetAreThisAndPrototypesEnsuredToHaveOnlyWritableDataProperties(true);
        }

        return true;
    }

    // Checks to see if the specified object (which should be a prototype object)
    // contains a proxy anywhere in the prototype chain.
    bool JavascriptOperators::CheckIfPrototypeChainContainsProxyObject(RecyclableObject* prototype)
    {
        if (prototype == nullptr)
        {
            return false;
        }

        Assert(JavascriptOperators::IsObjectOrNull(prototype));

        while (prototype->GetTypeId() != TypeIds_Null)
        {
            if (prototype->GetTypeId() == TypeIds_Proxy)
            {
                return true;
            }

            prototype = prototype->GetPrototype();
        }

        return false;
    }

    BOOL JavascriptOperators::Equal(Var aLeft, Var aRight, ScriptContext* scriptContext)
    {
        if (aLeft == aRight)
        {
            if (TaggedInt::Is(aLeft) || JavascriptObject::Is(aLeft))
            {
                return true;
            }
            else
            {
                return Equal_Full(aLeft, aRight, scriptContext);
            }
        }

        if (JavascriptString::Is(aLeft) && JavascriptString::Is(aRight))
        {
            JavascriptString* left = (JavascriptString*)aLeft;
            JavascriptString* right = (JavascriptString*)aRight;

            if (left->GetLength() == right->GetLength())
            {
                if (left->UnsafeGetBuffer() != NULL && right->UnsafeGetBuffer() != NULL)
                {
                    if (left->GetLength() == 1)
                    {
                        return left->UnsafeGetBuffer()[0] == right->UnsafeGetBuffer()[0];
                    }
                    return memcmp(left->UnsafeGetBuffer(), right->UnsafeGetBuffer(), left->GetLength() * sizeof(left->UnsafeGetBuffer()[0])) == 0;
                }
                // fall through to Equal_Full
            }
            else
            {
                return false;
            }
        }

        return Equal_Full(aLeft, aRight, scriptContext);
    }

    BOOL JavascriptOperators::Greater(Var aLeft, Var aRight, ScriptContext* scriptContext)
    {
        if (TaggedInt::Is(aLeft))
        {
            if (TaggedInt::Is(aRight))
            {
                // Works whether it is TaggedInt31 or TaggedInt32
                return ::Math::PointerCastToIntegralTruncate<int>(aLeft) > ::Math::PointerCastToIntegralTruncate<int>(aRight);
            }
            if (JavascriptNumber::Is_NoTaggedIntCheck(aRight))
            {
                return TaggedInt::ToDouble(aLeft) > JavascriptNumber::GetValue(aRight);
            }
        }
        else if (TaggedInt::Is(aRight))
        {
            if (JavascriptNumber::Is_NoTaggedIntCheck(aLeft))
            {
                return JavascriptNumber::GetValue(aLeft) > TaggedInt::ToDouble(aRight);
            }
        }
        else
        {
            if (JavascriptNumber::Is_NoTaggedIntCheck(aLeft) && JavascriptNumber::Is_NoTaggedIntCheck(aRight))
            {
                return JavascriptNumber::GetValue(aLeft) > JavascriptNumber::GetValue(aRight);
            }
        }

        return Greater_Full(aLeft, aRight, scriptContext);
    }

    BOOL JavascriptOperators::Less(Var aLeft, Var aRight, ScriptContext* scriptContext)
    {
        if (TaggedInt::Is(aLeft))
        {
            if (TaggedInt::Is(aRight))
            {
                // Works whether it is TaggedInt31 or TaggedInt32
                return ::Math::PointerCastToIntegralTruncate<int>(aLeft) < ::Math::PointerCastToIntegralTruncate<int>(aRight);
            }
            if (JavascriptNumber::Is_NoTaggedIntCheck(aRight))
            {
                return TaggedInt::ToDouble(aLeft) < JavascriptNumber::GetValue(aRight);
            }
        }
        else if (TaggedInt::Is(aRight))
        {
            if (JavascriptNumber::Is_NoTaggedIntCheck(aLeft))
            {
                return JavascriptNumber::GetValue(aLeft) < TaggedInt::ToDouble(aRight);
            }
        }
        else
        {
            if (JavascriptNumber::Is_NoTaggedIntCheck(aLeft) && JavascriptNumber::Is_NoTaggedIntCheck(aRight))
            {
                return JavascriptNumber::GetValue(aLeft) < JavascriptNumber::GetValue(aRight);
            }
        }

        return Less_Full(aLeft, aRight, scriptContext);
    }

    Var JavascriptOperators::ToObject(Var aRight, ScriptContext* scriptContext)
    {
        RecyclableObject* object = nullptr;
        if (FALSE == JavascriptConversion::ToObject(aRight, scriptContext, &object))
        {
            JavascriptError::ThrowTypeError(scriptContext, JSERR_NeedObject /* TODO-ERROR: get arg name - aValue */);
        }

        return object;
    }

    Var JavascriptOperators::ToWithObject(Var aRight, ScriptContext* scriptContext)
    {
        RecyclableObject* object = RecyclableObject::FromVar(aRight);

        WithScopeObject* withWrapper = RecyclerNew(scriptContext->GetRecycler(), WithScopeObject, object, scriptContext->GetLibrary()->GetWithType());
        return withWrapper;
    }

    Var JavascriptOperators::ToNumber(Var aRight, ScriptContext* scriptContext)
    {
        if (TaggedInt::Is(aRight) || (JavascriptNumber::Is_NoTaggedIntCheck(aRight)))
        {
            return aRight;
        }

        return JavascriptNumber::ToVarNoCheck(JavascriptConversion::ToNumber_Full(aRight, scriptContext), scriptContext);
    }

    BOOL JavascriptOperators::IsObject(Var aValue)
    {
        return GetTypeId(aValue) > TypeIds_LastJavascriptPrimitiveType;
    }

    BOOL JavascriptOperators::IsObjectType(TypeId typeId)
    {
        return typeId > TypeIds_LastJavascriptPrimitiveType;
    }

    BOOL JavascriptOperators::IsExposedType(TypeId typeId)
    {
        return typeId <= TypeIds_LastTrueJavascriptObjectType && typeId != TypeIds_HostDispatch;
    }

    BOOL JavascriptOperators::IsObjectOrNull(Var instance)
    {
        TypeId typeId = GetTypeId(instance);
        return IsObjectType(typeId) || typeId == TypeIds_Null;
    }

    BOOL JavascriptOperators::IsUndefined(Var instance)
    {
        return JavascriptOperators::GetTypeId(instance) == TypeIds_Undefined;
    }

    BOOL JavascriptOperators::IsUndefinedOrNullType(TypeId typeId)
    {
        return typeId <= TypeIds_UndefinedOrNull;
    }

    BOOL JavascriptOperators::IsUndefinedOrNull(Var instance)
    {
        return IsUndefinedOrNullType(JavascriptOperators::GetTypeId(instance));
    }

    BOOL JavascriptOperators::IsUndefinedOrNull(RecyclableObject* instance)
    {
        return JavascriptOperators::IsUndefinedOrNullType(instance->GetTypeId());
    }

    BOOL JavascriptOperators::IsUndefinedOrNull(Var instance, ScriptContext* scriptContext)
    {
        JavascriptLibrary* library = scriptContext->GetLibrary();
        return IsUndefinedObject(instance, library) || IsNull(instance, library);
    }

    BOOL JavascriptOperators::IsUndefinedOrNull(Var instance, JavascriptLibrary* library)
    {
        return IsUndefinedObject(instance, library) || IsNull(instance, library);
    }

    BOOL JavascriptOperators::IsNull(Var instance)
    {
        return JavascriptOperators::GetTypeId(instance) == TypeIds_Null;
    }

    BOOL JavascriptOperators::IsNull(Var instance, ScriptContext* scriptContext)
    {
        return JavascriptOperators::IsNull(instance, scriptContext->GetLibrary());
    }

    BOOL JavascriptOperators::IsNull(Var instance, JavascriptLibrary* library)
    {
        Assert(!RecyclableObject::Is(instance) ? TRUE : ((RecyclableObject*)instance)->GetScriptContext()->GetLibrary() == library );
        return library->GetNull() == instance;
    }

    BOOL JavascriptOperators::IsNull(RecyclableObject* instance)
    {
        return instance->GetType()->GetTypeId() == TypeIds_Null;
    }

    BOOL JavascriptOperators::IsSpecialObjectType(TypeId typeId)
    {
        return typeId > TypeIds_LastTrueJavascriptObjectType;
    }

    BOOL JavascriptOperators::IsUndefinedObject(Var instance)
    {
        return JavascriptOperators::GetTypeId(instance) == TypeIds_Undefined;
    }

    BOOL JavascriptOperators::IsUndefinedObject(RecyclableObject* instance)
    {
        return instance->GetType()->GetTypeId() == TypeIds_Undefined;
    }

    BOOL JavascriptOperators::IsUndefinedObject(Var instance, RecyclableObject *libraryUndefined)
    {
        Assert(JavascriptOperators::IsUndefinedObject(libraryUndefined));
        AssertMsg((instance == libraryUndefined)
          == JavascriptOperators::IsUndefinedObject(instance), "Wrong ScriptContext?");
        return instance == libraryUndefined;
    }

    BOOL JavascriptOperators::IsUndefinedObject(Var instance, ScriptContext *scriptContext)
    {
        return JavascriptOperators::IsUndefinedObject(instance, scriptContext->GetLibrary());
    }

    BOOL JavascriptOperators::IsUndefinedObject(Var instance, JavascriptLibrary* library)
    {
        Assert(!RecyclableObject::Is(instance) ? TRUE : ((RecyclableObject*)instance)->GetScriptContext()->GetLibrary() == library );
        return JavascriptOperators::IsUndefinedObject(instance, library->GetUndefined());
    }

    BOOL JavascriptOperators::IsAnyNumberValue(Var instance)
    {
        TypeId typeId = GetTypeId(instance);
        return TypeIds_FirstNumberType <= typeId && typeId <= TypeIds_LastNumberType;
    }

    // GetIterator as described in ES6.0 (draft 22) Section 7.4.1
    RecyclableObject* JavascriptOperators::GetIterator(Var iterable, ScriptContext* scriptContext, bool optional)
    {
        RecyclableObject* iterableObj = RecyclableObject::FromVar(JavascriptOperators::ToObject(iterable, scriptContext));
        return JavascriptOperators::GetIterator(iterableObj, scriptContext, optional);
    }

    RecyclableObject* JavascriptOperators::GetIteratorFunction(Var iterable, ScriptContext* scriptContext, bool optional)
    {
        RecyclableObject* iterableObj = RecyclableObject::FromVar(JavascriptOperators::ToObject(iterable, scriptContext));
        return JavascriptOperators::GetIteratorFunction(iterableObj, scriptContext, optional);
    }

    RecyclableObject* JavascriptOperators::GetIteratorFunction(RecyclableObject* instance, ScriptContext * scriptContext, bool optional)
    {
        Var func = JavascriptOperators::GetPropertyNoCache(instance, PropertyIds::_symbolIterator, scriptContext);

        if (optional && JavascriptOperators::IsUndefinedOrNull(func))
        {
            return nullptr;
        }

        if (!JavascriptConversion::IsCallable(func))
        {
            JavascriptError::ThrowTypeError(scriptContext, JSERR_Property_NeedFunction);
        }

        RecyclableObject* function = RecyclableObject::FromVar(func);
        return function;
    }

    RecyclableObject* JavascriptOperators::GetIterator(RecyclableObject* instance, ScriptContext * scriptContext, bool optional)
    {
        RecyclableObject* function = GetIteratorFunction(instance, scriptContext, optional);

        if (function == nullptr)
        {
            Assert(optional);
            return nullptr;
        }

        Var iterator = CALL_FUNCTION(scriptContext->GetThreadContext(), function, CallInfo(Js::CallFlags_Value, 1), instance);

        if (!JavascriptOperators::IsObject(iterator))
        {
            JavascriptError::ThrowTypeError(scriptContext, JSERR_NeedObject);
        }

        return RecyclableObject::FromVar(iterator);
    }

    void JavascriptOperators::IteratorClose(RecyclableObject* iterator, ScriptContext* scriptContext)
    {
        try
        {
            Var func = JavascriptOperators::GetProperty(iterator, PropertyIds::return_, scriptContext);

            if (JavascriptConversion::IsCallable(func))
            {
                RecyclableObject* callable = RecyclableObject::FromVar(func);
                Js::Var args[] = { iterator };
                Js::CallInfo callInfo(Js::CallFlags_Value, _countof(args));
                JavascriptFunction::CallFunction<true>(callable, callable->GetEntryPoint(), Js::Arguments(callInfo, args));
            }
        }
        catch (const JavascriptException& err)
        {
            err.GetAndClear();  // discard exception object
            // We have arrived in this function due to AbruptCompletion (which is an exception), so we don't need to
            // propagate the exception of calling return function
        }
    }

    // IteratorNext as described in ES6.0 (draft 22) Section 7.4.2
    RecyclableObject* JavascriptOperators::IteratorNext(RecyclableObject* iterator, ScriptContext* scriptContext, Var value)
    {
        Var func = JavascriptOperators::GetPropertyNoCache(iterator, PropertyIds::next, scriptContext);

        ThreadContext *threadContext = scriptContext->GetThreadContext();
        if (!JavascriptConversion::IsCallable(func))
        {
            if (!threadContext->RecordImplicitException())
            {
                return scriptContext->GetLibrary()->GetUndefined();
            }
            JavascriptError::ThrowTypeError(scriptContext, JSERR_NeedFunction);
        }

        RecyclableObject* callable = RecyclableObject::FromVar(func);
        Var result = threadContext->ExecuteImplicitCall(callable, ImplicitCall_Accessor, [=]() -> Var
            {
                Js::Var args[] = { iterator, value };
                Js::CallInfo callInfo(Js::CallFlags_Value, _countof(args) + (value == nullptr ? -1 : 0));
                return JavascriptFunction::CallFunction<true>(callable, callable->GetEntryPoint(), Arguments(callInfo, args));
            });

        if (!JavascriptOperators::IsObject(result))
        {
            if (!threadContext->RecordImplicitException())
            {
                return scriptContext->GetLibrary()->GetUndefined();
            }
            JavascriptError::ThrowTypeError(scriptContext, JSERR_NeedObject);
        }

        return RecyclableObject::FromVar(result);
    }

    // IteratorComplete as described in ES6.0 (draft 22) Section 7.4.3
    bool JavascriptOperators::IteratorComplete(RecyclableObject* iterResult, ScriptContext* scriptContext)
    {
        Var done = JavascriptOperators::GetPropertyNoCache(iterResult, Js::PropertyIds::done, scriptContext);

        return JavascriptConversion::ToBool(done, scriptContext);
    }

    // IteratorValue as described in ES6.0 (draft 22) Section 7.4.4
    Var JavascriptOperators::IteratorValue(RecyclableObject* iterResult, ScriptContext* scriptContext)
    {
        return JavascriptOperators::GetPropertyNoCache(iterResult, Js::PropertyIds::value, scriptContext);
    }

    // IteratorStep as described in ES6.0 (draft 22) Section 7.4.5
    bool JavascriptOperators::IteratorStep(RecyclableObject* iterator, ScriptContext* scriptContext, RecyclableObject** result)
    {
        Assert(result);

        *result = JavascriptOperators::IteratorNext(iterator, scriptContext);
        return !JavascriptOperators::IteratorComplete(*result, scriptContext);
    }

    bool JavascriptOperators::IteratorStepAndValue(RecyclableObject* iterator, ScriptContext* scriptContext, Var* resultValue)
    {
        // CONSIDER: Fast-pathing for iterators that are built-ins?
        RecyclableObject* result = JavascriptOperators::IteratorNext(iterator, scriptContext);

        if (!JavascriptOperators::IteratorComplete(result, scriptContext))
        {
            *resultValue = JavascriptOperators::IteratorValue(result, scriptContext);
            return true;
        }

        return false;
    }

    RecyclableObject* JavascriptOperators::CreateFromConstructor(RecyclableObject* constructor, ScriptContext* scriptContext)
    {
        // Create a regular object and set the internal proto from the constructor
        return JavascriptOperators::OrdinaryCreateFromConstructor(constructor, scriptContext->GetLibrary()->CreateObject(), nullptr, scriptContext);
    }

    RecyclableObject* JavascriptOperators::OrdinaryCreateFromConstructor(RecyclableObject* constructor, RecyclableObject* obj, DynamicObject* intrinsicProto, ScriptContext* scriptContext)
    {
        // There isn't a good way for us to add internal properties to objects in Chakra.
        // Thus, caller should take care to create obj with the correct internal properties.

        Var proto = JavascriptOperators::GetPropertyNoCache(constructor, Js::PropertyIds::prototype, scriptContext);

        // If constructor.prototype is an object, we should use that as the [[Prototype]] for our obj.
        // Else, we set the [[Prototype]] internal slot of obj to %intrinsicProto% - which should be the default.
        if (JavascriptOperators::IsObjectType(JavascriptOperators::GetTypeId(proto)) &&
            DynamicObject::FromVar(proto) != intrinsicProto)
        {
            JavascriptObject::ChangePrototype(obj, RecyclableObject::FromVar(proto), /*validate*/true, scriptContext);
        }

        return obj;
    }

    Var JavascriptOperators::GetProperty(RecyclableObject* instance, PropertyId propertyId, ScriptContext* requestContext, PropertyValueInfo* info)
    {
        return JavascriptOperators::GetProperty(instance, instance, propertyId, requestContext, info);
    }

    BOOL JavascriptOperators::GetProperty(RecyclableObject* instance, PropertyId propertyId, Var* value, ScriptContext* requestContext, PropertyValueInfo* info)
    {
        return JavascriptOperators::GetProperty(instance, instance, propertyId, value, requestContext, info);
    }

    Var JavascriptOperators::GetProperty(Var instance, RecyclableObject* propertyObject, PropertyId propertyId, ScriptContext* requestContext, PropertyValueInfo* info)
    {
        Var value;
        if (JavascriptOperators::GetProperty(instance, propertyObject, propertyId, &value, requestContext, info))
        {
            return value;
        }
        return requestContext->GetMissingPropertyResult();
    }

    Var JavascriptOperators::GetPropertyNoCache(RecyclableObject* instance, PropertyId propertyId, ScriptContext* requestContext)
    {
        return JavascriptOperators::GetPropertyNoCache(instance, instance, propertyId, requestContext);
    }

    Var JavascriptOperators::GetPropertyNoCache(Var instance, RecyclableObject* propertyObject, PropertyId propertyId, ScriptContext* requestContext)
    {
        Var value;
        JavascriptOperators::GetProperty_InternalSimple(instance, propertyObject, propertyId, &value, requestContext);
        return value;
    }

    BOOL JavascriptOperators::GetPropertyNoCache(RecyclableObject* instance, PropertyId propertyId, Var* value, ScriptContext* requestContext)
    {
        return JavascriptOperators::GetPropertyNoCache(instance, instance, propertyId, value, requestContext);
    }

    BOOL JavascriptOperators::GetPropertyNoCache(Var instance, RecyclableObject* propertyObject, PropertyId propertyId, Var* value, ScriptContext* requestContext)
    {
        return JavascriptOperators::GetProperty_InternalSimple(instance, propertyObject, propertyId, value, requestContext);
    }

    Var JavascriptOperators::GetRootProperty(RecyclableObject* instance, PropertyId propertyId, ScriptContext* requestContext, PropertyValueInfo* info)
    {
        Var value;
        if (JavascriptOperators::GetRootProperty(instance, propertyId, &value, requestContext, info))
        {
            return value;
        }
        return requestContext->GetMissingPropertyResult();
    }

    BOOL JavascriptOperators::GetPropertyReference(RecyclableObject *instance, PropertyId propertyId, Var* value, ScriptContext* requestContext, PropertyValueInfo* info)
    {
        return JavascriptOperators::GetPropertyReference(instance, instance, propertyId, value, requestContext, info);
    }

    Var JavascriptOperators::GetItem(RecyclableObject* instance, uint32 index, ScriptContext* requestContext)
    {
        Var value;
        if (GetItem(instance, index, &value, requestContext))
        {
            return value;
        }

        return requestContext->GetMissingItemResult();
    }

    Var JavascriptOperators::GetItem(RecyclableObject* instance, uint64 index, ScriptContext* requestContext)
    {
        Var value;
        if (GetItem(instance, index, &value, requestContext))
        {
            return value;
        }

        return requestContext->GetMissingItemResult();
    }

    BOOL JavascriptOperators::GetItem(RecyclableObject* instance, uint64 index, Var* value, ScriptContext* requestContext)
    {
        PropertyRecord const * propertyRecord = nullptr;
        JavascriptOperators::GetPropertyIdForInt(index, requestContext, &propertyRecord);
        return JavascriptOperators::GetProperty(instance, propertyRecord->GetPropertyId(), value, requestContext);
    }

    BOOL JavascriptOperators::GetItem(RecyclableObject* instance, uint32 index, Var* value, ScriptContext* requestContext)
    {
        return JavascriptOperators::GetItem(instance, instance, index, value, requestContext);
    }

    BOOL JavascriptOperators::GetItemReference(RecyclableObject* instance, uint32 index, Var* value, ScriptContext* requestContext)
    {
        return GetItemReference(instance, instance, index, value, requestContext);
    }

    BOOL JavascriptOperators::CheckPrototypesForAccessorOrNonWritableProperty(RecyclableObject* instance, PropertyId propertyId, Var* setterValue, DescriptorFlags* flags, PropertyValueInfo* info, ScriptContext* scriptContext)
    {
        if (propertyId == Js::PropertyIds::__proto__)
        {
            return CheckPrototypesForAccessorOrNonWritablePropertyCore<PropertyId, false, false>(instance, propertyId, setterValue, flags, info, scriptContext);
        }
        else
        {
            return CheckPrototypesForAccessorOrNonWritablePropertyCore<PropertyId, true, false>(instance, propertyId, setterValue, flags, info, scriptContext);
        }
    }

    BOOL JavascriptOperators::CheckPrototypesForAccessorOrNonWritableRootProperty(RecyclableObject* instance, PropertyId propertyId, Var* setterValue, DescriptorFlags* flags, PropertyValueInfo* info, ScriptContext* scriptContext)
    {
        if (propertyId == Js::PropertyIds::__proto__)
        {
            return CheckPrototypesForAccessorOrNonWritablePropertyCore<PropertyId, false, true>(instance, propertyId, setterValue, flags, info, scriptContext);
        }
        else
        {
            return CheckPrototypesForAccessorOrNonWritablePropertyCore<PropertyId, true, true>(instance, propertyId, setterValue, flags, info, scriptContext);
        }
    }

    BOOL JavascriptOperators::CheckPrototypesForAccessorOrNonWritableProperty(RecyclableObject* instance, JavascriptString* propertyNameString, Var* setterValue, DescriptorFlags* flags, PropertyValueInfo* info, ScriptContext* scriptContext)
    {
        JsUtil::CharacterBuffer<WCHAR> propertyName(propertyNameString->GetString(), propertyNameString->GetLength());
        if (Js::BuiltInPropertyRecords::__proto__.Equals(propertyName))
        {
            return CheckPrototypesForAccessorOrNonWritablePropertyCore<JavascriptString*, false, false>(instance, propertyNameString, setterValue, flags, info, scriptContext);
        }
        else
        {
            return CheckPrototypesForAccessorOrNonWritablePropertyCore<JavascriptString*, true, false>(instance, propertyNameString, setterValue, flags, info, scriptContext);
        }
    }

    BOOL JavascriptOperators::SetProperty(Var instance, RecyclableObject* object, PropertyId propertyId, Var newValue, ScriptContext* requestContext, PropertyOperationFlags propertyOperationFlags)
    {
        PropertyValueInfo info;
        return JavascriptOperators::SetProperty(instance, object, propertyId, newValue, &info, requestContext, propertyOperationFlags);
    }

    BOOL JavascriptOperators::TryConvertToUInt32(const char16* str, int length, uint32* intVal)
    {
        return NumberUtilities::TryConvertToUInt32(str, length, intVal);
    }

    template <typename TPropertyKey>
    DescriptorFlags JavascriptOperators::GetRootSetter(RecyclableObject* instance, TPropertyKey propertyKey, Var *setterValue, PropertyValueInfo* info, ScriptContext* requestContext)
    {
        // This is provided only so that CheckPrototypesForAccessorOrNonWritablePropertyCore will compile.
        // It will never be called.
        Throw::FatalInternalError();
    }

    template <>
    inline DescriptorFlags JavascriptOperators::GetRootSetter(RecyclableObject* instance, PropertyId propertyId, Var *setterValue, PropertyValueInfo* info, ScriptContext* requestContext)
    {
        AssertMsg(JavascriptOperators::GetTypeId(instance) == TypeIds_GlobalObject
            || JavascriptOperators::GetTypeId(instance) == TypeIds_ModuleRoot,
            "Root must be a global object!");

        RootObjectBase* rootObject = static_cast<RootObjectBase*>(instance);
        return rootObject->GetRootSetter(propertyId, setterValue, info, requestContext);
    }

    // Helper to fetch @@species from a constructor object
    Var JavascriptOperators::GetSpecies(RecyclableObject* constructor, ScriptContext* scriptContext)
    {
        if (scriptContext->GetConfig()->IsES6SpeciesEnabled())
        {
            Var species = nullptr;

            // Let S be Get(C, @@species)
            if (JavascriptOperators::GetProperty(constructor, PropertyIds::_symbolSpecies, &species, scriptContext)
                && !JavascriptOperators::IsUndefinedOrNull(species))
            {
                // If S is neither undefined nor null, let C be S
                return species;
            }
        }

        return constructor;
    }
} // namespace Js<|MERGE_RESOLUTION|>--- conflicted
+++ resolved
@@ -4352,11 +4352,7 @@
                 propertyString = strWithPtr->GetPropertyString();
                 if (propertyString == nullptr)
                 {
-<<<<<<< HEAD
-                    scriptContext->GetOrAddPropertyRecord(strWithPtr->GetString(), strWithPtr->GetLength(), &propertyRecord);
-=======
                     scriptContext->GetOrAddPropertyRecord(str, &propertyRecord);
->>>>>>> 13e0e02e
                     propertyString = scriptContext->GetPropertyString(propertyRecord->GetPropertyId());
                     strWithPtr->SetPropertyString(propertyString);
                 }

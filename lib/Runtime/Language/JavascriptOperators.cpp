--- conflicted
+++ resolved
@@ -9512,19 +9512,11 @@
         case Js::TypeIds_Object:
             return DynamicObject::BoxStackInstance(DynamicObject::FromVar(instance));
         case Js::TypeIds_Array:
-<<<<<<< HEAD
-            return JavascriptArray::BoxStackInstance(JavascriptArray::UnsafeFromVar(instance));
+            return JavascriptArray::BoxStackInstance(JavascriptArray::UnsafeFromVar(instance), deepCopy);
         case Js::TypeIds_NativeIntArray:
-            return JavascriptNativeIntArray::BoxStackInstance(JavascriptNativeIntArray::UnsafeFromVar(instance));
+            return JavascriptNativeIntArray::BoxStackInstance(JavascriptNativeIntArray::UnsafeFromVar(instance), deepCopy);
         case Js::TypeIds_NativeFloatArray:
-            return JavascriptNativeFloatArray::BoxStackInstance(JavascriptNativeFloatArray::UnsafeFromVar(instance));
-=======
-            return JavascriptArray::BoxStackInstance(JavascriptArray::FromVar(instance), deepCopy);
-        case Js::TypeIds_NativeIntArray:
-            return JavascriptNativeIntArray::BoxStackInstance(JavascriptNativeIntArray::FromVar(instance), deepCopy);
-        case Js::TypeIds_NativeFloatArray:
-            return JavascriptNativeFloatArray::BoxStackInstance(JavascriptNativeFloatArray::FromVar(instance), deepCopy);
->>>>>>> e02b39aa
+            return JavascriptNativeFloatArray::BoxStackInstance(JavascriptNativeFloatArray::UnsafeFromVar(instance), deepCopy);
         case Js::TypeIds_Function:
             Assert(allowStackFunction);
             // Stack functions are deal with not mar mark them, but by nested function escape analysis

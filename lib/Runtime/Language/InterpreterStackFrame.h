//-------------------------------------------------------------------------------------------------------
// Copyright (C) Microsoft Corporation and contributors. All rights reserved.
// Licensed under the MIT license. See LICENSE.txt file in the project root for full license information.
//-------------------------------------------------------------------------------------------------------

#pragma once

#ifdef _MSC_VER
extern "C" PVOID _ReturnAddress(VOID);
#pragma intrinsic(_ReturnAddress)
#else
#define _ReturnAddress() __builtin_return_address(0)
#endif

class BailOutRecord;

extern "C" void __cdecl _alloca_probe_16();
namespace Js
{
    class EHBailoutData;
    enum InterpreterStackFrameFlags : UINT16
    {
        InterpreterStackFrameFlags_None = 0,
        InterpreterStackFrameFlags_WithinTryBlock = 1,
        InterpreterStackFrameFlags_WithinCatchBlock = 2,
        InterpreterStackFrameFlags_WithinFinallyBlock = 4,
        InterpreterStackFrameFlags_FromBailOut = 8,
        InterpreterStackFrameFlags_ProcessingBailOutFromEHCode = 0x10,
        InterpreterStackFrameFlags_All = 0xFFFF,
    };
    struct InterpreterStackFrame   /* Stack allocated, no virtuals */
    {
        PREVENT_COPY(InterpreterStackFrame)

        friend class ::BailOutRecord;
        friend class JavascriptGeneratorFunction;
        friend class JavascriptGenerator;

        class Setup
        {
        public:
            Setup(ScriptFunction * function, Arguments& args, bool inlinee = false);
            Setup(ScriptFunction * function, Var * inParams, int inSlotsCount, bool inlinee = false);
            size_t GetAllocationVarCount() const { return varAllocCount; }

            InterpreterStackFrame * AllocateAndInitialize(bool doProfile, bool * releaseAlloc);

#if DBG
            InterpreterStackFrame * InitializeAllocation(__in_ecount(varAllocCount) Var * allocation, bool initParams, bool profileParams, Var loopHeaderArray, DWORD_PTR stackAddr, Var invalidStackVar);
#else
            InterpreterStackFrame * InitializeAllocation(__in_ecount(varAllocCount) Var * allocation, bool initParams, bool profileParams, Var loopHeaderArray, DWORD_PTR stackAddr);
#endif
            uint GetLocalCount() const { return localCount; }

        private:
            template <class Fn>
            void InitializeParams(InterpreterStackFrame * newInstance, Fn callback, Var **pprestDest);
            template <class Fn>
            void InitializeParamsAndUndef(InterpreterStackFrame * newInstance, Fn callback, Var **pprestDest);
            void InitializeRestParam(InterpreterStackFrame * newInstance, Var *dest);
            void SetupInternal();

            Var * inParams;
            ScriptFunction * const function;
            FunctionBody * const executeFunction;
            void** inlineCaches;
            int inSlotsCount;
            uint localCount;
            uint varAllocCount;
            uint inlineCacheCount;
            Js::CallFlags callFlags;
            bool bailedOutOfInlinee;
        };
    private:
        ByteCodeReader m_reader;        // Reader for current function
        int m_inSlotsCount;             // Count of actual incoming parameters to this function
        Js::CallFlags m_callFlags;      // CallFlags passed to the current function
        Var* m_inParams;                // Range of 'in' parameters
        Var* m_outParams;               // Range of 'out' parameters (offset in m_localSlots)
        Var* m_outSp;                   // Stack pointer for next outparam
        Var* m_outSpCached;             // Stack pointer for caching previos SP (in order to assist in try..finally)
        Var  m_arguments;               // Dedicated location for this frame's arguments object
        StackScriptFunction * stackNestedFunctions;
        FrameDisplay * localFrameDisplay;
        Var localClosure;
        Var paramClosure;
        Var *innerScopeArray;
        ScriptContext* scriptContext;
        ScriptFunction * function;
        FunctionBody * m_functionBody;
        void** inlineCaches;
        void * returnAddress;
        void * addressOfReturnAddress;  // Tag this frame with stack position, used by (remote) stack walker to test partially initialized interpreter stack frame.
        InterpreterStackFrame *previousInterpreterFrame;
        Var  loopHeaderArray;          // Keeps alive any JITted loop bodies while the function is being interpreted

        // 'stack address' of the frame, used for recursion detection during stepping.
        // For frames created via interpreter path, we use 'this', for frames created by bailout we use stack addr of actual jitted frame
        // the interpreter frame is created for.
        DWORD_PTR m_stackAddress;

#if ENABLE_PROFILE_INFO
        ImplicitCallFlags * savedLoopImplicitCallFlags;
#endif

        uint inlineCacheCount;
        uint currentLoopNum;
        uint currentLoopCounter;       // This keeps tracks of how many times the current loop is executed. It's hit only in cases where jitloopbodies are not hit
                                       // such as loops inside try\catch.

        UINT16 m_flags;                // based on InterpreterStackFrameFlags

        bool closureInitDone : 1;
        bool isParamScopeDone : 1;
        bool shouldCacheSP : 1; // Helps in determining if we need to cache the sp in ProcessTryFinally
#if ENABLE_PROFILE_INFO
        bool switchProfileMode : 1;
        bool isAutoProfiling : 1;
        uint32 switchProfileModeOnLoopEndNumber;
#endif
        int16 nestedTryDepth;
        int16 nestedCatchDepth;
        uint retOffset;
        int16 nestedFinallyDepth;


        void (InterpreterStackFrame::*opLoopBodyStart)(uint32 loopNumber, LayoutSize layoutSize, bool isFirstIteration);
#if ENABLE_PROFILE_INFO
        void (InterpreterStackFrame::*opProfiledLoopBodyStart)(uint32 loopNumber, LayoutSize layoutSize, bool isFirstIteration);
#endif
#if DBG || DBG_DUMP
        void * DEBUG_currentByteOffset;
#endif

        // Asm.js stack pointer
        int* m_localIntSlots;
        int64* m_localInt64Slots;
        double* m_localDoubleSlots;
        float* m_localFloatSlots;

         _SIMDValue* m_localSimdSlots;

        EHBailoutData * ehBailoutData;

        // 16-byte aligned
        __declspec(align(16)) Var m_localSlots[0];           // Range of locals and temporaries

        static const int LocalsThreshold = 32 * 1024; // Number of locals vars we'll allocate on the frame.
                                                      // If there are more, we'll use an arena.
#ifndef TEMP_DISABLE_ASMJS
        typedef void(InterpreterStackFrame::*ArrFunc)(uint32, RegSlot);
        static const ArrFunc StArrFunc[15];
        static const ArrFunc LdArrFunc[15];
#endif

        //This class must have an empty ctor (otherwise it will break the code in InterpreterStackFrame::InterpreterThunk
        inline InterpreterStackFrame() { }

        void ProcessTryFinally(const byte* ip, Js::JumpOffset jumpOffset, Js::RegSlot regException = Js::Constants::NoRegister, Js::RegSlot regOffset = Js::Constants::NoRegister, bool hasYield = false);
    public:
        void OP_SetOutAsmDb(RegSlot outRegisterID, double val);
        void OP_SetOutAsmInt(RegSlot outRegisterID, int val);
        void OP_I_SetOutAsmInt(RegSlot outRegisterID, int val);
        void OP_I_SetOutAsmDb(RegSlot outRegisterID, double val);
        void OP_I_SetOutAsmFlt(RegSlot outRegisterID, float val);
        void OP_I_SetOutAsmLong(RegSlot outRegisterID, int64 val);

        void OP_I_SetOutAsmSimd(RegSlot outRegisterID, AsmJsSIMDValue val);

        void SetOut(ArgSlot outRegisterID, Var bValue);
        void SetOut(ArgSlot_OneByte outRegisterID, Var bValue);
        void PushOut(Var aValue);
        void PopOut(ArgSlot argCount);
        void CacheSp();
        void RestoreSp();

        FrameDisplay * GetLocalFrameDisplay() const;
        FrameDisplay * GetFrameDisplayForNestedFunc() const;
        Var InnerScopeFromRegSlot(RegSlot reg) const;
        void SetClosureInitDone(bool done) { closureInitDone = done; }

        void ValidateRegValue(Var value, bool allowStackVar = false, bool allowStackVarOnDisabledStackNestedFunc = true) const;
        int OP_GetMemorySize();
        void OP_Unreachable();

        void ValidateSetRegValue(Var value, bool allowStackVar = false, bool allowStackVarOnDisabledStackNestedFunc = true) const;
        template <typename RegSlotType> Var GetReg(RegSlotType localRegisterID) const;
        template <typename RegSlotType> void SetReg(RegSlotType localRegisterID, Var bValue);
        template <typename RegSlotType> Var GetRegAllowStackVar(RegSlotType localRegisterID) const;
        template <typename RegSlotType> void SetRegAllowStackVar(RegSlotType localRegisterID, Var bValue);
        template <typename RegSlotType> int GetRegRawInt( RegSlotType localRegisterID ) const;
        template <typename RegSlotType> void SetRegRawInt( RegSlotType localRegisterID, int bValue );
        template <typename RegSlotType> int64 GetRegRawInt64( RegSlotType localRegisterID ) const;
        template <typename RegSlotType> void SetRegRawInt64( RegSlotType localRegisterID, int64 bValue );
        template <typename RegSlotType> double GetRegRawDouble(RegSlotType localRegisterID) const;
        template <typename RegSlotType> float GetRegRawFloat(RegSlotType localRegisterID) const;
        template <typename RegSlotType> void SetRegRawDouble(RegSlotType localRegisterID, double bValue);
        template <typename RegSlotType> void SetRegRawFloat(RegSlotType localRegisterID, float bValue);
        template <typename T> T GetRegRaw( RegSlot localRegisterID ) const;
        template <typename T> void SetRegRaw( RegSlot localRegisterID, T bValue );

        template <typename RegSlotType> AsmJsSIMDValue GetRegRawSimd(RegSlotType localRegisterID) const;
        template <typename RegSlotType> void           SetRegRawSimd(RegSlotType localRegisterID, AsmJsSIMDValue bValue);
        template <class T> void OP_SimdLdArrGeneric(const unaligned T* playout);
        template <class T> void OP_SimdLdArrConstIndex(const unaligned T* playout);
        template <class T> void OP_SimdStArrGeneric(const unaligned T* playout);
        template <class T> void OP_SimdStArrConstIndex(const unaligned T* playout);
        template <class T> void OP_SimdInt32x4FromFloat32x4(const unaligned T* playout);
        template <class T> void OP_SimdUint32x4FromFloat32x4(const unaligned T* playout);

        template <class T> void OP_SimdInt16x8(const unaligned T* playout);
        template <class T> void OP_SimdInt8x16(const unaligned T* playout);
        template <class T> void OP_SimdUint32x4(const unaligned T* playout);
        template <class T> void OP_SimdUint16x8(const unaligned T* playout);
        template <class T> void OP_SimdUint8x16(const unaligned T* playout);
        template <class T> void OP_SimdBool32x4(const unaligned T* playout);
        template <class T> void OP_SimdBool16x8(const unaligned T* playout);
        template <class T> void OP_SimdBool8x16(const unaligned T* playout);

        template <typename RegSlotType>
        Var GetRegAllowStackVarEnableOnly(RegSlotType localRegisterID) const;
        template <typename RegSlotType>
        void SetRegAllowStackVarEnableOnly(RegSlotType localRegisterID, Var bValue);

        Var GetNonVarReg(RegSlot localRegisterID) const;
        void SetNonVarReg(RegSlot localRegisterID, void * bValue);
        ScriptContext* GetScriptContext() const { return scriptContext; }
        Var GetRootObject() const;
        ScriptFunction* GetJavascriptFunction() const { return function; }
        FunctionBody * GetFunctionBody() const { return m_functionBody; }
        ByteCodeReader* GetReader() { return &m_reader;}
        uint GetCurrentLoopNum() const { return currentLoopNum; }
        InterpreterStackFrame* GetPreviousFrame() const {return previousInterpreterFrame;}
        void SetPreviousFrame(InterpreterStackFrame *interpreterFrame) {previousInterpreterFrame = interpreterFrame;}
        Var GetArgumentsObject() const { return m_arguments; }
        void SetArgumentsObject(Var args) { m_arguments = args; }
        UINT16 GetFlags() const { return m_flags; }
        void OrFlags(UINT16 addTo) { m_flags |= addTo; }
        bool IsInCatchOrFinallyBlock();
        static bool IsDelayDynamicInterpreterThunk(JavascriptMethod entryPoint);

        Var LdEnv() const;
        void SetEnv(FrameDisplay *frameDisplay);
        Var * NewScopeSlots(unsigned int size, ScriptContext *scriptContext, Var scope);
        Var * NewScopeSlots();
        Var NewScopeObject();
        FrameDisplay * NewFrameDisplay(void *argHead, void *argEnv);

        Var CreateHeapArguments(ScriptContext* scriptContext);

        bool IsCurrentLoopNativeAddr(void * codeAddr) const;
        void * GetReturnAddress() { return returnAddress; }

        static uint32 GetOffsetOfLocals() { return offsetof(InterpreterStackFrame, m_localSlots); }
        static uint32 GetOffsetOfArguments() { return offsetof(InterpreterStackFrame, m_arguments); }
        static uint32 GetOffsetOfInParams() { return offsetof(InterpreterStackFrame, m_inParams); }
        static uint32 GetOffsetOfInSlotsCount() { return offsetof(InterpreterStackFrame, m_inSlotsCount); }
<<<<<<< HEAD
=======
        static uint32 GetOffsetOfStackNestedFunctions() { return offsetof(InterpreterStackFrame, stackNestedFunctions); }
        void PrintStack(const int* const intSrc, const float* const fltSrc, const double* const dblSrc, int intConstCount, int floatConstCount, int doubleConstCount, const char16* state);
>>>>>>> 84d09cf0

        static uint32 GetStartLocationOffset() { return offsetof(InterpreterStackFrame, m_reader) + ByteCodeReader::GetStartLocationOffset(); }
        static uint32 GetCurrentLocationOffset() { return offsetof(InterpreterStackFrame, m_reader) + ByteCodeReader::GetCurrentLocationOffset(); }

        bool IsParamScopeDone() const { return isParamScopeDone; }
        void SetIsParamScopeDone(bool value) { isParamScopeDone = value; }

        static bool IsBrLong(OpCode op, const byte * ip)
        {
#ifdef BYTECODE_BRANCH_ISLAND
            return (op == OpCode::ExtendedOpcodePrefix) && ((OpCode)(ByteCodeReader::PeekByteOp(ip) + (OpCode::ExtendedOpcodePrefix << 8)) == OpCode::BrLong);
#else
            return false;
#endif
        }

        DWORD_PTR GetStackAddress() const;
        void* GetAddressOfReturnAddress() const;

        template <typename T>
        static T GetAsmJsRetVal(InterpreterStackFrame* instance);
#if _M_IX86
        static int GetRetType(JavascriptFunction* func);
        static int GetAsmJsArgSize(AsmJsCallStackLayout * stack);
        static int GetDynamicRetType(AsmJsCallStackLayout * stack);
        static DWORD GetAsmJsReturnValueOffset(AsmJsCallStackLayout * stack);
        _NOINLINE   static int  AsmJsInterpreter(AsmJsCallStackLayout * stack);
#elif _M_X64
        template <typename T>
        static T AsmJsInterpreter(AsmJsCallStackLayout* layout);
        static void * GetAsmJsInterpreterEntryPoint(AsmJsCallStackLayout* stack);

        static Var AsmJsDelayDynamicInterpreterThunk(RecyclableObject* function, CallInfo callInfo, ...);

        static __m128 AsmJsInterpreterSimdJs(AsmJsCallStackLayout* func);

#endif

#ifdef ASMJS_PLAT
        static void InterpreterAsmThunk(AsmJsCallStackLayout* layout);
#endif

#if DYNAMIC_INTERPRETER_THUNK
        static Var DelayDynamicInterpreterThunk(RecyclableObject* function, CallInfo callInfo, ...);
        _NOINLINE static Var InterpreterThunk(JavascriptCallStackLayout* layout);
#else
        _NOINLINE static Var InterpreterThunk(RecyclableObject* function, CallInfo callInfo, ...);
#endif
        static Var InterpreterHelper(ScriptFunction* function, ArgumentReader args, void* returnAddress, void* addressOfReturnAddress, const bool isAsmJs = false);
    private:
#if DYNAMIC_INTERPRETER_THUNK
        static JavascriptMethod EnsureDynamicInterpreterThunk(Js::ScriptFunction * function);
#endif
        template<typename T>
        T ReadByteOp( const byte *& ip
#if DBG_DUMP
                           , bool isExtended = false
#endif
                           );

        void* __cdecl operator new(size_t byteSize, void* previousAllocation) throw();
        void __cdecl operator delete(void* allocationToFree, void* previousAllocation) throw();


        _NOINLINE Var ProcessThunk(void* returnAddress, void* addressOfReturnAddress);
        _NOINLINE Var DebugProcessThunk(void* returnAddress, void* addressOfReturnAddress);

        void AlignMemoryForAsmJs();

        Var Process();
        Var ProcessAsmJsModule();
        Var ProcessLinkFailedAsmJsModule();
        Var ProcessAsmJs();
        Var ProcessProfiled();
        Var ProcessUnprofiled();

        const byte* ProcessProfiledExtendedOpCodePrefix(const byte* ip);
        const byte* ProcessUnprofiledExtendedOpCodePrefix(const byte* ip);
        const byte* ProcessWithDebuggingExtendedOpCodePrefix(const byte* ip);
        const byte* ProcessAsmJsExtendedOpCodePrefix(const byte* ip);

        const byte* ProcessProfiledMediumLayoutPrefix(const byte* ip, Var&);
        const byte* ProcessUnprofiledMediumLayoutPrefix(const byte* ip, Var&);
        const byte* ProcessWithDebuggingMediumLayoutPrefix(const byte* ip, Var&);
        const byte* ProcessAsmJsMediumLayoutPrefix(const byte* ip, Var&);

        const byte* ProcessProfiledExtendedMediumLayoutPrefix(const byte* ip);
        const byte* ProcessUnprofiledExtendedMediumLayoutPrefix(const byte* ip);
        const byte* ProcessWithDebuggingExtendedMediumLayoutPrefix(const byte* ip);
        const byte* ProcessAsmJsExtendedMediumLayoutPrefix(const byte* ip);

        const byte* ProcessProfiledLargeLayoutPrefix(const byte* ip, Var&);
        const byte* ProcessUnprofiledLargeLayoutPrefix(const byte* ip, Var&);
        const byte* ProcessWithDebuggingLargeLayoutPrefix(const byte* ip, Var&);
        const byte* ProcessAsmJsLargeLayoutPrefix(const byte* ip, Var&);

        const byte* ProcessProfiledExtendedLargeLayoutPrefix(const byte* ip);
        const byte* ProcessUnprofiledExtendedLargeLayoutPrefix(const byte* ip);
        const byte* ProcessWithDebuggingExtendedLargeLayoutPrefix(const byte* ip);
        const byte* ProcessAsmJsExtendedLargeLayoutPrefix(const byte* ip);

        Var ProcessWithDebugging();
        Var DebugProcess();

        bool IsInDebugMode() const { return this->GetFunctionBody()->IsInDebugMode(); }

        // This will be called for reseting outs when resume from break on error happened
        void ResetOut();

        Var OP_ArgIn0();
        template <class T> void OP_ArgOut_Env(const unaligned T* playout);
        template <class T> void OP_ArgOut_A(const unaligned T* playout);
        template <class T> void OP_ProfiledArgOut_A(const unaligned T * playout);
#if DBG
        template <class T> void OP_ArgOut_ANonVar(const unaligned T* playout);
#endif
        FrameDisplay * GetEnvForEvalCode();

        BOOL OP_BrFalse_A(Var aValue, ScriptContext* scriptContext);
        BOOL OP_BrTrue_A(Var aValue, ScriptContext* scriptContext);
        BOOL OP_BrNotNull_A(Var aValue);
        BOOL OP_BrUndecl_A(Var aValue);
        BOOL OP_BrNotUndecl_A(Var aValue);
        BOOL OP_BrOnHasProperty(Var argInstance, uint propertyIdIndex, ScriptContext* scriptContext);
        BOOL OP_BrOnNoProperty(Var argInstance, uint propertyIdIndex, ScriptContext* scriptContext);
        BOOL OP_BrOnNoEnvProperty(Var envInstance, int32 slotIndex, uint propertyIdIndex, ScriptContext* scriptContext);
        BOOL OP_BrOnClassConstructor(Var aValue);

        RecyclableObject * OP_CallGetFunc(Var target);

        template <class T> const byte * OP_Br(const unaligned T * playout);
        void OP_AsmStartCall(const unaligned OpLayoutStartCall * playout);
        void OP_StartCall( const unaligned OpLayoutStartCall * playout );
        void OP_StartCall(uint outParamCount);
        template <class T> void OP_CallCommon(const unaligned T *playout, RecyclableObject * aFunc, unsigned flags, const Js::AuxArray<uint32> *spreadIndices = nullptr);
        void OP_CallAsmInternal( RecyclableObject * function);
        template <class T> void OP_I_AsmCall(const unaligned T* playout) { OP_CallAsmInternal((ScriptFunction*)OP_CallGetFunc(GetRegAllowStackVar(playout->Function))); }

        template <class T> void OP_CallCommonI(const unaligned T *playout, RecyclableObject * aFunc, unsigned flags);
        template <class T> void OP_ProfileCallCommon(const unaligned T *playout, RecyclableObject * aFunc, unsigned flags, ProfileId profileId, InlineCacheIndex inlineCacheIndex = Js::Constants::NoInlineCacheIndex, const Js::AuxArray<uint32> *spreadIndices = nullptr);
        template <class T> void OP_ProfileReturnTypeCallCommon(const unaligned T *playout, RecyclableObject * aFunc, unsigned flags, ProfileId profileId, const Js::AuxArray<uint32> *spreadIndices = nullptr);
        template <class T> void OP_CallPutCommon(const unaligned T *playout, RecyclableObject * aFunc);
        template <class T> void OP_CallPutCommonI(const unaligned T *playout, RecyclableObject * aFunc);

        template <class T> void OP_AsmCall(const unaligned T* playout);

        template <class T> void OP_CallI(const unaligned T* playout, unsigned flags) { OP_CallCommon(playout, OP_CallGetFunc(GetRegAllowStackVar(playout->Function)), flags); }
        template <class T> void OP_CallIExtended(const unaligned T* playout, unsigned flags) { OP_CallCommon(playout, OP_CallGetFunc(GetRegAllowStackVar(playout->Function)), flags, (playout->Options & CallIExtended_SpreadArgs) ? m_reader.ReadAuxArray<uint32>(playout->SpreadAuxOffset, this->GetFunctionBody()) : nullptr); }
        template <class T> void OP_CallIExtendedFlags(const unaligned T* playout, unsigned flags) { OP_CallCommon(playout, OP_CallGetFunc(GetRegAllowStackVar(playout->Function)), flags | playout->callFlags, (playout->Options & CallIExtended_SpreadArgs) ? m_reader.ReadAuxArray<uint32>(playout->SpreadAuxOffset, this->GetFunctionBody()) : nullptr); }
        template <class T> void OP_CallIFlags(const unaligned T* playout, unsigned flags) { playout->callFlags == Js::CallFlags::CallFlags_NewTarget ? OP_CallPutCommon(playout, OP_CallGetFunc(GetRegAllowStackVar(playout->Function))) : OP_CallCommon(playout, OP_CallGetFunc(GetRegAllowStackVar(playout->Function)), flags | playout->callFlags); }

        template <class T> void OP_ProfiledCallI(const unaligned OpLayoutDynamicProfile<T>* playout, unsigned flags) { OP_ProfileCallCommon(playout, OP_CallGetFunc(GetRegAllowStackVar(playout->Function)), flags, playout->profileId); }
        template <class T> void OP_ProfiledCallIExtended(const unaligned OpLayoutDynamicProfile<T>* playout, unsigned flags) { OP_ProfileCallCommon(playout, OP_CallGetFunc(GetRegAllowStackVar(playout->Function)), flags, playout->profileId, Js::Constants::NoInlineCacheIndex, (playout->Options & CallIExtended_SpreadArgs) ? m_reader.ReadAuxArray<uint32>(playout->SpreadAuxOffset, this->GetFunctionBody()) : nullptr); }
        template <class T> void OP_ProfiledCallIExtendedFlags(const unaligned OpLayoutDynamicProfile<T>* playout, unsigned flags) { OP_ProfileCallCommon(playout, OP_CallGetFunc(GetRegAllowStackVar(playout->Function)), flags | playout->callFlags, playout->profileId, Js::Constants::NoInlineCacheIndex, (playout->Options & CallIExtended_SpreadArgs) ? m_reader.ReadAuxArray<uint32>(playout->SpreadAuxOffset, this->GetFunctionBody()) : nullptr); }
        template <class T> void OP_ProfiledCallIWithICIndex(const unaligned OpLayoutDynamicProfile<T>* playout, unsigned flags) { OP_ProfileCallCommon(playout, OP_CallGetFunc(GetRegAllowStackVar(playout->Function)), flags, playout->profileId, playout->inlineCacheIndex); }
        template <class T> void OP_ProfiledCallIExtendedWithICIndex(const unaligned OpLayoutDynamicProfile<T>* playout, unsigned flags) { OP_ProfileCallCommon(playout, OP_CallGetFunc(GetRegAllowStackVar(playout->Function)), flags, playout->profileId, playout->inlineCacheIndex, (playout->Options & CallIExtended_SpreadArgs) ? m_reader.ReadAuxArray<uint32>(playout->SpreadAuxOffset, this->GetFunctionBody()) : nullptr); }
        template <class T> void OP_ProfiledCallIExtendedFlagsWithICIndex(const unaligned OpLayoutDynamicProfile<T>* playout, unsigned flags) { OP_ProfileCallCommon(playout, OP_CallGetFunc(GetRegAllowStackVar(playout->Function)), flags | playout->callFlags, playout->profileId, playout->inlineCacheIndex, (playout->Options & CallIExtended_SpreadArgs) ? m_reader.ReadAuxArray<uint32>(playout->SpreadAuxOffset, this->GetFunctionBody()) : nullptr); }
        template <class T> void OP_ProfiledCallIFlags(const unaligned T* playout, unsigned flags) { playout->callFlags == Js::CallFlags::CallFlags_NewTarget ? OP_CallPutCommon(playout, OP_CallGetFunc(GetRegAllowStackVar(playout->Function))) : OP_ProfileCallCommon(playout, OP_CallGetFunc(GetRegAllowStackVar(playout->Function)), flags | playout->callFlags, playout->profileId); }

        template <class T> void OP_ProfiledReturnTypeCallI(const unaligned OpLayoutDynamicProfile<T>* playout, unsigned flags) { OP_ProfileReturnTypeCallCommon(playout, OP_CallGetFunc(GetRegAllowStackVar(playout->Function)), flags, playout->profileId); }
        template <class T> void OP_ProfiledReturnTypeCallIExtended(const unaligned OpLayoutDynamicProfile<T>* playout, unsigned flags) { OP_ProfileReturnTypeCallCommon(playout, OP_CallGetFunc(GetRegAllowStackVar(playout->Function)), flags, playout->profileId, (playout->Options & CallIExtended_SpreadArgs) ? m_reader.ReadAuxArray<uint32>(playout->SpreadAuxOffset, this->GetFunctionBody()) : nullptr); }
        template <class T> void OP_ProfiledReturnTypeCallIExtendedFlags(const unaligned OpLayoutDynamicProfile<T>* playout, unsigned flags) { OP_ProfileReturnTypeCallCommon(playout, OP_CallGetFunc(GetRegAllowStackVar(playout->Function)), flags | playout->callFlags, playout->profileId, (playout->Options & CallIExtended_SpreadArgs) ? m_reader.ReadAuxArray<uint32>(playout->SpreadAuxOffset, this->GetFunctionBody()) : nullptr); }
        template <class T> void OP_ProfiledReturnTypeCallIFlags(const unaligned T* playout, unsigned flags) { playout->callFlags == Js::CallFlags::CallFlags_NewTarget ? OP_CallPutCommon(playout, OP_CallGetFunc(GetRegAllowStackVar(playout->Function))) : OP_ProfileReturnTypeCallCommon(playout, OP_CallGetFunc(GetRegAllowStackVar(playout->Function)), flags | playout->callFlags, playout->profileId); }

        // Patching Fastpath Operations
        template <class T> void OP_GetRootProperty(unaligned T* playout);
        template <class T> void OP_GetRootPropertyForTypeOf(unaligned T* playout);
        template <class T> void OP_GetRootProperty_NoFastPath(unaligned T* playout);
        template <class T, bool Root, bool Method, bool CallApplyTarget> void ProfiledGetProperty(unaligned T* playout, const Var instance);
        template <class T> void OP_ProfiledGetRootProperty(unaligned T* playout);
        template <class T> void OP_ProfiledGetRootPropertyForTypeOf(unaligned T* playout);
        template <class T> void OP_GetProperty(Var instance, unaligned T* playout);
        template <class T> void OP_GetProperty(unaligned T* playout);
        template <class T> void OP_GetLocalProperty(unaligned T* playout);
        template <class T> void OP_GetSuperProperty(unaligned T* playout);
        template <class T> void OP_GetPropertyForTypeOf(unaligned T* playout);
        template <class T> void OP_GetProperty_NoFastPath(Var instance, unaligned T* playout);
        template <class T> void OP_ProfiledGetProperty(unaligned T* playout);
        template <class T> void OP_ProfiledGetLocalProperty(unaligned T* playout);
        template <class T> void OP_ProfiledGetSuperProperty(unaligned T* playout);
        template <class T> void OP_ProfiledGetPropertyForTypeOf(unaligned T* playout);
        template <class T> void OP_ProfiledGetPropertyCallApplyTarget(unaligned T* playout);
        template <class T> void OP_GetRootMethodProperty(unaligned T* playout);
        template <class T> void OP_GetRootMethodProperty_NoFastPath(unaligned T* playout);
        template <class T> void OP_ProfiledGetRootMethodProperty(unaligned T* playout);
        template <class T> void OP_GetMethodProperty(unaligned T* playout);
        template <class T> void OP_GetLocalMethodProperty(unaligned T* playout);
        template <class T> void OP_GetMethodProperty(Var varInstance, unaligned T* playout);
        template <class T> void OP_GetMethodProperty_NoFastPath(Var varInstance, unaligned T* playout);
        template <class T> void OP_ProfiledGetMethodProperty(unaligned T* playout);
        template <class T> void OP_ProfiledGetLocalMethodProperty(unaligned T* playout);
        template <typename T> void OP_GetPropertyScoped(const unaligned OpLayoutT_ElementP<T>* playout);
        template <typename T> void OP_GetPropertyForTypeOfScoped(const unaligned OpLayoutT_ElementP<T>* playout);
        template <typename T> void OP_GetPropertyScoped_NoFastPath(const unaligned OpLayoutT_ElementP<T>* playout);
        template <class T> void OP_GetMethodPropertyScoped(unaligned T* playout);
        template <class T> void OP_GetMethodPropertyScoped_NoFastPath(unaligned T* playout);

#if ENABLE_PROFILE_INFO
        template <class T> void UpdateFldInfoFlagsForGetSetInlineCandidate(unaligned T* playout, FldInfoFlags& fldInfoFlags, CacheType cacheType,
                                                DynamicProfileInfo * dynamicProfileInfo, uint inlineCacheIndex, RecyclableObject * obj);

        template <class T> void UpdateFldInfoFlagsForCallApplyInlineCandidate(unaligned T* playout, FldInfoFlags& fldInfoFlags, CacheType cacheType,
                                                DynamicProfileInfo * dynamicProfileInfo, uint inlineCacheIndex, RecyclableObject * obj);
#endif

        template <class T> void OP_SetProperty(unaligned T* playout);
        template <class T> void OP_SetLocalProperty(unaligned T* playout);
        template <class T> void OP_SetSuperProperty(unaligned T* playout);
        template <class T> void OP_ProfiledSetProperty(unaligned T* playout);
        template <class T> void OP_ProfiledSetLocalProperty(unaligned T* playout);
        template <class T> void OP_ProfiledSetSuperProperty(unaligned T* playout);
        template <class T> void OP_SetRootProperty(unaligned T* playout);
        template <class T> void OP_ProfiledSetRootProperty(unaligned T* playout);
        template <class T> void OP_SetPropertyStrict(unaligned T* playout);
        template <class T> void OP_ProfiledSetPropertyStrict(unaligned T* playout);
        template <class T> void OP_SetRootPropertyStrict(unaligned T* playout);
        template <class T> void OP_ProfiledSetRootPropertyStrict(unaligned T* playout);
        template <class T> void OP_SetPropertyScoped(unaligned T* playout, PropertyOperationFlags flags = PropertyOperation_None);
        template <class T> void OP_SetPropertyScoped_NoFastPath(unaligned T* playout, PropertyOperationFlags flags);
        template <class T> void OP_SetPropertyScopedStrict(unaligned T* playout);
        template <class T> void OP_ConsoleSetPropertyScoped(unaligned T* playout);

        template <class T> void DoSetProperty(unaligned T* playout, Var instance, PropertyOperationFlags flags);
        template <class T> void DoSetSuperProperty(unaligned T* playout, Var instance, PropertyOperationFlags flags);
        template <class T> void DoSetProperty_NoFastPath(unaligned T* playout, Var instance, PropertyOperationFlags flags);
        template <class T> void DoSetSuperProperty_NoFastPath(unaligned T* playout, Var instance, PropertyOperationFlags flags);
        template <class T, bool Root> void ProfiledSetProperty(unaligned T* playout, Var instance, PropertyOperationFlags flags);
        template <class T, bool Root> void ProfiledSetSuperProperty(unaligned T* playout, Var instance, Var thisInstance, PropertyOperationFlags flags);

        template <class T> void OP_InitProperty(unaligned T* playout);
        template <class T> void OP_InitLocalProperty(unaligned T* playout);
        template <class T> void OP_InitRootProperty(unaligned T* playout);
        template <class T> void OP_InitUndeclLetProperty(unaligned T* playout);
        template <class T> void OP_InitUndeclLocalLetProperty(unaligned T* playout);
        void OP_InitUndeclRootLetProperty(uint propertyIdIndex);
        template <class T> void OP_InitUndeclConstProperty(unaligned T* playout);
        template <class T> void OP_InitUndeclLocalConstProperty(unaligned T* playout);
        void OP_InitUndeclRootConstProperty(uint propertyIdIndex);
        template <class T> void OP_InitUndeclConsoleLetProperty(unaligned T* playout);
        template <class T> void OP_InitUndeclConsoleConstProperty(unaligned T* playout);
        template <class T> void OP_ProfiledInitProperty(unaligned T* playout);
        template <class T> void OP_ProfiledInitLocalProperty(unaligned T* playout);
        template <class T> void OP_ProfiledInitRootProperty(unaligned T* playout);
        template <class T> void OP_ProfiledInitUndeclProperty(unaligned T* playout);

        template <class T> void DoInitProperty(unaligned T* playout, Var instance);
        template <class T> void DoInitProperty_NoFastPath(unaligned T* playout, Var instance);
        template <class T> void ProfiledInitProperty(unaligned T* playout, Var instance);

        template <class T> bool TrySetPropertyLocalFastPath(unaligned T* playout, PropertyId pid, Var instance, InlineCache*& inlineCache, PropertyOperationFlags flags = PropertyOperation_None);

        template <bool doProfile> Var ProfiledDivide(Var aLeft, Var aRight, ScriptContext* scriptContext, ProfileId profileId);
        template <bool doProfile> Var ProfileModulus(Var aLeft, Var aRight, ScriptContext* scriptContext, ProfileId profileId);
        template <bool doProfile> Var ProfiledSwitch(Var exp, ProfileId profileId);

        // Non-patching Fastpath operations
        template <typename T> void OP_GetElementI(const unaligned T* playout);
        template <typename T> void OP_ProfiledGetElementI(const unaligned OpLayoutDynamicProfile<T>* playout);

        template <typename T> void OP_SetElementI(const unaligned T* playout, PropertyOperationFlags flags = PropertyOperation_None);
        template <typename T> void OP_ProfiledSetElementI(const unaligned OpLayoutDynamicProfile<T>* playout, PropertyOperationFlags flags = PropertyOperation_None);
        template <typename T> void OP_SetElementIStrict(const unaligned T* playout);
        template <typename T> void OP_ProfiledSetElementIStrict(const unaligned OpLayoutDynamicProfile<T>* playout);

        template<class T> void OP_LdLen(const unaligned T *const playout);
        template<class T> void OP_ProfiledLdLen(const unaligned OpLayoutDynamicProfile<T> *const playout);

        Var OP_ProfiledLdThis(Var thisVar, int moduleID, ScriptContext* scriptContext);
        Var OP_ProfiledStrictLdThis(Var thisVar, ScriptContext* scriptContext);

        template <class T> void OP_SetArrayItemI_CI4(const unaligned T* playout);
        template <class T> void OP_SetArrayItemC_CI4(const unaligned T* playout);
        template <class T> void OP_SetArraySegmentItem_CI4(const unaligned T* playout);
        template <class T> void SetArrayLiteralItem(JavascriptArray *arr, uint32 index, T value);
        void OP_SetArraySegmentVars(const unaligned OpLayoutAuxiliary * playout);

        template <class T> void OP_NewScArray(const unaligned T * playout);
        template <bool Profiled, class T> void ProfiledNewScArray(const unaligned OpLayoutDynamicProfile<T> * playout);
        template <class T> void OP_ProfiledNewScArray(const unaligned OpLayoutDynamicProfile<T> * playout) { ProfiledNewScArray<true, T>(playout); }
        template <class T> void OP_ProfiledNewScArray_NoProfile(const unaligned OpLayoutDynamicProfile<T> * playout)  { ProfiledNewScArray<false, T>(playout); }
        void OP_NewScIntArray(const unaligned OpLayoutAuxiliary * playout);
        void OP_NewScFltArray(const unaligned OpLayoutAuxiliary * playout);
        void OP_ProfiledNewScIntArray(const unaligned OpLayoutDynamicProfile<OpLayoutAuxiliary> * playout);
        void OP_ProfiledNewScFltArray(const unaligned OpLayoutDynamicProfile<OpLayoutAuxiliary> * playout);

        template <class T> void OP_LdArrayHeadSegment(const unaligned T* playout);

        inline Var GetFunctionExpression();

        template <class T> inline void OP_LdFunctionExpression(const unaligned T* playout);
        template <class T> inline void OP_StFunctionExpression(const unaligned T* playout);
        template <class T> inline void OP_StLocalFunctionExpression(const unaligned T* playout);
        void OP_StFunctionExpression(Var instance, Var value, PropertyIdIndexType index);

        template <class T> inline void OP_LdNewTarget(const unaligned T* playout);

        inline Var OP_Ld_A(Var aValue);
        inline Var OP_LdLocalObj();
        void OP_ChkUndecl(Var aValue);
        void OP_ChkNewCallFlag();

        void OP_EnsureNoRootProperty(uint propertyIdIndex);
        void OP_EnsureNoRootRedeclProperty(uint propertyIdIndex);
        void OP_ScopedEnsureNoRedeclProperty(Var aValue, uint propertyIdIndex, Var aValue2);
        Var OP_InitUndecl();
        void OP_InitUndeclSlot(Var aValue, int32 slot);
        template <class T> inline void OP_InitInnerFld(const unaligned T * playout);
        template <class T> inline void OP_InitLetFld(const unaligned T * playout);
        template <class T> inline void OP_InitLocalLetFld(const unaligned T* playout);
        template <class T> inline void OP_InitInnerLetFld(const unaligned T * playout);
        template <class T> inline void OP_InitRootLetFld(const unaligned T * playout);
        template <class T> inline void OP_InitConstFld(const unaligned T * playout);
        template <class T> inline void OP_InitRootConstFld(const unaligned T * playout);
        template <class T> inline void DoInitLetFld(const unaligned T * playout, Var instance, PropertyOperationFlags flags = PropertyOperation_None);
        template <class T> inline void DoInitConstFld(const unaligned T * playout, Var instance, PropertyOperationFlags flags = PropertyOperation_None);
        template <class T> inline void OP_InitClassMember(const unaligned T * playout);
        template <class T> inline void OP_InitClassMemberComputedName(const unaligned T * playout);
        template <class T> inline void OP_InitClassMemberGet(const unaligned T * playout);
        template <class T> inline void OP_InitClassMemberSet(const unaligned T * playout);
        template <class T> inline void OP_InitClassMemberGetComputedName(const unaligned T * playout);
        template <class T> inline void OP_InitClassMemberSetComputedName(const unaligned T * playout);
        template <typename ArrayType, typename RegType = ArrayType> inline void OP_LdArr(  uint32 index, RegSlot value  );
        template <class T> inline void OP_LdArrFunc(const unaligned T* playout);
        template <class T> inline void OP_ReturnDb(const unaligned T* playout);
        template<typename T> T GetArrayViewOverflowVal();
        template <typename ArrayType, typename RegType = ArrayType> inline void OP_StArr( uint32 index, RegSlot value );
        template <class T> inline Var OP_LdAsmJsSlot(Var instance, const unaligned T* playout );
        template <class T, typename T2> inline void OP_StSlotPrimitive(const unaligned T* playout);
        template <class T, typename T2> inline void OP_LdSlotPrimitive( const unaligned T* playout );
        template <class T> inline void OP_LdArrGeneric   ( const unaligned T* playout );
        template <class T> inline void OP_LdArrWasm      ( const unaligned T* playout );
        template <class T> inline void OP_LdArrConstIndex( const unaligned T* playout );
        template <class T> inline void OP_StArrGeneric   ( const unaligned T* playout );
        template <class T> inline void OP_StArrWasm      ( const unaligned T* playout );
        template <class T> inline void OP_StArrConstIndex( const unaligned T* playout );
        inline Var OP_LdSlot(Var instance, int32 slotIndex);
        inline Var OP_LdObjSlot(Var instance, int32 slotIndex);
        inline Var OP_LdFrameDisplaySlot(Var instance, int32 slotIndex);
        template <class T> inline Var OP_LdSlot(Var instance, const unaligned T* playout);
        template <class T> inline Var OP_ProfiledLdSlot(Var instance, const unaligned T* playout);
        template <class T> inline Var OP_LdInnerSlot(Var instance, const unaligned T* playout);
        template <class T> inline Var OP_ProfiledLdInnerSlot(Var instance, const unaligned T* playout);
        template <class T> inline Var OP_LdInnerObjSlot(Var instance, const unaligned T* playout);
        template <class T> inline Var OP_ProfiledLdInnerObjSlot(Var instance, const unaligned T* playout);
        template <class T> inline Var OP_LdEnvSlot(Var instance, const unaligned T* playout);
        template <class T> inline Var OP_ProfiledLdEnvSlot(Var instance, const unaligned T* playout);
        template <class T> inline Var OP_LdEnvObj(Var instance, const unaligned T* playout);
        template <class T> inline Var OP_LdObjSlot(Var instance, const unaligned T* playout);
        template <class T> inline Var OP_ProfiledLdObjSlot(Var instance, const unaligned T* playout);
        template <class T> inline Var OP_LdEnvObjSlot(Var instance, const unaligned T* playout);
        template <class T> inline Var OP_ProfiledLdEnvObjSlot(Var instance, const unaligned T* playout);
        template <class T> inline Var OP_LdModuleSlot(Var instance, const unaligned T* playout);
        inline void OP_StModuleSlot(Var instance, int32 slotIndex1, int32 slotIndex2, Var value);
        inline void OP_StSlot(Var instance, int32 slotIndex, Var value);
        inline void OP_StSlotChkUndecl(Var instance, int32 slotIndex, Var value);
        inline void OP_StEnvSlot(Var instance, int32 slotIndex1, int32 slotIndex2, Var value);
        inline void OP_StEnvSlotChkUndecl(Var instance, int32 slotIndex1, int32 slotIndex2, Var value);
        inline void OP_StObjSlot(Var instance, int32 slotIndex, Var value);
        inline void OP_StObjSlotChkUndecl(Var instance, int32 slotIndex, Var value);
        inline void OP_StEnvObjSlot(Var instance, int32 slotIndex1, int32 slotIndex2, Var value);
        inline void OP_StEnvObjSlotChkUndecl(Var instance, int32 slotIndex1, int32 slotIndex2, Var value);
        inline void OP_StModuleSlot(Var instance, int32 slotIndex1, int32 slotIndex2);
        inline void* OP_LdArgCnt();
        template <bool letArgs> Var LdHeapArgumentsImpl(Var argsArray, ScriptContext* scriptContext);
        Var OP_LdHeapArguments(ScriptContext* scriptContext);
        inline Var OP_LdLetHeapArguments(ScriptContext* scriptContext);
        inline Var OP_LdHeapArgsCached(ScriptContext* scriptContext);
        inline Var OP_LdLetHeapArgsCached(ScriptContext* scriptContext);
        inline Var OP_LdStackArgPtr();
        inline Var OP_LdArgumentsFromFrame();
        Var OP_NewScObjectSimple();
        void OP_NewScObjectLiteral(const unaligned OpLayoutAuxiliary * playout);
        void OP_NewScObjectLiteral_LS(const unaligned OpLayoutAuxiliary * playout, RegSlot& target);
        void OP_LdPropIds(const unaligned OpLayoutAuxiliary * playout);
        template <bool Profile, bool JITLoopBody> void LoopBodyStart(uint32 loopNumber, LayoutSize layoutSize, bool isFirstIteration);
        LoopHeader const * DoLoopBodyStart(uint32 loopNumber, LayoutSize layoutSize, const bool doProfileLoopCheck, bool isFirstIteration);
        template <bool Profile, bool JITLoopBody> void ProfiledLoopBodyStart(uint32 loopNumber, LayoutSize layoutSize, bool isFirstIteration);
        void OP_RecordImplicitCall(uint loopNumber);
        template <class T, bool Profiled, bool ICIndex> void OP_NewScObject_Impl(const unaligned T* playout, InlineCacheIndex inlineCacheIndex = Js::Constants::NoInlineCacheIndex, const Js::AuxArray<uint32> *spreadIndices = nullptr);
        template <class T, bool Profiled> void OP_NewScObjArray_Impl(const unaligned T* playout, const Js::AuxArray<uint32> *spreadIndices = nullptr);
        template <class T> void OP_NewScObject(const unaligned T* playout) { OP_NewScObject_Impl<T, false, false>(playout); }
        template <class T> void OP_NewScObjectNoCtorFull(const unaligned T* playout);
        template <class T> void OP_NewScObjectSpread(const unaligned T* playout) { OP_NewScObject_Impl<T, false, false>(playout, Js::Constants::NoInlineCacheIndex, m_reader.ReadAuxArray<uint32>(playout->SpreadAuxOffset, this->GetFunctionBody())); }
        template <class T> void OP_NewScObjArray(const unaligned T* playout) { OP_NewScObjArray_Impl<T, false>(playout); }
        template <class T> void OP_NewScObjArraySpread(const unaligned T* playout) { OP_NewScObjArray_Impl<T, false>(playout, m_reader.ReadAuxArray<uint32>(playout->SpreadAuxOffset, this->GetFunctionBody())); }
        template <class T> void OP_ProfiledNewScObject(const unaligned OpLayoutDynamicProfile<T>* playout) { OP_NewScObject_Impl<T, true, false>(playout); }
        template <class T> void OP_ProfiledNewScObjectSpread(const unaligned OpLayoutDynamicProfile<T>* playout) { OP_NewScObject_Impl<T, true, false>(playout, Js::Constants::NoInlineCacheIndex, m_reader.ReadAuxArray<uint32>(playout->SpreadAuxOffset, this->GetFunctionBody())); }
        template <class T> void OP_ProfiledNewScObjectWithICIndex(const unaligned OpLayoutDynamicProfile<T>* playout) { OP_NewScObject_Impl<T, true, true>(playout, playout->inlineCacheIndex); }
        template <class T> void OP_ProfiledNewScObjArray(const unaligned OpLayoutDynamicProfile2<T>* playout) { OP_NewScObjArray_Impl<T, true>(playout); }
        template <class T> void OP_ProfiledNewScObjArray_NoProfile(const unaligned OpLayoutDynamicProfile2<T>* playout) { OP_NewScObjArray_Impl<T, false>(playout); }
        template <class T> void OP_ProfiledNewScObjArraySpread(const unaligned OpLayoutDynamicProfile2<T>* playout) { OP_NewScObjArray_Impl<T, true>(playout, m_reader.ReadAuxArray<uint32>(playout->SpreadAuxOffset, this->GetFunctionBody())); }
        template <class T> void OP_ProfiledNewScObjArraySpread_NoProfile(const unaligned OpLayoutDynamicProfile2<T>* playout) { OP_NewScObjArray_Impl<T, true>(playout, m_reader.ReadAuxArray<uint32>(playout->SpreadAuxOffset, this->GetFunctionBody())); }
        Var NewScObject_Helper(Var target, ArgSlot ArgCount, const Js::AuxArray<uint32> *spreadIndices = nullptr);
        Var ProfiledNewScObject_Helper(Var target, ArgSlot ArgCount, ProfileId profileId, InlineCacheIndex inlineCacheIndex, const Js::AuxArray<uint32> *spreadIndices = nullptr);
        template <class T, bool Profiled, bool ICIndex> Var OP_NewScObjectNoArg_Impl(const unaligned T *playout, InlineCacheIndex inlineCacheIndex = Js::Constants::NoInlineCacheIndex);
        void OP_NewScObject_A_Impl(const unaligned OpLayoutAuxiliary * playout, RegSlot *target = nullptr);
        void OP_NewScObject_A(const unaligned OpLayoutAuxiliary * playout) { return OP_NewScObject_A_Impl(playout); }
        void OP_InitCachedFuncs(const unaligned OpLayoutAuxNoReg * playout);
        Var OP_GetCachedFunc(Var instance, int32 index);
        void OP_CommitScope();
        void OP_CommitScopeHelper(const PropertyIdArray *propIds);
        void OP_TryCatch(const unaligned OpLayoutBr* playout);
        void ProcessCatch();
        int ProcessFinally();
        void ProcessTryCatchBailout(EHBailoutData * innermostEHBailoutData, uint32 tryNestingDepth);
        void OP_TryFinally(const unaligned OpLayoutBr* playout);
        void OP_TryFinallyWithYield(const byte* ip, Js::JumpOffset jumpOffset, Js::RegSlot regException, Js::RegSlot regOffset);
        void OP_ResumeCatch();
        void OP_ResumeFinally(const byte* ip, Js::JumpOffset jumpOffset, RegSlot exceptionRegSlot, RegSlot offsetRegSlot);
        inline Var OP_ResumeYield(Var yieldDataVar, RegSlot yieldStarIterator = Js::Constants::NoRegister);
        template <typename T> void OP_IsInst(const unaligned T * playout);
        template <class T> void OP_InitClass(const unaligned OpLayoutT_Class<T> * playout);
        inline Var OP_LdHomeObj(ScriptContext * scriptContext);
        inline Var OP_LdFuncObj(ScriptContext * scriptContext);
        inline Var OP_ScopedLdHomeObj(ScriptContext * scriptContext);
        inline Var OP_ScopedLdFuncObj(ScriptContext * scriptContext);
        template <typename T> void OP_LdElementUndefined(const unaligned OpLayoutT_ElementU<T>* playout);
        template <typename T> void OP_LdLocalElementUndefined(const unaligned OpLayoutT_ElementRootU<T>* playout);
        template <typename T> void OP_LdElementUndefinedScoped(const unaligned OpLayoutT_ElementScopedU<T>* playout);
        void OP_SpreadArrayLiteral(const unaligned OpLayoutReg2Aux * playout);
        template <LayoutSize layoutSize,bool profiled> const byte * OP_ProfiledLoopStart(const byte *ip);
        template <LayoutSize layoutSize,bool profiled> const byte * OP_ProfiledLoopEnd(const byte *ip);
        template <LayoutSize layoutSize,bool profiled> const byte * OP_ProfiledLoopBodyStart(const byte *ip);
        template <typename T> void OP_ApplyArgs(const unaligned OpLayoutT_Reg5<T> * playout);
        template <class T> void OP_EmitTmpRegCount(const unaligned OpLayoutT_Unsigned1<T> * ip);

        HeapArgumentsObject * CreateEmptyHeapArgumentsObject(ScriptContext* scriptContext);
        void TrySetFrameObjectInHeapArgObj(ScriptContext * scriptContext, bool hasNonSimpleParam);
        Var InnerScopeFromIndex(uint32 index) const;
        void SetInnerScopeFromIndex(uint32 index, Var scope);
        void OP_NewInnerScopeSlots(uint index, uint count, int scopeIndex, ScriptContext *scriptContext, FunctionBody *functionBody);
        template <typename T> void OP_CloneInnerScopeSlots(const unaligned OpLayoutT_Unsigned1<T> *playout);
        template <typename T> void OP_CloneBlockScope(const unaligned OpLayoutT_Unsigned1<T> *playout);
        FrameDisplay * OP_LdFrameDisplay(void *argHead, void *argEnv, ScriptContext *scriptContext);
        FrameDisplay * OP_LdFrameDisplaySetLocal(void *argHead, void *argEnv, ScriptContext *scriptContext);
        template <bool innerFD> FrameDisplay * OP_LdFrameDisplayNoParent(void *argHead, ScriptContext *scriptContext);
        FrameDisplay * OP_LdFuncExprFrameDisplaySetLocal(void *argHead1, void *argHead2, ScriptContext *scriptContext);
        FrameDisplay * OP_LdInnerFrameDisplay(void *argHead, void *argEnv, ScriptContext *scriptContext);
        FrameDisplay * OP_LdInnerFrameDisplayNoParent(void *argHead, ScriptContext *scriptContext);

        template <class T> void OP_NewStackScFunc(const unaligned T * playout);
        template <class T> void OP_NewInnerStackScFunc(const unaligned T * playout);
        template <class T> void OP_DeleteFld(const unaligned T * playout);
        template <class T> void OP_DeleteLocalFld(const unaligned T * playout);
        template <class T> void OP_DeleteRootFld(const unaligned T * playout);
        template <class T> void OP_DeleteFldStrict(const unaligned T * playout);
        template <class T> void OP_DeleteRootFldStrict(const unaligned T * playout);
        template <typename T> void OP_ScopedDeleteFld(const unaligned OpLayoutT_ElementScopedC<T> * playout);
        template <typename T> void OP_ScopedDeleteFldStrict(const unaligned OpLayoutT_ElementScopedC<T> * playout);
        template <class T> void OP_ScopedLdInst(const unaligned T * playout);
        template <typename T> void OP_ScopedInitFunc(const unaligned OpLayoutT_ElementScopedC<T> * playout);
        template <class T> void OP_ClearAttributes(const unaligned T * playout);
        template <class T> void OP_InitGetFld(const unaligned T * playout);
        template <class T> void OP_InitSetFld(const unaligned T * playout);
        template <class T> void OP_InitSetElemI(const unaligned T * playout);
        template <class T> void OP_InitGetElemI(const unaligned T * playout);
        template <class T> void OP_InitComputedProperty(const unaligned T * playout);
        template <class T> void OP_InitProto(const unaligned T * playout);
        void OP_BeginBodyScope();

        uint CallLoopBody(JavascriptMethod address);
        uint CallAsmJsLoopBody(JavascriptMethod address);
        void DoInterruptProbe();
        void CheckIfLoopIsHot(uint profiledLoopCounter);
        bool CheckAndResetImplicitCall(DisableImplicitFlags prevDisableImplicitFlags,ImplicitCallFlags savedImplicitCallFlags);
        class PushPopFrameHelper
        {
        public:
            PushPopFrameHelper(InterpreterStackFrame *interpreterFrame, void *returnAddress, void *addressOfReturnAddress)
                : m_threadContext(interpreterFrame->GetScriptContext()->GetThreadContext()), m_interpreterFrame(interpreterFrame), m_isHiddenFrame(false)
            {
                interpreterFrame->returnAddress = returnAddress; // Ensure these are set before pushing to interpreter frame list
                interpreterFrame->addressOfReturnAddress = addressOfReturnAddress;
                if (interpreterFrame->GetFunctionBody()->GetIsAsmJsFunction())
                {
                    m_isHiddenFrame = true;
                }
                else
                {
                    m_threadContext->PushInterpreterFrame(interpreterFrame);
                }
            }
            ~ PushPopFrameHelper()
            {
                if (!m_isHiddenFrame)
                {
                    Js::InterpreterStackFrame *interpreterFrame = m_threadContext->PopInterpreterFrame();
                    AssertMsg(interpreterFrame == m_interpreterFrame,
                        "Interpreter frame chain corrupted?");
                }
            }
        private:
            ThreadContext *m_threadContext;
            InterpreterStackFrame *m_interpreterFrame;
            bool m_isHiddenFrame;
        };

        inline InlineCache* GetInlineCache(uint cacheIndex)
        {
            Assert(this->inlineCaches != nullptr);
            Assert(cacheIndex < this->inlineCacheCount);

            return reinterpret_cast<InlineCache *>(this->inlineCaches[cacheIndex]);
        }

        inline IsInstInlineCache* GetIsInstInlineCache(uint cacheIndex)
        {
            return m_functionBody->GetIsInstInlineCache(cacheIndex);
        }

        inline PropertyId GetPropertyIdFromCacheId(uint cacheIndex)
        {
            return m_functionBody->GetPropertyIdFromCacheId(cacheIndex);
        }

        void InitializeStackFunctions(StackScriptFunction * scriptFunctions);
        StackScriptFunction * GetStackNestedFunction(uint index);
        void SetExecutingStackFunction(ScriptFunction * scriptFunction);
        friend class StackScriptFunction;

        void InitializeClosures();
        void SetLocalFrameDisplay(FrameDisplay *frameDisplay);
        Var  GetLocalClosure() const;
        void SetLocalClosure(Var closure);
        Var  GetParamClosure() const;
        void SetParamClosure(Var closure);
        void TrySetRetOffset();
    };

#ifdef ENABLE_DEBUG_CONFIG_OPTIONS
    // Used to track how many interpreter stack frames we have on stack.
    class InterpreterThunkStackCountTracker
    {
    public:
        InterpreterThunkStackCountTracker()  { ++s_count; }
        ~InterpreterThunkStackCountTracker() { --s_count; }
        static int GetCount() { return s_count; }
    private:
        THREAD_LOCAL static int s_count;
    };
#endif

} // namespace Js<|MERGE_RESOLUTION|>--- conflicted
+++ resolved
@@ -255,11 +255,7 @@
         static uint32 GetOffsetOfArguments() { return offsetof(InterpreterStackFrame, m_arguments); }
         static uint32 GetOffsetOfInParams() { return offsetof(InterpreterStackFrame, m_inParams); }
         static uint32 GetOffsetOfInSlotsCount() { return offsetof(InterpreterStackFrame, m_inSlotsCount); }
-<<<<<<< HEAD
-=======
         static uint32 GetOffsetOfStackNestedFunctions() { return offsetof(InterpreterStackFrame, stackNestedFunctions); }
-        void PrintStack(const int* const intSrc, const float* const fltSrc, const double* const dblSrc, int intConstCount, int floatConstCount, int doubleConstCount, const char16* state);
->>>>>>> 84d09cf0
 
         static uint32 GetStartLocationOffset() { return offsetof(InterpreterStackFrame, m_reader) + ByteCodeReader::GetStartLocationOffset(); }
         static uint32 GetCurrentLocationOffset() { return offsetof(InterpreterStackFrame, m_reader) + ByteCodeReader::GetCurrentLocationOffset(); }

--- conflicted
+++ resolved
@@ -366,13 +366,11 @@
 
         void InitializeClosures();
 
-<<<<<<< HEAD
         static void OP_StPropIdArrFromVar(Var instance, uint32 index, Var value, ScriptContext* scriptContext);
         static Js::PropertyIdArray * OP_NewPropIdArrForCompProps(uint32 size, ScriptContext* scriptContext);
-=======
+
         static const int LocalsThreshold = 32 * 1024; // Number of locals vars we'll allocate on the frame.
                                                       // If there are more, we'll use an arena.
->>>>>>> f61a97ad
 
     private:
 #if DYNAMIC_INTERPRETER_THUNK

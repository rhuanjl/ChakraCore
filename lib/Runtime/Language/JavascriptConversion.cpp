--- conflicted
+++ resolved
@@ -311,29 +311,17 @@
                     else
                     {
                         // Otherwise, we need to do a lookup for the PropertyRecord
-                        scriptContext->GetOrAddPropertyRecord(propName->GetString(), propName->GetLength(), propertyRecord);
+                        scriptContext->GetOrAddPropertyRecord(propName, propertyRecord);
                         // While we have the PropertyRecord available, let's find/create a PropertyString so future usage can be optimized
                         strWithPtr->SetPropertyString(scriptContext->GetPropertyString((*propertyRecord)->GetPropertyId()));
                     }
                 }
                 else
                 {
-<<<<<<< HEAD
                     // If we don't have any special JavascriptString, we need to do a lookup for the PropertyRecord
                     scriptContext->GetOrAddPropertyRecord(propName->GetString(), propName->GetLength(), propertyRecord);
                 }
             }
-=======
-                    scriptContext->GetOrAddPropertyRecord(propName, propertyRecord);
-                    PropertyString * propStr = scriptContext->GetPropertyString((*propertyRecord)->GetPropertyId());
-                    str->SetPropertyString(propStr);
-                }
-            }
-            else
-            {
-                scriptContext->GetOrAddPropertyRecord(propName, propertyRecord);
-            }
->>>>>>> 13e0e02e
         }
     }
 

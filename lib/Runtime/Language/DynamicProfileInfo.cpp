--- conflicted
+++ resolved
@@ -1169,17 +1169,6 @@
         Assert(callSiteId < callSiteCount);
         Assert(functionBody->IsJsBuiltInCode() || functionBody->IsPublicLibraryCode() || HasCallSiteInfo(functionBody));
 
-<<<<<<< HEAD
-        Js::ProfileId callApplyCallSiteId = functionBody->GetCallSiteToCallApplyCallSiteArray()[callSiteId];
-        Assert(callApplyCallSiteId < functionBody->GetProfiledCallApplyCallSiteCount());
-        
-        if (callApplyTargetInfo[callApplyCallSiteId].isPolymorphic)
-        {
-            return nullptr;
-        }
-
-        return GetFunctionInfo(functionBody, callApplyTargetInfo[callApplyCallSiteId].u.functionData.sourceId, callApplyTargetInfo[callApplyCallSiteId].u.functionData.functionId);
-=======
         if (functionBody->GetCallSiteToCallApplyCallSiteArray())
         {
             Js::ProfileId callApplyCallSiteId = functionBody->GetCallSiteToCallApplyCallSiteArray()[callSiteId];
@@ -1199,7 +1188,6 @@
         }
 
         return nullptr;
->>>>>>> f1a2cdc7
     }
 
     uint DynamicProfileInfo::GetLdFldCacheIndexFromCallSiteInfo(FunctionBody* functionBody, ProfileId callSiteId)

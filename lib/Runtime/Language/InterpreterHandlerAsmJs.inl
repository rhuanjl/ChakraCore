--- conflicted
+++ resolved
@@ -35,14 +35,8 @@
   DEF2_WMS( R1toD1Mem        , Conv_VTD     , JavascriptConversion::ToNumber                     ) // convert var to double
   DEF2_WMS( R1toF1Mem        , Conv_VTF     , JavascriptConversion::ToNumber                     ) // convert var to float
   DEF2_WMS( R1toI1Mem        , Conv_VTI     , JavascriptMath::ToInt32                            ) // convert var to int
-<<<<<<< HEAD
+  DEF3_WMS( CUSTOM_ASMJS     , Conv_VTL     , (OP_InvalidWasmTypeConversion<Wasm::WasmTypes::I64,false>) , Long1Reg1    ) // convert var to int64
   DEF3_WMS( CUSTOM_ASMJS     , ArgOut_Long  , (OP_InvalidWasmTypeConversion<Wasm::WasmTypes::I64,true>)  , Reg1Long1    ) // convert int64 to Var
-  DEF3_WMS( CUSTOM_ASMJS     , Conv_VTL     , (OP_InvalidWasmTypeConversion<Wasm::WasmTypes::I64,false>) , Long1Reg1    ) // convert var to int64
-=======
-  DEF3_WMS( CUSTOM_ASMJS     , Conv_VTL     , OP_InvalidWasmTypeConversion<false> , Long1Reg1    ) // convert var to int64
-  DEF3_WMS( CUSTOM_ASMJS     , ArgOut_Long  , OP_InvalidWasmTypeConversion<true>  , Reg1Long1    ) // convert int64 to Var
->>>>>>> 706b65c6
-
   DEF3_WMS( CUSTOM_ASMJS     , LdArr_Func   , OP_LdArrFunc                 , ElementSlot         )
   DEF3_WMS( CUSTOM_ASMJS     , LdArr_WasmFunc,OP_LdArrWasmFunc             , ElementSlot         )
   DEF3_WMS( CUSTOM_ASMJS     , CheckSignature,OP_CheckSignature            , Reg1IntConst1       )
@@ -400,7 +394,6 @@
 
   // args out, copy value to outParams
 EXDEF3_WMS   ( CUSTOM_ASMJS      , Simd128_ArgOut_F4       , (OP_InvalidWasmTypeConversion<Wasm::WasmTypes::M128,true>)  , Reg1Float32x4_1)
-
 EXDEF2_WMS   ( SIMD_F4_1toR1Mem  , Simd128_I_ArgOut_F4     , OP_I_SetOutAsmSimd                          )
   DEF2_WMS   ( SIMD_I4_1toR1Mem  , Simd128_I_ArgOut_I4     , OP_I_SetOutAsmSimd                          )
 

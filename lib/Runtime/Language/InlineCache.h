//-------------------------------------------------------------------------------------------------------
// Copyright (C) Microsoft. All rights reserved.
// Licensed under the MIT license. See LICENSE.txt file in the project root for full license information.
//-------------------------------------------------------------------------------------------------------
#pragma once

#define TypeWithAuxSlotTag(_t) \
    (reinterpret_cast<Type*>(reinterpret_cast<size_t>(_t) | InlineCacheAuxSlotTypeTag))
#define TypeWithoutAuxSlotTag(_t) \
    (reinterpret_cast<Js::Type*>(reinterpret_cast<size_t>(_t) & ~InlineCacheAuxSlotTypeTag))
#define TypeHasAuxSlotTag(_t) \
    (!!(reinterpret_cast<size_t>(_t) & InlineCacheAuxSlotTypeTag))

// forward decl
class JITType;
struct InlineCacheData;
template <class TAllocator> class JITTypeHolderBase;
typedef JITTypeHolderBase<void> JITTypeHolder;
typedef JITTypeHolderBase<Recycler> RecyclerJITTypeHolder;

namespace Js
{
    enum CacheType : byte
    {
        CacheType_None,
        CacheType_Local,
        CacheType_Proto,
        CacheType_LocalWithoutProperty,
        CacheType_Getter,
        CacheType_Setter,
        CacheType_TypeProperty,
    };

    enum SlotType : byte
    {
        SlotType_None,
        SlotType_Inline,
        SlotType_Aux,
    };

    struct PropertyCacheOperationInfo
    {
        PropertyCacheOperationInfo()
            : cacheType(CacheType_None), slotType(SlotType_None), isPolymorphic(false)
        {
        }

        CacheType cacheType;
        SlotType slotType;
        bool isPolymorphic;
    };

    struct JitTimeInlineCache;
    struct InlineCache
    {
        static const int CacheLayoutSelectorBitCount = 1;
        static const int RequiredAuxSlotCapacityBitCount = 15;
        static const bool IsPolymorphic = false;

        InlineCache() {}

        union
        {
            // Invariants:
            // - Type* fields do not overlap.
            // - "next" field is non-null iff the cache is linked in a list of proto-caches
            //   (see ScriptContext::RegisterProtoInlineCache and ScriptContext::InvalidateProtoCaches).

            struct s_local
            {
                Type* type;

                // PatchPutValue caches here the type the object has before a new property is added.
                // If this type is hit again we can immediately change the object's type to "type"
                // and store the value into the slot "slotIndex".
                Type* typeWithoutProperty;

                union
                {
                    struct
                    {
                        uint16 isLocal : 1;
                        uint16 requiredAuxSlotCapacity : 15;     // Maximum auxiliary slot capacity (for a path type) must be < 2^16
                    };
                    struct
                    {
                        uint16 rawUInt16;                        // Required for access from JIT-ed code
                    };
                };
                uint16 slotIndex;
            } local;

            struct s_proto
            {
                uint16 isProto : 1;
                uint16 isMissing : 1;
                uint16 unused : 14;
                uint16 slotIndex;

                // It's OK for the type in proto layout to overlap with typeWithoutProperty in the local layout, because
                // we only use typeWithoutProperty on field stores, which can never have a proto layout.
                Type* type;

                DynamicObject* prototypeObject;
            } proto;

            struct s_accessor
            {
                DynamicObject *object;

                union
                {
                    struct {
                        uint16 isAccessor : 1;
                        uint16 flags : 2;
                        uint16 isOnProto : 1;
                        uint16 unused : 12;
                    };
                    uint16 rawUInt16;
                };
                uint16 slotIndex;

                Type * type;
            } accessor;

            CompileAssert(sizeof(s_local) == sizeof(s_proto));
            CompileAssert(sizeof(s_local) == sizeof(s_accessor));
        } u;

        InlineCache** invalidationListSlotPtr;

        bool IsEmpty() const
        {
            return u.local.type == nullptr;
        }

        bool IsLocal() const
        {
            return u.local.isLocal;
        }

        bool IsProto() const
        {
            return u.proto.isProto;
        }

        DynamicObject * GetPrototypeObject() const
        {
            Assert(IsProto());
            return u.proto.prototypeObject;
        }

        DynamicObject * GetAccessorObject() const
        {
            Assert(IsAccessor());
            return u.accessor.object;
        }

        bool IsAccessor() const
        {
            return u.accessor.isAccessor;
        }

        bool IsAccessorOnProto() const
        {
            return IsAccessor() && u.accessor.isOnProto;
        }

        bool IsGetterAccessor() const
        {
            return IsAccessor() && !!(u.accessor.flags & InlineCacheGetterFlag);
        }

        bool IsGetterAccessorOnProto() const
        {
            return IsGetterAccessor() && u.accessor.isOnProto;
        }

        bool IsSetterAccessor() const
        {
            return IsAccessor() && !!(u.accessor.flags & InlineCacheSetterFlag);
        }

        bool IsSetterAccessorOnProto() const
        {
            return IsSetterAccessor() && u.accessor.isOnProto;
        }

        Type* GetRawType() const
        {
            return IsLocal() ? u.local.type : (IsProto() ? u.proto.type : (IsAccessor() ? u.accessor.type : nullptr));
        }

        Type* GetType() const
        {
            return TypeWithoutAuxSlotTag(GetRawType());
        }

        template<bool isAccessor>
        bool HasDifferentType(const bool isProto, const Type * type, const Type * typeWithoutProperty) const;

        bool HasType_Flags(const Type * type) const
        {
            return u.accessor.type == type || u.accessor.type == TypeWithAuxSlotTag(type);
        }

        bool HasDifferentType(const Type * type) const
        {
            return !IsEmpty() && GetType() != type;
        }

        bool RemoveFromInvalidationList()
        {
            if (this->invalidationListSlotPtr == nullptr)
            {
                return false;
            }

            Assert(*this->invalidationListSlotPtr == this);

            *this->invalidationListSlotPtr = nullptr;
            this->invalidationListSlotPtr = nullptr;

            return true;
        }

#ifdef ENABLE_DEBUG_CONFIG_OPTIONS
        const char16 *LayoutString() const
        {
            if (IsEmpty())
            {
                return _u("Empty");
            }
            if (IsLocal())
            {
                return _u("Local");
            }
            if (IsAccessor())
            {
                return _u("Accessor");
            }
            return _u("Proto");
        }
#endif

    public:
        void CacheLocal(
            Type *const type,
            const PropertyId propertyId,
            const PropertyIndex propertyIndex,
            const bool isInlineSlot,
            Type *const typeWithoutProperty,
            int requiredAuxSlotCapacity,
            ScriptContext *const requestContext);

        void CacheProto(
            DynamicObject *const prototypeObjectWithProperty,
            const PropertyId propertyId,
            const PropertyIndex propertyIndex,
            const bool isInlineSlot,
            const bool isMissing,
            Type *const type,
            ScriptContext *const requestContext);

        void CacheAccessor(
            const bool isGetter,
            const PropertyId propertyId,
            const PropertyIndex propertyIndex,
            const bool isInlineSlot,
            Type *const type,
            DynamicObject *const object,
            const bool isOnProto,
            ScriptContext *const requestContext);

        template<
            bool CheckLocal,
            bool CheckProto,
            bool CheckAccessor,
            bool CheckMissing,
            bool ReturnOperationInfo,
            bool OutputExistence /*When set, propertyValue is true or false, representing whether the property exists on the instance not its actual value*/>
        bool TryGetProperty(
            Var const instance,
            RecyclableObject *const propertyObject,
            const PropertyId propertyId,
            Var *const propertyValue,
            ScriptContext *const requestContext,
            PropertyCacheOperationInfo *const operationInfo);

        template<
            bool CheckLocal,
            bool CheckLocalTypeWithoutProperty,
            bool CheckAccessor,
            bool ReturnOperationInfo>
        bool TrySetProperty(
            RecyclableObject *const object,
            const PropertyId propertyId,
            Var propertyValue,
            ScriptContext *const requestContext,
            PropertyCacheOperationInfo *const operationInfo,
            const PropertyOperationFlags propertyOperationFlags = PropertyOperation_None);

        bool PretendTryGetProperty(Type *const type, PropertyCacheOperationInfo * operationInfo) const;
        bool PretendTrySetProperty(Type *const type, Type *const oldType, PropertyCacheOperationInfo * operationInfo) const;

        void Clear();
        void RemoveFromInvalidationListAndClear(ThreadContext* threadContext);
        template <class TAllocator>
        InlineCache *Clone(TAllocator *const allocator);
        InlineCache *Clone(Js::PropertyId propertyId, ScriptContext* scriptContext);
        void CopyTo(PropertyId propertyId, ScriptContext * scriptContext, InlineCache * const clone);
#if ENABLE_FIXED_FIELDS
        bool TryGetFixedMethodFromCache(Js::FunctionBody* functionBody, uint cacheId, Js::JavascriptFunction** pFixedMethod);
#endif

        bool GetGetterSetter(RecyclableObject *object, RecyclableObject **callee);
        bool GetCallApplyTarget(RecyclableObject* obj, RecyclableObject **callee);

        static uint GetGetterFlagMask()
        {
            // First bit is marked for isAccessor in the accessor cache layout.
            return  InlineCacheGetterFlag << 1;
        }

        static uint GetSetterFlagMask()
        {
            // First bit is marked for isAccessor in the accessor cache layout.
            return  InlineCacheSetterFlag << 1;
        }

        static uint GetGetterSetterFlagMask()
        {
            // First bit is marked for isAccessor in the accessor cache layout.
            return  (InlineCacheGetterFlag | InlineCacheSetterFlag) << 1;
        }

        static uint GetIsOnProtoFlagMask()
        {
            return InlineCacheIsOnProtoFlag << 1;
        }

        bool NeedsToBeRegisteredForProtoInvalidation() const;
        bool NeedsToBeRegisteredForStoreFieldInvalidation() const;

#if DEBUG
        bool ConfirmCacheMiss(const Type * oldType, const PropertyValueInfo* info) const;
        bool NeedsToBeRegisteredForInvalidation() const;
        static void VerifyRegistrationForInvalidation(const InlineCache* cache, ScriptContext* scriptContext, Js::PropertyId propertyId);
#endif

#if DBG_DUMP
        void Dump();
#endif

    private:

        // Write operation info if relevant
        template<bool ReturnOperationInfo> inline static void OutputOperationInfo(PropertyCacheOperationInfo *const operationInfo, CacheType cacheType, SlotType slotType);

        // Get the source object that supplies property values, based on the cache type and the starting object
        template<CacheType cacheType> inline DynamicObject* GetSourceObject(RecyclableObject *const propertyObject);

        // Get the source object that we should test for script context matching, based on the cache type and the starting object
        template<CacheType cacheType> inline RecyclableObject* GetSourceObjectForScriptContext(RecyclableObject *const propertyObject);

        // Get the slot index for the property, based on the cache type
        template<CacheType cacheType> inline int GetSlotIndex();

        // Get the property value, based on the source object and slot index
        template<SlotType slotType> inline static Var GetPropertyValue(DynamicObject* sourceObject, int slotIndex);

        // Set the output propertyValue and operationInfo
        template<
            bool OutputExistence,
            bool IsMissing,
            bool ReturnOperationInfo,
            CacheType cacheType,
            SlotType slotType>
        void OutputPropertyValueAndOperationInfo(
            Var const instance,
            RecyclableObject *const propertyObject,
            const PropertyId propertyId,
            Var *const propertyValue,
            ScriptContext *const requestContext,
            PropertyCacheOperationInfo *const operationInfo)
        {
            Assert(this->GetSourceObjectForScriptContext<cacheType>(propertyObject)->GetScriptContext() == requestContext); // we never cache a type from another script context
            OutputPropertyValue<OutputExistence, IsMissing, cacheType, slotType>::impl(this, instance, propertyObject, propertyId, propertyValue, requestContext);
            OutputOperationInfo<ReturnOperationInfo>(operationInfo, cacheType, slotType);
        }

        // Because C++ can't partially specialize functions, here's a struct. Calling the impl method on this struct
        // will set the output propertyValue.
        template<
            bool OutputExistence,
            bool IsMissing,
            CacheType cacheType,
            SlotType slotType>
        struct OutputPropertyValue {};

        template<bool IsMissing, CacheType cacheType, SlotType slotType>
        struct OutputPropertyValue<true /*OutputExistence*/, IsMissing, cacheType, slotType>
        {
            static void impl(
                InlineCache* cache,
                Var const instance,
                RecyclableObject *const propertyObject,
                const PropertyId propertyId,
                Var *const propertyValue,
                ScriptContext *const requestContext)
            {
                *propertyValue = IsMissing ? requestContext->GetLibrary()->GetFalse() : requestContext->GetLibrary()->GetTrue();
                Assert(!JavascriptOperators::HasProperty(propertyObject, propertyId) == IsMissing);
            }
        };

        template<bool IsMissing, SlotType slotType>
        struct OutputPropertyValue<false /*OutputExistence*/, IsMissing, CacheType::CacheType_Getter, slotType>
        {
            static void impl(
                InlineCache* cache,
                Var const instance,
                RecyclableObject *const propertyObject,
                const PropertyId propertyId,
                Var *const propertyValue,
                ScriptContext *const requestContext)
            {
                Assert(cache->u.accessor.flags & InlineCacheGetterFlag);

                RecyclableObject * function;
                if (cache->u.accessor.isOnProto)
                {
                    function = UnsafeVarTo<RecyclableObject>(cache->GetPropertyValue<slotType>(cache->u.accessor.object, cache->u.accessor.slotIndex));
                }
                else
                {
                    function = UnsafeVarTo<RecyclableObject>(cache->GetPropertyValue<slotType>(UnsafeVarTo<DynamicObject>(propertyObject), cache->u.accessor.slotIndex));
                }

                *propertyValue = JavascriptOperators::CallGetter(function, instance, requestContext);

                // Can't assert because the getter could have a side effect
#ifdef CHKGETTER
                Assert(JavascriptOperators::Equal(*propertyValue, JavascriptOperators::GetProperty(propertyObject, propertyId, requestContext), requestContext));
#endif
            }
        };

        template<bool IsMissing, CacheType cacheType, SlotType slotType>
        struct OutputPropertyValue<false /*OutputExistence*/, IsMissing, cacheType, slotType>
        {
            static void impl(
                InlineCache* cache,
                Var const instance,
                RecyclableObject *const propertyObject,
                const PropertyId propertyId,
                Var *const propertyValue,
                ScriptContext *const requestContext)
            {
                *propertyValue = InlineCache::GetPropertyValue<slotType>(cache->GetSourceObject<cacheType>(propertyObject), cache->GetSlotIndex<cacheType>());
<<<<<<< HEAD
                DebugOnly(Var getPropertyValue = JavascriptOperators::GetProperty(propertyObject, propertyId, requestContext));
                Assert(*propertyValue == getPropertyValue ||
                    (VarIs<RootObjectBase>(propertyObject) && *propertyValue == JavascriptOperators::GetRootProperty(propertyObject, propertyId, requestContext))||
=======
#if DBG
                Var slowPathValue = JavascriptOperators::GetProperty(propertyObject, propertyId, requestContext);
                Var rootObjectValue = nullptr;
                if (RootObjectBase::Is(propertyObject))
                {
                    rootObjectValue = JavascriptOperators::GetRootProperty(propertyObject, propertyId, requestContext);
                }
                Assert(*propertyValue == slowPathValue ||
                    (RootObjectBase::Is(propertyObject) && *propertyValue == rootObjectValue) ||
>>>>>>> aa0db708
                    // In some cases, such as CustomExternalObject, if implicit calls are disabled GetPropertyQuery may return null. See CustomExternalObject::GetPropertyQuery for an example.
                    (slowPathValue == requestContext->GetLibrary()->GetNull() && requestContext->GetThreadContext()->IsDisableImplicitCall() && propertyObject->GetType()->IsExternal()));
#endif
            }
        };
    };

#if defined(TARGET_32)
    CompileAssert(sizeof(InlineCache) == 0x10);
#else
    CompileAssert(sizeof(InlineCache) == 0x20);
#endif

    CompileAssert(sizeof(InlineCache) == sizeof(InlineCacheAllocator::CacheLayout));
    CompileAssert(offsetof(InlineCache, invalidationListSlotPtr) == offsetof(InlineCacheAllocator::CacheLayout, strongRef));

    class PolymorphicInlineCache : public FinalizableObject
    {
        DECLARE_RECYCLER_VERIFY_MARK_FRIEND()
#ifdef INLINE_CACHE_STATS
        friend class Js::ScriptContext;
#endif

    public:
        static const bool IsPolymorphic = true;

    protected:
        FieldNoBarrier(InlineCache *) inlineCaches;
        Field(uint16) size;
        Field(bool) ignoreForEquivalentObjTypeSpec;
        Field(bool) cloneForJitTimeUse;

        Field(int32) inlineCachesFillInfo;

        PolymorphicInlineCache(InlineCache * inlineCaches, uint16 size)
            : inlineCaches(inlineCaches), size(size), ignoreForEquivalentObjTypeSpec(false), cloneForJitTimeUse(true), inlineCachesFillInfo(0)
        {
        }

    public:

        bool CanAllocateBigger() { return GetSize() < MaxPolymorphicInlineCacheSize; }
        static uint16 GetNextSize(uint16 currentSize)
        {
            if (currentSize == MaxPolymorphicInlineCacheSize)
            {
                return 0;
            }
            else if (currentSize == MinPropertyStringInlineCacheSize)
            {
                CompileAssert(MinPropertyStringInlineCacheSize < MinPolymorphicInlineCacheSize);
                return MinPolymorphicInlineCacheSize;
            }
            else
            {
                Assert(currentSize >= MinPolymorphicInlineCacheSize && currentSize <= (MaxPolymorphicInlineCacheSize / 2));
                return currentSize * 2;
            }
        }

        template<bool isAccessor>
        bool HasDifferentType(const bool isProto, const Type * type, const Type * typeWithoutProperty) const;
        bool HasType_Flags(const Type * type) const;

        InlineCache * GetInlineCaches() const { return inlineCaches; }
        uint16 GetSize() const { return size; }
        bool GetIgnoreForEquivalentObjTypeSpec() const { return this->ignoreForEquivalentObjTypeSpec; }
        void SetIgnoreForEquivalentObjTypeSpec(bool value) { this->ignoreForEquivalentObjTypeSpec = value; }
        bool GetCloneForJitTimeUse() const { return this->cloneForJitTimeUse; }
        void SetCloneForJitTimeUse(bool value) { this->cloneForJitTimeUse = value; }
        uint32 GetInlineCachesFillInfo() { return this->inlineCachesFillInfo; }
        void UpdateInlineCachesFillInfo(uint32 index, bool set);
        bool IsFull();
        void Clear(Type * type);

        virtual void Dispose(bool isShutdown) override { };
        virtual void Mark(Recycler *recycler) override { AssertMsg(false, "Mark called on object that isn't TrackableObject"); }

        void CacheLocal(
            Type *const type,
            const PropertyId propertyId,
            const PropertyIndex propertyIndex,
            const bool isInlineSlot,
            Type *const typeWithoutProperty,
            int requiredAuxSlotCapacity,
            ScriptContext *const requestContext);

        void CacheProto(
            DynamicObject *const prototypeObjectWithProperty,
            const PropertyId propertyId,
            const PropertyIndex propertyIndex,
            const bool isInlineSlot,
            const bool isMissing,
            Type *const type,
            ScriptContext *const requestContext);

        void CacheAccessor(
            const bool isGetter,
            const PropertyId propertyId,
            const PropertyIndex propertyIndex,
            const bool isInlineSlot,
            Type *const type,
            DynamicObject *const object,
            const bool isOnProto,
            ScriptContext *const requestContext);

        template<
            bool CheckLocal,
            bool CheckProto,
            bool CheckAccessor,
            bool CheckMissing,
            bool IsInlineCacheAvailable,
            bool ReturnOperationInfo,
            bool OutputExistence /*When set, propertyValue is true or false, representing whether the property exists on the instance not its actual value*/>
        bool TryGetProperty(
            Var const instance,
            RecyclableObject *const propertyObject,
            const PropertyId propertyId,
            Var *const propertyValue,
            ScriptContext *const requestContext,
            PropertyCacheOperationInfo *const operationInfo,
            InlineCache *const inlineCacheToPopulate);

        template<
            bool CheckLocal,
            bool CheckLocalTypeWithoutProperty,
            bool CheckAccessor,
            bool ReturnOperationInfo,
            bool PopulateInlineCache>
        bool TrySetProperty(
            RecyclableObject *const object,
            const PropertyId propertyId,
            Var propertyValue,
            ScriptContext *const requestContext,
            PropertyCacheOperationInfo *const operationInfo,
            InlineCache *const inlineCacheToPopulate,
            const PropertyOperationFlags propertyOperationFlags = PropertyOperation_None);

        bool PretendTryGetProperty(Type *const type, PropertyCacheOperationInfo * operationInfo);
        bool PretendTrySetProperty(Type *const type, Type *const oldType, PropertyCacheOperationInfo * operationInfo);

        void CopyTo(PropertyId propertyId, ScriptContext* scriptContext, PolymorphicInlineCache *const clone);

#if DBG_DUMP
        void Dump();
#endif

        uint GetInlineCacheIndexForType(const Type * type) const
        {
            return (((size_t)type) >> PolymorphicInlineCacheShift) & (GetSize() - 1);
        }

#ifdef INLINE_CACHE_STATS
        virtual void PrintStats(InlineCacheData *data) const = 0;
#endif
        virtual ScriptContext* GetScriptContext() const = 0;

        static uint32 GetOffsetOfSize() { return offsetof(Js::PolymorphicInlineCache, size); }
        static uint32 GetOffsetOfInlineCaches() { return offsetof(Js::PolymorphicInlineCache, inlineCaches); }

    private:
        uint GetNextInlineCacheIndex(uint index) const
        {
            if (++index == GetSize())
            {
                index = 0;
            }
            return index;
        }

        template<bool CheckLocal, bool CheckProto, bool CheckAccessor>
        void CloneInlineCacheToEmptySlotInCollision(Type *const type, uint index);

#ifdef CLONE_INLINECACHE_TO_EMPTYSLOT
        template <typename TDelegate>
        bool CheckClonedInlineCache(uint inlineCacheIndex, TDelegate mapper);
#endif
#if INTRUSIVE_TESTTRACE_PolymorphicInlineCache
        uint GetEntryCount()
        {
            uint count = 0;
            for (uint i = 0; i < size; ++i)
            {
                if (!inlineCaches[i].IsEmpty())
                {
                    count++;
                }
            }
            return count;
        }
#endif
    };


    class FunctionBodyPolymorphicInlineCache sealed : public PolymorphicInlineCache
    {
    private:
        FunctionBody * functionBody;

        // DList chaining all polymorphic inline caches of a FunctionBody together.
        // Since PolymorphicInlineCache is a leaf object, these references do not keep
        // the polymorphic inline caches alive. When a PolymorphicInlineCache is finalized,
        // it removes itself from the list and deletes its inline cache array.
        // We maintain this linked list of polymorphic caches because when we allocate a larger cache,
        // the old one might still be used by some code on the stack.  Consequently, we can't release
        // the inline cache array back to the arena allocator.
        FunctionBodyPolymorphicInlineCache * next;
        FunctionBodyPolymorphicInlineCache * prev;

        FunctionBodyPolymorphicInlineCache(InlineCache * inlineCaches, uint16 size, FunctionBody * functionBody)
            : PolymorphicInlineCache(inlineCaches, size), functionBody(functionBody), next(nullptr), prev(nullptr)
        {
            Assert((size == 0 && inlineCaches == nullptr) ||
                (inlineCaches != nullptr && size >= MinPolymorphicInlineCacheSize && size <= MaxPolymorphicInlineCacheSize));
        }
    public:
        static FunctionBodyPolymorphicInlineCache * New(uint16 size, FunctionBody * functionBody);

#ifdef INLINE_CACHE_STATS
        virtual void PrintStats(InlineCacheData *data) const override;
#endif
        virtual ScriptContext* GetScriptContext() const override;

        virtual void Finalize(bool isShutdown) override;
    };

    class ScriptContextPolymorphicInlineCache sealed : public PolymorphicInlineCache
    {
    private:
        Field(JavascriptLibrary*) javascriptLibrary;

        ScriptContextPolymorphicInlineCache(InlineCache * inlineCaches, uint16 size, JavascriptLibrary * javascriptLibrary)
            : PolymorphicInlineCache(inlineCaches, size), javascriptLibrary(javascriptLibrary)
        {
            Assert((size == 0 && inlineCaches == nullptr) ||
                (inlineCaches != nullptr && size >= MinPropertyStringInlineCacheSize && size <= MaxPolymorphicInlineCacheSize));
        }

    public:
        static ScriptContextPolymorphicInlineCache * New(uint16 size, JavascriptLibrary * javascriptLibrary);

#ifdef INLINE_CACHE_STATS
        virtual void PrintStats(InlineCacheData *data) const override;
#endif
        virtual ScriptContext* GetScriptContext() const override;

        virtual void Finalize(bool isShutdown) override;
    };

    // Caches the result of an instanceof operator over a type and a function
    struct IsInstInlineCache
    {
        Type * type;                    // The type of object operand an inline cache caches a result for
        JavascriptFunction * function;  // The function operand an inline cache caches a result for
        JavascriptBoolean * result;     // The result of doing (object instanceof function) where object->type == this->type
        IsInstInlineCache * next;       // Used to link together caches that have the same function operand

    public:
        bool IsEmpty() const { return type == nullptr; }
        bool TryGetResult(Var instance, JavascriptFunction * function, JavascriptBoolean ** result);
        void Cache(Type * instanceType, JavascriptFunction * function, JavascriptBoolean * result, ScriptContext * scriptContext);
        void Unregister(ScriptContext * scriptContext);
        void Clear();

        static uint32 OffsetOfFunction();
        static uint32 OffsetOfResult();
        static uint32 OffsetOfType();

    private:
        void Set(Type * instanceType, JavascriptFunction * function, JavascriptBoolean * result);
    };

    // Two-entry Type-indexed circular cache
    //   cache IsConcatSpreadable() result unless user-defined [@@isConcatSpreadable] exists
    class IsConcatSpreadableCache
    {
        Type *type0, *type1;
        int lastAccess;
        BOOL result0, result1;

    public:
        IsConcatSpreadableCache() :
            type0(nullptr),
            type1(nullptr),
            result0(FALSE),
            result1(FALSE),
            lastAccess(1)
        {
        }

        bool TryGetIsConcatSpreadable(Type *type, _Out_ BOOL *result)
        {
            Assert(type != nullptr);
            Assert(result != nullptr);

            *result = FALSE;
            if (type0 == type)
            {
                *result = result0;
                lastAccess = 0;
                return true;
            }

            if (type1 == type)
            {
                *result = result1;
                lastAccess = 1;
                return true;
            }

            return false;
        }

        void CacheIsConcatSpreadable(Type *type, BOOL result)
        {
            Assert(type != nullptr);

            if (lastAccess == 0)
            {
                type1 = type;
                result1 = result;
                lastAccess = 1;
            }
            else
            {
                type0 = type;
                result0 = result;
                lastAccess = 0;
            }
        }

        void Invalidate()
        {
            type0 = nullptr;
            type1 = nullptr;
        }
    };

#if defined(TARGET_32)
    CompileAssert(sizeof(IsInstInlineCache) == 0x10);
#else
    CompileAssert(sizeof(IsInstInlineCache) == 0x20);
#endif
}<|MERGE_RESOLUTION|>--- conflicted
+++ resolved
@@ -458,21 +458,15 @@
                 ScriptContext *const requestContext)
             {
                 *propertyValue = InlineCache::GetPropertyValue<slotType>(cache->GetSourceObject<cacheType>(propertyObject), cache->GetSlotIndex<cacheType>());
-<<<<<<< HEAD
-                DebugOnly(Var getPropertyValue = JavascriptOperators::GetProperty(propertyObject, propertyId, requestContext));
-                Assert(*propertyValue == getPropertyValue ||
-                    (VarIs<RootObjectBase>(propertyObject) && *propertyValue == JavascriptOperators::GetRootProperty(propertyObject, propertyId, requestContext))||
-=======
 #if DBG
                 Var slowPathValue = JavascriptOperators::GetProperty(propertyObject, propertyId, requestContext);
                 Var rootObjectValue = nullptr;
-                if (RootObjectBase::Is(propertyObject))
+                if (VarIs<RootObjectBase>(propertyObject))
                 {
                     rootObjectValue = JavascriptOperators::GetRootProperty(propertyObject, propertyId, requestContext);
                 }
                 Assert(*propertyValue == slowPathValue ||
-                    (RootObjectBase::Is(propertyObject) && *propertyValue == rootObjectValue) ||
->>>>>>> aa0db708
+                    (VarIs<RootObjectBase>(propertyObject) && *propertyValue == rootObjectValue) ||
                     // In some cases, such as CustomExternalObject, if implicit calls are disabled GetPropertyQuery may return null. See CustomExternalObject::GetPropertyQuery for an example.
                     (slowPathValue == requestContext->GetLibrary()->GetNull() && requestContext->GetThreadContext()->IsDisableImplicitCall() && propertyObject->GetType()->IsExternal()));
 #endif

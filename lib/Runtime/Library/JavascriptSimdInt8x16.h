--- conflicted
+++ resolved
@@ -40,12 +40,8 @@
 
         virtual RecyclableObject * CloneToScriptContext(ScriptContext* requestContext) override;
 
-<<<<<<< HEAD
+        static const char16* GetTypeName();
         inline SIMDValue GetValue() { return value; }
-=======
-        static const char16* GetTypeName();
-        __inline SIMDValue GetValue() { return value; }
->>>>>>> f70638af
         Var  Copy(ScriptContext* requestContext);
     };
 }
//-------------------------------------------------------------------------------------------------------
// Copyright (C) Microsoft. All rights reserved.
// Licensed under the MIT license. See LICENSE.txt file in the project root for full license information.
//-------------------------------------------------------------------------------------------------------
#pragma once

namespace Js
{
    class ForInObjectEnumerator
    {
    private:
        JavascriptStaticEnumerator enumerator;
        struct ShadowData
        {
<<<<<<< HEAD
            ShadowData(RecyclableObject * initObject, RecyclableObject * firstPrototype, Recycler * recycler);

            Field(RecyclableObject *) currentObject;
            Field(RecyclableObject *) firstPrototype;
            Field(BVSparse<Recycler>) propertyIds;
            typedef SListBase<Js::PropertyRecord const *, Recycler> _PropertyStringsListType;
            Field(_PropertyStringsListType) newPropertyStrings;
=======
            ShadowData(RecyclableObject * initObject, RecyclableObject * firstPrototype, RecyclableObject * firstPrototypeWithEnumerableProperties, Recycler * recycler);
            RecyclableObject * currentObject;
            RecyclableObject * firstPrototype;
            RecyclableObject * firstPrototypeWithEnumerableProperties;
            BVSparse<Recycler> propertyIds;
            SListBase<Js::PropertyRecord const *> newPropertyStrings;
>>>>>>> bc2fb218
        } *shadowData;

        // States
        bool canUseJitFastPath;
        bool enumeratingPrototype;

        BOOL TestAndSetEnumerated(PropertyId propertyId);
        BOOL InitializeCurrentEnumerator(RecyclableObject * object, ForInCache * forInCache = nullptr);
        BOOL InitializeCurrentEnumerator(RecyclableObject * object, EnumeratorFlags flags, ScriptContext * requestContext, ForInCache * forInCache);

    public:
        ForInObjectEnumerator(RecyclableObject* currentObject, ScriptContext * requestContext, bool enumSymbols = false);
        ~ForInObjectEnumerator() { Clear(); }

        ScriptContext * GetScriptContext() const { return enumerator.GetScriptContext(); }
        void Initialize(RecyclableObject* currentObject, ScriptContext * requestContext, bool enumSymbols = false, ForInCache * forInCache = nullptr);
        void Clear();
        Var MoveAndGetNext(PropertyId& propertyId);

        static RecyclableObject* GetFirstPrototypeWithEnumerableProperties(RecyclableObject* object, RecyclableObject** pFirstPrototype = nullptr);


        static uint32 GetOffsetOfCanUseJitFastPath() { return offsetof(ForInObjectEnumerator, canUseJitFastPath); }
        static uint32 GetOffsetOfEnumeratorScriptContext() { return offsetof(ForInObjectEnumerator, enumerator) + JavascriptStaticEnumerator::GetOffsetOfScriptContext(); }
        static uint32 GetOffsetOfEnumeratorObject() { return offsetof(ForInObjectEnumerator, enumerator) + JavascriptStaticEnumerator::GetOffsetOfObject(); }
        static uint32 GetOffsetOfEnumeratorInitialType() { return offsetof(ForInObjectEnumerator, enumerator) + JavascriptStaticEnumerator::GetOffsetOfInitialType(); }
        static uint32 GetOffsetOfEnumeratorInitialPropertyCount() { return offsetof(ForInObjectEnumerator, enumerator) + JavascriptStaticEnumerator::GetOffsetOfInitialPropertyCount(); }
        static uint32 GetOffsetOfEnumeratorEnumeratedCount() { return offsetof(ForInObjectEnumerator, enumerator) + JavascriptStaticEnumerator::GetOffsetOfEnumeratedCount(); }
        static uint32 GetOffsetOfEnumeratorCachedData() { return offsetof(ForInObjectEnumerator, enumerator) + JavascriptStaticEnumerator::GetOffsetOfCachedData(); }
        static uint32 GetOffsetOfEnumeratorObjectIndex() { return offsetof(ForInObjectEnumerator, enumerator) + JavascriptStaticEnumerator::GetOffsetOfObjectIndex(); }
        static uint32 GetOffsetOfEnumeratorFlags() { return offsetof(ForInObjectEnumerator, enumerator) + JavascriptStaticEnumerator::GetOffsetOfFlags(); }

        static uint32 GetOffsetOfEnumeratorCurrentEnumerator() { return offsetof(ForInObjectEnumerator, enumerator) + JavascriptStaticEnumerator::GetOffsetOfCurrentEnumerator(); }
        static uint32 GetOffsetOfEnumeratorPrefixEnumerator() { return offsetof(ForInObjectEnumerator, enumerator) + JavascriptStaticEnumerator::GetOffsetOfPrefixEnumerator(); }
        static uint32 GetOffsetOfEnumeratorArrayEnumerator() { return offsetof(ForInObjectEnumerator, enumerator) + JavascriptStaticEnumerator::GetOffsetOfArrayEnumerator(); }

        static uint32 GetOffsetOfShadowData() { return offsetof(ForInObjectEnumerator, shadowData); }
        static uint32 GetOffsetOfStates()
        {
            CompileAssert(offsetof(ForInObjectEnumerator, enumeratingPrototype) == offsetof(ForInObjectEnumerator, canUseJitFastPath) + 1);
            return offsetof(ForInObjectEnumerator, canUseJitFastPath);
        }
    };
}<|MERGE_RESOLUTION|>--- conflicted
+++ resolved
@@ -12,22 +12,14 @@
         JavascriptStaticEnumerator enumerator;
         struct ShadowData
         {
-<<<<<<< HEAD
-            ShadowData(RecyclableObject * initObject, RecyclableObject * firstPrototype, Recycler * recycler);
-
+            ShadowData(RecyclableObject * initObject, RecyclableObject * firstPrototype,
+                RecyclableObject * firstPrototypeWithEnumerableProperties, Recycler * recycler);
             Field(RecyclableObject *) currentObject;
             Field(RecyclableObject *) firstPrototype;
+            Field(RecyclableObject *) firstPrototypeWithEnumerableProperties;
             Field(BVSparse<Recycler>) propertyIds;
             typedef SListBase<Js::PropertyRecord const *, Recycler> _PropertyStringsListType;
             Field(_PropertyStringsListType) newPropertyStrings;
-=======
-            ShadowData(RecyclableObject * initObject, RecyclableObject * firstPrototype, RecyclableObject * firstPrototypeWithEnumerableProperties, Recycler * recycler);
-            RecyclableObject * currentObject;
-            RecyclableObject * firstPrototype;
-            RecyclableObject * firstPrototypeWithEnumerableProperties;
-            BVSparse<Recycler> propertyIds;
-            SListBase<Js::PropertyRecord const *> newPropertyStrings;
->>>>>>> bc2fb218
         } *shadowData;
 
         // States

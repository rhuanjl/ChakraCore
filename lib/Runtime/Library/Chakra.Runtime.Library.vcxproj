﻿<?xml version="1.0" encoding="utf-8"?>
<Project DefaultTargets="Build" ToolsVersion="12.0" xmlns="http://schemas.microsoft.com/developer/msbuild/2003">
  <Import Condition="'$(ChakraBuildPathImported)'!='true'" Project="$(SolutionDir)Chakra.Build.Paths.props" />
  <Import Project="$(BuildConfigPropsPath)Chakra.Build.ProjectConfiguration.props" />
  <PropertyGroup Label="Globals">
    <TargetName>Chakra.Runtime.Library</TargetName>
    <ProjectGuid>{706083F7-6AA4-4558-A153-6352EF9110F7}</ProjectGuid>
    <RootNamespace>JS</RootNamespace>
    <Keyword>Win32Proj</Keyword>
  </PropertyGroup>
  <PropertyGroup Label="Configuration">
    <ConfigurationType>StaticLibrary</ConfigurationType>
  </PropertyGroup>
  <Import Project="$(BuildConfigPropsPath)Chakra.Build.Default.props" />
  <Import Project="$(VCTargetsPath)\Microsoft.Cpp.Default.props" />
  <Import Project="$(VCTargetsPath)\Microsoft.Cpp.props" />
  <ImportGroup Label="ExtensionSettings">
    <Import Project="$(VCTargetsPath)\BuildCustomizations\masm.props" />
    <Import Project="$(BuildConfig_ARMASM_Path)armasm.props" />
  </ImportGroup>
  <Import Project="$(BuildConfigPropsPath)Chakra.Build.props" />
  <PropertyGroup>
    <_ProjectFileVersion>10.0.30319.1</_ProjectFileVersion>
  </PropertyGroup>
  <ItemDefinitionGroup>
    <ClCompile>
      <AdditionalIncludeDirectories>
        $(MSBuildThisFileDirectory)..;
        $(MSBuildThisFileDirectory)..\..\Backend;
        $(MSBuildThisFileDirectory)..\..\Common;
        $(MSBuildThisFileDirectory)..\..\Parser;
        $(MSBuildThisFileDirectory)..\..\Runtime\ByteCode;
<<<<<<< HEAD
        $(MSBuildThisFileDirectory)..\..\Backend;
        $(MSBuildThisFileDirectory)..\..\JITClient;
        $(ChakraJITIDLIntDir);
=======
>>>>>>> 7de850a1
        $(MSBuildThisFileDirectory)..\Math;
        $(ChakraManifestsIncludeDirectory);
        $(ManifestsInboxIncludeDirectory);
        %(AdditionalIncludeDirectories)
      </AdditionalIncludeDirectories>
      <!-- For mscorlib.tlb used in JavascriptErrorDebug.cpp -->
      <AdditionalIncludeDirectories>
        %(AdditionalIncludeDirectories);
        $(SdkLibPath)\clr45
      </AdditionalIncludeDirectories>
      <PrecompiledHeader>Use</PrecompiledHeader>
      <PrecompiledHeaderFile>RuntimeLibraryPch.h</PrecompiledHeaderFile>
    </ClCompile>
  </ItemDefinitionGroup>
  <ItemGroup>
    <ClCompile Include="$(MSBuildThisFileDirectory)JavascriptSimdObject.cpp" />
    <ClCompile Include="$(MSBuildThisFileDirectory)JavascriptSimdType.cpp" />
    <ClCompile Include="$(MSBuildThisFileDirectory)JavascriptSimdFloat32x4.cpp" />
    <ClCompile Include="$(MSBuildThisFileDirectory)SimdFloat32x4Lib.cpp" />
    <ClCompile Include="$(MSBuildThisFileDirectory)JavascriptSimdFloat64x2.cpp" />
    <ClCompile Include="$(MSBuildThisFileDirectory)SimdFloat64x2Lib.cpp" />
    <ClCompile Include="$(MSBuildThisFileDirectory)JavascriptSimdInt32x4.cpp" />
    <ClCompile Include="$(MSBuildThisFileDirectory)SimdInt32x4Lib.cpp" />
    <ClCompile Include="$(MSBuildThisFileDirectory)JavascriptSimdInt16x8.cpp" />
    <ClCompile Include="$(MSBuildThisFileDirectory)SimdInt16x8Lib.cpp" />
    <ClCompile Include="$(MSBuildThisFileDirectory)JavascriptSimdInt8x16.cpp" />
    <ClCompile Include="$(MSBuildThisFileDirectory)SimdInt8x16Lib.cpp" />
    <ClCompile Include="$(MSBuildThisFileDirectory)JavascriptSimdUint32x4.cpp" />
    <ClCompile Include="$(MSBuildThisFileDirectory)SimdUint32x4Lib.cpp" />
    <ClCompile Include="$(MSBuildThisFileDirectory)JavascriptSimdUint16x8.cpp" />
    <ClCompile Include="$(MSBuildThisFileDirectory)SimdUint16x8Lib.cpp" />
    <ClCompile Include="$(MSBuildThisFileDirectory)JavascriptSimdUint8x16.cpp" />
    <ClCompile Include="$(MSBuildThisFileDirectory)SimdUint8x16Lib.cpp" />
    <ClCompile Include="$(MSBuildThisFileDirectory)JavascriptSimdBool32x4.cpp" />
    <ClCompile Include="$(MSBuildThisFileDirectory)SimdBool32x4Lib.cpp" />
    <ClCompile Include="$(MSBuildThisFileDirectory)JavascriptSimdBool16x8.cpp" />
    <ClCompile Include="$(MSBuildThisFileDirectory)SimdBool16x8Lib.cpp" />
    <ClCompile Include="$(MSBuildThisFileDirectory)JavascriptSimdBool8x16.cpp" />
    <ClCompile Include="$(MSBuildThisFileDirectory)SimdBool8x16Lib.cpp" />
    <ClCompile Include="$(MSBuildThisFileDirectory)ArrayBuffer.cpp" />
    <ClCompile Include="$(MSBuildThisFileDirectory)BoundFunction.cpp" />
    <ClCompile Include="$(MSBuildThisFileDirectory)BufferStringBuilder.cpp" />
    <ClCompile Include="$(MSBuildThisFileDirectory)CommonExternalApiImpl.cpp" />
    <ClCompile Include="$(MSBuildThisFileDirectory)CompoundString.cpp" />
    <ClCompile Include="$(MSBuildThisFileDirectory)DataView.cpp" />
    <ClCompile Include="$(MSBuildThisFileDirectory)EngineInterfaceObject.cpp" />
    <ClCompile Include="$(MSBuildThisFileDirectory)IteratorObjectEnumerator.cpp" />
    <ClCompile Include="$(MSBuildThisFileDirectory)JavascriptArrayIterator.cpp" />
    <ClCompile Include="$(MSBuildThisFileDirectory)JavascriptBuiltInFunctions.cpp" />
    <ClCompile Include="$(MSBuildThisFileDirectory)JavascriptEnumeratorIterator.cpp" />
    <ClCompile Include="$(MSBuildThisFileDirectory)JavascriptExternalFunction.cpp" />
    <ClCompile Include="$(MSBuildThisFileDirectory)JavascriptGenerator.cpp" />
    <ClCompile Include="$(MSBuildThisFileDirectory)JavascriptGeneratorFunction.cpp" />
    <ClCompile Include="$(MSBuildThisFileDirectory)JavascriptIterator.cpp" />
    <ClCompile Include="$(MSBuildThisFileDirectory)JavascriptMap.cpp" />
    <ClCompile Include="$(MSBuildThisFileDirectory)JavascriptMapIterator.cpp" />
    <ClCompile Include="$(MSBuildThisFileDirectory)JavascriptPromise.cpp" />
    <ClCompile Include="$(MSBuildThisFileDirectory)JavascriptProxy.cpp" />
    <ClCompile Include="$(MSBuildThisFileDirectory)JavascriptReflect.cpp" />
    <ClCompile Include="$(MSBuildThisFileDirectory)JavascriptRegExpEnumerator.cpp" />
    <ClCompile Include="$(MSBuildThisFileDirectory)JavascriptSet.cpp" />
    <ClCompile Include="$(MSBuildThisFileDirectory)JavascriptSetIterator.cpp" />
    <ClCompile Include="$(MSBuildThisFileDirectory)JavascriptStringIterator.cpp" />
    <ClCompile Include="$(MSBuildThisFileDirectory)JavascriptSymbol.cpp" />
    <ClCompile Include="$(MSBuildThisFileDirectory)JavascriptSymbolObject.cpp" />
    <ClCompile Include="$(MSBuildThisFileDirectory)JavascriptWeakMap.cpp" />
    <ClCompile Include="$(MSBuildThisFileDirectory)JavascriptWeakSet.cpp" />
    <ClCompile Include="$(MSBuildThisFileDirectory)JavascriptTypedNumber.cpp" />
    <ClCompile Include="$(MSBuildThisFileDirectory)JSONParser.cpp" />
    <ClCompile Include="$(MSBuildThisFileDirectory)JSONScanner.cpp" />
    <ClCompile Include="$(MSBuildThisFileDirectory)JSONString.cpp" />
    <ClCompile Include="$(MSBuildThisFileDirectory)ProfileString.cpp" />
    <ClCompile Include="$(MSBuildThisFileDirectory)RootObjectBase.cpp" />
    <ClCompile Include="$(MSBuildThisFileDirectory)RuntimeFunction.cpp" />
    <ClCompile Include="$(MSBuildThisFileDirectory)ScriptFunction.cpp" />
    <ClCompile Include="$(MSBuildThisFileDirectory)SingleCharString.cpp" />
    <ClCompile Include="$(MSBuildThisFileDirectory)StackScriptFunction.cpp" />
    <ClCompile Include="$(MSBuildThisFileDirectory)StringCopyInfo.cpp" />
    <ClCompile Include="$(MSBuildThisFileDirectory)ThrowErrorObject.cpp" />
    <ClCompile Include="$(MSBuildThisFileDirectory)TypedArray.cpp" />
    <ClCompile Include="$(MSBuildThisFileDirectory)TypedArrayEnumerator.cpp" />
    <ClCompile Include="$(MSBuildThisFileDirectory)ArgumentsObject.cpp" />
    <ClCompile Include="$(MSBuildThisFileDirectory)ArgumentsObjectEnumerator.cpp" />
    <ClCompile Include="$(MSBuildThisFileDirectory)ConcatString.cpp" />
    <ClCompile Include="$(MSBuildThisFileDirectory)DateImplementation.cpp" />
    <ClCompile Include="$(MSBuildThisFileDirectory)ForInObjectEnumerator.cpp" />
    <ClCompile Include="$(MSBuildThisFileDirectory)GlobalObject.cpp" />
    <ClCompile Include="$(MSBuildThisFileDirectory)ES5Array.cpp" />
    <ClCompile Include="$(MSBuildThisFileDirectory)ES5ArrayEnumerator.cpp" />
    <ClCompile Include="$(MSBuildThisFileDirectory)JavascriptArray.cpp" />
    <ClCompile Include="$(MSBuildThisFileDirectory)JavascriptArrayEnumeratorBase.cpp" />
    <ClCompile Include="$(MSBuildThisFileDirectory)JavascriptArrayEnumerator.cpp" />
    <ClCompile Include="$(MSBuildThisFileDirectory)JavascriptArraySnapshotEnumerator.cpp" />
    <ClCompile Include="$(MSBuildThisFileDirectory)JavascriptBoolean.cpp" />
    <ClCompile Include="$(MSBuildThisFileDirectory)JavascriptBooleanObject.cpp" />
    <ClCompile Include="$(MSBuildThisFileDirectory)JavascriptDate.cpp" />
    <ClCompile Include="$(MSBuildThisFileDirectory)JavascriptError.cpp" />
    <ClCompile Include="$(MSBuildThisFileDirectory)JavascriptFunction.cpp" />
    <ClCompile Include="$(MSBuildThisFileDirectory)JavascriptLibrary.cpp" />
    <ClCompile Include="$(MSBuildThisFileDirectory)JavascriptNumber.cpp" />
    <ClCompile Include="$(MSBuildThisFileDirectory)JavascriptNumberObject.cpp" />
    <ClCompile Include="$(MSBuildThisFileDirectory)JavascriptObject.cpp" />
    <ClCompile Include="$(MSBuildThisFileDirectory)JavascriptRegExpConstructor.cpp" />
    <ClCompile Include="$(MSBuildThisFileDirectory)JavascriptRegularExpression.cpp" />
    <ClCompile Include="$(MSBuildThisFileDirectory)JavascriptRegularExpressionResult.cpp" />
    <ClCompile Include="$(MSBuildThisFileDirectory)JavascriptString.cpp" />
    <ClCompile Include="$(MSBuildThisFileDirectory)JavascriptStringEnumerator.cpp" />
    <ClCompile Include="$(MSBuildThisFileDirectory)JavascriptVariantDate.cpp" />
    <ClCompile Include="$(MSBuildThisFileDirectory)JSONStack.cpp" />
    <ClCompile Include="$(MSBuildThisFileDirectory)JSON.cpp" />
    <ClCompile Include="$(MSBuildThisFileDirectory)LiteralString.cpp" />
    <ClCompile Include="$(MSBuildThisFileDirectory)JavascriptStringObject.cpp" />
    <ClCompile Include="$(MSBuildThisFileDirectory)MathLibrary.cpp" />
    <ClCompile Include="$(MSBuildThisFileDirectory)ModuleRoot.cpp" />
    <ClCompile Include="$(MSBuildThisFileDirectory)NullEnumerator.cpp" />
    <ClCompile Include="$(MSBuildThisFileDirectory)ObjectPrototypeObject.cpp" />
    <ClCompile Include="$(MSBuildThisFileDirectory)PropertyString.cpp" />
    <ClCompile Include="$(MSBuildThisFileDirectory)RegexHelper.cpp" />
    <ClCompile Include="$(MSBuildThisFileDirectory)SparseArraySegment.cpp" />
    <ClCompile Include="$(MSBuildThisFileDirectory)RuntimeLibraryPch.cpp">
      <PrecompiledHeader>Create</PrecompiledHeader>
    </ClCompile>
    <ClCompile Include="$(MSBuildThisFileDirectory)SubString.cpp" />
    <ClCompile Include="$(MSBuildThisFileDirectory)UriHelper.cpp" />
    <ClCompile Include="$(MSBuildThisFileDirectory)ExternalLibraryBase.cpp" />
    <ClCompile Include="$(MSBuildThisFileDirectory)IntlEngineInterfaceExtensionObject.cpp" />
    <ClCompile Include="$(MSBuildThisFileDirectory)JavascriptErrorDebug.cpp" />
  </ItemGroup>
  <ItemGroup>
    <ClInclude Include="..\InternalPropertyList.h" />
    <ClInclude Include="..\RuntimeCommon.h" />
    <ClInclude Include="..\SerializableFunctionFields.h" />
    <ClInclude Include="ExternalLibraryBase.h" />
    <ClInclude Include="IntlEngineInterfaceExtensionObject.h" />
    <ClInclude Include="JavascriptErrorDebug.h" />
    <ClInclude Include="JavascriptSimdObject.h" />
    <ClInclude Include="JavascriptSimdType.h" />
    <ClInclude Include="JavascriptSimdFloat32x4.h" />
    <ClInclude Include="JavascriptSimdFloat64x2.h" />
    <ClInclude Include="JavascriptSimdInt32x4.h" />
    <ClInclude Include="JavascriptSimdInt16x8.h" />
    <ClInclude Include="JavascriptSimdInt8x16.h" />
    <ClInclude Include="JavascriptSimdUint32x4.h" />
    <ClInclude Include="JavascriptSimdUint16x8.h" />
    <ClInclude Include="JavascriptSimdUint8x16.h" />
    <ClInclude Include="JavascriptSimdBool32x4.h" />
    <ClInclude Include="JavascriptSimdBool16x8.h" />
    <ClInclude Include="JavascriptSimdBool8x16.h" />
    <ClInclude Include="SimdFloat32x4Lib.h" />
    <ClInclude Include="SimdFloat64x2Lib.h" />
    <ClInclude Include="SimdInt32x4Lib.h" />
    <ClInclude Include="SimdInt16x8Lib.h" />
    <ClInclude Include="SimdInt8x16Lib.h" />
    <ClInclude Include="SimdUint32x4Lib.h" />
    <ClInclude Include="SimdUint16x8Lib.h" />
    <ClInclude Include="SimdUint8x16Lib.h" />
    <ClInclude Include="SimdBool32x4Lib.h" />
    <ClInclude Include="SimdBool16x8Lib.h" />
    <ClInclude Include="SimdBool8x16Lib.h" />
    <ClInclude Include="ArrayBuffer.h" />
    <ClInclude Include="BoundFunction.h" />
    <ClInclude Include="BufferStringBuilder.h" />
    <ClInclude Include="BuiltInFlags.h" />
    <ClInclude Include="CompoundString.h" />
    <ClInclude Include="DataView.h" />
    <ClInclude Include="DateImplementationData.h" />
    <ClInclude Include="EngineInterfaceObject.h" />
    <ClInclude Include="ES5ArrayIndexEnumerator.h" />
    <ClInclude Include="ES5ArrayNonIndexEnumerator.h" />
    <ClInclude Include="HostObjectBase.h" />
    <ClInclude Include="InJavascript\Intl.js.bc.32b.h" />
    <ClInclude Include="InJavascript\Intl.js.bc.64b.h" />
    <ClInclude Include="IteratorObjectEnumerator.h" />
    <ClInclude Include="JavascriptArrayEnumeratorBase.h" />
    <ClInclude Include="JavascriptArrayIndexEnumerator.h" />
    <ClInclude Include="JavascriptArrayIterator.h" />
    <ClInclude Include="JavascriptArrayNonIndexSnapshotEnumerator.h" />
    <ClInclude Include="JavascriptArraySnapshotEnumerator.h" />
    <ClInclude Include="JavascriptBuiltInFunctionList.h" />
    <ClInclude Include="JavascriptBuiltInFunctions.h" />
    <ClInclude Include="JavascriptEnumeratorIterator.h" />
    <ClInclude Include="JavascriptExternalFunction.h" />
    <ClInclude Include="JavascriptGenerator.h" />
    <ClInclude Include="JavascriptGeneratorFunction.h" />
    <ClInclude Include="JavascriptIterator.h" />
    <ClInclude Include="JavascriptMap.h" />
    <ClInclude Include="JavascriptMapIterator.h" />
    <ClInclude Include="JavascriptPromise.h" />
    <ClInclude Include="JavascriptProxy.h" />
    <ClInclude Include="JavascriptRegExpEnumerator.h" />
    <ClInclude Include="JavascriptReflect.h" />
    <ClInclude Include="JavascriptSet.h" />
    <ClInclude Include="JavascriptSetIterator.h" />
    <ClInclude Include="JavascriptStringIterator.h" />
    <ClInclude Include="JavascriptStringTagEntries.h" />
    <ClInclude Include="JavascriptSymbol.h" />
    <ClInclude Include="JavascriptSymbolObject.h" />
    <ClInclude Include="JavascriptTypedNumber.h" />
    <ClInclude Include="JavascriptWeakMap.h" />
    <ClInclude Include="JavascriptWeakSet.h" />
    <ClInclude Include="JSONParser.h" />
    <ClInclude Include="JSONScanner.h" />
    <ClInclude Include="JSONString.h" />
    <ClInclude Include="MapOrSetDataList.h" />
    <ClInclude Include="ProfileString.h" />
    <ClInclude Include="RootObjectBase.h" />
    <ClInclude Include="RuntimeFunction.h" />
    <ClInclude Include="RuntimeLibraryPch.h" />
    <ClInclude Include="SameValueComparer.h" />
    <ClInclude Include="ScriptFunction.h" />
    <ClInclude Include="SingleCharString.h" />
    <ClInclude Include="StackScriptFunction.h" />
    <ClInclude Include="StringCopyInfo.h" />
    <ClInclude Include="ThrowErrorObject.h" />
    <ClInclude Include="TypedArray.h" />
    <ClInclude Include="TypedArrayEnumerator.h" />
    <ClInclude Include="ArgumentsObject.h" />
    <ClInclude Include="ArgumentsObjectEnumerator.h" />
    <ClInclude Include="ConcatString.h" />
    <ClInclude Include="DateImplementation.h" />
    <ClInclude Include="ForInObjectEnumerator.h" />
    <ClInclude Include="GlobalObject.h" />
    <ClInclude Include="ES5Array.h" />
    <ClInclude Include="ES5ArrayEnumerator.h" />
    <ClInclude Include="JavascriptArray.h" />
    <ClInclude Include="JavascriptArrayEnumerator.h" />
    <ClInclude Include="JavascriptBoolean.h" />
    <ClInclude Include="JavascriptBooleanObject.h" />
    <ClInclude Include="JavascriptDate.h" />
    <ClInclude Include="JavascriptError.h" />
    <ClInclude Include="JavascriptFunction.h" />
    <ClInclude Include="JavascriptLibrary.h" />
    <ClInclude Include="JavascriptLibraryBase.h" />
    <ClInclude Include="JavascriptNumber.h" />
    <ClInclude Include="JavascriptNumberObject.h" />
    <ClInclude Include="JavascriptObject.h" />
    <ClInclude Include="JavascriptRegExpConstructor.h" />
    <ClInclude Include="JavascriptRegularExpression.h" />
    <ClInclude Include="JavascriptRegularExpressionResult.h" />
    <ClInclude Include="JavascriptString.h" />
    <ClInclude Include="JavascriptStringEnumerator.h" />
    <ClInclude Include="JavascriptStringObject.h" />
    <ClInclude Include="JavascriptVariantDate.h" />
    <ClInclude Include="JSONStack.h" />
    <ClInclude Include="JSON.h" />
    <ClInclude Include="LiteralString.h" />
    <ClInclude Include="MathLibrary.h" />
    <ClInclude Include="ModuleRoot.h" />
    <ClInclude Include="NullEnumerator.h" />
    <ClInclude Include="ObjectPrototypeObject.h" />
    <ClInclude Include="PropertyString.h" />
    <ClInclude Include="RegexHelper.h" />
    <ClInclude Include="..\Runtime.h" />
    <ClInclude Include="SparseArraySegment.h" />
    <ClInclude Include="SubString.h" />
    <ClInclude Include="UriHelper.h" />
  </ItemGroup>
  <ItemGroup>
    <MASM Include="$(MSBuildThisFileDirectory)amd64\JavascriptFunctionA.asm">
      <PreprocessorDefinitions Condition="'$(BuildJIT)'!='false'">%(PreprocessorDefinitions);_ENABLE_ASM_JS=1</PreprocessorDefinitions>
      <ExcludedFromBuild Condition="'$(Platform)'!='x64'">true</ExcludedFromBuild>
    </MASM>
    <ARMASM Include="$(MSBuildThisFileDirectory)arm\arm_DeferredDeserializeThunk.asm">
      <ExcludedFromBuild Condition="'$(Platform)'!='ARM'">true</ExcludedFromBuild>
    </ARMASM>
    <ARMASM Include="$(MSBuildThisFileDirectory)arm\arm_CallFunction.asm">
      <ExcludedFromBuild Condition="'$(Platform)'!='ARM'">true</ExcludedFromBuild>
    </ARMASM>
    <ARMASM Include="$(MSBuildThisFileDirectory)arm\arm_DeferredParsingThunk.asm">
      <ExcludedFromBuild Condition="'$(Platform)'!='ARM'">true</ExcludedFromBuild>
    </ARMASM>
    <ARMASM Include="$(MSBuildThisFileDirectory)arm64\arm64_DeferredDeserializeThunk.asm">
      <ExcludedFromBuild Condition="'$(Platform)'!='Arm64'">true</ExcludedFromBuild>
    </ARMASM>
    <ARMASM Include="$(MSBuildThisFileDirectory)arm64\arm64_CallFunction.asm">
      <ExcludedFromBuild Condition="'$(Platform)'!='Arm64'">true</ExcludedFromBuild>
    </ARMASM>
    <ARMASM Include="$(MSBuildThisFileDirectory)arm64\arm64_DeferredParsingThunk.asm">
      <ExcludedFromBuild Condition="'$(Platform)'!='Arm64'">true</ExcludedFromBuild>
    </ARMASM>
    <None Include="InJavascript\GenByteCode.cmd" />
    <None Include="InJavascript\Intl.js" />
    <None Include="ConcatString.inl" />
    <None Include="SparseArraySegment.inl" />
    <None Include="JavascriptArray.inl" />
    <None Include="JavascriptBoolean.inl" />
    <None Include="JavascriptLibrary.inl" />
    <None Include="JavascriptNumber.inl" />
    <None Include="JavascriptString.inl" />
  </ItemGroup>
  <ItemGroup>
    <ProjectReference Include="..\..\JITIDL\Chakra.JITIDL.vcxproj">
      <Project>{0db5ecbc-9385-4a65-be2c-4ef7c65cb719}</Project>
    </ProjectReference>
  </ItemGroup>
  <Import Project="$(BuildConfigPropsPath)Chakra.Build.targets" Condition="exists('$(BuildConfigPropsPath)Chakra.Build.targets')" />
  <Import Project="$(VCTargetsPath)\Microsoft.Cpp.targets" />
  <ImportGroup Label="ExtensionTargets">
    <Import Project="$(VCTargetsPath)\BuildCustomizations\masm.targets" />
    <Import Project="$(BuildConfig_ARMASM_Path)armasm.targets" />
  </ImportGroup>
</Project><|MERGE_RESOLUTION|>--- conflicted
+++ resolved
@@ -30,12 +30,8 @@
         $(MSBuildThisFileDirectory)..\..\Common;
         $(MSBuildThisFileDirectory)..\..\Parser;
         $(MSBuildThisFileDirectory)..\..\Runtime\ByteCode;
-<<<<<<< HEAD
-        $(MSBuildThisFileDirectory)..\..\Backend;
         $(MSBuildThisFileDirectory)..\..\JITClient;
         $(ChakraJITIDLIntDir);
-=======
->>>>>>> 7de850a1
         $(MSBuildThisFileDirectory)..\Math;
         $(ChakraManifestsIncludeDirectory);
         $(ManifestsInboxIncludeDirectory);

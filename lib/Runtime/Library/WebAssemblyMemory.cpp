--- conflicted
+++ resolved
@@ -284,13 +284,8 @@
     }
 
     WebAssemblyMemory* memory = WebAssemblyMemory::FromVar(args[0]);
-<<<<<<< HEAD
     Assert(ArrayBufferBase::Is(memory->m_buffer));
-    return memory->m_buffer;
-=======
-    Assert(ArrayBuffer::Is(memory->m_buffer));
     return CrossSite::MarshalVar(scriptContext, memory->m_buffer);
->>>>>>> 865f63bd
 }
 
 WebAssemblyMemory *

//-------------------------------------------------------------------------------------------------------
// Copyright (C) Microsoft. All rights reserved.
// Licensed under the MIT license. See LICENSE.txt file in the project root for full license information.
//-------------------------------------------------------------------------------------------------------

#include "RuntimeLibraryPch.h"

#ifdef ENABLE_WASM

#include "../WasmReader/WasmReaderPch.h"
#include "Language/WebAssemblySource.h"

namespace Js
{
WebAssemblyModule::WebAssemblyModule(Js::ScriptContext* scriptContext, const byte* binaryBuffer, uint binaryBufferLength, DynamicType * type) :
    DynamicObject(type),
    m_hasMemory(false),
    m_hasTable(false),
    m_memImport(nullptr),
    m_tableImport(nullptr),
    m_importedFunctionCount(0),
    m_memoryInitSize(0),
    m_memoryMaxSize(0),
    m_tableInitSize(0),
    m_tableMaxSize(0),
    m_indirectfuncs(nullptr),
    m_exports(nullptr),
    m_exportCount(0),
    m_datasegCount(0),
    m_elementsegCount(0),
    m_elementsegs(nullptr),
    m_signatures(nullptr),
    m_signaturesCount(0),
    m_startFuncIndex(Js::Constants::UninitializedValue),
    m_binaryBuffer(binaryBuffer),
    m_binaryBufferLength(binaryBufferLength),
    m_customSections(nullptr)
{
    m_alloc = HeapNew(ArenaAllocator, _u("WebAssemblyModule"), scriptContext->GetThreadContext()->GetPageAllocator(), Js::Throw::OutOfMemory);
    //the first elm is the number of Vars in front of I32; makes for a nicer offset computation
    memset(m_globalCounts, 0, sizeof(uint) * Wasm::WasmTypes::Limit);
    m_functionsInfo = RecyclerNew(scriptContext->GetRecycler(), WasmFunctionInfosList, scriptContext->GetRecycler());
    m_imports = Anew(m_alloc, WasmImportsList, m_alloc);
    m_globals = Anew(m_alloc, WasmGlobalsList, m_alloc);
    m_reader = Anew(m_alloc, Wasm::WasmBinaryReader, m_alloc, this, binaryBuffer, binaryBufferLength);
}

/* static */
bool
WebAssemblyModule::Is(Var value)
{
    return JavascriptOperators::GetTypeId(value) == TypeIds_WebAssemblyModule;
}

/* static */
WebAssemblyModule *
WebAssemblyModule::FromVar(Var value)
{
    AssertOrFailFast(WebAssemblyModule::Is(value));
    return static_cast<WebAssemblyModule*>(value);
}

/* static */
WebAssemblyModule *
WebAssemblyModule::UnsafeFromVar(Var value)
{
    Assert(WebAssemblyModule::Is(value));
    return static_cast<WebAssemblyModule*>(value);
}

/* static */
Var
WebAssemblyModule::NewInstance(RecyclableObject* function, CallInfo callInfo, ...)
{
    PROBE_STACK(function->GetScriptContext(), Js::Constants::MinStackDefault);

    ARGUMENTS(args, callInfo);
    ScriptContext* scriptContext = function->GetScriptContext();

    AssertMsg(args.HasArg(), "Should always have implicit 'this'");

    Var newTarget = args.GetNewTarget();
    JavascriptOperators::GetAndAssertIsConstructorSuperCall(args);

    if (!(callInfo.Flags & CallFlags_New) || (newTarget && JavascriptOperators::IsUndefinedObject(newTarget)))
    {
        JavascriptError::ThrowTypeError(scriptContext, JSERR_ClassConstructorCannotBeCalledWithoutNew, _u("WebAssembly.Module"));
    }

    if (args.Info.Count < 2)
    {
        JavascriptError::ThrowTypeError(scriptContext, WASMERR_NeedBufferSource);
    }
    
    WebAssemblySource src(args[1], true, scriptContext);
    return CreateModule(scriptContext, &src);
}

Var
WebAssemblyModule::EntryExports(RecyclableObject* function, CallInfo callInfo, ...)
{
    PROBE_STACK(function->GetScriptContext(), Js::Constants::MinStackDefault);

    ARGUMENTS(args, callInfo);
    AssertMsg(args.Info.Count > 0, "Should always have implicit 'this'");
    ScriptContext* scriptContext = function->GetScriptContext();

    Assert(!(callInfo.Flags & CallFlags_New));

    if (args.Info.Count < 2 || !WebAssemblyModule::Is(args[1]))
    {
        JavascriptError::ThrowTypeError(scriptContext, WASMERR_NeedModule);
    }
    WebAssemblyModule * module = WebAssemblyModule::FromVar(args[1]);

    Var exportArray = JavascriptOperators::NewJavascriptArrayNoArg(scriptContext);

    for (uint i = 0; i < module->GetExportCount(); ++i)
    {
        Wasm::WasmExport wasmExport = module->m_exports[i];
        Js::JavascriptString * kind = GetExternalKindString(scriptContext, wasmExport.kind);
        Js::JavascriptString * name = JavascriptString::NewCopySz(wasmExport.name, scriptContext);
        Var pair = JavascriptOperators::NewJavascriptObjectNoArg(scriptContext);
        JavascriptOperators::OP_SetProperty(pair, PropertyIds::kind, kind, scriptContext);
        JavascriptOperators::OP_SetProperty(pair, PropertyIds::name, name, scriptContext);
        JavascriptArray::Push(scriptContext, exportArray, pair);
    }
    return exportArray;
}

Var
WebAssemblyModule::EntryImports(RecyclableObject* function, CallInfo callInfo, ...)
{
    PROBE_STACK(function->GetScriptContext(), Js::Constants::MinStackDefault);

    ARGUMENTS(args, callInfo);
    AssertMsg(args.Info.Count > 0, "Should always have implicit 'this'");
    ScriptContext* scriptContext = function->GetScriptContext();

    Assert(!(callInfo.Flags & CallFlags_New));

    if (args.Info.Count < 2 || !WebAssemblyModule::Is(args[1]))
    {
        JavascriptError::ThrowTypeError(scriptContext, WASMERR_NeedModule);
    }

    WebAssemblyModule * module = WebAssemblyModule::FromVar(args[1]);

    Var importArray = JavascriptOperators::NewJavascriptArrayNoArg(scriptContext);
    for (uint32 i = 0; i < module->GetImportCount(); ++i)
    {
        Wasm::WasmImport * import = module->GetImport(i);
        Js::JavascriptString * kind = GetExternalKindString(scriptContext, import->kind);
        Js::JavascriptString * moduleName = JavascriptString::NewCopySz(import->modName, scriptContext);
        Js::JavascriptString * name = JavascriptString::NewCopySz(import->importName, scriptContext);

        Var pair = JavascriptOperators::NewJavascriptObjectNoArg(scriptContext);
        JavascriptOperators::OP_SetProperty(pair, PropertyIds::kind, kind, scriptContext);
        JavascriptOperators::OP_SetProperty(pair, PropertyIds::module, moduleName, scriptContext);
        JavascriptOperators::OP_SetProperty(pair, PropertyIds::name, name, scriptContext);
        JavascriptArray::Push(scriptContext, importArray, pair);
    }

    return importArray;
}

Var WebAssemblyModule::EntryCustomSections(RecyclableObject* function, CallInfo callInfo, ...)
{
    PROBE_STACK(function->GetScriptContext(), Js::Constants::MinStackDefault);

    ARGUMENTS(args, callInfo);
    AssertMsg(args.Info.Count > 0, "Should always have implicit 'this'");
    ScriptContext* scriptContext = function->GetScriptContext();

    Assert(!(callInfo.Flags & CallFlags_New));

    if (args.Info.Count < 2 || !WebAssemblyModule::Is(args[1]))
    {
        JavascriptError::ThrowTypeError(scriptContext, WASMERR_NeedModule);
    }
    Var sectionNameVar = args.Info.Count > 2 ? args[2] : scriptContext->GetLibrary()->GetUndefined();

    WebAssemblyModule * module = WebAssemblyModule::FromVar(args[1]);
<<<<<<< HEAD
    JavascriptString * sectionName = JavascriptConversion::ToString(sectionNameVar, scriptContext);
=======
    Var customSections = nullptr;
    // C++ compiler optimizations can optimize away the sectionName variable while still keeping a reference to the underlying
    // character buffer sectionNameBuf. The character buffer itself is managed by the recycler; however; we may move past the
    // start of the character buffer while doing the comparison in memcmp. If a GC happens during CreateArrayBuffer, the character
    // buffer can get collected as we don't have a reference to the start of the buffer on the stack anymore. To avoid this we need 
    // to pin sectionName.
    ENTER_PINNED_SCOPE(JavascriptString, sectionName);
    sectionName = JavascriptConversion::ToString(sectionNameVar, scriptContext);

>>>>>>> e02b39aa
    const char16* sectionNameBuf = sectionName->GetString();
    charcount_t sectionNameLength = sectionName->GetLength();

    Var customSections = JavascriptOperators::NewJavascriptArrayNoArg(scriptContext);
    for (uint32 i = 0; i < module->GetCustomSectionCount(); ++i)
    {
        Wasm::CustomSection customSection = module->GetCustomSection(i);
        if (sectionNameLength == customSection.nameLength &&
            // can't use string compare because null-terminator is a valid character for custom section names
            memcmp(sectionNameBuf, customSection.name, sectionNameLength * sizeof(char16)) == 0)
        {
            const uint32 byteLength = customSection.payloadSize;
            ArrayBuffer* arrayBuffer = scriptContext->GetLibrary()->CreateArrayBuffer(byteLength);
            if (byteLength > 0)
            {
                js_memcpy_s(arrayBuffer->GetBuffer(), byteLength, customSection.payload, byteLength);
            }
            JavascriptArray::Push(scriptContext, customSections, arrayBuffer);
        }
    }

    return customSections;
}

/* static */
WebAssemblyModule *
WebAssemblyModule::CreateModule(
    ScriptContext* scriptContext,
    WebAssemblySource* src)
{
    Assert(src);

    WebAssemblyModule * webAssemblyModule = nullptr;
    Wasm::WasmReaderInfo * readerInfo = nullptr;
    Js::FunctionBody * currentBody = nullptr;
    char16* exceptionMessage = nullptr;
    AutoCleanStr autoCleanExceptionMessage;
    try
    {
        Wasm::WasmModuleGenerator bytecodeGen(scriptContext, src);

        webAssemblyModule = bytecodeGen.GenerateModule();

        for (uint i = 0; i < webAssemblyModule->GetWasmFunctionCount(); ++i)
        {
            currentBody = webAssemblyModule->GetWasmFunctionInfo(i)->GetBody();
            if (!PHASE_OFF(WasmDeferredPhase, currentBody))
            {
                continue;
            }
            readerInfo = currentBody->GetAsmJsFunctionInfo()->GetWasmReaderInfo();

            Wasm::WasmBytecodeGenerator::GenerateFunctionBytecode(scriptContext, readerInfo);
        }
    }
    catch (Wasm::WasmCompilationException& ex)
    {
        // The stackwalker doesn't need to see the current stack
        // do not throw in the catch block to allow the stack to unwind before throwing.
        exceptionMessage = FormatExceptionMessage(&ex, &autoCleanExceptionMessage, webAssemblyModule, currentBody);
    }

    if (exceptionMessage)
    {
        JavascriptError::ThrowWebAssemblyCompileErrorVar(scriptContext, WASMERR_WasmCompileError, exceptionMessage);
    }

    return webAssemblyModule;
}

/* static */
bool
WebAssemblyModule::ValidateModule(
    ScriptContext* scriptContext,
    WebAssemblySource* src)
{
    Assert(src);
    AutoProfilingPhase wasmPhase(scriptContext, Js::WasmBytecodePhase);
    Unused(wasmPhase);

    try
    {
        Wasm::WasmModuleGenerator bytecodeGen(scriptContext, src);

        WebAssemblyModule * webAssemblyModule = bytecodeGen.GenerateModule();

        for (uint i = 0; i < webAssemblyModule->GetWasmFunctionCount(); ++i)
        {
            Js::FunctionBody * body = webAssemblyModule->GetWasmFunctionInfo(i)->GetBody();
            Wasm::WasmReaderInfo * readerInfo = body->GetAsmJsFunctionInfo()->GetWasmReaderInfo();

            Wasm::WasmBytecodeGenerator::ValidateFunction(scriptContext, readerInfo);
#if ENABLE_DEBUG_CONFIG_OPTIONS
            if (PHASE_ON(WasmValidatePrejitPhase, body))
            {
                CONFIG_FLAG(MaxAsmJsInterpreterRunCount) = 0;
                WasmScriptFunction * funcObj = scriptContext->GetLibrary()->CreateWasmScriptFunction(body);
                FunctionEntryPointInfo * entrypointInfo = (FunctionEntryPointInfo*)funcObj->GetEntryPointInfo();
                entrypointInfo->SetIsAsmJSFunction(true);
                GenerateFunction(scriptContext->GetNativeCodeGenerator(), body, funcObj);
            }
#endif
        }
    }
    catch (Wasm::WasmCompilationException& ex)
    {
        char16* originalMessage = ex.ReleaseErrorMessage();
        SysFreeString(originalMessage);

        return false;
    }

    return true;
}

uint32
WebAssemblyModule::GetMaxFunctionIndex() const
{
    return GetWasmFunctionCount();
}

Wasm::FunctionIndexTypes::Type
WebAssemblyModule::GetFunctionIndexType(uint32 funcIndex) const
{
    if (funcIndex >= GetMaxFunctionIndex())
    {
        return Wasm::FunctionIndexTypes::Invalid;
    }
    if (funcIndex < GetImportedFunctionCount())
    {
        return Wasm::FunctionIndexTypes::ImportThunk;
    }
    return Wasm::FunctionIndexTypes::Function;
}

void
WebAssemblyModule::InitializeMemory(uint32 minPage, uint32 maxPage)
{
    if (m_hasMemory)
    {
        throw Wasm::WasmCompilationException(_u("Memory already allocated"));
    }

    if (maxPage < minPage)
    {
        throw Wasm::WasmCompilationException(_u("Memory: MaxPage (%u) must be greater than MinPage (%u)"), maxPage, minPage);
    }
    auto minPageTooBig = [minPage] {
        throw Wasm::WasmCompilationException(_u("Memory: Unable to allocate minimum pages (%u)"), minPage);
    };
    uint32 minBytes = UInt32Math::Mul<WebAssembly::PageSize>(minPage, minPageTooBig);
    if (minBytes > ArrayBuffer::MaxArrayBufferLength)
    {
        minPageTooBig();
    }
    m_hasMemory = true;
    m_memoryInitSize = minPage;
    m_memoryMaxSize = maxPage;
}

WebAssemblyMemory *
WebAssemblyModule::CreateMemory() const
{
    return WebAssemblyMemory::CreateMemoryObject(m_memoryInitSize, m_memoryMaxSize, GetScriptContext());
}

Wasm::WasmSignature *
WebAssemblyModule::GetSignatures() const
{
    return m_signatures;
}

Wasm::WasmSignature *
WebAssemblyModule::GetSignature(uint32 index) const
{
    if (index >= GetSignatureCount())
    {
        throw Wasm::WasmCompilationException(_u("Invalid signature index %u"), index);
    }

    return &m_signatures[index];
}

uint32
WebAssemblyModule::GetSignatureCount() const
{
    return m_signaturesCount;
}

uint32
WebAssemblyModule::GetEquivalentSignatureId(uint32 sigId) const
{
    if (m_equivalentSignatureMap && sigId < GetSignatureCount())
    {
        return m_equivalentSignatureMap[sigId];
    }
    Assert(UNREACHED);
    return sigId;
}

void
WebAssemblyModule::InitializeTable(uint32 minEntries, uint32 maxEntries)
{
    if (m_hasTable)
    {
        throw Wasm::WasmCompilationException(_u("Table already allocated"));
    }

    if (maxEntries < minEntries)
    {
        throw Wasm::WasmCompilationException(_u("Table: max entries (%d) is less than min entries (%d)"), maxEntries, minEntries);
    }
    m_hasTable = true;
    m_tableInitSize = minEntries;
    m_tableMaxSize = maxEntries;
}

WebAssemblyTable *
WebAssemblyModule::CreateTable() const
{
    return WebAssemblyTable::Create(m_tableInitSize, m_tableMaxSize, GetScriptContext());
}

uint32
WebAssemblyModule::GetWasmFunctionCount() const
{
    return (uint32)m_functionsInfo->Count();
}

Wasm::WasmFunctionInfo*
WebAssemblyModule::AddWasmFunctionInfo(Wasm::WasmSignature* sig)
{
    uint32 functionId = GetWasmFunctionCount();
    // must be recycler memory, since it holds reference to the function body
    Wasm::WasmFunctionInfo* funcInfo = RecyclerNew(GetRecycler(), Wasm::WasmFunctionInfo, m_alloc, sig, functionId);
    m_functionsInfo->Add(funcInfo);
    return funcInfo;
}

Wasm::WasmFunctionInfo*
WebAssemblyModule::GetWasmFunctionInfo(uint index) const
{
    if (index >= GetWasmFunctionCount())
    {
        throw Wasm::WasmCompilationException(_u("Invalid function index %u"), index);
    }

    return m_functionsInfo->Item(index);
}

void
WebAssemblyModule::SwapWasmFunctionInfo(uint i1, uint i2)
{
    Wasm::WasmFunctionInfo* f1 = GetWasmFunctionInfo(i1);
    Wasm::WasmFunctionInfo* f2 = GetWasmFunctionInfo(i2);
    m_functionsInfo->SetItem(i1, f2);
    m_functionsInfo->SetItem(i2, f1);
}

#if ENABLE_DEBUG_CONFIG_OPTIONS
void
WebAssemblyModule::AttachCustomInOutTracingReader(Wasm::WasmFunctionInfo* func, uint callIndex)
{
    Wasm::WasmFunctionInfo* calledFunc = GetWasmFunctionInfo(callIndex);
    Wasm::WasmSignature* signature = calledFunc->GetSignature();
    if (!calledFunc->GetSignature()->IsEquivalent(signature))
    {
        throw Wasm::WasmCompilationException(_u("InOut tracing reader signature mismatch"));
    }
    // Create the custom reader to generate the import thunk
    Wasm::WasmCustomReader* customReader = Anew(m_alloc, Wasm::WasmCustomReader, m_alloc);
    // Print the function name we are calling
    {
        Wasm::WasmNode nameNode;
        nameNode.op = Wasm::wbI32Const;
        nameNode.cnst.i32 = callIndex;
        customReader->AddNode(nameNode);
        nameNode.op = Wasm::wbPrintFuncName;
        customReader->AddNode(nameNode);
    }

    for (Js::ArgSlot iParam = 0; iParam < signature->GetParamCount(); iParam++)
    {
        Wasm::WasmNode node;
        node.op = Wasm::wbGetLocal;
        node.var.num = iParam;
        customReader->AddNode(node);

        Wasm::Local param = signature->GetParam(iParam);
        switch (param)
        {
        case Wasm::Local::I32: node.op = Wasm::wbPrintI32; break;
        case Wasm::Local::I64: node.op = Wasm::wbPrintI64; break;
        case Wasm::Local::F32: node.op = Wasm::wbPrintF32; break;
        case Wasm::Local::F64: node.op = Wasm::wbPrintF64; break;
        default:
            throw Wasm::WasmCompilationException(_u("Unknown param type"));
        }
        customReader->AddNode(node);

        if (iParam < signature->GetParamCount() - 1)
        {
            node.op = Wasm::wbPrintArgSeparator;
            customReader->AddNode(node);
        }
    }

    Wasm::WasmNode beginNode;
    beginNode.op = Wasm::wbPrintBeginCall;
    customReader->AddNode(beginNode);

    Wasm::WasmNode callNode;
    callNode.op = Wasm::wbCall;
    callNode.call.num = callIndex;
    callNode.call.funcType = Wasm::FunctionIndexTypes::Function;
    customReader->AddNode(callNode);

    Wasm::WasmTypes::WasmType returnType = signature->GetResultType();
    Wasm::WasmNode endNode;
    endNode.op = Wasm::wbI32Const;
    endNode.cnst.i32 = returnType;
    customReader->AddNode(endNode);
    endNode.op = Wasm::wbPrintEndCall;
    customReader->AddNode(endNode);

    if (returnType != Wasm::WasmTypes::Void)
    {
        Wasm::WasmNode node;
        switch (returnType)
        {
        case Wasm::WasmTypes::I32: node.op = Wasm::wbPrintI32; break;
        case Wasm::WasmTypes::I64: node.op = Wasm::wbPrintI64; break;
        case Wasm::WasmTypes::F32: node.op = Wasm::wbPrintF32; break;
        case Wasm::WasmTypes::F64: node.op = Wasm::wbPrintF64; break;
        default:
            throw Wasm::WasmCompilationException(_u("Unknown return type"));
        }
        customReader->AddNode(node);
    }
    endNode.op = Wasm::wbPrintNewLine;
    customReader->AddNode(endNode);

    func->SetCustomReader(customReader);
}
#endif

void
WebAssemblyModule::AllocateFunctionExports(uint32 entries)
{
    m_exports = AnewArrayZ(m_alloc, Wasm::WasmExport, entries);
    m_exportCount = entries;
}

void
WebAssemblyModule::SetExport(uint32 iExport, uint32 funcIndex, const char16* exportName, uint32 nameLength, Wasm::ExternalKinds::ExternalKind kind)
{
    m_exports[iExport].index = funcIndex;
    m_exports[iExport].nameLength = nameLength;
    m_exports[iExport].name = exportName;
    m_exports[iExport].kind = kind;
}

Wasm::WasmExport*
WebAssemblyModule::GetExport(uint32 iExport) const
{
    if (iExport >= m_exportCount)
    {
        return nullptr;
    }
    return &m_exports[iExport];
}

uint32
WebAssemblyModule::GetImportCount() const
{
    return (uint32)m_imports->Count();
}

void
WebAssemblyModule::AddFunctionImport(uint32 sigId, const char16* modName, uint32 modNameLen, const char16* fnName, uint32 fnNameLen)
{
    if (sigId >= GetSignatureCount())
    {
        throw Wasm::WasmCompilationException(_u("Function signature %u is out of bound"), sigId);
    }

    // Store the information about the import
    Wasm::WasmImport* importInfo = Anew(m_alloc, Wasm::WasmImport);
    importInfo->kind = Wasm::ExternalKinds::Function;
    importInfo->modNameLen = modNameLen;
    importInfo->modName = modName;
    importInfo->importNameLen = fnNameLen;
    importInfo->importName = fnName;
    m_imports->Add(importInfo);

    Wasm::WasmSignature* signature = GetSignature(sigId);
    Wasm::WasmFunctionInfo* funcInfo = AddWasmFunctionInfo(signature);
    // Create the custom reader to generate the import thunk
    Wasm::WasmCustomReader* customReader = Anew(m_alloc, Wasm::WasmCustomReader, m_alloc);
    for (uint32 iParam = 0; iParam < (uint32)signature->GetParamCount(); iParam++)
    {
        Wasm::WasmNode node;
        node.op = Wasm::wbGetLocal;
        node.var.num = iParam;
        customReader->AddNode(node);
    }
    Wasm::WasmNode callNode;
    callNode.op = Wasm::wbCall;
    callNode.call.num = m_importedFunctionCount++;
    callNode.call.funcType = Wasm::FunctionIndexTypes::Import;
    customReader->AddNode(callNode);
    funcInfo->SetCustomReader(customReader);
#if DBG_DUMP
    funcInfo->importedFunctionReference = importInfo;
#endif

    // 32 to account for hardcoded part of the name + max uint in decimal representation
    uint32 bufferLength = 32;
    if (!UInt32Math::Add(modNameLen, bufferLength, &bufferLength) &&
        !UInt32Math::Add(fnNameLen, bufferLength, &bufferLength))
    {
        char16 * autoName = RecyclerNewArrayLeafZ(GetScriptContext()->GetRecycler(), char16, bufferLength);
        uint32 nameLength = swprintf_s(autoName, bufferLength, _u("%s.%s.Thunk[%u]"), modName, fnName, funcInfo->GetNumber());
        if (nameLength != (uint32)-1)
        {
            funcInfo->SetName(autoName, nameLength);
        }
        else
        {
            AssertMsg(UNREACHED, "Failed to generate import' thunk name");
        }
    }
}

Wasm::WasmImport*
WebAssemblyModule::GetImport(uint32 i) const
{
    if (i >= GetImportCount())
    {
        throw Wasm::WasmCompilationException(_u("Import index out of range"));
    }
    return m_imports->Item(i);
}

void
WebAssemblyModule::AddGlobalImport(const char16* modName, uint32 modNameLen, const char16* importName, uint32 importNameLen)
{
    Wasm::WasmImport* wi = Anew(m_alloc, Wasm::WasmImport);
    wi->kind = Wasm::ExternalKinds::Global;
    wi->importName = importName;
    wi->importNameLen = importNameLen;
    wi->modName = modName;
    wi->modNameLen = modNameLen;
    m_imports->Add(wi);
}

void
WebAssemblyModule::AddMemoryImport(const char16* modName, uint32 modNameLen, const char16* importName, uint32 importNameLen)
{
    Wasm::WasmImport* wi = Anew(m_alloc, Wasm::WasmImport);
    wi->kind = Wasm::ExternalKinds::Memory;
    wi->importName = importName;
    wi->importNameLen = importNameLen;
    wi->modName = modName;
    wi->modNameLen = modNameLen;
    m_imports->Add(wi);
    m_memImport = wi;
}

void
WebAssemblyModule::AddTableImport(const char16* modName, uint32 modNameLen, const char16* importName, uint32 importNameLen)
{
    Wasm::WasmImport* wi = Anew(m_alloc, Wasm::WasmImport);
    wi->kind = Wasm::ExternalKinds::Table;
    wi->importName = importName;
    wi->importNameLen = importNameLen;
    wi->modName = modName;
    wi->modNameLen = modNameLen;
    m_imports->Add(wi);
    m_tableImport = wi;
}

uint
WebAssemblyModule::GetOffsetFromInit(const Wasm::WasmNode& initExpr, const WebAssemblyEnvironment* env) const
{
    try
    {
        ValidateInitExportForOffset(initExpr);
    }
    catch (Wasm::WasmCompilationException&)
    {
        // Should have been checked at compile time
        Assert(UNREACHED);
        throw;
    }

    uint offset = 0;
    if (initExpr.op == Wasm::wbI32Const)
    {
        offset = initExpr.cnst.i32;
    }
    else if (initExpr.op == Wasm::wbGetGlobal)
    {
        Wasm::WasmGlobal* global = GetGlobal(initExpr.var.num);
        Assert(global->GetType() == Wasm::WasmTypes::I32);
        offset = env->GetGlobalValue(global).i32;
    }
    return offset;
}

void
WebAssemblyModule::ValidateInitExportForOffset(const Wasm::WasmNode& initExpr) const
{
    if (initExpr.op == Wasm::wbGetGlobal)
    {
        Wasm::WasmGlobal* global = GetGlobal(initExpr.var.num);
        if (global->GetType() != Wasm::WasmTypes::I32)
        {
            throw Wasm::WasmCompilationException(_u("global %u must be i32 for init_expr"), initExpr.var.num);
        }
    }
    else if (initExpr.op != Wasm::wbI32Const)
    {
        throw Wasm::WasmCompilationException(_u("Invalid init_expr for offset"));
    }
}

void
WebAssemblyModule::AddGlobal(Wasm::GlobalReferenceTypes::Type refType, Wasm::WasmTypes::WasmType type, bool isMutable, Wasm::WasmNode init)
{
    Wasm::WasmGlobal* global = Anew(m_alloc, Wasm::WasmGlobal, refType, m_globalCounts[type]++, type, isMutable, init);
    m_globals->Add(global);
}

uint32
WebAssemblyModule::GetGlobalCount() const
{
    return (uint32)m_globals->Count();
}

Wasm::WasmGlobal*
WebAssemblyModule::GetGlobal(uint32 index) const
{
    if (index >= GetGlobalCount())
    {
        throw Wasm::WasmCompilationException(_u("Global index out of bounds %u"), index);
    }
    return m_globals->Item(index);
}

void
WebAssemblyModule::AllocateDataSegs(uint32 count)
{
    Assert(count != 0);
    m_datasegCount = count;
    m_datasegs = AnewArray(m_alloc, Wasm::WasmDataSegment*, count);
}

void
WebAssemblyModule::SetDataSeg(Wasm::WasmDataSegment* seg, uint32 index)
{
    Assert(index < m_datasegCount);
    m_datasegs[index] = seg;
}

Wasm::WasmDataSegment*
WebAssemblyModule::GetDataSeg(uint32 index) const
{
    if (index >= m_datasegCount)
    {
        return nullptr;
    }
    return m_datasegs[index];
}

void
WebAssemblyModule::AllocateElementSegs(uint32 count)
{
    Assert(count != 0);
    m_elementsegCount = count;
    m_elementsegs = AnewArrayZ(m_alloc, Wasm::WasmElementSegment*, count);
}

void
WebAssemblyModule::SetElementSeg(Wasm::WasmElementSegment* seg, uint32 index)
{
    Assert(index < m_elementsegCount);
    m_elementsegs[index] = seg;
}

Wasm::WasmElementSegment*
WebAssemblyModule::GetElementSeg(uint32 index) const
{
    if (index >= m_elementsegCount)
    {
        throw Wasm::WasmCompilationException(_u("Invalid index for Element segment"));
    }
    return m_elementsegs[index];
}

void
WebAssemblyModule::SetStartFunction(uint32 i)
{
    if (i >= GetWasmFunctionCount())
    {
        throw Wasm::WasmCompilationException(_u("Invalid start function index %u"), i);
    }
    m_startFuncIndex = i;
}

uint32
WebAssemblyModule::GetStartFunction() const
{
    return m_startFuncIndex;
}

void
WebAssemblyModule::SetSignatureCount(uint32 count)
{
    Assert(m_signaturesCount == 0 && m_signatures == nullptr);
    m_signaturesCount = count;
    m_signatures = RecyclerNewArrayZ(GetRecycler(), Wasm::WasmSignature, count);
}

uint32
WebAssemblyModule::GetModuleEnvironmentSize() const
{
    static const uint DOUBLE_SIZE_IN_INTS = sizeof(double) / sizeof(int);
    // 1 each for memory, table, and signatures
    uint32 size = 3;
    size = UInt32Math::Add(size, GetWasmFunctionCount());
    size = UInt32Math::Add(size, GetImportedFunctionCount());
    size = UInt32Math::Add(size, WAsmJs::ConvertOffset<byte, Js::Var>(GetGlobalsByteSize()));
    return size;
}

char16* WebAssemblyModule::FormatExceptionMessage(Wasm::WasmCompilationException* ex, AutoCleanStr* autoClean, WebAssemblyModule* wasmModule, FunctionBody* body)
{
    char16* originalExceptionMessage = ex->GetTempErrorMessageRef();
    if (!wasmModule || !body)
    {
        size_t len = wcslen(originalExceptionMessage) + 1;
        autoClean->str = new char16[len];
        js_memcpy_s(autoClean->str, len * sizeof(char16), originalExceptionMessage, len * sizeof(char16));
        return autoClean->str;
    }

    Wasm::BinaryLocation location = wasmModule->GetReader()->GetCurrentLocation();

    const char16* format = _u("function %s at offset %u/%u (0x%x/0x%x): %s");
    const char16* funcName = body->GetDisplayName();

    uint size = (uint)_scwprintf(format,
        funcName,
        location.offset, location.size,
        location.offset, location.size,
        originalExceptionMessage);

    if (size > 2048)
    {
        // Do not allocate too much for the exception message, just truncate the message past 2048 characters
        size = 2047;
    }
    ++size; // Null terminate character
    autoClean->str = new char16[size];
    int written = _snwprintf_s(autoClean->str, size, _TRUNCATE, format,
        funcName,
        location.offset, location.size,
        location.offset, location.size,
        originalExceptionMessage);
    Assert((uint)written == size - 1);
    return autoClean->str;
}

void
WebAssemblyModule::Finalize(bool isShutdown)
{
    if (m_alloc)
    {
        HeapDelete(m_alloc);
        m_alloc = nullptr;
    }
}

void
WebAssemblyModule::Dispose(bool isShutdown)
{
    Assert(!m_alloc);
}

void
WebAssemblyModule::Mark(Recycler * recycler)
{
}

uint
WebAssemblyModule::GetOffsetForGlobal(Wasm::WasmGlobal* global) const
{
    Wasm::WasmTypes::WasmType type = global->GetType();
    if (type >= Wasm::WasmTypes::Limit)
    {
        throw Wasm::WasmCompilationException(_u("Invalid Global type"));
    }

    uint32 offset = WAsmJs::ConvertOffset<Js::Var, byte>(GetGlobalOffset());

    for (uint i = 1; i < (uint)type; i++)
    {
        offset = AddGlobalByteSizeToOffset((Wasm::WasmTypes::WasmType)i, offset);
    }

    uint32 typeSize = Wasm::WasmTypes::GetTypeByteSize(type);
    uint32 sizeUsed = WAsmJs::ConvertOffset<byte>(global->GetOffset(), typeSize);
    offset = UInt32Math::Add(offset, sizeUsed);
    return WAsmJs::ConvertOffset(offset, sizeof(byte), typeSize);
}

uint
WebAssemblyModule::AddGlobalByteSizeToOffset(Wasm::WasmTypes::WasmType type, uint32 offset) const
{
    uint32 typeSize = Wasm::WasmTypes::GetTypeByteSize(type);
    offset = ::Math::AlignOverflowCheck(offset, typeSize);
    uint32 sizeUsed = WAsmJs::ConvertOffset<byte>(m_globalCounts[type], typeSize);
    return UInt32Math::Add(offset, sizeUsed);
}


JavascriptString *
WebAssemblyModule::GetExternalKindString(ScriptContext * scriptContext, Wasm::ExternalKinds::ExternalKind kind)
{
    switch (kind)
    {
    case Wasm::ExternalKinds::Function:
        return scriptContext->GetLibrary()->CreateStringFromCppLiteral(_u("function"));
    case Wasm::ExternalKinds::Table:
        return scriptContext->GetLibrary()->CreateStringFromCppLiteral(_u("table"));
    case Wasm::ExternalKinds::Memory:
        return scriptContext->GetLibrary()->CreateStringFromCppLiteral(_u("memory"));
    case Wasm::ExternalKinds::Global:
        return scriptContext->GetLibrary()->CreateStringFromCppLiteral(_u("global"));
    default:
        Assume(UNREACHED);
    }
    return nullptr;
}

uint
WebAssemblyModule::GetGlobalsByteSize() const
{
    uint32 size = 0;
    for (Wasm::WasmTypes::WasmType type = (Wasm::WasmTypes::WasmType)(Wasm::WasmTypes::Void + 1); type < Wasm::WasmTypes::Limit; type = (Wasm::WasmTypes::WasmType)(type + 1))
    {
        size = AddGlobalByteSizeToOffset(type, size);
    }
    return size;
}

void
WebAssemblyModule::AddCustomSection(Wasm::CustomSection customSection)
{
    if (!m_customSections)
    {
        m_customSections = Anew(m_alloc, CustomSectionsList, m_alloc);
    }
    m_customSections->Add(customSection);
}

uint32
WebAssemblyModule::GetCustomSectionCount() const
{
    return m_customSections ? (uint32)m_customSections->Count() : 0;
}

Wasm::CustomSection
WebAssemblyModule::GetCustomSection(uint32 index) const
{
    if (index >= GetCustomSectionCount())
    {
        throw Wasm::WasmCompilationException(_u("Custom section index out of bounds %u"), index);
    }
    return m_customSections->Item(index);
}

} // namespace Js

#endif<|MERGE_RESOLUTION|>--- conflicted
+++ resolved
@@ -181,19 +181,13 @@
     Var sectionNameVar = args.Info.Count > 2 ? args[2] : scriptContext->GetLibrary()->GetUndefined();
 
     WebAssemblyModule * module = WebAssemblyModule::FromVar(args[1]);
-<<<<<<< HEAD
-    JavascriptString * sectionName = JavascriptConversion::ToString(sectionNameVar, scriptContext);
-=======
-    Var customSections = nullptr;
     // C++ compiler optimizations can optimize away the sectionName variable while still keeping a reference to the underlying
     // character buffer sectionNameBuf. The character buffer itself is managed by the recycler; however; we may move past the
     // start of the character buffer while doing the comparison in memcmp. If a GC happens during CreateArrayBuffer, the character
     // buffer can get collected as we don't have a reference to the start of the buffer on the stack anymore. To avoid this we need 
     // to pin sectionName.
-    ENTER_PINNED_SCOPE(JavascriptString, sectionName);
-    sectionName = JavascriptConversion::ToString(sectionNameVar, scriptContext);
-
->>>>>>> e02b39aa
+    JavascriptString * sectionName = JavascriptConversion::ToString(sectionNameVar, scriptContext);
+
     const char16* sectionNameBuf = sectionName->GetString();
     charcount_t sectionNameLength = sectionName->GetLength();
 

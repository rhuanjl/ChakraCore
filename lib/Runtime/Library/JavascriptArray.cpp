//-------------------------------------------------------------------------------------------------------
// Copyright (C) Microsoft. All rights reserved.
// Licensed under the MIT license. See LICENSE.txt file in the project root for full license information.
//-------------------------------------------------------------------------------------------------------

#include "RuntimeLibraryPch.h"
#include "Types/PathTypeHandler.h"
#include "Types/SpreadArgument.h"

namespace Js
{
    // Make sure EmptySegment points to read-only memory.
    // Can't do this the easy way because SparseArraySegment has a constructor...
    static const char EmptySegmentData[sizeof(SparseArraySegmentBase)] = {0};
    const SparseArraySegmentBase *JavascriptArray::EmptySegment = (SparseArraySegmentBase *)&EmptySegmentData;

    // col0 : allocation bucket
    // col1 : No. of missing items to set during initialization depending on bucket.
    // col2 : allocation size for elements in given bucket.
    // col1 and col2 is calculated at runtime
    uint JavascriptNativeFloatArray::allocationBuckets[][AllocationBucketsInfoSize] =
    {
        { 3, 0, 0 },    // allocate space for 3 elements for array of length 0,1,2,3
        { 5, 0, 0 },    // allocate space for 5 elements for array of length 4,5
        { 8, 0, 0 },    // allocate space for 8 elements for array of length 6,7,8
    };
#if defined(_M_X64_OR_ARM64)
    const Var JavascriptArray::MissingItem = (Var)0x8000000280000002;
    uint JavascriptNativeIntArray::allocationBuckets[][AllocationBucketsInfoSize] =
    {
        // See comments above on how to read this
        {2, 0, 0},
        {6, 0, 0},
        {8, 0, 0},
    };
    uint JavascriptArray::allocationBuckets[][AllocationBucketsInfoSize] =
    {
        // See comments above on how to read this
        {4, 0, 0},
        {6, 0, 0},
        {8, 0, 0},
    };
#else
    const Var JavascriptArray::MissingItem = (Var)0x80000002;
    uint JavascriptNativeIntArray::allocationBuckets[][AllocationBucketsInfoSize] =
    {
        // See comments above on how to read this
        { 3, 0, 0 },
        { 7, 0, 0 },
        { 8, 0, 0 },
    };
    uint JavascriptArray::allocationBuckets[][AllocationBucketsInfoSize] =
    {
        // See comments above on how to read this
        { 4, 0, 0 },
        { 8, 0, 0 },
    };
#endif

    const int32 JavascriptNativeIntArray::MissingItem = 0x80000002;
    static const uint64 FloatMissingItemPattern = 0x8000000280000002ull;
    const double JavascriptNativeFloatArray::MissingItem = *(double*)&FloatMissingItemPattern;

    // Allocate enough space for 4 inline property slots and 16 inline element slots
    const size_t JavascriptArray::StackAllocationSize = DetermineAllocationSize<JavascriptArray, 4>(16);
    const size_t JavascriptNativeIntArray::StackAllocationSize = DetermineAllocationSize<JavascriptNativeIntArray, 4>(16);
    const size_t JavascriptNativeFloatArray::StackAllocationSize = DetermineAllocationSize<JavascriptNativeFloatArray, 4>(16);

    SegmentBTree::SegmentBTree()
        : segmentCount(0),
          segments(nullptr),
          keys(nullptr),
          children(nullptr)
    {
    }

    uint32 SegmentBTree::GetLazyCrossOverLimit()
    {
#ifdef ENABLE_DEBUG_CONFIG_OPTIONS
        if (Js::Configuration::Global.flags.DisableArrayBTree)
        {
            return Js::JavascriptArray::InvalidIndex;
        }
        else if (Js::Configuration::Global.flags.ForceArrayBTree)
        {
            return ARRAY_CROSSOVER_FOR_VALIDATE;
        }
#endif
#ifdef VALIDATE_ARRAY
        if (Js::Configuration::Global.flags.ArrayValidate)
        {
            return ARRAY_CROSSOVER_FOR_VALIDATE;
        }
#endif
        return SegmentBTree::MinDegree * 3;
    }

    BOOL SegmentBTree::IsLeaf() const
    {
        return children == NULL;
    }
    BOOL SegmentBTree::IsFullNode() const
    {
        return segmentCount == MaxKeys;
    }

    void SegmentBTree::InternalFind(SegmentBTree* node, uint32 itemIndex, SparseArraySegmentBase*& prev, SparseArraySegmentBase*& matchOrNext)
    {
        uint32 i = 0;

        for(; i < node->segmentCount; i++)
        {
            Assert(node->keys[i] == node->segments[i]->left);
            if (itemIndex <  node->keys[i])
            {
                break;
            }
        }

        // i indicates the 1st segment in the node past any matching segment.
        // the i'th child is the children to the 'left' of the i'th segment.

        // If itemIndex matches segment i-1 (note that left is always a match even when length == 0)
        bool matches = i > 0 && (itemIndex == node->keys[i-1] || itemIndex < node->keys[i-1] + node->segments[i-1]->length);

        if (matches)
        {
            // Find prev segment
            if (node->IsLeaf())
            {
                if (i > 1)
                {
                    // Previous is either sibling or set in a parent
                    prev = node->segments[i-2];
                }
            }
            else
            {
                // prev is the right most leaf in children[i-1] tree
                SegmentBTree* child = &node->children[i - 1];
                while (!child->IsLeaf())
                {
                    child = &child->children[child->segmentCount];
                }
                prev = child->segments[child->segmentCount - 1];
            }

            // Return the matching segment
            matchOrNext = node->segments[i-1];
        }
        else // itemIndex in between segment i-1 and i
        {
            if (i > 0)
            {
                // Store in previous in case a match or next is the first segment in a child.
                prev = node->segments[i-1];
            }

            if (node->IsLeaf())
            {
                matchOrNext = (i == 0 ? node->segments[0] : PointerValue(prev->next));
            }
            else
            {
                InternalFind(node->children + i, itemIndex, prev, matchOrNext);
            }
        }
    }

    void SegmentBTreeRoot::Find(uint32 itemIndex, SparseArraySegmentBase*& prev, SparseArraySegmentBase*& matchOrNext)
    {
        prev = matchOrNext = NULL;
        InternalFind(this, itemIndex, prev, matchOrNext);
        Assert(prev == NULL || (prev->next == matchOrNext));// If prev exists it is immediately before matchOrNext in the list of arraysegments
        Assert(prev == NULL || (prev->left < itemIndex && prev->left + prev->length <= itemIndex)); // prev should never be a match (left is a match if length == 0)
        Assert(matchOrNext == NULL || (matchOrNext->left >= itemIndex || matchOrNext->left + matchOrNext->length > itemIndex));
    }

    void SegmentBTreeRoot::Add(Recycler* recycler, SparseArraySegmentBase* newSeg)
    {

        if (IsFullNode())
        {
            SegmentBTree * children = AllocatorNewArrayZ(Recycler, recycler, SegmentBTree, MaxDegree);
            children[0] = *this;

            // Even though the segments point to a GC pointer, the main array should keep a references
            // as well.  So just make it a leaf allocation
            this->segmentCount = 0;
            this->segments = AllocatorNewArrayLeafZ(Recycler, recycler, SparseArraySegmentBase*, MaxKeys);
            this->keys = AllocatorNewArrayLeafZ(Recycler,recycler,uint32,MaxKeys);
            this->children = children;

            // This split is the only way the tree gets deeper
            SplitChild(recycler, this, 0, &children[0]);
        }
        InsertNonFullNode(recycler, this, newSeg);
    }

    void SegmentBTree::SwapSegment(uint32 originalKey, SparseArraySegmentBase* oldSeg, SparseArraySegmentBase* newSeg)
    {
        // Find old segment
        uint32 itemIndex = originalKey;
        uint32 i = 0;

        for(; i < segmentCount; i++)
        {
            Assert(keys[i] == segments[i]->left || (oldSeg == newSeg && newSeg == segments[i]));
            if (itemIndex <  keys[i])
            {
                break;
            }
        }

        // i is 1 past any match

        if (i > 0)
        {
            if (oldSeg == segments[i-1])
            {
                segments[i-1] = newSeg;
                keys[i-1] = newSeg->left;
                return;
            }
        }

        Assert(!IsLeaf());
        children[i].SwapSegment(originalKey, oldSeg, newSeg);
    }


    void SegmentBTree::SplitChild(Recycler* recycler, SegmentBTree* parent, uint32 iChild, SegmentBTree* child)
    {
        // Split child in two, move it's median key up to parent, and put the result of the split
        // on either side of the key moved up into parent

        Assert(child != NULL);
        Assert(parent != NULL);
        Assert(!parent->IsFullNode());
        Assert(child->IsFullNode());

        SegmentBTree newNode;
        newNode.segmentCount = MinKeys;

        // Even though the segments point to a GC pointer, the main array should keep a references
        // as well.  So just make it a leaf allocation
        newNode.segments = AllocatorNewArrayLeafZ(Recycler, recycler, SparseArraySegmentBase*, MaxKeys);
        newNode.keys = AllocatorNewArrayLeafZ(Recycler,recycler,uint32,MaxKeys);

        // Move the keys above the median into the new node
        for(uint32 i = 0; i < MinKeys; i++)
        {
            newNode.segments[i] = child->segments[i+MinDegree];
            newNode.keys[i] = child->keys[i+MinDegree];

            // Do not leave false positive references around in the b-tree
            child->segments[i+MinDegree] = nullptr;
        }

        // If children exist move those as well.
        if (!child->IsLeaf())
        {
            newNode.children = AllocatorNewArrayZ(Recycler, recycler, SegmentBTree, MaxDegree);
            for(uint32 j = 0; j < MinDegree; j++)
            {
                newNode.children[j] = child->children[j+MinDegree];

                // Do not leave false positive references around in the b-tree
                child->children[j+MinDegree].segments = nullptr;
                child->children[j+MinDegree].children = nullptr;
            }
        }
        child->segmentCount = MinKeys;

        // Make room for the new child in parent
        for(uint32 j = parent->segmentCount; j > iChild; j--)
        {
            parent->children[j+1] = parent->children[j];
        }
        // Copy the contents of the new node into the correct place in the parent's child array
        parent->children[iChild+1] = newNode;

        // Move the keys to make room for the median key
        for(uint32 k = parent->segmentCount; k > iChild; k--)
        {
            parent->segments[k] = parent->segments[k-1];
            parent->keys[k] = parent->keys[k-1];
        }

        // Move the median key into the proper place in the parent node
        parent->segments[iChild] = child->segments[MinKeys];
        parent->keys[iChild] = child->keys[MinKeys];

        // Do not leave false positive references around in the b-tree
        child->segments[MinKeys] = nullptr;

        parent->segmentCount++;
    }

    void SegmentBTree::InsertNonFullNode(Recycler* recycler, SegmentBTree* node, SparseArraySegmentBase* newSeg)
    {
        Assert(!node->IsFullNode());
        AnalysisAssert(node->segmentCount < MaxKeys);       // Same as !node->IsFullNode()
        Assert(newSeg != NULL);

        if (node->IsLeaf())
        {
            // Move the keys
            uint32 i = node->segmentCount - 1;
            while( (i != -1) && (newSeg->left < node->keys[i]))
            {
                node->segments[i+1] = node->segments[i];
                node->keys[i+1] = node->keys[i];
                i--;
            }
            if (!node->segments)
            {
                // Even though the segments point to a GC pointer, the main array should keep a references
                // as well.  So just make it a leaf allocation
                node->segments = AllocatorNewArrayLeafZ(Recycler, recycler, SparseArraySegmentBase*, MaxKeys);
                node->keys = AllocatorNewArrayLeafZ(Recycler, recycler, uint32, MaxKeys);
            }
            node->segments[i + 1] = newSeg;
            node->keys[i + 1] = newSeg->left;
            node->segmentCount++;
        }
        else
        {
            // find the correct child node
            uint32 i = node->segmentCount-1;

            while((i != -1) && (newSeg->left < node->keys[i]))
            {
                i--;
            }
            i++;

            // Make room if full
            if(node->children[i].IsFullNode())
            {
                // This split doesn't make the tree any deeper as node already has children.
                SplitChild(recycler, node, i, node->children+i);
                Assert(node->keys[i] == node->segments[i]->left);
                if (newSeg->left > node->keys[i])
                {
                    i++;
                }
            }
            InsertNonFullNode(recycler, node->children+i, newSeg);
        }
    }

    inline void ThrowTypeErrorOnFailureHelper::ThrowTypeErrorOnFailure(BOOL operationSucceeded)
    {
        if (IsThrowTypeError(operationSucceeded))
        {
            ThrowTypeErrorOnFailure();
        }
    }

    inline void ThrowTypeErrorOnFailureHelper::ThrowTypeErrorOnFailure()
    {
        JavascriptError::ThrowTypeError(m_scriptContext, VBSERR_ActionNotSupported, m_functionName);
    }

    inline BOOL ThrowTypeErrorOnFailureHelper::IsThrowTypeError(BOOL operationSucceeded)
    {
        return !operationSucceeded;
    }

    // Make sure EmptySegment points to read-only memory.
    // Can't do this the easy way because SparseArraySegment has a constructor...
    JavascriptArray::JavascriptArray(DynamicType * type)
        : ArrayObject(type, false, 0)
    {
        Assert(type->GetTypeId() == TypeIds_Array || type->GetTypeId() == TypeIds_NativeIntArray || type->GetTypeId() == TypeIds_NativeFloatArray || ((type->GetTypeId() == TypeIds_ES5Array || type->GetTypeId() == TypeIds_Object) && type->GetPrototype() == GetScriptContext()->GetLibrary()->GetArrayPrototype()));
        Assert(EmptySegment->length == 0 && EmptySegment->size == 0 && EmptySegment->next == NULL);
        InitArrayFlags(DynamicObjectFlags::InitialArrayValue);
        SetHeadAndLastUsedSegment(const_cast<SparseArraySegmentBase *>(EmptySegment));

    }

    JavascriptArray::JavascriptArray(uint32 length, DynamicType * type)
        : ArrayObject(type, false, length)
    {
        Assert(JavascriptArray::Is(type->GetTypeId()));
        Assert(EmptySegment->length == 0 && EmptySegment->size == 0 && EmptySegment->next == NULL);
        InitArrayFlags(DynamicObjectFlags::InitialArrayValue);
        SetHeadAndLastUsedSegment(const_cast<SparseArraySegmentBase *>(EmptySegment));
    }

    JavascriptArray::JavascriptArray(uint32 length, uint32 size, DynamicType * type)
        : ArrayObject(type, false, length)
    {
        Assert(type->GetTypeId() == TypeIds_Array);
        InitArrayFlags(DynamicObjectFlags::InitialArrayValue);
        Recycler* recycler = GetRecycler();
        SetHeadAndLastUsedSegment(SparseArraySegment<Var>::AllocateSegment(recycler, 0, 0, size, nullptr));
    }

    JavascriptArray::JavascriptArray(DynamicType * type, uint32 size)
        : ArrayObject(type, false)
    {
        InitArrayFlags(DynamicObjectFlags::InitialArrayValue);
        SetHeadAndLastUsedSegment(DetermineInlineHeadSegmentPointer<JavascriptArray, 0, false>(this));
        head->size = size;
        Var fill = Js::JavascriptArray::MissingItem;
        for (uint i = 0; i < size; i++)
        {
            SparseArraySegment<Var>::From(head)->elements[i] = fill;
        }
    }

    JavascriptNativeIntArray::JavascriptNativeIntArray(uint32 length, uint32 size, DynamicType * type)
        : JavascriptNativeArray(type)
    {
        Assert(type->GetTypeId() == TypeIds_NativeIntArray);
        this->length = length;
        Recycler* recycler = GetRecycler();
        SetHeadAndLastUsedSegment(SparseArraySegment<int32>::AllocateSegment(recycler, 0, 0, size, nullptr));
    }

    JavascriptNativeIntArray::JavascriptNativeIntArray(DynamicType * type, uint32 size)
        : JavascriptNativeArray(type)
    {
        SetHeadAndLastUsedSegment(DetermineInlineHeadSegmentPointer<JavascriptNativeIntArray, 0, false>(this));
        head->size = size;
        SparseArraySegment<int32>::From(head)->FillSegmentBuffer(0, size);
    }

    JavascriptNativeFloatArray::JavascriptNativeFloatArray(uint32 length, uint32 size, DynamicType * type)
        : JavascriptNativeArray(type)
    {
        Assert(type->GetTypeId() == TypeIds_NativeFloatArray);
        this->length = length;
        Recycler* recycler = GetRecycler();
        SetHeadAndLastUsedSegment(SparseArraySegment<double>::AllocateSegment(recycler, 0, 0, size, nullptr));
    }

    JavascriptNativeFloatArray::JavascriptNativeFloatArray(DynamicType * type, uint32 size)
        : JavascriptNativeArray(type)
    {
        SetHeadAndLastUsedSegment(DetermineInlineHeadSegmentPointer<JavascriptNativeFloatArray, 0, false>(this));
        head->size = size;
        SparseArraySegment<double>::From(head)->FillSegmentBuffer(0, size);
    }

    bool JavascriptArray::Is(Var aValue)
    {
        TypeId typeId = JavascriptOperators::GetTypeId(aValue);
        return JavascriptArray::Is(typeId);
    }

    bool JavascriptArray::Is(TypeId typeId)
    {
        return typeId >= TypeIds_ArrayFirst && typeId <= TypeIds_ArrayLast;
    }

    bool JavascriptArray::IsVarArray(Var aValue)
    {
        TypeId typeId = JavascriptOperators::GetTypeId(aValue);
        return JavascriptArray::IsVarArray(typeId);
    }

    bool JavascriptArray::IsVarArray(TypeId typeId)
    {
        return typeId == TypeIds_Array;
    }

    template<typename T>
    bool JavascriptArray::IsMissingItemAt(uint32 index) const
    {
        SparseArraySegment<T>* headSeg = SparseArraySegment<T>::From(this->head);

        return SparseArraySegment<T>::IsMissingItem(&headSeg->elements[index]);
    }

    bool JavascriptArray::IsMissingItem(uint32 index)
    {
        if (this->length <= index)
        {
            return false;
        }

        bool isIntArray = false, isFloatArray = false;
        this->GetArrayTypeAndConvert(&isIntArray, &isFloatArray);

        if (isIntArray)
        {
            return IsMissingItemAt<int32>(index);
        }
        else if (isFloatArray)
        {
            return IsMissingItemAt<double>(index);
        }
        else
        {
            return IsMissingItemAt<Var>(index);
        }
    }

    JavascriptArray* JavascriptArray::FromVar(Var aValue)
    {
        AssertMsg(Is(aValue), "Ensure var is actually a 'JavascriptArray'");

        return static_cast<JavascriptArray *>(RecyclableObject::FromVar(aValue));
    }

    // Get JavascriptArray* from a Var, which is either a JavascriptArray* or ESArray*.
    JavascriptArray* JavascriptArray::FromAnyArray(Var aValue)
    {
        AssertMsg(Is(aValue) || ES5Array::Is(aValue), "Ensure var is actually a 'JavascriptArray' or 'ES5Array'");

        return static_cast<JavascriptArray *>(RecyclableObject::FromVar(aValue));
    }

    // Check if a Var is a direct-accessible (fast path) JavascriptArray.
    bool JavascriptArray::IsDirectAccessArray(Var aValue)
    {
        return RecyclableObject::Is(aValue) &&
            (VirtualTableInfo<JavascriptArray>::HasVirtualTable(aValue) ||
                VirtualTableInfo<JavascriptNativeIntArray>::HasVirtualTable(aValue) ||
                VirtualTableInfo<JavascriptNativeFloatArray>::HasVirtualTable(aValue));
    }

    DynamicObjectFlags JavascriptArray::GetFlags() const
    {
        return GetArrayFlags();
    }

    DynamicObjectFlags JavascriptArray::GetFlags_Unchecked() const // do not use except in extreme circumstances
    {
        return GetArrayFlags_Unchecked();
    }

    void JavascriptArray::SetFlags(const DynamicObjectFlags flags)
    {
        SetArrayFlags(flags);
    }

    DynamicType * JavascriptArray::GetInitialType(ScriptContext * scriptContext)
    {
        return scriptContext->GetLibrary()->GetArrayType();
    }

    JavascriptArray *JavascriptArray::GetArrayForArrayOrObjectWithArray(const Var var)
    {
        bool isObjectWithArray;
        TypeId arrayTypeId;
        return GetArrayForArrayOrObjectWithArray(var, &isObjectWithArray, &arrayTypeId);
    }

    JavascriptArray *JavascriptArray::GetArrayForArrayOrObjectWithArray(
        const Var var,
        bool *const isObjectWithArrayRef,
        TypeId *const arrayTypeIdRef)
    {
        // This is a helper function used by jitted code. The array checks done here match the array checks done by jitted code
        // (see Lowerer::GenerateArrayTest) to minimize bailouts.

        Assert(var);
        Assert(isObjectWithArrayRef);
        Assert(arrayTypeIdRef);

        *isObjectWithArrayRef = false;
        *arrayTypeIdRef = TypeIds_Undefined;

        if(!RecyclableObject::Is(var))
        {
            return nullptr;
        }

        JavascriptArray *array = nullptr;
        INT_PTR vtable = VirtualTableInfoBase::GetVirtualTable(var);
        if(vtable == VirtualTableInfo<DynamicObject>::Address)
        {
            ArrayObject* objectArray = DynamicObject::FromVar(var)->GetObjectArray();
            array = (objectArray && Is(objectArray)) ? FromVar(objectArray) : nullptr;
            if(!array)
            {
                return nullptr;
            }
            *isObjectWithArrayRef = true;
            vtable = VirtualTableInfoBase::GetVirtualTable(array);
        }

        if(vtable == VirtualTableInfo<JavascriptArray>::Address)
        {
            *arrayTypeIdRef = TypeIds_Array;
        }
        else if(vtable == VirtualTableInfo<JavascriptNativeIntArray>::Address)
        {
            *arrayTypeIdRef = TypeIds_NativeIntArray;
        }
        else if(vtable == VirtualTableInfo<JavascriptNativeFloatArray>::Address)
        {
            *arrayTypeIdRef = TypeIds_NativeFloatArray;
        }
        else
        {
            return nullptr;
        }

        if(!array)
        {
            array = FromVar(var);
        }
        return array;
    }

    const SparseArraySegmentBase *JavascriptArray::Jit_GetArrayHeadSegmentForArrayOrObjectWithArray(const Var var)
    {
        // This is a helper function used by jitted code

        JavascriptArray *const array = GetArrayForArrayOrObjectWithArray(var);
        return array ? array->head : nullptr;
    }

    uint32 JavascriptArray::Jit_GetArrayHeadSegmentLength(const SparseArraySegmentBase *const headSegment)
    {
        // This is a helper function used by jitted code

        return headSegment ? headSegment->length : 0;
    }

    bool JavascriptArray::Jit_OperationInvalidatedArrayHeadSegment(
        const SparseArraySegmentBase *const headSegmentBeforeOperation,
        const uint32 headSegmentLengthBeforeOperation,
        const Var varAfterOperation)
    {
        // This is a helper function used by jitted code

        Assert(varAfterOperation);

        if(!headSegmentBeforeOperation)
        {
            return false;
        }

        const SparseArraySegmentBase *const headSegmentAfterOperation =
            Jit_GetArrayHeadSegmentForArrayOrObjectWithArray(varAfterOperation);
        return
            headSegmentAfterOperation != headSegmentBeforeOperation ||
            headSegmentAfterOperation->length != headSegmentLengthBeforeOperation;
    }

    uint32 JavascriptArray::Jit_GetArrayLength(const Var var)
    {
        // This is a helper function used by jitted code

        bool isObjectWithArray;
        TypeId arrayTypeId;
        JavascriptArray *const array = GetArrayForArrayOrObjectWithArray(var, &isObjectWithArray, &arrayTypeId);
        return array && !isObjectWithArray ? array->GetLength() : 0;
    }

    bool JavascriptArray::Jit_OperationInvalidatedArrayLength(const uint32 lengthBeforeOperation, const Var varAfterOperation)
    {
        // This is a helper function used by jitted code

        return Jit_GetArrayLength(varAfterOperation) != lengthBeforeOperation;
    }

    DynamicObjectFlags JavascriptArray::Jit_GetArrayFlagsForArrayOrObjectWithArray(const Var var)
    {
        // This is a helper function used by jitted code

        JavascriptArray *const array = GetArrayForArrayOrObjectWithArray(var);
        return array && array->UsesObjectArrayOrFlagsAsFlags() ? array->GetFlags() : DynamicObjectFlags::None;
    }

    bool JavascriptArray::Jit_OperationCreatedFirstMissingValue(
        const DynamicObjectFlags flagsBeforeOperation,
        const Var varAfterOperation)
    {
        // This is a helper function used by jitted code

        Assert(varAfterOperation);

        return
            !!(flagsBeforeOperation & DynamicObjectFlags::HasNoMissingValues) &&
            !(Jit_GetArrayFlagsForArrayOrObjectWithArray(varAfterOperation) & DynamicObjectFlags::HasNoMissingValues);
    }

    bool JavascriptArray::HasNoMissingValues() const
    {
        return !!(GetFlags() & DynamicObjectFlags::HasNoMissingValues);
    }

    bool JavascriptArray::HasNoMissingValues_Unchecked() const // do not use except in extreme circumstances
    {
        return !!(GetFlags_Unchecked() & DynamicObjectFlags::HasNoMissingValues);
    }

    void JavascriptArray::SetHasNoMissingValues(const bool hasNoMissingValues)
    {
        SetFlags(
            hasNoMissingValues
                ? GetFlags() | DynamicObjectFlags::HasNoMissingValues
                : GetFlags() & ~DynamicObjectFlags::HasNoMissingValues);
    }

    template<class T>
    bool JavascriptArray::IsMissingHeadSegmentItemImpl(const uint32 index) const
    {
        Assert(index < head->length);

        return SparseArraySegment<T>::IsMissingItem(&SparseArraySegment<T>::From(head)->elements[index]);
    }

    bool JavascriptArray::IsMissingHeadSegmentItem(const uint32 index) const
    {
        return IsMissingHeadSegmentItemImpl<Var>(index);
    }

#if ENABLE_COPYONACCESS_ARRAY
    void JavascriptCopyOnAccessNativeIntArray::ConvertCopyOnAccessSegment()
    {
        Assert(this->GetScriptContext()->GetLibrary()->cacheForCopyOnAccessArraySegments->IsValidIndex(::Math::PointerCastToIntegral<uint32>(this->GetHead())));
        SparseArraySegment<int32> *seg = this->GetScriptContext()->GetLibrary()->cacheForCopyOnAccessArraySegments->GetSegmentByIndex(::Math::PointerCastToIntegral<byte>(this->GetHead()));
        SparseArraySegment<int32> *newSeg = SparseArraySegment<int32>::AllocateLiteralHeadSegment(this->GetRecycler(), seg->length);

#if ENABLE_DEBUG_CONFIG_OPTIONS
        if (Js::Configuration::Global.flags.TestTrace.IsEnabled(Js::CopyOnAccessArrayPhase))
        {
            Output::Print(_u("Convert copy-on-access array: index(%d) length(%d)\n"), this->GetHead(), seg->length);
            Output::Flush();
        }
#endif

        newSeg->CopySegment(this->GetRecycler(), newSeg, 0, seg, 0, seg->length);
        this->SetHeadAndLastUsedSegment(newSeg);

        VirtualTableInfo<JavascriptNativeIntArray>::SetVirtualTable(this);
        this->type = JavascriptNativeIntArray::GetInitialType(this->GetScriptContext());

        ArrayCallSiteInfo *arrayInfo = this->GetArrayCallSiteInfo();
        if (arrayInfo && !arrayInfo->isNotCopyOnAccessArray)
        {
            arrayInfo->isNotCopyOnAccessArray = 1;
        }
    }

    uint32 JavascriptCopyOnAccessNativeIntArray::GetNextIndex(uint32 index) const
    {
        if (this->length == 0 || (index != Js::JavascriptArray::InvalidIndex && index >= this->length))
        {
            return Js::JavascriptArray::InvalidIndex;
        }
        else if (index == Js::JavascriptArray::InvalidIndex)
        {
            return 0;
        }
        else
        {
            return index + 1;
        }
    }

    BOOL JavascriptCopyOnAccessNativeIntArray::DirectGetItemAt(uint32 index, int* outVal)
    {
        Assert(this->GetScriptContext()->GetLibrary()->cacheForCopyOnAccessArraySegments->IsValidIndex(::Math::PointerCastToIntegral<uint32>(this->GetHead())));
        SparseArraySegment<int32> *seg = this->GetScriptContext()->GetLibrary()->cacheForCopyOnAccessArraySegments->GetSegmentByIndex(::Math::PointerCastToIntegral<byte>(this->GetHead()));

        if (this->length == 0 || index == Js::JavascriptArray::InvalidIndex || index >= this->length)
        {
            return FALSE;
        }
        else
        {
            *outVal = seg->elements[index];
            return TRUE;
        }
    }
#endif

    bool JavascriptNativeIntArray::IsMissingHeadSegmentItem(const uint32 index) const
    {
        return IsMissingHeadSegmentItemImpl<int32>(index);
    }

    bool JavascriptNativeFloatArray::IsMissingHeadSegmentItem(const uint32 index) const
    {
        return IsMissingHeadSegmentItemImpl<double>(index);
    }

    template<typename T>
    void JavascriptArray::InternalFillFromPrototype(JavascriptArray *dstArray, const T& dstIndex, JavascriptArray *srcArray, uint32 start, uint32 end, uint32 count)
    {
        RecyclableObject* prototype = srcArray->GetPrototype();
        while (start + count != end && JavascriptOperators::GetTypeId(prototype) != TypeIds_Null)
        {
            ForEachOwnMissingArrayIndexOfObject(srcArray, dstArray, prototype, start, end, dstIndex, [&](uint32 index, Var value) {
                T n = dstIndex + (index - start);
                dstArray->DirectSetItemAt(n, value);

                count++;
            });

            prototype = prototype->GetPrototype();
        }
    }

    template<>
    void JavascriptArray::InternalFillFromPrototype<uint32>(JavascriptArray *dstArray, const uint32& dstIndex, JavascriptArray *srcArray, uint32 start, uint32 end, uint32 count)
    {
        RecyclableObject* prototype = srcArray->GetPrototype();
        while (start + count != end && JavascriptOperators::GetTypeId(prototype) != TypeIds_Null)
        {
            ForEachOwnMissingArrayIndexOfObject(srcArray, dstArray, prototype, start, end, dstIndex, [&](uint32 index, Var value) {
                uint32 n = dstIndex + (index - start);
                dstArray->SetItem(n, value, PropertyOperation_None);

                count++;
            });

            prototype = prototype->GetPrototype();
        }
    }

    /* static */
    bool JavascriptArray::HasInlineHeadSegment(uint32 length)
    {
        return length <= SparseArraySegmentBase::INLINE_CHUNK_SIZE;
    }

    Var JavascriptArray::OP_NewScArray(uint32 elementCount, ScriptContext* scriptContext)
    {
        // Called only to create array literals: size is known.
        return scriptContext->GetLibrary()->CreateArrayLiteral(elementCount);
    }

    Var JavascriptArray::OP_NewScArrayWithElements(uint32 elementCount, Var *elements, ScriptContext* scriptContext)
    {
        // Called only to create array literals: size is known.
        JavascriptArray *arr = scriptContext->GetLibrary()->CreateArrayLiteral(elementCount);

        SparseArraySegment<Var> *head = SparseArraySegment<Var>::From(arr->head);
        Assert(elementCount <= head->length);
        CopyArray(head->elements, head->length, elements, elementCount);

#ifdef VALIDATE_ARRAY
        arr->ValidateArray();
#endif

        return arr;
    }

    Var JavascriptArray::OP_NewScArrayWithMissingValues(uint32 elementCount, ScriptContext* scriptContext)
    {
        // Called only to create array literals: size is known.
        JavascriptArray *const array = static_cast<JavascriptArray *>(OP_NewScArray(elementCount, scriptContext));
        array->SetHasNoMissingValues(false);
        SparseArraySegment<Var> *head = SparseArraySegment<Var>::From(array->head);
        head->FillSegmentBuffer(0, elementCount);

        return array;
    }

#if ENABLE_PROFILE_INFO
    Var JavascriptArray::ProfiledNewScArray(uint32 elementCount, ScriptContext *scriptContext, ArrayCallSiteInfo *arrayInfo, RecyclerWeakReference<FunctionBody> *weakFuncRef)
    {
        if (arrayInfo->IsNativeIntArray())
        {
            JavascriptNativeIntArray *arr = scriptContext->GetLibrary()->CreateNativeIntArrayLiteral(elementCount);
            arr->SetArrayProfileInfo(weakFuncRef, arrayInfo);
            return arr;
        }

        if (arrayInfo->IsNativeFloatArray())
        {
            JavascriptNativeFloatArray *arr = scriptContext->GetLibrary()->CreateNativeFloatArrayLiteral(elementCount);
            arr->SetArrayProfileInfo(weakFuncRef, arrayInfo);
            return arr;
        }

        JavascriptArray *arr = scriptContext->GetLibrary()->CreateArrayLiteral(elementCount);
        return arr;
    }
#endif
    Var JavascriptArray::OP_NewScIntArray(AuxArray<int32> *ints, ScriptContext* scriptContext)
    {
        uint32 count = ints->count;
        JavascriptArray *arr = scriptContext->GetLibrary()->CreateArrayLiteral(count);
        SparseArraySegment<Var> *head = SparseArraySegment<Var>::From(arr->head);
        Assert(count > 0 && count == head->length);
        for (uint i = 0; i < count; i++)
        {
            head->elements[i] = JavascriptNumber::ToVar(ints->elements[i], scriptContext);
        }
        return arr;
    }

#if ENABLE_PROFILE_INFO
    Var JavascriptArray::ProfiledNewScIntArray(AuxArray<int32> *ints, ScriptContext* scriptContext, ArrayCallSiteInfo *arrayInfo, RecyclerWeakReference<FunctionBody> *weakFuncRef)
    {
        // Called only to create array literals: size is known.
        uint32 count = ints->count;

        if (arrayInfo->IsNativeIntArray())
        {
            JavascriptNativeIntArray *arr;

#if ENABLE_COPYONACCESS_ARRAY
            JavascriptLibrary *lib = scriptContext->GetLibrary();
            FunctionBody *functionBody = weakFuncRef->Get();

            if (JavascriptLibrary::IsCopyOnAccessArrayCallSite(lib, arrayInfo, count))
            {
                Assert(lib->cacheForCopyOnAccessArraySegments);
                arr = scriptContext->GetLibrary()->CreateCopyOnAccessNativeIntArrayLiteral(arrayInfo, functionBody, ints);
            }
            else
#endif
            {
                arr = scriptContext->GetLibrary()->CreateNativeIntArrayLiteral(count);
                SparseArraySegment<int32> *head = SparseArraySegment<int32>::From(arr->head);
                Assert(count > 0 && count == head->length);
                CopyArray(head->elements, head->length, ints->elements, count);
            }

            arr->SetArrayProfileInfo(weakFuncRef, arrayInfo);

            return arr;
        }

        if (arrayInfo->IsNativeFloatArray())
        {
            JavascriptNativeFloatArray *arr = scriptContext->GetLibrary()->CreateNativeFloatArrayLiteral(count);
            SparseArraySegment<double> *head = SparseArraySegment<double>::From(arr->head);
            Assert(count > 0 && count == head->length);
            for (uint i = 0; i < count; i++)
            {
                head->elements[i] = (double)ints->elements[i];
            }
            arr->SetArrayProfileInfo(weakFuncRef, arrayInfo);

            return arr;
        }

        return OP_NewScIntArray(ints, scriptContext);
    }
#endif

    Var JavascriptArray::OP_NewScFltArray(AuxArray<double> *doubles, ScriptContext* scriptContext)
    {
        uint32 count = doubles->count;
        JavascriptArray *arr = scriptContext->GetLibrary()->CreateArrayLiteral(count);
        SparseArraySegment<Var> *head = SparseArraySegment<Var>::From(arr->head);
        Assert(count > 0 && count == head->length);
        for (uint i = 0; i < count; i++)
        {
            double dval = doubles->elements[i];
            int32 ival;
            if (JavascriptNumber::TryGetInt32Value(dval, &ival) && !TaggedInt::IsOverflow(ival))
            {
                head->elements[i] = TaggedInt::ToVarUnchecked(ival);
            }
            else
            {
                head->elements[i] = JavascriptNumber::ToVarNoCheck(dval, scriptContext);
            }
        }
        return arr;
    }

#if ENABLE_PROFILE_INFO
    Var JavascriptArray::ProfiledNewScFltArray(AuxArray<double> *doubles, ScriptContext* scriptContext, ArrayCallSiteInfo *arrayInfo, RecyclerWeakReference<FunctionBody> *weakFuncRef)
    {
        // Called only to create array literals: size is known.
        if (arrayInfo->IsNativeFloatArray())
        {
            arrayInfo->SetIsNotNativeIntArray();
            uint32 count = doubles->count;
            JavascriptNativeFloatArray *arr = scriptContext->GetLibrary()->CreateNativeFloatArrayLiteral(count);
            SparseArraySegment<double> *head = SparseArraySegment<double>::From(arr->head);
            Assert(count > 0 && count == head->length);
            CopyArray(head->elements, head->length, doubles->elements, count);
            arr->SetArrayProfileInfo(weakFuncRef, arrayInfo);

            return arr;
        }

        return OP_NewScFltArray(doubles, scriptContext);
    }

    Var JavascriptArray::ProfiledNewInstance(RecyclableObject* function, CallInfo callInfo, ...)
    {
        ARGUMENTS(args, callInfo);

        Assert(JavascriptFunction::Is(function) &&
               JavascriptFunction::FromVar(function)->GetFunctionInfo() == &JavascriptArray::EntryInfo::NewInstance);
        Assert(callInfo.Count >= 2);

        ArrayCallSiteInfo *arrayInfo = (ArrayCallSiteInfo*)args[0];
        JavascriptArray* pNew = nullptr;

        if (callInfo.Count == 2)
        {
            // Exactly one argument, which is the array length if it's a uint32.
            Var firstArgument = args[1];
            int elementCount;
            if (TaggedInt::Is(firstArgument))
            {
                elementCount = TaggedInt::ToInt32(firstArgument);
                if (elementCount < 0)
                {
                    JavascriptError::ThrowRangeError(function->GetScriptContext(), JSERR_ArrayLengthConstructIncorrect);
                }
                if (arrayInfo && arrayInfo->IsNativeArray())
                {
                    if (arrayInfo->IsNativeIntArray())
                    {
                        pNew = function->GetLibrary()->CreateNativeIntArray(elementCount);
                    }
                    else
                    {
                        pNew = function->GetLibrary()->CreateNativeFloatArray(elementCount);
                    }
                }
                else
                {
                    pNew = function->GetLibrary()->CreateArray(elementCount);
                }
            }
            else if (JavascriptNumber::Is_NoTaggedIntCheck(firstArgument))
            {
                // Non-tagged-int number: make sure the double value is really a uint32.
                double value = JavascriptNumber::GetValue(firstArgument);
                uint32 uvalue = JavascriptConversion::ToUInt32(value);
                if (value != uvalue)
                {
                    JavascriptError::ThrowRangeError(function->GetScriptContext(), JSERR_ArrayLengthConstructIncorrect);
                }
                if (arrayInfo && arrayInfo->IsNativeArray())
                {
                    if (arrayInfo->IsNativeIntArray())
                    {
                        pNew = function->GetLibrary()->CreateNativeIntArray(uvalue);
                    }
                    else
                    {
                        pNew = function->GetLibrary()->CreateNativeFloatArray(uvalue);
                    }
                }
                else
                {
                    pNew = function->GetLibrary()->CreateArray(uvalue);
                }
            }
            else
            {
                //
                // First element is not int/double
                // create an array of length 1.
                // Set first element as the passed Var
                //

                pNew = function->GetLibrary()->CreateArray(1);
                pNew->DirectSetItemAt<Var>(0, firstArgument);
            }
        }
        else
        {
            // Called with a list of initial element values.
            // Create an array of the appropriate length and walk the list.

            if (arrayInfo && arrayInfo->IsNativeArray())
            {
                if (arrayInfo->IsNativeIntArray())
                {
                    pNew = function->GetLibrary()->CreateNativeIntArray(callInfo.Count - 1);
                }
                else
                {
                    pNew = function->GetLibrary()->CreateNativeFloatArray(callInfo.Count - 1);
                }
            }
            else
            {
                pNew = function->GetLibrary()->CreateArray(callInfo.Count - 1);
            }
            pNew->FillFromArgs(callInfo.Count - 1, 0, args.Values, arrayInfo);
        }

#ifdef VALIDATE_ARRAY
        pNew->ValidateArray();
#endif
        return pNew;
    }
#endif

    Var JavascriptArray::NewInstance(RecyclableObject* function, CallInfo callInfo, ...)
    {
        ARGUMENTS(args, callInfo);
        return NewInstance(function, args);
    }

    Var JavascriptArray::NewInstance(RecyclableObject* function, Arguments args)
    {
        // Call to new Array(), possibly under another name.
        PROBE_STACK(function->GetScriptContext(), Js::Constants::MinStackDefault);

        // SkipDefaultNewObject function flag should have prevented the default object
        // being created, except when call true a host dispatch.
        const CallInfo &callInfo = args.Info;
        Var newTarget = callInfo.Flags & CallFlags_NewTarget ? args.Values[args.Info.Count] : args[0];
        bool isCtorSuperCall = (callInfo.Flags & CallFlags_New) && newTarget != nullptr && !JavascriptOperators::IsUndefined(newTarget);
        Assert( isCtorSuperCall || !(callInfo.Flags & CallFlags_New) || args[0] == nullptr
            || JavascriptOperators::GetTypeId(args[0]) == TypeIds_HostDispatch);

        ScriptContext* scriptContext = function->GetScriptContext();
        JavascriptArray* pNew = nullptr;

        if (callInfo.Count < 2)
        {
            // No arguments passed to Array(), so create with the default size (0).
            pNew = CreateArrayFromConstructorNoArg(function, scriptContext);

            return isCtorSuperCall ?
                JavascriptOperators::OrdinaryCreateFromConstructor(RecyclableObject::FromVar(newTarget), pNew, nullptr, scriptContext) :
                pNew;
        }

        if (callInfo.Count == 2)
        {
            // Exactly one argument, which is the array length if it's a uint32.
            Var firstArgument = args[1];
            int elementCount;

            if (TaggedInt::Is(firstArgument))
            {
                elementCount = TaggedInt::ToInt32(firstArgument);
                if (elementCount < 0)
                {
                    JavascriptError::ThrowRangeError(scriptContext, JSERR_ArrayLengthConstructIncorrect);
                }

                pNew = CreateArrayFromConstructor(function, elementCount, scriptContext);
            }
            else if (JavascriptNumber::Is_NoTaggedIntCheck(firstArgument))
            {
                // Non-tagged-int number: make sure the double value is really a uint32.
                double value = JavascriptNumber::GetValue(firstArgument);
                uint32 uvalue = JavascriptConversion::ToUInt32(value);
                if (value != uvalue)
                {
                    JavascriptError::ThrowRangeError(scriptContext, JSERR_ArrayLengthConstructIncorrect);
                }

                pNew = CreateArrayFromConstructor(function, uvalue, scriptContext);
            }
            else
            {
                //
                // First element is not int/double
                // create an array of length 1.
                // Set first element as the passed Var
                //

                pNew = CreateArrayFromConstructor(function, 1, scriptContext);

                JavascriptOperators::SetItem(pNew, pNew, 0u, firstArgument, scriptContext, PropertyOperation_ThrowIfNotExtensible);

                // If we were passed an uninitialized JavascriptArray as the this argument,
                // we need to set the length. We must do this _after_ setting the first
                // element as the array may have side effects such as a setter for property
                // named '0' which would make the previous length of the array observable.
                // If we weren't passed a JavascriptArray as the this argument, this is no-op.
                pNew->SetLength(1);
            }
        }
        else
        {
            // Called with a list of initial element values.
            // Create an array of the appropriate length and walk the list.
            pNew = CreateArrayFromConstructor(function, callInfo.Count - 1, scriptContext);
            pNew->JavascriptArray::FillFromArgs(callInfo.Count - 1, 0, args.Values);
        }

#ifdef VALIDATE_ARRAY
        pNew->ValidateArray();
#endif
        return isCtorSuperCall ?
            JavascriptOperators::OrdinaryCreateFromConstructor(RecyclableObject::FromVar(newTarget), pNew, nullptr, scriptContext) :
            pNew;
    }

    JavascriptArray* JavascriptArray::CreateArrayFromConstructor(RecyclableObject* constructor, uint32 length, ScriptContext* scriptContext)
    {
        JavascriptLibrary* library = constructor->GetLibrary();

        // Create the Array object we'll return - this is the only way to create an object which is an exotic Array object.
        // Note: We need to use the library from the ScriptContext of the constructor, not the currently executing function.
        //       This is for the case where a built-in @@create method from a different JavascriptLibrary is installed on
        //       constructor.
        return library->CreateArray(length);
    }

    JavascriptArray* JavascriptArray::CreateArrayFromConstructorNoArg(RecyclableObject* constructor, ScriptContext* scriptContext)
    {
        JavascriptLibrary* library = constructor->GetLibrary();
        return library->CreateArray();
    }

#if ENABLE_PROFILE_INFO
    Var JavascriptArray::ProfiledNewInstanceNoArg(RecyclableObject *function, ScriptContext *scriptContext, ArrayCallSiteInfo *arrayInfo, RecyclerWeakReference<FunctionBody> *weakFuncRef)
    {
        Assert(JavascriptFunction::Is(function) &&
               JavascriptFunction::FromVar(function)->GetFunctionInfo() == &JavascriptArray::EntryInfo::NewInstance);

        if (arrayInfo->IsNativeIntArray())
        {
            JavascriptNativeIntArray *arr = scriptContext->GetLibrary()->CreateNativeIntArray();
            arr->SetArrayProfileInfo(weakFuncRef, arrayInfo);
            return arr;
        }

        if (arrayInfo->IsNativeFloatArray())
        {
            JavascriptNativeFloatArray *arr = scriptContext->GetLibrary()->CreateNativeFloatArray();
            arr->SetArrayProfileInfo(weakFuncRef, arrayInfo);
            return arr;
        }

        return scriptContext->GetLibrary()->CreateArray();
    }
#endif

    Var JavascriptNativeIntArray::NewInstance(RecyclableObject* function, CallInfo callInfo, ...)
    {
        ARGUMENTS(args, callInfo);
        return NewInstance(function, args);
    }

    Var JavascriptNativeIntArray::NewInstance(RecyclableObject* function, Arguments args)
    {
        Assert(!PHASE_OFF1(NativeArrayPhase));

        PROBE_STACK(function->GetScriptContext(), Js::Constants::MinStackDefault);

        const CallInfo &callInfo = args.Info;
        if (callInfo.Count < 2)
        {
            // No arguments passed to Array(), so create with the default size (0).
            return function->GetLibrary()->CreateNativeIntArray();
        }

        JavascriptArray* pNew = nullptr;
        if (callInfo.Count == 2)
        {
            // Exactly one argument, which is the array length if it's a uint32.
            Var firstArgument = args[1];
            int elementCount;
            if (TaggedInt::Is(firstArgument))
            {
                elementCount = TaggedInt::ToInt32(firstArgument);
                if (elementCount < 0)
                {
                    JavascriptError::ThrowRangeError(
                        function->GetScriptContext(), JSERR_ArrayLengthConstructIncorrect);
                }
                pNew = function->GetLibrary()->CreateNativeIntArray(elementCount);
            }
            else if (JavascriptNumber::Is_NoTaggedIntCheck(firstArgument))
            {
                // Non-tagged-int number: make sure the double value is really a uint32.
                double value = JavascriptNumber::GetValue(firstArgument);
                uint32 uvalue = JavascriptConversion::ToUInt32(value);
                if (value != uvalue)
                {
                    JavascriptError::ThrowRangeError(
                        function->GetScriptContext(), JSERR_ArrayLengthConstructIncorrect);
                }
                pNew = function->GetLibrary()->CreateNativeIntArray(uvalue);
            }
            else
            {
                //
                // First element is not int/double
                // create an array of length 1.
                // Set first element as the passed Var
                //

                pNew = function->GetLibrary()->CreateArray(1);
                pNew->DirectSetItemAt<Var>(0, firstArgument);
            }
        }
        else
        {
            // Called with a list of initial element values.
            // Create an array of the appropriate length and walk the list.

            JavascriptNativeIntArray *arr = function->GetLibrary()->CreateNativeIntArray(callInfo.Count - 1);
            pNew = arr->FillFromArgs(callInfo.Count - 1, 0, args.Values);
        }

#ifdef VALIDATE_ARRAY
        pNew->ValidateArray();
#endif

        return pNew;
    }

    Var JavascriptNativeFloatArray::NewInstance(RecyclableObject* function, CallInfo callInfo, ...)
    {
        ARGUMENTS(args, callInfo);
        return NewInstance(function, args);
    }

    Var JavascriptNativeFloatArray::NewInstance(RecyclableObject* function, Arguments args)
    {
        Assert(!PHASE_OFF1(NativeArrayPhase));

        PROBE_STACK(function->GetScriptContext(), Js::Constants::MinStackDefault);

        const CallInfo &callInfo = args.Info;
        if (callInfo.Count < 2)
        {
            // No arguments passed to Array(), so create with the default size (0).
            return function->GetLibrary()->CreateNativeFloatArray();
        }

        JavascriptArray* pNew = nullptr;
        if (callInfo.Count == 2)
        {
            // Exactly one argument, which is the array length if it's a uint32.
            Var firstArgument = args[1];
            int elementCount;
            if (TaggedInt::Is(firstArgument))
            {
                elementCount = TaggedInt::ToInt32(firstArgument);
                if (elementCount < 0)
                {
                    JavascriptError::ThrowRangeError(
                        function->GetScriptContext(), JSERR_ArrayLengthConstructIncorrect);
                }
                pNew = function->GetLibrary()->CreateNativeFloatArray(elementCount);
            }
            else if (JavascriptNumber::Is_NoTaggedIntCheck(firstArgument))
            {
                // Non-tagged-int number: make sure the double value is really a uint32.
                double value = JavascriptNumber::GetValue(firstArgument);
                uint32 uvalue = JavascriptConversion::ToUInt32(value);
                if (value != uvalue)
                {
                    JavascriptError::ThrowRangeError(
                        function->GetScriptContext(), JSERR_ArrayLengthConstructIncorrect);
                }
                pNew = function->GetLibrary()->CreateNativeFloatArray(uvalue);
            }
            else
            {
                //
                // First element is not int/double
                // create an array of length 1.
                // Set first element as the passed Var
                //

                pNew = function->GetLibrary()->CreateArray(1);
                pNew->DirectSetItemAt<Var>(0, firstArgument);
            }
        }
        else
        {
            // Called with a list of initial element values.
            // Create an array of the appropriate length and walk the list.

            JavascriptNativeFloatArray *arr = function->GetLibrary()->CreateNativeFloatArray(callInfo.Count - 1);
            pNew = arr->FillFromArgs(callInfo.Count - 1, 0, args.Values);
        }

#ifdef VALIDATE_ARRAY
        pNew->ValidateArray();
#endif

        return pNew;
    }


#if ENABLE_PROFILE_INFO
    JavascriptArray * JavascriptNativeIntArray::FillFromArgs(uint length, uint start, Var *args, ArrayCallSiteInfo *arrayInfo, bool dontCreateNewArray)
#else
    JavascriptArray * JavascriptNativeIntArray::FillFromArgs(uint length, uint start, Var *args, bool dontCreateNewArray)
#endif
    {
        uint i;
        for (i = start; i < length; i++)
        {
            Var item = args[i + 1];

            bool isTaggedInt = TaggedInt::Is(item);
            bool isTaggedIntMissingValue = false;
#ifdef _M_AMD64
            if (isTaggedInt)
            {
                int32 iValue = TaggedInt::ToInt32(item);
                isTaggedIntMissingValue = Js::SparseArraySegment<int32>::IsMissingItem(&iValue);
            }
#endif
            if (isTaggedInt && !isTaggedIntMissingValue)
            {
                // This is taggedInt case and we verified that item is not missing value in AMD64.
                this->DirectSetItemAt(i, TaggedInt::ToInt32(item));
            }
            else if (!isTaggedIntMissingValue && JavascriptNumber::Is_NoTaggedIntCheck(item))
            {
                double dvalue = JavascriptNumber::GetValue(item);
                int32 ivalue;
                if (JavascriptNumber::TryGetInt32Value(dvalue, &ivalue) && !Js::SparseArraySegment<int32>::IsMissingItem(&ivalue))
                {
                    this->DirectSetItemAt(i, ivalue);
                }
                else
                {
#if ENABLE_PROFILE_INFO
                    if (arrayInfo)
                    {
                        arrayInfo->SetIsNotNativeIntArray();
                    }
#endif

                    if (HasInlineHeadSegment(length) && i < this->head->length && !dontCreateNewArray)
                    {
                        // Avoid shrinking the number of elements in the head segment. We can still create a new
                        // array here, so go ahead.
                        JavascriptNativeFloatArray *fArr =
                            this->GetScriptContext()->GetLibrary()->CreateNativeFloatArrayLiteral(length);
                        return fArr->JavascriptNativeFloatArray::FillFromArgs(length, 0, args);
                    }

                    JavascriptNativeFloatArray *fArr = JavascriptNativeIntArray::ToNativeFloatArray(this);
                    fArr->DirectSetItemAt(i, dvalue);
#if ENABLE_PROFILE_INFO
                    return fArr->JavascriptNativeFloatArray::FillFromArgs(length, i + 1, args, arrayInfo, dontCreateNewArray);
#else
                    return fArr->JavascriptNativeFloatArray::FillFromArgs(length, i + 1, args, dontCreateNewArray);
#endif
                }
            }
            else
            {
#if ENABLE_PROFILE_INFO
                if (arrayInfo)
                {
                    arrayInfo->SetIsNotNativeArray();
                }
#endif

                #pragma prefast(suppress:6237, "The right hand side condition does not have any side effects.")
                if (sizeof(int32) < sizeof(Var) && HasInlineHeadSegment(length) && i < this->head->length && !dontCreateNewArray)
                {
                    // Avoid shrinking the number of elements in the head segment. We can still create a new
                    // array here, so go ahead.
                    JavascriptArray *arr = this->GetScriptContext()->GetLibrary()->CreateArrayLiteral(length);
                    return arr->JavascriptArray::FillFromArgs(length, 0, args);
                }

                JavascriptArray *arr = JavascriptNativeIntArray::ToVarArray(this);
#if ENABLE_PROFILE_INFO
                return arr->JavascriptArray::FillFromArgs(length, i, args, nullptr, dontCreateNewArray);
#else
                return arr->JavascriptArray::FillFromArgs(length, i, args, dontCreateNewArray);
#endif
            }
        }

        return this;
    }

#if ENABLE_PROFILE_INFO
    JavascriptArray * JavascriptNativeFloatArray::FillFromArgs(uint length, uint start, Var *args, ArrayCallSiteInfo *arrayInfo, bool dontCreateNewArray)
#else
    JavascriptArray * JavascriptNativeFloatArray::FillFromArgs(uint length, uint start, Var *args, bool dontCreateNewArray)
#endif
    {
        uint i;
        for (i = start; i < length; i++)
        {
            Var item = args[i + 1];
            if (TaggedInt::Is(item))
            {
                this->DirectSetItemAt(i, TaggedInt::ToDouble(item));
            }
            else if (JavascriptNumber::Is_NoTaggedIntCheck(item))
            {
                this->DirectSetItemAt(i, JavascriptNumber::GetValue(item));
            }
            else
            {
                JavascriptArray *arr = JavascriptNativeFloatArray::ToVarArray(this);
#if ENABLE_PROFILE_INFO
                if (arrayInfo)
                {
                    arrayInfo->SetIsNotNativeArray();
                }
                return arr->JavascriptArray::FillFromArgs(length, i, args, nullptr, dontCreateNewArray);
#else
                return arr->JavascriptArray::FillFromArgs(length, i, args, dontCreateNewArray);
#endif
            }
        }

        return this;
    }

#if ENABLE_PROFILE_INFO
    JavascriptArray * JavascriptArray::FillFromArgs(uint length, uint start, Var *args, ArrayCallSiteInfo *arrayInfo, bool dontCreateNewArray)
#else
    JavascriptArray * JavascriptArray::FillFromArgs(uint length, uint start, Var *args, bool dontCreateNewArray)
#endif
    {
        uint32 i;
        for (i = start; i < length; i++)
        {
            Var item = args[i + 1];
            this->DirectSetItemAt(i, item);
        }

        return this;
    }

    DynamicType * JavascriptNativeIntArray::GetInitialType(ScriptContext * scriptContext)
    {
        return scriptContext->GetLibrary()->GetNativeIntArrayType();
    }

#if ENABLE_COPYONACCESS_ARRAY
    DynamicType * JavascriptCopyOnAccessNativeIntArray::GetInitialType(ScriptContext * scriptContext)
    {
        return scriptContext->GetLibrary()->GetCopyOnAccessNativeIntArrayType();
    }
#endif

    JavascriptNativeFloatArray *JavascriptNativeIntArray::ToNativeFloatArray(JavascriptNativeIntArray *intArray)
    {
#if ENABLE_PROFILE_INFO
        ArrayCallSiteInfo *arrayInfo = intArray->GetArrayCallSiteInfo();
        if (arrayInfo)
        {
#if DBG
            Js::JavascriptStackWalker walker(intArray->GetScriptContext());
            Js::JavascriptFunction* caller = NULL;
            bool foundScriptCaller = false;
            while(walker.GetCaller(&caller))
            {
                if(caller != NULL && Js::ScriptFunction::Is(caller))
                {
                    foundScriptCaller = true;
                    break;
                }
            }

            if(foundScriptCaller)
            {
                Assert(caller);
                Assert(caller->GetFunctionBody());
                if(PHASE_TRACE(Js::NativeArrayConversionPhase, caller->GetFunctionBody()))
                {
                    Output::Print(_u("Conversion: Int array to Float array    ArrayCreationFunctionNumber:%2d    CallSiteNumber:%2d \n"), arrayInfo->functionNumber, arrayInfo->callSiteNumber);
                    Output::Flush();
                }
            }
            else
            {
                if(PHASE_TRACE1(Js::NativeArrayConversionPhase))
                {
                    Output::Print(_u("Conversion: Int array to Float array across ScriptContexts"));
                    Output::Flush();
                }
            }
#else
            if(PHASE_TRACE1(Js::NativeArrayConversionPhase))
            {
                Output::Print(_u("Conversion: Int array to Float array"));
                Output::Flush();
            }
#endif

            arrayInfo->SetIsNotNativeIntArray();
        }
#endif

        // Grow the segments

        ScriptContext *scriptContext = intArray->GetScriptContext();
        Recycler *recycler = scriptContext->GetRecycler();
        SparseArraySegmentBase *seg, *nextSeg, *prevSeg = nullptr;
        for (seg = intArray->head; seg; seg = nextSeg)
        {
            nextSeg = seg->next;
            uint32 size = seg->size;
            if (size == 0)
            {
                continue;
            }

            uint32 left = seg->left;
            uint32 length = seg->length;
            int i;
            int32 ival;

            // The old segment will have size/2 and length capped by the new size.
            seg->size >>= 1;
            if (seg == intArray->head || seg->length > (seg->size >>= 1))
            {
                // Some live elements are being pushed out of this segment, so allocate a new one.
                SparseArraySegment<double> *newSeg =
                    SparseArraySegment<double>::AllocateSegment(recycler, left, length, nextSeg);
                Assert(newSeg != nullptr);
                Assert((prevSeg == nullptr) == (seg == intArray->head));
                newSeg->next = nextSeg;
                intArray->LinkSegments((SparseArraySegment<double>*)prevSeg, newSeg);
                if (intArray->GetLastUsedSegment() == seg)
                {
                    intArray->SetLastUsedSegment(newSeg);
                }
                prevSeg = newSeg;
                SegmentBTree * segmentMap = intArray->GetSegmentMap();
                if (segmentMap)
                {
                    segmentMap->SwapSegment(left, seg, newSeg);
                }

                // Fill the new segment with the overflow.
                for (i = 0; (uint)i < newSeg->length; i++)
                {
                    ival = ((SparseArraySegment<int32>*)seg)->elements[i /*+ seg->length*/];
                    if (ival == JavascriptNativeIntArray::MissingItem)
                    {
                        continue;
                    }
                    newSeg->elements[i] = (double)ival;
                }
            }
            else
            {
                // Now convert the contents that will remain in the old segment.
                for (i = seg->length - 1; i >= 0; i--)
                {
                    ival = ((SparseArraySegment<int32>*)seg)->elements[i];
                    if (ival == JavascriptNativeIntArray::MissingItem)
                    {
                        ((SparseArraySegment<double>*)seg)->elements[i] = (double)JavascriptNativeFloatArray::MissingItem;
                    }
                    else
                    {
                        ((SparseArraySegment<double>*)seg)->elements[i] = (double)ival;
                    }
                }
                prevSeg = seg;
            }
        }

        if (intArray->GetType() == scriptContext->GetLibrary()->GetNativeIntArrayType())
        {
            intArray->type = scriptContext->GetLibrary()->GetNativeFloatArrayType();
        }
        else
        {
            if (intArray->GetDynamicType()->GetIsLocked())
            {
                DynamicTypeHandler *typeHandler = intArray->GetDynamicType()->GetTypeHandler();
                if (typeHandler->IsPathTypeHandler())
                {
                    // We can't allow a type with the new type ID to be promoted to the old type.
                    // So go to a dictionary type handler, which will orphan the new type.
                    // This should be a corner case, so the inability to share the new type is unlikely to matter.
                    // If it does matter, try building a path from the new type's built-in root.
                    static_cast<PathTypeHandlerBase*>(typeHandler)->ResetTypeHandler(intArray);
                }
                else
                {
                    intArray->ChangeType();
                }
            }
            intArray->GetType()->SetTypeId(TypeIds_NativeFloatArray);
        }

        if (CrossSite::IsCrossSiteObjectTyped(intArray))
        {
            Assert(VirtualTableInfo<CrossSiteObject<JavascriptNativeIntArray>>::HasVirtualTable(intArray));
            VirtualTableInfo<CrossSiteObject<JavascriptNativeFloatArray>>::SetVirtualTable(intArray);
        }
        else
        {
            Assert(VirtualTableInfo<JavascriptNativeIntArray>::HasVirtualTable(intArray));
            VirtualTableInfo<JavascriptNativeFloatArray>::SetVirtualTable(intArray);
        }

        return (JavascriptNativeFloatArray*)intArray;
    }

    /*
    *   JavascriptArray::ChangeArrayTypeToNativeArray<double>
    *   -   Converts the Var Array's type to NativeFloat.
    *   -   Sets the VirtualTable to "JavascriptNativeFloatArray"
    */
    template<>
    void JavascriptArray::ChangeArrayTypeToNativeArray<double>(JavascriptArray * varArray, ScriptContext * scriptContext)
    {
        AssertMsg(!JavascriptNativeArray::Is(varArray), "Ensure that the incoming Array is a Var array");

        if (varArray->GetType() == scriptContext->GetLibrary()->GetArrayType())
        {
            varArray->type = scriptContext->GetLibrary()->GetNativeFloatArrayType();
        }
        else
        {
            if (varArray->GetDynamicType()->GetIsLocked())
            {
                DynamicTypeHandler *typeHandler = varArray->GetDynamicType()->GetTypeHandler();
                if (typeHandler->IsPathTypeHandler())
                {
                    // We can't allow a type with the new type ID to be promoted to the old type.
                    // So go to a dictionary type handler, which will orphan the new type.
                    // This should be a corner case, so the inability to share the new type is unlikely to matter.
                    // If it does matter, try building a path from the new type's built-in root.
                    static_cast<PathTypeHandlerBase*>(typeHandler)->ResetTypeHandler(varArray);
                }
                else
                {
                    varArray->ChangeType();
                }
            }
            varArray->GetType()->SetTypeId(TypeIds_NativeFloatArray);
        }

        if (CrossSite::IsCrossSiteObjectTyped(varArray))
        {
            Assert(VirtualTableInfo<CrossSiteObject<JavascriptArray>>::HasVirtualTable(varArray));
            VirtualTableInfo<CrossSiteObject<JavascriptNativeFloatArray>>::SetVirtualTable(varArray);
        }
        else
        {
            Assert(VirtualTableInfo<JavascriptArray>::HasVirtualTable(varArray));
            VirtualTableInfo<JavascriptNativeFloatArray>::SetVirtualTable(varArray);
        }
    }

    /*
    *   JavascriptArray::ChangeArrayTypeToNativeArray<int32>
    *   -   Converts the Var Array's type to NativeInt.
    *   -   Sets the VirtualTable to "JavascriptNativeIntArray"
    */
    template<>
    void JavascriptArray::ChangeArrayTypeToNativeArray<int32>(JavascriptArray * varArray, ScriptContext * scriptContext)
    {
        AssertMsg(!JavascriptNativeArray::Is(varArray), "Ensure that the incoming Array is a Var array");

        if (varArray->GetType() == scriptContext->GetLibrary()->GetArrayType())
        {
            varArray->type = scriptContext->GetLibrary()->GetNativeIntArrayType();
        }
        else
        {
            if (varArray->GetDynamicType()->GetIsLocked())
            {
                DynamicTypeHandler *typeHandler = varArray->GetDynamicType()->GetTypeHandler();
                if (typeHandler->IsPathTypeHandler())
                {
                    // We can't allow a type with the new type ID to be promoted to the old type.
                    // So go to a dictionary type handler, which will orphan the new type.
                    // This should be a corner case, so the inability to share the new type is unlikely to matter.
                    // If it does matter, try building a path from the new type's built-in root.
                    static_cast<PathTypeHandlerBase*>(typeHandler)->ResetTypeHandler(varArray);
                }
                else
                {
                    varArray->ChangeType();
                }
            }
            varArray->GetType()->SetTypeId(TypeIds_NativeIntArray);
        }

        if (CrossSite::IsCrossSiteObjectTyped(varArray))
        {
            Assert(VirtualTableInfo<CrossSiteObject<JavascriptArray>>::HasVirtualTable(varArray));
            VirtualTableInfo<CrossSiteObject<JavascriptNativeIntArray>>::SetVirtualTable(varArray);
        }
        else
        {
            Assert(VirtualTableInfo<JavascriptArray>::HasVirtualTable(varArray));
            VirtualTableInfo<JavascriptNativeIntArray>::SetVirtualTable(varArray);
        }
    }

    template<>
    int32 JavascriptArray::GetNativeValue<int32>(Js::Var ival, ScriptContext * scriptContext)
    {
        return JavascriptConversion::ToInt32(ival, scriptContext);
    }

    template <>
    double JavascriptArray::GetNativeValue<double>(Var ival, ScriptContext * scriptContext)
    {
        return JavascriptConversion::ToNumber(ival, scriptContext);
    }


    /*
    *   JavascriptArray::ConvertToNativeArrayInPlace
    *   In place conversion of all Var elements to Native Int/Double elements in an array.
    *   We do not update the DynamicProfileInfo of the array here.
    */
    template<typename NativeArrayType, typename T>
    NativeArrayType *JavascriptArray::ConvertToNativeArrayInPlace(JavascriptArray *varArray)
    {
        AssertMsg(!JavascriptNativeArray::Is(varArray), "Ensure that the incoming Array is a Var array");

        ScriptContext *scriptContext = varArray->GetScriptContext();
        SparseArraySegmentBase *seg, *nextSeg, *prevSeg = nullptr;
        for (seg = varArray->head; seg; seg = nextSeg)
        {
            nextSeg = seg->next;
            uint32 size = seg->size;
            if (size == 0)
            {
                continue;
            }

            int i;
            Var ival;

            uint32 growFactor = sizeof(Var) / sizeof(T);
            AssertMsg(growFactor == 1, "We support only in place conversion of Var array to Native Array");

            // Now convert the contents that will remain in the old segment.
            for (i = seg->length - 1; i >= 0; i--)
            {
                ival = ((SparseArraySegment<Var>*)seg)->elements[i];
                if (ival == JavascriptArray::MissingItem)
                {
                    ((SparseArraySegment<T>*)seg)->elements[i] = NativeArrayType::MissingItem;
                }
                else
                {
                    ((SparseArraySegment<T>*)seg)->elements[i] = GetNativeValue<T>(ival, scriptContext);
                }
            }
            prevSeg = seg;
        }

        // Update the type of the Array
        ChangeArrayTypeToNativeArray<T>(varArray, scriptContext);

        return (NativeArrayType*)varArray;
    }

    JavascriptArray *JavascriptNativeIntArray::ConvertToVarArray(JavascriptNativeIntArray *intArray)
    {
#if ENABLE_COPYONACCESS_ARRAY
        JavascriptLibrary::CheckAndConvertCopyOnAccessNativeIntArray<Var>(intArray);
#endif
        ScriptContext *scriptContext = intArray->GetScriptContext();
        Recycler *recycler = scriptContext->GetRecycler();
        SparseArraySegmentBase *seg, *nextSeg, *prevSeg = nullptr;
        for (seg = intArray->head; seg; seg = nextSeg)
        {
            nextSeg = seg->next;
            uint32 size = seg->size;
            if (size == 0)
            {
                continue;
            }

            uint32 left = seg->left;
            uint32 length = seg->length;
            int i;
            int32 ival;

            // Shrink?
            uint32 growFactor = sizeof(Var) / sizeof(int32);
            if ((growFactor != 1 && (seg == intArray->head || seg->length > (seg->size /= growFactor))) ||
                (seg->next == nullptr && SparseArraySegmentBase::IsLeafSegment(seg, recycler)))
            {
                // Some live elements are being pushed out of this segment, so allocate a new one.
                // And/or the old segment is not scanned by the recycler, so we need a new one to hold vars.
                SparseArraySegment<Var> *newSeg =
                    SparseArraySegment<Var>::AllocateSegment(recycler, left, length, nextSeg);

                AnalysisAssert(newSeg);
                Assert((prevSeg == nullptr) == (seg == intArray->head));
                newSeg->next = nextSeg;
                intArray->LinkSegments((SparseArraySegment<Var>*)prevSeg, newSeg);
                if (intArray->GetLastUsedSegment() == seg)
                {
                    intArray->SetLastUsedSegment(newSeg);
                }
                prevSeg = newSeg;

                SegmentBTree * segmentMap = intArray->GetSegmentMap();
                if (segmentMap)
                {
                    segmentMap->SwapSegment(left, seg, newSeg);
                }

                // Fill the new segment with the overflow.
                for (i = 0; (uint)i < newSeg->length; i++)
                {
                    ival = ((SparseArraySegment<int32>*)seg)->elements[i];
                    if (ival == JavascriptNativeIntArray::MissingItem)
                    {
                        continue;
                    }
                    newSeg->elements[i] = JavascriptNumber::ToVar(ival, scriptContext);
                }
            }
            else
            {
                // Now convert the contents that will remain in the old segment.
                // Walk backward in case we're growing the element size.
                for (i = seg->length - 1; i >= 0; i--)
                {
                    ival = ((SparseArraySegment<int32>*)seg)->elements[i];
                    if (ival == JavascriptNativeIntArray::MissingItem)
                    {
                        ((SparseArraySegment<Var>*)seg)->elements[i] = (Var)JavascriptArray::MissingItem;
                    }
                    else
                    {
                        ((SparseArraySegment<Var>*)seg)->elements[i] = JavascriptNumber::ToVar(ival, scriptContext);
                    }
                }
                prevSeg = seg;
            }
        }

        if (intArray->GetType() == scriptContext->GetLibrary()->GetNativeIntArrayType())
        {
            intArray->type = scriptContext->GetLibrary()->GetArrayType();
        }
        else
        {
            if (intArray->GetDynamicType()->GetIsLocked())
            {
                DynamicTypeHandler *typeHandler = intArray->GetDynamicType()->GetTypeHandler();
                if (typeHandler->IsPathTypeHandler())
                {
                    // We can't allow a type with the new type ID to be promoted to the old type.
                    // So go to a dictionary type handler, which will orphan the new type.
                    // This should be a corner case, so the inability to share the new type is unlikely to matter.
                    // If it does matter, try building a path from the new type's built-in root.
                    static_cast<PathTypeHandlerBase*>(typeHandler)->ResetTypeHandler(intArray);
                }
                else
                {
                    intArray->ChangeType();
                }
            }
            intArray->GetType()->SetTypeId(TypeIds_Array);
        }

        if (CrossSite::IsCrossSiteObjectTyped(intArray))
        {
            Assert(VirtualTableInfo<CrossSiteObject<JavascriptNativeIntArray>>::HasVirtualTable(intArray));
            VirtualTableInfo<CrossSiteObject<JavascriptArray>>::SetVirtualTable(intArray);
        }
        else
        {
            Assert(VirtualTableInfo<JavascriptNativeIntArray>::HasVirtualTable(intArray));
            VirtualTableInfo<JavascriptArray>::SetVirtualTable(intArray);
        }

        return intArray;
    }
    JavascriptArray *JavascriptNativeIntArray::ToVarArray(JavascriptNativeIntArray *intArray)
    {
#if ENABLE_PROFILE_INFO
        ArrayCallSiteInfo *arrayInfo = intArray->GetArrayCallSiteInfo();
        if (arrayInfo)
        {
#if DBG
            Js::JavascriptStackWalker walker(intArray->GetScriptContext());
            Js::JavascriptFunction* caller = NULL;
            bool foundScriptCaller = false;
            while(walker.GetCaller(&caller))
            {
                if(caller != NULL && Js::ScriptFunction::Is(caller))
                {
                    foundScriptCaller = true;
                    break;
                }
            }

            if(foundScriptCaller)
            {
                Assert(caller);
                Assert(caller->GetFunctionBody());
                if(PHASE_TRACE(Js::NativeArrayConversionPhase, caller->GetFunctionBody()))
                {
                    Output::Print(_u("Conversion: Int array to Var array    ArrayCreationFunctionNumber:%2d    CallSiteNumber:%2d \n"), arrayInfo->functionNumber, arrayInfo->callSiteNumber);
                    Output::Flush();
                }
            }
            else
            {
                if(PHASE_TRACE1(Js::NativeArrayConversionPhase))
                {
                    Output::Print(_u("Conversion: Int array to Var array across ScriptContexts"));
                    Output::Flush();
                }
            }
#else
            if(PHASE_TRACE1(Js::NativeArrayConversionPhase))
            {
                Output::Print(_u("Conversion: Int array to Var array"));
                Output::Flush();
            }
#endif

            arrayInfo->SetIsNotNativeArray();
        }
#endif

        intArray->ClearArrayCallSiteIndex();

        return ConvertToVarArray(intArray);
    }

    DynamicType * JavascriptNativeFloatArray::GetInitialType(ScriptContext * scriptContext)
    {
        return scriptContext->GetLibrary()->GetNativeFloatArrayType();
    }

    /*
    *   JavascriptNativeFloatArray::ConvertToVarArray
    *   This function only converts all Float elements to Var elements in an array.
    *   DynamicProfileInfo of the array is not updated in this function.
    */
    JavascriptArray *JavascriptNativeFloatArray::ConvertToVarArray(JavascriptNativeFloatArray *fArray)
    {
        // We can't be growing the size of the element.
        Assert(sizeof(double) >= sizeof(Var));

        uint32 shrinkFactor = sizeof(double) / sizeof(Var);
        ScriptContext *scriptContext = fArray->GetScriptContext();
        Recycler *recycler = scriptContext->GetRecycler();
        SparseArraySegmentBase *seg, *nextSeg, *prevSeg = nullptr;
        for (seg = fArray->head; seg; seg = nextSeg)
        {
            nextSeg = seg->next;
            if (seg->size == 0)
            {
                continue;
            }
            uint32 left = seg->left;
            uint32 length = seg->length;
            SparseArraySegment<Var> *newSeg;
            if (seg->next == nullptr && SparseArraySegmentBase::IsLeafSegment(seg, recycler))
            {
                // The old segment is not scanned by the recycler, so we need a new one to hold vars.
                newSeg =
                    SparseArraySegment<Var>::AllocateSegment(recycler, left, length, nextSeg);
                Assert((prevSeg == nullptr) == (seg == fArray->head));
                newSeg->next = nextSeg;
                fArray->LinkSegments((SparseArraySegment<Var>*)prevSeg, newSeg);
                if (fArray->GetLastUsedSegment() == seg)
                {
                    fArray->SetLastUsedSegment(newSeg);
                }
                prevSeg = newSeg;

                SegmentBTree * segmentMap = fArray->GetSegmentMap();
                if (segmentMap)
                {
                    segmentMap->SwapSegment(left, seg, newSeg);
                }
            }
            else
            {
                newSeg = (SparseArraySegment<Var>*)seg;
                prevSeg = seg;
                if (shrinkFactor != 1)
                {
                    uint32 newSize = seg->size * shrinkFactor;
                    uint32 limit;
                    if (seg->next)
                    {
                        limit = seg->next->left;
                    }
                    else
                    {
                        limit = JavascriptArray::MaxArrayLength;
                    }
                    seg->size = min(newSize, limit - seg->left);
                }
            }
            uint32 i;
            for (i = 0; i < seg->length; i++)
            {
                if (SparseArraySegment<double>::IsMissingItem(&((SparseArraySegment<double>*)seg)->elements[i]))
                {
                    if (seg == newSeg)
                    {
                        newSeg->elements[i] = (Var)JavascriptArray::MissingItem;
                    }
                    Assert(newSeg->elements[i] == (Var)JavascriptArray::MissingItem);
                }
                else if (*(uint64*)&(((SparseArraySegment<double>*)seg)->elements[i]) == 0ull)
                {
                    newSeg->elements[i] = TaggedInt::ToVarUnchecked(0);
                }
                else
                {
                    int32 ival;
                    double dval = ((SparseArraySegment<double>*)seg)->elements[i];
                    if (JavascriptNumber::TryGetInt32Value(dval, &ival) && !TaggedInt::IsOverflow(ival))
                    {
                        newSeg->elements[i] = TaggedInt::ToVarUnchecked(ival);
                    }
                    else
                    {
                        newSeg->elements[i] = JavascriptNumber::ToVarWithCheck(dval, scriptContext);
                    }
                }
            }
            if (seg == newSeg && shrinkFactor != 1)
            {
                // Fill the remaining slots.
                newSeg->FillSegmentBuffer(i, seg->size);
            }
        }

        if (fArray->GetType() == scriptContext->GetLibrary()->GetNativeFloatArrayType())
        {
            fArray->type = scriptContext->GetLibrary()->GetArrayType();
        }
        else
        {
            if (fArray->GetDynamicType()->GetIsLocked())
            {
                DynamicTypeHandler *typeHandler = fArray->GetDynamicType()->GetTypeHandler();
                if (typeHandler->IsPathTypeHandler())
                {
                    // We can't allow a type with the new type ID to be promoted to the old type.
                    // So go to a dictionary type handler, which will orphan the new type.
                    // This should be a corner case, so the inability to share the new type is unlikely to matter.
                    // If it does matter, try building a path from the new type's built-in root.
                    static_cast<PathTypeHandlerBase*>(typeHandler)->ResetTypeHandler(fArray);
                }
                else
                {
                    fArray->ChangeType();
                }
            }
            fArray->GetType()->SetTypeId(TypeIds_Array);
        }

        if (CrossSite::IsCrossSiteObjectTyped(fArray))
        {
            Assert(VirtualTableInfo<CrossSiteObject<JavascriptNativeFloatArray>>::HasVirtualTable(fArray));
            VirtualTableInfo<CrossSiteObject<JavascriptArray>>::SetVirtualTable(fArray);
        }
        else
        {
            Assert(VirtualTableInfo<JavascriptNativeFloatArray>::HasVirtualTable(fArray));
            VirtualTableInfo<JavascriptArray>::SetVirtualTable(fArray);
        }

        return fArray;
    }

    JavascriptArray *JavascriptNativeFloatArray::ToVarArray(JavascriptNativeFloatArray *fArray)
    {
#if ENABLE_PROFILE_INFO
        ArrayCallSiteInfo *arrayInfo = fArray->GetArrayCallSiteInfo();
        if (arrayInfo)
        {
#if DBG
            Js::JavascriptStackWalker walker(fArray->GetScriptContext());
            Js::JavascriptFunction* caller = NULL;
            bool foundScriptCaller = false;
            while(walker.GetCaller(&caller))
            {
                if(caller != NULL && Js::ScriptFunction::Is(caller))
                {
                    foundScriptCaller = true;
                    break;
                }
            }

            if(foundScriptCaller)
            {
                Assert(caller);
                Assert(caller->GetFunctionBody());
                if(PHASE_TRACE(Js::NativeArrayConversionPhase, caller->GetFunctionBody()))
                {
                    Output::Print(_u("Conversion: Float array to Var array    ArrayCreationFunctionNumber:%2d    CallSiteNumber:%2d \n"), arrayInfo->functionNumber, arrayInfo->callSiteNumber);
                    Output::Flush();
                }
            }
            else
            {
                if(PHASE_TRACE1(Js::NativeArrayConversionPhase))
                {
                    Output::Print(_u("Conversion: Float array to Var array across ScriptContexts"));
                    Output::Flush();
                }
            }
#else
            if(PHASE_TRACE1(Js::NativeArrayConversionPhase))
            {
                Output::Print(_u("Conversion: Float array to Var array"));
                Output::Flush();
            }
#endif

            if(fArray->GetScriptContext()->IsScriptContextInNonDebugMode())
            {
                Assert(!arrayInfo->IsNativeIntArray());
            }

            arrayInfo->SetIsNotNativeArray();
        }
#endif

        fArray->ClearArrayCallSiteIndex();

        return ConvertToVarArray(fArray);

    }

    // Convert Var to index in the Array.
    // Note: Spec calls out a few rules for these parameters:
    // 1. if (arg > length) { return length; }
    // clamp to length, not length-1
    // 2. if (arg < 0) { return max(0, length + arg); }
    // treat negative arg as index from the end of the array (with -1 mapping to length-1)
    // Effectively, this function will return a value between 0 and length, inclusive.
    int64 JavascriptArray::GetIndexFromVar(Js::Var arg, int64 length, ScriptContext* scriptContext)
    {
        int64 index;

        if (TaggedInt::Is(arg))
        {
            int intValue = TaggedInt::ToInt32(arg);

            if (intValue < 0)
            {
                index = max<int64>(0, length + intValue);
            }
            else
            {
                index = intValue;
            }

            if (index > length)
            {
                index = length;
            }
        }
        else
        {
            double doubleValue = JavascriptConversion::ToInteger(arg, scriptContext);

            // Handle the Number.POSITIVE_INFINITY case
            if (doubleValue > length)
            {
                return length;
            }

            index = NumberUtilities::TryToInt64(doubleValue);

            if (index < 0)
            {
                index = max<int64>(0, index + length);
            }
        }

        return index;
    }

    TypeId JavascriptArray::OP_SetNativeIntElementC(JavascriptNativeIntArray *arr, uint32 index, Var value, ScriptContext *scriptContext)
    {
        int32 iValue;
        double dValue;

        TypeId typeId = arr->TrySetNativeIntArrayItem(value, &iValue, &dValue);
        if (typeId == TypeIds_NativeIntArray)
        {
            arr->SetArrayLiteralItem(index, iValue);
        }
        else if (typeId == TypeIds_NativeFloatArray)
        {
            arr->SetArrayLiteralItem(index, dValue);
        }
        else
        {
            arr->SetArrayLiteralItem(index, value);
        }
        return typeId;
    }

    TypeId JavascriptArray::OP_SetNativeFloatElementC(JavascriptNativeFloatArray *arr, uint32 index, Var value, ScriptContext *scriptContext)
    {
        double dValue;
        TypeId typeId = arr->TrySetNativeFloatArrayItem(value, &dValue);
        if (typeId == TypeIds_NativeFloatArray)
        {
            arr->SetArrayLiteralItem(index, dValue);
        }
        else
        {
            arr->SetArrayLiteralItem(index, value);
        }
        return typeId;
    }

    template<typename T>
    void JavascriptArray::SetArrayLiteralItem(uint32 index, T value)
    {
        SparseArraySegment<T> * segment = SparseArraySegment<T>::From(this->head);

        Assert(segment->left == 0);
        Assert(index < segment->length);

        segment->elements[index] = value;
    }

    void JavascriptNativeIntArray::SetIsPrototype()
    {
        // Force the array to be non-native to simplify inspection, filling from proto, etc.
        ToVarArray(this);
        __super::SetIsPrototype();
    }

    void JavascriptNativeFloatArray::SetIsPrototype()
    {
        // Force the array to be non-native to simplify inspection, filling from proto, etc.
        ToVarArray(this);
        __super::SetIsPrototype();
    }

#if ENABLE_PROFILE_INFO
    ArrayCallSiteInfo *JavascriptNativeArray::GetArrayCallSiteInfo()
    {
        RecyclerWeakReference<FunctionBody> *weakRef = this->weakRefToFuncBody;
        if (weakRef)
        {
            FunctionBody *functionBody = weakRef->Get();
            if (functionBody)
            {
                if (functionBody->HasDynamicProfileInfo())
                {
                    Js::ProfileId profileId = this->GetArrayCallSiteIndex();
                    if (profileId < functionBody->GetProfiledArrayCallSiteCount())
                    {
                        return functionBody->GetAnyDynamicProfileInfo()->GetArrayCallSiteInfo(functionBody, profileId);
                    }
                }
            }
            else
            {
                this->ClearArrayCallSiteIndex();
            }
        }
        return nullptr;
    }

    void JavascriptNativeArray::SetArrayProfileInfo(RecyclerWeakReference<FunctionBody> *weakRef, ArrayCallSiteInfo *arrayInfo)
    {
        Assert(weakRef);
        FunctionBody *functionBody = weakRef->Get();
        if (functionBody && functionBody->HasDynamicProfileInfo())
        {
            ArrayCallSiteInfo *baseInfo = functionBody->GetAnyDynamicProfileInfo()->GetArrayCallSiteInfo(functionBody, 0);
            Js::ProfileId index = (Js::ProfileId)(arrayInfo - baseInfo);
            Assert(index < functionBody->GetProfiledArrayCallSiteCount());
            SetArrayCallSite(index, weakRef);
        }
    }

    void JavascriptNativeArray::CopyArrayProfileInfo(Js::JavascriptNativeArray* baseArray)
    {
        if (baseArray->weakRefToFuncBody)
        {
            if (baseArray->weakRefToFuncBody->Get())
            {
                SetArrayCallSite(baseArray->GetArrayCallSiteIndex(), baseArray->weakRefToFuncBody);
            }
            else
            {
                baseArray->ClearArrayCallSiteIndex();
            }
        }
    }
#endif

    Var JavascriptNativeArray::FindMinOrMax(Js::ScriptContext * scriptContext, bool findMax)
    {
        if (JavascriptNativeIntArray::Is(this))
        {
            return this->FindMinOrMax<int32, false>(scriptContext, findMax);
        }
        else
        {
            return this->FindMinOrMax<double, true>(scriptContext, findMax);
        }
    }

    template <typename T, bool checkNaNAndNegZero>
    Var JavascriptNativeArray::FindMinOrMax(Js::ScriptContext * scriptContext, bool findMax)
    {
        AssertMsg(this->HasNoMissingValues(), "Fastpath is only for arrays with one segment and no missing values");
        uint len = this->GetLength();

        Js::SparseArraySegment<T>* headSegment = ((Js::SparseArraySegment<T>*)this->GetHead());
        uint headSegLen = headSegment->length;
        Assert(headSegLen == len);

        if (headSegment->next == nullptr)
        {
            T currentRes = headSegment->elements[0];
            for (uint i = 0; i < headSegLen; i++)
            {
                T compare = headSegment->elements[i];
                if (checkNaNAndNegZero && JavascriptNumber::IsNan(double(compare)))
                {
                    return scriptContext->GetLibrary()->GetNaN();
                }
                if (findMax ? currentRes < compare : currentRes > compare ||
                    (checkNaNAndNegZero && compare == 0 && Js::JavascriptNumber::IsNegZero(double(currentRes))))
                {
                    currentRes = compare;
                }
            }
            return Js::JavascriptNumber::ToVarNoCheck(currentRes, scriptContext);
        }
        else
        {
            AssertMsg(false, "FindMinOrMax currently supports native arrays with only one segment");
            Throw::FatalInternalError();
        }
    }

    SparseArraySegmentBase * JavascriptArray::GetLastUsedSegment() const
    {
        return HasSegmentMap() ?
            PointerValue(segmentUnion.segmentBTreeRoot->lastUsedSegment) :
            PointerValue(segmentUnion.lastUsedSegment);
    }

    void JavascriptArray::SetHeadAndLastUsedSegment(SparseArraySegmentBase * segment)
    {

        Assert(!HasSegmentMap());
        this->head = this->segmentUnion.lastUsedSegment = segment;
    }

    void JavascriptArray::SetLastUsedSegment(SparseArraySegmentBase * segment)
    {
        if (HasSegmentMap())
        {
            this->segmentUnion.segmentBTreeRoot->lastUsedSegment = segment;
        }
        else
        {
            this->segmentUnion.lastUsedSegment = segment;
        }
    }
    bool JavascriptArray::HasSegmentMap() const
    {
        return !!(GetFlags() & DynamicObjectFlags::HasSegmentMap);
    }

    SegmentBTreeRoot * JavascriptArray::GetSegmentMap() const
    {
        return (HasSegmentMap() ? segmentUnion.segmentBTreeRoot : nullptr);
    }

    void JavascriptArray::SetSegmentMap(SegmentBTreeRoot * segmentMap)
    {
        Assert(!HasSegmentMap());
        SparseArraySegmentBase * lastUsedSeg = this->segmentUnion.lastUsedSegment;
        SetFlags(GetFlags() | DynamicObjectFlags::HasSegmentMap);
        segmentUnion.segmentBTreeRoot = segmentMap;
        segmentMap->lastUsedSegment = lastUsedSeg;
    }

    void JavascriptArray::ClearSegmentMap()
    {
        if (HasSegmentMap())
        {
            SetFlags(GetFlags() & ~DynamicObjectFlags::HasSegmentMap);
            SparseArraySegmentBase * lastUsedSeg = segmentUnion.segmentBTreeRoot->lastUsedSegment;
            segmentUnion.segmentBTreeRoot = nullptr;
            segmentUnion.lastUsedSegment = lastUsedSeg;
        }
    }

    SegmentBTreeRoot * JavascriptArray::BuildSegmentMap()
    {
        Recycler* recycler = GetRecycler();
        SegmentBTreeRoot* tmpSegmentMap = AllocatorNewStruct(Recycler, recycler, SegmentBTreeRoot);
        ForEachSegment([recycler, tmpSegmentMap](SparseArraySegmentBase * current)
        {
            tmpSegmentMap->Add(recycler, current);
            return false;
        });

        // There could be OOM during building segment map. Save to array only after its successful completion.
        SetSegmentMap(tmpSegmentMap);
        return tmpSegmentMap;
    }

    void JavascriptArray::TryAddToSegmentMap(Recycler* recycler, SparseArraySegmentBase* seg)
    {
        SegmentBTreeRoot * savedSegmentMap = GetSegmentMap();
        if (savedSegmentMap)
        {
            //
            // We could OOM and throw when adding to segmentMap, resulting in a corrupted segmentMap on this
            // array. Set segmentMap to null temporarily to protect from this. It will be restored correctly
            // if adding segment succeeds.
            //
            ClearSegmentMap();
            savedSegmentMap->Add(recycler, seg);
            SetSegmentMap(savedSegmentMap);
        }
    }

    void JavascriptArray::InvalidateLastUsedSegment()
    {
        this->SetLastUsedSegment(this->head);
    }

    DescriptorFlags JavascriptArray::GetSetter(PropertyId propertyId, Var *setterValue, PropertyValueInfo* info, ScriptContext* requestContext)
    {
        DescriptorFlags flags;
        if (GetSetterBuiltIns(propertyId, info, &flags))
        {
            return flags;
        }
        return __super::GetSetter(propertyId, setterValue, info, requestContext);
    }

    DescriptorFlags JavascriptArray::GetSetter(JavascriptString* propertyNameString, Var *setterValue, PropertyValueInfo* info, ScriptContext* requestContext)
    {
        DescriptorFlags flags;
        PropertyRecord const* propertyRecord;
        this->GetScriptContext()->FindPropertyRecord(propertyNameString, &propertyRecord);

        if (propertyRecord != nullptr && GetSetterBuiltIns(propertyRecord->GetPropertyId(), info, &flags))
        {
            return flags;
        }

        return __super::GetSetter(propertyNameString, setterValue, info, requestContext);
    }

    bool JavascriptArray::GetSetterBuiltIns(PropertyId propertyId, PropertyValueInfo* info, DescriptorFlags* descriptorFlags)
    {
        if (propertyId == PropertyIds::length)
        {
            PropertyValueInfo::SetNoCache(info, this);
            *descriptorFlags = WritableData;
            return true;
        }
        return false;
    }

    SparseArraySegmentBase * JavascriptArray::GetBeginLookupSegment(uint32 index, const bool useSegmentMap) const
    {
        SparseArraySegmentBase *seg = nullptr;
        SparseArraySegmentBase * lastUsedSeg = this->GetLastUsedSegment();
        if (lastUsedSeg != nullptr && lastUsedSeg->left <= index)
        {
            seg = lastUsedSeg;
            if(index - lastUsedSeg->left < lastUsedSeg->size)
            {
                return seg;
            }
        }

        SegmentBTreeRoot * segmentMap = GetSegmentMap();
        if(!useSegmentMap || !segmentMap)
        {
            return seg ? seg : PointerValue(this->head);
        }

        if(seg)
        {
            // If indexes are being accessed sequentially, check the segment after the last-used segment before checking the
            // segment map, as it is likely to hit
            SparseArraySegmentBase *const nextSeg = seg->next;
            if(nextSeg)
            {
                if(index < nextSeg->left)
                {
                    return seg;
                }
                else if(index - nextSeg->left < nextSeg->size)
                {
                    return nextSeg;
                }
            }
        }

        SparseArraySegmentBase *matchOrNextSeg;
        segmentMap->Find(index, seg, matchOrNextSeg);
        return seg ? seg : matchOrNextSeg;
    }

    uint32 JavascriptArray::GetNextIndex(uint32 index) const
    {
        if (JavascriptNativeIntArray::Is((Var)this))
        {
            return this->GetNextIndexHelper<int32>(index);
        }
        else if (JavascriptNativeFloatArray::Is((Var)this))
        {
            return this->GetNextIndexHelper<double>(index);
        }
        return this->GetNextIndexHelper<Var>(index);
    }

    template<typename T>
    uint32 JavascriptArray::GetNextIndexHelper(uint32 index) const
    {
        AssertMsg(this->head, "array head should never be null");
        uint candidateIndex;

        if (index == JavascriptArray::InvalidIndex)
        {
            candidateIndex = head->left;
        }
        else
        {
            candidateIndex = index + 1;
        }

        SparseArraySegment<T>* current = (SparseArraySegment<T>*)this->GetBeginLookupSegment(candidateIndex);

        while (current != nullptr)
        {
            if ((current->left <= candidateIndex) && ((candidateIndex - current->left) < current->length))
            {
                for (uint i = candidateIndex - current->left; i < current->length; i++)
                {
                    if (!SparseArraySegment<T>::IsMissingItem(&current->elements[i]))
                    {
                        return i + current->left;
                    }
                }
            }
            current = SparseArraySegment<T>::From(current->next);
            if (current != NULL)
            {
                if (candidateIndex < current->left)
                {
                    candidateIndex = current->left;
                }
            }
        }
        return JavascriptArray::InvalidIndex;
    }

    // If new length > length, we just reset the length
    // If new length < length, we need to remove the rest of the elements and segment
    void JavascriptArray::SetLength(uint32 newLength)
    {
        if (newLength == length)
            return;

        if (head == EmptySegment)
        {
            // Do nothing to the segment.
        }
        else if (newLength == 0)
        {
            this->ClearElements(head, 0);
            head->length = 0;
            head->next = nullptr;
            SetHasNoMissingValues();

            ClearSegmentMap();
            this->InvalidateLastUsedSegment();
        }
        else if (newLength < length)
        {
            // _ _ 2 3 _ _ 6 7 _ _

            // SetLength(0)
            // 0 <= left -> set *prev = null
            // SetLength(2)
            // 2 <= left -> set *prev = null
            // SetLength(3)
            // 3 !<= left; 3 <= right -> truncate to length - 1
            // SetLength(5)
            // 5 <=

            SparseArraySegmentBase* next = GetBeginLookupSegment(newLength - 1); // head, or next.left < newLength
            Field(SparseArraySegmentBase*)* prev = &head;

            while(next != nullptr)
            {
                if (newLength <= next->left)
                {
                    ClearSegmentMap(); // truncate segments, null out segmentMap
                    *prev = nullptr;
                    break;
                }
                else if (newLength <= (next->left + next->length))
                {
                    if (next->next)
                    {
                        ClearSegmentMap(); // Will truncate segments, null out segmentMap
                    }

                    uint32 newSegmentLength = newLength - next->left;
                    this->ClearElements(next, newSegmentLength);
                    next->next = nullptr;
                    next->length = newSegmentLength;
                    break;
                }
                else
                {
                    prev = &next->next;
                    next = next->next;
                }
            }
            this->InvalidateLastUsedSegment();
        }
        this->length = newLength;

#ifdef VALIDATE_ARRAY
        ValidateArray();
#endif
    }

    BOOL JavascriptArray::SetLength(Var newLength)
    {
        ScriptContext *scriptContext;
        if(TaggedInt::Is(newLength))
        {
            int32 lenValue = TaggedInt::ToInt32(newLength);
            if (lenValue < 0)
            {
                scriptContext = GetScriptContext();
                if (scriptContext->GetThreadContext()->RecordImplicitException())
                {
                    JavascriptError::ThrowRangeError(scriptContext, JSERR_ArrayLengthAssignIncorrect);
                }
            }
            else
            {
                this->SetLength(lenValue);
            }
            return TRUE;
        }

        scriptContext = GetScriptContext();
        uint32 uintValue = JavascriptConversion::ToUInt32(newLength, scriptContext);
        double dblValue = JavascriptConversion::ToNumber(newLength, scriptContext);
        if (dblValue == uintValue)
        {
            this->SetLength(uintValue);
        }
        else
        {
            ThreadContext* threadContext = scriptContext->GetThreadContext();
            ImplicitCallFlags flags = threadContext->GetImplicitCallFlags();
            if (flags != ImplicitCall_None && threadContext->IsDisableImplicitCall())
            {
                // We couldn't execute the implicit call(s) needed to convert the newLength to an integer.
                // Do nothing and let the jitted code bail out.
                return TRUE;
            }

            if (threadContext->RecordImplicitException())
            {
                JavascriptError::ThrowRangeError(scriptContext, JSERR_ArrayLengthAssignIncorrect);
            }
        }

        return TRUE;
    }

    void JavascriptArray::ClearElements(SparseArraySegmentBase *seg, uint32 newSegmentLength)
    {
        SparseArraySegment<Var>::ClearElements(((SparseArraySegment<Var>*)seg)->elements + newSegmentLength, seg->length - newSegmentLength);
    }

    void JavascriptNativeIntArray::ClearElements(SparseArraySegmentBase *seg, uint32 newSegmentLength)
    {
        SparseArraySegment<int32>::ClearElements(((SparseArraySegment<int32>*)seg)->elements + newSegmentLength, seg->length - newSegmentLength);
    }

    void JavascriptNativeFloatArray::ClearElements(SparseArraySegmentBase *seg, uint32 newSegmentLength)
    {
        SparseArraySegment<double>::ClearElements(((SparseArraySegment<double>*)seg)->elements + newSegmentLength, seg->length - newSegmentLength);
    }

    Var JavascriptArray::DirectGetItem(uint32 index)
    {
        SparseArraySegment<Var> *seg = (SparseArraySegment<Var>*)this->GetLastUsedSegment();
        uint32 offset = index - seg->left;
        if (index >= seg->left && offset < seg->length)
        {
            if (!SparseArraySegment<Var>::IsMissingItem(&seg->elements[offset]))
            {
                return seg->elements[offset];
            }
        }
        Var element;
        if (DirectGetItemAtFull(index, &element))
        {
            return element;
        }
        return GetType()->GetLibrary()->GetUndefined();
    }

    Var JavascriptNativeIntArray::DirectGetItem(uint32 index)
    {
#if ENABLE_COPYONACCESS_ARRAY
        JavascriptLibrary::CheckAndConvertCopyOnAccessNativeIntArray<Var>(this);
#endif
        SparseArraySegment<int32> *seg = (SparseArraySegment<int32>*)this->GetLastUsedSegment();
        uint32 offset = index - seg->left;
        if (index >= seg->left && offset < seg->length)
        {
            if (!SparseArraySegment<int32>::IsMissingItem(&seg->elements[offset]))
            {
                return JavascriptNumber::ToVar(seg->elements[offset], GetScriptContext());
            }
        }
        Var element;
        if (DirectGetItemAtFull(index, &element))
        {
            return element;
        }
        return GetType()->GetLibrary()->GetUndefined();
    }

    DescriptorFlags JavascriptNativeIntArray::GetItemSetter(uint32 index, Var* setterValue, ScriptContext* requestContext)
    {
#if ENABLE_COPYONACCESS_ARRAY
        JavascriptLibrary::CheckAndConvertCopyOnAccessNativeIntArray<Var>(this);
#endif 
        int32 value = 0;
        return this->DirectGetItemAt(index, &value) ? WritableData : None;
    }


    Var JavascriptNativeFloatArray::DirectGetItem(uint32 index)
    {
        SparseArraySegment<double> *seg = (SparseArraySegment<double>*)this->GetLastUsedSegment();
        uint32 offset = index - seg->left;
        if (index >= seg->left && offset < seg->length)
        {
            if (!SparseArraySegment<double>::IsMissingItem(&seg->elements[offset]))
            {
                return JavascriptNumber::ToVarWithCheck(seg->elements[offset], GetScriptContext());
            }
        }
        Var element;
        if (DirectGetItemAtFull(index, &element))
        {
            return element;
        }
        return GetType()->GetLibrary()->GetUndefined();
    }

    Var JavascriptArray::DirectGetItem(JavascriptString *propName, ScriptContext* scriptContext)
    {
        PropertyRecord const * propertyRecord;
        scriptContext->GetOrAddPropertyRecord(propName->GetString(), propName->GetLength(), &propertyRecord);
        return JavascriptOperators::GetProperty(this, propertyRecord->GetPropertyId(), scriptContext, NULL);
    }

    BOOL JavascriptArray::DirectGetItemAtFull(uint32 index, Var* outVal)
    {
        if (this->DirectGetItemAt(index, outVal))
        {
            return TRUE;
        }

        ScriptContext* requestContext = type->GetScriptContext();
        return JavascriptOperators::GetItem(this, this->GetPrototype(), index, outVal, requestContext);
    }

    //
    // Link prev and current. If prev is NULL, make current the head segment.
    //
    void JavascriptArray::LinkSegmentsCommon(SparseArraySegmentBase* prev, SparseArraySegmentBase* current)
    {
        if (prev)
        {
            prev->next = current;
        }
        else
        {
            Assert(current);
            head = current;
        }
    }

    template<typename T>
    BOOL JavascriptArray::DirectDeleteItemAt(uint32 itemIndex)
    {
        if (itemIndex >= length)
        {
            return true;
        }
        SparseArraySegment<T>* next = (SparseArraySegment<T>*)GetBeginLookupSegment(itemIndex);
        while(next != nullptr && next->left <= itemIndex)
        {
            uint32 limit = next->left + next->length;
            if (itemIndex < limit)
            {
                next->SetElement(GetRecycler(), itemIndex, SparseArraySegment<T>::GetMissingItem());
                if(itemIndex - next->left == next->length - 1)
                {
                    --next->length;
                }
                else if(next == head)
                {
                    SetHasNoMissingValues(false);
                }
                break;
            }
            next = SparseArraySegment<T>::From(next->next);
        }
#ifdef VALIDATE_ARRAY
        ValidateArray();
#endif
        return true;
    }

    template <> Var JavascriptArray::ConvertToIndex(BigIndex idxDest, ScriptContext* scriptContext)
    {
        return idxDest.ToNumber(scriptContext);
    }

    template <> uint32 JavascriptArray::ConvertToIndex(BigIndex idxDest, ScriptContext* scriptContext)
    {
        // Note this is only for setting Array length which is a uint32
        return idxDest.IsSmallIndex() ? idxDest.GetSmallIndex() : UINT_MAX;
    }

    template <> Var JavascriptArray::ConvertToIndex(uint32 idxDest, ScriptContext* scriptContext)
    {
        return  JavascriptNumber::ToVar(idxDest, scriptContext);
    }

    void JavascriptArray::ThrowErrorOnFailure(BOOL succeeded, ScriptContext* scriptContext, uint32 index)
    {
        if (!succeeded)
        {
            JavascriptError::ThrowTypeError(scriptContext, JSERR_CantRedefineProp, JavascriptConversion::ToString(JavascriptNumber::ToVar(index, scriptContext), scriptContext)->GetSz());
        }
    }

    void JavascriptArray::ThrowErrorOnFailure(BOOL succeeded, ScriptContext* scriptContext, BigIndex index)
    {
        if (!succeeded)
        {
            uint64 i = (uint64)(index.IsSmallIndex() ? index.GetSmallIndex() : index.GetBigIndex());
            JavascriptError::ThrowTypeError(scriptContext, JSERR_CantRedefineProp, JavascriptConversion::ToString(JavascriptNumber::ToVar(i, scriptContext), scriptContext)->GetSz());
        }
    }

    BOOL JavascriptArray::SetArrayLikeObjects(RecyclableObject* pDestObj, uint32 idxDest, Var aItem)
    {
        return pDestObj->SetItem(idxDest, aItem, Js::PropertyOperation_ThrowIfNotExtensible);
    }
    BOOL JavascriptArray::SetArrayLikeObjects(RecyclableObject* pDestObj, BigIndex idxDest, Var aItem)
    {
        ScriptContext* scriptContext = pDestObj->GetScriptContext();

        if (idxDest.IsSmallIndex())
        {
            return pDestObj->SetItem(idxDest.GetSmallIndex(), aItem, Js::PropertyOperation_ThrowIfNotExtensible);
        }
        PropertyRecord const * propertyRecord;
        JavascriptOperators::GetPropertyIdForInt(idxDest.GetBigIndex(), scriptContext, &propertyRecord);
        return pDestObj->SetProperty(propertyRecord->GetPropertyId(), aItem, PropertyOperation_ThrowIfNotExtensible, nullptr);
    }

    template<typename T>
    void JavascriptArray::ConcatArgs(RecyclableObject* pDestObj, TypeId* remoteTypeIds,
        Js::Arguments& args, ScriptContext* scriptContext, uint start, BigIndex startIdxDest,
        BOOL FirstPromotedItemIsSpreadable, BigIndex FirstPromotedItemLength, bool spreadableCheckedAndTrue)
    {
        // This never gets called.
        Throw::InternalError();
    }
    //
    // Helper for EntryConcat. Concat args or elements of arg arrays into dest array.
    //
    template<typename T>
    void JavascriptArray::ConcatArgs(RecyclableObject* pDestObj, TypeId* remoteTypeIds,
        Js::Arguments& args, ScriptContext* scriptContext, uint start, uint startIdxDest,
        BOOL firstPromotedItemIsSpreadable, BigIndex firstPromotedItemLength, bool spreadableCheckedAndTrue)
    {
        JavascriptArray* pDestArray = nullptr;

        if (JavascriptArray::Is(pDestObj))
        {
            pDestArray = JavascriptArray::FromVar(pDestObj);
        }

        T idxDest = startIdxDest;
        for (uint idxArg = start; idxArg < args.Info.Count; idxArg++)
        {
            Var aItem = args[idxArg];
            bool spreadable = spreadableCheckedAndTrue;
            if (!spreadable && scriptContext->GetConfig()->IsES6IsConcatSpreadableEnabled())
            {
                // firstPromotedItemIsSpreadable is ONLY used to resume after a type promotion from uint32 to uint64
                // we do this because calls to IsConcatSpreadable are observable (a big deal for proxies) and we don't
                // want to do the work a second time as soon as we record the length we clear the flag.
                spreadable = firstPromotedItemIsSpreadable || JavascriptOperators::IsConcatSpreadable(aItem);

                if (!spreadable)
                {
                    JavascriptArray::SetConcatItem<T>(aItem, idxArg, pDestArray, pDestObj, idxDest, scriptContext);
                    ++idxDest;
                    continue;
                }
            }
            else
            {
                spreadableCheckedAndTrue = false; // if it was `true`, reset after the first use
            }

            if (pDestArray && JavascriptArray::IsDirectAccessArray(aItem) && JavascriptArray::IsDirectAccessArray(pDestArray)
                && BigIndex(idxDest + JavascriptArray::FromVar(aItem)->length).IsSmallIndex()) // Fast path
            {
                if (JavascriptNativeIntArray::Is(aItem))
                {
                    JavascriptNativeIntArray *pItemArray = JavascriptNativeIntArray::FromVar(aItem);
                    CopyNativeIntArrayElementsToVar(pDestArray, idxDest, pItemArray);
                    idxDest = idxDest + pItemArray->length;
                }
                else if (JavascriptNativeFloatArray::Is(aItem))
                {
                    JavascriptNativeFloatArray *pItemArray = JavascriptNativeFloatArray::FromVar(aItem);
                    CopyNativeFloatArrayElementsToVar(pDestArray, idxDest, pItemArray);
                    idxDest = idxDest + pItemArray->length;
                }
                else
                {
                    JavascriptArray* pItemArray = JavascriptArray::FromVar(aItem);
                    CopyArrayElements(pDestArray, idxDest, pItemArray);
                    idxDest = idxDest + pItemArray->length;
                }
            }
            else
            {
                // Flatten if other array or remote array (marked with TypeIds_Array)
                if (DynamicObject::IsAnyArray(aItem) || remoteTypeIds[idxArg] == TypeIds_Array || spreadable)
                {
                    //CONSIDER: enumerating remote array instead of walking all indices
                    BigIndex length;
                    if (firstPromotedItemIsSpreadable)
                    {
                        firstPromotedItemIsSpreadable = false;
                        length = firstPromotedItemLength;
                    }
                    else if (scriptContext->GetConfig()->IsES6ToLengthEnabled())
                    {
                        // we can cast to uin64 without fear of converting negative numbers to large positive ones
                        // from int64 because ToLength makes negative lengths 0
                        length = (uint64) JavascriptConversion::ToLength(JavascriptOperators::OP_GetLength(aItem, scriptContext), scriptContext);
                    }
                    else
                    {
                        length = JavascriptConversion::ToUInt32(JavascriptOperators::OP_GetLength(aItem, scriptContext), scriptContext);
                    }

                    if (PromoteToBigIndex(length,idxDest))
                    {
                        // This is a special case for spreadable objects. We do not pre-calculate the length
                        // in EntryConcat like we do with Arrays because a getProperty on an object Length
                        // is observable. The result is we have to check for overflows separately for
                        // spreadable objects and promote to a bigger index type when we find them.
                        ConcatArgs<BigIndex>(pDestArray, remoteTypeIds, args, scriptContext, idxArg, idxDest, /*firstPromotedItemIsSpreadable*/true, length);
                        return;
                    }

                    if (length + idxDest > FiftyThirdPowerOfTwoMinusOne) // 2^53-1: from ECMA 22.1.3.1 Array.prototype.concat(...arguments)
                    {
                        JavascriptError::ThrowTypeError(scriptContext, JSERR_IllegalArraySizeAndLength);
                    }

                    RecyclableObject* itemObject = RecyclableObject::FromVar(aItem);
                    Var subItem;
                    uint32 lengthToUin32Max = length.IsSmallIndex() ? length.GetSmallIndex() : MaxArrayLength;
                    for (uint32 idxSubItem = 0u; idxSubItem < lengthToUin32Max; ++idxSubItem)
                    {
                        if (JavascriptOperators::HasItem(itemObject, idxSubItem))
                        {
                            subItem = JavascriptOperators::GetItem(itemObject, idxSubItem, scriptContext);

                            if (pDestArray)
                            {
                                pDestArray->DirectSetItemAt(idxDest, subItem);
                            }
                            else
                            {
                                ThrowErrorOnFailure(SetArrayLikeObjects(pDestObj, idxDest, subItem), scriptContext, idxDest);
                            }
                        }
                        ++idxDest;
                    }

                    for (BigIndex idxSubItem = MaxArrayLength; idxSubItem < length; ++idxSubItem)
                    {
                        PropertyRecord const * propertyRecord;
                        JavascriptOperators::GetPropertyIdForInt(idxSubItem.GetBigIndex(), scriptContext, &propertyRecord);
                        if (JavascriptOperators::HasProperty(itemObject,propertyRecord->GetPropertyId()))
                        {
                            subItem = JavascriptOperators::GetProperty(itemObject, propertyRecord->GetPropertyId(), scriptContext);
                            if (pDestArray)
                            {
                                pDestArray->DirectSetItemAt(idxDest, subItem);
                            }
                            else
                            {
                                ThrowErrorOnFailure(SetArrayLikeObjects(pDestObj, idxDest, subItem), scriptContext, idxSubItem);
                            }
                        }
                        ++idxDest;
                    }
                }
                else // concat 1 item
                {
                    JavascriptArray::SetConcatItem<T>(aItem, idxArg, pDestArray, pDestObj, idxDest, scriptContext);
                    ++idxDest;
                }
            }
        }
        if (!pDestArray)
        {
            pDestObj->SetProperty(PropertyIds::length, ConvertToIndex<T, Var>(idxDest, scriptContext), Js::PropertyOperation_None, nullptr);
        }
        else if (pDestArray->GetLength() != ConvertToIndex<T, uint32>(idxDest, scriptContext))
        {
            pDestArray->SetLength(ConvertToIndex<T, uint32>(idxDest, scriptContext));
        }
    }

    bool JavascriptArray::PromoteToBigIndex(BigIndex lhs, BigIndex rhs)
    {
        return false; // already a big index
    }

    bool JavascriptArray::PromoteToBigIndex(BigIndex lhs, uint32 rhs)
    {
        ::Math::RecordOverflowPolicy destLengthOverflow;
        if (lhs.IsSmallIndex())
        {
            UInt32Math::Add(lhs.GetSmallIndex(), rhs, destLengthOverflow);
            return destLengthOverflow.HasOverflowed();
        }
        return true;
    }

    JavascriptArray* JavascriptArray::ConcatIntArgs(JavascriptNativeIntArray* pDestArray, TypeId *remoteTypeIds, Js::Arguments& args, ScriptContext* scriptContext)
    {
        uint idxDest = 0u;
        for (uint idxArg = 0; idxArg < args.Info.Count; idxArg++)
        {
            Var aItem = args[idxArg];
            bool spreadableCheckedAndTrue = false;

<<<<<<< HEAD
            if (scriptContext->GetConfig()->IsES6IsConcatSpreadableEnabled())
=======
            bool concatSpreadable = !scriptContext->GetConfig()->IsES6IsConcatSpreadableEnabled() || JavascriptOperators::IsConcatSpreadable(aItem);
            if (!JavascriptNativeIntArray::Is(pDestArray))
            {
                ConcatArgs<uint>(pDestArray, remoteTypeIds, args, scriptContext, idxArg, idxDest);
                return pDestArray;
            }
            if(!concatSpreadable)
>>>>>>> 6c529db8
            {
                if (JavascriptOperators::IsConcatSpreadable(aItem))
                {
                    spreadableCheckedAndTrue = true;
                }
                else
                {
                    pDestArray->SetItem(idxDest, aItem, PropertyOperation_ThrowIfNotExtensible);
                    idxDest = idxDest + 1;
                    if (!JavascriptNativeIntArray::Is(pDestArray)) // SetItem could convert pDestArray to a var array if aItem is not an integer if so fall back
                    {
                        ConcatArgs<uint>(pDestArray, remoteTypeIds, args, scriptContext, idxArg + 1, idxDest);
                        return pDestArray;
                    }
                    continue;
                }
            }

            if (JavascriptNativeIntArray::Is(aItem)) // Fast path
            {
                JavascriptNativeIntArray* pItemArray = JavascriptNativeIntArray::FromVar(aItem);
                bool converted = CopyNativeIntArrayElements(pDestArray, idxDest, pItemArray);
                idxDest = idxDest + pItemArray->length;
                if (converted)
                {
                    // Copying the last array forced a conversion, so switch over to the var version
                    // to finish.
                    ConcatArgs<uint>(pDestArray, remoteTypeIds, args, scriptContext, idxArg + 1, idxDest);
                    return pDestArray;
                }
            }
            else if (!JavascriptArray::IsAnyArray(aItem) && remoteTypeIds[idxArg] != TypeIds_Array)
            {
                if (TaggedInt::Is(aItem))
                {
                    pDestArray->DirectSetItemAt(idxDest, TaggedInt::ToInt32(aItem));
                }
                else
                {
#if DBG
                    int32 int32Value;
                    Assert(
                        JavascriptNumber::TryGetInt32Value(JavascriptNumber::GetValue(aItem), &int32Value) &&
                        !SparseArraySegment<int32>::IsMissingItem(&int32Value));
#endif
                    pDestArray->DirectSetItemAt(idxDest, static_cast<int32>(JavascriptNumber::GetValue(aItem)));
                }
                ++idxDest;
            }
            else
            {
                JavascriptArray *pVarDestArray = JavascriptNativeIntArray::ConvertToVarArray(pDestArray);
                ConcatArgs<uint>(pVarDestArray, remoteTypeIds, args, scriptContext, idxArg, idxDest, spreadableCheckedAndTrue);
                return pVarDestArray;
            }
        }
        if (pDestArray->GetLength() != idxDest)
        {
            pDestArray->SetLength(idxDest);
        }
        return pDestArray;
    }

    JavascriptArray* JavascriptArray::ConcatFloatArgs(JavascriptNativeFloatArray* pDestArray, TypeId *remoteTypeIds, Js::Arguments& args, ScriptContext* scriptContext)
    {
        uint idxDest = 0u;
        for (uint idxArg = 0; idxArg < args.Info.Count; idxArg++)
        {
            Var aItem = args[idxArg];

<<<<<<< HEAD
            bool spreadableCheckedAndTrue = false;
=======
            bool concatSpreadable = !scriptContext->GetConfig()->IsES6IsConcatSpreadableEnabled() || JavascriptOperators::IsConcatSpreadable(aItem);
            if (!JavascriptNativeFloatArray::Is(pDestArray))
            {
                ConcatArgs<uint>(pDestArray, remoteTypeIds, args, scriptContext, idxArg, idxDest);
                return pDestArray;
            }
            if (!concatSpreadable)
            {
                pDestArray->SetItem(idxDest, aItem, PropertyOperation_ThrowIfNotExtensible);
>>>>>>> 6c529db8

            if (scriptContext->GetConfig()->IsES6IsConcatSpreadableEnabled())
            {
                if (JavascriptOperators::IsConcatSpreadable(aItem))
                {
                    spreadableCheckedAndTrue = true;
                }
                else
                {
                    pDestArray->SetItem(idxDest, aItem, PropertyOperation_ThrowIfNotExtensible);

                    idxDest = idxDest + 1;
                    if (!JavascriptNativeFloatArray::Is(pDestArray)) // SetItem could convert pDestArray to a var array if aItem is not an integer if so fall back
                    {
                        ConcatArgs<uint>(pDestArray, remoteTypeIds, args, scriptContext, idxArg + 1, idxDest);
                        return pDestArray;
                    }
                    continue;
                }
            }

            bool converted;
            if (JavascriptArray::IsAnyArray(aItem) || remoteTypeIds[idxArg] == TypeIds_Array)
            {
                if (JavascriptNativeIntArray::Is(aItem)) // Fast path
                {
                    JavascriptNativeIntArray *pIntArray = JavascriptNativeIntArray::FromVar(aItem);
                    converted = CopyNativeIntArrayElementsToFloat(pDestArray, idxDest, pIntArray);
                    idxDest = idxDest + pIntArray->length;
                }
                else if (JavascriptNativeFloatArray::Is(aItem))
                {
                    JavascriptNativeFloatArray* pItemArray = JavascriptNativeFloatArray::FromVar(aItem);
                    converted = CopyNativeFloatArrayElements(pDestArray, idxDest, pItemArray);
                    idxDest = idxDest + pItemArray->length;
                }
                else
                {
                    JavascriptArray *pVarDestArray = JavascriptNativeFloatArray::ConvertToVarArray(pDestArray);
                    ConcatArgs<uint>(pVarDestArray, remoteTypeIds, args, scriptContext, idxArg, idxDest, spreadableCheckedAndTrue);
                    return pVarDestArray;
                }

                if (converted)
                {
                    // Copying the last array forced a conversion, so switch over to the var version
                    // to finish.
                    ConcatArgs<uint>(pDestArray, remoteTypeIds, args, scriptContext, idxArg + 1, idxDest);
                    return pDestArray;
                }
            }
            else
            {
                if (TaggedInt::Is(aItem))
                {
                    pDestArray->DirectSetItemAt(idxDest, (double)TaggedInt::ToInt32(aItem));
                }
                else
                {
                    Assert(JavascriptNumber::Is(aItem));
                    pDestArray->DirectSetItemAt(idxDest, JavascriptNumber::GetValue(aItem));
                }
                ++idxDest;
            }
        }
        if (pDestArray->GetLength() != idxDest)
        {
            pDestArray->SetLength(idxDest);
        }

        return pDestArray;
    }

    bool JavascriptArray::BoxConcatItem(Var aItem, uint idxArg, ScriptContext *scriptContext)
    {
        return idxArg == 0 && !JavascriptOperators::IsObject(aItem);
    }

    Var JavascriptArray::EntryConcat(RecyclableObject* function, CallInfo callInfo, ...)
    {
        PROBE_STACK(function->GetScriptContext(), Js::Constants::MinStackDefault);

        ARGUMENTS(args, callInfo);
        ScriptContext* scriptContext = function->GetScriptContext();

        Assert(!(callInfo.Flags & CallFlags_New));

        if (args.Info.Count == 0)
        {
            JavascriptError::ThrowTypeError(scriptContext, JSERR_This_NullOrUndefined, _u("Array.prototype.concat"));
        }

        //
        // Compute the destination ScriptArray size:
        // - Each item, flattening only one level if a ScriptArray.
        //

        uint32 cDestLength = 0;
        JavascriptArray * pDestArray = NULL;

        PROBE_STACK(function->GetScriptContext(), Js::Constants::MinStackDefault + (args.Info.Count * sizeof(TypeId*)));
        TypeId* remoteTypeIds = (TypeId*)_alloca(args.Info.Count * sizeof(TypeId*));

        bool isInt = true;
        bool isFloat = true;
        ::Math::RecordOverflowPolicy destLengthOverflow;
        for (uint idxArg = 0; idxArg < args.Info.Count; idxArg++)
        {
            Var aItem = args[idxArg];
#if ENABLE_COPYONACCESS_ARRAY
            JavascriptLibrary::CheckAndConvertCopyOnAccessNativeIntArray<Var>(aItem);
#endif
            if (DynamicObject::IsAnyArray(aItem)) // Get JavascriptArray or ES5Array length
            {
                JavascriptArray * pItemArray = JavascriptArray::FromAnyArray(aItem);
                if (isFloat)
                {
                    if (!JavascriptNativeIntArray::Is(pItemArray))
                    {
                        isInt = false;
                        if (!JavascriptNativeFloatArray::Is(pItemArray))
                        {
                            isFloat = false;
                        }
                    }
                }
                cDestLength = UInt32Math::Add(cDestLength, pItemArray->GetLength(), destLengthOverflow);
            }
            else // Get remote array or object length
            {
                // We already checked for types derived from JavascriptArray. These are types that should behave like array
                // i.e. proxy to array and remote array.
                if (JavascriptOperators::IsArray(aItem))
                {
                    // Don't try to preserve nativeness of remote arrays. The extra complexity is probably not
                    // worth it.
                    isInt = false;
                    isFloat = false;
                    if (!JavascriptProxy::Is(aItem))
                    {
                        if (scriptContext->GetConfig()->IsES6ToLengthEnabled())
                        {
                            int64 len = JavascriptConversion::ToLength(JavascriptOperators::OP_GetLength(aItem, scriptContext), scriptContext);
                            // clipping to MaxArrayLength will overflow when added to cDestLength which we catch below
                            cDestLength = UInt32Math::Add(cDestLength, len < MaxArrayLength ? (uint32)len : MaxArrayLength, destLengthOverflow);
                        }
                        else
                        {
                            uint len = JavascriptConversion::ToUInt32(JavascriptOperators::OP_GetLength(aItem, scriptContext), scriptContext);
                            cDestLength = UInt32Math::Add(cDestLength, len, destLengthOverflow);
                        }
                    }
                    remoteTypeIds[idxArg] = TypeIds_Array; // Mark remote array, no matter remote JavascriptArray or ES5Array.
                }
                else
                {
                    if (isFloat)
                    {
                        if (BoxConcatItem(aItem, idxArg, scriptContext))
                        {
                            // A primitive will be boxed, so we have to create a var array for the result.
                            isInt = false;
                            isFloat = false;
                        }
                        else if (!TaggedInt::Is(aItem))
                        {
                            if (!JavascriptNumber::Is(aItem))
                            {
                                isInt = false;
                                isFloat = false;
                            }
                            else if (isInt)
                            {
                                int32 int32Value;
                                if(!JavascriptNumber::TryGetInt32Value(JavascriptNumber::GetValue(aItem), &int32Value) ||
                                    SparseArraySegment<int32>::IsMissingItem(&int32Value))
                                {
                                    isInt = false;
                                }
                            }
                        }
                        else if(isInt)
                        {
                            int32 int32Value = TaggedInt::ToInt32(aItem);
                            if(SparseArraySegment<int32>::IsMissingItem(&int32Value))
                            {
                                isInt = false;
                            }
                        }
                    }

                    remoteTypeIds[idxArg] = TypeIds_Limit;
                    cDestLength = UInt32Math::Add(cDestLength, 1, destLengthOverflow);
                }
            }
        }
        if (destLengthOverflow.HasOverflowed())
        {
            cDestLength = MaxArrayLength;
            isInt = false;
            isFloat = false;
        }

        //
        // Create the destination array
        //
        RecyclableObject* pDestObj = nullptr;
        bool isArray = false;
        pDestObj = ArraySpeciesCreate(args[0], 0, scriptContext);
        if (pDestObj)
        {
#if ENABLE_COPYONACCESS_ARRAY
            JavascriptLibrary::CheckAndConvertCopyOnAccessNativeIntArray<Var>(pDestObj);
#endif
            // Check the thing that species create made. If it's a native array that can't handle the source
            // data, convert it. If it's a more conservative kind of array than the source data, indicate that
            // so that the data will be converted on copy.
            if (isInt)
            {
                if (JavascriptNativeIntArray::Is(pDestObj))
                {
                    isArray = true;
                }
                else
                {
                    isInt = false;
                    isFloat = JavascriptNativeFloatArray::Is(pDestObj);
                    isArray = JavascriptArray::Is(pDestObj);
                }
            }
            else if (isFloat)
            {
                if (JavascriptNativeIntArray::Is(pDestObj))
                {
                    JavascriptNativeIntArray::ToNativeFloatArray(JavascriptNativeIntArray::FromVar(pDestObj));
                    isArray = true;
                }
                else
                {
                    isFloat = JavascriptNativeFloatArray::Is(pDestObj);
                    isArray = JavascriptArray::Is(pDestObj);
                }
            }
            else
            {
                if (JavascriptNativeIntArray::Is(pDestObj))
                {
                    JavascriptNativeIntArray::ToVarArray(JavascriptNativeIntArray::FromVar(pDestObj));
                    isArray = true;
                }
                else if (JavascriptNativeFloatArray::Is(pDestObj))
                {
                    JavascriptNativeFloatArray::ToVarArray(JavascriptNativeFloatArray::FromVar(pDestObj));
                    isArray = true;
                }
                else
                {
                    isArray = JavascriptArray::Is(pDestObj);
                }
            }
        }

        if (pDestObj == nullptr || isArray)
        {
            if (isInt)
            {
                JavascriptNativeIntArray *pIntArray = isArray ? JavascriptNativeIntArray::FromVar(pDestObj) : scriptContext->GetLibrary()->CreateNativeIntArray(cDestLength);
                pIntArray->EnsureHead<int32>();
                pDestArray = ConcatIntArgs(pIntArray, remoteTypeIds, args, scriptContext);
            }
            else if (isFloat)
            {
                JavascriptNativeFloatArray *pFArray = isArray ? JavascriptNativeFloatArray::FromVar(pDestObj) : scriptContext->GetLibrary()->CreateNativeFloatArray(cDestLength);
                pFArray->EnsureHead<double>();
                pDestArray = ConcatFloatArgs(pFArray, remoteTypeIds, args, scriptContext);
            }
            else
            {

                pDestArray = isArray ?  JavascriptArray::FromVar(pDestObj) : scriptContext->GetLibrary()->CreateArray(cDestLength);
                // if the constructor has changed then we no longer specialize for ints and floats
                pDestArray->EnsureHead<Var>();
                ConcatArgsCallingHelper(pDestArray, remoteTypeIds, args, scriptContext, destLengthOverflow);
            }

            //
            // Return the new array instance.
            //

#ifdef VALIDATE_ARRAY
            pDestArray->ValidateArray();
#endif

            return pDestArray;
        }
        Assert(pDestObj);
        ConcatArgsCallingHelper(pDestObj, remoteTypeIds, args, scriptContext, destLengthOverflow);

        return pDestObj;
    }

    void JavascriptArray::ConcatArgsCallingHelper(RecyclableObject* pDestObj, TypeId* remoteTypeIds, Js::Arguments& args, ScriptContext* scriptContext, ::Math::RecordOverflowPolicy &destLengthOverflow)
    {
        if (destLengthOverflow.HasOverflowed())
        {
            ConcatArgs<BigIndex>(pDestObj, remoteTypeIds, args, scriptContext);
        }
        else
        {
            // Use faster uint32 version if no overflow
            ConcatArgs<uint32>(pDestObj, remoteTypeIds, args, scriptContext);
        }
    }

    template<typename T>
    /* static */ void JavascriptArray::SetConcatItem(Var aItem, uint idxArg, JavascriptArray* pDestArray, RecyclableObject* pDestObj, T idxDest, ScriptContext *scriptContext)
    {
        if (BoxConcatItem(aItem, idxArg, scriptContext))
        {
            // bug# 725784: ES5: not calling ToObject in Step 1 of 15.4.4.4
            RecyclableObject* pObj = nullptr;
            if (FALSE == JavascriptConversion::ToObject(aItem, scriptContext, &pObj))
            {
                JavascriptError::ThrowTypeError(scriptContext, JSERR_This_NullOrUndefined, _u("Array.prototype.concat"));
            }
            if (pDestArray)
            {
                pDestArray->DirectSetItemAt(idxDest, pObj);
            }
            else
            {
                SetArrayLikeObjects(pDestObj, idxDest, pObj);
            }
        }
        else
        {
            if (pDestArray)
            {
                pDestArray->DirectSetItemAt(idxDest, aItem);
            }
            else
            {
                SetArrayLikeObjects(pDestObj, idxDest, aItem);
            }
        }
    }

    uint32 JavascriptArray::GetFromIndex(Var arg, uint32 length, ScriptContext *scriptContext)
    {
        uint32 fromIndex;

        if (TaggedInt::Is(arg))
        {
            int intValue = TaggedInt::ToInt32(arg);

            if (intValue >= 0)
            {
                fromIndex = intValue;
            }
            else
            {
                // (intValue + length) may exceed 2^31 or may be < 0, so promote to int64
                fromIndex = (uint32)max(0i64, (int64)(length) + intValue);
            }
        }
        else
        {
            double value = JavascriptConversion::ToInteger(arg, scriptContext);
            if (value > length)
            {
                return (uint32)-1;
            }
            else if (value >= 0)
            {
                fromIndex = (uint32)value;
            }
            else
            {
                fromIndex = (uint32)max((double)0, value + length);
            }
        }

        return fromIndex;
    }

    uint64 JavascriptArray::GetFromIndex(Var arg, uint64 length, ScriptContext *scriptContext)
    {
        uint64 fromIndex;

        if (TaggedInt::Is(arg))
        {
            int64 intValue = TaggedInt::ToInt64(arg);

            if (intValue >= 0)
            {
                fromIndex = intValue;
            }
            else
            {
                fromIndex = max((int64)0, (int64)(intValue + length));
            }
        }
        else
        {
            double value = JavascriptConversion::ToInteger(arg, scriptContext);
            if (value > length)
            {
                return (uint64)-1;
            }
            else if (value >= 0)
            {
                fromIndex = (uint64)value;
            }
            else
            {
                fromIndex = (uint64)max((double)0, value + length);
            }
        }

        return fromIndex;
    }

    int64 JavascriptArray::GetFromLastIndex(Var arg, int64 length, ScriptContext *scriptContext)
    {
        int64 fromIndex;

        if (TaggedInt::Is(arg))
        {
            int intValue = TaggedInt::ToInt32(arg);

            if (intValue >= 0)
            {
                fromIndex = min<int64>(intValue, length - 1);
            }
            else if ((uint32)-intValue > length)
            {
                return length;
            }
            else
            {
                fromIndex = intValue + length;
            }
        }
        else
        {
            double value = JavascriptConversion::ToInteger(arg, scriptContext);

            if (value >= 0)
            {
                fromIndex = (int64)min(value, (double)(length - 1));
            }
            else if (value + length < 0)
            {
                return length;
            }
            else
            {
                fromIndex = (int64)(value + length);
            }
        }

        return fromIndex;
    }

    // includesAlgorithm specifies to follow ES7 Array.prototype.includes semantics instead of Array.prototype.indexOf
    // Differences
    //    1. Returns boolean true or false value instead of the search hit index
    //    2. Follows SameValueZero algorithm instead of StrictEquals
    //    3. Missing values are scanned if the search value is undefined

    template <bool includesAlgorithm>
    Var JavascriptArray::IndexOfHelper(Arguments const & args, ScriptContext *scriptContext)
    {
        RecyclableObject* obj = nullptr;
        JavascriptArray* pArr = nullptr;
        BigIndex length;
        Var trueValue = scriptContext->GetLibrary()->GetTrue();
        Var falseValue = scriptContext->GetLibrary()->GetFalse();

        if (JavascriptArray::Is(args[0]))
        {
#if ENABLE_COPYONACCESS_ARRAY
            JavascriptLibrary::CheckAndConvertCopyOnAccessNativeIntArray<Var>(args[0]);
#endif
            pArr = JavascriptArray::FromVar(args[0]);
            obj = pArr;
        }
        else
        {
            if (!JavascriptConversion::ToObject(args[0], scriptContext, &obj))
            {
                JavascriptError::ThrowTypeError(scriptContext, JSERR_This_NullOrUndefined, _u("Array.prototype.indexOf"));
            }
        }

        if (scriptContext->GetConfig()->IsES6ToLengthEnabled())
        {
            length = (uint64)JavascriptConversion::ToLength(JavascriptOperators::OP_GetLength(obj, scriptContext), scriptContext);
        }
        else
        {
            length = JavascriptConversion::ToUInt32(JavascriptOperators::OP_GetLength(obj, scriptContext), scriptContext);
        }

        Var search;
        uint32 fromIndex = 0;
        uint64 fromIndex64 = 0;

        // The evaluation of method arguments may change the type of the array. Hence, we do that prior to the actual helper method calls.
        // The if clause of the conditional statement below applies to an JavascriptArray or TypedArray instances. The rest of the conditional 
        // clauses apply to an ES5Array or other valid Javascript objects.
        if ((pArr || TypedArrayBase::Is(obj)) && (length.IsSmallIndex() || length.IsUint32Max()))
        {
            uint32 len = length.IsUint32Max() ? MaxArrayLength : length.GetSmallIndex();
            if (!GetParamForIndexOf(len, args, search, fromIndex, scriptContext))
            {
                return includesAlgorithm ? falseValue : TaggedInt::ToVarUnchecked(-1);
            }
        }
        else if (length.IsSmallIndex())
        {
            if (!GetParamForIndexOf(length.GetSmallIndex(), args, search, fromIndex, scriptContext))
            {
                return includesAlgorithm ? falseValue : TaggedInt::ToVarUnchecked(-1);
            }
        }
        else
        {
            if (!GetParamForIndexOf(length.GetBigIndex(), args, search, fromIndex64, scriptContext))
            {
                return includesAlgorithm ? falseValue : TaggedInt::ToVarUnchecked(-1);
            }
        }

        // Side effects (such as defining a property in a ToPrimitive call) during evaluation of fromIndex argument may convert the array to an ES5 array.
        if (pArr && !JavascriptArray::Is(obj))
        {
            AssertOrFailFastMsg(ES5Array::Is(obj), "The array should have been converted to an ES5Array");
            pArr = nullptr;
        }

        if (pArr)
        {
            if (length.IsSmallIndex() || length.IsUint32Max())
            {
                uint32 len = length.IsUint32Max() ? MaxArrayLength : length.GetSmallIndex();
                int32 index = pArr->HeadSegmentIndexOfHelper(search, fromIndex, len, includesAlgorithm, scriptContext);

                // If we found the search value in the head segment, or if we determined there is no need to search other segments,
                // we stop right here.
                if (index != -1 || fromIndex == -1)
                {
                    if (includesAlgorithm)
                    {
                        //Array.prototype.includes
                        return (index == -1) ? falseValue : trueValue;
                    }
                    else
                    {
                        //Array.prototype.indexOf
                        return JavascriptNumber::ToVar(index, scriptContext);
                    }
                }

                //  If we really must search other segments, let's do it now. We'll have to search the slow way (dealing with holes, etc.).
                switch (pArr->GetTypeId())
                {
                case Js::TypeIds_Array:
                    return TemplatedIndexOfHelper<includesAlgorithm>(pArr, search, fromIndex, len, scriptContext);
                case Js::TypeIds_NativeIntArray:
                    return TemplatedIndexOfHelper<includesAlgorithm>(JavascriptNativeIntArray::FromVar(pArr), search, fromIndex, len, scriptContext);
                case Js::TypeIds_NativeFloatArray:
                    return TemplatedIndexOfHelper<includesAlgorithm>(JavascriptNativeFloatArray::FromVar(pArr), search, fromIndex, len, scriptContext);
                default:
                    AssertMsg(FALSE, "invalid array typeid");
                    return TemplatedIndexOfHelper<includesAlgorithm>(pArr, search, fromIndex, len, scriptContext);
                }
            }
        }

        // source object is not a JavascriptArray but source could be a TypedArray
        if (TypedArrayBase::Is(obj))
        {
            if (length.IsSmallIndex() || length.IsUint32Max())
            {
                return TemplatedIndexOfHelper<includesAlgorithm>(TypedArrayBase::FromVar(obj), search, fromIndex, length.GetSmallIndex(), scriptContext);
            }
        }
        if (length.IsSmallIndex())
        {
            return TemplatedIndexOfHelper<includesAlgorithm>(obj, search, fromIndex, length.GetSmallIndex(), scriptContext);
        }
        else
        {
            return TemplatedIndexOfHelper<includesAlgorithm>(obj, search, fromIndex64, length.GetBigIndex(), scriptContext);
        }
    }

    // Array.prototype.indexOf as defined in ES6.0 (final) Section 22.1.3.11
    Var JavascriptArray::EntryIndexOf(RecyclableObject* function, CallInfo callInfo, ...)
    {
        PROBE_STACK(function->GetScriptContext(), Js::Constants::MinStackDefault);

        ARGUMENTS(args, callInfo);
        ScriptContext* scriptContext = function->GetScriptContext();

        Assert(!(callInfo.Flags & CallFlags_New));

        CHAKRATEL_LANGSTATS_INC_BUILTINCOUNT(Array_Prototype_indexOf);

        Var returnValue =  IndexOfHelper<false>(args, scriptContext);

        //IndexOfHelper code is reused for array.prototype.includes as well. Let us assert here we didn't get a true or false instead of index
        Assert(returnValue != scriptContext->GetLibrary()->GetTrue() && returnValue != scriptContext->GetLibrary()->GetFalse());

        return returnValue;
    }

    Var JavascriptArray::EntryIncludes(RecyclableObject* function, CallInfo callInfo, ...)
    {
        PROBE_STACK(function->GetScriptContext(), Js::Constants::MinStackDefault);

        ARGUMENTS(args, callInfo);
        ScriptContext* scriptContext = function->GetScriptContext();

        Assert(!(callInfo.Flags & CallFlags_New));

        CHAKRATEL_LANGSTATS_INC_BUILTINCOUNT(Array_Prototype_includes);

        Var returnValue = IndexOfHelper<true>(args, scriptContext);
        Assert(returnValue == scriptContext->GetLibrary()->GetTrue() || returnValue == scriptContext->GetLibrary()->GetFalse());

        return returnValue;
    }


    template<typename T>
    BOOL JavascriptArray::GetParamForIndexOf(T length, Arguments const& args, Var& search, T& fromIndex, ScriptContext * scriptContext)
    {
        if (length == 0)
        {
            return false;
        }

        if (args.Info.Count > 2)
        {
            fromIndex = GetFromIndex(args[2], length, scriptContext);
            if (fromIndex >= length)
            {
                return false;
            }
            search = args[1];
        }
        else
        {
            fromIndex = 0;
            search = args.Info.Count > 1 ? args[1] : scriptContext->GetLibrary()->GetUndefined();
        }
        return true;
    }

    template <>
    BOOL JavascriptArray::TemplatedGetItem(RecyclableObject * obj, uint32 index, Var * element, ScriptContext * scriptContext, bool checkHasItem)
    {
        // Note: Sometime cross site array go down this path to get the marshalling
        Assert(!VirtualTableInfo<JavascriptArray>::HasVirtualTable(obj)
            && !VirtualTableInfo<JavascriptNativeIntArray>::HasVirtualTable(obj)
            && !VirtualTableInfo<JavascriptNativeFloatArray>::HasVirtualTable(obj));
        if (checkHasItem && !JavascriptOperators::HasItem(obj, index))
        {
            return FALSE;
        }
        return JavascriptOperators::GetItem(obj, index, element, scriptContext);
    }

    template <>
    BOOL JavascriptArray::TemplatedGetItem(RecyclableObject * obj, uint64 index, Var * element, ScriptContext * scriptContext, bool checkHasItem)
    {
        // Note: Sometime cross site array go down this path to get the marshalling
        Assert(!VirtualTableInfo<JavascriptArray>::HasVirtualTable(obj)
            && !VirtualTableInfo<JavascriptNativeIntArray>::HasVirtualTable(obj)
            && !VirtualTableInfo<JavascriptNativeFloatArray>::HasVirtualTable(obj));
        PropertyRecord const * propertyRecord;
        JavascriptOperators::GetPropertyIdForInt(index, scriptContext, &propertyRecord);
        if (checkHasItem && !JavascriptOperators::HasProperty(obj, propertyRecord->GetPropertyId()))
        {
            return FALSE;
        }
        *element = JavascriptOperators::GetProperty(obj, propertyRecord->GetPropertyId(), scriptContext);
        return *element != scriptContext->GetLibrary()->GetUndefined();

    }

    template <>
    BOOL JavascriptArray::TemplatedGetItem(JavascriptArray *pArr, uint32 index, Var * element, ScriptContext * scriptContext, bool checkHasItem)
    {
        Assert(VirtualTableInfo<JavascriptArray>::HasVirtualTable(pArr)
            || VirtualTableInfo<CrossSiteObject<JavascriptArray>>::HasVirtualTable(pArr));
        return pArr->JavascriptArray::DirectGetItemAtFull(index, element);
    }
    template <>
    BOOL JavascriptArray::TemplatedGetItem(JavascriptArray *pArr, uint64 index, Var * element, ScriptContext * scriptContext, bool checkHasItem)
    {
        // This should never get called.
        Assert(false);
        Throw::InternalError();
    }

    template <>
    BOOL JavascriptArray::TemplatedGetItem(JavascriptNativeIntArray *pArr, uint32 index, Var * element, ScriptContext * scriptContext, bool checkHasItem)
    {
        Assert(VirtualTableInfo<JavascriptNativeIntArray>::HasVirtualTable(pArr)
            || VirtualTableInfo<CrossSiteObject<JavascriptNativeIntArray>>::HasVirtualTable(pArr));
        return pArr->JavascriptNativeIntArray::DirectGetItemAtFull(index, element);
    }

    template <>
    BOOL JavascriptArray::TemplatedGetItem(JavascriptNativeIntArray *pArr, uint64 index, Var * element, ScriptContext * scriptContext, bool checkHasItem)
    {
        // This should never get called.
        Assert(false);
        Throw::InternalError();
    }

    template <>
    BOOL JavascriptArray::TemplatedGetItem(JavascriptNativeFloatArray *pArr, uint32 index, Var * element, ScriptContext * scriptContext, bool checkHasItem)
    {
        Assert(VirtualTableInfo<JavascriptNativeFloatArray>::HasVirtualTable(pArr)
            || VirtualTableInfo<CrossSiteObject<JavascriptNativeFloatArray>>::HasVirtualTable(pArr));
        return pArr->JavascriptNativeFloatArray::DirectGetItemAtFull(index, element);
    }

    template <>
    BOOL JavascriptArray::TemplatedGetItem(JavascriptNativeFloatArray *pArr, uint64 index, Var * element, ScriptContext * scriptContext, bool checkHasItem)
    {
        // This should never get called.
        Assert(false);
        Throw::InternalError();
    }

    template <>
    BOOL JavascriptArray::TemplatedGetItem(TypedArrayBase * typedArrayBase, uint32 index, Var * element, ScriptContext * scriptContext, bool checkHasItem)
    {
        // We need to do explicit check for items since length value may not actually match the actual TypedArray length.
        // User could add a length property to a TypedArray instance which lies and returns a different value from the underlying length.
        // Since this method can be called via Array.prototype.indexOf with .apply or .call passing a TypedArray as this parameter
        // we don't know whether or not length == typedArrayBase->GetLength().
        if (checkHasItem && !typedArrayBase->HasItem(index))
        {
            return false;
        }

        *element = typedArrayBase->DirectGetItem(index);
        return true;
    }

    template <>
    BOOL JavascriptArray::TemplatedGetItem(TypedArrayBase * typedArrayBase, uint64 index, Var * element, ScriptContext * scriptContext, bool checkHasItem)
    {
        // This should never get called.
        Assert(false);
        Throw::InternalError();
    }

    template <bool includesAlgorithm, typename T, typename P>
    Var JavascriptArray::TemplatedIndexOfHelper(T * pArr, Var search, P fromIndex, P toIndex, ScriptContext * scriptContext)
    {
        Var element = nullptr;
        bool isSearchTaggedInt = TaggedInt::Is(search);
        bool doUndefinedSearch = includesAlgorithm && JavascriptOperators::GetTypeId(search) == TypeIds_Undefined;

        Var trueValue = scriptContext->GetLibrary()->GetTrue();
        Var falseValue = scriptContext->GetLibrary()->GetFalse();

        //Consider: enumerating instead of walking all indices
        for (P i = fromIndex; i < toIndex; i++)
        {
            if (!TryTemplatedGetItem(pArr, i, &element, scriptContext, !includesAlgorithm))
            {
                if (doUndefinedSearch)
                {
                    return trueValue;
                }
                continue;
            }

            if (isSearchTaggedInt && TaggedInt::Is(element))
            {
                if (element == search)
                {
                    return includesAlgorithm? trueValue : JavascriptNumber::ToVar(i, scriptContext);
                }
                continue;
            }

            if (includesAlgorithm)
            {
                //Array.prototype.includes
                if (JavascriptConversion::SameValueZero(element, search))
                {
                    return trueValue;
                }
            }
            else
            {
                //Array.prototype.indexOf
                if (JavascriptOperators::StrictEqual(element, search, scriptContext))
                {
                    return JavascriptNumber::ToVar(i, scriptContext);
                }
            }
        }

        return includesAlgorithm ? falseValue :  TaggedInt::ToVarUnchecked(-1);
    }

    int32 JavascriptArray::HeadSegmentIndexOfHelper(Var search, uint32 &fromIndex, uint32 toIndex, bool includesAlgorithm, ScriptContext * scriptContext)
    {
        Assert(Is(GetTypeId()) && !JavascriptNativeArray::Is(GetTypeId()));

        if (!HasNoMissingValues() || fromIndex >= GetHead()->length)
        {
            return -1;
        }

        bool isSearchTaggedInt = TaggedInt::Is(search);
        // We need to cast head segment to SparseArraySegment<Var> to have access to GetElement (onSparseArraySegment<T>). Because there are separate overloads of this
        // virtual method on JavascriptNativeIntArray and JavascriptNativeFloatArray, we know this version of this method will only be called for true JavascriptArray, and not for
        // either of the derived native arrays, so the elements of each segment used here must be Vars. Hence, the cast is safe.
        SparseArraySegment<Var>* head = static_cast<SparseArraySegment<Var>*>(GetHead());
        uint32 toIndexTrimmed = toIndex <= head->length ? toIndex : head->length;
        for (uint32 i = fromIndex; i < toIndexTrimmed; i++)
        {
            Var element = head->GetElement(i);
            if (isSearchTaggedInt && TaggedInt::Is(element))
            {
                if (search == element)
                {
                    return i;
                }
            }
            else if (includesAlgorithm && JavascriptConversion::SameValueZero(element, search))
            {
                //Array.prototype.includes
                return i;
            }
            else if (JavascriptOperators::StrictEqual(element, search, scriptContext))
            {
                //Array.prototype.indexOf
                return i;
            }
        }

        // Element not found in the head segment. Keep looking only if the range of indices extends past
        // the head segment.
        fromIndex = toIndex > GetHead()->length ? GetHead()->length : -1;
        return -1;
    }

    template<typename T>
    bool AreAllBytesEqual(T value)
    {
        byte* bValue = (byte*)&value;
        byte firstByte = *bValue++;
        for (int i = 1; i < sizeof(T); ++i)
        {
            if (*bValue++ != firstByte)
            {
                return false;
            }
        }
        return true;
    }

    template<>
    void JavascriptArray::CopyValueToSegmentBuferNoCheck(Field(double)* buffer, uint32 length, double value)
    {
        if (JavascriptNumber::IsZero(value) && !JavascriptNumber::IsNegZero(value))
        {
            memset(buffer, 0, sizeof(double) * length);
        }
        else
        {
            for (uint32 i = 0; i < length; i++)
            {
                buffer[i] = value;
            }
        }
    }

    template<>
    void JavascriptArray::CopyValueToSegmentBuferNoCheck(Field(int32)* buffer, uint32 length, int32 value)
    {
        if (value == 0 || AreAllBytesEqual(value))
        {
            memset(buffer, *(byte*)&value, sizeof(int32)* length);
        }
        else
        {
            for (uint32 i = 0; i < length; i++)
            {
                buffer[i] = value;
            }
        }
    }

    template<>
    void JavascriptArray::CopyValueToSegmentBuferNoCheck(Field(Js::Var)* buffer, uint32 length, Js::Var value)
    {
        for (uint32 i = 0; i < length; i++)
        {
            buffer[i] = value;
        }
    }

    int32 JavascriptNativeIntArray::HeadSegmentIndexOfHelper(Var search, uint32 &fromIndex, uint32 toIndex, bool includesAlgorithm,  ScriptContext * scriptContext)
    {
        // We proceed largely in the same manner as in JavascriptArray's version of this method (see comments there for more information),
        // except when we can further optimize thanks to the knowledge that all elements in the array are int32's. This allows for two additional optimizations:
        // 1. Only tagged ints or JavascriptNumbers that can be represented as int32 can be strict equal to some element in the array (all int32). Thus, if
        // the search value is some other kind of Var, we can return -1 without ever iterating over the elements.
        // 2. If the search value is a number that can be represented as int32, then we inspect the elements, but we don't need to perform the full strict equality algorithm.
        // Instead we can use simple C++ equality (which in case of such values is equivalent to strict equality in JavaScript).

        if (!HasNoMissingValues() || fromIndex >= GetHead()->length)
        {
            return -1;
        }

        bool isSearchTaggedInt = TaggedInt::Is(search);
        if (!isSearchTaggedInt && !JavascriptNumber::Is_NoTaggedIntCheck(search))
        {
            // The value can't be in the array, but it could be in a prototype, and we can only guarantee that
            // the head segment has no gaps.
            fromIndex = toIndex > GetHead()->length ? GetHead()->length : -1;
            return -1;
        }
        int32 searchAsInt32;
        if (isSearchTaggedInt)
        {
            searchAsInt32 = TaggedInt::ToInt32(search);
        }
        else if (!JavascriptNumber::TryGetInt32Value<true>(JavascriptNumber::GetValue(search), &searchAsInt32))
        {
            // The value can't be in the array, but it could be in a prototype, and we can only guarantee that
            // the head segment has no gaps.
            fromIndex = toIndex > GetHead()->length ? GetHead()->length : -1;
            return -1;
        }

        // We need to cast head segment to SparseArraySegment<int32> to have access to GetElement (onSparseArraySegment<T>). Because there are separate overloads of this
        // virtual method on JavascriptNativeIntArray and JavascriptNativeFloatArray, we know this version of this method will only be called for true JavascriptNativeIntArray, and not for
        // the other two, so the elements of each segment used here must be int32's. Hence, the cast is safe.

        SparseArraySegment<int32> * head = static_cast<SparseArraySegment<int32>*>(GetHead());
        uint32 toIndexTrimmed = toIndex <= head->length ? toIndex : head->length;
        for (uint32 i = fromIndex; i < toIndexTrimmed; i++)
        {
            int32 element = head->GetElement(i);
            if (searchAsInt32 == element)
            {
                return i;
            }
        }

        // Element not found in the head segment. Keep looking only if the range of indices extends past
        // the head segment.
        fromIndex = toIndex > GetHead()->length ? GetHead()->length : -1;
        return -1;
    }

    int32 JavascriptNativeFloatArray::HeadSegmentIndexOfHelper(Var search, uint32 &fromIndex, uint32 toIndex, bool includesAlgorithm, ScriptContext * scriptContext)
    {
        // We proceed largely in the same manner as in JavascriptArray's version of this method (see comments there for more information),
        // except when we can further optimize thanks to the knowledge that all elements in the array are doubles. This allows for two additional optimizations:
        // 1. Only tagged ints or JavascriptNumbers can be strict equal to some element in the array (all doubles). Thus, if
        // the search value is some other kind of Var, we can return -1 without ever iterating over the elements.
        // 2. If the search value is a number, then we inspect the elements, but we don't need to perform the full strict equality algorithm.
        // Instead we can use simple C++ equality (which in case of such values is equivalent to strict equality in JavaScript).

        if (!HasNoMissingValues() || fromIndex >= GetHead()->length)
        {
            return -1;
        }

        bool isSearchTaggedInt = TaggedInt::Is(search);
        if (!isSearchTaggedInt && !JavascriptNumber::Is_NoTaggedIntCheck(search))
        {
            // The value can't be in the array, but it could be in a prototype, and we can only guarantee that
            // the head segment has no gaps.
            fromIndex = toIndex > GetHead()->length ? GetHead()->length : -1;
            return -1;
        }

        double searchAsDouble = isSearchTaggedInt ? TaggedInt::ToDouble(search) : JavascriptNumber::GetValue(search);

        // We need to cast head segment to SparseArraySegment<double> to have access to GetElement (SparseArraySegment). We know the
        // segment's elements are all Vars so the cast is safe. It would have been more convenient here if JavascriptArray
        // used SparseArraySegment<Var>, instead of SparseArraySegmentBase.


        SparseArraySegment<double> * head = static_cast<SparseArraySegment<double>*>(GetHead());
        uint32 toIndexTrimmed = toIndex <= head->length ? toIndex : head->length;

        bool matchNaN = includesAlgorithm && JavascriptNumber::IsNan(searchAsDouble);

        for (uint32 i = fromIndex; i < toIndexTrimmed; i++)
        {
            double element = head->GetElement(i);

            if (element == searchAsDouble)
            {
                return i;
            }

            //NaN != NaN we expect to match for NaN in Array.prototype.includes algorithm
            if (matchNaN && JavascriptNumber::IsNan(element))
            {
                return i;
            }

        }

        fromIndex = toIndex > GetHead()->length ? GetHead()->length : -1;
        return -1;
    }

    Var JavascriptArray::EntryJoin(RecyclableObject* function, CallInfo callInfo, ...)
    {
        PROBE_STACK(function->GetScriptContext(), Js::Constants::MinStackDefault);

        ARGUMENTS(args, callInfo);
        ScriptContext* scriptContext = function->GetScriptContext();

        Assert(!(callInfo.Flags & CallFlags_New));

        if (args.Info.Count == 0)
        {
            JavascriptError::ThrowTypeError(scriptContext, JSERR_This_NullOrUndefined, _u("Array.prototype.join"));
        }

        JavascriptString* separator;
        if (args.Info.Count >= 2)
        {
            TypeId typeId = JavascriptOperators::GetTypeId(args[1]);
            //ES5 15.4.4.5 If separator is undefined, let separator be the single-character String ",".
            if (TypeIds_Undefined != typeId)
            {
                separator = JavascriptConversion::ToString(args[1], scriptContext);
            }
            else
            {
                separator = scriptContext->GetLibrary()->GetCommaDisplayString();
            }
        }
        else
        {
            separator = scriptContext->GetLibrary()->GetCommaDisplayString();
        }

        return JoinHelper(args[0], separator, scriptContext);
    }

    JavascriptString* JavascriptArray::JoinToString(Var value, ScriptContext* scriptContext)
    {
        TypeId typeId = JavascriptOperators::GetTypeId(value);
        if (typeId == TypeIds_Null || typeId == TypeIds_Undefined)
        {
            return scriptContext->GetLibrary()->GetEmptyString();
        }
        else
        {
            return JavascriptConversion::ToString(value, scriptContext);
        }
    }

    JavascriptString* JavascriptArray::JoinHelper(Var thisArg, JavascriptString* separator, ScriptContext* scriptContext)
    {
        bool isArray = JavascriptArray::Is(thisArg) && (scriptContext == JavascriptArray::FromVar(thisArg)->GetScriptContext());
        bool isProxy = JavascriptProxy::Is(thisArg) && (scriptContext == JavascriptProxy::FromVar(thisArg)->GetScriptContext());
        Var target = NULL;
        bool isTargetObjectPushed = false;
        // if we are visiting a proxy object, track that we have visited the target object as well so the next time w
        // call the join helper for the target of this proxy, we will return above.
        if (isProxy)
        {
            JavascriptProxy* proxy = JavascriptProxy::FromVar(thisArg);
            Assert(proxy);
            target = proxy->GetTarget();
            if (target != nullptr)
            {
                // If we end up joining same array, instead of going in infinite loop, return the empty string
                if (scriptContext->CheckObject(target))
                {
                    return scriptContext->GetLibrary()->GetEmptyString();
                }
                else
                {
                    scriptContext->PushObject(target);
                    isTargetObjectPushed = true;
                }
            }
        }
        // If we end up joining same array, instead of going in infinite loop, return the empty string
        else if (scriptContext->CheckObject(thisArg))
        {
            return scriptContext->GetLibrary()->GetEmptyString();
        }

        if (!isTargetObjectPushed)
        {
            scriptContext->PushObject(thisArg);
        }

        JavascriptString* res = nullptr;

        TryFinally([&]()
        {
            if (isArray)
            {
#if ENABLE_COPYONACCESS_ARRAY
                JavascriptLibrary::CheckAndConvertCopyOnAccessNativeIntArray(thisArg);
#endif
                JavascriptArray * arr = JavascriptArray::FromVar(thisArg);
                switch (arr->GetTypeId())
                {
                case Js::TypeIds_Array:
                    res = JoinArrayHelper(arr, separator, scriptContext);
                    break;
                case Js::TypeIds_NativeIntArray:
                    res = JoinArrayHelper(JavascriptNativeIntArray::FromVar(arr), separator, scriptContext);
                    break;
                case Js::TypeIds_NativeFloatArray:
                    res = JoinArrayHelper(JavascriptNativeFloatArray::FromVar(arr), separator, scriptContext);
                    break;
                }

            }
            else if (RecyclableObject::Is(thisArg))
            {
                res = JoinOtherHelper(RecyclableObject::FromVar(thisArg), separator, scriptContext);
            }
            else
            {
                res = JoinOtherHelper(scriptContext->GetLibrary()->CreateNumberObject(thisArg), separator, scriptContext);
            }
        },
        [&](bool/*hasException*/)
        {
            Var top = scriptContext->PopObject();
            if (isProxy)
            {
                AssertMsg(top == target, "Unmatched operation stack");
            }
            else
            {
                AssertMsg(top == thisArg, "Unmatched operation stack");
            }
        });

        if (res == nullptr)
        {
            res = scriptContext->GetLibrary()->GetEmptyString();
        }

        return res;
    }

    static const charcount_t Join_MaxEstimatedAppendCount = static_cast<charcount_t>((64 << 20) / sizeof(void *)); // 64 MB worth of pointers

    template <typename T>
    JavascriptString* JavascriptArray::JoinArrayHelper(T * arr, JavascriptString* separator, ScriptContext* scriptContext)
    {
        Assert(VirtualTableInfo<T>::HasVirtualTable(arr) || VirtualTableInfo<CrossSiteObject<T>>::HasVirtualTable(arr));
        const uint32 arrLength = arr->length;
        switch(arrLength)
        {
            default:
            {
CaseDefault:
                bool hasSeparator = (separator->GetLength() != 0);
                const charcount_t estimatedAppendCount =
                    min(
                        Join_MaxEstimatedAppendCount,
                        static_cast<charcount_t>(arrLength + (hasSeparator ? arrLength - 1 : 0)));
                CompoundString *const cs =
                    CompoundString::NewWithPointerCapacity(estimatedAppendCount, scriptContext->GetLibrary());
                Var item;
                if (TemplatedGetItem(arr, 0u, &item, scriptContext))
                {
                    cs->Append(JavascriptArray::JoinToString(item, scriptContext));
                }
                for (uint32 i = 1; i < arrLength; i++)
                {
                    if (hasSeparator)
                    {
                        cs->Append(separator);
                    }

                    if (TryTemplatedGetItem(arr, i, &item, scriptContext))
                    {
                        cs->Append(JavascriptArray::JoinToString(item, scriptContext));
                    }
                }
                return cs;
            }

            case 2:
            {
                bool hasSeparator = (separator->GetLength() != 0);
                if(hasSeparator)
                {
                    goto CaseDefault;
                }

                JavascriptString *res = nullptr;
                Var item;

                if (TemplatedGetItem(arr, 0u, &item, scriptContext))
                {
                    res = JavascriptArray::JoinToString(item, scriptContext);
                }

                if (TryTemplatedGetItem(arr, 1u, &item, scriptContext))
                {
                    JavascriptString *const itemString = JavascriptArray::JoinToString(item, scriptContext);
                    return res ? ConcatString::New(res, itemString) : itemString;
                }

                if(res)
                {
                    return res;
                }

                goto Case0;
            }

            case 1:
            {
                Var item;
                if (TemplatedGetItem(arr, 0u, &item, scriptContext))
                {
                    return JavascriptArray::JoinToString(item, scriptContext);
                }
                // fall through
            }

            case 0:
Case0:
                return scriptContext->GetLibrary()->GetEmptyString();
        }
    }

    JavascriptString* JavascriptArray::JoinOtherHelper(RecyclableObject* object, JavascriptString* separator, ScriptContext* scriptContext)
    {
        // In ES6-mode, we always load the length property from the object instead of using the internal slot.
        // Even for arrays, this is now observable via proxies.
        // If source object is not an array, we fall back to this behavior anyway.
        Var lenValue = JavascriptOperators::OP_GetLength(object, scriptContext);
        int64 cSrcLength = JavascriptConversion::ToLength(lenValue, scriptContext);

        switch (cSrcLength)
        {
            default:
            {
CaseDefault:
                bool hasSeparator = (separator->GetLength() != 0);
                const charcount_t estimatedAppendCount =
                    min(
                        Join_MaxEstimatedAppendCount,
                        static_cast<charcount_t>(cSrcLength + (hasSeparator ? cSrcLength - 1 : 0)));
                CompoundString *const cs =
                    CompoundString::NewWithPointerCapacity(estimatedAppendCount, scriptContext->GetLibrary());
                Var value;
                if (JavascriptOperators::GetItem(object, 0u, &value, scriptContext))
                {
                    cs->Append(JavascriptArray::JoinToString(value, scriptContext));
                }
                for (uint32 i = 1; i < cSrcLength; i++)
                {
                    if (hasSeparator)
                    {
                        cs->Append(separator);
                    }
                    if (JavascriptOperators::GetItem(object, i, &value, scriptContext))
                    {
                        cs->Append(JavascriptArray::JoinToString(value, scriptContext));
                    }
                }
                return cs;
            }

            case 2:
            {
                bool hasSeparator = (separator->GetLength() != 0);
                if(hasSeparator)
                {
                    goto CaseDefault;
                }

                JavascriptString *res = nullptr;
                Var value;
                if (JavascriptOperators::GetItem(object, 0u, &value, scriptContext))
                {
                    res = JavascriptArray::JoinToString(value, scriptContext);
                }
                if (JavascriptOperators::GetItem(object, 1u, &value, scriptContext))
                {
                    JavascriptString *const valueString = JavascriptArray::JoinToString(value, scriptContext);
                    return res ? ConcatString::New(res, valueString) : valueString;
                }
                if(res)
                {
                    return res;
                }
                goto Case0;
            }

            case 1:
            {
                Var value;
                if (JavascriptOperators::GetItem(object, 0u, &value, scriptContext))
                {
                    return JavascriptArray::JoinToString(value, scriptContext);
                }
                // fall through
            }

            case 0:
Case0:
                return scriptContext->GetLibrary()->GetEmptyString();
        }
    }

    Var JavascriptArray::EntryLastIndexOf(RecyclableObject* function, CallInfo callInfo, ...)
    {
        PROBE_STACK(function->GetScriptContext(), Js::Constants::MinStackDefault);

        ARGUMENTS(args, callInfo);
        ScriptContext* scriptContext = function->GetScriptContext();

        CHAKRATEL_LANGSTATS_INC_BUILTINCOUNT(Array_Prototype_lastIndexOf);

        Assert(!(callInfo.Flags & CallFlags_New));

        int64 length;
        JavascriptArray * pArr = nullptr;
        RecyclableObject* obj = nullptr;

        if (JavascriptArray::Is(args[0]))
        {
#if ENABLE_COPYONACCESS_ARRAY
            JavascriptLibrary::CheckAndConvertCopyOnAccessNativeIntArray<Var>(args[0]);
#endif
            pArr = JavascriptArray::FromVar(args[0]);
            obj = pArr;
            length = pArr->length;
        }
        else
        {
            if (!JavascriptConversion::ToObject(args[0], scriptContext, &obj))
            {
                JavascriptError::ThrowTypeError(scriptContext, JSERR_This_NullOrUndefined, _u("Array.prototype.lastIndexOf"));
            }
            Var lenValue = JavascriptOperators::OP_GetLength(obj, scriptContext);
            length = JavascriptConversion::ToLength(lenValue, scriptContext);
        }

        Var search;
        int64 fromIndex;
        if (!GetParamForLastIndexOf(length, args, search, fromIndex, scriptContext))
        {
            return TaggedInt::ToVarUnchecked(-1);
        }

        // Side effects (such as defining a property in a ToPrimitive call) during evaluation of fromIndex argument may convert the array to an ES5 array.
        if (pArr && !JavascriptArray::Is(obj))
        {
            AssertOrFailFastMsg(ES5Array::Is(obj), "The array should have been converted to an ES5Array");
            pArr = nullptr;
        }

        if (pArr)
        {
            switch (pArr->GetTypeId())
            {
            case Js::TypeIds_Array:
                return LastIndexOfHelper(pArr, search, fromIndex, scriptContext);
            case Js::TypeIds_NativeIntArray:
                return LastIndexOfHelper(JavascriptNativeIntArray::FromVar(pArr), search, fromIndex, scriptContext);
            case Js::TypeIds_NativeFloatArray:
                return LastIndexOfHelper(JavascriptNativeFloatArray::FromVar(pArr), search, fromIndex, scriptContext);
            default:
                AssertMsg(FALSE, "invalid array typeid");
                return LastIndexOfHelper(pArr, search, fromIndex, scriptContext);
            }
        }

        // source object is not a JavascriptArray but source could be a TypedArray
        if (TypedArrayBase::Is(obj))
        {
            return LastIndexOfHelper(TypedArrayBase::FromVar(obj), search, fromIndex, scriptContext);
        }

        return LastIndexOfHelper(obj, search, fromIndex, scriptContext);
    }

    // Array.prototype.lastIndexOf as described in ES6.0 (draft 22) Section 22.1.3.14
    BOOL JavascriptArray::GetParamForLastIndexOf(int64 length, Arguments const & args, Var& search, int64& fromIndex, ScriptContext * scriptContext)
    {
        if (length == 0)
        {
            return false;
        }

        if (args.Info.Count > 2)
        {
            fromIndex = GetFromLastIndex(args[2], length, scriptContext);

            if (fromIndex >= length)
            {
                return false;
            }
            search = args[1];
        }
        else
        {
            search = args.Info.Count > 1 ? args[1] : scriptContext->GetLibrary()->GetUndefined();
            fromIndex = length - 1;
        }
        return true;
    }

    template <typename T>
    Var JavascriptArray::LastIndexOfHelper(T* pArr, Var search, int64 fromIndex, ScriptContext * scriptContext)
    {
        Var element = nullptr;
        bool isSearchTaggedInt = TaggedInt::Is(search);

        // First handle the indices > 2^32
        while (fromIndex >= MaxArrayLength)
        {
            Var index = JavascriptNumber::ToVar(fromIndex, scriptContext);

            if (JavascriptOperators::OP_HasItem(pArr, index, scriptContext))
            {
                element = JavascriptOperators::OP_GetElementI(pArr, index, scriptContext);

                if (isSearchTaggedInt && TaggedInt::Is(element))
                {
                    if (element == search)
                    {
                        return index;
                    }
                    fromIndex--;
                    continue;
                }

                if (JavascriptOperators::StrictEqual(element, search, scriptContext))
                {
                    return index;
                }
            }

            fromIndex--;
        }

        Assert(fromIndex < MaxArrayLength);

        // fromIndex now has to be < MaxArrayLength so casting to uint32 is safe
        uint32 end = static_cast<uint32>(fromIndex);

        for (uint32 i = 0; i <= end; i++)
        {
            uint32 index = end - i;

            if (!TryTemplatedGetItem(pArr, index, &element, scriptContext))
            {
                continue;
            }

            if (isSearchTaggedInt && TaggedInt::Is(element))
            {
                if (element == search)
                {
                    return JavascriptNumber::ToVar(index, scriptContext);
                }
                continue;
            }

            if (JavascriptOperators::StrictEqual(element, search, scriptContext))
            {
                return JavascriptNumber::ToVar(index, scriptContext);
            }
        }

        return TaggedInt::ToVarUnchecked(-1);
    }

    /*
    *   PopWithNoDst
    *   - For pop calls that do not return a value, we only need to decrement the length of the array.
    */
    void JavascriptNativeArray::PopWithNoDst(Var nativeArray)
    {
        Assert(JavascriptNativeArray::Is(nativeArray));
        JavascriptArray * arr = JavascriptArray::FromVar(nativeArray);

        // we will bailout on length 0
        Assert(arr->GetLength() != 0);

        uint32 index = arr->GetLength() - 1;
        arr->SetLength(index);
    }

    /*
    *   JavascriptNativeIntArray::Pop
    *   -   Returns int32 value from the array.
    *   -   Returns missing item when the element is not available in the array object.
    *   -   It doesn't walk up the prototype chain.
    *   -   Length is decremented only if it pops an int32 element, in all other cases - we bail out from the jitted code.
    *   -   This api cannot cause any implicit call and hence do not need implicit call bailout test around this api
    */
    int32 JavascriptNativeIntArray::Pop(ScriptContext * scriptContext, Var object)
    {
        Assert(JavascriptNativeIntArray::Is(object));
        JavascriptNativeIntArray * arr = JavascriptNativeIntArray::FromVar(object);

        Assert(arr->GetLength() != 0);

        uint32 index = arr->length - 1;

        int32 element = Js::JavascriptOperators::OP_GetNativeIntElementI_UInt32(object, index, scriptContext);

        //If it is a missing item, then don't update the length - Pre-op Bail out will happen.
        if(!SparseArraySegment<int32>::IsMissingItem(&element))
        {
            arr->SetLength(index);
        }
        return element;
    }

    /*
    *   JavascriptNativeFloatArray::Pop
    *   -   Returns double value from the array.
    *   -   Returns missing item when the element is not available in the array object.
    *   -   It doesn't walk up the prototype chain.
    *   -   Length is decremented only if it pops a double element, in all other cases - we bail out from the jitted code.
    *   -   This api cannot cause any implicit call and hence do not need implicit call bailout test around this api
    */
    double JavascriptNativeFloatArray::Pop(ScriptContext * scriptContext, Var object)
    {
        Assert(JavascriptNativeFloatArray::Is(object));
        JavascriptNativeFloatArray * arr = JavascriptNativeFloatArray::FromVar(object);

        Assert(arr->GetLength() != 0);

        uint32 index = arr->length - 1;

        double element = Js::JavascriptOperators::OP_GetNativeFloatElementI_UInt32(object, index, scriptContext);

        // If it is a missing item then don't update the length - Pre-op Bail out will happen.
        if(!SparseArraySegment<double>::IsMissingItem(&element))
        {
            arr->SetLength(index);
        }
        return element;
    }

    /*
    *   JavascriptArray::Pop
    *   -   Calls the generic Pop API, which can find elements from the prototype chain, when it is not available in the array object.
    *   -   This API may cause implicit calls. Handles Array and non-array objects
    */
    Var JavascriptArray::Pop(ScriptContext * scriptContext, Var object)
    {
        if (JavascriptArray::Is(object))
        {
            return EntryPopJavascriptArray(scriptContext, object);
        }
        else
        {
            return EntryPopNonJavascriptArray(scriptContext, object);
        }
    }

    Var JavascriptArray::EntryPopJavascriptArray(ScriptContext * scriptContext, Var object)
    {
        JavascriptArray * arr = JavascriptArray::FromVar(object);
        uint32 length = arr->length;

        if (length == 0)
        {
            // If length is 0, return 'undefined'
            return scriptContext->GetLibrary()->GetUndefined();
        }

        uint32 index = length - 1;
        Var element;

        if (!arr->DirectGetItemAtFull(index, &element))
        {
            element = scriptContext->GetLibrary()->GetUndefined();
        }
        else
        {
            element = CrossSite::MarshalVar(scriptContext, element);
        }
        arr->SetLength(index); // SetLength will clear element at index

#ifdef VALIDATE_ARRAY
        arr->ValidateArray();
#endif
        return element;
    }

    Var JavascriptArray::EntryPopNonJavascriptArray(ScriptContext * scriptContext, Var object)
    {
        RecyclableObject* dynamicObject = nullptr;
        if (FALSE == JavascriptConversion::ToObject(object, scriptContext, &dynamicObject))
        {
            JavascriptError::ThrowTypeError(scriptContext, JSERR_This_NullOrUndefined, _u("Array.prototype.pop"));
        }
        BigIndex length;
        if (scriptContext->GetConfig()->IsES6ToLengthEnabled())
        {
            length = (uint64)JavascriptConversion::ToLength(JavascriptOperators::OP_GetLength(dynamicObject, scriptContext), scriptContext);
        }
        else
        {
            length = JavascriptConversion::ToUInt32(JavascriptOperators::OP_GetLength(dynamicObject, scriptContext), scriptContext);
        }


        ThrowTypeErrorOnFailureHelper h(scriptContext, _u("Array.prototype.pop"));
        if (length == 0u)
        {
            // Set length = 0
            h.ThrowTypeErrorOnFailure(JavascriptOperators::SetProperty(dynamicObject, dynamicObject, PropertyIds::length, TaggedInt::ToVarUnchecked(0), scriptContext, PropertyOperation_ThrowIfNotExtensible));
            return scriptContext->GetLibrary()->GetUndefined();
        }
        BigIndex index = length;
        --index;
        Var element;
        if (index.IsSmallIndex())
        {
            if (!JavascriptOperators::GetItem(dynamicObject, index.GetSmallIndex(), &element, scriptContext))
            {
                element = scriptContext->GetLibrary()->GetUndefined();
            }
            h.ThrowTypeErrorOnFailure(JavascriptOperators::DeleteItem(dynamicObject, index.GetSmallIndex(), PropertyOperation_ThrowOnDeleteIfNotConfig));

            // Set the new length
            h.ThrowTypeErrorOnFailure(JavascriptOperators::SetProperty(dynamicObject, dynamicObject, PropertyIds::length, JavascriptNumber::ToVar(index.GetSmallIndex(), scriptContext), scriptContext, PropertyOperation_ThrowIfNotExtensible));
        }
        else
        {
            if (!JavascriptOperators::GetItem(dynamicObject, index.GetBigIndex(), &element, scriptContext))
            {
                element = scriptContext->GetLibrary()->GetUndefined();
            }
            h.ThrowTypeErrorOnFailure(JavascriptOperators::DeleteItem(dynamicObject, index.GetBigIndex(), PropertyOperation_ThrowOnDeleteIfNotConfig));

            // Set the new length
            h.ThrowTypeErrorOnFailure(JavascriptOperators::SetProperty(dynamicObject, dynamicObject, PropertyIds::length, JavascriptNumber::ToVar(index.GetBigIndex(), scriptContext), scriptContext, PropertyOperation_ThrowIfNotExtensible));
        }
        return element;
    }

    Var JavascriptArray::EntryPop(RecyclableObject* function, CallInfo callInfo, ...)
    {
        PROBE_STACK(function->GetScriptContext(), Js::Constants::MinStackDefault);

        ARGUMENTS(args, callInfo);
        ScriptContext* scriptContext = function->GetScriptContext();

        Assert(!(callInfo.Flags & CallFlags_New));

        if (args.Info.Count == 0)
        {
            JavascriptError::ThrowTypeError(scriptContext, JSERR_This_NullOrUndefined, _u("Array.prototype.pop"));
        }

        if (JavascriptArray::Is(args[0]))
        {
            return EntryPopJavascriptArray(scriptContext, args.Values[0]);
        }
        else
        {
            return EntryPopNonJavascriptArray(scriptContext, args.Values[0]);
        }
    }

    /*
    *   JavascriptNativeIntArray::Push
    *   Pushes Int element in a native Int Array.
    *   We call the generic Push, if the array is not native Int or we have a really big array.
    */
    Var JavascriptNativeIntArray::Push(ScriptContext * scriptContext, Var array, int value)
    {
        // Handle non crossSite native int arrays here length within MaxArrayLength.
        // JavascriptArray::Push will handle other cases.
        if (JavascriptNativeIntArray::IsNonCrossSite(array))
        {
            JavascriptNativeIntArray * nativeIntArray = JavascriptNativeIntArray::FromVar(array);
            Assert(!nativeIntArray->IsCrossSiteObject());
            uint32 n = nativeIntArray->length;

            if(n < JavascriptArray::MaxArrayLength)
            {
                nativeIntArray->SetItem(n, value);

                n++;

                AssertMsg(n == nativeIntArray->length, "Wrong update to the length of the native Int array");

                return JavascriptNumber::ToVar(n, scriptContext);
            }
        }
        return JavascriptArray::Push(scriptContext, array, JavascriptNumber::ToVar(value, scriptContext));
    }

    /*
    *   JavascriptNativeFloatArray::Push
    *   Pushes Float element in a native Int Array.
    *   We call the generic Push, if the array is not native Float or we have a really big array.
    */
    Var JavascriptNativeFloatArray::Push(ScriptContext * scriptContext, Var * array, double value)
    {
        // Handle non crossSite native int arrays here length within MaxArrayLength.
        // JavascriptArray::Push will handle other cases.
        if(JavascriptNativeFloatArray::IsNonCrossSite(array))
        {
            JavascriptNativeFloatArray * nativeFloatArray = JavascriptNativeFloatArray::FromVar(array);
            Assert(!nativeFloatArray->IsCrossSiteObject());
            uint32 n = nativeFloatArray->length;

            if(n < JavascriptArray::MaxArrayLength)
            {
                nativeFloatArray->SetItem(n, value);

                n++;

                AssertMsg(n == nativeFloatArray->length, "Wrong update to the length of the native Float array");
                return JavascriptNumber::ToVar(n, scriptContext);
            }
        }

        return JavascriptArray::Push(scriptContext, array, JavascriptNumber::ToVarNoCheck(value, scriptContext));
    }

    /*
    *   JavascriptArray::Push
    *   Pushes Var element in a Var Array.
    */
    Var JavascriptArray::Push(ScriptContext * scriptContext, Var object, Var value)
    {
        Var args[2];
        args[0] = object;
        args[1] = value;

        if (JavascriptArray::Is(object))
        {
            return EntryPushJavascriptArray(scriptContext, args, 2);
        }
        else
        {
            return EntryPushNonJavascriptArray(scriptContext, args, 2);
        }

    }

    /*
    *   EntryPushNonJavascriptArray
    *   - Handles Entry push calls, when Objects are not javascript arrays
    */
    Var JavascriptArray::EntryPushNonJavascriptArray(ScriptContext * scriptContext, Var * args, uint argCount)
    {
            RecyclableObject* obj = nullptr;
            if (FALSE == JavascriptConversion::ToObject(args[0], scriptContext, &obj))
            {
                JavascriptError::ThrowTypeError(scriptContext, JSERR_This_NullOrUndefined, _u("Array.prototype.push"));
            }

            Var length = JavascriptOperators::OP_GetLength(obj, scriptContext);
            if(JavascriptOperators::GetTypeId(length) == TypeIds_Undefined && scriptContext->GetThreadContext()->IsDisableImplicitCall() &&
                scriptContext->GetThreadContext()->GetImplicitCallFlags() != Js::ImplicitCall_None)
            {
                return length;
            }

            ThrowTypeErrorOnFailureHelper h(scriptContext, _u("Array.prototype.push"));
            BigIndex n;
            if (scriptContext->GetConfig()->IsES6ToLengthEnabled())
            {
                n = (uint64) JavascriptConversion::ToLength(length, scriptContext);
            }
            else
            {
                n = JavascriptConversion::ToUInt32(length, scriptContext);
            }
            // First handle "small" indices.
            uint index;
            for (index=1; index < argCount && n < JavascriptArray::MaxArrayLength; ++index, ++n)
            {
                if (h.IsThrowTypeError(JavascriptOperators::SetItem(obj, obj, n.GetSmallIndex(), args[index], scriptContext, PropertyOperation_ThrowIfNotExtensible)))
                {
                    if (scriptContext->GetThreadContext()->RecordImplicitException())
                    {
                        h.ThrowTypeErrorOnFailure();
                    }
                    else
                    {
                        return nullptr;
                    }
                }
            }

            // Use BigIndex if we need to push indices >= MaxArrayLength
            if (index < argCount)
            {
                BigIndex big = n;

                for (; index < argCount; ++index, ++big)
                {
                    if (h.IsThrowTypeError(big.SetItem(obj, args[index], PropertyOperation_ThrowIfNotExtensible)))
                    {
                        if(scriptContext->GetThreadContext()->RecordImplicitException())
                        {
                            h.ThrowTypeErrorOnFailure();
                        }
                        else
                        {
                            return nullptr;
                        }
                    }

                }

                // Set the new length; for objects it is all right for this to be >= MaxArrayLength
                if (h.IsThrowTypeError(JavascriptOperators::SetProperty(obj, obj, PropertyIds::length, big.ToNumber(scriptContext), scriptContext, PropertyOperation_ThrowIfNotExtensible)))
                {
                    if(scriptContext->GetThreadContext()->RecordImplicitException())
                    {
                        h.ThrowTypeErrorOnFailure();
                    }
                    else
                    {
                        return nullptr;
                    }
                }

                return big.ToNumber(scriptContext);
            }
            else
            {
                // Set the new length
                Var lengthAsNUmberVar = JavascriptNumber::ToVar(n.IsSmallIndex() ? n.GetSmallIndex() : n.GetBigIndex(), scriptContext);
                if (h.IsThrowTypeError(JavascriptOperators::SetProperty(obj, obj, PropertyIds::length, lengthAsNUmberVar, scriptContext, PropertyOperation_ThrowIfNotExtensible)))
                {
                    if(scriptContext->GetThreadContext()->RecordImplicitException())
                    {
                        h.ThrowTypeErrorOnFailure();
                    }
                    else
                    {
                        return nullptr;
                    }
                }

                return lengthAsNUmberVar;
            }
    }

    /*
    *   JavascriptArray::EntryPushJavascriptArray
    *   Pushes Var element in a Var Array.
    *   Returns the length of the array.
    */
    Var JavascriptArray::EntryPushJavascriptArray(ScriptContext * scriptContext, Var * args, uint argCount)
    {
        JavascriptArray * arr = JavascriptArray::FromAnyArray(args[0]);
        uint n = arr->length;
        ThrowTypeErrorOnFailureHelper h(scriptContext, _u("Array.prototype.push"));

        // Fast Path for one push for small indexes
        if (argCount == 2 && n < JavascriptArray::MaxArrayLength)
        {
            // Set Item is overridden by CrossSiteObject, so no need to check for IsCrossSiteObject()
            h.ThrowTypeErrorOnFailure(arr->SetItem(n, args[1], PropertyOperation_None));
            return JavascriptNumber::ToVar(n + 1, scriptContext);
        }

        // Fast Path for multiple push for small indexes
        if (JavascriptArray::MaxArrayLength - argCount + 1 > n && JavascriptArray::IsVarArray(arr) && scriptContext == arr->GetScriptContext())
        {
            uint index;
            for (index = 1; index < argCount; ++index, ++n)
            {
                Assert(n != JavascriptArray::MaxArrayLength);
                // Set Item is overridden by CrossSiteObject, so no need to check for IsCrossSiteObject()
                arr->JavascriptArray::DirectSetItemAt(n, args[index]);
            }
            return JavascriptNumber::ToVar(n, scriptContext);
        }

        return EntryPushJavascriptArrayNoFastPath(scriptContext, args, argCount);
    }

    Var JavascriptArray::EntryPushJavascriptArrayNoFastPath(ScriptContext * scriptContext, Var * args, uint argCount)
    {
        JavascriptArray * arr = JavascriptArray::FromAnyArray(args[0]);
        uint n = arr->length;
        ThrowTypeErrorOnFailureHelper h(scriptContext, _u("Array.prototype.push"));

        // First handle "small" indices.
        uint index;
        for (index = 1; index < argCount && n < JavascriptArray::MaxArrayLength; ++index, ++n)
        {
            // Set Item is overridden by CrossSiteObject, so no need to check for IsCrossSiteObject()
            h.ThrowTypeErrorOnFailure(arr->SetItem(n, args[index], PropertyOperation_None));
        }

        // Use BigIndex if we need to push indices >= MaxArrayLength
        if (index < argCount)
        {
            // Not supporting native array with BigIndex.
            arr = EnsureNonNativeArray(arr);
            Assert(n == JavascriptArray::MaxArrayLength);
            for (BigIndex big = n; index < argCount; ++index, ++big)
            {
                h.ThrowTypeErrorOnFailure(big.SetItem(arr, args[index]));
            }

#ifdef VALIDATE_ARRAY
            arr->ValidateArray();
#endif
            // This is where we should set the length, but for arrays it cannot be >= MaxArrayLength
            JavascriptError::ThrowRangeError(scriptContext, JSERR_ArrayLengthAssignIncorrect);
        }

#ifdef VALIDATE_ARRAY
        arr->ValidateArray();
#endif
        return JavascriptNumber::ToVar(n, scriptContext);
    }

    /*
    *   JavascriptArray::EntryPush
    *   Handles Push calls(Script Function)
    */
    Var JavascriptArray::EntryPush(RecyclableObject* function, CallInfo callInfo, ...)
    {
        PROBE_STACK(function->GetScriptContext(), Js::Constants::MinStackDefault);

        ARGUMENTS(args, callInfo);
        ScriptContext* scriptContext = function->GetScriptContext();

        Assert(!(callInfo.Flags & CallFlags_New));

        if (args.Info.Count == 0)
        {
            JavascriptError::ThrowTypeError(scriptContext, JSERR_This_NullOrUndefined, _u("Array.prototype.push"));
        }

        if (JavascriptArray::Is(args[0]))
        {
            return EntryPushJavascriptArray(scriptContext, args.Values, args.Info.Count);
        }
        else
        {
            return EntryPushNonJavascriptArray(scriptContext, args.Values, args.Info.Count);
        }
    }


    Var JavascriptArray::EntryReverse(RecyclableObject* function, CallInfo callInfo, ...)
    {
        PROBE_STACK(function->GetScriptContext(), Js::Constants::MinStackDefault);

        ARGUMENTS(args, callInfo);
        ScriptContext* scriptContext = function->GetScriptContext();


        Assert(!(callInfo.Flags & CallFlags_New));

        if (args.Info.Count == 0)
        {
            JavascriptError::ThrowTypeError(scriptContext, JSERR_This_NullOrUndefined, _u("Array.prototype.reverse"));
        }

        BigIndex length = 0u;
        JavascriptArray* pArr = nullptr;
        RecyclableObject* obj = nullptr;

        if (JavascriptArray::Is(args[0]))
        {
            pArr = JavascriptArray::FromVar(args[0]);
#if ENABLE_COPYONACCESS_ARRAY
            JavascriptLibrary::CheckAndConvertCopyOnAccessNativeIntArray<Var>(pArr);
#endif
            obj = pArr;
        }
        else
        {
            if (!JavascriptConversion::ToObject(args[0], scriptContext, &obj))
            {
                JavascriptError::ThrowTypeError(scriptContext, JSERR_This_NullOrUndefined, _u("Array.prototype.reverse"));
            }
        }

        if (scriptContext->GetConfig()->IsES6ToLengthEnabled())
        {
            length = (uint64) JavascriptConversion::ToLength(JavascriptOperators::OP_GetLength(obj, scriptContext), scriptContext);

        }
        else
        {
            length = JavascriptConversion::ToUInt32(JavascriptOperators::OP_GetLength(obj, scriptContext), scriptContext);
        }

        if (length.IsSmallIndex())
        {
            return JavascriptArray::ReverseHelper(pArr, nullptr, obj, length.GetSmallIndex(), scriptContext);
        }
        Assert(pArr == nullptr || length.IsUint32Max()); // if pArr is not null lets make sure length is safe to cast, which will only happen if length is a uint32max
        return JavascriptArray::ReverseHelper(pArr, nullptr, obj, length.GetBigIndex(), scriptContext);
    }

    // Array.prototype.reverse as described in ES6.0 (draft 22) Section 22.1.3.20
    template <typename T>
    Var JavascriptArray::ReverseHelper(JavascriptArray* pArr, Js::TypedArrayBase* typedArrayBase, RecyclableObject* obj, T length, ScriptContext* scriptContext)
    {
        T middle = length / 2;
        Var lowerValue = nullptr, upperValue = nullptr;
        T lowerExists, upperExists;
        const char16* methodName;
        bool isTypedArrayEntryPoint = typedArrayBase != nullptr;

        if (isTypedArrayEntryPoint)
        {
            methodName = _u("[TypedArray].prototype.reverse");
        }
        else
        {
            methodName = _u("Array.prototype.reverse");
        }

        // If we came from Array.prototype.map and source object is not a JavascriptArray, source could be a TypedArray
        if (!isTypedArrayEntryPoint && pArr == nullptr && TypedArrayBase::Is(obj))
        {
            typedArrayBase = TypedArrayBase::FromVar(obj);
        }

        ThrowTypeErrorOnFailureHelper h(scriptContext, methodName);

        if (pArr)
        {
            Recycler * recycler = scriptContext->GetRecycler();

            if (length <= 1)
            {
                return pArr;
            }

            if (pArr->IsFillFromPrototypes())
            {
                // For odd-length arrays, the middle element is unchanged,
                // so we cannot fill it from the prototypes.
                if (length % 2 == 0)
                {
                    pArr->FillFromPrototypes(0, (uint32)length);
                }
                else
                {
                    middle = length / 2;
                    pArr->FillFromPrototypes(0, (uint32)middle);
                    pArr->FillFromPrototypes(1 + (uint32)middle, (uint32)length);
                }
            }

            if (pArr->HasNoMissingValues() && pArr->head && pArr->head->next)
            {
                // This function currently does not track missing values in the head segment if there are multiple segments
                pArr->SetHasNoMissingValues(false);
            }

            // Above FillFromPrototypes call can change the length of the array. Our segment calculation below will
            // not work with the stale length. Update the length.
            // Note : since we are reversing the whole segment below - the functionality is not spec compliant already.
            length = pArr->length;

            SparseArraySegmentBase* seg = pArr->head;
            SparseArraySegmentBase *prevSeg = nullptr;
            SparseArraySegmentBase *nextSeg = nullptr;
            SparseArraySegmentBase *pinPrevSeg = nullptr;

            bool isIntArray = false;
            bool isFloatArray = false;

            if (JavascriptNativeIntArray::Is(pArr))
            {
                isIntArray = true;
            }
            else if (JavascriptNativeFloatArray::Is(pArr))
            {
                isFloatArray = true;
            }

            while (seg)
            {
                nextSeg = seg->next;

                // If seg.length == 0, it is possible that (seg.left + seg.length == prev.left + prev.length),
                // resulting in 2 segments sharing the same "left".
                if (seg->length > 0)
                {
                    if (isIntArray)
                    {
                        ((SparseArraySegment<int32>*)seg)->ReverseSegment(recycler);
                    }
                    else if (isFloatArray)
                    {
                        ((SparseArraySegment<double>*)seg)->ReverseSegment(recycler);
                    }
                    else
                    {
                        ((SparseArraySegment<Var>*)seg)->ReverseSegment(recycler);
                    }

                    seg->left = ((uint32)length) > (seg->left + seg->length) ? ((uint32)length) - (seg->left + seg->length) : 0;

                    seg->next = prevSeg;
                    // Make sure size doesn't overlap with next segment.
                    // An easy fix is to just truncate the size...
                    seg->EnsureSizeInBound();

                    // If the last segment is a leaf, then we may be losing our last scanned pointer to its previous
                    // segment. Hold onto it with pinPrevSeg until we reallocate below.
                    pinPrevSeg = prevSeg;
                    prevSeg = seg;
                }

                seg = nextSeg;
            }

            pArr->head = prevSeg;

            // Just dump the segment map on reverse
            pArr->ClearSegmentMap();

            if (isIntArray)
            {
                if (pArr->head && pArr->head->next && SparseArraySegmentBase::IsLeafSegment(pArr->head, recycler))
                {
                    pArr->ReallocNonLeafSegment(SparseArraySegment<int32>::From(pArr->head), pArr->head->next);
                }
                pArr->EnsureHeadStartsFromZero<int32>(recycler);
            }
            else if (isFloatArray)
            {
                if (pArr->head && pArr->head->next && SparseArraySegmentBase::IsLeafSegment(pArr->head, recycler))
                {
                    pArr->ReallocNonLeafSegment(SparseArraySegment<double>::From(pArr->head), pArr->head->next);
                }
                pArr->EnsureHeadStartsFromZero<double>(recycler);
            }
            else
            {
                pArr->EnsureHeadStartsFromZero<Var>(recycler);
            }

            pArr->InvalidateLastUsedSegment(); // lastUsedSegment might be 0-length and discarded above

#ifdef VALIDATE_ARRAY
            pArr->ValidateArray();
#endif
        }
        else if (typedArrayBase)
        {
            Assert(length <= JavascriptArray::MaxArrayLength);
            if (typedArrayBase->GetLength() == length)
            {
                // If typedArrayBase->length == length then we know that the TypedArray will have all items < length
                // and we won't have to check that the elements exist or not.
                for (uint32 lower = 0; lower < (uint32)middle; lower++)
                {
                    uint32 upper = (uint32)length - lower - 1;

                    lowerValue = typedArrayBase->DirectGetItem(lower);
                    upperValue = typedArrayBase->DirectGetItem(upper);

                    // We still have to call HasItem even though we know the TypedArray has both lower and upper because
                    // there may be a proxy handler trapping HasProperty.
                    lowerExists = typedArrayBase->HasItem(lower);
                    upperExists = typedArrayBase->HasItem(upper);

                    h.ThrowTypeErrorOnFailure(typedArrayBase->DirectSetItem(lower, upperValue));
                    h.ThrowTypeErrorOnFailure(typedArrayBase->DirectSetItem(upper, lowerValue));
                }
            }
            else
            {
                Assert(middle <= UINT_MAX);
                for (uint32 lower = 0; lower < (uint32)middle; lower++)
                {
                    uint32 upper = (uint32)length - lower - 1;

                    lowerValue = typedArrayBase->DirectGetItem(lower);
                    upperValue = typedArrayBase->DirectGetItem(upper);

                    lowerExists = typedArrayBase->HasItem(lower);
                    upperExists = typedArrayBase->HasItem(upper);

                    if (lowerExists)
                    {
                        if (upperExists)
                        {
                            h.ThrowTypeErrorOnFailure(typedArrayBase->DirectSetItem(lower, upperValue));
                            h.ThrowTypeErrorOnFailure(typedArrayBase->DirectSetItem(upper, lowerValue));
                        }
                        else
                        {
                            // This will always fail for a TypedArray if lower < length
                            h.ThrowTypeErrorOnFailure(typedArrayBase->DeleteItem(lower, PropertyOperation_ThrowOnDeleteIfNotConfig));
                            h.ThrowTypeErrorOnFailure(typedArrayBase->DirectSetItem(upper, lowerValue));
                        }
                    }
                    else
                    {
                        if (upperExists)
                        {
                            h.ThrowTypeErrorOnFailure(typedArrayBase->DirectSetItem(lower, upperValue));
                            // This will always fail for a TypedArray if upper < length
                            h.ThrowTypeErrorOnFailure(typedArrayBase->DeleteItem(upper, PropertyOperation_ThrowOnDeleteIfNotConfig));
                        }
                    }
                }
            }
        }
        else
        {
            for (T lower = 0; lower < middle; lower++)
            {
                T upper = length - lower - 1;

                lowerExists = JavascriptOperators::HasItem(obj, lower) &&
                              JavascriptOperators::GetItem(obj, lower, &lowerValue, scriptContext);

                upperExists = JavascriptOperators::HasItem(obj, upper) &&
                              JavascriptOperators::GetItem(obj, upper, &upperValue, scriptContext);

                if (lowerExists)
                {
                    if (upperExists)
                    {
                        h.ThrowTypeErrorOnFailure(JavascriptOperators::SetItem(obj, obj, lower, upperValue, scriptContext, PropertyOperation_ThrowIfNotExtensible));
                        h.ThrowTypeErrorOnFailure(JavascriptOperators::SetItem(obj, obj, upper, lowerValue, scriptContext, PropertyOperation_ThrowIfNotExtensible));
                    }
                    else
                    {
                        h.ThrowTypeErrorOnFailure(JavascriptOperators::DeleteItem(obj, lower, PropertyOperation_ThrowOnDeleteIfNotConfig));
                        h.ThrowTypeErrorOnFailure(JavascriptOperators::SetItem(obj, obj, upper, lowerValue, scriptContext, PropertyOperation_ThrowIfNotExtensible));
                    }
                }
                else
                {
                    if (upperExists)
                    {
                        h.ThrowTypeErrorOnFailure(JavascriptOperators::SetItem(obj, obj, lower, upperValue, scriptContext, PropertyOperation_ThrowIfNotExtensible));
                        h.ThrowTypeErrorOnFailure(JavascriptOperators::DeleteItem(obj, upper, PropertyOperation_ThrowOnDeleteIfNotConfig));
                    }
                }
            }
        }

        return obj;
    }

    template<typename T>
    void JavascriptArray::ShiftHelper(JavascriptArray* pArr, ScriptContext * scriptContext)
    {
        Recycler * recycler = scriptContext->GetRecycler();

        SparseArraySegment<T>* next = SparseArraySegment<T>::From(pArr->head->next);
        while (next)
        {
            next->left--;
            next = SparseArraySegment<T>::From(next->next);
        }

        // head and next might overlap as the next segment left is decremented
        next = SparseArraySegment<T>::From(pArr->head->next);
        if (next && (pArr->head->size > next->left))
        {
            AssertMsg(pArr->head->left == 0, "Array always points to a head starting at index 0");
            AssertMsg(pArr->head->size == next->left + 1, "Shift next->left overlaps current segment by more than 1 element");

            SparseArraySegment<T> *head = SparseArraySegment<T>::From(pArr->head);
            // Merge the two adjacent segments
            if (next->length != 0)
            {
                uint32 offset = head->size - 1;
                // There is room for one unshifted element in head segment.
                // Hence it's enough if we grow the head segment by next->length - 1

                if (next->next)
                {
                    // If we have a next->next, we can't grow pass the left of that

                    // If the array had a segment map before, the next->next might just be right after next as well.
                    // So we just need to grow to the end of the next segment
                    // TODO: merge that segment too?
                    Assert(next->next->left >= head->size);
                    uint32 maxGrowSize = next->next->left - head->size;
                    if (maxGrowSize != 0)
                    {
                        head = head->GrowByMinMax(recycler, next->length - 1, maxGrowSize); //-1 is to account for unshift
                    }
                    else
                    {
                        // The next segment is only of length one, so we already have space in the header to copy that
                        Assert(next->length == 1);
                    }
                }
                else
                {
                    head = head->GrowByMin(recycler, next->length - 1); //-1 is to account for unshift
                }
                MoveArray(head->elements + offset, next->elements, next->length);
                head->length = offset + next->length;
                pArr->head = head;
            }
            head->next = next->next;
            pArr->InvalidateLastUsedSegment();
        }

#ifdef VALIDATE_ARRAY
            pArr->ValidateArray();
#endif
    }

    Var JavascriptArray::EntryShift(RecyclableObject* function, CallInfo callInfo, ...)
    {
        PROBE_STACK(function->GetScriptContext(), Js::Constants::MinStackDefault);

        ARGUMENTS(args, callInfo);
        ScriptContext* scriptContext = function->GetScriptContext();

        Assert(!(callInfo.Flags & CallFlags_New));

        Var res = scriptContext->GetLibrary()->GetUndefined();

        if (args.Info.Count == 0)
        {
            return res;
        }
        if (JavascriptArray::Is(args[0]))
        {
            JavascriptArray * pArr = JavascriptArray::FromVar(args[0]);
#if ENABLE_COPYONACCESS_ARRAY
            JavascriptLibrary::CheckAndConvertCopyOnAccessNativeIntArray<Var>(pArr);
#endif

            if (pArr->length == 0)
            {
                return res;
            }

            if(pArr->IsFillFromPrototypes())
            {
                pArr->FillFromPrototypes(0, pArr->length); // We need find all missing value from [[proto]] object
            }

            if(pArr->HasNoMissingValues() && pArr->head && pArr->head->next)
            {
                // This function currently does not track missing values in the head segment if there are multiple segments
                pArr->SetHasNoMissingValues(false);
            }

            pArr->length--;

            pArr->ClearSegmentMap(); // Dump segmentMap on shift (before any allocation)

            Recycler * recycler = scriptContext->GetRecycler();

            bool isIntArray = false;
            bool isFloatArray = false;

            if(JavascriptNativeIntArray::Is(pArr))
            {
                isIntArray = true;
            }
            else if(JavascriptNativeFloatArray::Is(pArr))
            {
                isFloatArray = true;
            }

            if (pArr->head->length != 0)
            {
                if(isIntArray)
                {
                    int32 nativeResult = SparseArraySegment<int32>::From(pArr->head)->GetElement(0);

                    if(SparseArraySegment<int32>::IsMissingItem(&nativeResult))
                    {
                        res = scriptContext->GetLibrary()->GetUndefined();
                    }
                    else
                    {
                        res = Js::JavascriptNumber::ToVar(nativeResult, scriptContext);
                    }
                    SparseArraySegment<int32>::From(pArr->head)->RemoveElement(recycler, 0);
                }
                else if (isFloatArray)
                {
                    double nativeResult = SparseArraySegment<double>::From(pArr->head)->GetElement(0);

                    if(SparseArraySegment<double>::IsMissingItem(&nativeResult))
                    {
                        res = scriptContext->GetLibrary()->GetUndefined();
                    }
                    else
                    {
                        res = Js::JavascriptNumber::ToVarNoCheck(nativeResult, scriptContext);
                    }
                    SparseArraySegment<double>::From(pArr->head)->RemoveElement(recycler, 0);
                }
                else
                {
                    res = SparseArraySegment<Var>::From(pArr->head)->GetElement(0);

                    if(SparseArraySegment<Var>::IsMissingItem(&res))
                    {
                        res = scriptContext->GetLibrary()->GetUndefined();
                    }
                    else
                    {
                        res = CrossSite::MarshalVar(scriptContext, res);
                    }
                    SparseArraySegment<Var>::From(pArr->head)->RemoveElement(recycler, 0);
                }
            }

            if(isIntArray)
            {
                ShiftHelper<int32>(pArr, scriptContext);
            }
            else if (isFloatArray)
            {
                ShiftHelper<double>(pArr, scriptContext);
            }
            else
            {
                ShiftHelper<Var>(pArr, scriptContext);
            }
        }
        else
        {
            RecyclableObject* dynamicObject = nullptr;
            if (FALSE == JavascriptConversion::ToObject(args[0], scriptContext, &dynamicObject))
            {
                JavascriptError::ThrowTypeError(scriptContext, JSERR_This_NullOrUndefined, _u("Array.prototype.shift"));
            }

            ThrowTypeErrorOnFailureHelper h(scriptContext, _u("Array.prototype.shift"));

            BigIndex length = 0u;
            if (scriptContext->GetConfig()->IsES6ToLengthEnabled())
            {
                length = (uint64) JavascriptConversion::ToLength(JavascriptOperators::OP_GetLength(dynamicObject, scriptContext), scriptContext);
            }
            else
            {
                length = JavascriptConversion::ToUInt32(JavascriptOperators::OP_GetLength(dynamicObject, scriptContext), scriptContext);
            }

            if (length == 0u)
            {
                // If length is 0, return 'undefined'
                h.ThrowTypeErrorOnFailure(JavascriptOperators::SetProperty(dynamicObject, dynamicObject, PropertyIds::length, TaggedInt::ToVarUnchecked(0), scriptContext, PropertyOperation_ThrowIfNotExtensible));
                return scriptContext->GetLibrary()->GetUndefined();
            }
            if (!JavascriptOperators::GetItem(dynamicObject, 0u, &res, scriptContext))
            {
                res = scriptContext->GetLibrary()->GetUndefined();
            }
            --length;
            uint32 lengthToUin32Max = length.IsSmallIndex() ? length.GetSmallIndex() : MaxArrayLength;
            for (uint32 i = 0u; i < lengthToUin32Max; i++)
            {
                if (JavascriptOperators::HasItem(dynamicObject, i + 1))
                {
                    Var element = JavascriptOperators::GetItem(dynamicObject, i + 1, scriptContext);
                    h.ThrowTypeErrorOnFailure(JavascriptOperators::SetItem(dynamicObject, dynamicObject, i, element, scriptContext, PropertyOperation_ThrowIfNotExtensible, /*skipPrototypeCheck*/ true));
                }
                else
                {
                    h.ThrowTypeErrorOnFailure(JavascriptOperators::DeleteItem(dynamicObject, i, PropertyOperation_ThrowOnDeleteIfNotConfig));
                }
            }

            for (uint64 i = MaxArrayLength; length > i; i++)
            {
                if (JavascriptOperators::HasItem(dynamicObject, i + 1))
                {
                    Var element = JavascriptOperators::GetItem(dynamicObject, i + 1, scriptContext);
                    h.ThrowTypeErrorOnFailure(JavascriptOperators::SetItem(dynamicObject, dynamicObject, i, element, scriptContext, PropertyOperation_ThrowIfNotExtensible));
                }
                else
                {
                    h.ThrowTypeErrorOnFailure(JavascriptOperators::DeleteItem(dynamicObject, i, PropertyOperation_ThrowOnDeleteIfNotConfig));
                }
            }

            if (length.IsSmallIndex())
            {
                h.ThrowTypeErrorOnFailure(JavascriptOperators::DeleteItem(dynamicObject, length.GetSmallIndex(), PropertyOperation_ThrowOnDeleteIfNotConfig));
                h.ThrowTypeErrorOnFailure(JavascriptOperators::SetProperty(dynamicObject, dynamicObject, PropertyIds::length, JavascriptNumber::ToVar(length.GetSmallIndex(), scriptContext), scriptContext, PropertyOperation_ThrowIfNotExtensible));
            }
            else
            {
                h.ThrowTypeErrorOnFailure(JavascriptOperators::DeleteItem(dynamicObject, length.GetBigIndex(), PropertyOperation_ThrowOnDeleteIfNotConfig));
                h.ThrowTypeErrorOnFailure(JavascriptOperators::SetProperty(dynamicObject, dynamicObject, PropertyIds::length, JavascriptNumber::ToVar(length.GetBigIndex(), scriptContext), scriptContext, PropertyOperation_ThrowIfNotExtensible));
            }
        }
        return res;
    }

    Js::JavascriptArray* JavascriptArray::CreateNewArrayHelper(uint32 len, bool isIntArray, bool isFloatArray,  Js::JavascriptArray* baseArray, ScriptContext* scriptContext)
    {
        if (isIntArray)
        {
            Js::JavascriptNativeIntArray *pnewArr = scriptContext->GetLibrary()->CreateNativeIntArray(len);
            pnewArr->EnsureHead<int32>();
#if ENABLE_PROFILE_INFO
            pnewArr->CopyArrayProfileInfo(Js::JavascriptNativeIntArray::FromVar(baseArray));
#endif

            return pnewArr;
        }
        else if (isFloatArray)
        {
            Js::JavascriptNativeFloatArray *pnewArr  = scriptContext->GetLibrary()->CreateNativeFloatArray(len);
            pnewArr->EnsureHead<double>();
#if ENABLE_PROFILE_INFO
            pnewArr->CopyArrayProfileInfo(Js::JavascriptNativeFloatArray::FromVar(baseArray));
#endif

            return pnewArr;
        }
        else
        {
            JavascriptArray *pnewArr = pnewArr = scriptContext->GetLibrary()->CreateArray(len);
            pnewArr->EnsureHead<Var>();
            return pnewArr;
        }
   }

    template<typename T>
    void JavascriptArray::SliceHelper(JavascriptArray* pArr,  JavascriptArray* pnewArr, uint32 start, uint32 newLen)
    {
        SparseArraySegment<T>* headSeg = SparseArraySegment<T>::From(pArr->head);
        SparseArraySegment<T>* pnewHeadSeg = SparseArraySegment<T>::From(pnewArr->head);

        // Fill the newly created sliced array
        CopyArray(pnewHeadSeg->elements, newLen, headSeg->elements + start, newLen);
        pnewHeadSeg->length = newLen;

        Assert(pnewHeadSeg->length <= pnewHeadSeg->size);
        // Prototype lookup for missing elements
        if (!pArr->HasNoMissingValues())
        {
            for (uint32 i = 0; i < newLen && (i + start) < pArr->length; i++)
            {
                // array type might be changed in the below call to DirectGetItemAtFull
                // need recheck array type before checking array item [i + start]
                if (pArr->IsMissingItem(i + start))
                {
                    Var element;
                    pnewArr->SetHasNoMissingValues(false);
                    if (pArr->DirectGetItemAtFull(i + start, &element))
                    {
                        pnewArr->SetItem(i, element, PropertyOperation_None);
                    }
                }
            }
        }
#ifdef DBG
        else
        {
            for (uint32 i = 0; i < newLen; i++)
            {
                AssertMsg(!SparseArraySegment<T>::IsMissingItem(&headSeg->elements[i+start]), "Array marked incorrectly as having missing value");
            }
        }
#endif
    }

    // If the creating profile data has changed, convert it to the type of array indicated
    // in the profile
    void JavascriptArray::GetArrayTypeAndConvert(bool* isIntArray, bool* isFloatArray)
    {
        if (JavascriptNativeIntArray::Is(this))
        {
#if ENABLE_PROFILE_INFO
            JavascriptNativeIntArray* nativeIntArray = JavascriptNativeIntArray::FromVar(this);
            ArrayCallSiteInfo* info = nativeIntArray->GetArrayCallSiteInfo();
            if(!info || info->IsNativeIntArray())
            {
                *isIntArray = true;
            }
            else if(info->IsNativeFloatArray())
            {
                JavascriptNativeIntArray::ToNativeFloatArray(nativeIntArray);
                *isFloatArray = true;
            }
            else
            {
                JavascriptNativeIntArray::ToVarArray(nativeIntArray);
            }
#else
            *isIntArray = true;
#endif
        }
        else if (JavascriptNativeFloatArray::Is(this))
        {
#if ENABLE_PROFILE_INFO
            JavascriptNativeFloatArray* nativeFloatArray = JavascriptNativeFloatArray::FromVar(this);
            ArrayCallSiteInfo* info = nativeFloatArray->GetArrayCallSiteInfo();

            if(info && !info->IsNativeArray())
            {
                JavascriptNativeFloatArray::ToVarArray(nativeFloatArray);
            }
            else
            {
                *isFloatArray = true;
            }
#else
            *isFloatArray = true;
#endif
        }
    }

    Var JavascriptArray::EntrySlice(RecyclableObject* function, CallInfo callInfo, ...)
    {
        PROBE_STACK(function->GetScriptContext(), Js::Constants::MinStackDefault);

        ARGUMENTS(args, callInfo);
        ScriptContext* scriptContext = function->GetScriptContext();

        Assert(!(callInfo.Flags & CallFlags_New));

        Var res = scriptContext->GetLibrary()->GetUndefined();

        if (args.Info.Count == 0)
        {
            return res;
        }

        BigIndex length;
        JavascriptArray* pArr = nullptr;
        RecyclableObject* obj = nullptr;

        if (JavascriptArray::Is(args[0]) && scriptContext == JavascriptArray::FromVar(args[0])->GetScriptContext())
        {
            pArr = JavascriptArray::FromVar(args[0]);
            obj = pArr;
        }
        else
        {
            if (!JavascriptConversion::ToObject(args[0], scriptContext, &obj))
            {
                JavascriptError::ThrowTypeError(scriptContext, JSERR_This_NullOrUndefined, _u("Array.prototype.slice"));
            }
        }

        Var lenValue = JavascriptOperators::OP_GetLength(obj, scriptContext);
        if (scriptContext->GetConfig()->IsES6ToLengthEnabled())
        {
            length = (uint64) JavascriptConversion::ToLength(lenValue, scriptContext);
        }
        else
        {
            length = JavascriptConversion::ToUInt32(lenValue, scriptContext);
        }

        if (length.IsSmallIndex())
        {
            return JavascriptArray::SliceHelper(pArr, nullptr, obj, length.GetSmallIndex(), args, scriptContext);
        }
        Assert(pArr == nullptr || length.IsUint32Max());
        return JavascriptArray::SliceHelper(pArr, nullptr, obj, length.GetBigIndex(), args, scriptContext);
    }

    // Array.prototype.slice as described in ES6.0 (draft 22) Section 22.1.3.22
    template <typename T>
    Var JavascriptArray::SliceHelper(JavascriptArray* pArr, Js::TypedArrayBase* typedArrayBase, RecyclableObject* obj, T length, Arguments& args, ScriptContext* scriptContext)
    {
        JavascriptLibrary* library = scriptContext->GetLibrary();
        JavascriptArray* newArr = nullptr;
        RecyclableObject* newObj = nullptr;
        bool isIntArray = false;
        bool isFloatArray = false;
        bool isTypedArrayEntryPoint = typedArrayBase != nullptr;
        bool isBuiltinArrayCtor = true;
        T startT = 0;
        T newLenT = length;
        T endT = length;

#if ENABLE_COPYONACCESS_ARRAY
        JavascriptLibrary::CheckAndConvertCopyOnAccessNativeIntArray<Var>(pArr);
#endif
        if (args.Info.Count > 1)
        {
            startT = GetFromIndex(args[1], length, scriptContext);

            if (startT > length)
            {
                startT = length;
            }

            if (args.Info.Count > 2)
            {
                if (JavascriptOperators::GetTypeId(args[2]) == TypeIds_Undefined)
                {
                    endT = length;
                }
                else
                {
                    endT = GetFromIndex(args[2], length, scriptContext);

                    if (endT > length)
                    {
                        endT = length;
                    }
                }
            }

            newLenT = endT > startT ? endT - startT : 0;
        }

        // Side effects (such as defining a property in a ToPrimitive call) during evaluation of arguments start or end may convert the array to an ES5 array.
        if (pArr && !JavascriptArray::Is(obj))
        {
            AssertOrFailFastMsg(ES5Array::Is(obj), "The array should have been converted to an ES5Array");
            pArr = nullptr;
        }

        if (TypedArrayBase::IsDetachedTypedArray(obj))
        {
            JavascriptError::ThrowTypeError(scriptContext, JSERR_DetachedTypedArray, _u("Array.prototype.slice"));
        }

        // If we came from Array.prototype.slice and source object is not a JavascriptArray, source could be a TypedArray
        if (!isTypedArrayEntryPoint && pArr == nullptr && TypedArrayBase::Is(obj))
        {
            typedArrayBase = TypedArrayBase::FromVar(obj);
        }

        // If the entry point is %TypedArray%.prototype.slice or the source object is an Array exotic object we should try to load the constructor property
        // and use it to construct the return object.
        if (isTypedArrayEntryPoint)
        {
            Var constructor = JavascriptOperators::SpeciesConstructor(typedArrayBase, TypedArrayBase::GetDefaultConstructor(args[0], scriptContext), scriptContext);
            isBuiltinArrayCtor = (constructor == library->GetArrayConstructor());

            // If we have an array source object, we need to make sure to do the right thing if it's a native array.
            // The helpers below which do the element copying require the source and destination arrays to have the same native type.
            if (pArr && isBuiltinArrayCtor)
            {
                if (newLenT > JavascriptArray::MaxArrayLength)
                {
                    JavascriptError::ThrowRangeError(scriptContext, JSERR_ArrayLengthConstructIncorrect);
                }

                // If the constructor function is the built-in Array constructor, we can be smart and create the right type of native array.
                pArr->GetArrayTypeAndConvert(&isIntArray, &isFloatArray);
                newArr = CreateNewArrayHelper(static_cast<uint32>(newLenT), isIntArray, isFloatArray, pArr, scriptContext);
                newObj = newArr;
            }
            else if (JavascriptOperators::IsConstructor(constructor))
            {
                if (pArr)
                {
                    // If the constructor function is any other function, it can return anything so we have to call it.
                    // Roll the source array into a non-native array if it was one.
                    pArr = EnsureNonNativeArray(pArr);
                }

                Js::Var constructorArgs[] = { constructor, JavascriptNumber::ToVar(newLenT, scriptContext) };
                Js::CallInfo constructorCallInfo(Js::CallFlags_New, _countof(constructorArgs));
                newObj = RecyclableObject::FromVar(TypedArrayBase::TypedArrayCreate(constructor, &Js::Arguments(constructorCallInfo, constructorArgs), (uint32)newLenT, scriptContext));
            }
            else
            {
                // We only need to throw a TypeError when the constructor property is not an actual constructor if %TypedArray%.prototype.slice was called
                JavascriptError::ThrowTypeError(scriptContext, JSERR_InvalidTypedArray_Constructor, _u("[TypedArray].prototype.slice"));
            }
        }

        else if (pArr != nullptr)
        {
            newObj = ArraySpeciesCreate(pArr, newLenT, scriptContext, &isIntArray, &isFloatArray, &isBuiltinArrayCtor);
        }

        // skip the typed array and "pure" array case, we still need to handle special arrays like es5array, remote array, and proxy of array.
        else
        {
            newObj = ArraySpeciesCreate(obj, newLenT, scriptContext, nullptr, nullptr, &isBuiltinArrayCtor);
        }

        // If we didn't create a new object above we will create a new array here.
        // This is the pre-ES6 behavior or the case of calling Array.prototype.slice with a constructor argument that is not a constructor function.
        if (newObj == nullptr)
        {
            if (pArr)
            {
                pArr->GetArrayTypeAndConvert(&isIntArray, &isFloatArray);
            }

            if (newLenT > JavascriptArray::MaxArrayLength)
            {
                JavascriptError::ThrowRangeError(scriptContext, JSERR_ArrayLengthConstructIncorrect);
            }

            newArr = CreateNewArrayHelper(static_cast<uint32>(newLenT), isIntArray, isFloatArray, pArr, scriptContext);
#if ENABLE_COPYONACCESS_ARRAY
            JavascriptLibrary::CheckAndConvertCopyOnAccessNativeIntArray<Var>(newArr);
#endif
            newObj = newArr;
        }
        else
        {
            // If the new object we created is an array, remember that as it will save us time setting properties in the object below
            if (JavascriptArray::Is(newObj))
            {
#if ENABLE_COPYONACCESS_ARRAY
                JavascriptLibrary::CheckAndConvertCopyOnAccessNativeIntArray<Var>(newObj);
#endif
                newArr = JavascriptArray::FromVar(newObj);
            }
        }

        uint32 start  = (uint32) startT;
        uint32 newLen = (uint32) newLenT;

        // We at least have to have newObj as a valid object
        Assert(newObj);

        // Bail out early if the new object will have zero length.
        if (newLen == 0)
        {
            return newObj;
        }

        // The ArraySpeciesCreate call above could have converted the source array into an ES5Array. If this happens
        // we will process the array elements like an ES5Array.
        if (pArr && !JavascriptArray::Is(obj))
        {
            AssertOrFailFastMsg(ES5Array::Is(obj), "The array should have been converted to an ES5Array");
            pArr = nullptr;
        }

        if (pArr)
        {
            // If we constructed a new Array object, we have some nice helpers here
            if (newArr && isBuiltinArrayCtor)
            {
                if (JavascriptArray::IsDirectAccessArray(newArr))
                {
                    if (((start + newLen) <= pArr->head->length) && newLen <= newArr->head->size) //Fast Path
                    {
                        if (isIntArray)
                        {
                            SliceHelper<int32>(pArr, newArr, start, newLen);
                        }
                        else if (isFloatArray)
                        {
                            SliceHelper<double>(pArr, newArr, start, newLen);
                        }
                        else
                        {
                            SliceHelper<Var>(pArr, newArr, start, newLen);
                        }
                    }
                    else
                    {
                        if (isIntArray)
                        {
                            CopyNativeIntArrayElements(JavascriptNativeIntArray::FromVar(newArr), 0, JavascriptNativeIntArray::FromVar(pArr), start, start + newLen);
                        }
                        else if (isFloatArray)
                        {
                            CopyNativeFloatArrayElements(JavascriptNativeFloatArray::FromVar(newArr), 0, JavascriptNativeFloatArray::FromVar(pArr), start, start + newLen);
                        }
                        else
                        {
                            CopyArrayElements(newArr, 0u, pArr, start, start + newLen);
                        }
                    }
                }
                else
                {
                    AssertMsg(CONFIG_FLAG(ForceES5Array), "newArr can only be ES5Array when it is forced");
                    Var element;
                    for (uint32 i = 0; i < newLen; i++)
                    {
                        if (!pArr->DirectGetItemAtFull(i + start, &element))
                        {
                            continue;
                        }

                        newArr->SetItem(i, element, PropertyOperation_None);

                        // Side-effects in the prototype lookup may have changed the source array into an ES5Array. If this happens
                        // we will process the rest of the array elements like an ES5Array.
                        if (!JavascriptArray::Is(obj))
                        {
                            AssertOrFailFastMsg(ES5Array::Is(obj), "The array should have been converted to an ES5Array");
                            return JavascriptArray::SliceObjectHelper(obj, start, i + 1, newArr, newObj, newLen, scriptContext);
                        }
                    }
                }
            }
            else
            {
                // The constructed object isn't an array, we'll need to use normal object manipulation
                Var element;

                for (uint32 i = 0; i < newLen; i++)
                {
                    if (!pArr->DirectGetItemAtFull(i + start, &element))
                    {
                        continue;
                    }

                    ThrowErrorOnFailure(JavascriptArray::SetArrayLikeObjects(newObj, i, element), scriptContext, i);

                    // Side-effects in the prototype lookup may have changed the source array into an ES5Array. If this happens
                    // we will process the rest of the array elements like an ES5Array.
                    if (!JavascriptArray::Is(obj))
                    {
                        AssertOrFailFastMsg(ES5Array::Is(obj), "The array should have been converted to an ES5Array");
                        return JavascriptArray::SliceObjectHelper(obj, start, i + 1, newArr, newObj, newLen, scriptContext);
                    }
                }
            }
        }
        else if (typedArrayBase)
        {
            // Source is a TypedArray, we must have created the return object via a call to constructor, but newObj may not be a TypedArray (or an array either)
            TypedArrayBase* newTypedArray = nullptr;

            if (TypedArrayBase::Is(newObj))
            {
                newTypedArray = TypedArrayBase::FromVar(newObj);
            }

            Var element;

            for (uint32 i = 0; i < newLen; i++)
            {
                // We only need to call HasItem in the case that we are called from Array.prototype.slice
                if (!isTypedArrayEntryPoint && !typedArrayBase->HasItem(i + start))
                {
                    continue;
                }

                element = typedArrayBase->DirectGetItem(i + start);

                // The object we got back from the constructor might not be a TypedArray. In fact, it could be any object.
                if (newTypedArray)
                {
                    newTypedArray->DirectSetItem(i, element);
                }
                else if (newArr)
                {
                    newArr->DirectSetItemAt(i, element);
                }
                else
                {
                    JavascriptOperators::OP_SetElementI_UInt32(newObj, i, element, scriptContext, PropertyOperation_ThrowIfNotExtensible);
                }
            }
        }
        else
        {
            return JavascriptArray::SliceObjectHelper(obj, start, 0u, newArr, newObj, newLen, scriptContext);
        }

        if (!isTypedArrayEntryPoint)
        {
            JavascriptOperators::SetProperty(newObj, newObj, Js::PropertyIds::length, JavascriptNumber::ToVar(newLen, scriptContext), scriptContext, PropertyOperation_ThrowIfNotExtensible);
        }

#ifdef VALIDATE_ARRAY
        if (JavascriptArray::Is(newObj))
        {
            JavascriptArray::FromVar(newObj)->ValidateArray();
        }
#endif

        return newObj;
    }

    Var JavascriptArray::SliceObjectHelper(RecyclableObject* obj, uint32 sliceStart, uint32 start, JavascriptArray* newArr, RecyclableObject* newObj, uint32 newLen, ScriptContext* scriptContext)
    {
        for (uint32 i = start; i < newLen; i++)
        {
            if (JavascriptOperators::HasItem(obj, i + sliceStart))
            {
                Var element = JavascriptOperators::GetItem(obj, i + sliceStart, scriptContext);
                if (newArr != nullptr)
                {
                    newArr->SetItem(i, element, PropertyOperation_None);
                }
                else
                {
                    ThrowErrorOnFailure(JavascriptArray::SetArrayLikeObjects(newObj, i, element), scriptContext, i);
                }
            }
        }

        JavascriptOperators::SetProperty(newObj, newObj, Js::PropertyIds::length, JavascriptNumber::ToVar(newLen, scriptContext), scriptContext, PropertyOperation_ThrowIfNotExtensible);

#ifdef VALIDATE_ARRAY
        if (JavascriptArray::Is(newObj))
        {
            JavascriptArray::FromVar(newObj)->ValidateArray();
        }
#endif

        return newObj;
    }

    struct CompareVarsInfo
    {
        ScriptContext* scriptContext;
        RecyclableObject* compFn;
    };

    int __cdecl compareVars(void* cvInfoV, const void* aRef, const void* bRef)
    {
        CompareVarsInfo* cvInfo=(CompareVarsInfo*)cvInfoV;
        ScriptContext* requestContext=cvInfo->scriptContext;
        RecyclableObject* compFn=cvInfo->compFn;

        AssertMsg(*(Var*)aRef, "No null expected in sort");
        AssertMsg(*(Var*)bRef, "No null expected in sort");

        if (compFn != nullptr)
        {
            ScriptContext* scriptContext = compFn->GetScriptContext();
            // The correct flag value is CallFlags_Value but we pass CallFlags_None in compat modes
            CallFlags flags = CallFlags_Value;
            Var undefined = scriptContext->GetLibrary()->GetUndefined();
            Var retVal;
            if (requestContext != scriptContext)
            {
                Var leftVar = CrossSite::MarshalVar(scriptContext, *(Var*)aRef);
                Var rightVar = CrossSite::MarshalVar(scriptContext, *(Var*)bRef);
                retVal = CALL_FUNCTION(compFn, CallInfo(flags, 3), undefined, leftVar, rightVar);
            }
            else
            {
                retVal = CALL_FUNCTION(compFn, CallInfo(flags, 3), undefined, *(Var*)aRef, *(Var*)bRef);
            }

            if (TaggedInt::Is(retVal))
            {
                return TaggedInt::ToInt32(retVal);
            }
            double dblResult;
            if (JavascriptNumber::Is_NoTaggedIntCheck(retVal))
            {
                dblResult = JavascriptNumber::GetValue(retVal);
            }
            else
            {
                dblResult = JavascriptConversion::ToNumber_Full(retVal, scriptContext);
            }
            if (dblResult < 0)
            {
                return -1;
            }
            return (dblResult > 0) ? 1 : 0;
        }
        else
        {
            JavascriptString* pStr1 = JavascriptConversion::ToString(*(Var*)aRef, requestContext);
            JavascriptString* pStr2 = JavascriptConversion::ToString(*(Var*)bRef, requestContext);

            return JavascriptString::strcmp(pStr1, pStr2);
        }
    }

    static void hybridSort(__inout_ecount(length) Field(Var) *elements, uint32 length, CompareVarsInfo* compareInfo)
    {
        // The cost of memory moves starts to be more expensive than additional comparer calls (given a simple comparer)
        // for arrays of more than 512 elements.
        if (length > 512)
        {
            qsort_s(elements, length, compareVars, compareInfo);
            return;
        }

        for (int i = 1; i < (int)length; i++)
        {
            if (compareVars(compareInfo, elements + i, elements + i - 1) < 0) {
                // binary search for the left-most element greater than value:
                int first = 0;
                int last = i - 1;
                while (first <= last)
                {
                    int middle = (first + last) / 2;
                    if (compareVars(compareInfo, elements + i, elements + middle) < 0)
                    {
                        last = middle - 1;
                    }
                    else
                    {
                        first = middle + 1;
                    }
                }

                // insert value right before first:
                Var value = elements[i];
                MoveArray(elements + first + 1, elements + first, (i - first));
                elements[first] = value;
            }
        }
    }

    void JavascriptArray::Sort(RecyclableObject* compFn)
    {
        if (length <= 1)
        {
            return;
        }

        this->EnsureHead<Var>();
        ScriptContext* scriptContext = this->GetScriptContext();
        Recycler* recycler = scriptContext->GetRecycler();

        CompareVarsInfo cvInfo;
        cvInfo.scriptContext = scriptContext;
        cvInfo.compFn = compFn;

        Assert(head != nullptr);

        // Just dump the segment map on sort
        ClearSegmentMap();

        uint32 countUndefined = 0;
        SparseArraySegment<Var>* startSeg = SparseArraySegment<Var>::From(head);

        // Sort may have side effects on the array. Setting a dummy head so that original array is not affected
        uint32 saveLength = length;
        // that if compare function tries to modify the array it won't AV.
        head = const_cast<SparseArraySegmentBase*>(EmptySegment);
        SetFlags(DynamicObjectFlags::None);
        this->InvalidateLastUsedSegment();
        length = 0;

        TryFinally([&]()
        {
            //The array is a continuous array if there is only one segment
            if (startSeg->next == nullptr) // Single segment fast path
            {
                if (compFn != nullptr)
                {
                    countUndefined = startSeg->RemoveUndefined(scriptContext);

#ifdef VALIDATE_ARRAY
                    ValidateSegment(startSeg);
#endif
                    hybridSort(startSeg->elements, startSeg->length, &cvInfo);
                }
                else
                {
                    countUndefined = sort(startSeg->elements, &startSeg->length, scriptContext);
                }
                head = startSeg;
            }
            else
            {
                SparseArraySegment<Var>* allElements = SparseArraySegment<Var>::AllocateSegment(recycler, 0, 0, nullptr);
                SparseArraySegment<Var>* next = startSeg;

                uint32 nextIndex = 0;
                // copy all the elements to single segment
                while (next)
                {
                    countUndefined += next->RemoveUndefined(scriptContext);
                    if (next->length != 0)
                    {
                        allElements = SparseArraySegment<Var>::CopySegment(recycler, allElements, nextIndex, next, next->left, next->length);
                    }
                    next = SparseArraySegment<Var>::From(next->next);
                    nextIndex = allElements->length;

#ifdef VALIDATE_ARRAY
                    ValidateSegment(allElements);
#endif
                }

                if (compFn != nullptr)
                {
                    hybridSort(allElements->elements, allElements->length, &cvInfo);
                }
                else
                {
                    sort(allElements->elements, &allElements->length, scriptContext);
                }

                head = allElements;
                head->next = nullptr;
            }
        },
        [&](bool hasException)
        {
            length = saveLength;
            ClearSegmentMap(); // Dump the segmentMap again in case user compare function rebuilds it
            if (hasException)
            {
                head = startSeg;
                this->InvalidateLastUsedSegment();
            }
        });

#if DEBUG
        {
            uint32 countNull = 0;
            uint32 index = head->length - 1;
            while (countNull < head->length)
            {
                if (SparseArraySegment<Var>::From(head)->elements[index] != NULL)
                {
                    break;
                }
                index--;
                countNull++;
            }
            AssertMsg(countNull == 0, "No null expected at the end");
        }
#endif

        if (countUndefined != 0)
        {
            // fill undefined at the end
            uint32 newLength = head->length + countUndefined;
            if (newLength > head->size)
            {
                head = SparseArraySegment<Var>::From(head)->GrowByMin(recycler, newLength - head->size);
            }

            Var undefined = scriptContext->GetLibrary()->GetUndefined();
            for (uint32 i = head->length; i < newLength; i++)
            {
                SparseArraySegment<Var>::From(head)->elements[i] = undefined;
            }
            head->length = newLength;
        }
        SetHasNoMissingValues();
        this->InvalidateLastUsedSegment();

#ifdef VALIDATE_ARRAY
        ValidateArray();
#endif
        return;
    }

    uint32 JavascriptArray::sort(__inout_ecount(*len) Field(Var) *orig, uint32 *len, ScriptContext *scriptContext)
    {
        uint32 count = 0, countUndefined = 0;
        Element *elements = RecyclerNewArrayZ(scriptContext->GetRecycler(), Element, *len);
        RecyclableObject *undefined = scriptContext->GetLibrary()->GetUndefined();

        //
        // Create the Elements array
        //

        for (uint32 i = 0; i < *len; ++i)
        {
            if (!SparseArraySegment<Var>::IsMissingItem(&orig[i]))
            {
                if (!JavascriptOperators::IsUndefinedObject(orig[i], undefined))
                {
                    elements[count].Value = orig[i];
                    elements[count].StringValue =  JavascriptConversion::ToString(orig[i], scriptContext);

                    count++;
                }
                else
                {
                    countUndefined++;
                }
            }
        }

        if (count > 0)
        {
            SortElements(elements, 0, count - 1);

            for (uint32 i = 0; i < count; ++i)
            {
                orig[i] = elements[i].Value;
            }
        }

        for (uint32 i = count + countUndefined; i < *len; ++i)
        {
            orig[i] = SparseArraySegment<Var>::GetMissingItem();
        }

        *len = count; // set the correct length
        return countUndefined;
    }

    int __cdecl JavascriptArray::CompareElements(void* context, const void* elem1, const void* elem2)
    {
        const Element* element1 = static_cast<const Element*>(elem1);
        const Element* element2 = static_cast<const Element*>(elem2);

        Assert(element1 != NULL);
        Assert(element2 != NULL);

        return JavascriptString::strcmp(element1->StringValue, element2->StringValue);
    }

    void JavascriptArray::SortElements(Element* elements, uint32 left, uint32 right)
    {
        // Note: use write barrier policy of Field(Var)
        qsort_s<Element, Field(Var)>(elements, right - left + 1, CompareElements, this);
    }

    Var JavascriptArray::EntrySort(RecyclableObject* function, CallInfo callInfo, ...)
    {
        PROBE_STACK(function->GetScriptContext(), Js::Constants::MinStackDefault);

        ARGUMENTS(args, callInfo);
        ScriptContext* scriptContext = function->GetScriptContext();
        AUTO_TAG_NATIVE_LIBRARY_ENTRY(function, callInfo, _u("Array.prototype.sort"));

        Assert(!(callInfo.Flags & CallFlags_New));

        AssertMsg(args.Info.Count >= 1, "Should have at least one argument");

        RecyclableObject* compFn = NULL;
        if (args.Info.Count > 1)
        {
            if (JavascriptConversion::IsCallable(args[1]))
            {
                compFn = RecyclableObject::FromVar(args[1]);
            }
            else
            {
                TypeId typeId = JavascriptOperators::GetTypeId(args[1]);

                // Use default comparer:
                // - In ES5 mode if the argument is undefined.
                bool useDefaultComparer = typeId == TypeIds_Undefined;
                if (!useDefaultComparer)
                {
                    JavascriptError::ThrowTypeError(scriptContext, JSERR_FunctionArgument_NeedInternalObject, _u("Array.prototype.sort"));
                }
            }
        }

        if (JavascriptArray::Is(args[0]))
        {
#if ENABLE_COPYONACCESS_ARRAY
            JavascriptLibrary::CheckAndConvertCopyOnAccessNativeIntArray<Var>(args[0]);
#endif

            JavascriptArray *arr = JavascriptArray::FromVar(args[0]);

            if (arr->length <= 1)
            {
                return args[0];
            }

            if(arr->IsFillFromPrototypes())
            {
                arr->FillFromPrototypes(0, arr->length); // We need find all missing value from [[proto]] object
            }

            // Maintain nativity of the array only for the following cases (To favor inplace conversions - keeps the conversion cost less):
            // -    int cases for X86 and
            // -    FloatArray for AMD64
            // We convert the entire array back and forth once here O(n), rather than doing the costly conversion down the call stack which is O(nlogn)

#if defined(_M_X64_OR_ARM64)
            if(compFn && JavascriptNativeFloatArray::Is(arr))
            {
                arr = JavascriptNativeFloatArray::ConvertToVarArray((JavascriptNativeFloatArray*)arr);
                arr->Sort(compFn);
                arr = arr->ConvertToNativeArrayInPlace<JavascriptNativeFloatArray, double>(arr);
            }
            else
            {
                EnsureNonNativeArray(arr);
                arr->Sort(compFn);
            }
#else
            if(compFn && JavascriptNativeIntArray::Is(arr))
            {
                //EnsureNonNativeArray(arr);
                arr = JavascriptNativeIntArray::ConvertToVarArray((JavascriptNativeIntArray*)arr);
                arr->Sort(compFn);
                arr = arr->ConvertToNativeArrayInPlace<JavascriptNativeIntArray, int32>(arr);
            }
            else
            {
                EnsureNonNativeArray(arr);
                arr->Sort(compFn);
            }
#endif

        }
        else
        {
            RecyclableObject* pObj = nullptr;
            if (FALSE == JavascriptConversion::ToObject(args[0], scriptContext, &pObj))
            {
                JavascriptError::ThrowTypeError(scriptContext, JSERR_This_NullOrUndefined, _u("Array.prototype.sort"));
            }
            uint32 len = JavascriptConversion::ToUInt32(JavascriptOperators::OP_GetLength(pObj, scriptContext), scriptContext);
            JavascriptArray* sortArray = scriptContext->GetLibrary()->CreateArray(len);
            sortArray->EnsureHead<Var>();
            ThrowTypeErrorOnFailureHelper h(scriptContext, _u("Array.prototype.sort"));

            BEGIN_TEMP_ALLOCATOR(tempAlloc, scriptContext, _u("Runtime"))
            {
                JsUtil::List<uint32, ArenaAllocator>* indexList = JsUtil::List<uint32, ArenaAllocator>::New(tempAlloc);

                for (uint32 i = 0; i < len; i++)
                {
                    Var item;
                    if (JavascriptOperators::GetItem(pObj, i, &item, scriptContext))
                    {
                        indexList->Add(i);
                        sortArray->DirectSetItemAt(i, item);
                    }
                }
                if (indexList->Count() > 0)
                {
                    if (sortArray->length > 1)
                    {
                        sortArray->FillFromPrototypes(0, sortArray->length); // We need find all missing value from [[proto]] object
                    }
                    sortArray->Sort(compFn);

                    uint32 removeIndex = sortArray->head->length;
                    for (uint32 i = 0; i < removeIndex; i++)
                    {
                        AssertMsg(!SparseArraySegment<Var>::IsMissingItem(&SparseArraySegment<Var>::From(sortArray->head)->elements[i]), "No gaps expected in sorted array");
                        h.ThrowTypeErrorOnFailure(JavascriptOperators::SetItem(pObj, pObj, i, SparseArraySegment<Var>::From(sortArray->head)->elements[i], scriptContext));
                    }
                    for (int i = 0; i < indexList->Count(); i++)
                    {
                        uint32 value = indexList->Item(i);
                        if (value >= removeIndex)
                        {
                            h.ThrowTypeErrorOnFailure((JavascriptOperators::DeleteItem(pObj, value)));
                        }
                    }
                }

            }
            END_TEMP_ALLOCATOR(tempAlloc, scriptContext);
        }
        return args[0];
    }

    Var JavascriptArray::EntrySplice(RecyclableObject* function, CallInfo callInfo, ...)
    {
        PROBE_STACK(function->GetScriptContext(), Js::Constants::MinStackDefault);

        ARGUMENTS(args, callInfo);
        ScriptContext* scriptContext = function->GetScriptContext();
        Recycler *recycler = scriptContext->GetRecycler();

        Assert(!(callInfo.Flags & CallFlags_New));

        AssertMsg(args.Info.Count >= 1, "Should have at least one argument");

        bool isArr = false;
        JavascriptArray* pArr = 0;
        RecyclableObject* pObj = 0;
        RecyclableObject* newObj = nullptr;
        uint32 start = 0;
        uint32 deleteLen = 0;
        uint32 len = 0;

        if (JavascriptArray::Is(args[0]) && scriptContext == JavascriptArray::FromVar(args[0])->GetScriptContext())
        {
            isArr = true;
            pArr = JavascriptArray::FromVar(args[0]);
            pObj = pArr;
            len = pArr->length;

#if ENABLE_COPYONACCESS_ARRAY
            JavascriptLibrary::CheckAndConvertCopyOnAccessNativeIntArray<Var>(args[0]);
#endif
        }
        else
        {
            if (FALSE == JavascriptConversion::ToObject(args[0], scriptContext, &pObj))
            {
                JavascriptError::ThrowTypeError(scriptContext, JSERR_This_NullOrUndefined, _u("Array.prototype.splice"));
            }

            if (scriptContext->GetConfig()->IsES6ToLengthEnabled())
            {
                int64 len64 = JavascriptConversion::ToLength(JavascriptOperators::OP_GetLength(pObj, scriptContext), scriptContext);
                len = len64 > UINT_MAX ? UINT_MAX : (uint)len64;
            }
            else
            {
                len = JavascriptConversion::ToUInt32(JavascriptOperators::OP_GetLength(pObj, scriptContext), scriptContext);
            }
        }

        switch (args.Info.Count)
        {
        case 1:
            start = len;
            deleteLen = 0;
            break;

        case 2:
            start = min(GetFromIndex(args[1], len, scriptContext), len);
            deleteLen = len - start;
            break;

        default:
            start = GetFromIndex(args[1], len, scriptContext);

            if (start > len)
            {
                start = len;
            }

            // When start >= len, we know we won't be deleting any items and don't really need to evaluate the second argument.
            // However, ECMA 262 15.4.4.12 requires that it be evaluated, anyway.  If the argument is an object with a valueOf
            // with a side effect, this evaluation is observable.  Hence, we must evaluate.
            if (TaggedInt::Is(args[2]))
            {
                int intDeleteLen = TaggedInt::ToInt32(args[2]);
                if (intDeleteLen < 0)
                {
                    deleteLen = 0;
                }
                else
                {
                    deleteLen = intDeleteLen;
                }
            }
            else
            {
                double dblDeleteLen = JavascriptConversion::ToInteger(args[2], scriptContext);

                if (dblDeleteLen > len)
                {
                    deleteLen = (uint32)-1;
                }
                else if (dblDeleteLen <= 0)
                {
                    deleteLen = 0;
                }
                else
                {
                    deleteLen = (uint32)dblDeleteLen;
                }
            }
            deleteLen = min(len - start, deleteLen);
            break;
        }

        // Side effects (such as defining a property in a ToPrimitive call) during evaluation of arguments start or deleteCount may convert the array to an ES5 array.
        if (isArr && !JavascriptArray::Is(pObj))
        {
            AssertOrFailFastMsg(ES5Array::Is(pObj), "The array should have been converted to an ES5Array");
            isArr = false;
        }

        Var* insertArgs = args.Info.Count > 3 ? &args.Values[3] : nullptr;
        uint32 insertLen = args.Info.Count > 3 ? args.Info.Count - 3 : 0;

        ::Math::RecordOverflowPolicy newLenOverflow;
        uint32 newLen = UInt32Math::Add(len - deleteLen, insertLen, newLenOverflow); // new length of the array after splice

        if (isArr)
        {
            // If we have missing values then convert to not native array for now
            // In future, we could support this scenario.
            if (deleteLen == insertLen)
            {
                pArr->FillFromPrototypes(start, start + deleteLen);
            }
            else if (len)
            {
                pArr->FillFromPrototypes(start, len);
            }

            //
            // If newLen overflowed, pre-process to prevent pushing sparse array segments or elements out of
            // max array length, which would result in tons of index overflow and difficult to fix.
            //
            if (newLenOverflow.HasOverflowed())
            {
                pArr = EnsureNonNativeArray(pArr);
                BigIndex dstIndex = MaxArrayLength;

                uint32 maxInsertLen = MaxArrayLength - start;
                if (insertLen > maxInsertLen)
                {
                    // Copy overflowing insertArgs to properties
                    for (uint32 i = maxInsertLen; i < insertLen; i++)
                    {
                        pArr->DirectSetItemAt(dstIndex, insertArgs[i]);
                        ++dstIndex;
                    }

                    insertLen = maxInsertLen; // update

                    // Truncate elements on the right to properties
                    if (start + deleteLen < len)
                    {
                        pArr->TruncateToProperties(dstIndex, start + deleteLen);
                    }
                }
                else
                {
                    // Truncate would-overflow elements to properties
                    pArr->TruncateToProperties(dstIndex, MaxArrayLength - insertLen + deleteLen);
                }

                len = pArr->length; // update
                newLen = len - deleteLen + insertLen;
                Assert(newLen == MaxArrayLength);
            }

            if (insertArgs)
            {
                pArr = EnsureNonNativeArray(pArr);
            }

            bool isIntArray = false;
            bool isFloatArray = false;
            bool isBuiltinArrayCtor = true;
            JavascriptArray *newArr = nullptr;

            // Just dump the segment map on splice (before any possible allocation and throw)
            pArr->ClearSegmentMap();

            // If the source object is an Array exotic object (Array.isArray) we should try to load the constructor property
            // and use it to construct the return object.
            newObj = ArraySpeciesCreate(pArr, deleteLen, scriptContext, nullptr, nullptr, &isBuiltinArrayCtor);
            if (newObj != nullptr)
            {
                pArr = EnsureNonNativeArray(pArr);
                // If the new object we created is an array, remember that as it will save us time setting properties in the object below
                if (JavascriptArray::Is(newObj))
                {
#if ENABLE_COPYONACCESS_ARRAY
                    JavascriptLibrary::CheckAndConvertCopyOnAccessNativeIntArray<Var>(newObj);
#endif
                    newArr = JavascriptArray::FromVar(newObj);
                }
            }
            else
            // This is the ES5 case, pArr['constructor'] doesn't exist, or pArr['constructor'] is the builtin Array constructor
            {
                pArr->GetArrayTypeAndConvert(&isIntArray, &isFloatArray);
                newArr = CreateNewArrayHelper(deleteLen, isIntArray, isFloatArray, pArr, scriptContext);
#if ENABLE_COPYONACCESS_ARRAY
                JavascriptLibrary::CheckAndConvertCopyOnAccessNativeIntArray<Var>(newArr);
#endif
            }

            // If return object is a JavascriptArray, we can use all the array splice helpers
            if (newArr && isBuiltinArrayCtor && len == pArr->length)
            {

                // Array has a single segment (need not start at 0) and splice start lies in the range
                // of that segment we optimize splice - Fast path.
                if (pArr->IsSingleSegmentArray() && pArr->head->HasIndex(start))
                {
                    if (isIntArray)
                    {
                        ArraySegmentSpliceHelper<int32>(newArr, SparseArraySegment<int32>::From(pArr->head), (SparseArraySegment<int32>**)&pArr->head, start, deleteLen, insertArgs, insertLen, recycler);
                    }
                    else if (isFloatArray)
                    {
                        ArraySegmentSpliceHelper<double>(newArr, SparseArraySegment<double>::From(pArr->head), (SparseArraySegment<double>**)&pArr->head, start, deleteLen, insertArgs, insertLen, recycler);
                    }
                    else
                    {
                        ArraySegmentSpliceHelper<Var>(newArr, SparseArraySegment<Var>::From(pArr->head), (SparseArraySegment<Var>**)&pArr->head, start, deleteLen, insertArgs, insertLen, recycler);
                    }

                    // Since the start index is within the bounds of the original array's head segment, it will not acquire any new
                    // missing values. If the original array had missing values in the head segment, some of them may have been
                    // copied into the array that will be returned; otherwise, the array that is returned will also not have any
                    // missing values.
                    newArr->SetHasNoMissingValues(pArr->HasNoMissingValues());
                }
                else
                {
                    if (isIntArray)
                    {
                        ArraySpliceHelper<int32>(newArr, pArr, start, deleteLen, insertArgs, insertLen, scriptContext);
                    }
                    else if (isFloatArray)
                    {
                        ArraySpliceHelper<double>(newArr, pArr, start, deleteLen, insertArgs, insertLen, scriptContext);
                    }
                    else
                    {
                        ArraySpliceHelper<Var>(newArr, pArr, start, deleteLen, insertArgs, insertLen, scriptContext);
                    }

                    // This function currently does not track missing values in the head segment if there are multiple segments
                    pArr->SetHasNoMissingValues(false);
                    newArr->SetHasNoMissingValues(false);
                }

                if (isIntArray)
                {
                    pArr->EnsureHeadStartsFromZero<int32>(recycler);
                    newArr->EnsureHeadStartsFromZero<int32>(recycler);
                }
                else if (isFloatArray)
                {
                    pArr->EnsureHeadStartsFromZero<double>(recycler);
                    newArr->EnsureHeadStartsFromZero<double>(recycler);
                }
                else
                {
                    pArr->EnsureHeadStartsFromZero<Var>(recycler);
                    newArr->EnsureHeadStartsFromZero<Var>(recycler);
                }

                pArr->InvalidateLastUsedSegment();

                // it is possible for valueOf accessors for the start or deleteLen
                // arguments to modify the size of the array. Since the resulting size of the array
                // is based on the cached value of length, this might lead to us having to trim
                // excess array segments at the end of the splice operation, which SetLength() will do.
                // However, this is also slower than performing the simple length assignment, so we only
                // do it if we can detect the array length changing.
                if(pArr->length != len)
                {
                    pArr->SetLength(newLen);
                }
                else
                {
                    pArr->length = newLen;
                }

                if (newArr->length != deleteLen)
                {
                    newArr->SetLength(deleteLen);
                }
                else
                {
                    newArr->length = deleteLen;
                }

                newArr->InvalidateLastUsedSegment();

#ifdef VALIDATE_ARRAY
                newArr->ValidateArray();
                pArr->ValidateArray();
#endif
                if (newLenOverflow.HasOverflowed())
                {
                    // ES5 15.4.4.12 16: If new len overflowed, SetLength throws
                    JavascriptError::ThrowRangeError(scriptContext, JSERR_ArrayLengthAssignIncorrect);
                }

                return newArr;
            }
        }

        if (newLenOverflow.HasOverflowed())
        {
            return ObjectSpliceHelper<BigIndex>(pObj, len, start, deleteLen, (Var*)insertArgs, insertLen, scriptContext, newObj);
        }
        else // Use uint32 version if no overflow
        {
            return ObjectSpliceHelper<uint32>(pObj, len, start, deleteLen, (Var*)insertArgs, insertLen, scriptContext, newObj);
        }
    }

    inline BOOL JavascriptArray::IsSingleSegmentArray() const
    {
        return nullptr == head->next;
    }

    template<typename T>
    void JavascriptArray::ArraySegmentSpliceHelper(JavascriptArray *pnewArr, SparseArraySegment<T> *seg, SparseArraySegment<T> **prev,
                                                    uint32 start, uint32 deleteLen, Var* insertArgs, uint32 insertLen, Recycler *recycler)
    {
        // book keeping variables
        uint32 relativeStart    = start - seg->left;  // This will be different from start when head->left is non zero -
                                                      //(Missing elements at the beginning)

        uint32 headDeleteLen    = min(start + deleteLen , seg->left + seg->length) - start;   // actual number of elements to delete in
                                                                                              // head if deleteLen overflows the length of head

        uint32 newHeadLen       = seg->length - headDeleteLen + insertLen;     // new length of the head after splice

        // Save the deleted elements
        if (headDeleteLen != 0)
        {
            pnewArr->InvalidateLastUsedSegment();
            pnewArr->head = SparseArraySegment<T>::CopySegment(recycler, SparseArraySegment<T>::From(pnewArr->head), 0, seg, start, headDeleteLen);
        }

        if (newHeadLen != 0)
        {
            if (seg->size < newHeadLen)
            {
                if (seg->next)
                {
                    // If we have "next", require that we haven't adjusted next segments left yet.
                    seg = seg->GrowByMinMax(recycler, newHeadLen - seg->size, seg->next->left - deleteLen + insertLen - seg->left - seg->size);
                }
                else
                {
                    seg = seg->GrowByMin(recycler, newHeadLen - seg->size);
                }
#ifdef VALIDATE_ARRAY
                ValidateSegment(seg);
#endif
            }

            // Move the elements if necessary
            if (headDeleteLen != insertLen)
            {
                uint32 noElementsToMove = seg->length - (relativeStart + headDeleteLen);
                MoveArray(seg->elements + relativeStart + insertLen,
                            seg->elements + relativeStart + headDeleteLen,
                            noElementsToMove);
                if (newHeadLen < seg->length) // truncate if necessary
                {
                    seg->Truncate(seg->left + newHeadLen); // set end elements to null so that when we introduce null elements we are safe
                }
                seg->length = newHeadLen;
            }
            // Copy the new elements
            if (insertLen > 0)
            {
                Assert(!VirtualTableInfo<JavascriptNativeIntArray>::HasVirtualTable(pnewArr) &&
                   !VirtualTableInfo<JavascriptNativeFloatArray>::HasVirtualTable(pnewArr));

                // inserted elements starts at argument 3 of splice(start, deleteNumber, insertelem1, insertelem2, insertelem3, ...);
                CopyArray(seg->elements + relativeStart, insertLen,
                          reinterpret_cast<const T*>(insertArgs), insertLen);
            }
            *prev = seg;
        }
        else
        {
            *prev = SparseArraySegment<T>::From(seg->next);
        }
    }

    template<typename T>
    void JavascriptArray::ArraySpliceHelper(JavascriptArray* pnewArr, JavascriptArray* pArr, uint32 start, uint32 deleteLen, Var* insertArgs, uint32 insertLen, ScriptContext *scriptContext)
    {
        // Skip pnewArr->EnsureHead(): we don't use existing segment at all.
        Recycler *recycler  = scriptContext->GetRecycler();

        Field(SparseArraySegmentBase*)* prevSeg  = &pArr->head;        // holds the next pointer of previous
        Field(SparseArraySegmentBase*)* prevPrevSeg  = &pArr->head;    // this holds the previous pointer to prevSeg dirty trick.
        SparseArraySegmentBase* savePrev = nullptr;

        Assert(pArr->head); // We should never have a null head.
        pArr->EnsureHead<T>();
        SparseArraySegment<T>* startSeg = SparseArraySegment<T>::From(pArr->head);

        const uint32 limit = start + deleteLen;
        uint32 rightLimit;
        if (UInt32Math::Add(startSeg->left, startSeg->size, &rightLimit))
        {
            rightLimit = JavascriptArray::MaxArrayLength;
        }

        // Find out the segment to start delete
        while (startSeg && (rightLimit <= start))
        {
            savePrev = startSeg;
            prevPrevSeg = prevSeg;
            prevSeg = &startSeg->next;
            startSeg = SparseArraySegment<T>::From(startSeg->next);

            if (startSeg)
            {
                if (UInt32Math::Add(startSeg->left, startSeg->size, &rightLimit))
                {
                    rightLimit = JavascriptArray::MaxArrayLength;
                }
            }
        }

        // handle inlined segment
        SparseArraySegmentBase* inlineHeadSegment = nullptr;
        bool hasInlineSegment = false;
        // The following if else set is used to determine whether a shallow or hard copy is needed
        if (JavascriptNativeArray::Is(pArr))
        {
            if (JavascriptNativeFloatArray::Is(pArr))
            {
                inlineHeadSegment = DetermineInlineHeadSegmentPointer<JavascriptNativeFloatArray, 0, true>((JavascriptNativeFloatArray*)pArr);
            }
            else if (JavascriptNativeIntArray::Is(pArr))
            {
                inlineHeadSegment = DetermineInlineHeadSegmentPointer<JavascriptNativeIntArray, 0, true>((JavascriptNativeIntArray*)pArr);
            }
            Assert(inlineHeadSegment);
            hasInlineSegment = (startSeg == (SparseArraySegment<T>*)inlineHeadSegment);
        }
        else
        {
            // This will result in false positives. It is used because DetermineInlineHeadSegmentPointer
            // does not handle Arrays that change type e.g. from JavascriptNativeIntArray to JavascriptArray
            // This conversion in particular is problematic because JavascriptNativeIntArray is larger than JavascriptArray
            // so the returned head segment ptr never equals pArr->head. So we will default to using this and deal with
            // false positives. It is better than always doing a hard copy.
            hasInlineSegment = HasInlineHeadSegment(pArr->head->length);
        }

        if (startSeg)
        {
            // Delete Phase
            if (startSeg->left <= start && (startSeg->left + startSeg->length) >= limit)
            {
                // All splice happens in one segment.
                SparseArraySegmentBase *nextSeg = startSeg->next;
                // Splice the segment first, which might OOM throw but the array would be intact.
                JavascriptArray::ArraySegmentSpliceHelper(pnewArr, (SparseArraySegment<T>*)startSeg, (SparseArraySegment<T>**)prevSeg, start, deleteLen, insertArgs, insertLen, recycler);
                while (nextSeg)
                {
                    // adjust next segments left
                    nextSeg->left = nextSeg->left - deleteLen + insertLen;
                    if (nextSeg->next == nullptr)
                    {
                        nextSeg->EnsureSizeInBound();
                    }
                    nextSeg = nextSeg->next;
                }
                if (*prevSeg)
                {
                    (*prevSeg)->EnsureSizeInBound();
                }
                return;
            }
            else
            {
                SparseArraySegment<T>* newHeadSeg = nullptr; // pnewArr->head is null
                Field(SparseArraySegmentBase*)* prevNewHeadSeg = &pnewArr->head;

                // delete till deleteLen and reuse segments for new array if it is possible.
                // 3 steps -
                //1. delete 1st segment (which may be partial delete)
                // 2. delete next n complete segments
                // 3. delete last segment (which again may be partial delete)

                // Step (1)  -- WOOB 1116297: When left >= start, step (1) is skipped, resulting in pNewArr->head->left != 0. We need to touch up pNewArr.
                if (startSeg->left < start)
                {
                    if (start < startSeg->left + startSeg->length)
                    {
                        uint32 headDeleteLen = startSeg->left + startSeg->length - start;

                        if (startSeg->next)
                        {
                            // We know the new segment will have a next segment, so allocate it as non-leaf.
                            newHeadSeg = SparseArraySegment<T>::template AllocateSegmentImpl<false>(recycler, 0, headDeleteLen, headDeleteLen, nullptr);
                        }
                        else
                        {
                            newHeadSeg = SparseArraySegment<T>::AllocateSegment(recycler, 0, headDeleteLen, headDeleteLen, nullptr);
                        }
                        newHeadSeg = SparseArraySegment<T>::CopySegment(recycler, newHeadSeg, 0, startSeg, start, headDeleteLen);
                        newHeadSeg->next = nullptr;
                        *prevNewHeadSeg = newHeadSeg;
                        prevNewHeadSeg = &newHeadSeg->next;
                        startSeg->Truncate(start);
                    }
                    savePrev = startSeg;
                    prevPrevSeg = prevSeg;
                    prevSeg = &startSeg->next;
                    startSeg = SparseArraySegment<T>::From(startSeg->next);
                }

                // Step (2) first we should do a hard copy if we have an inline head Segment
                else if (hasInlineSegment && nullptr != startSeg)
                {
                    // start should be in between left and left + length
                    if (startSeg->left  <= start && start < startSeg->left + startSeg->length)
                    {
                        uint32 headDeleteLen = startSeg->left + startSeg->length - start;
                        if (startSeg->next)
                        {
                            // We know the new segment will have a next segment, so allocate it as non-leaf.
                            newHeadSeg = SparseArraySegment<T>::template AllocateSegmentImpl<false>(recycler, 0, headDeleteLen, headDeleteLen, nullptr);
                        }
                        else
                        {
                            newHeadSeg = SparseArraySegment<T>::AllocateSegment(recycler, 0, headDeleteLen, headDeleteLen, nullptr);
                        }
                        newHeadSeg = SparseArraySegment<T>::CopySegment(recycler, newHeadSeg, 0, startSeg, start, headDeleteLen);
                        *prevNewHeadSeg = newHeadSeg;
                        prevNewHeadSeg = &newHeadSeg->next;

                        // Remove the entire segment from the original array
                        *prevSeg = startSeg->next;
                        startSeg = SparseArraySegment<T>::From(startSeg->next);
                    }
                    // if we have an inline head segment with 0 elements, remove it
                    else if (startSeg->left == 0 && startSeg->length == 0)
                    {
                        Assert(startSeg->size != 0);
                        *prevSeg = startSeg->next;
                        startSeg = SparseArraySegment<T>::From(startSeg->next);
                    }
                }
                // Step (2) proper
                SparseArraySegmentBase *temp = nullptr;
                while (startSeg && (startSeg->left + startSeg->length) <= limit)
                {
                    temp = startSeg->next;

                    // move that entire segment to new array
                    startSeg->left = startSeg->left - start;
                    startSeg->next = nullptr;
                    *prevNewHeadSeg = startSeg;
                    prevNewHeadSeg = &startSeg->next;

                    // Remove the entire segment from the original array
                    *prevSeg = temp;
                    startSeg = (SparseArraySegment<T>*)temp;
                }

                // Step(2) above could delete the original head segment entirely, causing current head not
                // starting from 0. Then if any of the following throw, we have a corrupted array. Need
                // protection here.
                bool dummyHeadNodeInserted = false;
                if (!savePrev && (!startSeg || startSeg->left != 0))
                {
                    Assert(pArr->head == startSeg);
                    pArr->EnsureHeadStartsFromZero<T>(recycler);
                    Assert(pArr->head && pArr->head->next == startSeg);

                    savePrev = pArr->head;
                    prevPrevSeg = prevSeg;
                    prevSeg = &pArr->head->next;
                    dummyHeadNodeInserted = true;
                }

                // Step (3)
                if (startSeg && (startSeg->left < limit))
                {
                    // copy the first part of the last segment to be deleted to new array
                    uint32 headDeleteLen = start + deleteLen - startSeg->left ;

                    newHeadSeg = SparseArraySegment<T>::AllocateSegment(recycler, startSeg->left -  start, headDeleteLen, (SparseArraySegmentBase *)nullptr);
                    newHeadSeg = SparseArraySegment<T>::CopySegment(recycler, newHeadSeg, startSeg->left -  start, startSeg, startSeg->left, headDeleteLen);
                    newHeadSeg->next = nullptr;
                    *prevNewHeadSeg = newHeadSeg;
                    prevNewHeadSeg = &newHeadSeg->next;

                    // move the last segment
                    MoveArray(startSeg->elements, startSeg->elements + headDeleteLen, startSeg->length - headDeleteLen);
                    startSeg->left = startSeg->left + headDeleteLen; // We are moving the left ahead to point to the right index
                    startSeg->length = startSeg->length - headDeleteLen;
                    startSeg->Truncate(startSeg->left + startSeg->length);
                    startSeg->EnsureSizeInBound(); // Just truncated, size might exceed next.left
                }

                if (startSeg && ((startSeg->left - deleteLen + insertLen) == 0) && dummyHeadNodeInserted)
                {
                    Assert(start + insertLen == 0);
                    // Remove the dummy head node to preserve array consistency.
                    pArr->head = startSeg;
                    savePrev = nullptr;
                    prevSeg = &pArr->head;
                }

                while (startSeg)
                {
                    startSeg->left = startSeg->left - deleteLen + insertLen ;
                    if (startSeg->next == nullptr)
                    {
                        startSeg->EnsureSizeInBound();
                    }
                    startSeg = SparseArraySegment<T>::From(startSeg->next);
                }
            }
        }

        // The size of pnewArr head allocated in above step 1 might exceed next.left concatenated in step 2/3.
        pnewArr->head->EnsureSizeInBound();
        if (savePrev)
        {
            savePrev->EnsureSizeInBound();
        }

        // insert elements
        if (insertLen > 0)
        {
            Assert(!JavascriptNativeIntArray::Is(pArr) && !JavascriptNativeFloatArray::Is(pArr));

            // InsertPhase
            SparseArraySegment<T> *segInsert = nullptr;

            // see if we are just about the right of the previous segment
            Assert(!savePrev || savePrev->left <= start);
            if (savePrev && (start - savePrev->left < savePrev->size))
            {
                segInsert = (SparseArraySegment<T>*)savePrev;
                uint32 spaceLeft = segInsert->size - (start - segInsert->left);
                if(spaceLeft < insertLen)
                {
                    if (!segInsert->next)
                    {
                        segInsert = segInsert->GrowByMin(recycler, insertLen - spaceLeft);
                    }
                    else
                    {
                        segInsert = segInsert->GrowByMinMax(recycler, insertLen - spaceLeft, segInsert->next->left - segInsert->left - segInsert->size);
                    }
                }
                *prevPrevSeg = segInsert;
                segInsert->length = start + insertLen - segInsert->left;
            }
            else
            {
                segInsert = SparseArraySegment<T>::AllocateSegment(recycler, start, insertLen, *prevSeg);
                segInsert->next = *prevSeg;
                *prevSeg = segInsert;
                savePrev = segInsert;
            }

            uint32 relativeStart = start - segInsert->left;
            // inserted elements starts at argument 3 of splice(start, deleteNumber, insertelem1, insertelem2, insertelem3, ...);
            CopyArray(segInsert->elements + relativeStart, insertLen,
                      reinterpret_cast<const T*>(insertArgs), insertLen);
        }
    }

    template<typename indexT>
    RecyclableObject* JavascriptArray::ObjectSpliceHelper(RecyclableObject* pObj, uint32 len, uint32 start,
        uint32 deleteLen, Var* insertArgs, uint32 insertLen, ScriptContext *scriptContext, RecyclableObject* pNewObj)
    {
        JavascriptArray *pnewArr = nullptr;

        if (pNewObj == nullptr)
        {
            pNewObj = ArraySpeciesCreate(pObj, deleteLen, scriptContext);
            if (pNewObj == nullptr || !JavascriptArray::Is(pNewObj))
            {
                pnewArr = scriptContext->GetLibrary()->CreateArray(deleteLen);
                pnewArr->EnsureHead<Var>();

                pNewObj = pnewArr;
            }
        }

        if (JavascriptArray::Is(pNewObj))
        {
#if ENABLE_COPYONACCESS_ARRAY
            JavascriptLibrary::CheckAndConvertCopyOnAccessNativeIntArray<Var>(pNewObj);
#endif
            pnewArr = JavascriptArray::FromVar(pNewObj);
        }

        // copy elements to delete to new array
        if (deleteLen > 0)
        {
            for (uint32 i = 0; i < deleteLen; i++)
            {
               if (JavascriptOperators::HasItem(pObj, start+i))
               {
                   Var element = JavascriptOperators::GetItem(pObj, start + i, scriptContext);
                   if (pnewArr)
                   {
                       pnewArr->SetItem(i, element, PropertyOperation_None);
                   }
                   else
                   {
                       ThrowErrorOnFailure(JavascriptArray::SetArrayLikeObjects(pNewObj, i, element), scriptContext, i);
                   }
               }
            }
        }

        ThrowTypeErrorOnFailureHelper h(scriptContext, _u("Array.prototype.splice"));

        // If the return object is not an array, we'll need to set the 'length' property
        if (pnewArr == nullptr)
        {
            h.ThrowTypeErrorOnFailure(JavascriptOperators::SetProperty(pNewObj, pNewObj, PropertyIds::length, JavascriptNumber::ToVar(deleteLen, scriptContext), scriptContext, PropertyOperation_ThrowIfNotExtensible));
        }

        // Now we need reserve room if it is necessary
        if (insertLen > deleteLen) // Might overflow max array length
        {
            // Unshift [start + deleteLen, len) to start + insertLen
            Unshift<indexT>(pObj, start + insertLen, start + deleteLen, len, scriptContext);
        }
        else if (insertLen < deleteLen) // Won't overflow max array length
        {
            uint32 j = 0;
            for (uint32 i = start + deleteLen; i < len; i++)
            {
                if (JavascriptOperators::HasItem(pObj, i))
                {
                    Var element = JavascriptOperators::GetItem(pObj, i, scriptContext);
                    h.ThrowTypeErrorOnFailure(JavascriptOperators::SetItem(pObj, pObj, start + insertLen + j, element, scriptContext, PropertyOperation_ThrowIfNotExtensible));
                }
                else
                {
                    h.ThrowTypeErrorOnFailure(JavascriptOperators::DeleteItem(pObj, start + insertLen + j, PropertyOperation_ThrowOnDeleteIfNotConfig));
                }
                j++;
            }

            // Clean up the rest
            for (uint32 i = len; i > len - deleteLen + insertLen; i--)
            {
                h.ThrowTypeErrorOnFailure(JavascriptOperators::DeleteItem(pObj, i - 1, PropertyOperation_ThrowOnDeleteIfNotConfig));
            }
        }

        if (insertLen > 0)
        {
            indexT dstIndex = start; // insert index might overflow max array length
            for (uint i = 0; i < insertLen; i++)
            {
                h.ThrowTypeErrorOnFailure(IndexTrace<indexT>::SetItem(pObj, dstIndex, insertArgs[i], PropertyOperation_ThrowIfNotExtensible));
                ++dstIndex;
            }
        }

        // Set up new length
        indexT newLen = indexT(len - deleteLen) + insertLen;
        h.ThrowTypeErrorOnFailure(JavascriptOperators::SetProperty(pObj, pObj, PropertyIds::length, IndexTrace<indexT>::ToNumber(newLen, scriptContext), scriptContext, PropertyOperation_ThrowIfNotExtensible));
        h.ThrowTypeErrorOnFailure(JavascriptOperators::SetProperty(pNewObj, pNewObj, PropertyIds::length, IndexTrace<indexT>::ToNumber(deleteLen, scriptContext), scriptContext, PropertyOperation_ThrowIfNotExtensible));
#ifdef VALIDATE_ARRAY
        if (pnewArr)
        {
            pnewArr->ValidateArray();
        }
#endif
        return pNewObj;
    }

    Var JavascriptArray::EntryToLocaleString(RecyclableObject* function, CallInfo callInfo, ...)
    {
        PROBE_STACK(function->GetScriptContext(), Js::Constants::MinStackDefault);

        ARGUMENTS(args, callInfo);
        ScriptContext* scriptContext = function->GetScriptContext();

        Assert(!(callInfo.Flags & CallFlags_New));

        if (args.Info.Count == 0)
        {
            JavascriptError::ThrowTypeError(scriptContext, JSERR_This_NeedObject, _u("Array.prototype.toLocaleString"));
        }

        if (JavascriptArray::IsDirectAccessArray(args[0]))
        {
            JavascriptArray* arr = JavascriptArray::FromVar(args[0]);
            return ToLocaleString(arr, scriptContext);
        }
        else
        {
            if (TypedArrayBase::IsDetachedTypedArray(args[0]))
            {
                JavascriptError::ThrowTypeError(scriptContext, JSERR_DetachedTypedArray, _u("Array.prototype.toLocalString"));
            }

            RecyclableObject* obj = nullptr;
            if (FALSE == JavascriptConversion::ToObject(args[0], scriptContext, &obj))
            {
                JavascriptError::ThrowTypeError(scriptContext, JSERR_This_NullOrUndefined, _u("Array.prototype.toLocaleString"));
            }
            return ToLocaleString(obj, scriptContext);
        }
    }

    //
    // Unshift object elements [start, end) to toIndex, asserting toIndex > start.
    //
    template<typename T, typename P>
    void JavascriptArray::Unshift(RecyclableObject* obj, const T& toIndex, uint32 start, P end, ScriptContext* scriptContext)
    {
        typedef IndexTrace<T> index_trace;

        ThrowTypeErrorOnFailureHelper h(scriptContext, _u("Array.prototype.unshift"));
        if (start < end)
        {
            T newEnd = (end - start - 1);// newEnd - 1
            T dst = toIndex + newEnd;
            uint32 i = 0;
            if (end > UINT32_MAX)
            {
                uint64 i64 = end;
                for (; i64 > UINT32_MAX; i64--)
                {
                    if (JavascriptOperators::HasItem(obj, i64 - 1))
                    {
                        Var element = JavascriptOperators::GetItem(obj, i64 - 1, scriptContext);
                        h.ThrowTypeErrorOnFailure(index_trace::SetItem(obj, dst, element, PropertyOperation_ThrowIfNotExtensible));
                    }
                    else
                    {
                        h.ThrowTypeErrorOnFailure(index_trace::DeleteItem(obj, dst, PropertyOperation_ThrowOnDeleteIfNotConfig));
                    }

                    --dst;
                }
                i = UINT32_MAX;
            }
            else
            {
                i = (uint32) end;
            }
            for (; i > start; i--)
            {
                if (JavascriptOperators::HasItem(obj, i-1))
                {
                    Var element = JavascriptOperators::GetItem(obj, i - 1, scriptContext);
                    h.ThrowTypeErrorOnFailure(index_trace::SetItem(obj, dst, element, PropertyOperation_ThrowIfNotExtensible));
                }
                else
                {
                    h.ThrowTypeErrorOnFailure(index_trace::DeleteItem(obj, dst, PropertyOperation_ThrowOnDeleteIfNotConfig));
                }

                --dst;
            }
        }
    }

    template<typename T>
    void JavascriptArray::GrowArrayHeadHelperForUnshift(JavascriptArray* pArr, uint32 unshiftElements, ScriptContext * scriptContext)
    {
        SparseArraySegmentBase* nextToHeadSeg = pArr->head->next;
        Recycler* recycler = scriptContext->GetRecycler();

        if (nextToHeadSeg == nullptr)
        {
            pArr->EnsureHead<T>();
            pArr->head = SparseArraySegment<T>::From(pArr->head)->GrowByMin(recycler, unshiftElements);
        }
        else
        {
            pArr->head = SparseArraySegment<T>::From(pArr->head)->GrowByMinMax(recycler, unshiftElements, ((nextToHeadSeg->left + unshiftElements) - pArr->head->left - pArr->head->size));
        }

    }

    template<typename T>
    void JavascriptArray::UnshiftHelper(JavascriptArray* pArr, uint32 unshiftElements, Js::Var * elements)
    {
        SparseArraySegment<T>* head = SparseArraySegment<T>::From(pArr->head);
        // Make enough room in the head segment to insert new elements at the front
        MoveArray(head->elements + unshiftElements, head->elements, pArr->head->length);
        uint32 oldHeadLength = head->length;
        head->length += unshiftElements;

        /* Set head segment as the last used segment */
        pArr->InvalidateLastUsedSegment();

        bool hasNoMissingValues = pArr->HasNoMissingValues();

        /* Set HasNoMissingValues to false -> Since we shifted elements right, we might have missing values after the memmove */
        if(unshiftElements > oldHeadLength)
        {
            pArr->SetHasNoMissingValues(false);
        }

#if ENABLE_PROFILE_INFO
        pArr->FillFromArgs(unshiftElements, 0, elements, nullptr, true/*dontCreateNewArray*/);
#else
        pArr->FillFromArgs(unshiftElements, 0, elements, true/*dontCreateNewArray*/);
#endif

        // Setting back to the old value
        pArr->SetHasNoMissingValues(hasNoMissingValues);
    }

    Var JavascriptArray::EntryUnshift(RecyclableObject* function, CallInfo callInfo, ...)
    {
        PROBE_STACK(function->GetScriptContext(), Js::Constants::MinStackDefault);

        ARGUMENTS(args, callInfo);
        ScriptContext* scriptContext = function->GetScriptContext();

        Assert(!(callInfo.Flags & CallFlags_New));

        Var res = scriptContext->GetLibrary()->GetUndefined();

        if (args.Info.Count == 0)
        {
           return res;
        }
        if (JavascriptArray::Is(args[0]) && !JavascriptArray::FromVar(args[0])->IsCrossSiteObject())
        {
#if ENABLE_COPYONACCESS_ARRAY
            JavascriptLibrary::CheckAndConvertCopyOnAccessNativeIntArray<Var>(args[0]);
#endif
            JavascriptArray * pArr = JavascriptArray::FromVar(args[0]);

            uint32 unshiftElements = args.Info.Count - 1;

            if (unshiftElements > 0)
            {
                if (pArr->IsFillFromPrototypes())
                {
                    pArr->FillFromPrototypes(0, pArr->length); // We need find all missing value from [[proto]] object
                }

                // Pre-process: truncate overflowing elements to properties
                bool newLenOverflowed = false;
                uint32 maxLen = MaxArrayLength - unshiftElements;
                if (pArr->length > maxLen)
                {
                    newLenOverflowed = true;
                    // Ensure the array is non-native when overflow happens
                    EnsureNonNativeArray(pArr);
                    pArr->TruncateToProperties(MaxArrayLength, maxLen);
                    Assert(pArr->length + unshiftElements == MaxArrayLength);
                }

                pArr->ClearSegmentMap(); // Dump segmentMap on unshift (before any possible allocation and throw)

                Assert(pArr->length <= MaxArrayLength - unshiftElements);

                SparseArraySegmentBase* renumberSeg = pArr->head->next;

                bool isIntArray = false;
                bool isFloatArray = false;

                if (JavascriptNativeIntArray::Is(pArr))
                {
                    isIntArray = true;
                }
                else if (JavascriptNativeFloatArray::Is(pArr))
                {
                    isFloatArray = true;
                }

                // If we need to grow head segment and there is already a next segment, then allocate the new head segment upfront
                // If there is OOM in array allocation, then array consistency is maintained.
                if (pArr->head->size < pArr->head->length + unshiftElements)
                {
                    if (isIntArray)
                    {
                        GrowArrayHeadHelperForUnshift<int32>(pArr, unshiftElements, scriptContext);
                    }
                    else if (isFloatArray)
                    {
                        GrowArrayHeadHelperForUnshift<double>(pArr, unshiftElements, scriptContext);
                    }
                    else
                    {
                        GrowArrayHeadHelperForUnshift<Var>(pArr, unshiftElements, scriptContext);
                    }
                }

                while (renumberSeg)
                {
                    renumberSeg->left += unshiftElements;
                    if (renumberSeg->next == nullptr)
                    {
                        // last segment can shift its left + size beyond MaxArrayLength, so truncate if so
                        renumberSeg->EnsureSizeInBound();
                    }
                    renumberSeg = renumberSeg->next;
                }

                if (isIntArray)
                {
                    UnshiftHelper<int32>(pArr, unshiftElements, args.Values);
                }
                else if (isFloatArray)
                {
                    UnshiftHelper<double>(pArr, unshiftElements, args.Values);
                }
                else
                {
                    UnshiftHelper<Var>(pArr, unshiftElements, args.Values);
                }

                pArr->InvalidateLastUsedSegment();
                pArr->length += unshiftElements;

#ifdef VALIDATE_ARRAY
                pArr->ValidateArray();
#endif

                if (newLenOverflowed) // ES5: throw if new "length" exceeds max array length
                {
                    JavascriptError::ThrowRangeError(scriptContext, JSERR_ArrayLengthAssignIncorrect);
                }
            }
            res = JavascriptNumber::ToVar(pArr->length, scriptContext);
        }
        else
        {
            RecyclableObject* dynamicObject = nullptr;
            if (FALSE == JavascriptConversion::ToObject(args[0], scriptContext, &dynamicObject))
            {
                JavascriptError::ThrowTypeError(scriptContext, JSERR_This_NullOrUndefined, _u("Array.prototype.unshift"));
            }

            BigIndex length;
            if (scriptContext->GetConfig()->IsES6ToLengthEnabled())
            {
                length = (uint64) JavascriptConversion::ToLength(JavascriptOperators::OP_GetLength(dynamicObject, scriptContext), scriptContext);
            }
            else
            {
                length = JavascriptConversion::ToUInt32(JavascriptOperators::OP_GetLength(dynamicObject, scriptContext), scriptContext);
            }
            uint32 unshiftElements = args.Info.Count - 1;
            if (unshiftElements > 0)
            {
                uint32 MaxSpaceUint32 = MaxArrayLength - unshiftElements;
                // Note: end will always be a smallIndex either it is less than length in which case it is MaxSpaceUint32
                // or MaxSpaceUint32 is greater than length meaning length is a uint32 number
                BigIndex end = length > MaxSpaceUint32 ? MaxSpaceUint32 : length;
                if (end < length)
                {
                    // Unshift [end, length) to MaxArrayLength
                    // MaxArrayLength + (length - MaxSpaceUint32 - 1) = length + unshiftElements -1
                    if (length.IsSmallIndex())
                    {
                        Unshift<BigIndex>(dynamicObject, MaxArrayLength, end.GetSmallIndex(), length.GetSmallIndex(), scriptContext);
                    }
                    else
                    {
                        Unshift<BigIndex, uint64>(dynamicObject, MaxArrayLength, end.GetSmallIndex(), length.GetBigIndex(), scriptContext);
                    }
                }

                // Unshift [0, end) to unshiftElements
                // unshiftElements + (MaxSpaceUint32 - 0 - 1) = MaxArrayLength -1 therefore this unshift covers up to MaxArrayLength - 1
                Unshift<uint32>(dynamicObject, unshiftElements, 0, end.GetSmallIndex(), scriptContext);

                for (uint32 i = 0; i < unshiftElements; i++)
                {
                    JavascriptOperators::SetItem(dynamicObject, dynamicObject, i, args[i + 1], scriptContext, PropertyOperation_ThrowIfNotExtensible, true);
                }
            }

            ThrowTypeErrorOnFailureHelper h(scriptContext, _u("Array.prototype.unshift"));

            //ES6 - update 'length' even if unshiftElements == 0;
            BigIndex newLen = length + unshiftElements;
            res = JavascriptNumber::ToVar(newLen.IsSmallIndex() ? newLen.GetSmallIndex() : newLen.GetBigIndex(), scriptContext);
            h.ThrowTypeErrorOnFailure(JavascriptOperators::SetProperty(dynamicObject, dynamicObject, PropertyIds::length, res, scriptContext, PropertyOperation_ThrowIfNotExtensible));
        }
        return res;

    }

    Var JavascriptArray::EntryToString(RecyclableObject* function, CallInfo callInfo, ...)
    {
        PROBE_STACK(function->GetScriptContext(), Js::Constants::MinStackDefault);

        ARGUMENTS(args, callInfo);
        ScriptContext* scriptContext = function->GetScriptContext();

        Assert(!(callInfo.Flags & CallFlags_New));

        if (args.Info.Count == 0)
        {
            JavascriptError::ThrowTypeError(scriptContext, JSERR_NeedObject);
        }

         // ES5 15.4.4.2: call join, or built-in Object.prototype.toString

        RecyclableObject* obj = nullptr;
        if (FALSE == JavascriptConversion::ToObject(args[0], scriptContext, &obj))
        {
            JavascriptError::ThrowTypeError(scriptContext, JSERR_This_NullOrUndefined, _u("Array.prototype.toString"));
        }

        // In ES5 we could be calling a user defined join, even on array. We must [[Get]] join at runtime.
        Var join = JavascriptOperators::GetProperty(obj, PropertyIds::join, scriptContext);
        if (JavascriptConversion::IsCallable(join))
        {
            RecyclableObject* func = RecyclableObject::FromVar(join);
            // We need to record implicit call here, because marked the Array.toString as no side effect,
            // but if we call user code here which may have side effect
            ThreadContext * threadContext = scriptContext->GetThreadContext();
            Var result = threadContext->ExecuteImplicitCall(func, ImplicitCall_ToPrimitive, [=]() -> Js::Var
            {
                // Stack object should have a pre-op bail on implicit call. We shouldn't see them here.
                Assert(!ThreadContext::IsOnStack(obj));

                // The correct flag value is CallFlags_Value but we pass CallFlags_None in compat modes
                CallFlags flags = CallFlags_Value;
                return CALL_FUNCTION(func, CallInfo(flags, 1), obj);
            });

            if(!result)
            {
                // There was an implicit call and implicit calls are disabled. This would typically cause a bailout.
                Assert(threadContext->IsDisableImplicitCall());
                result = scriptContext->GetLibrary()->GetNull();
            }

            return result;
        }
        else
        {
            // call built-in Object.prototype.toString
            return CALL_ENTRYPOINT(JavascriptObject::EntryToString, function, CallInfo(1), obj);
        }
    }

#if DEBUG
    BOOL JavascriptArray::GetIndex(const char16* propName, uint32 *pIndex)
    {
        uint32 lu, luDig;

        int32 cch = (int32)wcslen(propName);
        char16* pch = const_cast<char16 *>(propName);

        lu = *pch - '0';
        if (lu > 9)
            return FALSE;

        if (0 == lu)
        {
            *pIndex = 0;
            return 1 == cch;
        }

        while ((luDig = *++pch - '0') < 10)
        {
            // If we overflow 32 bits, ignore the item
            if (lu > 0x19999999)
                return FALSE;
            lu *= 10;
            if(lu > (ULONG_MAX - luDig))
                return FALSE;
            lu += luDig;
        }

        if (pch - propName != cch)
            return FALSE;

        if (lu == JavascriptArray::InvalidIndex)
        {
            // 0xFFFFFFFF is not treated as an array index so that the length can be
            // capped at 32 bits.
            return FALSE;
        }

        *pIndex = lu;
        return TRUE;
    }
#endif

    JavascriptString* JavascriptArray::GetLocaleSeparator(ScriptContext* scriptContext)
    {
#ifdef ENABLE_GLOBALIZATION
        LCID lcid = GetUserDefaultLCID();
        int count = 0;
        char16 szSeparator[6];

        // According to the document for GetLocaleInfo this is a sufficient buffer size.
        count = GetLocaleInfoW(lcid, LOCALE_SLIST, szSeparator, 5);
        if( !count)
        {
            AssertMsg(FALSE, "GetLocaleInfo failed");
            return scriptContext->GetLibrary()->GetCommaSpaceDisplayString();
        }
        else
        {
            // Append ' '  if necessary
            if( count < 2 || szSeparator[count-2] != ' ')
            {
                szSeparator[count-1] = ' ';
                szSeparator[count] = '\0';
            }

            return JavascriptString::NewCopyBuffer(szSeparator, count, scriptContext);
        }
#else
        // xplat-todo: Support locale-specific seperator
        return scriptContext->GetLibrary()->GetCommaSpaceDisplayString();
#endif
    }

    template <typename T>
    JavascriptString* JavascriptArray::ToLocaleString(T* arr, ScriptContext* scriptContext)
    {
        uint32 length = 0;
        if (TypedArrayBase::Is(arr))
        {
            // For a TypedArray use the actual length of the array.
            length = TypedArrayBase::FromVar(arr)->GetLength();
        }
        else
        {
            //For anything else, use the "length" property if present.
            length = ItemTrace<T>::GetLength(arr, scriptContext);
        }

        if (length == 0 || scriptContext->CheckObject(arr))
        {
            return scriptContext->GetLibrary()->GetEmptyString();
        }

        JavascriptString* res = scriptContext->GetLibrary()->GetEmptyString();
        bool pushedObject = false;

        TryFinally([&]()
        {
            scriptContext->PushObject(arr);
            pushedObject = true;

            Var element;
            if (ItemTrace<T>::GetItem(arr, 0, &element, scriptContext))
            {
                res = JavascriptArray::ToLocaleStringHelper(element, scriptContext);
            }

            if (length > 1)
            {
                JavascriptString* separator = GetLocaleSeparator(scriptContext);

                for (uint32 i = 1; i < length; i++)
                {
                    res = JavascriptString::Concat(res, separator);
                    if (ItemTrace<T>::GetItem(arr, i, &element, scriptContext))
                    {
                        res = JavascriptString::Concat(res, JavascriptArray::ToLocaleStringHelper(element, scriptContext));
                    }
                }
            }
        },
        [&](bool/*hasException*/)
        {
            if (pushedObject)
            {
                Var top = scriptContext->PopObject();
                AssertMsg(top == arr, "Unmatched operation stack");
            }
        });

        if (res == nullptr)
        {
            res = scriptContext->GetLibrary()->GetEmptyString();
        }

        return res;
    }

    Var JavascriptArray::EntryIsArray(RecyclableObject* function, CallInfo callInfo, ...)
    {
        PROBE_STACK(function->GetScriptContext(), Js::Constants::MinStackDefault);

        ARGUMENTS(args, callInfo);
        ScriptContext* scriptContext = function->GetScriptContext();

        Assert(!(callInfo.Flags & CallFlags_New));

        CHAKRATEL_LANGSTATS_INC_BUILTINCOUNT(Array_Constructor_isArray);

        if (args.Info.Count < 2)
        {
            return scriptContext->GetLibrary()->GetFalse();
        }

#if ENABLE_COPYONACCESS_ARRAY
        JavascriptLibrary::CheckAndConvertCopyOnAccessNativeIntArray<Var>(args[1]);
#endif
        if (JavascriptOperators::IsArray(args[1]))
        {
            return scriptContext->GetLibrary()->GetTrue();
        }
        return scriptContext->GetLibrary()->GetFalse();
    }

    ///----------------------------------------------------------------------------
    /// Find() calls the given predicate callback on each element of the array, in
    /// order, and returns the first element that makes the predicate return true,
    /// as described in (ES6.0: S22.1.3.8).
    ///----------------------------------------------------------------------------
    Var JavascriptArray::EntryFind(RecyclableObject* function, CallInfo callInfo, ...)
    {
        PROBE_STACK(function->GetScriptContext(), Js::Constants::MinStackDefault);

        ARGUMENTS(args, callInfo);
        ScriptContext* scriptContext = function->GetScriptContext();

        Assert(!(callInfo.Flags & CallFlags_New));

        if (args.Info.Count == 0)
        {
            JavascriptError::ThrowTypeError(scriptContext, JSERR_This_NullOrUndefined, _u("Array.prototype.find"));
        }

        int64 length;
        JavascriptArray * pArr = nullptr;
        RecyclableObject* obj = nullptr;

        if (JavascriptArray::Is(args[0]) && !JavascriptArray::FromVar(args[0])->IsCrossSiteObject())
        {
            pArr = JavascriptArray::FromVar(args[0]);
            obj = pArr;
            length = pArr->length;
        }
        else
        {
            if (!JavascriptConversion::ToObject(args[0], scriptContext, &obj))
            {
                JavascriptError::ThrowTypeError(scriptContext, JSERR_This_NullOrUndefined, _u("Array.prototype.find"));
            }
            // In ES6-mode, we always load the length property from the object instead of using the internal slot.
            // Even for arrays, this is now observable via proxies.
            // If source object is not an array, we fall back to this behavior anyway.
            Var lenValue = JavascriptOperators::OP_GetLength(obj, scriptContext);
            length = JavascriptConversion::ToLength(lenValue, scriptContext);
        }

        return JavascriptArray::FindHelper<false>(pArr, nullptr, obj, length, args, scriptContext);
    }

    template <bool findIndex>
    Var JavascriptArray::FindHelper(JavascriptArray* pArr, Js::TypedArrayBase* typedArrayBase, RecyclableObject* obj, int64 length, Arguments& args, ScriptContext* scriptContext)
    {
        if (args.Info.Count < 2 || !JavascriptConversion::IsCallable(args[1]))
        {
            // typedArrayBase is only non-null if and only if we came here via the TypedArray entrypoint
            if (typedArrayBase != nullptr)
            {
                JavascriptError::ThrowTypeError(scriptContext, JSERR_FunctionArgument_NeedFunction, findIndex ? _u("[TypedArray].prototype.findIndex") : _u("[TypedArray].prototype.find"));
            }
            else
            {
                JavascriptError::ThrowTypeError(scriptContext, JSERR_FunctionArgument_NeedFunction, findIndex ? _u("Array.prototype.findIndex") : _u("Array.prototype.find"));
            }
        }

        RecyclableObject* callBackFn = RecyclableObject::FromVar(args[1]);
        Var thisArg;

        if (args.Info.Count > 2)
        {
            thisArg = args[2];
        }
        else
        {
            thisArg = scriptContext->GetLibrary()->GetUndefined();
        }

        // If we came from Array.prototype.find/findIndex and source object is not a JavascriptArray, source could be a TypedArray
        if (typedArrayBase == nullptr && pArr == nullptr && TypedArrayBase::Is(obj))
        {
            typedArrayBase = TypedArrayBase::FromVar(obj);
        }

        // The correct flag value is CallFlags_Value but we pass CallFlags_None in compat modes
        CallFlags flags = CallFlags_Value;
        Var element = nullptr;
        Var testResult = nullptr;

        if (pArr)
        {
            Var undefined = scriptContext->GetLibrary()->GetUndefined();

            Assert(length <= UINT_MAX);
            for (uint32 k = 0; k < (uint32)length; k++)
            {
                element = undefined;
                pArr->DirectGetItemAtFull(k, &element);

                Var index = JavascriptNumber::ToVar(k, scriptContext);

                testResult = CALL_FUNCTION(callBackFn, CallInfo(flags, 4), thisArg,
                    element,
                    index,
                    pArr);

                if (JavascriptConversion::ToBoolean(testResult, scriptContext))
                {
                    return findIndex ? index : element;
                }

                // Side-effects in the callback function may have changed the source array into an ES5Array. If this happens
                // we will process the rest of the array elements like an ES5Array.
                if (!JavascriptArray::Is(obj))
                {
                    AssertOrFailFastMsg(ES5Array::Is(obj), "The array should have been converted to an ES5Array");
                    return JavascriptArray::FindObjectHelper<findIndex>(obj, length, k + 1, callBackFn, thisArg, scriptContext);
                }
            }
        }
        else if (typedArrayBase)
        {
            Assert(length <= UINT_MAX);
            for (uint32 k = 0; k < (uint32)length; k++)
            {
                element = typedArrayBase->DirectGetItem(k);

                Var index = JavascriptNumber::ToVar(k, scriptContext);

                testResult = CALL_FUNCTION(callBackFn, CallInfo(flags, 4), thisArg,
                    element,
                    index,
                    typedArrayBase);

                if (JavascriptConversion::ToBoolean(testResult, scriptContext))
                {
                    return findIndex ? index : element;
                }
            }
        }
        else
        {
            return JavascriptArray::FindObjectHelper<findIndex>(obj, length, 0u, callBackFn, thisArg, scriptContext);
        }

        return findIndex ? JavascriptNumber::ToVar(-1, scriptContext) : scriptContext->GetLibrary()->GetUndefined();
    }

    template <bool findIndex>
    Var JavascriptArray::FindObjectHelper(RecyclableObject* obj, int64 length, int64 start, RecyclableObject* callBackFn, Var thisArg, ScriptContext* scriptContext)
    {
        // The correct flag value is CallFlags_Value but we pass CallFlags_None in compat modes
        CallFlags flags = CallFlags_Value;
        Var element = nullptr;
        Var testResult = nullptr;

        for (int64 k = start; k < length; k++)
        {
            element = JavascriptOperators::GetItem(obj, (uint64)k, scriptContext);
            Var index = JavascriptNumber::ToVar(k, scriptContext);

            testResult = CALL_FUNCTION(callBackFn, CallInfo(flags, 4), thisArg,
                element,
                index,
                obj);

            if (JavascriptConversion::ToBoolean(testResult, scriptContext))
            {
                return findIndex ? index : element;
            }
        }

        return findIndex ? JavascriptNumber::ToVar(-1, scriptContext) : scriptContext->GetLibrary()->GetUndefined();
    }

    ///----------------------------------------------------------------------------
    /// FindIndex() calls the given predicate callback on each element of the
    /// array, in order, and returns the index of the first element that makes the
    /// predicate return true, as described in (ES6.0: S22.1.3.9).
    ///----------------------------------------------------------------------------
    Var JavascriptArray::EntryFindIndex(RecyclableObject* function, CallInfo callInfo, ...)
    {
        PROBE_STACK(function->GetScriptContext(), Js::Constants::MinStackDefault);

        ARGUMENTS(args, callInfo);
        ScriptContext* scriptContext = function->GetScriptContext();

        Assert(!(callInfo.Flags & CallFlags_New));

        if (args.Info.Count == 0)
        {
            JavascriptError::ThrowTypeError(scriptContext, JSERR_This_NullOrUndefined, _u("Array.prototype.findIndex"));
        }

        int64 length;
        JavascriptArray * pArr = nullptr;
        RecyclableObject* obj = nullptr;

        if (JavascriptArray::Is(args[0]) && !JavascriptArray::FromVar(args[0])->IsCrossSiteObject())
        {
            pArr = JavascriptArray::FromVar(args[0]);
            obj = pArr;
            length = pArr->length;
        }
        else
        {
            if (!JavascriptConversion::ToObject(args[0], scriptContext, &obj))
            {
                JavascriptError::ThrowTypeError(scriptContext, JSERR_This_NullOrUndefined, _u("Array.prototype.findIndex"));
            }
            // In ES6-mode, we always load the length property from the object instead of using the internal slot.
            // Even for arrays, this is now observable via proxies.
            // If source object is not an array, we fall back to this behavior anyway.
            Var lenValue = JavascriptOperators::OP_GetLength(obj, scriptContext);
            length = JavascriptConversion::ToLength(lenValue, scriptContext);
        }

        return JavascriptArray::FindHelper<true>(pArr, nullptr, obj, length, args, scriptContext);
    }

    ///----------------------------------------------------------------------------
    /// Entries() returns a new ArrayIterator object configured to return key-
    /// value pairs matching the elements of the this array/array-like object,
    /// as described in (ES6.0: S22.1.3.4).
    ///----------------------------------------------------------------------------
    Var JavascriptArray::EntryEntries(RecyclableObject* function, CallInfo callInfo, ...)
    {
        PROBE_STACK(function->GetScriptContext(), Js::Constants::MinStackDefault);

        ARGUMENTS(args, callInfo);
        ScriptContext* scriptContext = function->GetScriptContext();

        Assert(!(callInfo.Flags & CallFlags_New));

        if (args.Info.Count == 0)
        {
            JavascriptError::ThrowTypeError(scriptContext, JSERR_This_NullOrUndefined, _u("Array.prototype.entries"));
        }

        RecyclableObject* thisObj = nullptr;
        if (FALSE == JavascriptConversion::ToObject(args[0], scriptContext, &thisObj))
        {
            JavascriptError::ThrowTypeError(scriptContext, JSERR_This_NullOrUndefined, _u("Array.prototype.entries"));
        }

#if ENABLE_COPYONACCESS_ARRAY
        JavascriptLibrary::CheckAndConvertCopyOnAccessNativeIntArray<Var>(thisObj);
#endif
        return scriptContext->GetLibrary()->CreateArrayIterator(thisObj, JavascriptArrayIteratorKind::KeyAndValue);
    }

    ///----------------------------------------------------------------------------
    /// Keys() returns a new ArrayIterator object configured to return the keys
    /// of the this array/array-like object, as described in (ES6.0: S22.1.3.13).
    ///----------------------------------------------------------------------------
    Var JavascriptArray::EntryKeys(RecyclableObject* function, CallInfo callInfo, ...)
    {
        PROBE_STACK(function->GetScriptContext(), Js::Constants::MinStackDefault);

        ARGUMENTS(args, callInfo);
        ScriptContext* scriptContext = function->GetScriptContext();

        Assert(!(callInfo.Flags & CallFlags_New));

        if (args.Info.Count == 0)
        {
            JavascriptError::ThrowTypeError(scriptContext, JSERR_This_NullOrUndefined, _u("Array.prototype.keys"));
        }

        RecyclableObject* thisObj = nullptr;
        if (FALSE == JavascriptConversion::ToObject(args[0], scriptContext, &thisObj))
        {
            JavascriptError::ThrowTypeError(scriptContext, JSERR_This_NullOrUndefined, _u("Array.prototype.keys"));
        }

#if ENABLE_COPYONACCESS_ARRAY
        JavascriptLibrary::CheckAndConvertCopyOnAccessNativeIntArray<Var>(thisObj);
#endif
        return scriptContext->GetLibrary()->CreateArrayIterator(thisObj, JavascriptArrayIteratorKind::Key);
    }

    ///----------------------------------------------------------------------------
    /// Values() returns a new ArrayIterator object configured to return the values
    /// of the this array/array-like object, as described in (ES6.0: S22.1.3.29).
    ///----------------------------------------------------------------------------
    Var JavascriptArray::EntryValues(RecyclableObject* function, CallInfo callInfo, ...)
    {
        PROBE_STACK(function->GetScriptContext(), Js::Constants::MinStackDefault);

        ARGUMENTS(args, callInfo);
        ScriptContext* scriptContext = function->GetScriptContext();

        Assert(!(callInfo.Flags & CallFlags_New));

        if (args.Info.Count == 0)
        {
            JavascriptError::ThrowTypeError(scriptContext, JSERR_This_NullOrUndefined, _u("Array.prototype.values"));
        }

        RecyclableObject* thisObj = nullptr;
        if (FALSE == JavascriptConversion::ToObject(args[0], scriptContext, &thisObj))
        {
            JavascriptError::ThrowTypeError(scriptContext, JSERR_This_NullOrUndefined, _u("Array.prototype.values"));
        }

#if ENABLE_COPYONACCESS_ARRAY
        JavascriptLibrary::CheckAndConvertCopyOnAccessNativeIntArray<Var>(thisObj);
#endif
        return scriptContext->GetLibrary()->CreateArrayIterator(thisObj, JavascriptArrayIteratorKind::Value);
    }

    Var JavascriptArray::EntryEvery(RecyclableObject* function, CallInfo callInfo, ...)
    {
        PROBE_STACK(function->GetScriptContext(), Js::Constants::MinStackDefault);

        ARGUMENTS(args, callInfo);
        ScriptContext* scriptContext = function->GetScriptContext();
        AUTO_TAG_NATIVE_LIBRARY_ENTRY(function, callInfo, _u("Array.prototype.every"));

        Assert(!(callInfo.Flags & CallFlags_New));

        CHAKRATEL_LANGSTATS_INC_BUILTINCOUNT(Array_Prototype_every);

        if (args.Info.Count == 0)
        {
            JavascriptError::ThrowTypeError(scriptContext, JSERR_This_NullOrUndefined, _u("Array.prototype.every"));
        }

        BigIndex length;
        JavascriptArray* pArr = nullptr;
        RecyclableObject* obj = nullptr;

        if (JavascriptArray::Is(args[0]) && !JavascriptArray::FromVar(args[0])->IsCrossSiteObject())
        {
            pArr = JavascriptArray::FromVar(args[0]);
            obj = pArr;
        }
        else
        {
            if (!JavascriptConversion::ToObject(args[0], scriptContext, &obj))
            {
                JavascriptError::ThrowTypeError(scriptContext, JSERR_This_NullOrUndefined, _u("Array.prototype.every"));
            }
        }

        if (scriptContext->GetConfig()->IsES6ToLengthEnabled())
        {
            length = (uint64) JavascriptConversion::ToLength(JavascriptOperators::OP_GetLength(obj, scriptContext), scriptContext);
        }
        else
        {
            length = JavascriptConversion::ToUInt32(JavascriptOperators::OP_GetLength(obj, scriptContext), scriptContext);
        }

        if (length.IsSmallIndex())
        {
            return JavascriptArray::EveryHelper(pArr, nullptr, obj, length.GetSmallIndex(), args, scriptContext);
        }
        Assert(pArr == nullptr || length.IsUint32Max()); // if pArr is not null lets make sure length is safe to cast, which will only happen if length is a uint32max
        return JavascriptArray::EveryHelper(pArr, nullptr, obj, length.GetBigIndex(), args, scriptContext);
    }

    // Array.prototype.every as described by ES6.0 (draft 22) Section 22.1.3.5
    template <typename T>
    Var JavascriptArray::EveryHelper(JavascriptArray* pArr, Js::TypedArrayBase* typedArrayBase, RecyclableObject* obj, T length, Arguments& args, ScriptContext* scriptContext)
    {
        if (args.Info.Count < 2 || !JavascriptConversion::IsCallable(args[1]))
        {
            // typedArrayBase is only non-null if and only if we came here via the TypedArray entrypoint
            if (typedArrayBase != nullptr)
            {
                JavascriptError::ThrowTypeError(scriptContext, JSERR_FunctionArgument_NeedFunction, _u("[TypedArray].prototype.every"));
            }
            else
            {
                JavascriptError::ThrowTypeError(scriptContext, JSERR_FunctionArgument_NeedFunction, _u("Array.prototype.every"));
            }
        }

        RecyclableObject* callBackFn = RecyclableObject::FromVar(args[1]);
        Var thisArg = nullptr;


        if (args.Info.Count > 2)
        {
            thisArg = args[2];
        }
        else
        {
            thisArg = scriptContext->GetLibrary()->GetUndefined();
        }

        // If we came from Array.prototype.map and source object is not a JavascriptArray, source could be a TypedArray
        if (typedArrayBase == nullptr && pArr == nullptr && TypedArrayBase::Is(obj))
        {
            typedArrayBase = TypedArrayBase::FromVar(obj);
        }

        Var element = nullptr;
        Var testResult = nullptr;
        // The correct flag value is CallFlags_Value but we pass CallFlags_None in compat modes
        CallFlags flags = CallFlags_Value;

        if (pArr)
        {
            Assert(length <= UINT_MAX);
            for (uint32 k = 0; k < (uint32)length; k++)
            {
                if (!pArr->DirectGetItemAtFull(k, &element))
                {
                    continue;
                }

                testResult = CALL_FUNCTION(callBackFn, CallInfo(flags, 4), thisArg,
                    element,
                    JavascriptNumber::ToVar(k, scriptContext),
                    pArr);

                if (!JavascriptConversion::ToBoolean(testResult, scriptContext))
                {
                    return scriptContext->GetLibrary()->GetFalse();
                }

                // Side-effects in the callback function may have changed the source array into an ES5Array. If this happens
                // we will process the rest of the array elements like an ES5Array.
                if (!JavascriptArray::Is(obj))
                {
                    AssertOrFailFastMsg(ES5Array::Is(obj), "The array should have been converted to an ES5Array");
                    return JavascriptArray::EveryObjectHelper<T>(obj, length, k + 1, callBackFn, thisArg, scriptContext);
                }
            }
        }
        else if (typedArrayBase)
        {
            Assert(length <= UINT_MAX);

            for (uint32 k = 0; k < (uint32)length; k++)
            {
                if (!typedArrayBase->HasItem(k))
                {
                    continue;
                }

                element = typedArrayBase->DirectGetItem(k);

                testResult = CALL_FUNCTION(callBackFn, CallInfo(flags, 4), thisArg,
                    element,
                    JavascriptNumber::ToVar(k, scriptContext),
                    typedArrayBase);

                if (!JavascriptConversion::ToBoolean(testResult, scriptContext))
                {
                    return scriptContext->GetLibrary()->GetFalse();
                }
            }
        }
        else
        {
            return JavascriptArray::EveryObjectHelper<T>(obj, length, 0u, callBackFn, thisArg, scriptContext);
        }

        return scriptContext->GetLibrary()->GetTrue();
    }

    template <typename T>
    Var JavascriptArray::EveryObjectHelper(RecyclableObject* obj, T length, T start, RecyclableObject* callBackFn, Var thisArg, ScriptContext* scriptContext)
    {
        // The correct flag value is CallFlags_Value but we pass CallFlags_None in compat modes
        CallFlags flags = CallFlags_Value;
        Var element = nullptr;
        Var testResult = nullptr;

        for (T k = start; k < length; k++)
        {
            // According to es6 spec, we need to call Has first before calling Get
            if (JavascriptOperators::HasItem(obj, k))
            {
                element = JavascriptOperators::GetItem(obj, k, scriptContext);

                testResult = CALL_FUNCTION(callBackFn, CallInfo(flags, 4), thisArg,
                    element,
                    JavascriptNumber::ToVar(k, scriptContext),
                    obj);

                if (!JavascriptConversion::ToBoolean(testResult, scriptContext))
                {
                    return scriptContext->GetLibrary()->GetFalse();
                }
            }
        }

        return scriptContext->GetLibrary()->GetTrue();
    }

    Var JavascriptArray::EntrySome(RecyclableObject* function, CallInfo callInfo, ...)
    {
        PROBE_STACK(function->GetScriptContext(), Js::Constants::MinStackDefault);

        ARGUMENTS(args, callInfo);
        ScriptContext* scriptContext = function->GetScriptContext();
        AUTO_TAG_NATIVE_LIBRARY_ENTRY(function, callInfo, _u("Array.prototype.some"));

        CHAKRATEL_LANGSTATS_INC_BUILTINCOUNT(Array_Prototype_some);

        Assert(!(callInfo.Flags & CallFlags_New));

        if (args.Info.Count == 0)
        {
            JavascriptError::ThrowTypeError(scriptContext, JSERR_This_NullOrUndefined, _u("Array.prototype.some"));
        }

        BigIndex length;
        JavascriptArray* pArr = nullptr;
        RecyclableObject* obj = nullptr;

        if (JavascriptArray::Is(args[0]) && !JavascriptArray::FromVar(args[0])->IsCrossSiteObject())
        {
            pArr = JavascriptArray::FromVar(args[0]);
            obj = pArr;
        }
        else
        {
            if (!JavascriptConversion::ToObject(args[0], scriptContext, &obj))
            {
                JavascriptError::ThrowTypeError(scriptContext, JSERR_This_NullOrUndefined, _u("Array.prototype.some"));
            }
        }

        if (scriptContext->GetConfig()->IsES6ToLengthEnabled())
        {
            length = (uint64) JavascriptConversion::ToLength(JavascriptOperators::OP_GetLength(obj, scriptContext), scriptContext);

        }
        else
        {
            length = JavascriptConversion::ToUInt32(JavascriptOperators::OP_GetLength(obj, scriptContext), scriptContext);
        }

        if (length.IsSmallIndex())
        {
            return JavascriptArray::SomeHelper(pArr, nullptr, obj, length.GetSmallIndex(), args, scriptContext);
        }
        Assert(pArr == nullptr || length.IsUint32Max()); // if pArr is not null lets make sure length is safe to cast, which will only happen if length is a uint32max
        return JavascriptArray::SomeHelper(pArr, nullptr, obj, length.GetBigIndex(), args, scriptContext);
    }

    // Array.prototype.some as described in ES6.0 (draft 22) Section 22.1.3.23
    template <typename T>
    Var JavascriptArray::SomeHelper(JavascriptArray* pArr, Js::TypedArrayBase* typedArrayBase, RecyclableObject* obj, T length, Arguments& args, ScriptContext* scriptContext)
    {
        if (args.Info.Count < 2 || !JavascriptConversion::IsCallable(args[1]))
        {
            // We are in the TypedArray version of this API if and only if typedArrayBase != nullptr
            if (typedArrayBase != nullptr)
            {
                JavascriptError::ThrowTypeError(scriptContext, JSERR_FunctionArgument_NeedFunction, _u("[TypedArray].prototype.some"));
            }
            else
            {
                JavascriptError::ThrowTypeError(scriptContext, JSERR_FunctionArgument_NeedFunction, _u("Array.prototype.some"));
            }
        }

        RecyclableObject* callBackFn = RecyclableObject::FromVar(args[1]);
        Var thisArg = nullptr;

        if (args.Info.Count > 2)
        {
            thisArg = args[2];
        }
        else
        {
            thisArg = scriptContext->GetLibrary()->GetUndefined();
        }

        // If we came from Array.prototype.some and source object is not a JavascriptArray, source could be a TypedArray
        if (typedArrayBase == nullptr && pArr == nullptr && TypedArrayBase::Is(obj))
        {
            typedArrayBase = TypedArrayBase::FromVar(obj);
        }

        // The correct flag value is CallFlags_Value but we pass CallFlags_None in compat modes
        CallFlags flags = CallFlags_Value;
        Var element = nullptr;
        Var testResult = nullptr;

        if (pArr)
        {
            Assert(length <= UINT_MAX);
            for (uint32 k = 0; k < (uint32)length; k++)
            {
                if (!pArr->DirectGetItemAtFull(k, &element))
                {
                    continue;
                }

                testResult = CALL_FUNCTION(callBackFn, CallInfo(flags, 4), thisArg,
                    element,
                    JavascriptNumber::ToVar(k, scriptContext),
                    pArr);

                if (JavascriptConversion::ToBoolean(testResult, scriptContext))
                {
                    return scriptContext->GetLibrary()->GetTrue();
                }

                // Side-effects in the callback function may have changed the source array into an ES5Array. If this happens
                // we will process the rest of the array elements like an ES5Array.
                if (!JavascriptArray::Is(obj))
                {
                    AssertOrFailFastMsg(ES5Array::Is(obj), "The array should have been converted to an ES5Array");
                    return JavascriptArray::SomeObjectHelper<T>(obj, length, k + 1, callBackFn, thisArg, scriptContext);
                }
            }
        }
        else if (typedArrayBase)
        {
            Assert(length <= UINT_MAX);

            for (uint32 k = 0; k < (uint32)length; k++)
            {
                // If k < typedArrayBase->length, we know that HasItem will return true.
                // But we still have to call it in case there's a proxy trap or in the case that we are calling
                // Array.prototype.some with a TypedArray that has a different length instance property.
                if (!typedArrayBase->HasItem(k))
                {
                    continue;
                }

                element = typedArrayBase->DirectGetItem(k);

                testResult = CALL_FUNCTION(callBackFn, CallInfo(flags, 4), thisArg,
                    element,
                    JavascriptNumber::ToVar(k, scriptContext),
                    typedArrayBase);

                if (JavascriptConversion::ToBoolean(testResult, scriptContext))
                {
                    return scriptContext->GetLibrary()->GetTrue();
                }
            }
        }
        else
        {
            return JavascriptArray::SomeObjectHelper<T>(obj, length, 0u, callBackFn, thisArg, scriptContext);
        }

        return scriptContext->GetLibrary()->GetFalse();
    }

    template <typename T>
    Var JavascriptArray::SomeObjectHelper(RecyclableObject* obj, T length, T start, RecyclableObject* callBackFn, Var thisArg, ScriptContext* scriptContext)
    {
        // The correct flag value is CallFlags_Value but we pass CallFlags_None in compat modes
        CallFlags flags = CallFlags_Value;
        Var element = nullptr;
        Var testResult = nullptr;

        for (T k = start; k < length; k++)
        {
            if (JavascriptOperators::HasItem(obj, k))
            {
                element = JavascriptOperators::GetItem(obj, k, scriptContext);
                testResult = CALL_FUNCTION(callBackFn, CallInfo(flags, 4), thisArg,
                    element,
                    JavascriptNumber::ToVar(k, scriptContext),
                    obj);

                if (JavascriptConversion::ToBoolean(testResult, scriptContext))
                {
                    return scriptContext->GetLibrary()->GetTrue();
                }
            }
        }

        return scriptContext->GetLibrary()->GetFalse();
    }

    Var JavascriptArray::EntryForEach(RecyclableObject* function, CallInfo callInfo, ...)
    {
        PROBE_STACK(function->GetScriptContext(), Js::Constants::MinStackDefault);

        ARGUMENTS(args, callInfo);
        ScriptContext* scriptContext = function->GetScriptContext();
        AUTO_TAG_NATIVE_LIBRARY_ENTRY(function, callInfo, _u("Array.prototype.forEach"));

        CHAKRATEL_LANGSTATS_INC_BUILTINCOUNT(Array_Prototype_forEach)

        Assert(!(callInfo.Flags & CallFlags_New));

        if (args.Info.Count == 0)
        {
            JavascriptError::ThrowTypeError(scriptContext, JSERR_This_NullOrUndefined, _u("Array.prototype.forEach"));
        }

        BigIndex length;
        JavascriptArray* pArr = nullptr;
        RecyclableObject* dynamicObject = nullptr;
        RecyclableObject* callBackFn = nullptr;
        Var thisArg = nullptr;

#if ENABLE_COPYONACCESS_ARRAY
        JavascriptLibrary::CheckAndConvertCopyOnAccessNativeIntArray<Var>(args[0]);
#endif
        if (JavascriptArray::Is(args[0]) && scriptContext == JavascriptArray::FromVar(args[0])->GetScriptContext())
        {
            pArr = JavascriptArray::FromVar(args[0]);
            dynamicObject = pArr;
        }
        else
        {
            if (FALSE == JavascriptConversion::ToObject(args[0], scriptContext, &dynamicObject))
            {
                JavascriptError::ThrowTypeError(scriptContext, JSERR_This_NullOrUndefined, _u("Array.prototype.forEach"));
            }

            if (JavascriptArray::Is(dynamicObject) && scriptContext == JavascriptArray::FromVar(dynamicObject)->GetScriptContext())
            {
                pArr = JavascriptArray::FromVar(dynamicObject);
            }
        }

        if (scriptContext->GetConfig()->IsES6ToLengthEnabled())
        {
            length = (uint64) JavascriptConversion::ToLength(JavascriptOperators::OP_GetLength(dynamicObject, scriptContext), scriptContext);
        }
        else
        {
            length = JavascriptConversion::ToUInt32(JavascriptOperators::OP_GetLength(dynamicObject, scriptContext), scriptContext);
        }

        if (args.Info.Count < 2 || !JavascriptConversion::IsCallable(args[1]))
        {
            JavascriptError::ThrowTypeError(scriptContext, JSERR_FunctionArgument_NeedFunction, _u("Array.prototype.forEach"));
        }
        callBackFn = RecyclableObject::FromVar(args[1]);

        if (args.Info.Count > 2)
        {
            thisArg = args[2];
        }
        else
        {
            thisArg = scriptContext->GetLibrary()->GetUndefined();
        }

        // The correct flag value is CallFlags_Value but we pass CallFlags_None in compat modes
        CallFlags flags = CallFlags_Value;

        auto fn32 = [dynamicObject, callBackFn, flags, thisArg, scriptContext](uint32 k, Var element)
        {
            CALL_FUNCTION(callBackFn, CallInfo(flags, 4), thisArg,
                element,
                JavascriptNumber::ToVar(k, scriptContext),
                dynamicObject);
        };

        auto fn64 = [dynamicObject, callBackFn, flags, thisArg, scriptContext](uint64 k, Var element)
        {
            CALL_FUNCTION(callBackFn, CallInfo(flags, 4), thisArg,
                element,
                JavascriptNumber::ToVar(k, scriptContext),
                dynamicObject);
        };

        if (pArr)
        {
            Assert(pArr == dynamicObject);
            pArr->ForEachItemInRange<true>(0, length.IsUint32Max() ? MaxArrayLength : length.GetSmallIndex(), scriptContext, fn32);
        }
        else
        {
            if (length.IsSmallIndex())
            {
                TemplatedForEachItemInRange<true>(dynamicObject, 0u, length.GetSmallIndex(), scriptContext, fn32);
            }
            else
            {
                TemplatedForEachItemInRange<true>(dynamicObject, 0ui64, length.GetBigIndex(), scriptContext, fn64);
            }
        }
        return scriptContext->GetLibrary()->GetUndefined();
    }

    Var JavascriptArray::EntryCopyWithin(RecyclableObject* function, CallInfo callInfo, ...)
    {
        PROBE_STACK(function->GetScriptContext(), Js::Constants::MinStackDefault);

        ARGUMENTS(args, callInfo);
        ScriptContext* scriptContext = function->GetScriptContext();

        Assert(!(callInfo.Flags & CallFlags_New));

        RecyclableObject* obj = nullptr;
        JavascriptArray* pArr = nullptr;
        int64 length;

        if (JavascriptArray::Is(args[0]) && !JavascriptArray::FromVar(args[0])->IsCrossSiteObject())
        {
#if ENABLE_COPYONACCESS_ARRAY
            JavascriptLibrary::CheckAndConvertCopyOnAccessNativeIntArray<Var>(args[0]);
#endif
            pArr = JavascriptArray::FromVar(args[0]);
            obj = pArr;

            length = pArr->length;
        }
        else
        {
            if (!JavascriptConversion::ToObject(args[0], scriptContext, &obj))
            {
                JavascriptError::ThrowTypeError(scriptContext, JSERR_This_NullOrUndefined, _u("Array.prototype.copyWithin"));
            }

            // In ES6-mode, we always load the length property from the object instead of using the internal slot.
            // Even for arrays, this is now observable via proxies.
            // If source object is not an array, we fall back to this behavior anyway.
            Var lenValue = JavascriptOperators::OP_GetLength(obj, scriptContext);
            length = JavascriptConversion::ToLength(lenValue, scriptContext);
        }

        return JavascriptArray::CopyWithinHelper(pArr, nullptr, obj, length, args, scriptContext);
    }

    // Array.prototype.copyWithin as defined in ES6.0 (draft 22) Section 22.1.3.3
    Var JavascriptArray::CopyWithinHelper(JavascriptArray* pArr, Js::TypedArrayBase* typedArrayBase, RecyclableObject* obj, int64 length, Arguments& args, ScriptContext* scriptContext)
    {
        Assert(args.Info.Count > 0);

        JavascriptLibrary* library = scriptContext->GetLibrary();
        int64 fromVal = 0;
        int64 toVal = 0;
        int64 finalVal = length;

        // If we came from Array.prototype.copyWithin and source object is not a JavascriptArray, source could be a TypedArray
        if (typedArrayBase == nullptr && pArr == nullptr && TypedArrayBase::Is(obj))
        {
            typedArrayBase = TypedArrayBase::FromVar(obj);
        }

        if (args.Info.Count > 1)
        {
            toVal = JavascriptArray::GetIndexFromVar(args[1], length, scriptContext);

            if (args.Info.Count > 2)
            {
                fromVal = JavascriptArray::GetIndexFromVar(args[2], length, scriptContext);

                if (args.Info.Count > 3 && args[3] != library->GetUndefined())
                {
                    finalVal = JavascriptArray::GetIndexFromVar(args[3], length, scriptContext);
                }
            }
        }

        // If count would be negative or zero, we won't do anything so go ahead and return early.
        if (finalVal <= fromVal || length <= toVal)
        {
            return obj;
        }

        // Make sure we won't underflow during the count calculation
        Assert(finalVal > fromVal && length > toVal);

        int64 count = min(finalVal - fromVal, length - toVal);

        // We shouldn't have made it here if the count was going to be zero
        Assert(count > 0);

        int direction;

        if (fromVal < toVal && toVal < (fromVal + count))
        {
            direction = -1;
            fromVal += count - 1;
            toVal += count - 1;
        }
        else
        {
            direction = 1;
        }

        // Side effects (such as defining a property in a ToPrimitive call) during evaluation of arguments may convert the array to an ES5 array.
        if (pArr && !JavascriptArray::Is(obj))
        {
            AssertOrFailFastMsg(ES5Array::Is(obj), "The array should have been converted to an ES5Array");
            pArr = nullptr;
        }

        // If we are going to copy elements from or to indices > 2^32-1 we'll execute this (slightly slower path)
        // It's possible to optimize here so that we use the normal code below except for the > 2^32-1 indices
        if ((direction == -1 && (fromVal >= MaxArrayLength || toVal >= MaxArrayLength))
            || (((fromVal + count) > MaxArrayLength) || ((toVal + count) > MaxArrayLength)))
        {
            while (count > 0)
            {
                Var index = JavascriptNumber::ToVar(fromVal, scriptContext);

                if (JavascriptOperators::OP_HasItem(obj, index, scriptContext))
                {
                    Var val = JavascriptOperators::OP_GetElementI(obj, index, scriptContext);

                    JavascriptOperators::OP_SetElementI(obj, JavascriptNumber::ToVar(toVal, scriptContext), val, scriptContext, PropertyOperation_ThrowIfNotExtensible);
                }
                else
                {
                    JavascriptOperators::OP_DeleteElementI(obj, JavascriptNumber::ToVar(toVal, scriptContext), scriptContext, PropertyOperation_ThrowOnDeleteIfNotConfig);
                }

                fromVal += direction;
                toVal += direction;
                count--;
            }
        }
        else
        {
            Assert(fromVal < MaxArrayLength);
            Assert(toVal < MaxArrayLength);
            Assert(direction == -1 || (fromVal + count < MaxArrayLength && toVal + count < MaxArrayLength));

            uint32 fromIndex = static_cast<uint32>(fromVal);
            uint32 toIndex = static_cast<uint32>(toVal);

            while (count > 0)
            {
                if (obj->HasItem(fromIndex))
                {
                    if (typedArrayBase)
                    {
                        Var val = typedArrayBase->DirectGetItem(fromIndex);

                        typedArrayBase->DirectSetItem(toIndex, val);
                    }
                    else if (pArr)
                    {
                        Var val = pArr->DirectGetItem(fromIndex);

                        pArr->SetItem(toIndex, val, Js::PropertyOperation_ThrowIfNotExtensible);

                        if (!JavascriptArray::Is(obj))
                        {
                            AssertOrFailFastMsg(ES5Array::Is(obj), "The array should have been converted to an ES5Array");
                            pArr = nullptr;
                        }
                    }
                    else
                    {
                        Var val = JavascriptOperators::OP_GetElementI_UInt32(obj, fromIndex, scriptContext);

                        JavascriptOperators::OP_SetElementI_UInt32(obj, toIndex, val, scriptContext, PropertyOperation_ThrowIfNotExtensible);
                    }
                }
                else
                {
                    obj->DeleteItem(toIndex, PropertyOperation_ThrowOnDeleteIfNotConfig);
                }

                fromIndex += direction;
                toIndex += direction;
                count--;
            }
        }

        return obj;
    }

    Var JavascriptArray::EntryFill(RecyclableObject* function, CallInfo callInfo, ...)
    {
        PROBE_STACK(function->GetScriptContext(), Js::Constants::MinStackDefault);

        ARGUMENTS(args, callInfo);
        ScriptContext* scriptContext = function->GetScriptContext();

        Assert(!(callInfo.Flags & CallFlags_New));

        RecyclableObject* obj = nullptr;
        JavascriptArray* pArr = nullptr;
        int64 length;

        if (JavascriptArray::Is(args[0]) && !JavascriptArray::FromVar(args[0])->IsCrossSiteObject())
        {
            pArr = JavascriptArray::FromVar(args[0]);
            obj = pArr;

            length = pArr->length;
        }
        else
        {
            if (!JavascriptConversion::ToObject(args[0], scriptContext, &obj))
            {
                JavascriptError::ThrowTypeError(scriptContext, JSERR_This_NullOrUndefined, _u("Array.prototype.fill"));
            }

            // In ES6-mode, we always load the length property from the object instead of using the internal slot.
            // Even for arrays, this is now observable via proxies.
            // If source object is not an array, we fall back to this behavior anyway.
            Var lenValue = JavascriptOperators::OP_GetLength(obj, scriptContext);
            length = JavascriptConversion::ToLength(lenValue, scriptContext);
        }

        return JavascriptArray::FillHelper(pArr, nullptr, obj, length, args, scriptContext);
    }

    // Array.prototype.fill as defined in ES6.0 (draft 22) Section 22.1.3.6
    Var JavascriptArray::FillHelper(JavascriptArray* pArr, Js::TypedArrayBase* typedArrayBase, RecyclableObject* obj, int64 length, Arguments& args, ScriptContext* scriptContext)
    {
        Assert(args.Info.Count > 0);

        JavascriptLibrary* library = scriptContext->GetLibrary();

        // If we came from Array.prototype.fill and source object is not a JavascriptArray, source could be a TypedArray
        if (typedArrayBase == nullptr && pArr == nullptr && TypedArrayBase::Is(obj))
        {
            typedArrayBase = TypedArrayBase::FromVar(obj);
        }

        Var fillValue;

        if (args.Info.Count > 1)
        {
            fillValue = args[1];
        }
        else
        {
            fillValue = library->GetUndefined();
        }

        int64 k = 0;
        int64 finalVal = length;

        if (args.Info.Count > 2)
        {
            k = JavascriptArray::GetIndexFromVar(args[2], length, scriptContext);

            if (args.Info.Count > 3 && !JavascriptOperators::IsUndefinedObject(args[3]))
            {
                finalVal = JavascriptArray::GetIndexFromVar(args[3], length, scriptContext);
            }

            // Side-effects in the callback function may have changed the source array into an ES5Array. If this happens
            // we will process the array elements like an ES5Array.
            if (pArr && !JavascriptArray::Is(obj))
            {
                AssertOrFailFastMsg(ES5Array::Is(obj), "The array should have been converted to an ES5Array");
                pArr = nullptr;
            }
        }

        if (k < MaxArrayLength)
        {
            int64 end = min<int64>(finalVal, MaxArrayLength);
            uint32 u32k = static_cast<uint32>(k);

            while (u32k < end)
            {
                if (typedArrayBase)
                {
                    typedArrayBase->DirectSetItem(u32k, fillValue);
                }
                else if (pArr)
                {
                    pArr->SetItem(u32k, fillValue, PropertyOperation_ThrowIfNotExtensible);
                }
                else
                {
                    JavascriptOperators::OP_SetElementI_UInt32(obj, u32k, fillValue, scriptContext, Js::PropertyOperation_ThrowIfNotExtensible);
                }

                u32k++;
            }

            BigIndex dstIndex = MaxArrayLength;

            for (int64 i = end; i < finalVal; ++i)
            {
                if (pArr)
                {
                    pArr->DirectSetItemAt(dstIndex, fillValue);
                    ++dstIndex;
                }
                else
                {
                    JavascriptOperators::OP_SetElementI(obj, JavascriptNumber::ToVar(i, scriptContext), fillValue, scriptContext, Js::PropertyOperation_ThrowIfNotExtensible);
                }
            }
        }
        else
        {
            BigIndex dstIndex = static_cast<uint64>(k);

            for (int64 i = k; i < finalVal; i++)
            {
                if (pArr)
                {
                    pArr->DirectSetItemAt(dstIndex, fillValue);
                    ++dstIndex;
                }
                else
                {
                    JavascriptOperators::OP_SetElementI(obj, JavascriptNumber::ToVar(i, scriptContext), fillValue, scriptContext, Js::PropertyOperation_ThrowIfNotExtensible);
                }
            }
        }

        return obj;
    }

    // Array.prototype.map as defined by ES6.0 (Final) 22.1.3.15
    Var JavascriptArray::EntryMap(RecyclableObject* function, CallInfo callInfo, ...)
    {
        PROBE_STACK(function->GetScriptContext(), Js::Constants::MinStackDefault);

        ARGUMENTS(args, callInfo);
        ScriptContext* scriptContext = function->GetScriptContext();
        AUTO_TAG_NATIVE_LIBRARY_ENTRY(function, callInfo, _u("Array.prototype.map"));

        CHAKRATEL_LANGSTATS_INC_BUILTINCOUNT(Array_Prototype_map);

        Assert(!(callInfo.Flags & CallFlags_New));

        if (args.Info.Count == 0)
        {
            JavascriptError::ThrowTypeError(scriptContext, JSERR_This_NullOrUndefined, _u("Array.prototype.map"));
        }

        BigIndex length;
        JavascriptArray* pArr = nullptr;
        RecyclableObject* obj = nullptr;

        if (JavascriptArray::Is(args[0]) && !JavascriptArray::FromVar(args[0])->IsCrossSiteObject())
        {
            pArr = JavascriptArray::FromVar(args[0]);
            obj = pArr;
        }
        else
        {
            if (!JavascriptConversion::ToObject(args[0], scriptContext, &obj))
            {
                JavascriptError::ThrowTypeError(scriptContext, JSERR_This_NullOrUndefined, _u("Array.prototype.map"));
            }
        }

        length = (uint64) JavascriptConversion::ToLength(JavascriptOperators::OP_GetLength(obj, scriptContext), scriptContext);

        if (length.IsSmallIndex())
        {
            return JavascriptArray::MapHelper(pArr, nullptr, obj, length.GetSmallIndex(), args, scriptContext);
        }
        Assert(pArr == nullptr || length.IsUint32Max()); // if pArr is not null lets make sure length is safe to cast, which will only happen if length is a uint32max
        return JavascriptArray::MapHelper(pArr, nullptr, obj, length.GetBigIndex(), args, scriptContext);
    }


    template<typename T>
    Var JavascriptArray::MapHelper(JavascriptArray* pArr, Js::TypedArrayBase* typedArrayBase, RecyclableObject* obj, T length, Arguments& args, ScriptContext* scriptContext)
    {
        RecyclableObject* newObj = nullptr;
        JavascriptArray* newArr = nullptr;
        bool isTypedArrayEntryPoint = typedArrayBase != nullptr;
        bool isBuiltinArrayCtor = true;

        if (args.Info.Count < 2 || !JavascriptConversion::IsCallable(args[1]))
        {
            if (isTypedArrayEntryPoint)
            {
                JavascriptError::ThrowTypeError(scriptContext, JSERR_FunctionArgument_NeedFunction, _u("[TypedArray].prototype.map"));
            }
            else
            {
                JavascriptError::ThrowTypeError(scriptContext, JSERR_FunctionArgument_NeedFunction, _u("Array.prototype.map"));
            }
        }

        RecyclableObject* callBackFn = RecyclableObject::FromVar(args[1]);
        Var thisArg;

        if (args.Info.Count > 2)
        {
            thisArg = args[2];
        }
        else
        {
            thisArg = scriptContext->GetLibrary()->GetUndefined();
        }

        // If we came from Array.prototype.map and source object is not a JavascriptArray, source could be a TypedArray
        if (!isTypedArrayEntryPoint && pArr == nullptr && TypedArrayBase::Is(obj))
        {
            typedArrayBase = TypedArrayBase::FromVar(obj);
        }

        // If the entry point is %TypedArray%.prototype.map or the source object is an Array exotic object we should try to load the constructor property
        // and use it to construct the return object.
        if (isTypedArrayEntryPoint)
        {
            Var constructor = JavascriptOperators::SpeciesConstructor(
                typedArrayBase, TypedArrayBase::GetDefaultConstructor(args[0], scriptContext), scriptContext);
            isBuiltinArrayCtor = (constructor == scriptContext->GetLibrary()->GetArrayConstructor());

            if (JavascriptOperators::IsConstructor(constructor))
            {
                Js::Var constructorArgs[] = { constructor, JavascriptNumber::ToVar(length, scriptContext) };
                Js::CallInfo constructorCallInfo(Js::CallFlags_New, _countof(constructorArgs));
                newObj = RecyclableObject::FromVar(TypedArrayBase::TypedArrayCreate(constructor, &Js::Arguments(constructorCallInfo, constructorArgs), (uint32)length, scriptContext));
            }
            else if (isTypedArrayEntryPoint)
            {
                // We only need to throw a TypeError when the constructor property is not an actual constructor if %TypedArray%.prototype.map was called
                JavascriptError::ThrowTypeError(scriptContext, JSERR_NotAConstructor, _u("[TypedArray].prototype.map"));
            }
        }
        // skip the typed array and "pure" array case, we still need to handle special arrays like es5array, remote array, and proxy of array.
        else if (pArr == nullptr || scriptContext->GetConfig()->IsES6SpeciesEnabled())
        {
            newObj = ArraySpeciesCreate(obj, length, scriptContext, nullptr, nullptr, &isBuiltinArrayCtor);
        }

        if (newObj == nullptr)
        {
            if (length > UINT_MAX)
            {
                JavascriptError::ThrowRangeError(scriptContext, JSERR_ArrayLengthConstructIncorrect);
            }
            newArr = scriptContext->GetLibrary()->CreateArray(static_cast<uint32>(length));
            newArr->EnsureHead<Var>();
            newObj = newArr;
        }
        else
        {
            // If the new object we created is an array, remember that as it will save us time setting properties in the object below
            if (JavascriptArray::Is(newObj))
            {
#if ENABLE_COPYONACCESS_ARRAY
                JavascriptLibrary::CheckAndConvertCopyOnAccessNativeIntArray<Var>(newObj);
#endif
                newArr = JavascriptArray::FromVar(newObj);
            }
        }

        Var element = nullptr;
        Var mappedValue = nullptr;
        // The correct flag value is CallFlags_Value but we pass CallFlags_None in compat modes
        CallFlags callBackFnflags = CallFlags_Value;
        CallInfo callBackFnInfo = CallInfo(callBackFnflags, 4);

        // We at least have to have newObj as a valid object
        Assert(newObj);

        // The ArraySpeciesCreate call above could have converted the source array into an ES5Array. If this happens
        // we will process the array elements like an ES5Array.
        if (pArr && !JavascriptArray::Is(obj))
        {
            AssertOrFailFastMsg(ES5Array::Is(obj), "The array should have been converted to an ES5Array");
            pArr = nullptr;
        }

        if (pArr != nullptr)
        {
            // If source is a JavascriptArray, newObj may or may not be an array based on what was in source's constructor property
            Assert(length <= UINT_MAX);
            for (uint32 k = 0; k < (uint32)length; k++)
            {
                if (!pArr->DirectGetItemAtFull(k, &element))
                {
                    continue;
                }

                mappedValue = CALL_FUNCTION(callBackFn, callBackFnInfo, thisArg,
                    element,
                    JavascriptNumber::ToVar(k, scriptContext),
                    pArr);

                // If newArr is a valid pointer, then we constructed an array to return. Otherwise we need to do generic object operations
                if (newArr && isBuiltinArrayCtor)
                {
                    newArr->DirectSetItemAt(k, mappedValue);
                }
                else
                {
                    ThrowErrorOnFailure(JavascriptArray::SetArrayLikeObjects(newObj, k, mappedValue), scriptContext, k);
                }

                // Side-effects in the callback function may have changed the source array into an ES5Array. If this happens
                // we will process the rest of the array elements like an ES5Array.
                if (!JavascriptArray::Is(obj))
                {
                    AssertOrFailFastMsg(ES5Array::Is(obj), "The array should have been converted to an ES5Array");
                    return JavascriptArray::MapObjectHelper<T>(obj, length, k + 1, newObj, newArr, isBuiltinArrayCtor, callBackFn, thisArg, scriptContext);
                }
            }
        }
        else if (typedArrayBase != nullptr)
        {
            // Source is a TypedArray, we may have tried to call a constructor, but newObj may not be a TypedArray (or an array either)
            TypedArrayBase* newTypedArray = nullptr;

            if (TypedArrayBase::Is(newObj))
            {
                newTypedArray = TypedArrayBase::FromVar(newObj);
            }

            Assert(length <= UINT_MAX);
            for (uint32 k = 0; k < (uint32)length; k++)
            {
                // We can't rely on the length value being equal to typedArrayBase->GetLength() because user code may lie and
                // attach any length property to a TypedArray instance and pass it as this parameter when .calling
                // Array.prototype.map.
                if (!typedArrayBase->HasItem(k))
                {
                    // We know that if HasItem returns false, all the future calls to HasItem will return false as well since
                    // we visit the items in order. We could return early here except that we have to continue calling HasItem
                    // on all the subsequent items according to the spec.
                    continue;
                }

                element = typedArrayBase->DirectGetItem(k);
                mappedValue = CALL_FUNCTION(callBackFn, callBackFnInfo, thisArg,
                    element,
                    JavascriptNumber::ToVar(k, scriptContext),
                    obj);

                // If newObj is a TypedArray, set the mappedValue directly, otherwise see if it's an array and finally fall back to
                // the normal Set path.
                if (newTypedArray)
                {
                    newTypedArray->DirectSetItem(k, mappedValue);
                }
                else if (newArr)
                {
                    newArr->DirectSetItemAt(k, mappedValue);
                }
                else
                {
                    JavascriptArray::SetArrayLikeObjects(newObj, k, mappedValue);
                }
            }
        }
        else
        {
            return JavascriptArray::MapObjectHelper<T>(obj, length, 0u, newObj, newArr, isBuiltinArrayCtor, callBackFn, thisArg, scriptContext);
        }

#ifdef VALIDATE_ARRAY
        if (JavascriptArray::Is(newObj))
        {
            newArr->ValidateArray();
        }
#endif

        return newObj;
    }

    template<typename T>
    Var JavascriptArray::MapObjectHelper(RecyclableObject* obj, T length, T start, RecyclableObject* newObj, JavascriptArray* newArr,
        bool isBuiltinArrayCtor, RecyclableObject* callBackFn, Var thisArg, ScriptContext* scriptContext)
    {
        // The correct flag value is CallFlags_Value but we pass CallFlags_None in compat modes
        CallFlags callBackFnflags = CallFlags_Value;
        CallInfo callBackFnInfo = CallInfo(callBackFnflags, 4);
        Var element = nullptr;
        Var mappedValue = nullptr;

        for (T k = start; k < length; k++)
        {
            if (JavascriptOperators::HasItem(obj, k))
            {
                element = JavascriptOperators::GetItem(obj, k, scriptContext);
                mappedValue = CALL_FUNCTION(callBackFn, callBackFnInfo, thisArg,
                    element,
                    JavascriptNumber::ToVar(k, scriptContext),
                    obj);

                if (newArr && isBuiltinArrayCtor)
                {
                    newArr->SetItem((uint32)k, mappedValue, PropertyOperation_None);
                }
                else
                {
                    ThrowErrorOnFailure(JavascriptArray::SetArrayLikeObjects(newObj, BigIndex(k), mappedValue), scriptContext, BigIndex(k));
                }
            }
        }

#ifdef VALIDATE_ARRAY
        if (JavascriptArray::Is(newObj))
        {
            newArr->ValidateArray();
        }
#endif

        return newObj;
    }

    Var JavascriptArray::EntryFilter(RecyclableObject* function, CallInfo callInfo, ...)
    {
        PROBE_STACK(function->GetScriptContext(), Js::Constants::MinStackDefault);

        ARGUMENTS(args, callInfo);
        ScriptContext* scriptContext = function->GetScriptContext();
        AUTO_TAG_NATIVE_LIBRARY_ENTRY(function, callInfo, _u("Array.prototype.filter"));

        CHAKRATEL_LANGSTATS_INC_BUILTINCOUNT(Array_Prototype_filter);

        Assert(!(callInfo.Flags & CallFlags_New));
        if (args.Info.Count == 0)
        {
            JavascriptError::ThrowTypeError(scriptContext, JSERR_This_NullOrUndefined, _u("Array.prototype.filter"));
        }

        BigIndex length;
        JavascriptArray* pArr = nullptr;
        RecyclableObject* dynamicObject = nullptr;

        if (JavascriptArray::Is(args[0]) && !JavascriptArray::FromVar(args[0])->IsCrossSiteObject())
        {
            pArr = JavascriptArray::FromVar(args[0]);
            dynamicObject = pArr;
        }
        else
        {
            if (FALSE == JavascriptConversion::ToObject(args[0], scriptContext, &dynamicObject))
            {
                JavascriptError::ThrowTypeError(scriptContext, JSERR_This_NullOrUndefined, _u("Array.prototype.filter"));
            }
        }

        if (scriptContext->GetConfig()->IsES6ToLengthEnabled())
        {
            length = (uint64) JavascriptConversion::ToLength(JavascriptOperators::OP_GetLength(dynamicObject, scriptContext), scriptContext);
        }
        else
        {
            length = JavascriptConversion::ToUInt32(JavascriptOperators::OP_GetLength(dynamicObject, scriptContext), scriptContext);
        }

        if (length.IsSmallIndex())
        {
            return JavascriptArray::FilterHelper(pArr, dynamicObject, length.GetSmallIndex(), args, scriptContext);
        }
        return JavascriptArray::FilterHelper(pArr, dynamicObject, length.GetBigIndex(), args, scriptContext);
    }

    template <typename T>
    Var JavascriptArray::FilterHelper(JavascriptArray* pArr, RecyclableObject* obj, T length, Arguments& args, ScriptContext* scriptContext)
    {
        if (args.Info.Count < 2 || !JavascriptConversion::IsCallable(args[1]))
        {
            JavascriptError::ThrowTypeError(scriptContext, JSERR_FunctionArgument_NeedFunction, _u("Array.prototype.filter"));
        }

        RecyclableObject* callBackFn = RecyclableObject::FromVar(args[1]);
        Var thisArg = nullptr;

        if (args.Info.Count > 2)
        {
            thisArg = args[2];
        }
        else
        {
            thisArg = scriptContext->GetLibrary()->GetUndefined();
        }

        // If the source object is an Array exotic object we should try to load the constructor property and use it to construct the return object.
        bool isBuiltinArrayCtor = true;
        RecyclableObject* newObj = ArraySpeciesCreate(obj, 0, scriptContext, nullptr, nullptr, &isBuiltinArrayCtor);
        JavascriptArray* newArr = nullptr;

        if (newObj == nullptr)
        {
            newArr = scriptContext->GetLibrary()->CreateArray(0);
            newArr->EnsureHead<Var>();
            newObj = newArr;
        }
        else
        {
            // If the new object we created is an array, remember that as it will save us time setting properties in the object below
            if (JavascriptArray::Is(newObj))
            {
#if ENABLE_COPYONACCESS_ARRAY
                JavascriptLibrary::CheckAndConvertCopyOnAccessNativeIntArray<Var>(newObj);
#endif
                newArr = JavascriptArray::FromVar(newObj);
            }
        }

        // The ArraySpeciesCreate call above could have converted the source array into an ES5Array. If this happens
        // we will process the array elements like an ES5Array.
        if (pArr && !JavascriptArray::Is(obj))
        {
            AssertOrFailFastMsg(ES5Array::Is(obj), "The array should have been converted to an ES5Array");
            pArr = nullptr;
        }

        Var element = nullptr;
        Var selected = nullptr;

        if (pArr)
        {
            Assert(length <= MaxArrayLength);
            uint32 i = 0;

            Assert(length <= UINT_MAX);
            for (uint32 k = 0; k < (uint32)length; k++)
            {
                if (!pArr->DirectGetItemAtFull(k, &element))
                {
                    continue;
                }

                selected = CALL_ENTRYPOINT(callBackFn->GetEntryPoint(), callBackFn, CallInfo(CallFlags_Value, 4),
                    thisArg,
                    element,
                    JavascriptNumber::ToVar(k, scriptContext),
                    pArr);

                if (JavascriptConversion::ToBoolean(selected, scriptContext))
                {
                    // Try to fast path if the return object is an array
                    if (newArr && isBuiltinArrayCtor)
                    {
                        newArr->DirectSetItemAt(i, element);
                    }
                    else
                    {
                        ThrowErrorOnFailure(JavascriptArray::SetArrayLikeObjects(newObj, i, element), scriptContext, i);
                    }
                    ++i;
                }

                // Side-effects in the callback function may have changed the source array into an ES5Array. If this happens
                // we will process the rest of the array elements like an ES5Array.
                if (!JavascriptArray::Is(obj))
                {
                    AssertOrFailFastMsg(ES5Array::Is(obj), "The array should have been converted to an ES5Array");
                    return JavascriptArray::FilterObjectHelper<T>(obj, length, k + 1, newArr, newObj, i, callBackFn, thisArg, scriptContext);
                }
            }
        }
        else
        {
            return JavascriptArray::FilterObjectHelper<T>(obj, length, 0u, newArr, newObj, 0u, callBackFn, thisArg, scriptContext);
        }

#ifdef VALIDATE_ARRAY
        if (newArr)
        {
            newArr->ValidateArray();
        }
#endif

        return newObj;
    }

    template <typename T>
    Var JavascriptArray::FilterObjectHelper(RecyclableObject* obj, T length, T start, JavascriptArray* newArr, RecyclableObject* newObj, T newStart,
        RecyclableObject* callBackFn, Var thisArg, ScriptContext* scriptContext)
    {
        Var element = nullptr;
        Var selected = nullptr;
        BigIndex i = BigIndex(newStart);

        for (T k = start; k < length; k++)
        {
            if (JavascriptOperators::HasItem(obj, k))
            {
                element = JavascriptOperators::GetItem(obj, k, scriptContext);
                selected = CALL_ENTRYPOINT(callBackFn->GetEntryPoint(), callBackFn, CallInfo(CallFlags_Value, 4),
                    thisArg,
                    element,
                    JavascriptNumber::ToVar(k, scriptContext),
                    obj);

                if (JavascriptConversion::ToBoolean(selected, scriptContext))
                {
                    if (newArr)
                    {
                        newArr->DirectSetItemAt(i, element);
                    }
                    else
                    {
                        ThrowErrorOnFailure(JavascriptArray::SetArrayLikeObjects(newObj, i, element), scriptContext, i);
                    }

                    ++i;
                }
            }
        }

#ifdef VALIDATE_ARRAY
        if (newArr)
        {
            newArr->ValidateArray();
        }
#endif

        return newObj;
    }

    Var JavascriptArray::EntryReduce(RecyclableObject* function, CallInfo callInfo, ...)
    {
        PROBE_STACK(function->GetScriptContext(), Js::Constants::MinStackDefault);

        ARGUMENTS(args, callInfo);
        ScriptContext* scriptContext = function->GetScriptContext();
        AUTO_TAG_NATIVE_LIBRARY_ENTRY(function, callInfo, _u("Array.prototype.reduce"));

        CHAKRATEL_LANGSTATS_INC_BUILTINCOUNT(Array_Prototype_reduce);

        Assert(!(callInfo.Flags & CallFlags_New));

        if (args.Info.Count == 0)
        {
            JavascriptError::ThrowTypeError(scriptContext, JSERR_This_NullOrUndefined, _u("Array.prototype.reduce"));
        }

        BigIndex length;
        JavascriptArray * pArr = nullptr;
        RecyclableObject* obj = nullptr;

        if (JavascriptArray::Is(args[0]) && !JavascriptArray::FromVar(args[0])->IsCrossSiteObject())
        {
            pArr = JavascriptArray::FromVar(args[0]);
            obj = pArr;

            length = pArr->length;
        }
        else
        {
            if (!JavascriptConversion::ToObject(args[0], scriptContext, &obj))
            {
                JavascriptError::ThrowTypeError(scriptContext, JSERR_This_NullOrUndefined, _u("Array.prototype.reduce"));
            }

            if (scriptContext->GetConfig()->IsES6ToLengthEnabled())
            {
                length = (uint64) JavascriptConversion::ToLength(JavascriptOperators::OP_GetLength(obj, scriptContext), scriptContext);
            }
            else
            {
                length = JavascriptConversion::ToUInt32(JavascriptOperators::OP_GetLength(obj, scriptContext), scriptContext);
            }
        }
        if (length.IsSmallIndex())
        {
            return JavascriptArray::ReduceHelper(pArr, nullptr, obj, length.GetSmallIndex(), args, scriptContext);
        }
        return JavascriptArray::ReduceHelper(pArr, nullptr, obj, length.GetBigIndex(), args, scriptContext);
    }

    // Array.prototype.reduce as described in ES6.0 (draft 22) Section 22.1.3.18
    template <typename T>
    Var JavascriptArray::ReduceHelper(JavascriptArray* pArr, Js::TypedArrayBase* typedArrayBase, RecyclableObject* obj, T length, Arguments& args, ScriptContext* scriptContext)
    {
        if (args.Info.Count < 2 || !JavascriptConversion::IsCallable(args[1]))
        {
            if (typedArrayBase != nullptr)
            {
                JavascriptError::ThrowTypeError(scriptContext, JSERR_FunctionArgument_NeedFunction, _u("[TypedArray].prototype.reduce"));
            }
            else
            {
                JavascriptError::ThrowTypeError(scriptContext, JSERR_FunctionArgument_NeedFunction, _u("Array.prototype.reduce"));
            }
        }

        // If we came from Array.prototype.reduce and source object is not a JavascriptArray, source could be a TypedArray
        if (typedArrayBase == nullptr && pArr == nullptr && TypedArrayBase::Is(obj))
        {
            typedArrayBase = TypedArrayBase::FromVar(obj);
        }

        T k = 0;
        RecyclableObject* callBackFn = RecyclableObject::FromVar(args[1]);
        Var accumulator = nullptr;
        Var element = nullptr;

        if (args.Info.Count > 2)
        {
            accumulator = args[2];
        }
        else
        {
            if (length == 0)
            {
                JavascriptError::ThrowTypeError(scriptContext, VBSERR_ActionNotSupported);
            }

            bool bPresent = false;

            if (pArr)
            {
                for (; k < length && bPresent == false; k++)
                {
                    if (!pArr->DirectGetItemAtFull((uint32)k, &element))
                    {
                        continue;
                    }

                    bPresent = true;
                    accumulator = element;
                }

                // Side-effects in the callback function may have changed the source array into an ES5Array. If this happens
                // we will process the array elements like an ES5Array.
                if (!JavascriptArray::Is(obj))
                {
                    AssertOrFailFastMsg(ES5Array::Is(obj), "The array should have been converted to an ES5Array");
                    pArr = nullptr;
                }
            }
            else if (typedArrayBase)
            {
                Assert(length <= UINT_MAX);

                for (; k < length && bPresent == false; k++)
                {
                    if (!typedArrayBase->HasItem((uint32)k))
                    {
                        continue;
                    }

                    element = typedArrayBase->DirectGetItem((uint32)k);

                    bPresent = true;
                    accumulator = element;
                }
            }
            else
            {
                for (; k < length && bPresent == false; k++)
                {
                    if (JavascriptOperators::HasItem(obj, k))
                    {
                        accumulator = JavascriptOperators::GetItem(obj, k, scriptContext);
                        bPresent = true;
                    }
                }
            }

            if (bPresent == false)
            {
                JavascriptError::ThrowTypeError(scriptContext, VBSERR_ActionNotSupported);
            }
        }

        Assert(accumulator);

        Var undefinedValue = scriptContext->GetLibrary()->GetUndefined();
        // The correct flag value is CallFlags_Value but we pass CallFlags_None in compat modes
        CallFlags flags = CallFlags_Value;

        if (pArr)
        {
            for (; k < length; k++)
            {
                if (!pArr->DirectGetItemAtFull((uint32)k, &element))
                {
                    continue;
                }

                accumulator = CALL_FUNCTION(callBackFn, CallInfo(flags, 5), undefinedValue,
                    accumulator,
                    element,
                    JavascriptNumber::ToVar(k, scriptContext),
                    pArr);

                // Side-effects in the callback function may have changed the source array into an ES5Array. If this happens
                // we will process the rest of the array elements like an ES5Array.
                if (!JavascriptArray::Is(obj))
                {
                    AssertOrFailFastMsg(ES5Array::Is(obj), "The array should have been converted to an ES5Array");
                    return JavascriptArray::ReduceObjectHelper<T>(obj, length, k + 1, callBackFn, accumulator, scriptContext);
                }
            }
        }
        else if (typedArrayBase)
        {
            Assert(length <= UINT_MAX);
            for (; k < length; k++)
            {
                if (!typedArrayBase->HasItem((uint32)k))
                {
                    continue;
                }

                element = typedArrayBase->DirectGetItem((uint32)k);

                accumulator = CALL_FUNCTION(callBackFn, CallInfo(flags, 5), undefinedValue,
                    accumulator,
                    element,
                    JavascriptNumber::ToVar(k, scriptContext),
                    typedArrayBase);
            }
        }
        else
        {
            return JavascriptArray::ReduceObjectHelper<T>(obj, length, k, callBackFn, accumulator, scriptContext);
        }

        return accumulator;
    }

    template <typename T>
    Var JavascriptArray::ReduceObjectHelper(RecyclableObject* obj, T length, T start, RecyclableObject* callBackFn, Var accumulator, ScriptContext* scriptContext)
    {
        // The correct flag value is CallFlags_Value but we pass CallFlags_None in compat modes
        CallFlags flags = CallFlags_Value;
        Var element = nullptr;

        for (T k = start; k < length; k++)
        {
            if (JavascriptOperators::HasItem(obj, k))
            {
                element = JavascriptOperators::GetItem(obj, k, scriptContext);

                accumulator = CALL_FUNCTION(callBackFn, CallInfo(flags, 5), scriptContext->GetLibrary()->GetUndefined(),
                    accumulator,
                    element,
                    JavascriptNumber::ToVar(k, scriptContext),
                    obj);
            }
        }

        return accumulator;
    }

    Var JavascriptArray::EntryReduceRight(RecyclableObject* function, CallInfo callInfo, ...)
    {
        PROBE_STACK(function->GetScriptContext(), Js::Constants::MinStackDefault);

        ARGUMENTS(args, callInfo);
        ScriptContext* scriptContext = function->GetScriptContext();
        AUTO_TAG_NATIVE_LIBRARY_ENTRY(function, callInfo, _u("Array.prototype.reduceRight"));

        CHAKRATEL_LANGSTATS_INC_BUILTINCOUNT(Array_Prototype_reduceRight);

        Assert(!(callInfo.Flags & CallFlags_New));

        if (args.Info.Count == 0)
        {
            JavascriptError::ThrowTypeError(scriptContext, JSERR_This_NullOrUndefined, _u("Array.prototype.reduceRight"));
        }

        BigIndex length;
        JavascriptArray * pArr = nullptr;
        RecyclableObject* obj = nullptr;

        if (JavascriptArray::Is(args[0]) && !JavascriptArray::FromVar(args[0])->IsCrossSiteObject())
        {
            pArr = JavascriptArray::FromVar(args[0]);
            obj = pArr;
        }
        else
        {
            if (!JavascriptConversion::ToObject(args[0], scriptContext, &obj))
            {
                JavascriptError::ThrowTypeError(scriptContext, JSERR_This_NullOrUndefined, _u("Array.prototype.reduceRight"));
            }
        }

        if (scriptContext->GetConfig()->IsES6ToLengthEnabled())
        {
            length = (uint64) JavascriptConversion::ToLength(JavascriptOperators::OP_GetLength(obj, scriptContext), scriptContext);
        }
        else
        {
            length = JavascriptConversion::ToUInt32(JavascriptOperators::OP_GetLength(obj, scriptContext), scriptContext);
        }

        if (length.IsSmallIndex())
        {
            return JavascriptArray::ReduceRightHelper(pArr, nullptr, obj, length.GetSmallIndex(), args, scriptContext);
        }
        return JavascriptArray::ReduceRightHelper(pArr, nullptr, obj, length.GetBigIndex(), args, scriptContext);
    }

    // Array.prototype.reduceRight as described in ES6.0 (draft 22) Section 22.1.3.19
    template <typename T>
    Var JavascriptArray::ReduceRightHelper(JavascriptArray* pArr, Js::TypedArrayBase* typedArrayBase, RecyclableObject* obj, T length, Arguments& args, ScriptContext* scriptContext)
    {
        if (args.Info.Count < 2 || !JavascriptConversion::IsCallable(args[1]))
        {
            if (typedArrayBase != nullptr)
            {
                JavascriptError::ThrowTypeError(scriptContext, JSERR_FunctionArgument_NeedFunction, _u("[TypedArray].prototype.reduceRight"));
            }
            else
            {
                JavascriptError::ThrowTypeError(scriptContext, JSERR_FunctionArgument_NeedFunction, _u("Array.prototype.reduceRight"));
            }
        }

        // If we came from Array.prototype.reduceRight and source object is not a JavascriptArray, source could be a TypedArray
        if (typedArrayBase == nullptr && pArr == nullptr && TypedArrayBase::Is(obj))
        {
            typedArrayBase = TypedArrayBase::FromVar(obj);
        }

        RecyclableObject* callBackFn = RecyclableObject::FromVar(args[1]);
        Var accumulator = nullptr;
        Var element = nullptr;
        T k = 0;
        T index = 0;

        if (args.Info.Count > 2)
        {
            accumulator = args[2];
        }
        else
        {
            if (length == 0)
            {
                JavascriptError::ThrowTypeError(scriptContext, VBSERR_ActionNotSupported);
            }

            bool bPresent = false;
            if (pArr)
            {
                for (; k < length && bPresent == false; k++)
                {
                    index = length - k - 1;
                    if (!pArr->DirectGetItemAtFull((uint32)index, &element))
                    {
                        continue;
                    }
                    bPresent = true;
                    accumulator = element;
                }

                // Side-effects in the callback function may have changed the source array into an ES5Array. If this happens
                // we will process the array elements like an ES5Array.
                if (!JavascriptArray::Is(obj))
                {
                    AssertOrFailFastMsg(ES5Array::Is(obj), "The array should have been converted to an ES5Array");
                    pArr = nullptr;
                }
            }
            else if (typedArrayBase)
            {
                Assert(length <= UINT_MAX);
                for (; k < length && bPresent == false; k++)
                {
                    index = length - k - 1;
                    if (!typedArrayBase->HasItem((uint32)index))
                    {
                        continue;
                    }
                    element = typedArrayBase->DirectGetItem((uint32)index);
                    bPresent = true;
                    accumulator = element;
                }
            }
            else
            {
                for (; k < length && bPresent == false; k++)
                {
                    index = length - k - 1;
                    if (JavascriptOperators::HasItem(obj, index))
                    {
                        accumulator = JavascriptOperators::GetItem(obj, index, scriptContext);
                        bPresent = true;
                    }
                }
            }
            if (bPresent == false)
            {
                JavascriptError::ThrowTypeError(scriptContext, VBSERR_ActionNotSupported);
            }
        }

        // The correct flag value is CallFlags_Value but we pass CallFlags_None in compat modes
        CallFlags flags = CallFlags_Value;
        Var undefinedValue = scriptContext->GetLibrary()->GetUndefined();

        if (pArr)
        {
            for (; k < length; k++)
            {
                index = length - k - 1;
                if (!pArr->DirectGetItemAtFull((uint32)index, &element))
                {
                    continue;
                }

                accumulator = CALL_FUNCTION(callBackFn, CallInfo(flags, 5), undefinedValue,
                    accumulator,
                    element,
                    JavascriptNumber::ToVar(index, scriptContext),
                    pArr);

                // Side-effects in the callback function may have changed the source array into an ES5Array. If this happens
                // we will process the rest of the array elements like an ES5Array.
                if (!JavascriptArray::Is(obj))
                {
                    AssertOrFailFastMsg(ES5Array::Is(obj), "The array should have been converted to an ES5Array");
                    return JavascriptArray::ReduceRightObjectHelper<T>(obj, length, k + 1, callBackFn, accumulator, scriptContext);
                }
            }
        }
        else if (typedArrayBase)
        {
            Assert(length <= UINT_MAX);
            for (; k < length; k++)
            {
                index = length - k - 1;
                if (!typedArrayBase->HasItem((uint32) index))
                {
                    continue;
                }

                element = typedArrayBase->DirectGetItem((uint32)index);

                accumulator = CALL_FUNCTION(callBackFn, CallInfo(flags, 5), undefinedValue,
                    accumulator,
                    element,
                    JavascriptNumber::ToVar(index, scriptContext),
                    typedArrayBase);
            }
        }
        else
        {
            return JavascriptArray::ReduceRightObjectHelper<T>(obj, length, k, callBackFn, accumulator, scriptContext);
        }

        return accumulator;
    }

    template <typename T>
    Var JavascriptArray::ReduceRightObjectHelper(RecyclableObject* obj, T length, T start, RecyclableObject* callBackFn, Var accumulator, ScriptContext* scriptContext)
    {
        // The correct flag value is CallFlags_Value but we pass CallFlags_None in compat modes
        CallFlags flags = CallFlags_Value;
        Var element = nullptr;
        T index = 0;

        for (T k = start; k < length; k++)
        {
            index = length - k - 1;
            if (JavascriptOperators::HasItem(obj, index))
            {
                element = JavascriptOperators::GetItem(obj, index, scriptContext);
                accumulator = CALL_FUNCTION(callBackFn, CallInfo(flags, 5), scriptContext->GetLibrary()->GetUndefined(),
                    accumulator,
                    element,
                    JavascriptNumber::ToVar(index, scriptContext),
                    obj);
            }
        }

        return accumulator;
    }

    Var JavascriptArray::EntryFrom(RecyclableObject* function, CallInfo callInfo, ...)
    {
        PROBE_STACK(function->GetScriptContext(), Js::Constants::MinStackDefault);

        ARGUMENTS(args, callInfo);
        ScriptContext* scriptContext = function->GetScriptContext();
        AUTO_TAG_NATIVE_LIBRARY_ENTRY(function, callInfo, _u("Array.from"));

        Assert(!(callInfo.Flags & CallFlags_New));

        JavascriptLibrary* library = scriptContext->GetLibrary();
        RecyclableObject* constructor = nullptr;

        if (JavascriptOperators::IsConstructor(args[0]))
        {
            constructor = RecyclableObject::FromVar(args[0]);
        }

        RecyclableObject* items = nullptr;

        if (args.Info.Count < 2 || !JavascriptConversion::ToObject(args[1], scriptContext, &items))
        {
            JavascriptError::ThrowTypeError(scriptContext, JSERR_FunctionArgument_NeedObject, _u("Array.from"));
        }

        JavascriptArray* itemsArr = nullptr;

        if (JavascriptArray::Is(items))
        {
#if ENABLE_COPYONACCESS_ARRAY
            JavascriptLibrary::CheckAndConvertCopyOnAccessNativeIntArray<Var>(items);
#endif
            itemsArr = JavascriptArray::FromVar(items);
        }

        bool mapping = false;
        JavascriptFunction* mapFn = nullptr;
        Var mapFnThisArg = nullptr;

        if (args.Info.Count >= 3 && !JavascriptOperators::IsUndefinedObject(args[2]))
        {
            if (!JavascriptFunction::Is(args[2]))
            {
                JavascriptError::ThrowTypeError(scriptContext, JSERR_FunctionArgument_NeedFunction, _u("Array.from"));
            }

            mapFn = JavascriptFunction::FromVar(args[2]);

            if (args.Info.Count >= 4)
            {
                mapFnThisArg = args[3];
            }
            else
            {
                mapFnThisArg = library->GetUndefined();
            }

            mapping = true;
        }

        RecyclableObject* newObj = nullptr;
        JavascriptArray* newArr = nullptr;

        RecyclableObject* iterator = JavascriptOperators::GetIterator(items, scriptContext, true /* optional */);

        if (iterator != nullptr)
        {
            if (constructor)
            {
                Js::Var constructorArgs[] = { constructor };
                Js::CallInfo constructorCallInfo(Js::CallFlags_New, _countof(constructorArgs));
                newObj = RecyclableObject::FromVar(JavascriptOperators::NewScObject(constructor, Js::Arguments(constructorCallInfo, constructorArgs), scriptContext));

                if (JavascriptArray::Is(newObj))
                {
#if ENABLE_COPYONACCESS_ARRAY
                    JavascriptLibrary::CheckAndConvertCopyOnAccessNativeIntArray<Var>(newObj);
#endif
                    newArr = JavascriptArray::FromVar(newObj);
                }
            }
            else
            {
                newArr = scriptContext->GetLibrary()->CreateArray(0);
                newArr->EnsureHead<Var>();
                newObj = newArr;
            }

            uint32 k = 0;

            JavascriptOperators::DoIteratorStepAndValue(iterator, scriptContext, [&](Var nextValue) {
                if (mapping)
                {
                    Assert(mapFn != nullptr);
                    Assert(mapFnThisArg != nullptr);

                    Js::Var mapFnArgs[] = { mapFnThisArg, nextValue, JavascriptNumber::ToVar(k, scriptContext) };
                    Js::CallInfo mapFnCallInfo(Js::CallFlags_Value, _countof(mapFnArgs));
                    nextValue = mapFn->CallFunction(Js::Arguments(mapFnCallInfo, mapFnArgs));
                }

                if (newArr)
                {
                    newArr->SetItem(k, nextValue, PropertyOperation_None);
                }
                else
                {
                    ThrowErrorOnFailure(JavascriptArray::SetArrayLikeObjects(newObj, k, nextValue), scriptContext, k);
                }

                k++;
            });

            JavascriptOperators::SetProperty(newObj, newObj, Js::PropertyIds::length, JavascriptNumber::ToVar(k, scriptContext), scriptContext, PropertyOperation_ThrowIfNotExtensible);
        }
        else
        {
            Var lenValue = JavascriptOperators::OP_GetLength(items, scriptContext);
            int64 len = JavascriptConversion::ToLength(lenValue, scriptContext);

            if (constructor)
            {
                Js::Var constructorArgs[] = { constructor, JavascriptNumber::ToVar(len, scriptContext) };
                Js::CallInfo constructorCallInfo(Js::CallFlags_New, _countof(constructorArgs));
                newObj = RecyclableObject::FromVar(JavascriptOperators::NewScObject(constructor, Js::Arguments(constructorCallInfo, constructorArgs), scriptContext));

                if (JavascriptArray::Is(newObj))
                {
#if ENABLE_COPYONACCESS_ARRAY
                    JavascriptLibrary::CheckAndConvertCopyOnAccessNativeIntArray<Var>(newObj);
#endif
                    newArr = JavascriptArray::FromVar(newObj);
                }
            }
            else
            {
                // Abstract operation ArrayCreate throws RangeError if length argument is > 2^32 -1
                if (len > MaxArrayLength)
                {
                    JavascriptError::ThrowRangeError(scriptContext, JSERR_ArrayLengthAssignIncorrect, _u("Array.from"));
                }

                // Static cast len should be valid (len < 2^32) or we would throw above
                newArr = scriptContext->GetLibrary()->CreateArray(static_cast<uint32>(len));
                newArr->EnsureHead<Var>();
                newObj = newArr;
            }

            uint32 k = 0;

            for ( ; k < len; k++)
            {
                Var kValue;

                if (itemsArr)
                {
                    kValue = itemsArr->DirectGetItem(k);
                }
                else
                {
                    kValue = JavascriptOperators::OP_GetElementI_UInt32(items, k, scriptContext);
                }

                if (mapping)
                {
                    Assert(mapFn != nullptr);
                    Assert(mapFnThisArg != nullptr);

                    Js::Var mapFnArgs[] = { mapFnThisArg, kValue, JavascriptNumber::ToVar(k, scriptContext) };
                    Js::CallInfo mapFnCallInfo(Js::CallFlags_Value, _countof(mapFnArgs));
                    kValue = mapFn->CallFunction(Js::Arguments(mapFnCallInfo, mapFnArgs));
                }

                if (newArr)
                {
                    newArr->SetItem(k, kValue, PropertyOperation_None);
                }
                else
                {
                    ThrowErrorOnFailure(JavascriptArray::SetArrayLikeObjects(newObj, k, kValue), scriptContext, k);
                }
            }

            JavascriptOperators::SetProperty(newObj, newObj, Js::PropertyIds::length, JavascriptNumber::ToVar(len, scriptContext), scriptContext, PropertyOperation_ThrowIfNotExtensible);
        }

        return newObj;
    }

    Var JavascriptArray::EntryOf(RecyclableObject* function, CallInfo callInfo, ...)
    {
        PROBE_STACK(function->GetScriptContext(), Js::Constants::MinStackDefault);

        ARGUMENTS(args, callInfo);
        ScriptContext* scriptContext = function->GetScriptContext();

        Assert(!(callInfo.Flags & CallFlags_New));

        if (args.Info.Count == 0)
        {
            JavascriptError::ThrowTypeError(scriptContext, JSERR_This_NullOrUndefined, _u("Array.of"));
        }

        return JavascriptArray::OfHelper(false, args, scriptContext);
    }

    Var JavascriptArray::EntryGetterSymbolSpecies(RecyclableObject* function, CallInfo callInfo, ...)
    {
        ARGUMENTS(args, callInfo);

        Assert(args.Info.Count > 0);

        return args[0];
    }

    // Array.of and %TypedArray%.of as described in ES6.0 (draft 22) Section 22.1.2.2 and 22.2.2.2
    Var JavascriptArray::OfHelper(bool isTypedArrayEntryPoint, Arguments& args, ScriptContext* scriptContext)
    {
        Assert(args.Info.Count > 0);

        // args.Info.Count cannot equal zero or we would have thrown above so no chance of underflowing
        uint32 len = args.Info.Count - 1;
        Var newObj = nullptr;
        JavascriptArray* newArr = nullptr;
        TypedArrayBase* newTypedArray = nullptr;
        bool isBuiltinArrayCtor = true;

        if (JavascriptOperators::IsConstructor(args[0]))
        {
            RecyclableObject* constructor = RecyclableObject::FromVar(args[0]);
            isBuiltinArrayCtor = (constructor == scriptContext->GetLibrary()->GetArrayConstructor());

            Js::Var constructorArgs[] = { constructor, JavascriptNumber::ToVar(len, scriptContext) };
            Js::CallInfo constructorCallInfo(Js::CallFlags_New, _countof(constructorArgs));
            newObj = isTypedArrayEntryPoint ?
                TypedArrayBase::TypedArrayCreate(constructor, &Js::Arguments(constructorCallInfo, constructorArgs), len, scriptContext) :
                JavascriptOperators::NewScObject(constructor, Js::Arguments(constructorCallInfo, constructorArgs), scriptContext);

            // If the new object we created is an array, remember that as it will save us time setting properties in the object below
            if (JavascriptArray::Is(newObj))
            {
#if ENABLE_COPYONACCESS_ARRAY
                JavascriptLibrary::CheckAndConvertCopyOnAccessNativeIntArray<Var>(newObj);
#endif
                newArr = JavascriptArray::FromVar(newObj);
            }
            else if (TypedArrayBase::Is(newObj))
            {
                newTypedArray = TypedArrayBase::FromVar(newObj);
            }
        }
        else
        {
            // We only throw when the constructor property is not a constructor function in the TypedArray version
            if (isTypedArrayEntryPoint)
            {
                JavascriptError::ThrowTypeError(scriptContext, JSERR_This_NeedFunction, _u("[TypedArray].of"));
            }

            newArr = scriptContext->GetLibrary()->CreateArray(len);
            newArr->EnsureHead<Var>();
            newObj = newArr;
        }

        // At least we have a new object of some kind
        Assert(newObj);

        if (isBuiltinArrayCtor)
        {
            for (uint32 k = 0; k < len; k++)
            {
                Var kValue = args[k + 1];

                newArr->DirectSetItemAt(k, kValue);
            }
        }
        else if (newTypedArray)
        {
            for (uint32 k = 0; k < len; k++)
            {
                Var kValue = args[k + 1];

                newTypedArray->DirectSetItem(k, kValue);
            }
        }
        else
        {
            for (uint32 k = 0; k < len; k++)
            {
                Var kValue = args[k + 1];
                ThrowErrorOnFailure(JavascriptArray::SetArrayLikeObjects(RecyclableObject::FromVar(newObj), k, kValue), scriptContext, k);
            }
        }

        if (!isTypedArrayEntryPoint)
        {
            // Set length if we are in the Array version of the function
            JavascriptOperators::OP_SetProperty(newObj, Js::PropertyIds::length, JavascriptNumber::ToVar(len, scriptContext), scriptContext, nullptr, PropertyOperation_ThrowIfNotExtensible);
        }

        return newObj;
    }

    JavascriptString* JavascriptArray::ToLocaleStringHelper(Var value, ScriptContext* scriptContext)
    {
        TypeId typeId = JavascriptOperators::GetTypeId(value);
        if (typeId == TypeIds_Null || typeId == TypeIds_Undefined)
        {
            return scriptContext->GetLibrary()->GetEmptyString();
        }
        else
        {
            return JavascriptConversion::ToLocaleString(value, scriptContext);
        }
    }

    inline BOOL JavascriptArray::IsFullArray() const
    {
        if (head && head->length == length)
        {
            AssertMsg(head->next == 0 && head->left == 0, "Invalid Array");
            return true;
        }
        return (0 == length);
    }

    /*
    *   IsFillFromPrototypes
    *   -   Check the array has no missing values and only head segment.
    *   -   Also ensure if the lengths match.
    */
    bool JavascriptArray::IsFillFromPrototypes()
    {
        return !(this->head->next == nullptr && this->HasNoMissingValues() && this->length == this->head->length);
    }

    // Fill all missing value in the array and fill it from prototype between startIndex and limitIndex
    // typically startIndex = 0 and limitIndex = length. From start of the array till end of the array.
    void JavascriptArray::FillFromPrototypes(uint32 startIndex, uint32 limitIndex)
    {
        if (startIndex >= limitIndex)
        {
            return;
        }

        RecyclableObject* prototype = this->GetPrototype();

        // Fill all missing values by walking through prototype
        while (JavascriptOperators::GetTypeId(prototype) != TypeIds_Null)
        {
            ForEachOwnMissingArrayIndexOfObject(this, nullptr, prototype, startIndex, limitIndex,0, [this](uint32 index, Var value) {
                this->SetItem(index, value, PropertyOperation_None);
            });

            prototype = prototype->GetPrototype();
        }
#ifdef VALIDATE_ARRAY
        ValidateArray();
#endif
    }

    //
    // JavascriptArray requires head->left == 0 for fast path Get.
    //
    template<typename T>
    void JavascriptArray::EnsureHeadStartsFromZero(Recycler * recycler)
    {
        if (head == nullptr || head->left != 0)
        {
            // This is used to fix up altered arrays.
            // any SegmentMap would be invalid at this point.
            ClearSegmentMap();

            //
            // We could OOM and throw when allocating new empty head, resulting in a corrupted array. Need
            // some protection here. Save the head and switch this array to EmptySegment. Will be restored
            // correctly if allocating new segment succeeds.
            //
            SparseArraySegment<T>* savedHead = SparseArraySegment<T>::From(this->head);
            SparseArraySegment<T>* savedLastUsedSegment = (SparseArraySegment<T>*)this->GetLastUsedSegment();
            SetHeadAndLastUsedSegment(const_cast<SparseArraySegmentBase*>(EmptySegment));

            SparseArraySegment<T> *newSeg = SparseArraySegment<T>::AllocateSegment(recycler, 0, 0, savedHead);
            newSeg->next = savedHead;
            this->head = newSeg;
            SetHasNoMissingValues();
            this->SetLastUsedSegment(savedLastUsedSegment);
        }
    }

#ifdef ENABLE_DEBUG_CONFIG_OPTIONS
    void JavascriptArray::CheckForceES5Array()
    {
        if (Configuration::Global.flags.ForceES5Array)
        {
            // There's a bad interaction with the jitted code for native array creation here.
            // ForceES5Array doesn't interact well with native arrays
            if (PHASE_OFF1(NativeArrayPhase))
            {
                GetTypeHandler()->ConvertToTypeWithItemAttributes(this);
            }
        }
    }
#endif

    template <typename T, typename Fn>
    void JavascriptArray::ForEachOwnMissingArrayIndexOfObject(JavascriptArray *baseArray, JavascriptArray *destArray, RecyclableObject* obj, uint32 startIndex, uint32 limitIndex, T destIndex, Fn fn)
    {
        Assert(DynamicObject::IsAnyArray(obj) || JavascriptOperators::IsObject(obj));

        Var oldValue;
        JavascriptArray* arr = nullptr;
        if (DynamicObject::IsAnyArray(obj))
        {
            arr = JavascriptArray::FromAnyArray(obj);
        }
        else if (DynamicType::Is(obj->GetTypeId()))
        {
            DynamicObject* dynobj = DynamicObject::FromVar(obj);
            ArrayObject* objectArray = dynobj->GetObjectArray();
            arr = (objectArray && JavascriptArray::IsAnyArray(objectArray)) ? JavascriptArray::FromAnyArray(objectArray) : nullptr;
        }

        if (arr != nullptr)
        {
            if (JavascriptArray::Is(arr))
            {
                arr = EnsureNonNativeArray(arr);
                ArrayElementEnumerator e(arr, startIndex, limitIndex);

                while(e.MoveNext<Var>())
                {
                    uint32 index = e.GetIndex();
                    if (!baseArray->DirectGetVarItemAt(index, &oldValue, baseArray->GetScriptContext()))
                    {
                        T n = destIndex + (index - startIndex);
                        if (destArray == nullptr || !destArray->DirectGetItemAt(n, &oldValue))
                        {
                            fn(index, e.GetItem<Var>());
                        }
                    }
                }
            }
            else
            {
                ScriptContext* scriptContext = obj->GetScriptContext();

                Assert(ES5Array::Is(arr));

                ES5Array* es5Array = ES5Array::FromVar(arr);
                ES5ArrayIndexStaticEnumerator<true> e(es5Array);

                while (e.MoveNext())
                {
                    uint32 index = e.GetIndex();
                    if (index < startIndex) continue;
                    else if (index >= limitIndex) break;

                    if (!baseArray->DirectGetVarItemAt(index, &oldValue, baseArray->GetScriptContext()))
                    {
                        T n = destIndex + (index - startIndex);
                        if (destArray == nullptr || !destArray->DirectGetItemAt(n, &oldValue))
                        {
                            Var value = nullptr;
                            if (JavascriptOperators::GetOwnItem(obj, index, &value, scriptContext))
                            {
                                fn(index, value);
                            }
                        }
                    }
                }
            }
        }
    }

    //
    // ArrayElementEnumerator to enumerate array elements (not including elements from prototypes).
    //
    JavascriptArray::ArrayElementEnumerator::ArrayElementEnumerator(JavascriptArray* arr, uint32 start, uint32 end)
        : start(start), end(min(end, arr->length))
    {
        Init(arr);
    }

    //
    // Initialize this enumerator and prepare for the first MoveNext.
    //
    void JavascriptArray::ArrayElementEnumerator::Init(JavascriptArray* arr)
    {
        // Find start segment
        seg = (arr ? arr->GetBeginLookupSegment(start) : nullptr);
        while (seg && (seg->left + seg->length <= start))
        {
            seg = seg->next;
        }

        // Set start index and endIndex
        if (seg)
        {
            if (seg->left >= end)
            {
                seg = nullptr;
            }
            else
            {
                // set index to be at target index - 1, so MoveNext will move to target
                index = max(seg->left, start) - seg->left - 1;
                endIndex = min(end - seg->left, seg->length);
            }
        }
    }

    //
    // Move to the next element if available.
    //
    template<typename T>
    inline bool JavascriptArray::ArrayElementEnumerator::MoveNext()
    {
        while (seg)
        {
            // Look for next non-null item in current segment
            while (++index < endIndex)
            {
                if (!SparseArraySegment<T>::IsMissingItem(&((SparseArraySegment<T>*)seg)->elements[index]))
                {
                    return true;
                }
            }

            // Move to next segment
            seg = seg->next;
            if (seg)
            {
                if (seg->left >= end)
                {
                    seg = nullptr;
                    break;
                }
                else
                {
                    index = static_cast<uint32>(-1);
                    endIndex = min(end - seg->left, seg->length);
                }
            }
        }

        return false;
    }

    //
    // Get current array element index.
    //
    uint32 JavascriptArray::ArrayElementEnumerator::GetIndex() const
    {
        Assert(seg && index < seg->length && index < endIndex);
        return seg->left + index;
    }

    //
    // Get current array element value.
    //
    template<typename T>
    T JavascriptArray::ArrayElementEnumerator::GetItem() const
    {
        Assert(seg && index < seg->length && index < endIndex &&
               !SparseArraySegment<T>::IsMissingItem(&((SparseArraySegment<T>*)seg)->elements[index]));
        return ((SparseArraySegment<T>*)seg)->elements[index];
    }

    //
    // Construct a BigIndex initialized to a given uint32 (small index).
    //
    JavascriptArray::BigIndex::BigIndex(uint32 initIndex)
        : index(initIndex), bigIndex(InvalidIndex)
    {
        //ok if initIndex == InvalidIndex
    }

    //
    // Construct a BigIndex initialized to a given uint64 (large or small index).
    //
    JavascriptArray::BigIndex::BigIndex(uint64 initIndex)
        : index(InvalidIndex), bigIndex(initIndex)
    {
        if (bigIndex < InvalidIndex) // if it's actually small index
        {
            index = static_cast<uint32>(bigIndex);
            bigIndex = InvalidIndex;
        }
    }

    bool JavascriptArray::BigIndex::IsUint32Max() const
    {
        return index == InvalidIndex && bigIndex == InvalidIndex;
    }
    bool JavascriptArray::BigIndex::IsSmallIndex() const
    {
        return index < InvalidIndex;
    }

    uint32 JavascriptArray::BigIndex::GetSmallIndex() const
    {
        Assert(IsSmallIndex());
        return index;
    }

    uint64 JavascriptArray::BigIndex::GetBigIndex() const
    {
        Assert(!IsSmallIndex());
        return bigIndex;
    }
    //
    // Convert this index value to a JS number
    //
    Var JavascriptArray::BigIndex::ToNumber(ScriptContext* scriptContext) const
    {
        if (IsSmallIndex())
        {
            return small_index::ToNumber(index, scriptContext);
        }
        else
        {
            return JavascriptNumber::ToVar(bigIndex, scriptContext);
        }
    }

    //
    // Increment this index by 1.
    //
    const JavascriptArray::BigIndex& JavascriptArray::BigIndex::operator++()
    {
        if (IsSmallIndex())
        {
            ++index;
            // If index reaches InvalidIndex, we will start to use bigIndex which is initially InvalidIndex.
        }
        else
        {
            bigIndex = bigIndex + 1;
        }

        return *this;
    }

    //
    // Decrement this index by 1.
    //
    const JavascriptArray::BigIndex& JavascriptArray::BigIndex::operator--()
    {
        if (IsSmallIndex())
        {
            --index;
        }
        else
        {
            Assert(index == InvalidIndex && bigIndex >= InvalidIndex);

            --bigIndex;
            if (bigIndex < InvalidIndex)
            {
                index = InvalidIndex - 1;
                bigIndex = InvalidIndex;
            }
        }

        return *this;
    }

    JavascriptArray::BigIndex JavascriptArray::BigIndex::operator+(const BigIndex& delta) const
    {
        if (delta.IsSmallIndex())
        {
            return operator+(delta.GetSmallIndex());
        }
        if (IsSmallIndex())
        {
            return index + delta.GetBigIndex();
        }

        return bigIndex + delta.GetBigIndex();
    }

    //
    // Get a new BigIndex representing this + delta.
    //
    JavascriptArray::BigIndex JavascriptArray::BigIndex::operator+(uint32 delta) const
    {
        if (IsSmallIndex())
        {
            uint32 newIndex;
            if (UInt32Math::Add(index, delta, &newIndex))
            {
                return static_cast<uint64>(index) + static_cast<uint64>(delta);
            }
            else
            {
                return newIndex; // ok if newIndex == InvalidIndex
            }
        }
        else
        {
            return bigIndex + static_cast<uint64>(delta);
        }
    }

    bool JavascriptArray::BigIndex::operator==(const BigIndex& rhs) const
    {
        if (rhs.IsSmallIndex() && this->IsSmallIndex())
        {
            return this->GetSmallIndex() == rhs.GetSmallIndex();
        }
        else if (rhs.IsSmallIndex() && !this->IsSmallIndex())
        {
            // if lhs is big promote rhs
            return this->GetBigIndex() == (uint64) rhs.GetSmallIndex();
        }
        else if (!rhs.IsSmallIndex() && this->IsSmallIndex())
        {
            // if rhs is big promote lhs
            return ((uint64)this->GetSmallIndex()) == rhs.GetBigIndex();
        }
        return this->GetBigIndex() == rhs.GetBigIndex();
    }

    bool JavascriptArray::BigIndex::operator> (const BigIndex& rhs) const
    {
        if (rhs.IsSmallIndex() && this->IsSmallIndex())
        {
            return this->GetSmallIndex() > rhs.GetSmallIndex();
        }
        else if (rhs.IsSmallIndex() && !this->IsSmallIndex())
        {
            // if lhs is big promote rhs
            return this->GetBigIndex() > (uint64)rhs.GetSmallIndex();
        }
        else if (!rhs.IsSmallIndex() && this->IsSmallIndex())
        {
            // if rhs is big promote lhs
            return ((uint64)this->GetSmallIndex()) > rhs.GetBigIndex();
        }
        return this->GetBigIndex() > rhs.GetBigIndex();
    }

    bool JavascriptArray::BigIndex::operator< (const BigIndex& rhs) const
    {
        if (rhs.IsSmallIndex() && this->IsSmallIndex())
        {
            return this->GetSmallIndex() < rhs.GetSmallIndex();
        }
        else if (rhs.IsSmallIndex() && !this->IsSmallIndex())
        {
            // if lhs is big promote rhs
            return this->GetBigIndex() < (uint64)rhs.GetSmallIndex();
        }
        else if (!rhs.IsSmallIndex() && this->IsSmallIndex())
        {
            // if rhs is big promote lhs
            return ((uint64)this->GetSmallIndex()) < rhs.GetBigIndex();
        }
        return this->GetBigIndex() < rhs.GetBigIndex();
    }

    bool JavascriptArray::BigIndex::operator<=(const BigIndex& rhs) const
    {
        if (rhs.IsSmallIndex() && this->IsSmallIndex())
        {
            return this->GetSmallIndex() <= rhs.GetSmallIndex();
        }
        else if (rhs.IsSmallIndex() && !this->IsSmallIndex())
        {
            // if lhs is big promote rhs
            return this->GetBigIndex() <= (uint64)rhs.GetSmallIndex();
        }
        else if (!rhs.IsSmallIndex() && !this->IsSmallIndex())
        {
            // if rhs is big promote lhs
            return ((uint64)this->GetSmallIndex()) <= rhs.GetBigIndex();
        }
        return this->GetBigIndex() <= rhs.GetBigIndex();
    }

    bool JavascriptArray::BigIndex::operator>=(const BigIndex& rhs) const
    {
        if (rhs.IsSmallIndex() && this->IsSmallIndex())
        {
            return this->GetSmallIndex() >= rhs.GetSmallIndex();
        }
        else if (rhs.IsSmallIndex() && !this->IsSmallIndex())
        {
            // if lhs is big promote rhs
            return this->GetBigIndex() >= (uint64)rhs.GetSmallIndex();
        }
        else if (!rhs.IsSmallIndex() && this->IsSmallIndex())
        {
            // if rhs is big promote lhs
            return ((uint64)this->GetSmallIndex()) >= rhs.GetBigIndex();
        }
        return this->GetBigIndex() >= rhs.GetBigIndex();
    }

    BOOL JavascriptArray::BigIndex::GetItem(JavascriptArray* arr, Var* outVal) const
    {
        if (IsSmallIndex())
        {
            return small_index::GetItem(arr, index, outVal);
        }
        else
        {
            ScriptContext* scriptContext = arr->GetScriptContext();
            PropertyRecord const * propertyRecord;
            JavascriptOperators::GetPropertyIdForInt(bigIndex, scriptContext, &propertyRecord);
            return arr->GetProperty(arr, propertyRecord->GetPropertyId(), outVal, NULL, scriptContext);
        }
    }

    BOOL JavascriptArray::BigIndex::SetItem(JavascriptArray* arr, Var newValue) const
    {
        if (IsSmallIndex())
        {
            return small_index::SetItem(arr, index, newValue);
        }
        else
        {
            ScriptContext* scriptContext = arr->GetScriptContext();
            PropertyRecord const * propertyRecord;
            JavascriptOperators::GetPropertyIdForInt(bigIndex, scriptContext, &propertyRecord);
            return arr->SetProperty(propertyRecord->GetPropertyId(), newValue, PropertyOperation_None, NULL);
        }
    }

    void JavascriptArray::BigIndex::SetItemIfNotExist(JavascriptArray* arr, Var newValue) const
    {
        if (IsSmallIndex())
        {
            small_index::SetItemIfNotExist(arr, index, newValue);
        }
        else
        {
            ScriptContext* scriptContext = arr->GetScriptContext();
            PropertyRecord const * propertyRecord;
            JavascriptOperators::GetPropertyIdForInt(bigIndex, scriptContext, &propertyRecord);
            Var oldValue;
            PropertyId propertyId = propertyRecord->GetPropertyId();
            if (!arr->GetProperty(arr, propertyId, &oldValue, NULL, scriptContext))
            {
                arr->SetProperty(propertyId, newValue, PropertyOperation_None, NULL);
            }
        }
    }

    BOOL JavascriptArray::BigIndex::DeleteItem(JavascriptArray* arr) const
    {
        if (IsSmallIndex())
        {
            return small_index::DeleteItem(arr, index);
        }
        else
        {
            ScriptContext* scriptContext = arr->GetScriptContext();
            PropertyRecord const * propertyRecord;
            JavascriptOperators::GetPropertyIdForInt(bigIndex, scriptContext, &propertyRecord);
            return arr->DeleteProperty(propertyRecord->GetPropertyId(), PropertyOperation_None);
        }
    }

    BOOL JavascriptArray::BigIndex::SetItem(RecyclableObject* obj, Var newValue, PropertyOperationFlags flags) const
    {
        if (IsSmallIndex())
        {
            return small_index::SetItem(obj, index, newValue, flags);
        }
        else
        {
            ScriptContext* scriptContext = obj->GetScriptContext();
            PropertyRecord const * propertyRecord;
            JavascriptOperators::GetPropertyIdForInt(bigIndex, scriptContext, &propertyRecord);
            return JavascriptOperators::SetProperty(obj, obj, propertyRecord->GetPropertyId(), newValue, scriptContext, flags);
        }
    }

    BOOL JavascriptArray::BigIndex::DeleteItem(RecyclableObject* obj, PropertyOperationFlags flags) const
    {
        if (IsSmallIndex())
        {
            return small_index::DeleteItem(obj, index, flags);
        }
        else
        {
            PropertyRecord const * propertyRecord;
            JavascriptOperators::GetPropertyIdForInt(bigIndex, obj->GetScriptContext(), &propertyRecord);
            return JavascriptOperators::DeleteProperty(obj, propertyRecord->GetPropertyId(), flags);
        }
    }

    //
    // Truncate the array at start and clone the truncated span as properties starting at dstIndex (asserting dstIndex >= MaxArrayLength).
    //
    void JavascriptArray::TruncateToProperties(const BigIndex& dstIndex, uint32 start)
    {
        Assert(!dstIndex.IsSmallIndex());
        typedef IndexTrace<BigIndex> index_trace;

        BigIndex dst = dstIndex;
        uint32 i = start;

        ArrayElementEnumerator e(this, start);
        while(e.MoveNext<Var>())
        {
            // delete all items not enumerated
            while (i < e.GetIndex())
            {
                index_trace::DeleteItem(this, dst);
                ++i;
                ++dst;
            }

            // Copy over the item
            index_trace::SetItem(this, dst, e.GetItem<Var>());
            ++i;
            ++dst;
        }

        // Delete the rest till length
        while (i < this->length)
        {
            index_trace::DeleteItem(this, dst);
            ++i;
            ++dst;
        }

        // Elements moved, truncate the array at start
        SetLength(start);
    }

    //
    // Copy a srcArray elements (including elements from prototypes) to a dstArray starting from an index.
    //
    template<typename T>
    void JavascriptArray::InternalCopyArrayElements(JavascriptArray* dstArray, const T& dstIndex, JavascriptArray* srcArray, uint32 start, uint32 end)
    {
        Assert(start < end && end <= srcArray->length);

        uint32 count = 0;

        // iterate on the array itself
        ArrayElementEnumerator e(srcArray, start, end);
        while(e.MoveNext<Var>())
        {
            T n = dstIndex + (e.GetIndex() - start);
            dstArray->DirectSetItemAt(n, e.GetItem<Var>());
            count++;
        }

        // iterate on the array's prototypes only if not all elements found
        if (start + count != end)
        {
            InternalFillFromPrototype(dstArray, dstIndex, srcArray, start, end, count);
        }
    }

    //
    // Copy a srcArray elements (including elements from prototypes) to a dstArray starting from an index. If the index grows larger than
    // "array index", it will automatically turn to SetProperty using the index as property name.
    //
    void JavascriptArray::CopyArrayElements(JavascriptArray* dstArray, const BigIndex& dstIndex, JavascriptArray* srcArray, uint32 start, uint32 end)
    {
        end = min(end, srcArray->length);
        if (start < end)
        {
            uint32 len = end - start;
            if (dstIndex.IsSmallIndex() && (len < MaxArrayLength - dstIndex.GetSmallIndex()))
            {
                // Won't overflow, use faster small_index version
                InternalCopyArrayElements(dstArray, dstIndex.GetSmallIndex(), srcArray, start, end);
            }
            else
            {
                InternalCopyArrayElements(dstArray, dstIndex, srcArray, start, end);
            }
        }
    }

    //
    // Faster small_index overload of CopyArrayElements, asserting the uint32 dstIndex won't overflow.
    //
    void JavascriptArray::CopyArrayElements(JavascriptArray* dstArray, uint32 dstIndex, JavascriptArray* srcArray, uint32 start, uint32 end)
    {
        end = min(end, srcArray->length);
        if (start < end)
        {
            Assert(end - start <= MaxArrayLength - dstIndex);
            InternalCopyArrayElements(dstArray, dstIndex, srcArray, start, end);
        }
    }

    template <typename T>
    void JavascriptArray::CopyAnyArrayElementsToVar(JavascriptArray* dstArray, T dstIndex, JavascriptArray* srcArray, uint32 start, uint32 end)
    {
#if ENABLE_COPYONACCESS_ARRAY
        JavascriptLibrary::CheckAndConvertCopyOnAccessNativeIntArray<Var>(srcArray);
#endif
#if ENABLE_COPYONACCESS_ARRAY
        JavascriptLibrary::CheckAndConvertCopyOnAccessNativeIntArray<Var>(dstArray);
#endif
        if (JavascriptNativeIntArray::Is(srcArray))
        {
            CopyNativeIntArrayElementsToVar(dstArray, dstIndex, JavascriptNativeIntArray::FromVar(srcArray), start, end);
        }
        else if (JavascriptNativeFloatArray::Is(srcArray))
        {
            CopyNativeFloatArrayElementsToVar(dstArray, dstIndex, JavascriptNativeFloatArray::FromVar(srcArray), start, end);
        }
        else
        {
            CopyArrayElements(dstArray, dstIndex, srcArray, start, end);
        }
    }

    void JavascriptArray::CopyNativeIntArrayElementsToVar(JavascriptArray* dstArray, const BigIndex& dstIndex, JavascriptNativeIntArray* srcArray, uint32 start, uint32 end)
    {
        end = min(end, srcArray->length);
        if (start < end)
        {
            uint32 len = end - start;
            if (dstIndex.IsSmallIndex() && (len < MaxArrayLength - dstIndex.GetSmallIndex()))
            {
                // Won't overflow, use faster small_index version
                InternalCopyNativeIntArrayElements(dstArray, dstIndex.GetSmallIndex(), srcArray, start, end);
            }
            else
            {
                InternalCopyNativeIntArrayElements(dstArray, dstIndex, srcArray, start, end);
            }
        }
    }

    //
    // Faster small_index overload of CopyArrayElements, asserting the uint32 dstIndex won't overflow.
    //
    void JavascriptArray::CopyNativeIntArrayElementsToVar(JavascriptArray* dstArray, uint32 dstIndex, JavascriptNativeIntArray* srcArray, uint32 start, uint32 end)
    {
        end = min(end, srcArray->length);
        if (start < end)
        {
            Assert(end - start <= MaxArrayLength - dstIndex);
            InternalCopyNativeIntArrayElements(dstArray, dstIndex, srcArray, start, end);
        }
    }

    bool JavascriptArray::CopyNativeIntArrayElements(JavascriptNativeIntArray* dstArray, uint32 dstIndex, JavascriptNativeIntArray* srcArray, uint32 start, uint32 end)
    {
        end = min(end, srcArray->length);
        if (start >= end)
        {
            return false;
        }

        Assert(end - start <= MaxArrayLength - dstIndex);
        Assert(start < end && end <= srcArray->length);

        uint32 count = 0;

        // iterate on the array itself
        ArrayElementEnumerator e(srcArray, start, end);
        while(e.MoveNext<int32>())
        {
            uint n = dstIndex + (e.GetIndex() - start);
            dstArray->DirectSetItemAt(n, e.GetItem<int32>());
            count++;
        }

        // iterate on the array's prototypes only if not all elements found
        if (start + count != end)
        {
            JavascriptArray *varArray = JavascriptNativeIntArray::ToVarArray(dstArray);
            InternalFillFromPrototype(varArray, dstIndex, srcArray, start, end, count);
            return true;
        }

        return false;
    }

    bool JavascriptArray::CopyNativeIntArrayElementsToFloat(JavascriptNativeFloatArray* dstArray, uint32 dstIndex, JavascriptNativeIntArray* srcArray, uint32 start, uint32 end)
    {
        end = min(end, srcArray->length);
        if (start >= end)
        {
            return false;
        }

        Assert(end - start <= MaxArrayLength - dstIndex);
        Assert(start < end && end <= srcArray->length);

        uint32 count = 0;

        // iterate on the array itself
        ArrayElementEnumerator e(srcArray, start, end);
        while(e.MoveNext<int32>())
        {
            uint n = dstIndex + (e.GetIndex() - start);
            dstArray->DirectSetItemAt(n, (double)e.GetItem<int32>());
            count++;
        }

        // iterate on the array's prototypes only if not all elements found
        if (start + count != end)
        {
            JavascriptArray *varArray = JavascriptNativeFloatArray::ToVarArray(dstArray);
            InternalFillFromPrototype(varArray, dstIndex, srcArray, start, end, count);
            return true;
        }

        return false;
    }

    void JavascriptArray::CopyNativeFloatArrayElementsToVar(JavascriptArray* dstArray, const BigIndex& dstIndex, JavascriptNativeFloatArray* srcArray, uint32 start, uint32 end)
    {
        end = min(end, srcArray->length);
        if (start < end)
        {
            uint32 len = end - start;
            if (dstIndex.IsSmallIndex() && (len < MaxArrayLength - dstIndex.GetSmallIndex()))
            {
                // Won't overflow, use faster small_index version
                InternalCopyNativeFloatArrayElements(dstArray, dstIndex.GetSmallIndex(), srcArray, start, end);
            }
            else
            {
                InternalCopyNativeFloatArrayElements(dstArray, dstIndex, srcArray, start, end);
            }
        }
    }

    //
    // Faster small_index overload of CopyArrayElements, asserting the uint32 dstIndex won't overflow.
    //
    void JavascriptArray::CopyNativeFloatArrayElementsToVar(JavascriptArray* dstArray, uint32 dstIndex, JavascriptNativeFloatArray* srcArray, uint32 start, uint32 end)
    {
        end = min(end, srcArray->length);
        if (start < end)
        {
            Assert(end - start <= MaxArrayLength - dstIndex);
            InternalCopyNativeFloatArrayElements(dstArray, dstIndex, srcArray, start, end);
        }
    }

    bool JavascriptArray::CopyNativeFloatArrayElements(JavascriptNativeFloatArray* dstArray, uint32 dstIndex, JavascriptNativeFloatArray* srcArray, uint32 start, uint32 end)
    {
        end = min(end, srcArray->length);
        if (start >= end)
        {
            return false;
        }

        Assert(end - start <= MaxArrayLength - dstIndex);
        Assert(start < end && end <= srcArray->length);

        uint32 count = 0;

        // iterate on the array itself
        ArrayElementEnumerator e(srcArray, start, end);
        while(e.MoveNext<double>())
        {
            uint n = dstIndex + (e.GetIndex() - start);
            dstArray->DirectSetItemAt(n, e.GetItem<double>());
            count++;
        }

        // iterate on the array's prototypes only if not all elements found
        if (start + count != end)
        {
            JavascriptArray *varArray = JavascriptNativeFloatArray::ToVarArray(dstArray);
            InternalFillFromPrototype(varArray, dstIndex, srcArray, start, end, count);
            return true;
        }

        return false;
    }

    JavascriptArray *JavascriptArray::EnsureNonNativeArray(JavascriptArray *arr)
    {
#if ENABLE_COPYONACCESS_ARRAY
        JavascriptLibrary::CheckAndConvertCopyOnAccessNativeIntArray<Var>(arr);
#endif
        if (JavascriptNativeIntArray::Is(arr))
        {
            arr = JavascriptNativeIntArray::ToVarArray((JavascriptNativeIntArray*)arr);
        }
        else if (JavascriptNativeFloatArray::Is(arr))
        {
            arr = JavascriptNativeFloatArray::ToVarArray((JavascriptNativeFloatArray*)arr);
        }

        return arr;
    }

    BOOL JavascriptNativeIntArray::DirectGetItemAtFull(uint32 index, Var* outVal)
    {
        ScriptContext* requestContext = type->GetScriptContext();
        if (JavascriptNativeIntArray::GetItem(this, index, outVal, requestContext))
        {
            return TRUE;
        }

        return JavascriptOperators::GetItem(this, this->GetPrototype(), index, outVal, requestContext);
    }

    BOOL JavascriptNativeFloatArray::DirectGetItemAtFull(uint32 index, Var* outVal)
    {
        ScriptContext* requestContext = type->GetScriptContext();
        if (JavascriptNativeFloatArray::GetItem(this, index, outVal, requestContext))
        {
            return TRUE;
        }

        return JavascriptOperators::GetItem(this, this->GetPrototype(), index, outVal, requestContext);
    }

    template<typename T>
    void JavascriptArray::InternalCopyNativeIntArrayElements(JavascriptArray* dstArray, const T& dstIndex, JavascriptNativeIntArray* srcArray, uint32 start, uint32 end)
    {
        Assert(start < end && end <= srcArray->length);

        uint32 count = 0;

        // iterate on the array itself
        ScriptContext *scriptContext = dstArray->GetScriptContext();
        ArrayElementEnumerator e(srcArray, start, end);
        while(e.MoveNext<int32>())
        {
            T n = dstIndex + (e.GetIndex() - start);
            dstArray->DirectSetItemAt(n, JavascriptNumber::ToVar(e.GetItem<int32>(), scriptContext));
            count++;
        }

        // iterate on the array's prototypes only if not all elements found
        if (start + count != end)
        {
            InternalFillFromPrototype(dstArray, dstIndex, srcArray, start, end, count);
        }
    }

    template<typename T>
    void JavascriptArray::InternalCopyNativeFloatArrayElements(JavascriptArray* dstArray, const T& dstIndex, JavascriptNativeFloatArray* srcArray, uint32 start, uint32 end)
    {
        Assert(start < end && end <= srcArray->length);

        uint32 count = 0;

        // iterate on the array itself
        ScriptContext *scriptContext = dstArray->GetScriptContext();
        ArrayElementEnumerator e(srcArray, start, end);
        while(e.MoveNext<double>())
        {
            T n = dstIndex + (e.GetIndex() - start);
            dstArray->DirectSetItemAt(n, JavascriptNumber::ToVarWithCheck(e.GetItem<double>(), scriptContext));
            count++;
        }

        // iterate on the array's prototypes only if not all elements found
        if (start + count != end)
        {
            InternalFillFromPrototype(dstArray, dstIndex, srcArray, start, end, count);
        }
    }

    Var JavascriptArray::SpreadArrayArgs(Var arrayToSpread, const Js::AuxArray<uint32> *spreadIndices, ScriptContext *scriptContext)
    {
        // At this stage we have an array literal with some arguments to be spread.
        // First we need to calculate the real size of the final literal.
#if ENABLE_COPYONACCESS_ARRAY
        JavascriptLibrary::CheckAndConvertCopyOnAccessNativeIntArray<Var>(arrayToSpread);
#endif
        JavascriptArray *array = FromVar(arrayToSpread);
        uint32 actualLength = array->GetLength();

        for (unsigned i = 0; i < spreadIndices->count; ++i)
        {
            actualLength = UInt32Math::Add(actualLength - 1, GetSpreadArgLen(array->DirectGetItem(spreadIndices->elements[i]), scriptContext));
        }

        JavascriptArray *result = FromVar(OP_NewScArrayWithMissingValues(actualLength, scriptContext));

        // Now we copy each element and expand the spread parameters inline.
        for (unsigned i = 0, spreadArrIndex = 0, resultIndex = 0; i < array->GetLength() && resultIndex < actualLength; ++i)
        {
            uint32 spreadIndex = spreadIndices->elements[spreadArrIndex]; // The index of the next element to be spread.

            // An array needs a slow copy if it is a cross-site object or we have missing values that need to be set to undefined.
            auto needArraySlowCopy = [&](Var instance) {
                if (JavascriptArray::Is(instance))
                {
                    JavascriptArray *arr = JavascriptArray::FromVar(instance);
                    return arr->IsCrossSiteObject() || arr->IsFillFromPrototypes();
                }
                return false;
            };

            // Designed to have interchangeable arguments with CopyAnyArrayElementsToVar.
            auto slowCopy = [&scriptContext, &needArraySlowCopy](JavascriptArray *dstArray, unsigned dstIndex, Var srcArray, uint32 start, uint32 end) {
                Assert(needArraySlowCopy(srcArray) || ArgumentsObject::Is(srcArray) || TypedArrayBase::Is(srcArray) || JavascriptString::Is(srcArray));

                RecyclableObject *propertyObject;
                if (!JavascriptOperators::GetPropertyObject(srcArray, scriptContext, &propertyObject))
                {
                    JavascriptError::ThrowTypeError(scriptContext, JSERR_InvalidSpreadArgument);
                }

                for (uint32 j = start; j < end; j++)
                {
                    Var element;
                    if (!JavascriptOperators::GetItem(srcArray, propertyObject, j, &element, scriptContext))
                    {
                        // Copy across missing values as undefined as per 12.2.5.2 SpreadElement : ... AssignmentExpression 5f.
                        element = scriptContext->GetLibrary()->GetUndefined();
                    }
                    dstArray->DirectSetItemAt(dstIndex++, element);
                }
            };

            if (i < spreadIndex)
            {
                // Any non-spread elements can be copied in bulk.

                if (needArraySlowCopy(array))
                {
                    slowCopy(result, resultIndex, (Var)array, i, spreadIndex);
                }
                else
                {
                    CopyAnyArrayElementsToVar(result, resultIndex, array, i, spreadIndex);
                }
                resultIndex += spreadIndex - i;
                i = spreadIndex - 1;
                continue;
            }
            else if (i > spreadIndex)
            {
                // Any non-spread elements terminating the array can also be copied in bulk.
                Assert(spreadArrIndex == spreadIndices->count - 1);
                if (needArraySlowCopy(array))
                {
                    slowCopy(result, resultIndex, array, i, array->GetLength());
                }
                else
                {
                    CopyAnyArrayElementsToVar(result, resultIndex, array, i, array->GetLength());
                }
                break;
            }
            else
            {
                Var instance = array->DirectGetItem(i);

                if (SpreadArgument::Is(instance))
                {
                    SpreadArgument* spreadArgument = SpreadArgument::FromVar(instance);
                    uint32 len = spreadArgument->GetArgumentSpreadCount();
                    const Var*  spreadItems = spreadArgument->GetArgumentSpread();
                    for (uint32 j = 0; j < len; j++)
                    {
                        result->DirectSetItemAt(resultIndex++, spreadItems[j]);
                    }

                }
                else
                {
                    AssertMsg(JavascriptArray::Is(instance) || TypedArrayBase::Is(instance), "Only SpreadArgument, TypedArray, and JavascriptArray should be listed as spread arguments");

                    // We first try to interpret the spread parameter as a JavascriptArray.
                    JavascriptArray *arr = nullptr;
                    if (JavascriptArray::Is(instance))
                    {
                        arr = JavascriptArray::FromVar(instance);
                    }

                    if (arr != nullptr)
                    {
                        if (arr->GetLength() > 0)
                        {
                            if (needArraySlowCopy(arr))
                            {
                                slowCopy(result, resultIndex, arr, 0, arr->GetLength());
                            }
                            else
                            {
                                CopyAnyArrayElementsToVar(result, resultIndex, arr, 0, arr->GetLength());
                            }
                            resultIndex += arr->GetLength();
                        }
                    }
                    else
                    {
                        uint32 len = GetSpreadArgLen(instance, scriptContext);
                        slowCopy(result, resultIndex, instance, 0, len);
                        resultIndex += len;
                    }
                }

                if (spreadArrIndex < spreadIndices->count - 1)
                {
                    spreadArrIndex++;
                }
            }
        }
        return result;
    }

    uint32 JavascriptArray::GetSpreadArgLen(Var spreadArg, ScriptContext *scriptContext)
    {
        // A spread argument can be anything that returns a 'length' property, even if that
        // property is null or undefined.
        spreadArg = CrossSite::MarshalVar(scriptContext, spreadArg);
        if (JavascriptArray::Is(spreadArg))
        {
            JavascriptArray *arr = JavascriptArray::FromVar(spreadArg);
            return arr->GetLength();
        }

        if (TypedArrayBase::Is(spreadArg))
        {
            TypedArrayBase *tarr = TypedArrayBase::FromVar(spreadArg);
            return tarr->GetLength();
        }

        if (SpreadArgument::Is(spreadArg))
        {
            SpreadArgument *spreadFunctionArgs = SpreadArgument::FromVar(spreadArg);
            return spreadFunctionArgs->GetArgumentSpreadCount();
        }

        AssertMsg(false, "LdCustomSpreadIteratorList should have converted the arg to one of the above types");
        Throw::FatalInternalError();
    }

#ifdef VALIDATE_ARRAY
    class ArraySegmentsVisitor
    {
    private:
        SparseArraySegmentBase* seg;

    public:
        ArraySegmentsVisitor(SparseArraySegmentBase* head)
            : seg(head)
        {
        }

        void operator()(SparseArraySegmentBase* s)
        {
            Assert(seg == s);
            if (seg)
            {
                seg = seg->next;
            }
        }
    };

    void JavascriptArray::ValidateArrayCommon()
    {
        SparseArraySegmentBase * lastUsedSegment = this->GetLastUsedSegment();
        AssertMsg(this != nullptr && head && lastUsedSegment, "Array should not be null");
        AssertMsg(head->left == 0, "Array always should have a segment starting at zero");

        // Simple segments validation
        bool foundLastUsedSegment = false;
        SparseArraySegmentBase *seg = head;
        while(seg != nullptr)
        {
            if (seg == lastUsedSegment)
            {
                foundLastUsedSegment = true;
            }

            AssertMsg(seg->length <= seg->size , "Length greater than size not possible");

            SparseArraySegmentBase* next = seg->next;
            if (next != nullptr)
            {
                AssertMsg(seg->left < next->left, "Segment is adjacent to or overlaps with next segment");
                AssertMsg(seg->size <= (next->left - seg->left), "Segment is adjacent to or overlaps with next segment");
                AssertMsg(!SparseArraySegmentBase::IsLeafSegment(seg, this->GetScriptContext()->GetRecycler()), "Leaf segment with a next pointer");
            }
            else
            {
                AssertMsg(seg->length <= MaxArrayLength - seg->left, "Segment index range overflow");
                AssertMsg(seg->left + seg->length <= this->length, "Segment index range exceeds array length");
            }

            seg = next;
        }
        AssertMsg(foundLastUsedSegment || HasSegmentMap(), "Corrupt lastUsedSegment in array header");

        // Validate segmentMap if present
        if (HasSegmentMap())
        {
            ArraySegmentsVisitor visitor(head);
            GetSegmentMap()->Walk(visitor);
        }
    }

    void JavascriptArray::ValidateArray()
    {
        if (!Js::Configuration::Global.flags.ArrayValidate)
        {
            return;
        }
        ValidateArrayCommon();
        // Detailed segments validation
        JavascriptArray::ValidateVarSegment(SparseArraySegment<Var>::From(head));
    }

    void JavascriptNativeIntArray::ValidateArray()
    {
        if (!Js::Configuration::Global.flags.ArrayValidate)
        {
#if DBG
            SparseArraySegmentBase *seg = head;
            while (seg)
            {
                if (seg->next != nullptr)
                {
                    AssertMsg(!SparseArraySegmentBase::IsLeafSegment(seg, this->GetScriptContext()->GetRecycler()), "Leaf segment with a next pointer");
                }
                seg = seg->next;
            }
#endif
            return;
        }
        ValidateArrayCommon();
        // Detailed segments validation
        JavascriptArray::ValidateSegment<int32>(SparseArraySegment<int32>::From(head));
    }

    void JavascriptNativeFloatArray::ValidateArray()
    {
        if (!Js::Configuration::Global.flags.ArrayValidate)
        {
#if DBG
            SparseArraySegmentBase *seg = head;
            while (seg)
            {
                if (seg->next != nullptr)
                {
                    AssertMsg(!SparseArraySegmentBase::IsLeafSegment(seg, this->GetScriptContext()->GetRecycler()), "Leaf segment with a next pointer");
                }
                seg = seg->next;
            }
#endif
            return;
        }
        ValidateArrayCommon();
        // Detailed segments validation
        JavascriptArray::ValidateSegment<double>(SparseArraySegment<double>::From(head));
    }


    void JavascriptArray::ValidateVarSegment(SparseArraySegment<Var>* seg)
    {
        if (!Js::Configuration::Global.flags.ArrayValidate)
        {
            return;
        }
        int32 inspect;
        double inspectDouble;
        while (seg)
        {
            uint32 i = 0;
            for (i = 0; i < seg->length; i++)
            {
                if (SparseArraySegment<Var>::IsMissingItem(&seg->elements[i]))
                {
                    continue;
                }
                if (TaggedInt::Is(seg->elements[i]))
                {
                    inspect = TaggedInt::ToInt32(seg->elements[i]);

                }
                else if (JavascriptNumber::Is_NoTaggedIntCheck(seg->elements[i]))
                {
                    inspectDouble = JavascriptNumber::GetValue(seg->elements[i]);
                }
                else
                {
                    AssertMsg(RecyclableObject::Is(seg->elements[i]), "Invalid entry in segment");
                }
            }
            ValidateSegment(seg);

            seg = SparseArraySegment<Var>::From(seg->next);
        }
    }

    template<typename T>
    void JavascriptArray::ValidateSegment(SparseArraySegment<T>* seg)
    {
        if (!Js::Configuration::Global.flags.ArrayValidate)
        {
            return;
        }

        while (seg)
        {
            uint32 i = seg->length;
            while (i < seg->size)
            {
                AssertMsg(SparseArraySegment<T>::IsMissingItem(&seg->elements[i]), "Non missing value the end of the segment");
                i++;
            }

            seg = SparseArraySegment<T>::From(seg->next);
        }
    }
#endif

    template <typename T>
    void JavascriptArray::InitBoxedInlineHeadSegment(SparseArraySegment<T> * dst, SparseArraySegment<T> * src)
    {
        // Don't copy the segment map, we will build it again
        SetFlags(GetFlags() & ~DynamicObjectFlags::HasSegmentMap);

        SetHeadAndLastUsedSegment(dst);

        dst->left = src->left;
        dst->length = src->length;
        dst->size = src->size;
        dst->next = src->next;

        CopyArray(dst->elements, dst->size, src->elements, src->size);
    }

    JavascriptArray::JavascriptArray(JavascriptArray * instance, bool boxHead)
        : ArrayObject(instance)
    {
        if (boxHead)
        {
            InitBoxedInlineHeadSegment(DetermineInlineHeadSegmentPointer<JavascriptArray, 0, true>(this), SparseArraySegment<Var>::From(instance->head));
        }
        else
        {

            SetFlags(GetFlags() & ~DynamicObjectFlags::HasSegmentMap);
            head = instance->head;
            SetLastUsedSegment(instance->GetLastUsedSegment());
        }
    }

    template <typename T>
    T * JavascriptArray::BoxStackInstance(T * instance)
    {
        Assert(ThreadContext::IsOnStack(instance));
        // On the stack, the we reserved a pointer before the object as to store the boxed value
        T ** boxedInstanceRef = ((T **)instance) - 1;
        T * boxedInstance = *boxedInstanceRef;
        if (boxedInstance)
        {
            return boxedInstance;
        }

        const size_t inlineSlotsSize = instance->GetTypeHandler()->GetInlineSlotsSize();
        if (ThreadContext::IsOnStack(instance->head))
        {
            boxedInstance = RecyclerNewPlusZ(instance->GetRecycler(),
                inlineSlotsSize + sizeof(Js::SparseArraySegmentBase) + instance->head->size * sizeof(typename T::TElement),
                T, instance, true);
        }
        else if(inlineSlotsSize)
        {
            boxedInstance = RecyclerNewPlusZ(instance->GetRecycler(), inlineSlotsSize, T, instance, false);
        }
        else
        {
            boxedInstance = RecyclerNew(instance->GetRecycler(), T, instance, false);
        }

        *boxedInstanceRef = boxedInstance;
        return boxedInstance;
    }

    JavascriptArray *
    JavascriptArray::BoxStackInstance(JavascriptArray * instance)
    {
        return BoxStackInstance<JavascriptArray>(instance);
    }

#if ENABLE_TTD
    void JavascriptArray::MarkVisitKindSpecificPtrs(TTD::SnapshotExtractor* extractor)
    {
        TTDAssert(this->GetTypeId() == Js::TypeIds_Array || this->GetTypeId() == Js::TypeIds_ES5Array, "Should only be used on basic arrays (or called as super from ES5Array.");

        ScriptContext* ctx = this->GetScriptContext();

        uint32 index = Js::JavascriptArray::InvalidIndex;
        while(true)
        {
            index = this->GetNextIndex(index);
            if(index == Js::JavascriptArray::InvalidIndex) // End of array
            {
                break;
            }

            Js::Var aval = nullptr;
            if(this->DirectGetVarItemAt(index, &aval, ctx))
            {
                extractor->MarkVisitVar(aval);
            }
        }
    }

    void JavascriptArray::ProcessCorePaths()
    {
        TTDAssert(this->GetTypeId() == Js::TypeIds_Array, "Should only be used on basic arrays.");

        ScriptContext* ctx = this->GetScriptContext();

        uint32 index = Js::JavascriptArray::InvalidIndex;
        while(true)
        {
            index = this->GetNextIndex(index);
            if(index == Js::JavascriptArray::InvalidIndex) // End of array
            {
                break;
            }

            Js::Var aval = nullptr;
            if(this->DirectGetVarItemAt(index, &aval, ctx))
            {
                TTD::UtilSupport::TTAutoString pathExt;
                ctx->TTDWellKnownInfo->BuildArrayIndexBuffer(index, pathExt);

                ctx->TTDWellKnownInfo->EnqueueNewPathVarAsNeeded(this, aval, pathExt.GetStrValue());
            }
        }
    }

    TTD::NSSnapObjects::SnapObjectType JavascriptArray::GetSnapTag_TTD() const
    {
        return TTD::NSSnapObjects::SnapObjectType::SnapArrayObject;
    }

    void JavascriptArray::ExtractSnapObjectDataInto(TTD::NSSnapObjects::SnapObject* objData, TTD::SlabAllocator& alloc)
    {
        TTDAssert(this->GetTypeId() == Js::TypeIds_Array, "Should only be used on basic Js arrays.");

        TTD::NSSnapObjects::SnapArrayInfo<TTD::TTDVar>* sai = TTD::NSSnapObjects::ExtractArrayValues<TTD::TTDVar>(this, alloc);
        TTD::NSSnapObjects::StdExtractSetKindSpecificInfo<TTD::NSSnapObjects::SnapArrayInfo<TTD::TTDVar>*, TTD::NSSnapObjects::SnapObjectType::SnapArrayObject>(objData, sai);
    }
#endif

    JavascriptNativeArray::JavascriptNativeArray(JavascriptNativeArray * instance) :
        JavascriptArray(instance, false),
        weakRefToFuncBody(instance->weakRefToFuncBody)
    {
    }

    JavascriptNativeIntArray::JavascriptNativeIntArray(JavascriptNativeIntArray * instance, bool boxHead) :
        JavascriptNativeArray(instance)
    {
        if (boxHead)
        {
            InitBoxedInlineHeadSegment(DetermineInlineHeadSegmentPointer<JavascriptNativeIntArray, 0, true>(this), SparseArraySegment<int>::From(instance->head));
        }
        else
        {
            // Base class ctor should have copied these
            Assert(head == instance->head);
            Assert(segmentUnion.lastUsedSegment == instance->GetLastUsedSegment());
        }
    }

    JavascriptNativeIntArray *
    JavascriptNativeIntArray::BoxStackInstance(JavascriptNativeIntArray * instance)
    {
        return JavascriptArray::BoxStackInstance<JavascriptNativeIntArray>(instance);
    }

#if ENABLE_TTD
    TTD::NSSnapObjects::SnapObjectType JavascriptNativeIntArray::GetSnapTag_TTD() const
    {
        return TTD::NSSnapObjects::SnapObjectType::SnapNativeIntArrayObject;
    }

    void JavascriptNativeIntArray::ExtractSnapObjectDataInto(TTD::NSSnapObjects::SnapObject* objData, TTD::SlabAllocator& alloc)
    {
        TTD::NSSnapObjects::SnapArrayInfo<int32>* sai = TTD::NSSnapObjects::ExtractArrayValues<int32>(this, alloc);
        TTD::NSSnapObjects::StdExtractSetKindSpecificInfo<TTD::NSSnapObjects::SnapArrayInfo<int32>*, TTD::NSSnapObjects::SnapObjectType::SnapNativeIntArrayObject>(objData, sai);
    }

#if ENABLE_COPYONACCESS_ARRAY
    TTD::NSSnapObjects::SnapObjectType JavascriptCopyOnAccessNativeIntArray::GetSnapTag_TTD() const
    {
        return TTD::NSSnapObjects::SnapObjectType::Invalid;
    }

    void JavascriptCopyOnAccessNativeIntArray::ExtractSnapObjectDataInto(TTD::NSSnapObjects::SnapObject* objData, TTD::SlabAllocator& alloc)
    {
        TTDAssert(false, "Not implemented yet!!!");
    }
#endif
#endif

    JavascriptNativeFloatArray::JavascriptNativeFloatArray(JavascriptNativeFloatArray * instance, bool boxHead) :
        JavascriptNativeArray(instance)
    {
        if (boxHead)
        {
            InitBoxedInlineHeadSegment(DetermineInlineHeadSegmentPointer<JavascriptNativeFloatArray, 0, true>(this), SparseArraySegment<double>::From(instance->head));
        }
        else
        {
            // Base class ctor should have copied these
            Assert(head == instance->head);
            Assert(segmentUnion.lastUsedSegment == instance->GetLastUsedSegment());
        }
    }

    JavascriptNativeFloatArray *
    JavascriptNativeFloatArray::BoxStackInstance(JavascriptNativeFloatArray * instance)
    {
        return JavascriptArray::BoxStackInstance<JavascriptNativeFloatArray>(instance);
    }

#if ENABLE_TTD
    TTD::NSSnapObjects::SnapObjectType JavascriptNativeFloatArray::GetSnapTag_TTD() const
    {
        return TTD::NSSnapObjects::SnapObjectType::SnapNativeFloatArrayObject;
    }

    void JavascriptNativeFloatArray::ExtractSnapObjectDataInto(TTD::NSSnapObjects::SnapObject* objData, TTD::SlabAllocator& alloc)
    {
        TTDAssert(this->GetTypeId() == Js::TypeIds_NativeFloatArray, "Should only be used on native float arrays.");

        TTD::NSSnapObjects::SnapArrayInfo<double>* sai = TTD::NSSnapObjects::ExtractArrayValues<double>(this, alloc);
        TTD::NSSnapObjects::StdExtractSetKindSpecificInfo<TTD::NSSnapObjects::SnapArrayInfo<double>*, TTD::NSSnapObjects::SnapObjectType::SnapNativeFloatArrayObject>(objData, sai);
    }
#endif

    template<typename T>
    RecyclableObject*
    JavascriptArray::ArraySpeciesCreate(Var originalArray, T length, ScriptContext* scriptContext, bool *pIsIntArray, bool *pIsFloatArray, bool *pIsBuiltinArrayCtor)
    {
        if (originalArray == nullptr || !scriptContext->GetConfig()->IsES6SpeciesEnabled())
        {
            return nullptr;
        }

        if (JavascriptArray::Is(originalArray)
            && !DynamicObject::FromVar(originalArray)->GetDynamicType()->GetTypeHandler()->GetIsNotPathTypeHandlerOrHasUserDefinedCtor()
            && DynamicObject::FromVar(originalArray)->GetPrototype() == scriptContext->GetLibrary()->GetArrayPrototype()
            && !scriptContext->GetLibrary()->GetArrayObjectHasUserDefinedSpecies())
        {
            return nullptr;
        }

        Var constructor = scriptContext->GetLibrary()->GetUndefined();

        if (JavascriptOperators::IsArray(originalArray))
        {
            if (!JavascriptOperators::GetProperty(RecyclableObject::FromVar(originalArray), PropertyIds::constructor, &constructor, scriptContext))
            {
                return nullptr;
            }

            if (JavascriptOperators::IsConstructor(constructor))
            {
                ScriptContext* constructorScriptContext = RecyclableObject::FromVar(constructor)->GetScriptContext();
                if (constructorScriptContext != scriptContext)
                {
                    if (constructorScriptContext->GetLibrary()->GetArrayConstructor() == constructor)
                    {
                        constructor = scriptContext->GetLibrary()->GetUndefined();
                    }
                }
            }

            if (JavascriptOperators::IsObject(constructor))
            {
                if (!JavascriptOperators::GetProperty((RecyclableObject*)constructor, PropertyIds::_symbolSpecies, &constructor, scriptContext))
                {
                    if (pIsBuiltinArrayCtor != nullptr)
                    {
                        *pIsBuiltinArrayCtor = false;
                    }

                    return nullptr;
                }
                if (constructor == scriptContext->GetLibrary()->GetNull())
                {
                    constructor = scriptContext->GetLibrary()->GetUndefined();
                }
            }
        }

        if (constructor == scriptContext->GetLibrary()->GetUndefined() || constructor == scriptContext->GetLibrary()->GetArrayConstructor())
        {
            if (length > UINT_MAX)
            {
                JavascriptError::ThrowRangeError(scriptContext, JSERR_ArrayLengthConstructIncorrect);
            }

            if (nullptr == pIsIntArray)
            {
                return scriptContext->GetLibrary()->CreateArray(static_cast<uint32>(length));
            }
            else
            {
                // If the constructor function is the built-in Array constructor, we can be smart and create the right type of native array.
                JavascriptArray* pArr = JavascriptArray::FromVar(originalArray);
                pArr->GetArrayTypeAndConvert(pIsIntArray, pIsFloatArray);
                return CreateNewArrayHelper(static_cast<uint32>(length), *pIsIntArray, *pIsFloatArray, pArr, scriptContext);
            }
        }

        if (!JavascriptOperators::IsConstructor(constructor))
        {
            JavascriptError::ThrowTypeError(scriptContext, JSERR_NotAConstructor, _u("constructor[Symbol.species]"));
        }

        if (pIsBuiltinArrayCtor != nullptr)
        {
            *pIsBuiltinArrayCtor = false;
        }

        Js::Var constructorArgs[] = { constructor, JavascriptNumber::ToVar(length, scriptContext) };
        Js::CallInfo constructorCallInfo(Js::CallFlags_New, _countof(constructorArgs));

        return RecyclableObject::FromVar(JavascriptOperators::NewScObject(constructor, Js::Arguments(constructorCallInfo, constructorArgs), scriptContext));
    }
    /*static*/
    PropertyId const JavascriptArray::specialPropertyIds[] =
    {
        PropertyIds::length
    };

    BOOL JavascriptArray::DeleteProperty(PropertyId propertyId, PropertyOperationFlags flags)
    {
        if (propertyId == PropertyIds::length)
        {
            return false;
        }
        return DynamicObject::DeleteProperty(propertyId, flags);
    }

    BOOL JavascriptArray::DeleteProperty(JavascriptString *propertyNameString, PropertyOperationFlags flags)
    {
        JsUtil::CharacterBuffer<WCHAR> propertyName(propertyNameString->GetString(), propertyNameString->GetLength());
        if (BuiltInPropertyRecords::length.Equals(propertyName))
        {
            return false;
        }
        return DynamicObject::DeleteProperty(propertyNameString, flags);
    }

    BOOL JavascriptArray::HasProperty(PropertyId propertyId)
    {
        if (propertyId == PropertyIds::length)
        {
            return true;
        }

        ScriptContext* scriptContext = GetScriptContext();
        uint32 index;
        if (scriptContext->IsNumericPropertyId(propertyId, &index))
        {
            return this->HasItem(index);
        }

        return DynamicObject::HasProperty(propertyId);
    }

    BOOL JavascriptArray::IsEnumerable(PropertyId propertyId)
    {
        if (propertyId == PropertyIds::length)
        {
            return false;
        }
        return DynamicObject::IsEnumerable(propertyId);
    }

    BOOL JavascriptArray::IsConfigurable(PropertyId propertyId)
    {
        if (propertyId == PropertyIds::length)
        {
            return false;
        }
        return DynamicObject::IsConfigurable(propertyId);
    }

    //
    // Evolve typeHandlers explicitly so that simple typeHandlers can skip array
    // handling and only check instance objectArray for numeric propertyIds.
    //
    BOOL JavascriptArray::SetEnumerable(PropertyId propertyId, BOOL value)
    {
        if (propertyId == PropertyIds::length)
        {
            Assert(!value); // Can't change array length enumerable
            return true;
        }

        ScriptContext* scriptContext = this->GetScriptContext();

        uint32 index;
        if (scriptContext->IsNumericPropertyId(propertyId, &index))
        {
            return GetTypeHandler()->ConvertToTypeWithItemAttributes(this)
                ->SetEnumerable(this, propertyId, value);
        }

        return __super::SetEnumerable(propertyId, value);
    }

    //
    // Evolve typeHandlers explicitly so that simple typeHandlers can skip array
    // handling and only check instance objectArray for numeric propertyIds.
    //
    BOOL JavascriptArray::SetWritable(PropertyId propertyId, BOOL value)
    {
        ScriptContext* scriptContext = this->GetScriptContext();
        uint32 index;

        bool setLengthNonWritable = (propertyId == PropertyIds::length && !value);
        if (setLengthNonWritable || scriptContext->IsNumericPropertyId(propertyId, &index))
        {
            return GetTypeHandler()->ConvertToTypeWithItemAttributes(this)
                ->SetWritable(this, propertyId, value);
        }

        return __super::SetWritable(propertyId, value);
    }

    //
    // Evolve typeHandlers explicitly so that simple typeHandlers can skip array
    // handling and only check instance objectArray for numeric propertyIds.
    //
    BOOL JavascriptArray::SetConfigurable(PropertyId propertyId, BOOL value)
    {
        if (propertyId == PropertyIds::length)
        {
            Assert(!value); // Can't change array length configurable
            return true;
        }

        ScriptContext* scriptContext = this->GetScriptContext();

        uint32 index;
        if (scriptContext->IsNumericPropertyId(propertyId, &index))
        {
            return GetTypeHandler()->ConvertToTypeWithItemAttributes(this)
                ->SetConfigurable(this, propertyId, value);
        }

        return __super::SetConfigurable(propertyId, value);
    }

    //
    // Evolve typeHandlers explicitly so that simple typeHandlers can skip array
    // handling and only check instance objectArray for numeric propertyIds.
    //
    BOOL JavascriptArray::SetAttributes(PropertyId propertyId, PropertyAttributes attributes)
    {
        ScriptContext* scriptContext = this->GetScriptContext();

        // SetAttributes on "length" is not expected. DefineOwnProperty uses SetWritable. If this is
        // changed, we need to handle it here.
        Assert(propertyId != PropertyIds::length);

        uint32 index;
        if (scriptContext->IsNumericPropertyId(propertyId, &index))
        {
            return GetTypeHandler()->ConvertToTypeWithItemAttributes(this)
                ->SetItemAttributes(this, index, attributes);
        }

        return __super::SetAttributes(propertyId, attributes);
    }

    //
    // Evolve typeHandlers explicitly so that simple typeHandlers can skip array
    // handling and only check instance objectArray for numeric propertyIds.
    //
    BOOL JavascriptArray::SetAccessors(PropertyId propertyId, Var getter, Var setter, PropertyOperationFlags flags)
    {
        ScriptContext* scriptContext = this->GetScriptContext();

        uint32 index;
        if (scriptContext->IsNumericPropertyId(propertyId, &index))
        {
            return GetTypeHandler()->ConvertToTypeWithItemAttributes(this)
                ->SetItemAccessors(this, index, getter, setter);
        }

        return __super::SetAccessors(propertyId, getter, setter, flags);
    }

    //
    // Evolve typeHandlers explicitly so that simple typeHandlers can skip array
    // handling and only check instance objectArray for numeric propertyIds.
    //
    BOOL JavascriptArray::SetItemWithAttributes(uint32 index, Var value, PropertyAttributes attributes)
    {
        return GetTypeHandler()->ConvertToTypeWithItemAttributes(this)
            ->SetItemWithAttributes(this, index, value, attributes);
    }

    //
    // Evolve typeHandlers explicitly so that simple typeHandlers can skip array
    // handling and only check instance objectArray for numeric propertyIds.
    //
    BOOL JavascriptArray::SetItemAttributes(uint32 index, PropertyAttributes attributes)
    {
        return GetTypeHandler()->ConvertToTypeWithItemAttributes(this)
            ->SetItemAttributes(this, index, attributes);
    }

    //
    // Evolve typeHandlers explicitly so that simple typeHandlers can skip array
    // handling and only check instance objectArray for numeric propertyIds.
    //
    BOOL JavascriptArray::SetItemAccessors(uint32 index, Var getter, Var setter)
    {
        return GetTypeHandler()->ConvertToTypeWithItemAttributes(this)
            ->SetItemAccessors(this, index, getter, setter);
    }

    // Check if this objectArray isFrozen.
    BOOL JavascriptArray::IsObjectArrayFrozen()
    {
        // If this is still a JavascriptArray, it's not frozen.
        return false;
    }

    JavascriptEnumerator * JavascriptArray::GetIndexEnumerator(EnumeratorFlags flags, ScriptContext* requestContext)
    {
        if (!!(flags & EnumeratorFlags::SnapShotSemantics))
        {
            return RecyclerNew(GetRecycler(), JavascriptArrayIndexSnapshotEnumerator, this, flags, requestContext);
        }
        return RecyclerNew(GetRecycler(), JavascriptArrayIndexEnumerator, this, flags, requestContext);
    }

    BOOL JavascriptArray::GetNonIndexEnumerator(JavascriptStaticEnumerator * enumerator, ScriptContext* requestContext)
    {
        return enumerator->Initialize(nullptr, nullptr, this, EnumeratorFlags::SnapShotSemantics, requestContext, nullptr);
    }

    BOOL JavascriptArray::IsItemEnumerable(uint32 index)
    {
        return true;
    }

    //
    // Evolve typeHandlers explicitly so that simple typeHandlers can skip array
    // handling and only check instance objectArray for numeric propertyIds.
    //
    BOOL JavascriptArray::PreventExtensions()
    {
        return GetTypeHandler()->ConvertToTypeWithItemAttributes(this)->PreventExtensions(this);
    }

    //
    // Evolve typeHandlers explicitly so that simple typeHandlers can skip array
    // handling and only check instance objectArray for numeric propertyIds.
    //
    BOOL JavascriptArray::Seal()
    {
        return GetTypeHandler()->ConvertToTypeWithItemAttributes(this)->Seal(this);
    }

    //
    // Evolve typeHandlers explicitly so that simple typeHandlers can skip array
    // handling and only check instance objectArray for numeric propertyIds.
    //
    BOOL JavascriptArray::Freeze()
    {
        return GetTypeHandler()->ConvertToTypeWithItemAttributes(this)->Freeze(this);
    }

    BOOL JavascriptArray::GetSpecialPropertyName(uint32 index, Var *propertyName, ScriptContext * requestContext)
    {
        if (index == 0)
        {
            *propertyName = requestContext->GetPropertyString(PropertyIds::length);
            return true;
        }
        return false;
    }

    // Returns the number of special non-enumerable properties this type has.
    uint JavascriptArray::GetSpecialPropertyCount() const
    {
        return _countof(specialPropertyIds);
    }

    // Returns the list of special non-enumerable properties for the type.
    PropertyId const * JavascriptArray::GetSpecialPropertyIds() const
    {
        return specialPropertyIds;
    }

    BOOL JavascriptArray::GetPropertyReference(Var originalInstance, PropertyId propertyId, Var* value, PropertyValueInfo* info, ScriptContext* requestContext)
    {
        return JavascriptArray::GetProperty(originalInstance, propertyId, value, info, requestContext);
    }

    BOOL JavascriptArray::GetProperty(Var originalInstance, PropertyId propertyId, Var* value, PropertyValueInfo* info, ScriptContext* requestContext)
    {
        if (GetPropertyBuiltIns(propertyId, value))
        {
            return true;
        }

        ScriptContext* scriptContext = GetScriptContext();
        uint32 index;
        if (scriptContext->IsNumericPropertyId(propertyId, &index))
        {
            return this->GetItem(this, index, value, scriptContext);
        }

        return DynamicObject::GetProperty(originalInstance, propertyId, value, info, requestContext);
    }

    BOOL JavascriptArray::GetProperty(Var originalInstance, JavascriptString* propertyNameString, Var* value, PropertyValueInfo* info, ScriptContext* requestContext)
    {
        AssertMsg(!PropertyRecord::IsPropertyNameNumeric(propertyNameString->GetString(), propertyNameString->GetLength()),
            "Numeric property names should have been converted to uint or PropertyRecord*");

        PropertyRecord const* propertyRecord;
        this->GetScriptContext()->FindPropertyRecord(propertyNameString, &propertyRecord);

        if (propertyRecord != nullptr && GetPropertyBuiltIns(propertyRecord->GetPropertyId(), value))
        {
            return true;
        }

        return DynamicObject::GetProperty(originalInstance, propertyNameString, value, info, requestContext);
    }

    BOOL JavascriptArray::GetPropertyBuiltIns(PropertyId propertyId, Var* value)
    {
        //
        // length being accessed. Return array length
        //
        if (propertyId == PropertyIds::length)
        {
            *value = JavascriptNumber::ToVar(this->GetLength(), GetScriptContext());
            return true;
        }

        return false;
    }

    BOOL JavascriptArray::HasItem(uint32 index)
    {
        Var value;
        return this->DirectGetItemAt<Var>(index, &value);
    }

    BOOL JavascriptArray::GetItem(Var originalInstance, uint32 index, Var* value, ScriptContext* requestContext)
    {
        return this->DirectGetItemAt<Var>(index, value);
    }

    BOOL JavascriptArray::GetItemReference(Var originalInstance, uint32 index, Var* value, ScriptContext* requestContext)
    {
        return this->DirectGetItemAt<Var>(index, value);
    }

    BOOL JavascriptArray::DirectGetVarItemAt(uint32 index, Var *value, ScriptContext *requestContext)
    {
        return this->DirectGetItemAt<Var>(index, value);
    }

    BOOL JavascriptNativeIntArray::HasItem(uint32 index)
    {
#if ENABLE_COPYONACCESS_ARRAY
        JavascriptLibrary::CheckAndConvertCopyOnAccessNativeIntArray<Var>(this);
#endif
        int32 value;
        return this->DirectGetItemAt<int32>(index, &value);
    }

    BOOL JavascriptNativeFloatArray::HasItem(uint32 index)
    {
        double dvalue;
        return this->DirectGetItemAt<double>(index, &dvalue);
    }

    BOOL JavascriptNativeIntArray::GetItem(Var originalInstance, uint32 index, Var* value, ScriptContext* requestContext)
    {
#if ENABLE_COPYONACCESS_ARRAY
        JavascriptLibrary::CheckAndConvertCopyOnAccessNativeIntArray<Var>(this);
#endif
        return JavascriptNativeIntArray::DirectGetVarItemAt(index, value, requestContext);
    }

    BOOL JavascriptNativeIntArray::DirectGetVarItemAt(uint32 index, Var *value, ScriptContext *requestContext)
    {
        int32 intvalue;
        if (!this->DirectGetItemAt<int32>(index, &intvalue))
        {
            return FALSE;
        }
        *value = JavascriptNumber::ToVar(intvalue, requestContext);
        return TRUE;
    }

    BOOL JavascriptNativeIntArray::GetItemReference(Var originalInstance, uint32 index, Var* value, ScriptContext* requestContext)
    {
        return JavascriptNativeIntArray::GetItem(originalInstance, index, value, requestContext);
    }

    BOOL JavascriptNativeFloatArray::GetItem(Var originalInstance, uint32 index, Var* value, ScriptContext* requestContext)
    {
        return JavascriptNativeFloatArray::DirectGetVarItemAt(index, value, requestContext);
    }

    BOOL JavascriptNativeFloatArray::DirectGetVarItemAt(uint32 index, Var *value, ScriptContext *requestContext)
    {
        double dvalue;
        int32 ivalue;
        if (!this->DirectGetItemAt<double>(index, &dvalue))
        {
            return FALSE;
        }
        if (*(uint64*)&dvalue == 0ull)
        {
            *value = TaggedInt::ToVarUnchecked(0);
        }
        else if (JavascriptNumber::TryGetInt32Value(dvalue, &ivalue) && !TaggedInt::IsOverflow(ivalue))
        {
            *value = TaggedInt::ToVarUnchecked(ivalue);
        }
        else
        {
            *value = JavascriptNumber::ToVarWithCheck(dvalue, requestContext);
        }
        return TRUE;
    }

    BOOL JavascriptNativeFloatArray::GetItemReference(Var originalInstance, uint32 index, Var* value, ScriptContext* requestContext)
    {
        return JavascriptNativeFloatArray::GetItem(originalInstance, index, value, requestContext);
    }

    BOOL JavascriptArray::SetProperty(PropertyId propertyId, Var value, PropertyOperationFlags flags, PropertyValueInfo* info)
    {
#if ENABLE_COPYONACCESS_ARRAY
        JavascriptLibrary::CheckAndConvertCopyOnAccessNativeIntArray<Var>(this);
#endif
        uint32 indexValue;
        if (propertyId == PropertyIds::length)
        {
            return this->SetLength(value);
        }
        else if (GetScriptContext()->IsNumericPropertyId(propertyId, &indexValue))
        {
            // Call this or subclass method
            return SetItem(indexValue, value, flags);
        }
        else
        {
            return DynamicObject::SetProperty(propertyId, value, flags, info);
        }
    }

    BOOL JavascriptArray::SetProperty(JavascriptString* propertyNameString, Var value, PropertyOperationFlags flags, PropertyValueInfo* info)
    {
        AssertMsg(!PropertyRecord::IsPropertyNameNumeric(propertyNameString->GetString(), propertyNameString->GetLength()),
            "Numeric property names should have been converted to uint or PropertyRecord*");

#if ENABLE_COPYONACCESS_ARRAY
        JavascriptLibrary::CheckAndConvertCopyOnAccessNativeIntArray<Var>(this);
#endif
        PropertyRecord const* propertyRecord;
        this->GetScriptContext()->FindPropertyRecord(propertyNameString, &propertyRecord);

        if (propertyRecord != nullptr && propertyRecord->GetPropertyId() == PropertyIds::length)
        {
            return this->SetLength(value);
        }

        return DynamicObject::SetProperty(propertyNameString, value, flags, info);
    }

    BOOL JavascriptArray::SetPropertyWithAttributes(PropertyId propertyId, Var value, PropertyAttributes attributes, PropertyValueInfo* info, PropertyOperationFlags flags, SideEffects possibleSideEffects)
    {
#if ENABLE_COPYONACCESS_ARRAY
        JavascriptLibrary::CheckAndConvertCopyOnAccessNativeIntArray<Var>(this);
#endif
        ScriptContext* scriptContext = GetScriptContext();

        if (propertyId == PropertyIds::length)
        {
            Assert(attributes == PropertyWritable);
            Assert(IsWritable(propertyId) && !IsConfigurable(propertyId) && !IsEnumerable(propertyId));
            return this->SetLength(value);
        }

        uint32 index;
        if (scriptContext->IsNumericPropertyId(propertyId, &index))
        {
            // Call this or subclass method
            return SetItemWithAttributes(index, value, attributes);
        }

        return __super::SetPropertyWithAttributes(propertyId, value, attributes, info, flags, possibleSideEffects);
    }

    BOOL JavascriptArray::SetItem(uint32 index, Var value, PropertyOperationFlags flags)
    {
        this->DirectSetItemAt(index, value);
        return true;
    }

    BOOL JavascriptNativeIntArray::SetItem(uint32 index, Var value, PropertyOperationFlags flags)
    {
        int32 iValue;
        double dValue;
#if ENABLE_COPYONACCESS_ARRAY
        JavascriptLibrary::CheckAndConvertCopyOnAccessNativeIntArray<Var>(this);
#endif
        TypeId typeId = this->TrySetNativeIntArrayItem(value, &iValue, &dValue);
        if (typeId == TypeIds_NativeIntArray)
        {
            this->SetItem(index, iValue);
        }
        else if (typeId == TypeIds_NativeFloatArray)
        {
            reinterpret_cast<JavascriptNativeFloatArray*>(this)->DirectSetItemAt<double>(index, dValue);
        }
        else
        {
            this->DirectSetItemAt<Var>(index, value);
        }

        return TRUE;
    }

    TypeId JavascriptNativeIntArray::TrySetNativeIntArrayItem(Var value, int32 *iValue, double *dValue)
    {
        if (TaggedInt::Is(value))
        {
            int32 i = TaggedInt::ToInt32(value);
            if (i != JavascriptNativeIntArray::MissingItem)
            {
                *iValue = i;
                return TypeIds_NativeIntArray;
            }
        }
        if (JavascriptNumber::Is_NoTaggedIntCheck(value))
        {
            bool isInt32;
            int32 i;
            double d = JavascriptNumber::GetValue(value);
            if (JavascriptNumber::TryGetInt32OrUInt32Value(d, &i, &isInt32))
            {
                if (isInt32 && i != JavascriptNativeIntArray::MissingItem)
                {
                    *iValue = i;
                    return TypeIds_NativeIntArray;
                }
            }
            else
            {
                *dValue = d;
                JavascriptNativeIntArray::ToNativeFloatArray(this);
                return TypeIds_NativeFloatArray;
            }
        }

        JavascriptNativeIntArray::ToVarArray(this);
        return TypeIds_Array;
    }

    BOOL JavascriptNativeIntArray::SetItem(uint32 index, int32 iValue)
    {
        if (iValue == JavascriptNativeIntArray::MissingItem)
        {
            JavascriptArray *varArr = JavascriptNativeIntArray::ToVarArray(this);
            varArr->DirectSetItemAt(index, JavascriptNumber::ToVar(iValue, GetScriptContext()));
            return TRUE;
        }

        this->DirectSetItemAt(index, iValue);
        return TRUE;
    }

    BOOL JavascriptNativeFloatArray::SetItem(uint32 index, Var value, PropertyOperationFlags flags)
    {
        double dValue;
        TypeId typeId = this->TrySetNativeFloatArrayItem(value, &dValue);
        if (typeId == TypeIds_NativeFloatArray)
        {
            this->SetItem(index, dValue);
        }
        else
        {
            this->DirectSetItemAt(index, value);
        }
        return TRUE;
    }

    TypeId JavascriptNativeFloatArray::TrySetNativeFloatArrayItem(Var value, double *dValue)
    {
        if (TaggedInt::Is(value))
        {
            *dValue = (double)TaggedInt::ToInt32(value);
            return TypeIds_NativeFloatArray;
        }
        else if (JavascriptNumber::Is_NoTaggedIntCheck(value))
        {
            *dValue = JavascriptNumber::GetValue(value);
            return TypeIds_NativeFloatArray;
        }

        JavascriptNativeFloatArray::ToVarArray(this);
        return TypeIds_Array;
    }

    BOOL JavascriptNativeFloatArray::SetItem(uint32 index, double dValue)
    {
        if (*(uint64*)&dValue == *(uint64*)&JavascriptNativeFloatArray::MissingItem)
        {
            JavascriptArray *varArr = JavascriptNativeFloatArray::ToVarArray(this);
            varArr->DirectSetItemAt(index, JavascriptNumber::ToVarNoCheck(dValue, GetScriptContext()));
            return TRUE;
        }

        this->DirectSetItemAt<double>(index, dValue);
        return TRUE;
    }

    BOOL JavascriptArray::DeleteItem(uint32 index, PropertyOperationFlags flags)
    {
        return this->DirectDeleteItemAt<Var>(index);
    }

    BOOL JavascriptNativeIntArray::DeleteItem(uint32 index, PropertyOperationFlags flags)
    {
        return this->DirectDeleteItemAt<int32>(index);
    }

    BOOL JavascriptNativeFloatArray::DeleteItem(uint32 index, PropertyOperationFlags flags)
    {
        return this->DirectDeleteItemAt<double>(index);
    }

    BOOL JavascriptArray::GetEnumerator(JavascriptStaticEnumerator * enumerator, EnumeratorFlags flags, ScriptContext* requestContext, ForInCache * forInCache)
    {
        return enumerator->Initialize(nullptr, this, this, flags, requestContext, forInCache);
    }

    BOOL JavascriptArray::GetDiagValueString(StringBuilder<ArenaAllocator>* stringBuilder, ScriptContext* requestContext)
    {
        stringBuilder->Append(_u('['));

        if (this->length < 10)
        {
            auto funcPtr = [&]()
            {
                ENTER_PINNED_SCOPE(JavascriptString, valueStr);
                valueStr = JavascriptArray::JoinHelper(this, GetLibrary()->GetCommaDisplayString(), requestContext);
                stringBuilder->Append(valueStr->GetString(), valueStr->GetLength());
                LEAVE_PINNED_SCOPE();
            };

            if (!requestContext->GetThreadContext()->IsScriptActive())
            {
                BEGIN_JS_RUNTIME_CALL(requestContext);
                {
                    funcPtr();
                }
                END_JS_RUNTIME_CALL(requestContext);
            }
            else
            {
                funcPtr();
            }
        }
        else
        {
            stringBuilder->AppendCppLiteral(_u("..."));
        }

        stringBuilder->Append(_u(']'));

        return TRUE;
    }

    BOOL JavascriptArray::GetDiagTypeString(StringBuilder<ArenaAllocator>* stringBuilder, ScriptContext* requestContext)
    {
        stringBuilder->AppendCppLiteral(_u("Object, (Array)"));
        return TRUE;
    }

    bool JavascriptNativeArray::Is(Var aValue)
    {
        TypeId typeId = JavascriptOperators::GetTypeId(aValue);
        return JavascriptNativeArray::Is(typeId);
    }

    bool JavascriptNativeArray::Is(TypeId typeId)
    {
        return JavascriptNativeIntArray::Is(typeId) || JavascriptNativeFloatArray::Is(typeId);
    }

    JavascriptNativeArray* JavascriptNativeArray::FromVar(Var aValue)
    {
        AssertMsg(Is(aValue), "Ensure var is actually a 'JavascriptNativeArray'");

        return static_cast<JavascriptNativeArray *>(RecyclableObject::FromVar(aValue));
    }

    bool JavascriptNativeIntArray::Is(Var aValue)
    {
        TypeId typeId = JavascriptOperators::GetTypeId(aValue);
        return JavascriptNativeIntArray::Is(typeId);
    }

#if ENABLE_COPYONACCESS_ARRAY
    bool JavascriptCopyOnAccessNativeIntArray::Is(Var aValue)
    {
        TypeId typeId = JavascriptOperators::GetTypeId(aValue);
        return JavascriptCopyOnAccessNativeIntArray::Is(typeId);
    }
#endif

    bool JavascriptNativeIntArray::Is(TypeId typeId)
    {
        return typeId == TypeIds_NativeIntArray;
    }

#if ENABLE_COPYONACCESS_ARRAY
    bool JavascriptCopyOnAccessNativeIntArray::Is(TypeId typeId)
    {
        return typeId == TypeIds_CopyOnAccessNativeIntArray;
    }
#endif

    bool JavascriptNativeIntArray::IsNonCrossSite(Var aValue)
    {
        bool ret = !TaggedInt::Is(aValue) && VirtualTableInfo<JavascriptNativeIntArray>::HasVirtualTable(aValue);
        Assert(ret == (JavascriptNativeIntArray::Is(aValue) && !JavascriptNativeIntArray::FromVar(aValue)->IsCrossSiteObject()));
        return ret;
    }

    JavascriptNativeIntArray* JavascriptNativeIntArray::FromVar(Var aValue)
    {
        AssertMsg(Is(aValue), "Ensure var is actually a 'JavascriptNativeIntArray'");

        return static_cast<JavascriptNativeIntArray *>(RecyclableObject::FromVar(aValue));
    }

#if ENABLE_COPYONACCESS_ARRAY
    JavascriptCopyOnAccessNativeIntArray* JavascriptCopyOnAccessNativeIntArray::FromVar(Var aValue)
    {
        AssertMsg(Is(aValue), "Ensure var is actually a 'JavascriptCopyOnAccessNativeIntArray'");

        return static_cast<JavascriptCopyOnAccessNativeIntArray *>(RecyclableObject::FromVar(aValue));
    }
#endif

    bool JavascriptNativeFloatArray::Is(Var aValue)
    {
        TypeId typeId = JavascriptOperators::GetTypeId(aValue);
        return JavascriptNativeFloatArray::Is(typeId);
    }

    bool JavascriptNativeFloatArray::Is(TypeId typeId)
    {
        return typeId == TypeIds_NativeFloatArray;
    }

    bool JavascriptNativeFloatArray::IsNonCrossSite(Var aValue)
    {
        bool ret = !TaggedInt::Is(aValue) && VirtualTableInfo<JavascriptNativeFloatArray>::HasVirtualTable(aValue);
        Assert(ret == (JavascriptNativeFloatArray::Is(aValue) && !JavascriptNativeFloatArray::FromVar(aValue)->IsCrossSiteObject()));
        return ret;
    }

    JavascriptNativeFloatArray* JavascriptNativeFloatArray::FromVar(Var aValue)
    {
        AssertMsg(Is(aValue), "Ensure var is actually a 'JavascriptNativeFloatArray'");

        return static_cast<JavascriptNativeFloatArray *>(RecyclableObject::FromVar(aValue));
    }

    template int   Js::JavascriptArray::GetParamForIndexOf<unsigned int>(unsigned int, Js::Arguments const&, void*&, unsigned int&, Js::ScriptContext*);
    template bool  Js::JavascriptArray::ArrayElementEnumerator::MoveNext<void*>();
    template void  Js::JavascriptArray::SetArrayLiteralItem<void*>(unsigned int, void*);
    template void* Js::JavascriptArray::TemplatedIndexOfHelper<false, Js::TypedArrayBase, unsigned int>(Js::TypedArrayBase*, void*, unsigned int, unsigned int, Js::ScriptContext*);
    template void* Js::JavascriptArray::TemplatedIndexOfHelper<true, Js::TypedArrayBase, unsigned int>(Js::TypedArrayBase*, void*, unsigned int, unsigned int, Js::ScriptContext*);
} //namespace Js<|MERGE_RESOLUTION|>--- conflicted
+++ resolved
@@ -3166,23 +3166,16 @@
             Var aItem = args[idxArg];
             bool spreadableCheckedAndTrue = false;
 
-<<<<<<< HEAD
             if (scriptContext->GetConfig()->IsES6IsConcatSpreadableEnabled())
-=======
-            bool concatSpreadable = !scriptContext->GetConfig()->IsES6IsConcatSpreadableEnabled() || JavascriptOperators::IsConcatSpreadable(aItem);
-            if (!JavascriptNativeIntArray::Is(pDestArray))
-            {
-                ConcatArgs<uint>(pDestArray, remoteTypeIds, args, scriptContext, idxArg, idxDest);
-                return pDestArray;
-            }
-            if(!concatSpreadable)
->>>>>>> 6c529db8
-            {
-                if (JavascriptOperators::IsConcatSpreadable(aItem))
-                {
-                    spreadableCheckedAndTrue = true;
-                }
-                else
+            {
+                spreadableCheckedAndTrue = JavascriptOperators::IsConcatSpreadable(aItem);
+                if (!JavascriptNativeIntArray::Is(pDestArray))
+                {
+                    ConcatArgs<uint>(pDestArray, remoteTypeIds, args, scriptContext, idxArg, idxDest, spreadableCheckedAndTrue);
+                    return pDestArray;
+                }
+
+                if(!spreadableCheckedAndTrue)
                 {
                     pDestArray->SetItem(idxDest, aItem, PropertyOperation_ThrowIfNotExtensible);
                     idxDest = idxDest + 1;
@@ -3247,27 +3240,18 @@
         {
             Var aItem = args[idxArg];
 
-<<<<<<< HEAD
             bool spreadableCheckedAndTrue = false;
-=======
-            bool concatSpreadable = !scriptContext->GetConfig()->IsES6IsConcatSpreadableEnabled() || JavascriptOperators::IsConcatSpreadable(aItem);
-            if (!JavascriptNativeFloatArray::Is(pDestArray))
-            {
-                ConcatArgs<uint>(pDestArray, remoteTypeIds, args, scriptContext, idxArg, idxDest);
-                return pDestArray;
-            }
-            if (!concatSpreadable)
-            {
-                pDestArray->SetItem(idxDest, aItem, PropertyOperation_ThrowIfNotExtensible);
->>>>>>> 6c529db8
 
             if (scriptContext->GetConfig()->IsES6IsConcatSpreadableEnabled())
             {
-                if (JavascriptOperators::IsConcatSpreadable(aItem))
-                {
-                    spreadableCheckedAndTrue = true;
-                }
-                else
+                spreadableCheckedAndTrue = JavascriptOperators::IsConcatSpreadable(aItem);
+                if (!JavascriptNativeFloatArray::Is(pDestArray))
+                {
+                    ConcatArgs<uint>(pDestArray, remoteTypeIds, args, scriptContext, idxArg, idxDest, spreadableCheckedAndTrue);
+                    return pDestArray;
+                }
+
+                if(!spreadableCheckedAndTrue)
                 {
                     pDestArray->SetItem(idxDest, aItem, PropertyOperation_ThrowIfNotExtensible);
 

//-------------------------------------------------------------------------------------------------------
// Copyright (C) Microsoft. All rights reserved.
// Licensed under the MIT license. See LICENSE.txt file in the project root for full license information.
//-------------------------------------------------------------------------------------------------------

#include "RuntimeLibraryPch.h"
#include "Types/PathTypeHandler.h"
#include "Types/SpreadArgument.h"

// TODO: Change this generic fatal error to the descriptive one.
#define AssertAndFailFast(x) if (!(x)) { Assert(x); Js::Throw::FatalInternalError(); }

namespace Js
{
    // Make sure EmptySegment points to read-only memory.
    // Can't do this the easy way because SparseArraySegment has a constructor...
    static const char EmptySegmentData[sizeof(SparseArraySegmentBase)] = {0};
    const SparseArraySegmentBase *JavascriptArray::EmptySegment = (SparseArraySegmentBase *)&EmptySegmentData;

    // col0 : allocation bucket
    // col1 : No. of missing items to set during initialization depending on bucket.
    // col2 : allocation size for elements in given bucket.
    // col1 and col2 is calculated at runtime
    uint JavascriptNativeFloatArray::allocationBuckets[][AllocationBucketsInfoSize] =
    {
        { 3, 0, 0 },    // allocate space for 3 elements for array of length 0,1,2,3
        { 5, 0, 0 },    // allocate space for 5 elements for array of length 4,5
        { 8, 0, 0 },    // allocate space for 8 elements for array of length 6,7,8
    };
#if defined(_M_X64_OR_ARM64)
    const Var JavascriptArray::MissingItem = (Var)0x8000000280000002;
    uint JavascriptNativeIntArray::allocationBuckets[][AllocationBucketsInfoSize] =
    {
        // See comments above on how to read this
        {2, 0, 0},
        {6, 0, 0},
        {8, 0, 0},
    };
    uint JavascriptArray::allocationBuckets[][AllocationBucketsInfoSize] =
    {
        // See comments above on how to read this
        {4, 0, 0},
        {6, 0, 0},
        {8, 0, 0},
    };
#else
    const Var JavascriptArray::MissingItem = (Var)0x80000002;
    uint JavascriptNativeIntArray::allocationBuckets[][AllocationBucketsInfoSize] =
    {
        // See comments above on how to read this
        { 3, 0, 0 },
        { 7, 0, 0 },
        { 8, 0, 0 },
    };
    uint JavascriptArray::allocationBuckets[][AllocationBucketsInfoSize] =
    {
        // See comments above on how to read this
        { 4, 0, 0 },
        { 8, 0, 0 },
    };
#endif

    const int32 JavascriptNativeIntArray::MissingItem = 0x80000002;
    static const uint64 FloatMissingItemPattern = 0x8000000280000002ull;
    const double JavascriptNativeFloatArray::MissingItem = *(double*)&FloatMissingItemPattern;

    // Allocate enough space for 4 inline property slots and 16 inline element slots
    const size_t JavascriptArray::StackAllocationSize = DetermineAllocationSize<JavascriptArray, 4>(16);
    const size_t JavascriptNativeIntArray::StackAllocationSize = DetermineAllocationSize<JavascriptNativeIntArray, 4>(16);
    const size_t JavascriptNativeFloatArray::StackAllocationSize = DetermineAllocationSize<JavascriptNativeFloatArray, 4>(16);

    SegmentBTree::SegmentBTree()
        : segmentCount(0),
          segments(nullptr),
          keys(nullptr),
          children(nullptr)
    {
    }

    uint32 SegmentBTree::GetLazyCrossOverLimit()
    {
#ifdef ENABLE_DEBUG_CONFIG_OPTIONS
        if (Js::Configuration::Global.flags.DisableArrayBTree)
        {
            return Js::JavascriptArray::InvalidIndex;
        }
        else if (Js::Configuration::Global.flags.ForceArrayBTree)
        {
            return ARRAY_CROSSOVER_FOR_VALIDATE;
        }
#endif
#ifdef VALIDATE_ARRAY
        if (Js::Configuration::Global.flags.ArrayValidate)
        {
            return ARRAY_CROSSOVER_FOR_VALIDATE;
        }
#endif
        return SegmentBTree::MinDegree * 3;
    }

    BOOL SegmentBTree::IsLeaf() const
    {
        return children == NULL;
    }
    BOOL SegmentBTree::IsFullNode() const
    {
        return segmentCount == MaxKeys;
    }

    void SegmentBTree::InternalFind(SegmentBTree* node, uint32 itemIndex, SparseArraySegmentBase*& prev, SparseArraySegmentBase*& matchOrNext)
    {
        uint32 i = 0;

        for(; i < node->segmentCount; i++)
        {
            Assert(node->keys[i] == node->segments[i]->left);
            if (itemIndex <  node->keys[i])
            {
                break;
            }
        }

        // i indicates the 1st segment in the node past any matching segment.
        // the i'th child is the children to the 'left' of the i'th segment.

        // If itemIndex matches segment i-1 (note that left is always a match even when length == 0)
        bool matches = i > 0 && (itemIndex == node->keys[i-1] || itemIndex < node->keys[i-1] + node->segments[i-1]->length);

        if (matches)
        {
            // Find prev segment
            if (node->IsLeaf())
            {
                if (i > 1)
                {
                    // Previous is either sibling or set in a parent
                    prev = node->segments[i-2];
                }
            }
            else
            {
                // prev is the right most leaf in children[i-1] tree
                SegmentBTree* child = &node->children[i - 1];
                while (!child->IsLeaf())
                {
                    child = &child->children[child->segmentCount];
                }
                prev = child->segments[child->segmentCount - 1];
            }

            // Return the matching segment
            matchOrNext = node->segments[i-1];
        }
        else // itemIndex in between segment i-1 and i
        {
            if (i > 0)
            {
                // Store in previous in case a match or next is the first segment in a child.
                prev = node->segments[i-1];
            }

            if (node->IsLeaf())
            {
                matchOrNext = (i == 0 ? node->segments[0] : PointerValue(prev->next));
            }
            else
            {
                InternalFind(node->children + i, itemIndex, prev, matchOrNext);
            }
        }
    }

    void SegmentBTreeRoot::Find(uint32 itemIndex, SparseArraySegmentBase*& prev, SparseArraySegmentBase*& matchOrNext)
    {
        prev = matchOrNext = NULL;
        InternalFind(this, itemIndex, prev, matchOrNext);
        Assert(prev == NULL || (prev->next == matchOrNext));// If prev exists it is immediately before matchOrNext in the list of arraysegments
        Assert(prev == NULL || (prev->left < itemIndex && prev->left + prev->length <= itemIndex)); // prev should never be a match (left is a match if length == 0)
        Assert(matchOrNext == NULL || (matchOrNext->left >= itemIndex || matchOrNext->left + matchOrNext->length > itemIndex));
    }

    void SegmentBTreeRoot::Add(Recycler* recycler, SparseArraySegmentBase* newSeg)
    {

        if (IsFullNode())
        {
            SegmentBTree * children = AllocatorNewArrayZ(Recycler, recycler, SegmentBTree, MaxDegree);
            children[0] = *this;

            // Even though the segments point to a GC pointer, the main array should keep a references
            // as well.  So just make it a leaf allocation
            this->segmentCount = 0;
            this->segments = AllocatorNewArrayLeafZ(Recycler, recycler, SparseArraySegmentBase*, MaxKeys);
            this->keys = AllocatorNewArrayLeafZ(Recycler,recycler,uint32,MaxKeys);
            this->children = children;

            // This split is the only way the tree gets deeper
            SplitChild(recycler, this, 0, &children[0]);
        }
        InsertNonFullNode(recycler, this, newSeg);
    }

    void SegmentBTree::SwapSegment(uint32 originalKey, SparseArraySegmentBase* oldSeg, SparseArraySegmentBase* newSeg)
    {
        // Find old segment
        uint32 itemIndex = originalKey;
        uint32 i = 0;

        for(; i < segmentCount; i++)
        {
            Assert(keys[i] == segments[i]->left || (oldSeg == newSeg && newSeg == segments[i]));
            if (itemIndex <  keys[i])
            {
                break;
            }
        }

        // i is 1 past any match

        if (i > 0)
        {
            if (oldSeg == segments[i-1])
            {
                segments[i-1] = newSeg;
                keys[i-1] = newSeg->left;
                return;
            }
        }

        Assert(!IsLeaf());
        children[i].SwapSegment(originalKey, oldSeg, newSeg);
    }


    void SegmentBTree::SplitChild(Recycler* recycler, SegmentBTree* parent, uint32 iChild, SegmentBTree* child)
    {
        // Split child in two, move it's median key up to parent, and put the result of the split
        // on either side of the key moved up into parent

        Assert(child != NULL);
        Assert(parent != NULL);
        Assert(!parent->IsFullNode());
        Assert(child->IsFullNode());

        SegmentBTree newNode;
        newNode.segmentCount = MinKeys;

        // Even though the segments point to a GC pointer, the main array should keep a references
        // as well.  So just make it a leaf allocation
        newNode.segments = AllocatorNewArrayLeafZ(Recycler, recycler, SparseArraySegmentBase*, MaxKeys);
        newNode.keys = AllocatorNewArrayLeafZ(Recycler,recycler,uint32,MaxKeys);

        // Move the keys above the median into the new node
        for(uint32 i = 0; i < MinKeys; i++)
        {
            newNode.segments[i] = child->segments[i+MinDegree];
            newNode.keys[i] = child->keys[i+MinDegree];

            // Do not leave false positive references around in the b-tree
            child->segments[i+MinDegree] = nullptr;
        }

        // If children exist move those as well.
        if (!child->IsLeaf())
        {
            newNode.children = AllocatorNewArrayZ(Recycler, recycler, SegmentBTree, MaxDegree);
            for(uint32 j = 0; j < MinDegree; j++)
            {
                newNode.children[j] = child->children[j+MinDegree];

                // Do not leave false positive references around in the b-tree
                child->children[j+MinDegree].segments = nullptr;
                child->children[j+MinDegree].children = nullptr;
            }
        }
        child->segmentCount = MinKeys;

        // Make room for the new child in parent
        for(uint32 j = parent->segmentCount; j > iChild; j--)
        {
            parent->children[j+1] = parent->children[j];
        }
        // Copy the contents of the new node into the correct place in the parent's child array
        parent->children[iChild+1] = newNode;

        // Move the keys to make room for the median key
        for(uint32 k = parent->segmentCount; k > iChild; k--)
        {
            parent->segments[k] = parent->segments[k-1];
            parent->keys[k] = parent->keys[k-1];
        }

        // Move the median key into the proper place in the parent node
        parent->segments[iChild] = child->segments[MinKeys];
        parent->keys[iChild] = child->keys[MinKeys];

        // Do not leave false positive references around in the b-tree
        child->segments[MinKeys] = nullptr;

        parent->segmentCount++;
    }

    void SegmentBTree::InsertNonFullNode(Recycler* recycler, SegmentBTree* node, SparseArraySegmentBase* newSeg)
    {
        Assert(!node->IsFullNode());
        AnalysisAssert(node->segmentCount < MaxKeys);       // Same as !node->IsFullNode()
        Assert(newSeg != NULL);

        if (node->IsLeaf())
        {
            // Move the keys
            uint32 i = node->segmentCount - 1;
            while( (i != -1) && (newSeg->left < node->keys[i]))
            {
                node->segments[i+1] = node->segments[i];
                node->keys[i+1] = node->keys[i];
                i--;
            }
            if (!node->segments)
            {
                // Even though the segments point to a GC pointer, the main array should keep a references
                // as well.  So just make it a leaf allocation
                node->segments = AllocatorNewArrayLeafZ(Recycler, recycler, SparseArraySegmentBase*, MaxKeys);
                node->keys = AllocatorNewArrayLeafZ(Recycler, recycler, uint32, MaxKeys);
            }
            node->segments[i + 1] = newSeg;
            node->keys[i + 1] = newSeg->left;
            node->segmentCount++;
        }
        else
        {
            // find the correct child node
            uint32 i = node->segmentCount-1;

            while((i != -1) && (newSeg->left < node->keys[i]))
            {
                i--;
            }
            i++;

            // Make room if full
            if(node->children[i].IsFullNode())
            {
                // This split doesn't make the tree any deeper as node already has children.
                SplitChild(recycler, node, i, node->children+i);
                Assert(node->keys[i] == node->segments[i]->left);
                if (newSeg->left > node->keys[i])
                {
                    i++;
                }
            }
            InsertNonFullNode(recycler, node->children+i, newSeg);
        }
    }

    inline void ThrowTypeErrorOnFailureHelper::ThrowTypeErrorOnFailure(BOOL operationSucceeded)
    {
        if (IsThrowTypeError(operationSucceeded))
        {
            ThrowTypeErrorOnFailure();
        }
    }

    inline void ThrowTypeErrorOnFailureHelper::ThrowTypeErrorOnFailure()
    {
        JavascriptError::ThrowTypeError(m_scriptContext, VBSERR_ActionNotSupported, m_functionName);
    }

    inline BOOL ThrowTypeErrorOnFailureHelper::IsThrowTypeError(BOOL operationSucceeded)
    {
        return !operationSucceeded;
    }

    // Make sure EmptySegment points to read-only memory.
    // Can't do this the easy way because SparseArraySegment has a constructor...
    JavascriptArray::JavascriptArray(DynamicType * type)
        : ArrayObject(type, false, 0)
    {
        Assert(type->GetTypeId() == TypeIds_Array || type->GetTypeId() == TypeIds_NativeIntArray || type->GetTypeId() == TypeIds_NativeFloatArray || ((type->GetTypeId() == TypeIds_ES5Array || type->GetTypeId() == TypeIds_Object) && type->GetPrototype() == GetScriptContext()->GetLibrary()->GetArrayPrototype()));
        Assert(EmptySegment->length == 0 && EmptySegment->size == 0 && EmptySegment->next == NULL);
        InitArrayFlags(DynamicObjectFlags::InitialArrayValue);
        SetHeadAndLastUsedSegment(const_cast<SparseArraySegmentBase *>(EmptySegment));

    }

    JavascriptArray::JavascriptArray(uint32 length, DynamicType * type)
        : ArrayObject(type, false, length)
    {
        Assert(JavascriptArray::Is(type->GetTypeId()));
        Assert(EmptySegment->length == 0 && EmptySegment->size == 0 && EmptySegment->next == NULL);
        InitArrayFlags(DynamicObjectFlags::InitialArrayValue);
        SetHeadAndLastUsedSegment(const_cast<SparseArraySegmentBase *>(EmptySegment));
    }

    JavascriptArray::JavascriptArray(uint32 length, uint32 size, DynamicType * type)
        : ArrayObject(type, false, length)
    {
        Assert(type->GetTypeId() == TypeIds_Array);
        InitArrayFlags(DynamicObjectFlags::InitialArrayValue);
        Recycler* recycler = GetRecycler();
        SetHeadAndLastUsedSegment(SparseArraySegment<Var>::AllocateSegment(recycler, 0, 0, size, nullptr));
    }

    JavascriptArray::JavascriptArray(DynamicType * type, uint32 size)
        : ArrayObject(type, false)
    {
        InitArrayFlags(DynamicObjectFlags::InitialArrayValue);
        SetHeadAndLastUsedSegment(DetermineInlineHeadSegmentPointer<JavascriptArray, 0, false>(this));
        head->size = size;
        head->CheckLengthvsSize();
        Var fill = Js::JavascriptArray::MissingItem;
        for (uint i = 0; i < size; i++)
        {
            SparseArraySegment<Var>::From(head)->elements[i] = fill;
        }
    }

    JavascriptNativeIntArray::JavascriptNativeIntArray(uint32 length, uint32 size, DynamicType * type)
        : JavascriptNativeArray(type)
    {
        Assert(type->GetTypeId() == TypeIds_NativeIntArray);
        this->length = length;
        Recycler* recycler = GetRecycler();
        SetHeadAndLastUsedSegment(SparseArraySegment<int32>::AllocateSegment(recycler, 0, 0, size, nullptr));
    }

    JavascriptNativeIntArray::JavascriptNativeIntArray(DynamicType * type, uint32 size)
        : JavascriptNativeArray(type)
    {
        SetHeadAndLastUsedSegment(DetermineInlineHeadSegmentPointer<JavascriptNativeIntArray, 0, false>(this));
        head->size = size;
<<<<<<< HEAD
        SparseArraySegment<int32>::From(head)->FillSegmentBuffer(0, size);
=======
        head->CheckLengthvsSize();
        ((SparseArraySegment<int32>*)head)->FillSegmentBuffer(0, size);
>>>>>>> 67f4df09
    }

    JavascriptNativeFloatArray::JavascriptNativeFloatArray(uint32 length, uint32 size, DynamicType * type)
        : JavascriptNativeArray(type)
    {
        Assert(type->GetTypeId() == TypeIds_NativeFloatArray);
        this->length = length;
        Recycler* recycler = GetRecycler();
        SetHeadAndLastUsedSegment(SparseArraySegment<double>::AllocateSegment(recycler, 0, 0, size, nullptr));
    }

    JavascriptNativeFloatArray::JavascriptNativeFloatArray(DynamicType * type, uint32 size)
        : JavascriptNativeArray(type)
    {
        SetHeadAndLastUsedSegment(DetermineInlineHeadSegmentPointer<JavascriptNativeFloatArray, 0, false>(this));
        head->size = size;
<<<<<<< HEAD
        SparseArraySegment<double>::From(head)->FillSegmentBuffer(0, size);
=======
        head->CheckLengthvsSize();
        ((SparseArraySegment<double>*)head)->FillSegmentBuffer(0, size);
>>>>>>> 67f4df09
    }

    bool JavascriptArray::Is(Var aValue)
    {
        TypeId typeId = JavascriptOperators::GetTypeId(aValue);
        return JavascriptArray::Is(typeId);
    }

    bool JavascriptArray::Is(TypeId typeId)
    {
        return typeId >= TypeIds_ArrayFirst && typeId <= TypeIds_ArrayLast;
    }

    bool JavascriptArray::IsVarArray(Var aValue)
    {
        TypeId typeId = JavascriptOperators::GetTypeId(aValue);
        return JavascriptArray::IsVarArray(typeId);
    }

    bool JavascriptArray::IsVarArray(TypeId typeId)
    {
        return typeId == TypeIds_Array;
    }

    template<typename T>
    bool JavascriptArray::IsMissingItemAt(uint32 index) const
    {
        SparseArraySegment<T>* headSeg = SparseArraySegment<T>::From(this->head);

        return SparseArraySegment<T>::IsMissingItem(&headSeg->elements[index]);
    }

    bool JavascriptArray::IsMissingItem(uint32 index)
    {
        if (this->length <= index)
        {
            return false;
        }

        bool isIntArray = false, isFloatArray = false;
        this->GetArrayTypeAndConvert(&isIntArray, &isFloatArray);

        if (isIntArray)
        {
            return IsMissingItemAt<int32>(index);
        }
        else if (isFloatArray)
        {
            return IsMissingItemAt<double>(index);
        }
        else
        {
            return IsMissingItemAt<Var>(index);
        }
    }

    JavascriptArray* JavascriptArray::FromVar(Var aValue)
    {
        AssertMsg(Is(aValue), "Ensure var is actually a 'JavascriptArray'");

        return static_cast<JavascriptArray *>(RecyclableObject::FromVar(aValue));
    }

    // Get JavascriptArray* from a Var, which is either a JavascriptArray* or ESArray*.
    JavascriptArray* JavascriptArray::FromAnyArray(Var aValue)
    {
        AssertMsg(Is(aValue) || ES5Array::Is(aValue), "Ensure var is actually a 'JavascriptArray' or 'ES5Array'");

        return static_cast<JavascriptArray *>(RecyclableObject::FromVar(aValue));
    }

    // Check if a Var is a direct-accessible (fast path) JavascriptArray.
    bool JavascriptArray::IsDirectAccessArray(Var aValue)
    {
        return RecyclableObject::Is(aValue) &&
            (VirtualTableInfo<JavascriptArray>::HasVirtualTable(aValue) ||
                VirtualTableInfo<JavascriptNativeIntArray>::HasVirtualTable(aValue) ||
                VirtualTableInfo<JavascriptNativeFloatArray>::HasVirtualTable(aValue));
    }

    DynamicObjectFlags JavascriptArray::GetFlags() const
    {
        return GetArrayFlags();
    }

    DynamicObjectFlags JavascriptArray::GetFlags_Unchecked() const // do not use except in extreme circumstances
    {
        return GetArrayFlags_Unchecked();
    }

    void JavascriptArray::SetFlags(const DynamicObjectFlags flags)
    {
        SetArrayFlags(flags);
    }

    DynamicType * JavascriptArray::GetInitialType(ScriptContext * scriptContext)
    {
        return scriptContext->GetLibrary()->GetArrayType();
    }

    JavascriptArray *JavascriptArray::GetArrayForArrayOrObjectWithArray(const Var var)
    {
        bool isObjectWithArray;
        TypeId arrayTypeId;
        return GetArrayForArrayOrObjectWithArray(var, &isObjectWithArray, &arrayTypeId);
    }

    JavascriptArray *JavascriptArray::GetArrayForArrayOrObjectWithArray(
        const Var var,
        bool *const isObjectWithArrayRef,
        TypeId *const arrayTypeIdRef)
    {
        // This is a helper function used by jitted code. The array checks done here match the array checks done by jitted code
        // (see Lowerer::GenerateArrayTest) to minimize bailouts.

        Assert(var);
        Assert(isObjectWithArrayRef);
        Assert(arrayTypeIdRef);

        *isObjectWithArrayRef = false;
        *arrayTypeIdRef = TypeIds_Undefined;

        if(!RecyclableObject::Is(var))
        {
            return nullptr;
        }

        JavascriptArray *array = nullptr;
        INT_PTR vtable = VirtualTableInfoBase::GetVirtualTable(var);
        if(vtable == VirtualTableInfo<DynamicObject>::Address)
        {
            ArrayObject* objectArray = DynamicObject::FromVar(var)->GetObjectArray();
            array = (objectArray && Is(objectArray)) ? FromVar(objectArray) : nullptr;
            if(!array)
            {
                return nullptr;
            }
            *isObjectWithArrayRef = true;
            vtable = VirtualTableInfoBase::GetVirtualTable(array);
        }

        if(vtable == VirtualTableInfo<JavascriptArray>::Address)
        {
            *arrayTypeIdRef = TypeIds_Array;
        }
        else if(vtable == VirtualTableInfo<JavascriptNativeIntArray>::Address)
        {
            *arrayTypeIdRef = TypeIds_NativeIntArray;
        }
        else if(vtable == VirtualTableInfo<JavascriptNativeFloatArray>::Address)
        {
            *arrayTypeIdRef = TypeIds_NativeFloatArray;
        }
        else
        {
            return nullptr;
        }

        if(!array)
        {
            array = FromVar(var);
        }
        return array;
    }

    const SparseArraySegmentBase *JavascriptArray::Jit_GetArrayHeadSegmentForArrayOrObjectWithArray(const Var var)
    {
        // This is a helper function used by jitted code

        JavascriptArray *const array = GetArrayForArrayOrObjectWithArray(var);
        return array ? array->head : nullptr;
    }

    uint32 JavascriptArray::Jit_GetArrayHeadSegmentLength(const SparseArraySegmentBase *const headSegment)
    {
        // This is a helper function used by jitted code

        return headSegment ? headSegment->length : 0;
    }

    bool JavascriptArray::Jit_OperationInvalidatedArrayHeadSegment(
        const SparseArraySegmentBase *const headSegmentBeforeOperation,
        const uint32 headSegmentLengthBeforeOperation,
        const Var varAfterOperation)
    {
        // This is a helper function used by jitted code

        Assert(varAfterOperation);

        if(!headSegmentBeforeOperation)
        {
            return false;
        }

        const SparseArraySegmentBase *const headSegmentAfterOperation =
            Jit_GetArrayHeadSegmentForArrayOrObjectWithArray(varAfterOperation);
        return
            headSegmentAfterOperation != headSegmentBeforeOperation ||
            headSegmentAfterOperation->length != headSegmentLengthBeforeOperation;
    }

    uint32 JavascriptArray::Jit_GetArrayLength(const Var var)
    {
        // This is a helper function used by jitted code

        bool isObjectWithArray;
        TypeId arrayTypeId;
        JavascriptArray *const array = GetArrayForArrayOrObjectWithArray(var, &isObjectWithArray, &arrayTypeId);
        return array && !isObjectWithArray ? array->GetLength() : 0;
    }

    bool JavascriptArray::Jit_OperationInvalidatedArrayLength(const uint32 lengthBeforeOperation, const Var varAfterOperation)
    {
        // This is a helper function used by jitted code

        return Jit_GetArrayLength(varAfterOperation) != lengthBeforeOperation;
    }

    DynamicObjectFlags JavascriptArray::Jit_GetArrayFlagsForArrayOrObjectWithArray(const Var var)
    {
        // This is a helper function used by jitted code

        JavascriptArray *const array = GetArrayForArrayOrObjectWithArray(var);
        return array && array->UsesObjectArrayOrFlagsAsFlags() ? array->GetFlags() : DynamicObjectFlags::None;
    }

    bool JavascriptArray::Jit_OperationCreatedFirstMissingValue(
        const DynamicObjectFlags flagsBeforeOperation,
        const Var varAfterOperation)
    {
        // This is a helper function used by jitted code

        Assert(varAfterOperation);

        return
            !!(flagsBeforeOperation & DynamicObjectFlags::HasNoMissingValues) &&
            !(Jit_GetArrayFlagsForArrayOrObjectWithArray(varAfterOperation) & DynamicObjectFlags::HasNoMissingValues);
    }

    bool JavascriptArray::HasNoMissingValues() const
    {
        return !!(GetFlags() & DynamicObjectFlags::HasNoMissingValues);
    }

    bool JavascriptArray::HasNoMissingValues_Unchecked() const // do not use except in extreme circumstances
    {
        return !!(GetFlags_Unchecked() & DynamicObjectFlags::HasNoMissingValues);
    }

    void JavascriptArray::SetHasNoMissingValues(const bool hasNoMissingValues)
    {
        SetFlags(
            hasNoMissingValues
                ? GetFlags() | DynamicObjectFlags::HasNoMissingValues
                : GetFlags() & ~DynamicObjectFlags::HasNoMissingValues);
    }

    template<class T>
    bool JavascriptArray::IsMissingHeadSegmentItemImpl(const uint32 index) const
    {
        Assert(index < head->length);

        return SparseArraySegment<T>::IsMissingItem(&SparseArraySegment<T>::From(head)->elements[index]);
    }

    bool JavascriptArray::IsMissingHeadSegmentItem(const uint32 index) const
    {
        return IsMissingHeadSegmentItemImpl<Var>(index);
    }

#if ENABLE_COPYONACCESS_ARRAY
    void JavascriptCopyOnAccessNativeIntArray::ConvertCopyOnAccessSegment()
    {
        Assert(this->GetScriptContext()->GetLibrary()->cacheForCopyOnAccessArraySegments->IsValidIndex(::Math::PointerCastToIntegral<uint32>(this->GetHead())));
        SparseArraySegment<int32> *seg = this->GetScriptContext()->GetLibrary()->cacheForCopyOnAccessArraySegments->GetSegmentByIndex(::Math::PointerCastToIntegral<byte>(this->GetHead()));
        SparseArraySegment<int32> *newSeg = SparseArraySegment<int32>::AllocateLiteralHeadSegment(this->GetRecycler(), seg->length);

#if ENABLE_DEBUG_CONFIG_OPTIONS
        if (Js::Configuration::Global.flags.TestTrace.IsEnabled(Js::CopyOnAccessArrayPhase))
        {
            Output::Print(_u("Convert copy-on-access array: index(%d) length(%d)\n"), this->GetHead(), seg->length);
            Output::Flush();
        }
#endif

        newSeg->CopySegment(this->GetRecycler(), newSeg, 0, seg, 0, seg->length);
        this->SetHeadAndLastUsedSegment(newSeg);

        VirtualTableInfo<JavascriptNativeIntArray>::SetVirtualTable(this);
        this->type = JavascriptNativeIntArray::GetInitialType(this->GetScriptContext());

        ArrayCallSiteInfo *arrayInfo = this->GetArrayCallSiteInfo();
        if (arrayInfo && !arrayInfo->isNotCopyOnAccessArray)
        {
            arrayInfo->isNotCopyOnAccessArray = 1;
        }
    }

    uint32 JavascriptCopyOnAccessNativeIntArray::GetNextIndex(uint32 index) const
    {
        if (this->length == 0 || (index != Js::JavascriptArray::InvalidIndex && index >= this->length))
        {
            return Js::JavascriptArray::InvalidIndex;
        }
        else if (index == Js::JavascriptArray::InvalidIndex)
        {
            return 0;
        }
        else
        {
            return index + 1;
        }
    }

    BOOL JavascriptCopyOnAccessNativeIntArray::DirectGetItemAt(uint32 index, int* outVal)
    {
        Assert(this->GetScriptContext()->GetLibrary()->cacheForCopyOnAccessArraySegments->IsValidIndex(::Math::PointerCastToIntegral<uint32>(this->GetHead())));
        SparseArraySegment<int32> *seg = this->GetScriptContext()->GetLibrary()->cacheForCopyOnAccessArraySegments->GetSegmentByIndex(::Math::PointerCastToIntegral<byte>(this->GetHead()));

        if (this->length == 0 || index == Js::JavascriptArray::InvalidIndex || index >= this->length)
        {
            return FALSE;
        }
        else
        {
            *outVal = seg->elements[index];
            return TRUE;
        }
    }
#endif

    bool JavascriptNativeIntArray::IsMissingHeadSegmentItem(const uint32 index) const
    {
        return IsMissingHeadSegmentItemImpl<int32>(index);
    }

    bool JavascriptNativeFloatArray::IsMissingHeadSegmentItem(const uint32 index) const
    {
        return IsMissingHeadSegmentItemImpl<double>(index);
    }

    template<typename T>
    void JavascriptArray::InternalFillFromPrototype(JavascriptArray *dstArray, const T& dstIndex, JavascriptArray *srcArray, uint32 start, uint32 end, uint32 count)
    {
        RecyclableObject* prototype = srcArray->GetPrototype();
        while (start + count != end && JavascriptOperators::GetTypeId(prototype) != TypeIds_Null)
        {
            ForEachOwnMissingArrayIndexOfObject(srcArray, dstArray, prototype, start, end, dstIndex, [&](uint32 index, Var value) {
                T n = dstIndex + (index - start);
                dstArray->DirectSetItemAt(n, value);

                count++;
            });

            prototype = prototype->GetPrototype();
        }
    }

    template<>
    void JavascriptArray::InternalFillFromPrototype(JavascriptArray *dstArray, const uint32& dstIndex, JavascriptArray *srcArray, uint32 start, uint32 end, uint32 count)
    {
        RecyclableObject* prototype = srcArray->GetPrototype();
        while (start + count != end && JavascriptOperators::GetTypeId(prototype) != TypeIds_Null)
        {
            ForEachOwnMissingArrayIndexOfObject(srcArray, dstArray, prototype, start, end, dstIndex, [&](uint32 index, Var value) {
                uint32 n = dstIndex + (index - start);
                dstArray->SetItem(n, value, PropertyOperation_None);

                count++;
            });

            prototype = prototype->GetPrototype();
        }
    }

    /* static */
    bool JavascriptArray::HasInlineHeadSegment(uint32 length)
    {
        return length <= SparseArraySegmentBase::INLINE_CHUNK_SIZE;
    }

    Var JavascriptArray::OP_NewScArray(uint32 elementCount, ScriptContext* scriptContext)
    {
        // Called only to create array literals: size is known.
        return scriptContext->GetLibrary()->CreateArrayLiteral(elementCount);
    }

    Var JavascriptArray::OP_NewScArrayWithElements(uint32 elementCount, Var *elements, ScriptContext* scriptContext)
    {
        // Called only to create array literals: size is known.
        JavascriptArray *arr = scriptContext->GetLibrary()->CreateArrayLiteral(elementCount);

        SparseArraySegment<Var> *head = SparseArraySegment<Var>::From(arr->head);
        Assert(elementCount <= head->length);
        CopyArray(head->elements, head->length, elements, elementCount);

#ifdef VALIDATE_ARRAY
        arr->ValidateArray();
#endif

        return arr;
    }

    Var JavascriptArray::OP_NewScArrayWithMissingValues(uint32 elementCount, ScriptContext* scriptContext)
    {
        // Called only to create array literals: size is known.
        JavascriptArray *const array = static_cast<JavascriptArray *>(OP_NewScArray(elementCount, scriptContext));
        array->SetHasNoMissingValues(false);
        SparseArraySegment<Var> *head = SparseArraySegment<Var>::From(array->head);
        head->FillSegmentBuffer(0, elementCount);

        return array;
    }

#if ENABLE_PROFILE_INFO
    Var JavascriptArray::ProfiledNewScArray(uint32 elementCount, ScriptContext *scriptContext, ArrayCallSiteInfo *arrayInfo, RecyclerWeakReference<FunctionBody> *weakFuncRef)
    {
        if (arrayInfo->IsNativeIntArray())
        {
            JavascriptNativeIntArray *arr = scriptContext->GetLibrary()->CreateNativeIntArrayLiteral(elementCount);
            arr->SetArrayProfileInfo(weakFuncRef, arrayInfo);
            return arr;
        }

        if (arrayInfo->IsNativeFloatArray())
        {
            JavascriptNativeFloatArray *arr = scriptContext->GetLibrary()->CreateNativeFloatArrayLiteral(elementCount);
            arr->SetArrayProfileInfo(weakFuncRef, arrayInfo);
            return arr;
        }

        JavascriptArray *arr = scriptContext->GetLibrary()->CreateArrayLiteral(elementCount);
        return arr;
    }
#endif
    Var JavascriptArray::OP_NewScIntArray(AuxArray<int32> *ints, ScriptContext* scriptContext)
    {
        uint32 count = ints->count;
        JavascriptArray *arr = scriptContext->GetLibrary()->CreateArrayLiteral(count);
        SparseArraySegment<Var> *head = SparseArraySegment<Var>::From(arr->head);
        Assert(count > 0 && count == head->length);
        for (uint i = 0; i < count; i++)
        {
            head->elements[i] = JavascriptNumber::ToVar(ints->elements[i], scriptContext);
        }
        return arr;
    }

#if ENABLE_PROFILE_INFO
    Var JavascriptArray::ProfiledNewScIntArray(AuxArray<int32> *ints, ScriptContext* scriptContext, ArrayCallSiteInfo *arrayInfo, RecyclerWeakReference<FunctionBody> *weakFuncRef)
    {
        // Called only to create array literals: size is known.
        uint32 count = ints->count;

        if (arrayInfo->IsNativeIntArray())
        {
            JavascriptNativeIntArray *arr;

#if ENABLE_COPYONACCESS_ARRAY
            JavascriptLibrary *lib = scriptContext->GetLibrary();
            FunctionBody *functionBody = weakFuncRef->Get();

            if (JavascriptLibrary::IsCopyOnAccessArrayCallSite(lib, arrayInfo, count))
            {
                Assert(lib->cacheForCopyOnAccessArraySegments);
                arr = scriptContext->GetLibrary()->CreateCopyOnAccessNativeIntArrayLiteral(arrayInfo, functionBody, ints);
            }
            else
#endif
            {
                arr = scriptContext->GetLibrary()->CreateNativeIntArrayLiteral(count);
                SparseArraySegment<int32> *head = SparseArraySegment<int32>::From(arr->head);
                Assert(count > 0 && count == head->length);
                CopyArray(head->elements, head->length, ints->elements, count);
            }

            arr->SetArrayProfileInfo(weakFuncRef, arrayInfo);

            return arr;
        }

        if (arrayInfo->IsNativeFloatArray())
        {
            JavascriptNativeFloatArray *arr = scriptContext->GetLibrary()->CreateNativeFloatArrayLiteral(count);
            SparseArraySegment<double> *head = SparseArraySegment<double>::From(arr->head);
            Assert(count > 0 && count == head->length);
            for (uint i = 0; i < count; i++)
            {
                head->elements[i] = (double)ints->elements[i];
            }
            arr->SetArrayProfileInfo(weakFuncRef, arrayInfo);

            return arr;
        }

        return OP_NewScIntArray(ints, scriptContext);
    }
#endif

    Var JavascriptArray::OP_NewScFltArray(AuxArray<double> *doubles, ScriptContext* scriptContext)
    {
        uint32 count = doubles->count;
        JavascriptArray *arr = scriptContext->GetLibrary()->CreateArrayLiteral(count);
        SparseArraySegment<Var> *head = SparseArraySegment<Var>::From(arr->head);
        Assert(count > 0 && count == head->length);
        for (uint i = 0; i < count; i++)
        {
            double dval = doubles->elements[i];
            int32 ival;
            if (JavascriptNumber::TryGetInt32Value(dval, &ival) && !TaggedInt::IsOverflow(ival))
            {
                head->elements[i] = TaggedInt::ToVarUnchecked(ival);
            }
            else
            {
                head->elements[i] = JavascriptNumber::ToVarNoCheck(dval, scriptContext);
            }
        }
        return arr;
    }

#if ENABLE_PROFILE_INFO
    Var JavascriptArray::ProfiledNewScFltArray(AuxArray<double> *doubles, ScriptContext* scriptContext, ArrayCallSiteInfo *arrayInfo, RecyclerWeakReference<FunctionBody> *weakFuncRef)
    {
        // Called only to create array literals: size is known.
        if (arrayInfo->IsNativeFloatArray())
        {
            arrayInfo->SetIsNotNativeIntArray();
            uint32 count = doubles->count;
            JavascriptNativeFloatArray *arr = scriptContext->GetLibrary()->CreateNativeFloatArrayLiteral(count);
            SparseArraySegment<double> *head = SparseArraySegment<double>::From(arr->head);
            Assert(count > 0 && count == head->length);
            CopyArray(head->elements, head->length, doubles->elements, count);
            arr->SetArrayProfileInfo(weakFuncRef, arrayInfo);

            return arr;
        }

        return OP_NewScFltArray(doubles, scriptContext);
    }

    Var JavascriptArray::ProfiledNewInstance(RecyclableObject* function, CallInfo callInfo, ...)
    {
        ARGUMENTS(args, callInfo);

        Assert(JavascriptFunction::Is(function) &&
               JavascriptFunction::FromVar(function)->GetFunctionInfo() == &JavascriptArray::EntryInfo::NewInstance);
        Assert(callInfo.Count >= 2);

        ArrayCallSiteInfo *arrayInfo = (ArrayCallSiteInfo*)args[0];
        JavascriptArray* pNew = nullptr;

        if (callInfo.Count == 2)
        {
            // Exactly one argument, which is the array length if it's a uint32.
            Var firstArgument = args[1];
            int elementCount;
            if (TaggedInt::Is(firstArgument))
            {
                elementCount = TaggedInt::ToInt32(firstArgument);
                if (elementCount < 0)
                {
                    JavascriptError::ThrowRangeError(function->GetScriptContext(), JSERR_ArrayLengthConstructIncorrect);
                }
                if (arrayInfo && arrayInfo->IsNativeArray())
                {
                    if (arrayInfo->IsNativeIntArray())
                    {
                        pNew = function->GetLibrary()->CreateNativeIntArray(elementCount);
                    }
                    else
                    {
                        pNew = function->GetLibrary()->CreateNativeFloatArray(elementCount);
                    }
                }
                else
                {
                    pNew = function->GetLibrary()->CreateArray(elementCount);
                }
            }
            else if (JavascriptNumber::Is_NoTaggedIntCheck(firstArgument))
            {
                // Non-tagged-int number: make sure the double value is really a uint32.
                double value = JavascriptNumber::GetValue(firstArgument);
                uint32 uvalue = JavascriptConversion::ToUInt32(value);
                if (value != uvalue)
                {
                    JavascriptError::ThrowRangeError(function->GetScriptContext(), JSERR_ArrayLengthConstructIncorrect);
                }
                if (arrayInfo && arrayInfo->IsNativeArray())
                {
                    if (arrayInfo->IsNativeIntArray())
                    {
                        pNew = function->GetLibrary()->CreateNativeIntArray(uvalue);
                    }
                    else
                    {
                        pNew = function->GetLibrary()->CreateNativeFloatArray(uvalue);
                    }
                }
                else
                {
                    pNew = function->GetLibrary()->CreateArray(uvalue);
                }
            }
            else
            {
                //
                // First element is not int/double
                // create an array of length 1.
                // Set first element as the passed Var
                //

                pNew = function->GetLibrary()->CreateArray(1);
                pNew->DirectSetItemAt<Var>(0, firstArgument);
            }
        }
        else
        {
            // Called with a list of initial element values.
            // Create an array of the appropriate length and walk the list.

            if (arrayInfo && arrayInfo->IsNativeArray())
            {
                if (arrayInfo->IsNativeIntArray())
                {
                    pNew = function->GetLibrary()->CreateNativeIntArray(callInfo.Count - 1);
                }
                else
                {
                    pNew = function->GetLibrary()->CreateNativeFloatArray(callInfo.Count - 1);
                }
            }
            else
            {
                pNew = function->GetLibrary()->CreateArray(callInfo.Count - 1);
            }
            pNew->FillFromArgs(callInfo.Count - 1, 0, args.Values, arrayInfo);
        }

#ifdef VALIDATE_ARRAY
        pNew->ValidateArray();
#endif
        return pNew;
    }
#endif

    Var JavascriptArray::NewInstance(RecyclableObject* function, CallInfo callInfo, ...)
    {
        ARGUMENTS(args, callInfo);
        return NewInstance(function, args);
    }

    Var JavascriptArray::NewInstance(RecyclableObject* function, Arguments args)
    {
        // Call to new Array(), possibly under another name.
        PROBE_STACK(function->GetScriptContext(), Js::Constants::MinStackDefault);

        // SkipDefaultNewObject function flag should have prevented the default object
        // being created, except when call true a host dispatch.
        const CallInfo &callInfo = args.Info;
        Var newTarget = callInfo.Flags & CallFlags_NewTarget ? args.Values[args.Info.Count] : args[0];
        bool isCtorSuperCall = (callInfo.Flags & CallFlags_New) && newTarget != nullptr && !JavascriptOperators::IsUndefined(newTarget);
        Assert( isCtorSuperCall || !(callInfo.Flags & CallFlags_New) || args[0] == nullptr
            || JavascriptOperators::GetTypeId(args[0]) == TypeIds_HostDispatch);

        ScriptContext* scriptContext = function->GetScriptContext();
        JavascriptArray* pNew = nullptr;

        if (callInfo.Count < 2)
        {
            // No arguments passed to Array(), so create with the default size (0).
            pNew = CreateArrayFromConstructorNoArg(function, scriptContext);

            return isCtorSuperCall ?
                JavascriptOperators::OrdinaryCreateFromConstructor(RecyclableObject::FromVar(newTarget), pNew, nullptr, scriptContext) :
                pNew;
        }

        if (callInfo.Count == 2)
        {
            // Exactly one argument, which is the array length if it's a uint32.
            Var firstArgument = args[1];
            int elementCount;

            if (TaggedInt::Is(firstArgument))
            {
                elementCount = TaggedInt::ToInt32(firstArgument);
                if (elementCount < 0)
                {
                    JavascriptError::ThrowRangeError(scriptContext, JSERR_ArrayLengthConstructIncorrect);
                }

                pNew = CreateArrayFromConstructor(function, elementCount, scriptContext);
            }
            else if (JavascriptNumber::Is_NoTaggedIntCheck(firstArgument))
            {
                // Non-tagged-int number: make sure the double value is really a uint32.
                double value = JavascriptNumber::GetValue(firstArgument);
                uint32 uvalue = JavascriptConversion::ToUInt32(value);
                if (value != uvalue)
                {
                    JavascriptError::ThrowRangeError(scriptContext, JSERR_ArrayLengthConstructIncorrect);
                }

                pNew = CreateArrayFromConstructor(function, uvalue, scriptContext);
            }
            else
            {
                //
                // First element is not int/double
                // create an array of length 1.
                // Set first element as the passed Var
                //

                pNew = CreateArrayFromConstructor(function, 1, scriptContext);

                JavascriptOperators::SetItem(pNew, pNew, 0u, firstArgument, scriptContext, PropertyOperation_ThrowIfNotExtensible);

                // If we were passed an uninitialized JavascriptArray as the this argument,
                // we need to set the length. We must do this _after_ setting the first
                // element as the array may have side effects such as a setter for property
                // named '0' which would make the previous length of the array observable.
                // If we weren't passed a JavascriptArray as the this argument, this is no-op.
                pNew->SetLength(1);
            }
        }
        else
        {
            // Called with a list of initial element values.
            // Create an array of the appropriate length and walk the list.
            pNew = CreateArrayFromConstructor(function, callInfo.Count - 1, scriptContext);
            pNew->JavascriptArray::FillFromArgs(callInfo.Count - 1, 0, args.Values);
        }

#ifdef VALIDATE_ARRAY
        pNew->ValidateArray();
#endif
        return isCtorSuperCall ?
            JavascriptOperators::OrdinaryCreateFromConstructor(RecyclableObject::FromVar(newTarget), pNew, nullptr, scriptContext) :
            pNew;
    }

    JavascriptArray* JavascriptArray::CreateArrayFromConstructor(RecyclableObject* constructor, uint32 length, ScriptContext* scriptContext)
    {
        JavascriptLibrary* library = constructor->GetLibrary();

        // Create the Array object we'll return - this is the only way to create an object which is an exotic Array object.
        // Note: We need to use the library from the ScriptContext of the constructor, not the currently executing function.
        //       This is for the case where a built-in @@create method from a different JavascriptLibrary is installed on
        //       constructor.
        return library->CreateArray(length);
    }

    JavascriptArray* JavascriptArray::CreateArrayFromConstructorNoArg(RecyclableObject* constructor, ScriptContext* scriptContext)
    {
        JavascriptLibrary* library = constructor->GetLibrary();
        return library->CreateArray();
    }

#if ENABLE_PROFILE_INFO
    Var JavascriptArray::ProfiledNewInstanceNoArg(RecyclableObject *function, ScriptContext *scriptContext, ArrayCallSiteInfo *arrayInfo, RecyclerWeakReference<FunctionBody> *weakFuncRef)
    {
        Assert(JavascriptFunction::Is(function) &&
               JavascriptFunction::FromVar(function)->GetFunctionInfo() == &JavascriptArray::EntryInfo::NewInstance);

        if (arrayInfo->IsNativeIntArray())
        {
            JavascriptNativeIntArray *arr = scriptContext->GetLibrary()->CreateNativeIntArray();
            arr->SetArrayProfileInfo(weakFuncRef, arrayInfo);
            return arr;
        }

        if (arrayInfo->IsNativeFloatArray())
        {
            JavascriptNativeFloatArray *arr = scriptContext->GetLibrary()->CreateNativeFloatArray();
            arr->SetArrayProfileInfo(weakFuncRef, arrayInfo);
            return arr;
        }

        return scriptContext->GetLibrary()->CreateArray();
    }
#endif

    Var JavascriptNativeIntArray::NewInstance(RecyclableObject* function, CallInfo callInfo, ...)
    {
        ARGUMENTS(args, callInfo);
        return NewInstance(function, args);
    }

    Var JavascriptNativeIntArray::NewInstance(RecyclableObject* function, Arguments args)
    {
        Assert(!PHASE_OFF1(NativeArrayPhase));

        PROBE_STACK(function->GetScriptContext(), Js::Constants::MinStackDefault);

        const CallInfo &callInfo = args.Info;
        if (callInfo.Count < 2)
        {
            // No arguments passed to Array(), so create with the default size (0).
            return function->GetLibrary()->CreateNativeIntArray();
        }

        JavascriptArray* pNew = nullptr;
        if (callInfo.Count == 2)
        {
            // Exactly one argument, which is the array length if it's a uint32.
            Var firstArgument = args[1];
            int elementCount;
            if (TaggedInt::Is(firstArgument))
            {
                elementCount = TaggedInt::ToInt32(firstArgument);
                if (elementCount < 0)
                {
                    JavascriptError::ThrowRangeError(
                        function->GetScriptContext(), JSERR_ArrayLengthConstructIncorrect);
                }
                pNew = function->GetLibrary()->CreateNativeIntArray(elementCount);
            }
            else if (JavascriptNumber::Is_NoTaggedIntCheck(firstArgument))
            {
                // Non-tagged-int number: make sure the double value is really a uint32.
                double value = JavascriptNumber::GetValue(firstArgument);
                uint32 uvalue = JavascriptConversion::ToUInt32(value);
                if (value != uvalue)
                {
                    JavascriptError::ThrowRangeError(
                        function->GetScriptContext(), JSERR_ArrayLengthConstructIncorrect);
                }
                pNew = function->GetLibrary()->CreateNativeIntArray(uvalue);
            }
            else
            {
                //
                // First element is not int/double
                // create an array of length 1.
                // Set first element as the passed Var
                //

                pNew = function->GetLibrary()->CreateArray(1);
                pNew->DirectSetItemAt<Var>(0, firstArgument);
            }
        }
        else
        {
            // Called with a list of initial element values.
            // Create an array of the appropriate length and walk the list.

            JavascriptNativeIntArray *arr = function->GetLibrary()->CreateNativeIntArray(callInfo.Count - 1);
            pNew = arr->FillFromArgs(callInfo.Count - 1, 0, args.Values);
        }

#ifdef VALIDATE_ARRAY
        pNew->ValidateArray();
#endif

        return pNew;
    }

    Var JavascriptNativeFloatArray::NewInstance(RecyclableObject* function, CallInfo callInfo, ...)
    {
        ARGUMENTS(args, callInfo);
        return NewInstance(function, args);
    }

    Var JavascriptNativeFloatArray::NewInstance(RecyclableObject* function, Arguments args)
    {
        Assert(!PHASE_OFF1(NativeArrayPhase));

        PROBE_STACK(function->GetScriptContext(), Js::Constants::MinStackDefault);

        const CallInfo &callInfo = args.Info;
        if (callInfo.Count < 2)
        {
            // No arguments passed to Array(), so create with the default size (0).
            return function->GetLibrary()->CreateNativeFloatArray();
        }

        JavascriptArray* pNew = nullptr;
        if (callInfo.Count == 2)
        {
            // Exactly one argument, which is the array length if it's a uint32.
            Var firstArgument = args[1];
            int elementCount;
            if (TaggedInt::Is(firstArgument))
            {
                elementCount = TaggedInt::ToInt32(firstArgument);
                if (elementCount < 0)
                {
                    JavascriptError::ThrowRangeError(
                        function->GetScriptContext(), JSERR_ArrayLengthConstructIncorrect);
                }
                pNew = function->GetLibrary()->CreateNativeFloatArray(elementCount);
            }
            else if (JavascriptNumber::Is_NoTaggedIntCheck(firstArgument))
            {
                // Non-tagged-int number: make sure the double value is really a uint32.
                double value = JavascriptNumber::GetValue(firstArgument);
                uint32 uvalue = JavascriptConversion::ToUInt32(value);
                if (value != uvalue)
                {
                    JavascriptError::ThrowRangeError(
                        function->GetScriptContext(), JSERR_ArrayLengthConstructIncorrect);
                }
                pNew = function->GetLibrary()->CreateNativeFloatArray(uvalue);
            }
            else
            {
                //
                // First element is not int/double
                // create an array of length 1.
                // Set first element as the passed Var
                //

                pNew = function->GetLibrary()->CreateArray(1);
                pNew->DirectSetItemAt<Var>(0, firstArgument);
            }
        }
        else
        {
            // Called with a list of initial element values.
            // Create an array of the appropriate length and walk the list.

            JavascriptNativeFloatArray *arr = function->GetLibrary()->CreateNativeFloatArray(callInfo.Count - 1);
            pNew = arr->FillFromArgs(callInfo.Count - 1, 0, args.Values);
        }

#ifdef VALIDATE_ARRAY
        pNew->ValidateArray();
#endif

        return pNew;
    }


#if ENABLE_PROFILE_INFO
    JavascriptArray * JavascriptNativeIntArray::FillFromArgs(uint length, uint start, Var *args, ArrayCallSiteInfo *arrayInfo, bool dontCreateNewArray)
#else
    JavascriptArray * JavascriptNativeIntArray::FillFromArgs(uint length, uint start, Var *args, bool dontCreateNewArray)
#endif
    {
        uint i;
        for (i = start; i < length; i++)
        {
            Var item = args[i + 1];

            bool isTaggedInt = TaggedInt::Is(item);
            bool isTaggedIntMissingValue = false;
#ifdef _M_AMD64
            if (isTaggedInt)
            {
                int32 iValue = TaggedInt::ToInt32(item);
                isTaggedIntMissingValue = Js::SparseArraySegment<int32>::IsMissingItem(&iValue);
            }
#endif
            if (isTaggedInt && !isTaggedIntMissingValue)
            {
                // This is taggedInt case and we verified that item is not missing value in AMD64.
                this->DirectSetItemAt(i, TaggedInt::ToInt32(item));
            }
            else if (!isTaggedIntMissingValue && JavascriptNumber::Is_NoTaggedIntCheck(item))
            {
                double dvalue = JavascriptNumber::GetValue(item);
                int32 ivalue;
                if (JavascriptNumber::TryGetInt32Value(dvalue, &ivalue) && !Js::SparseArraySegment<int32>::IsMissingItem(&ivalue))
                {
                    this->DirectSetItemAt(i, ivalue);
                }
                else
                {
#if ENABLE_PROFILE_INFO
                    if (arrayInfo)
                    {
                        arrayInfo->SetIsNotNativeIntArray();
                    }
#endif

                    if (HasInlineHeadSegment(length) && i < this->head->length && !dontCreateNewArray)
                    {
                        // Avoid shrinking the number of elements in the head segment. We can still create a new
                        // array here, so go ahead.
                        JavascriptNativeFloatArray *fArr =
                            this->GetScriptContext()->GetLibrary()->CreateNativeFloatArrayLiteral(length);
                        return fArr->JavascriptNativeFloatArray::FillFromArgs(length, 0, args);
                    }

                    JavascriptNativeFloatArray *fArr = JavascriptNativeIntArray::ToNativeFloatArray(this);
                    fArr->DirectSetItemAt(i, dvalue);
#if ENABLE_PROFILE_INFO
                    return fArr->JavascriptNativeFloatArray::FillFromArgs(length, i + 1, args, arrayInfo, dontCreateNewArray);
#else
                    return fArr->JavascriptNativeFloatArray::FillFromArgs(length, i + 1, args, dontCreateNewArray);
#endif
                }
            }
            else
            {
#if ENABLE_PROFILE_INFO
                if (arrayInfo)
                {
                    arrayInfo->SetIsNotNativeArray();
                }
#endif

                #pragma prefast(suppress:6237, "The right hand side condition does not have any side effects.")
                if (sizeof(int32) < sizeof(Var) && HasInlineHeadSegment(length) && i < this->head->length && !dontCreateNewArray)
                {
                    // Avoid shrinking the number of elements in the head segment. We can still create a new
                    // array here, so go ahead.
                    JavascriptArray *arr = this->GetScriptContext()->GetLibrary()->CreateArrayLiteral(length);
                    return arr->JavascriptArray::FillFromArgs(length, 0, args);
                }

                JavascriptArray *arr = JavascriptNativeIntArray::ToVarArray(this);
#if ENABLE_PROFILE_INFO
                return arr->JavascriptArray::FillFromArgs(length, i, args, nullptr, dontCreateNewArray);
#else
                return arr->JavascriptArray::FillFromArgs(length, i, args, dontCreateNewArray);
#endif
            }
        }

        return this;
    }

#if ENABLE_PROFILE_INFO
    JavascriptArray * JavascriptNativeFloatArray::FillFromArgs(uint length, uint start, Var *args, ArrayCallSiteInfo *arrayInfo, bool dontCreateNewArray)
#else
    JavascriptArray * JavascriptNativeFloatArray::FillFromArgs(uint length, uint start, Var *args, bool dontCreateNewArray)
#endif
    {
        uint i;
        for (i = start; i < length; i++)
        {
            Var item = args[i + 1];
            if (TaggedInt::Is(item))
            {
                this->DirectSetItemAt(i, TaggedInt::ToDouble(item));
            }
            else if (JavascriptNumber::Is_NoTaggedIntCheck(item))
            {
                this->DirectSetItemAt(i, JavascriptNumber::GetValue(item));
            }
            else
            {
                JavascriptArray *arr = JavascriptNativeFloatArray::ToVarArray(this);
#if ENABLE_PROFILE_INFO
                if (arrayInfo)
                {
                    arrayInfo->SetIsNotNativeArray();
                }
                return arr->JavascriptArray::FillFromArgs(length, i, args, nullptr, dontCreateNewArray);
#else
                return arr->JavascriptArray::FillFromArgs(length, i, args, dontCreateNewArray);
#endif
            }
        }

        return this;
    }

#if ENABLE_PROFILE_INFO
    JavascriptArray * JavascriptArray::FillFromArgs(uint length, uint start, Var *args, ArrayCallSiteInfo *arrayInfo, bool dontCreateNewArray)
#else
    JavascriptArray * JavascriptArray::FillFromArgs(uint length, uint start, Var *args, bool dontCreateNewArray)
#endif
    {
        uint32 i;
        for (i = start; i < length; i++)
        {
            Var item = args[i + 1];
            this->DirectSetItemAt(i, item);
        }

        return this;
    }

    DynamicType * JavascriptNativeIntArray::GetInitialType(ScriptContext * scriptContext)
    {
        return scriptContext->GetLibrary()->GetNativeIntArrayType();
    }

#if ENABLE_COPYONACCESS_ARRAY
    DynamicType * JavascriptCopyOnAccessNativeIntArray::GetInitialType(ScriptContext * scriptContext)
    {
        return scriptContext->GetLibrary()->GetCopyOnAccessNativeIntArrayType();
    }
#endif

    JavascriptNativeFloatArray *JavascriptNativeIntArray::ToNativeFloatArray(JavascriptNativeIntArray *intArray)
    {
#if ENABLE_PROFILE_INFO
        ArrayCallSiteInfo *arrayInfo = intArray->GetArrayCallSiteInfo();
        if (arrayInfo)
        {
#if DBG
            Js::JavascriptStackWalker walker(intArray->GetScriptContext());
            Js::JavascriptFunction* caller = NULL;
            bool foundScriptCaller = false;
            while(walker.GetCaller(&caller))
            {
                if(caller != NULL && Js::ScriptFunction::Is(caller))
                {
                    foundScriptCaller = true;
                    break;
                }
            }

            if(foundScriptCaller)
            {
                Assert(caller);
                Assert(caller->GetFunctionBody());
                if(PHASE_TRACE(Js::NativeArrayConversionPhase, caller->GetFunctionBody()))
                {
                    Output::Print(_u("Conversion: Int array to Float array    ArrayCreationFunctionNumber:%2d    CallSiteNumber:%2d \n"), arrayInfo->functionNumber, arrayInfo->callSiteNumber);
                    Output::Flush();
                }
            }
            else
            {
                if(PHASE_TRACE1(Js::NativeArrayConversionPhase))
                {
                    Output::Print(_u("Conversion: Int array to Float array across ScriptContexts"));
                    Output::Flush();
                }
            }
#else
            if(PHASE_TRACE1(Js::NativeArrayConversionPhase))
            {
                Output::Print(_u("Conversion: Int array to Float array"));
                Output::Flush();
            }
#endif

            arrayInfo->SetIsNotNativeIntArray();
        }
#endif

        // Grow the segments

        ScriptContext *scriptContext = intArray->GetScriptContext();
        Recycler *recycler = scriptContext->GetRecycler();
        SparseArraySegmentBase *seg, *nextSeg, *prevSeg = nullptr;
        for (seg = intArray->head; seg; seg = nextSeg)
        {
            nextSeg = seg->next;
            uint32 size = seg->size;
            if (size == 0)
            {
                continue;
            }

            uint32 left = seg->left;
            uint32 length = seg->length;
            int i;
            int32 ival;

            // The old segment will have size/2 and length capped by the new size.
            uint32 newSegSize = seg->size >> 1;
            if (seg == intArray->head || seg->length > (newSegSize >> 1))
            {
                // Some live elements are being pushed out of this segment, so allocate a new one.
                SparseArraySegment<double> *newSeg =
                    SparseArraySegment<double>::AllocateSegment(recycler, left, length, nextSeg);
                Assert(newSeg != nullptr);
                Assert((prevSeg == nullptr) == (seg == intArray->head));
                newSeg->next = nextSeg;
                intArray->LinkSegments((SparseArraySegment<double>*)prevSeg, newSeg);
                if (intArray->GetLastUsedSegment() == seg)
                {
                    intArray->SetLastUsedSegment(newSeg);
                }
                prevSeg = newSeg;
                SegmentBTree * segmentMap = intArray->GetSegmentMap();
                if (segmentMap)
                {
                    segmentMap->SwapSegment(left, seg, newSeg);
                }

                // Fill the new segment with the overflow.
                for (i = 0; (uint)i < newSeg->length; i++)
                {
                    ival = ((SparseArraySegment<int32>*)seg)->elements[i /*+ seg->length*/];
                    if (ival == JavascriptNativeIntArray::MissingItem)
                    {
                        continue;
                    }
                    newSeg->elements[i] = (double)ival;
                }
            }
            else
            {
                seg->size = newSegSize >> 1;
                seg->CheckLengthvsSize();

                // Now convert the contents that will remain in the old segment.
                for (i = seg->length - 1; i >= 0; i--)
                {
                    ival = ((SparseArraySegment<int32>*)seg)->elements[i];
                    if (ival == JavascriptNativeIntArray::MissingItem)
                    {
                        ((SparseArraySegment<double>*)seg)->elements[i] = (double)JavascriptNativeFloatArray::MissingItem;
                    }
                    else
                    {
                        ((SparseArraySegment<double>*)seg)->elements[i] = (double)ival;
                    }
                }
                prevSeg = seg;
            }
        }

        if (intArray->GetType() == scriptContext->GetLibrary()->GetNativeIntArrayType())
        {
            intArray->type = scriptContext->GetLibrary()->GetNativeFloatArrayType();
        }
        else
        {
            if (intArray->GetDynamicType()->GetIsLocked())
            {
                DynamicTypeHandler *typeHandler = intArray->GetDynamicType()->GetTypeHandler();
                if (typeHandler->IsPathTypeHandler())
                {
                    // We can't allow a type with the new type ID to be promoted to the old type.
                    // So go to a dictionary type handler, which will orphan the new type.
                    // This should be a corner case, so the inability to share the new type is unlikely to matter.
                    // If it does matter, try building a path from the new type's built-in root.
                    static_cast<PathTypeHandlerBase*>(typeHandler)->ResetTypeHandler(intArray);
                }
                else
                {
                    intArray->ChangeType();
                }
            }
            intArray->GetType()->SetTypeId(TypeIds_NativeFloatArray);
        }

        if (CrossSite::IsCrossSiteObjectTyped(intArray))
        {
            Assert(VirtualTableInfo<CrossSiteObject<JavascriptNativeIntArray>>::HasVirtualTable(intArray));
            VirtualTableInfo<CrossSiteObject<JavascriptNativeFloatArray>>::SetVirtualTable(intArray);
        }
        else
        {
            Assert(VirtualTableInfo<JavascriptNativeIntArray>::HasVirtualTable(intArray));
            VirtualTableInfo<JavascriptNativeFloatArray>::SetVirtualTable(intArray);
        }

        return (JavascriptNativeFloatArray*)intArray;
    }

    /*
    *   JavascriptArray::ChangeArrayTypeToNativeArray<double>
    *   -   Converts the Var Array's type to NativeFloat.
    *   -   Sets the VirtualTable to "JavascriptNativeFloatArray"
    */
    template<>
    void JavascriptArray::ChangeArrayTypeToNativeArray<double>(JavascriptArray * varArray, ScriptContext * scriptContext)
    {
        AssertMsg(!JavascriptNativeArray::Is(varArray), "Ensure that the incoming Array is a Var array");

        if (varArray->GetType() == scriptContext->GetLibrary()->GetArrayType())
        {
            varArray->type = scriptContext->GetLibrary()->GetNativeFloatArrayType();
        }
        else
        {
            if (varArray->GetDynamicType()->GetIsLocked())
            {
                DynamicTypeHandler *typeHandler = varArray->GetDynamicType()->GetTypeHandler();
                if (typeHandler->IsPathTypeHandler())
                {
                    // We can't allow a type with the new type ID to be promoted to the old type.
                    // So go to a dictionary type handler, which will orphan the new type.
                    // This should be a corner case, so the inability to share the new type is unlikely to matter.
                    // If it does matter, try building a path from the new type's built-in root.
                    static_cast<PathTypeHandlerBase*>(typeHandler)->ResetTypeHandler(varArray);
                }
                else
                {
                    varArray->ChangeType();
                }
            }
            varArray->GetType()->SetTypeId(TypeIds_NativeFloatArray);
        }

        if (CrossSite::IsCrossSiteObjectTyped(varArray))
        {
            Assert(VirtualTableInfo<CrossSiteObject<JavascriptArray>>::HasVirtualTable(varArray));
            VirtualTableInfo<CrossSiteObject<JavascriptNativeFloatArray>>::SetVirtualTable(varArray);
        }
        else
        {
            Assert(VirtualTableInfo<JavascriptArray>::HasVirtualTable(varArray));
            VirtualTableInfo<JavascriptNativeFloatArray>::SetVirtualTable(varArray);
        }
    }

    /*
    *   JavascriptArray::ChangeArrayTypeToNativeArray<int32>
    *   -   Converts the Var Array's type to NativeInt.
    *   -   Sets the VirtualTable to "JavascriptNativeIntArray"
    */
    template<>
    void JavascriptArray::ChangeArrayTypeToNativeArray<int32>(JavascriptArray * varArray, ScriptContext * scriptContext)
    {
        AssertMsg(!JavascriptNativeArray::Is(varArray), "Ensure that the incoming Array is a Var array");

        if (varArray->GetType() == scriptContext->GetLibrary()->GetArrayType())
        {
            varArray->type = scriptContext->GetLibrary()->GetNativeIntArrayType();
        }
        else
        {
            if (varArray->GetDynamicType()->GetIsLocked())
            {
                DynamicTypeHandler *typeHandler = varArray->GetDynamicType()->GetTypeHandler();
                if (typeHandler->IsPathTypeHandler())
                {
                    // We can't allow a type with the new type ID to be promoted to the old type.
                    // So go to a dictionary type handler, which will orphan the new type.
                    // This should be a corner case, so the inability to share the new type is unlikely to matter.
                    // If it does matter, try building a path from the new type's built-in root.
                    static_cast<PathTypeHandlerBase*>(typeHandler)->ResetTypeHandler(varArray);
                }
                else
                {
                    varArray->ChangeType();
                }
            }
            varArray->GetType()->SetTypeId(TypeIds_NativeIntArray);
        }

        if (CrossSite::IsCrossSiteObjectTyped(varArray))
        {
            Assert(VirtualTableInfo<CrossSiteObject<JavascriptArray>>::HasVirtualTable(varArray));
            VirtualTableInfo<CrossSiteObject<JavascriptNativeIntArray>>::SetVirtualTable(varArray);
        }
        else
        {
            Assert(VirtualTableInfo<JavascriptArray>::HasVirtualTable(varArray));
            VirtualTableInfo<JavascriptNativeIntArray>::SetVirtualTable(varArray);
        }
    }

    template<>
    int32 JavascriptArray::GetNativeValue<int32>(Js::Var ival, ScriptContext * scriptContext)
    {
        return JavascriptConversion::ToInt32(ival, scriptContext);
    }

    template <>
    double JavascriptArray::GetNativeValue<double>(Var ival, ScriptContext * scriptContext)
    {
        return JavascriptConversion::ToNumber(ival, scriptContext);
    }


    /*
    *   JavascriptArray::ConvertToNativeArrayInPlace
    *   In place conversion of all Var elements to Native Int/Double elements in an array.
    *   We do not update the DynamicProfileInfo of the array here.
    */
    template<typename NativeArrayType, typename T>
    NativeArrayType *JavascriptArray::ConvertToNativeArrayInPlace(JavascriptArray *varArray)
    {
        AssertMsg(!JavascriptNativeArray::Is(varArray), "Ensure that the incoming Array is a Var array");

        ScriptContext *scriptContext = varArray->GetScriptContext();
        SparseArraySegmentBase *seg, *nextSeg, *prevSeg = nullptr;
        for (seg = varArray->head; seg; seg = nextSeg)
        {
            nextSeg = seg->next;
            uint32 size = seg->size;
            if (size == 0)
            {
                continue;
            }

            int i;
            Var ival;

            uint32 growFactor = sizeof(Var) / sizeof(T);
            AssertMsg(growFactor == 1, "We support only in place conversion of Var array to Native Array");

            // Now convert the contents that will remain in the old segment.
            for (i = seg->length - 1; i >= 0; i--)
            {
                ival = ((SparseArraySegment<Var>*)seg)->elements[i];
                if (ival == JavascriptArray::MissingItem)
                {
                    ((SparseArraySegment<T>*)seg)->elements[i] = NativeArrayType::MissingItem;
                }
                else
                {
                    ((SparseArraySegment<T>*)seg)->elements[i] = GetNativeValue<T>(ival, scriptContext);
                }
            }
            prevSeg = seg;
        }

        // Update the type of the Array
        ChangeArrayTypeToNativeArray<T>(varArray, scriptContext);

        return (NativeArrayType*)varArray;
    }

    JavascriptArray *JavascriptNativeIntArray::ConvertToVarArray(JavascriptNativeIntArray *intArray)
    {
#if ENABLE_COPYONACCESS_ARRAY
        JavascriptLibrary::CheckAndConvertCopyOnAccessNativeIntArray<Var>(intArray);
#endif
        ScriptContext *scriptContext = intArray->GetScriptContext();
        Recycler *recycler = scriptContext->GetRecycler();
        SparseArraySegmentBase *seg, *nextSeg, *prevSeg = nullptr;
        for (seg = intArray->head; seg; seg = nextSeg)
        {
            nextSeg = seg->next;
            uint32 size = seg->size;
            if (size == 0)
            {
                continue;
            }

            uint32 left = seg->left;
            uint32 length = seg->length;
            int i;
            int32 ival;

            // Shrink?
            uint32 growFactor = sizeof(Var) / sizeof(int32);
            if ((growFactor != 1 && (seg == intArray->head || seg->length > (seg->size / growFactor))) ||
                (seg->next == nullptr && SparseArraySegmentBase::IsLeafSegment(seg, recycler)))
            {
                // Some live elements are being pushed out of this segment, so allocate a new one.
                // And/or the old segment is not scanned by the recycler, so we need a new one to hold vars.
                SparseArraySegment<Var> *newSeg =
                    SparseArraySegment<Var>::AllocateSegment(recycler, left, length, nextSeg);

                AnalysisAssert(newSeg);
                Assert((prevSeg == nullptr) == (seg == intArray->head));
                newSeg->next = nextSeg;
                intArray->LinkSegments((SparseArraySegment<Var>*)prevSeg, newSeg);
                if (intArray->GetLastUsedSegment() == seg)
                {
                    intArray->SetLastUsedSegment(newSeg);
                }
                prevSeg = newSeg;

                SegmentBTree * segmentMap = intArray->GetSegmentMap();
                if (segmentMap)
                {
                    segmentMap->SwapSegment(left, seg, newSeg);
                }

                // Fill the new segment with the overflow.
                for (i = 0; (uint)i < newSeg->length; i++)
                {
                    ival = ((SparseArraySegment<int32>*)seg)->elements[i];
                    if (ival == JavascriptNativeIntArray::MissingItem)
                    {
                        continue;
                    }
                    newSeg->elements[i] = JavascriptNumber::ToVar(ival, scriptContext);
                }
            }
            else
            {
                seg->size = seg->size / growFactor;
                seg->CheckLengthvsSize();

                // Now convert the contents that will remain in the old segment.
                // Walk backward in case we're growing the element size.
                for (i = seg->length - 1; i >= 0; i--)
                {
                    ival = ((SparseArraySegment<int32>*)seg)->elements[i];
                    if (ival == JavascriptNativeIntArray::MissingItem)
                    {
                        ((SparseArraySegment<Var>*)seg)->elements[i] = (Var)JavascriptArray::MissingItem;
                    }
                    else
                    {
                        ((SparseArraySegment<Var>*)seg)->elements[i] = JavascriptNumber::ToVar(ival, scriptContext);
                    }
                }
                prevSeg = seg;
            }
        }

        if (intArray->GetType() == scriptContext->GetLibrary()->GetNativeIntArrayType())
        {
            intArray->type = scriptContext->GetLibrary()->GetArrayType();
        }
        else
        {
            if (intArray->GetDynamicType()->GetIsLocked())
            {
                DynamicTypeHandler *typeHandler = intArray->GetDynamicType()->GetTypeHandler();
                if (typeHandler->IsPathTypeHandler())
                {
                    // We can't allow a type with the new type ID to be promoted to the old type.
                    // So go to a dictionary type handler, which will orphan the new type.
                    // This should be a corner case, so the inability to share the new type is unlikely to matter.
                    // If it does matter, try building a path from the new type's built-in root.
                    static_cast<PathTypeHandlerBase*>(typeHandler)->ResetTypeHandler(intArray);
                }
                else
                {
                    intArray->ChangeType();
                }
            }
            intArray->GetType()->SetTypeId(TypeIds_Array);
        }

        if (CrossSite::IsCrossSiteObjectTyped(intArray))
        {
            Assert(VirtualTableInfo<CrossSiteObject<JavascriptNativeIntArray>>::HasVirtualTable(intArray));
            VirtualTableInfo<CrossSiteObject<JavascriptArray>>::SetVirtualTable(intArray);
        }
        else
        {
            Assert(VirtualTableInfo<JavascriptNativeIntArray>::HasVirtualTable(intArray));
            VirtualTableInfo<JavascriptArray>::SetVirtualTable(intArray);
        }

        return intArray;
    }
    JavascriptArray *JavascriptNativeIntArray::ToVarArray(JavascriptNativeIntArray *intArray)
    {
#if ENABLE_PROFILE_INFO
        ArrayCallSiteInfo *arrayInfo = intArray->GetArrayCallSiteInfo();
        if (arrayInfo)
        {
#if DBG
            Js::JavascriptStackWalker walker(intArray->GetScriptContext());
            Js::JavascriptFunction* caller = NULL;
            bool foundScriptCaller = false;
            while(walker.GetCaller(&caller))
            {
                if(caller != NULL && Js::ScriptFunction::Is(caller))
                {
                    foundScriptCaller = true;
                    break;
                }
            }

            if(foundScriptCaller)
            {
                Assert(caller);
                Assert(caller->GetFunctionBody());
                if(PHASE_TRACE(Js::NativeArrayConversionPhase, caller->GetFunctionBody()))
                {
                    Output::Print(_u("Conversion: Int array to Var array    ArrayCreationFunctionNumber:%2d    CallSiteNumber:%2d \n"), arrayInfo->functionNumber, arrayInfo->callSiteNumber);
                    Output::Flush();
                }
            }
            else
            {
                if(PHASE_TRACE1(Js::NativeArrayConversionPhase))
                {
                    Output::Print(_u("Conversion: Int array to Var array across ScriptContexts"));
                    Output::Flush();
                }
            }
#else
            if(PHASE_TRACE1(Js::NativeArrayConversionPhase))
            {
                Output::Print(_u("Conversion: Int array to Var array"));
                Output::Flush();
            }
#endif

            arrayInfo->SetIsNotNativeArray();
        }
#endif

        intArray->ClearArrayCallSiteIndex();

        return ConvertToVarArray(intArray);
    }

    DynamicType * JavascriptNativeFloatArray::GetInitialType(ScriptContext * scriptContext)
    {
        return scriptContext->GetLibrary()->GetNativeFloatArrayType();
    }

    /*
    *   JavascriptNativeFloatArray::ConvertToVarArray
    *   This function only converts all Float elements to Var elements in an array.
    *   DynamicProfileInfo of the array is not updated in this function.
    */
    JavascriptArray *JavascriptNativeFloatArray::ConvertToVarArray(JavascriptNativeFloatArray *fArray)
    {
        // We can't be growing the size of the element.
        Assert(sizeof(double) >= sizeof(Var));

        uint32 shrinkFactor = sizeof(double) / sizeof(Var);
        ScriptContext *scriptContext = fArray->GetScriptContext();
        Recycler *recycler = scriptContext->GetRecycler();
        SparseArraySegmentBase *seg, *nextSeg, *prevSeg = nullptr;
        for (seg = fArray->head; seg; seg = nextSeg)
        {
            nextSeg = seg->next;
            if (seg->size == 0)
            {
                continue;
            }
            uint32 left = seg->left;
            uint32 length = seg->length;
            SparseArraySegment<Var> *newSeg;
            if (seg->next == nullptr && SparseArraySegmentBase::IsLeafSegment(seg, recycler))
            {
                // The old segment is not scanned by the recycler, so we need a new one to hold vars.
                newSeg =
                    SparseArraySegment<Var>::AllocateSegment(recycler, left, length, nextSeg);
                Assert((prevSeg == nullptr) == (seg == fArray->head));
                newSeg->next = nextSeg;
                fArray->LinkSegments((SparseArraySegment<Var>*)prevSeg, newSeg);
                if (fArray->GetLastUsedSegment() == seg)
                {
                    fArray->SetLastUsedSegment(newSeg);
                }
                prevSeg = newSeg;

                SegmentBTree * segmentMap = fArray->GetSegmentMap();
                if (segmentMap)
                {
                    segmentMap->SwapSegment(left, seg, newSeg);
                }
            }
            else
            {
                newSeg = (SparseArraySegment<Var>*)seg;
                prevSeg = seg;
                if (shrinkFactor != 1)
                {
                    uint32 newSize = seg->size * shrinkFactor;
                    uint32 limit;
                    if (seg->next)
                    {
                        limit = seg->next->left;
                    }
                    else
                    {
                        limit = JavascriptArray::MaxArrayLength;
                    }
                    seg->size = min(newSize, limit - seg->left);
                }
            }
            uint32 i;
            for (i = 0; i < seg->length; i++)
            {
                if (SparseArraySegment<double>::IsMissingItem(&((SparseArraySegment<double>*)seg)->elements[i]))
                {
                    if (seg == newSeg)
                    {
                        newSeg->elements[i] = (Var)JavascriptArray::MissingItem;
                    }
                    Assert(newSeg->elements[i] == (Var)JavascriptArray::MissingItem);
                }
                else if (*(uint64*)&(((SparseArraySegment<double>*)seg)->elements[i]) == 0ull)
                {
                    newSeg->elements[i] = TaggedInt::ToVarUnchecked(0);
                }
                else
                {
                    int32 ival;
                    double dval = ((SparseArraySegment<double>*)seg)->elements[i];
                    if (JavascriptNumber::TryGetInt32Value(dval, &ival) && !TaggedInt::IsOverflow(ival))
                    {
                        newSeg->elements[i] = TaggedInt::ToVarUnchecked(ival);
                    }
                    else
                    {
                        newSeg->elements[i] = JavascriptNumber::ToVarWithCheck(dval, scriptContext);
                    }
                }
            }
            if (seg == newSeg && shrinkFactor != 1)
            {
                // Fill the remaining slots.
                newSeg->FillSegmentBuffer(i, seg->size);
            }
        }

        if (fArray->GetType() == scriptContext->GetLibrary()->GetNativeFloatArrayType())
        {
            fArray->type = scriptContext->GetLibrary()->GetArrayType();
        }
        else
        {
            if (fArray->GetDynamicType()->GetIsLocked())
            {
                DynamicTypeHandler *typeHandler = fArray->GetDynamicType()->GetTypeHandler();
                if (typeHandler->IsPathTypeHandler())
                {
                    // We can't allow a type with the new type ID to be promoted to the old type.
                    // So go to a dictionary type handler, which will orphan the new type.
                    // This should be a corner case, so the inability to share the new type is unlikely to matter.
                    // If it does matter, try building a path from the new type's built-in root.
                    static_cast<PathTypeHandlerBase*>(typeHandler)->ResetTypeHandler(fArray);
                }
                else
                {
                    fArray->ChangeType();
                }
            }
            fArray->GetType()->SetTypeId(TypeIds_Array);
        }

        if (CrossSite::IsCrossSiteObjectTyped(fArray))
        {
            Assert(VirtualTableInfo<CrossSiteObject<JavascriptNativeFloatArray>>::HasVirtualTable(fArray));
            VirtualTableInfo<CrossSiteObject<JavascriptArray>>::SetVirtualTable(fArray);
        }
        else
        {
            Assert(VirtualTableInfo<JavascriptNativeFloatArray>::HasVirtualTable(fArray));
            VirtualTableInfo<JavascriptArray>::SetVirtualTable(fArray);
        }

        return fArray;
    }

    JavascriptArray *JavascriptNativeFloatArray::ToVarArray(JavascriptNativeFloatArray *fArray)
    {
#if ENABLE_PROFILE_INFO
        ArrayCallSiteInfo *arrayInfo = fArray->GetArrayCallSiteInfo();
        if (arrayInfo)
        {
#if DBG
            Js::JavascriptStackWalker walker(fArray->GetScriptContext());
            Js::JavascriptFunction* caller = NULL;
            bool foundScriptCaller = false;
            while(walker.GetCaller(&caller))
            {
                if(caller != NULL && Js::ScriptFunction::Is(caller))
                {
                    foundScriptCaller = true;
                    break;
                }
            }

            if(foundScriptCaller)
            {
                Assert(caller);
                Assert(caller->GetFunctionBody());
                if(PHASE_TRACE(Js::NativeArrayConversionPhase, caller->GetFunctionBody()))
                {
                    Output::Print(_u("Conversion: Float array to Var array    ArrayCreationFunctionNumber:%2d    CallSiteNumber:%2d \n"), arrayInfo->functionNumber, arrayInfo->callSiteNumber);
                    Output::Flush();
                }
            }
            else
            {
                if(PHASE_TRACE1(Js::NativeArrayConversionPhase))
                {
                    Output::Print(_u("Conversion: Float array to Var array across ScriptContexts"));
                    Output::Flush();
                }
            }
#else
            if(PHASE_TRACE1(Js::NativeArrayConversionPhase))
            {
                Output::Print(_u("Conversion: Float array to Var array"));
                Output::Flush();
            }
#endif

            if(fArray->GetScriptContext()->IsScriptContextInNonDebugMode())
            {
                Assert(!arrayInfo->IsNativeIntArray());
            }

            arrayInfo->SetIsNotNativeArray();
        }
#endif

        fArray->ClearArrayCallSiteIndex();

        return ConvertToVarArray(fArray);

    }

    // Convert Var to index in the Array.
    // Note: Spec calls out a few rules for these parameters:
    // 1. if (arg > length) { return length; }
    // clamp to length, not length-1
    // 2. if (arg < 0) { return max(0, length + arg); }
    // treat negative arg as index from the end of the array (with -1 mapping to length-1)
    // Effectively, this function will return a value between 0 and length, inclusive.
    int64 JavascriptArray::GetIndexFromVar(Js::Var arg, int64 length, ScriptContext* scriptContext)
    {
        int64 index;

        if (TaggedInt::Is(arg))
        {
            int intValue = TaggedInt::ToInt32(arg);

            if (intValue < 0)
            {
                index = max<int64>(0, length + intValue);
            }
            else
            {
                index = intValue;
            }

            if (index > length)
            {
                index = length;
            }
        }
        else
        {
            double doubleValue = JavascriptConversion::ToInteger(arg, scriptContext);

            // Handle the Number.POSITIVE_INFINITY case
            if (doubleValue > length)
            {
                return length;
            }

            index = NumberUtilities::TryToInt64(doubleValue);

            if (index < 0)
            {
                index = max<int64>(0, index + length);
            }
        }

        return index;
    }

    TypeId JavascriptArray::OP_SetNativeIntElementC(JavascriptNativeIntArray *arr, uint32 index, Var value, ScriptContext *scriptContext)
    {
        int32 iValue;
        double dValue;

        TypeId typeId = arr->TrySetNativeIntArrayItem(value, &iValue, &dValue);
        if (typeId == TypeIds_NativeIntArray)
        {
            arr->SetArrayLiteralItem(index, iValue);
        }
        else if (typeId == TypeIds_NativeFloatArray)
        {
            arr->SetArrayLiteralItem(index, dValue);
        }
        else
        {
            arr->SetArrayLiteralItem(index, value);
        }
        return typeId;
    }

    TypeId JavascriptArray::OP_SetNativeFloatElementC(JavascriptNativeFloatArray *arr, uint32 index, Var value, ScriptContext *scriptContext)
    {
        double dValue;
        TypeId typeId = arr->TrySetNativeFloatArrayItem(value, &dValue);
        if (typeId == TypeIds_NativeFloatArray)
        {
            arr->SetArrayLiteralItem(index, dValue);
        }
        else
        {
            arr->SetArrayLiteralItem(index, value);
        }
        return typeId;
    }

    template<typename T>
    void JavascriptArray::SetArrayLiteralItem(uint32 index, T value)
    {
        SparseArraySegment<T> * segment = SparseArraySegment<T>::From(this->head);

        Assert(segment->left == 0);
        Assert(index < segment->length);

        segment->elements[index] = value;
    }

    void JavascriptNativeIntArray::SetIsPrototype()
    {
        // Force the array to be non-native to simplify inspection, filling from proto, etc.
        ToVarArray(this);
        __super::SetIsPrototype();
    }

    void JavascriptNativeFloatArray::SetIsPrototype()
    {
        // Force the array to be non-native to simplify inspection, filling from proto, etc.
        ToVarArray(this);
        __super::SetIsPrototype();
    }

#if ENABLE_PROFILE_INFO
    ArrayCallSiteInfo *JavascriptNativeArray::GetArrayCallSiteInfo()
    {
        RecyclerWeakReference<FunctionBody> *weakRef = this->weakRefToFuncBody;
        if (weakRef)
        {
            FunctionBody *functionBody = weakRef->Get();
            if (functionBody)
            {
                if (functionBody->HasDynamicProfileInfo())
                {
                    Js::ProfileId profileId = this->GetArrayCallSiteIndex();
                    if (profileId < functionBody->GetProfiledArrayCallSiteCount())
                    {
                        return functionBody->GetAnyDynamicProfileInfo()->GetArrayCallSiteInfo(functionBody, profileId);
                    }
                }
            }
            else
            {
                this->ClearArrayCallSiteIndex();
            }
        }
        return nullptr;
    }

    void JavascriptNativeArray::SetArrayProfileInfo(RecyclerWeakReference<FunctionBody> *weakRef, ArrayCallSiteInfo *arrayInfo)
    {
        Assert(weakRef);
        FunctionBody *functionBody = weakRef->Get();
        if (functionBody && functionBody->HasDynamicProfileInfo())
        {
            ArrayCallSiteInfo *baseInfo = functionBody->GetAnyDynamicProfileInfo()->GetArrayCallSiteInfo(functionBody, 0);
            Js::ProfileId index = (Js::ProfileId)(arrayInfo - baseInfo);
            Assert(index < functionBody->GetProfiledArrayCallSiteCount());
            SetArrayCallSite(index, weakRef);
        }
    }

    void JavascriptNativeArray::CopyArrayProfileInfo(Js::JavascriptNativeArray* baseArray)
    {
        if (baseArray->weakRefToFuncBody)
        {
            if (baseArray->weakRefToFuncBody->Get())
            {
                SetArrayCallSite(baseArray->GetArrayCallSiteIndex(), baseArray->weakRefToFuncBody);
            }
            else
            {
                baseArray->ClearArrayCallSiteIndex();
            }
        }
    }
#endif

    Var JavascriptNativeArray::FindMinOrMax(Js::ScriptContext * scriptContext, bool findMax)
    {
        if (JavascriptNativeIntArray::Is(this))
        {
            return this->FindMinOrMax<int32, false>(scriptContext, findMax);
        }
        else
        {
            return this->FindMinOrMax<double, true>(scriptContext, findMax);
        }
    }

    template <typename T, bool checkNaNAndNegZero>
    Var JavascriptNativeArray::FindMinOrMax(Js::ScriptContext * scriptContext, bool findMax)
    {
        AssertMsg(this->HasNoMissingValues(), "Fastpath is only for arrays with one segment and no missing values");
        uint len = this->GetLength();

        Js::SparseArraySegment<T>* headSegment = ((Js::SparseArraySegment<T>*)this->GetHead());
        uint headSegLen = headSegment->length;
        Assert(headSegLen == len);

        if (headSegment->next == nullptr)
        {
            T currentRes = headSegment->elements[0];
            for (uint i = 0; i < headSegLen; i++)
            {
                T compare = headSegment->elements[i];
                if (checkNaNAndNegZero && JavascriptNumber::IsNan(double(compare)))
                {
                    return scriptContext->GetLibrary()->GetNaN();
                }
                if (findMax ? currentRes < compare : currentRes > compare ||
                    (checkNaNAndNegZero && compare == 0 && Js::JavascriptNumber::IsNegZero(double(currentRes))))
                {
                    currentRes = compare;
                }
            }
            return Js::JavascriptNumber::ToVarNoCheck(currentRes, scriptContext);
        }
        else
        {
            AssertMsg(false, "FindMinOrMax currently supports native arrays with only one segment");
            Throw::FatalInternalError();
        }
    }

    SparseArraySegmentBase * JavascriptArray::GetLastUsedSegment() const
    {
        return HasSegmentMap() ?
            PointerValue(segmentUnion.segmentBTreeRoot->lastUsedSegment) :
            PointerValue(segmentUnion.lastUsedSegment);
    }

    void JavascriptArray::SetHeadAndLastUsedSegment(SparseArraySegmentBase * segment)
    {

        Assert(!HasSegmentMap());
        this->head = this->segmentUnion.lastUsedSegment = segment;
    }

    void JavascriptArray::SetLastUsedSegment(SparseArraySegmentBase * segment)
    {
        if (HasSegmentMap())
        {
            this->segmentUnion.segmentBTreeRoot->lastUsedSegment = segment;
        }
        else
        {
            this->segmentUnion.lastUsedSegment = segment;
        }
    }
    bool JavascriptArray::HasSegmentMap() const
    {
        return !!(GetFlags() & DynamicObjectFlags::HasSegmentMap);
    }

    SegmentBTreeRoot * JavascriptArray::GetSegmentMap() const
    {
        return (HasSegmentMap() ? segmentUnion.segmentBTreeRoot : nullptr);
    }

    void JavascriptArray::SetSegmentMap(SegmentBTreeRoot * segmentMap)
    {
        Assert(!HasSegmentMap());
        SparseArraySegmentBase * lastUsedSeg = this->segmentUnion.lastUsedSegment;
        SetFlags(GetFlags() | DynamicObjectFlags::HasSegmentMap);
        segmentUnion.segmentBTreeRoot = segmentMap;
        segmentMap->lastUsedSegment = lastUsedSeg;
    }

    void JavascriptArray::ClearSegmentMap()
    {
        if (HasSegmentMap())
        {
            SetFlags(GetFlags() & ~DynamicObjectFlags::HasSegmentMap);
            SparseArraySegmentBase * lastUsedSeg = segmentUnion.segmentBTreeRoot->lastUsedSegment;
            segmentUnion.segmentBTreeRoot = nullptr;
            segmentUnion.lastUsedSegment = lastUsedSeg;
        }
    }

    SegmentBTreeRoot * JavascriptArray::BuildSegmentMap()
    {
        Recycler* recycler = GetRecycler();
        SegmentBTreeRoot* tmpSegmentMap = AllocatorNewStruct(Recycler, recycler, SegmentBTreeRoot);
        ForEachSegment([recycler, tmpSegmentMap](SparseArraySegmentBase * current)
        {
            tmpSegmentMap->Add(recycler, current);
            return false;
        });

        // There could be OOM during building segment map. Save to array only after its successful completion.
        SetSegmentMap(tmpSegmentMap);
        return tmpSegmentMap;
    }

    void JavascriptArray::TryAddToSegmentMap(Recycler* recycler, SparseArraySegmentBase* seg)
    {
        SegmentBTreeRoot * savedSegmentMap = GetSegmentMap();
        if (savedSegmentMap)
        {
            //
            // We could OOM and throw when adding to segmentMap, resulting in a corrupted segmentMap on this
            // array. Set segmentMap to null temporarily to protect from this. It will be restored correctly
            // if adding segment succeeds.
            //
            ClearSegmentMap();
            savedSegmentMap->Add(recycler, seg);
            SetSegmentMap(savedSegmentMap);
        }
    }

    void JavascriptArray::InvalidateLastUsedSegment()
    {
        this->SetLastUsedSegment(this->head);
    }

    DescriptorFlags JavascriptArray::GetSetter(PropertyId propertyId, Var *setterValue, PropertyValueInfo* info, ScriptContext* requestContext)
    {
        DescriptorFlags flags;
        if (GetSetterBuiltIns(propertyId, info, &flags))
        {
            return flags;
        }
        return __super::GetSetter(propertyId, setterValue, info, requestContext);
    }

    DescriptorFlags JavascriptArray::GetSetter(JavascriptString* propertyNameString, Var *setterValue, PropertyValueInfo* info, ScriptContext* requestContext)
    {
        DescriptorFlags flags;
        PropertyRecord const* propertyRecord;
        this->GetScriptContext()->FindPropertyRecord(propertyNameString, &propertyRecord);

        if (propertyRecord != nullptr && GetSetterBuiltIns(propertyRecord->GetPropertyId(), info, &flags))
        {
            return flags;
        }

        return __super::GetSetter(propertyNameString, setterValue, info, requestContext);
    }

    bool JavascriptArray::GetSetterBuiltIns(PropertyId propertyId, PropertyValueInfo* info, DescriptorFlags* descriptorFlags)
    {
        if (propertyId == PropertyIds::length)
        {
            PropertyValueInfo::SetNoCache(info, this);
            *descriptorFlags = WritableData;
            return true;
        }
        return false;
    }

    SparseArraySegmentBase * JavascriptArray::GetBeginLookupSegment(uint32 index, const bool useSegmentMap) const
    {
        SparseArraySegmentBase *seg = nullptr;
        SparseArraySegmentBase * lastUsedSeg = this->GetLastUsedSegment();
        if (lastUsedSeg != nullptr && lastUsedSeg->left <= index)
        {
            seg = lastUsedSeg;
            if(index - lastUsedSeg->left < lastUsedSeg->size)
            {
                return seg;
            }
        }

        SegmentBTreeRoot * segmentMap = GetSegmentMap();
        if(!useSegmentMap || !segmentMap)
        {
            return seg ? seg : PointerValue(this->head);
        }

        if(seg)
        {
            // If indexes are being accessed sequentially, check the segment after the last-used segment before checking the
            // segment map, as it is likely to hit
            SparseArraySegmentBase *const nextSeg = seg->next;
            if(nextSeg)
            {
                if(index < nextSeg->left)
                {
                    return seg;
                }
                else if(index - nextSeg->left < nextSeg->size)
                {
                    return nextSeg;
                }
            }
        }

        SparseArraySegmentBase *matchOrNextSeg;
        segmentMap->Find(index, seg, matchOrNextSeg);
        return seg ? seg : matchOrNextSeg;
    }

    uint32 JavascriptArray::GetNextIndex(uint32 index) const
    {
        if (JavascriptNativeIntArray::Is((Var)this))
        {
            return this->GetNextIndexHelper<int32>(index);
        }
        else if (JavascriptNativeFloatArray::Is((Var)this))
        {
            return this->GetNextIndexHelper<double>(index);
        }
        return this->GetNextIndexHelper<Var>(index);
    }

    template<typename T>
    uint32 JavascriptArray::GetNextIndexHelper(uint32 index) const
    {
        AssertMsg(this->head, "array head should never be null");
        uint candidateIndex;

        if (index == JavascriptArray::InvalidIndex)
        {
            candidateIndex = head->left;
        }
        else
        {
            candidateIndex = index + 1;
        }

        SparseArraySegment<T>* current = (SparseArraySegment<T>*)this->GetBeginLookupSegment(candidateIndex);

        while (current != nullptr)
        {
            if ((current->left <= candidateIndex) && ((candidateIndex - current->left) < current->length))
            {
                for (uint i = candidateIndex - current->left; i < current->length; i++)
                {
                    if (!SparseArraySegment<T>::IsMissingItem(&current->elements[i]))
                    {
                        return i + current->left;
                    }
                }
            }
            current = SparseArraySegment<T>::From(current->next);
            if (current != NULL)
            {
                if (candidateIndex < current->left)
                {
                    candidateIndex = current->left;
                }
            }
        }
        return JavascriptArray::InvalidIndex;
    }

    // If new length > length, we just reset the length
    // If new length < length, we need to remove the rest of the elements and segment
    void JavascriptArray::SetLength(uint32 newLength)
    {
        if (newLength == length)
            return;

        if (head == EmptySegment)
        {
            // Do nothing to the segment.
        }
        else if (newLength == 0)
        {
            this->ClearElements(head, 0);
            head->length = 0;
            head->next = nullptr;
            SetHasNoMissingValues();

            ClearSegmentMap();
            this->InvalidateLastUsedSegment();
        }
        else if (newLength < length)
        {
            // _ _ 2 3 _ _ 6 7 _ _

            // SetLength(0)
            // 0 <= left -> set *prev = null
            // SetLength(2)
            // 2 <= left -> set *prev = null
            // SetLength(3)
            // 3 !<= left; 3 <= right -> truncate to length - 1
            // SetLength(5)
            // 5 <=

            SparseArraySegmentBase* next = GetBeginLookupSegment(newLength - 1); // head, or next.left < newLength
            Field(SparseArraySegmentBase*)* prev = &head;

            while(next != nullptr)
            {
                if (newLength <= next->left)
                {
                    ClearSegmentMap(); // truncate segments, null out segmentMap
                    *prev = nullptr;
                    break;
                }
                else if (newLength <= (next->left + next->length))
                {
                    if (next->next)
                    {
                        ClearSegmentMap(); // Will truncate segments, null out segmentMap
                    }

                    uint32 newSegmentLength = newLength - next->left;
                    this->ClearElements(next, newSegmentLength);
                    next->next = nullptr;
                    next->length = newSegmentLength;
                    next->CheckLengthvsSize();
                    break;
                }
                else
                {
                    prev = &next->next;
                    next = next->next;
                }
            }
            this->InvalidateLastUsedSegment();
        }
        this->length = newLength;

#ifdef VALIDATE_ARRAY
        ValidateArray();
#endif
    }

    BOOL JavascriptArray::SetLength(Var newLength)
    {
        ScriptContext *scriptContext;
        if(TaggedInt::Is(newLength))
        {
            int32 lenValue = TaggedInt::ToInt32(newLength);
            if (lenValue < 0)
            {
                scriptContext = GetScriptContext();
                if (scriptContext->GetThreadContext()->RecordImplicitException())
                {
                    JavascriptError::ThrowRangeError(scriptContext, JSERR_ArrayLengthAssignIncorrect);
                }
            }
            else
            {
                this->SetLength(lenValue);
            }
            return TRUE;
        }

        scriptContext = GetScriptContext();
        uint32 uintValue = JavascriptConversion::ToUInt32(newLength, scriptContext);
        double dblValue = JavascriptConversion::ToNumber(newLength, scriptContext);
        if (dblValue == uintValue)
        {
            this->SetLength(uintValue);
        }
        else
        {
            ThreadContext* threadContext = scriptContext->GetThreadContext();
            ImplicitCallFlags flags = threadContext->GetImplicitCallFlags();
            if (flags != ImplicitCall_None && threadContext->IsDisableImplicitCall())
            {
                // We couldn't execute the implicit call(s) needed to convert the newLength to an integer.
                // Do nothing and let the jitted code bail out.
                return TRUE;
            }

            if (threadContext->RecordImplicitException())
            {
                JavascriptError::ThrowRangeError(scriptContext, JSERR_ArrayLengthAssignIncorrect);
            }
        }

        return TRUE;
    }

    void JavascriptArray::ClearElements(SparseArraySegmentBase *seg, uint32 newSegmentLength)
    {
        SparseArraySegment<Var>::ClearElements(((SparseArraySegment<Var>*)seg)->elements + newSegmentLength, seg->length - newSegmentLength);
    }

    void JavascriptNativeIntArray::ClearElements(SparseArraySegmentBase *seg, uint32 newSegmentLength)
    {
        SparseArraySegment<int32>::ClearElements(((SparseArraySegment<int32>*)seg)->elements + newSegmentLength, seg->length - newSegmentLength);
    }

    void JavascriptNativeFloatArray::ClearElements(SparseArraySegmentBase *seg, uint32 newSegmentLength)
    {
        SparseArraySegment<double>::ClearElements(((SparseArraySegment<double>*)seg)->elements + newSegmentLength, seg->length - newSegmentLength);
    }

    Var JavascriptArray::DirectGetItem(uint32 index)
    {
        SparseArraySegment<Var> *seg = (SparseArraySegment<Var>*)this->GetLastUsedSegment();
        uint32 offset = index - seg->left;
        if (index >= seg->left && offset < seg->length)
        {
            if (!SparseArraySegment<Var>::IsMissingItem(&seg->elements[offset]))
            {
                return seg->elements[offset];
            }
        }
        Var element;
        if (DirectGetItemAtFull(index, &element))
        {
            return element;
        }
        return GetType()->GetLibrary()->GetUndefined();
    }

    Var JavascriptNativeIntArray::DirectGetItem(uint32 index)
    {
#if ENABLE_COPYONACCESS_ARRAY
        JavascriptLibrary::CheckAndConvertCopyOnAccessNativeIntArray<Var>(this);
#endif
        SparseArraySegment<int32> *seg = (SparseArraySegment<int32>*)this->GetLastUsedSegment();
        uint32 offset = index - seg->left;
        if (index >= seg->left && offset < seg->length)
        {
            if (!SparseArraySegment<int32>::IsMissingItem(&seg->elements[offset]))
            {
                return JavascriptNumber::ToVar(seg->elements[offset], GetScriptContext());
            }
        }
        Var element;
        if (DirectGetItemAtFull(index, &element))
        {
            return element;
        }
        return GetType()->GetLibrary()->GetUndefined();
    }

    DescriptorFlags JavascriptNativeIntArray::GetItemSetter(uint32 index, Var* setterValue, ScriptContext* requestContext)
    {
#if ENABLE_COPYONACCESS_ARRAY
        JavascriptLibrary::CheckAndConvertCopyOnAccessNativeIntArray<Var>(this);
#endif
        int32 value = 0;
        return this->DirectGetItemAt(index, &value) ? WritableData : None;
    }


    Var JavascriptNativeFloatArray::DirectGetItem(uint32 index)
    {
        SparseArraySegment<double> *seg = (SparseArraySegment<double>*)this->GetLastUsedSegment();
        uint32 offset = index - seg->left;
        if (index >= seg->left && offset < seg->length)
        {
            if (!SparseArraySegment<double>::IsMissingItem(&seg->elements[offset]))
            {
                return JavascriptNumber::ToVarWithCheck(seg->elements[offset], GetScriptContext());
            }
        }
        Var element;
        if (DirectGetItemAtFull(index, &element))
        {
            return element;
        }
        return GetType()->GetLibrary()->GetUndefined();
    }

    Var JavascriptArray::DirectGetItem(JavascriptString *propName, ScriptContext* scriptContext)
    {
        PropertyRecord const * propertyRecord;
        scriptContext->GetOrAddPropertyRecord(propName->GetString(), propName->GetLength(), &propertyRecord);
        return JavascriptOperators::GetProperty(this, propertyRecord->GetPropertyId(), scriptContext, NULL);
    }

    BOOL JavascriptArray::DirectGetItemAtFull(uint32 index, Var* outVal)
    {
        if (this->DirectGetItemAt(index, outVal))
        {
            return TRUE;
        }

        ScriptContext* requestContext = type->GetScriptContext();
        return JavascriptOperators::GetItem(this, this->GetPrototype(), index, outVal, requestContext);
    }

    //
    // Link prev and current. If prev is NULL, make current the head segment.
    //
    void JavascriptArray::LinkSegmentsCommon(SparseArraySegmentBase* prev, SparseArraySegmentBase* current)
    {
        if (prev)
        {
            prev->next = current;
        }
        else
        {
            Assert(current);
            head = current;
        }
    }

    template<typename T>
    BOOL JavascriptArray::DirectDeleteItemAt(uint32 itemIndex)
    {
        if (itemIndex >= length)
        {
            return true;
        }
        SparseArraySegment<T>* next = (SparseArraySegment<T>*)GetBeginLookupSegment(itemIndex);
        while(next != nullptr && next->left <= itemIndex)
        {
            uint32 limit = next->left + next->length;
            if (itemIndex < limit)
            {
                next->SetElement(GetRecycler(), itemIndex, SparseArraySegment<T>::GetMissingItem());
                if(itemIndex - next->left == next->length - 1)
                {
                    --next->length;
                    next->CheckLengthvsSize();
                }
                else if(next == head)
                {
                    SetHasNoMissingValues(false);
                }
                break;
            }
            next = SparseArraySegment<T>::From(next->next);
        }
#ifdef VALIDATE_ARRAY
        ValidateArray();
#endif
        return true;
    }

    template <> Var JavascriptArray::ConvertToIndex(BigIndex idxDest, ScriptContext* scriptContext)
    {
        return idxDest.ToNumber(scriptContext);
    }

    template <> uint32 JavascriptArray::ConvertToIndex(BigIndex idxDest, ScriptContext* scriptContext)
    {
        // Note this is only for setting Array length which is a uint32
        return idxDest.IsSmallIndex() ? idxDest.GetSmallIndex() : UINT_MAX;
    }

    template <> Var JavascriptArray::ConvertToIndex(uint32 idxDest, ScriptContext* scriptContext)
    {
        return  JavascriptNumber::ToVar(idxDest, scriptContext);
    }

    void JavascriptArray::ThrowErrorOnFailure(BOOL succeeded, ScriptContext* scriptContext, uint32 index)
    {
        if (!succeeded)
        {
            JavascriptError::ThrowTypeError(scriptContext, JSERR_CantRedefineProp, JavascriptConversion::ToString(JavascriptNumber::ToVar(index, scriptContext), scriptContext)->GetSz());
        }
    }

    void JavascriptArray::ThrowErrorOnFailure(BOOL succeeded, ScriptContext* scriptContext, BigIndex index)
    {
        if (!succeeded)
        {
            uint64 i = (uint64)(index.IsSmallIndex() ? index.GetSmallIndex() : index.GetBigIndex());
            JavascriptError::ThrowTypeError(scriptContext, JSERR_CantRedefineProp, JavascriptConversion::ToString(JavascriptNumber::ToVar(i, scriptContext), scriptContext)->GetSz());
        }
    }

    BOOL JavascriptArray::SetArrayLikeObjects(RecyclableObject* pDestObj, uint32 idxDest, Var aItem)
    {
        return pDestObj->SetItem(idxDest, aItem, Js::PropertyOperation_ThrowIfNotExtensible);
    }

    uint64 JavascriptArray::OP_GetLength(Var obj, ScriptContext *scriptContext)
    {
        if (scriptContext->GetConfig()->IsES6ToLengthEnabled())
        {
            // Casting to uint64 is okay as ToLength will always be >= 0.
            return (uint64)JavascriptConversion::ToLength(JavascriptOperators::OP_GetLength(obj, scriptContext), scriptContext);
        }
        else
        {
            return (uint64)JavascriptConversion::ToUInt32(JavascriptOperators::OP_GetLength(obj, scriptContext), scriptContext);
        }
    }

    template<typename T>
    void JavascriptArray::TryGetArrayAndLength(Var arg,
        ScriptContext *scriptContext,
        PCWSTR methodName,
        __out JavascriptArray** array,
        __out RecyclableObject** obj,
        __out T * length)
    {
        Assert(array != nullptr);
        Assert(obj != nullptr);
        Assert(length != nullptr);

        if (JavascriptArray::Is(arg) && !JavascriptArray::FromVar(arg)->IsCrossSiteObject())
        {
#if ENABLE_COPYONACCESS_ARRAY
            JavascriptLibrary::CheckAndConvertCopyOnAccessNativeIntArray<Var>(arg);
#endif
            *array = JavascriptArray::FromVar(arg);
            *obj = *array;
            *length = (*array)->length;
        }
        else
        {
            if (!JavascriptConversion::ToObject(arg, scriptContext, obj))
            {
                JavascriptError::ThrowTypeError(scriptContext, JSERR_This_NullOrUndefined, methodName);
            }
            *length = OP_GetLength(*obj, scriptContext);
            *array = nullptr;
        }
    }

    BOOL JavascriptArray::SetArrayLikeObjects(RecyclableObject* pDestObj, BigIndex idxDest, Var aItem)
    {
        ScriptContext* scriptContext = pDestObj->GetScriptContext();

        if (idxDest.IsSmallIndex())
        {
            return pDestObj->SetItem(idxDest.GetSmallIndex(), aItem, Js::PropertyOperation_ThrowIfNotExtensible);
        }
        PropertyRecord const * propertyRecord;
        JavascriptOperators::GetPropertyIdForInt(idxDest.GetBigIndex(), scriptContext, &propertyRecord);
        return pDestObj->SetProperty(propertyRecord->GetPropertyId(), aItem, PropertyOperation_ThrowIfNotExtensible, nullptr);
    }

    template<typename T>
    void JavascriptArray::ConcatArgs(RecyclableObject* pDestObj, TypeId* remoteTypeIds,
        Js::Arguments& args, ScriptContext* scriptContext, uint start, BigIndex startIdxDest,
        BOOL FirstPromotedItemIsSpreadable, BigIndex FirstPromotedItemLength, bool spreadableCheckedAndTrue)
    {
        // This never gets called.
        Throw::InternalError();
    }
    //
    // Helper for EntryConcat. Concat args or elements of arg arrays into dest array.
    //
    template<typename T>
    void JavascriptArray::ConcatArgs(RecyclableObject* pDestObj, TypeId* remoteTypeIds,
        Js::Arguments& args, ScriptContext* scriptContext, uint start, uint startIdxDest,
        BOOL firstPromotedItemIsSpreadable, BigIndex firstPromotedItemLength, bool spreadableCheckedAndTrue)
    {
        JS_REENTRANCY_LOCK(jsReentLock, scriptContext->GetThreadContext());
        JavascriptArray* pDestArray = nullptr;

        if (JavascriptArray::Is(pDestObj))
        {
            pDestArray = JavascriptArray::FromVar(pDestObj);
        }

        T idxDest = startIdxDest;
        for (uint idxArg = start; idxArg < args.Info.Count; idxArg++)
        {
            Var aItem = args[idxArg];
            bool spreadable = spreadableCheckedAndTrue;
            if (!spreadable && scriptContext->GetConfig()->IsES6IsConcatSpreadableEnabled())
            {
                // firstPromotedItemIsSpreadable is ONLY used to resume after a type promotion from uint32 to uint64
                // we do this because calls to IsConcatSpreadable are observable (a big deal for proxies) and we don't
                // want to do the work a second time as soon as we record the length we clear the flag.
                JS_REENTRANT(jsReentLock, spreadable = firstPromotedItemIsSpreadable || JavascriptOperators::IsConcatSpreadable(aItem));

                if (!spreadable)
                {
                    JS_REENTRANT(jsReentLock, JavascriptArray::SetConcatItem<T>(aItem, idxArg, pDestArray, pDestObj, idxDest, scriptContext));
                    ++idxDest;
                    continue;
                }
            }
            else
            {
                spreadableCheckedAndTrue = false; // if it was `true`, reset after the first use
            }

            if (pDestArray && JavascriptArray::IsDirectAccessArray(aItem) && JavascriptArray::IsDirectAccessArray(pDestArray)
                && BigIndex(idxDest + JavascriptArray::FromVar(aItem)->length).IsSmallIndex() && !JavascriptArray::FromVar(aItem)->IsFillFromPrototypes()) // Fast path
            {
                if (JavascriptNativeIntArray::Is(aItem))
                {
                    JavascriptNativeIntArray *pItemArray = JavascriptNativeIntArray::FromVar(aItem);
                    JS_REENTRANT(jsReentLock, CopyNativeIntArrayElementsToVar(pDestArray, idxDest, pItemArray));
                    idxDest = idxDest + pItemArray->length;
                }
                else if (JavascriptNativeFloatArray::Is(aItem))
                {
                    JavascriptNativeFloatArray *pItemArray = JavascriptNativeFloatArray::FromVar(aItem);
                    JS_REENTRANT(jsReentLock, CopyNativeFloatArrayElementsToVar(pDestArray, idxDest, pItemArray));
                    idxDest = idxDest + pItemArray->length;
                }
                else
                {
                    JavascriptArray* pItemArray = JavascriptArray::FromVar(aItem);
                    JS_REENTRANT(jsReentLock, CopyArrayElements(pDestArray, idxDest, pItemArray));
                    idxDest = idxDest + pItemArray->length;
                }
            }
            else
            {
                // Flatten if other array or remote array (marked with TypeIds_Array)
                if (DynamicObject::IsAnyArray(aItem) || remoteTypeIds[idxArg] == TypeIds_Array || spreadable)
                {
                    //CONSIDER: enumerating remote array instead of walking all indices
                    BigIndex length;
                    if (firstPromotedItemIsSpreadable)
                    {
                        firstPromotedItemIsSpreadable = false;
                        length = firstPromotedItemLength;
                    }
                    else
                    {
                        JS_REENTRANT(jsReentLock, length = OP_GetLength(aItem, scriptContext));
                    }

                    if (PromoteToBigIndex(length,idxDest))
                    {
                        // This is a special case for spreadable objects. We do not pre-calculate the length
                        // in EntryConcat like we do with Arrays because a getProperty on an object Length
                        // is observable. The result is we have to check for overflows separately for
                        // spreadable objects and promote to a bigger index type when we find them.
                        ConcatArgs<BigIndex>(pDestArray, remoteTypeIds, args, scriptContext, idxArg, idxDest, /*firstPromotedItemIsSpreadable*/true, length);
                        return;
                    }

                    if (length + idxDest > FiftyThirdPowerOfTwoMinusOne) // 2^53-1: from ECMA 22.1.3.1 Array.prototype.concat(...arguments)
                    {
                        JavascriptError::ThrowTypeError(scriptContext, JSERR_IllegalArraySizeAndLength);
                    }

                    RecyclableObject* itemObject = RecyclableObject::FromVar(aItem);
                    Var subItem;
                    uint32 lengthToUin32Max = length.IsSmallIndex() ? length.GetSmallIndex() : MaxArrayLength;
                    for (uint32 idxSubItem = 0u; idxSubItem < lengthToUin32Max; ++idxSubItem)
                    {
                        JS_REENTRANT(jsReentLock, BOOL hasItem = JavascriptOperators::HasItem(itemObject, idxSubItem));
                        if (hasItem)
                        {
                            JS_REENTRANT(jsReentLock, subItem = JavascriptOperators::GetItem(itemObject, idxSubItem, scriptContext));

                            if (pDestArray)
                            {
                                pDestArray->DirectSetItemAt(idxDest, subItem);
                            }
                            else
                            {
                                JS_REENTRANT(jsReentLock, ThrowErrorOnFailure(SetArrayLikeObjects(pDestObj, idxDest, subItem), scriptContext, idxDest));
                            }
                        }
                        ++idxDest;
                    }

                    for (BigIndex idxSubItem = MaxArrayLength; idxSubItem < length; ++idxSubItem)
                    {
                        PropertyRecord const * propertyRecord;
                        JavascriptOperators::GetPropertyIdForInt(idxSubItem.GetBigIndex(), scriptContext, &propertyRecord);
                        JS_REENTRANT(jsReentLock, BOOL hasProp = JavascriptOperators::HasProperty(itemObject, propertyRecord->GetPropertyId()));
                        if (hasProp)
                        {
                            JS_REENTRANT(jsReentLock, subItem = JavascriptOperators::GetProperty(itemObject, propertyRecord->GetPropertyId(), scriptContext));
                            if (pDestArray)
                            {
                                pDestArray->DirectSetItemAt(idxDest, subItem);
                            }
                            else
                            {
                                JS_REENTRANT(jsReentLock, ThrowErrorOnFailure(SetArrayLikeObjects(pDestObj, idxDest, subItem), scriptContext, idxSubItem));
                            }
                        }
                        ++idxDest;
                    }
                }
                else // concat 1 item
                {
                    JS_REENTRANT(jsReentLock, JavascriptArray::SetConcatItem<T>(aItem, idxArg, pDestArray, pDestObj, idxDest, scriptContext));
                    ++idxDest;
                }
            }
        }
        if (!pDestArray)
        {
            JS_REENTRANT(jsReentLock, pDestObj->SetProperty(PropertyIds::length, ConvertToIndex<T, Var>(idxDest, scriptContext), Js::PropertyOperation_None, nullptr));
       }
        else if (pDestArray->GetLength() != ConvertToIndex<T, uint32>(idxDest, scriptContext))
        {
            pDestArray->SetLength(ConvertToIndex<T, uint32>(idxDest, scriptContext));
        }
    }

    bool JavascriptArray::PromoteToBigIndex(BigIndex lhs, BigIndex rhs)
    {
        return false; // already a big index
    }

    bool JavascriptArray::PromoteToBigIndex(BigIndex lhs, uint32 rhs)
    {
        ::Math::RecordOverflowPolicy destLengthOverflow;
        if (lhs.IsSmallIndex())
        {
            UInt32Math::Add(lhs.GetSmallIndex(), rhs, destLengthOverflow);
            return destLengthOverflow.HasOverflowed();
        }
        return true;
    }

    JavascriptArray* JavascriptArray::ConcatIntArgs(JavascriptNativeIntArray* pDestArray, TypeId *remoteTypeIds, Js::Arguments& args, ScriptContext* scriptContext)
    {
        JS_REENTRANCY_LOCK(jsReentLock, scriptContext->GetThreadContext());
        uint idxDest = 0u;
        for (uint idxArg = 0; idxArg < args.Info.Count; idxArg++)
        {
            Var aItem = args[idxArg];
<<<<<<< HEAD
            bool spreadableCheckedAndTrue = false;

            if (scriptContext->GetConfig()->IsES6IsConcatSpreadableEnabled())
            {
                JS_REENTRANT(jsReentLock, spreadableCheckedAndTrue = !scriptContext->GetConfig()->IsES6IsConcatSpreadableEnabled() || JavascriptOperators::IsConcatSpreadable(aItem));
=======
            BOOL isConcatSpreadable = false;

            if (scriptContext->GetConfig()->IsES6IsConcatSpreadableEnabled())
            {
                JS_REENTRANT(jsReentLock, isConcatSpreadable = JavascriptOperators::IsConcatSpreadable(aItem));
>>>>>>> 67f4df09
                if (!JavascriptNativeIntArray::Is(pDestArray))
                {
                    ConcatArgs<uint>(pDestArray, remoteTypeIds, args, scriptContext, idxArg, idxDest, spreadableCheckedAndTrue);
                    return pDestArray;
                }

                if(!spreadableCheckedAndTrue)
                {
                    JS_REENTRANT(jsReentLock, pDestArray->SetItem(idxDest, aItem, PropertyOperation_ThrowIfNotExtensible));
                    idxDest = idxDest + 1;
                    if (!JavascriptNativeIntArray::Is(pDestArray)) // SetItem could convert pDestArray to a var array if aItem is not an integer if so fall back
                    {
                        JS_REENTRANT(jsReentLock, ConcatArgs<uint>(pDestArray, remoteTypeIds, args, scriptContext, idxArg + 1, idxDest));
                        return pDestArray;
                    }
                    continue;
                }
            }

            if (JavascriptNativeIntArray::Is(aItem) && !JavascriptNativeIntArray::FromVar(aItem)->IsFillFromPrototypes()) // Fast path
            {
                JavascriptNativeIntArray* pItemArray = JavascriptNativeIntArray::FromVar(aItem);

                JS_REENTRANT(jsReentLock, bool converted = CopyNativeIntArrayElements(pDestArray, idxDest, pItemArray));

                idxDest = idxDest + pItemArray->length;
                if (converted)
                {
                    // Copying the last array forced a conversion, so switch over to the var version
                    // to finish.
                    JS_REENTRANT(jsReentLock, ConcatArgs<uint>(pDestArray, remoteTypeIds, args, scriptContext, idxArg + 1, idxDest));
                    return pDestArray;
                }
            }
            else if (!JavascriptArray::IsAnyArray(aItem) && remoteTypeIds[idxArg] != TypeIds_Array)
            {
                if (TaggedInt::Is(aItem))
                {
                    pDestArray->DirectSetItemAt(idxDest, TaggedInt::ToInt32(aItem));
                }
                else
                {
#if DBG
                    int32 int32Value;
                    Assert(
                        JavascriptNumber::TryGetInt32Value(JavascriptNumber::GetValue(aItem), &int32Value) &&
                        !SparseArraySegment<int32>::IsMissingItem(&int32Value));
#endif
                    pDestArray->DirectSetItemAt(idxDest, static_cast<int32>(JavascriptNumber::GetValue(aItem)));
                }
                ++idxDest;
            }
            else
            {
                JavascriptArray *pVarDestArray = JavascriptNativeIntArray::ConvertToVarArray(pDestArray);
<<<<<<< HEAD
                JS_REENTRANT(jsReentLock, ConcatArgs<uint>(pVarDestArray, remoteTypeIds, args, scriptContext, idxArg, idxDest, spreadableCheckedAndTrue));
=======
                BigIndex length;
                JS_REENTRANT(jsReentLock, length = OP_GetLength(aItem, scriptContext),
                    ConcatArgs<uint>(pVarDestArray, remoteTypeIds, args, scriptContext, idxArg, idxDest, isConcatSpreadable, length));
>>>>>>> 67f4df09
                return pVarDestArray;
            }
        }
        if (pDestArray->GetLength() != idxDest)
        {
            pDestArray->SetLength(idxDest);
        }
        return pDestArray;
    }

    JavascriptArray* JavascriptArray::ConcatFloatArgs(JavascriptNativeFloatArray* pDestArray, TypeId *remoteTypeIds, Js::Arguments& args, ScriptContext* scriptContext)
    {
        JS_REENTRANCY_LOCK(jsReentLock, scriptContext->GetThreadContext());
        uint idxDest = 0u;
        for (uint idxArg = 0; idxArg < args.Info.Count; idxArg++)
        {
            Var aItem = args[idxArg];
            BOOL isConcatSpreadable = false;

            bool spreadableCheckedAndTrue = false;

            if (scriptContext->GetConfig()->IsES6IsConcatSpreadableEnabled())
            {
<<<<<<< HEAD
                JS_REENTRANT(jsReentLock, spreadableCheckedAndTrue = !scriptContext->GetConfig()->IsES6IsConcatSpreadableEnabled() || JavascriptOperators::IsConcatSpreadable(aItem));
=======
                JS_REENTRANT(jsReentLock, isConcatSpreadable = JavascriptOperators::IsConcatSpreadable(aItem));
>>>>>>> 67f4df09
                if (!JavascriptNativeFloatArray::Is(pDestArray))
                {
                    ConcatArgs<uint>(pDestArray, remoteTypeIds, args, scriptContext, idxArg, idxDest, spreadableCheckedAndTrue);
                    return pDestArray;
                }

                if (!spreadableCheckedAndTrue)
                {
                    JS_REENTRANT(jsReentLock, pDestArray->SetItem(idxDest, aItem, PropertyOperation_ThrowIfNotExtensible));

                    idxDest = idxDest + 1;
                    if (!JavascriptNativeFloatArray::Is(pDestArray)) // SetItem could convert pDestArray to a var array if aItem is not an integer if so fall back
                    {
                        JS_REENTRANT(jsReentLock, ConcatArgs<uint>(pDestArray, remoteTypeIds, args, scriptContext, idxArg + 1, idxDest));
                        return pDestArray;
                    }
                    continue;
                }
            }

            bool converted = false;
            if (JavascriptArray::IsAnyArray(aItem) || remoteTypeIds[idxArg] == TypeIds_Array)
            {
                if (JavascriptNativeIntArray::Is(aItem) && !JavascriptArray::FromVar(aItem)->IsFillFromPrototypes()) // Fast path
                {
                    JavascriptNativeIntArray *pIntArray = JavascriptNativeIntArray::FromVar(aItem);

                    JS_REENTRANT(jsReentLock, converted = CopyNativeIntArrayElementsToFloat(pDestArray, idxDest, pIntArray));

                    idxDest = idxDest + pIntArray->length;
                }
                else if (JavascriptNativeFloatArray::Is(aItem) && !JavascriptArray::FromVar(aItem)->IsFillFromPrototypes())
                {
                    JavascriptNativeFloatArray* pItemArray = JavascriptNativeFloatArray::FromVar(aItem);

                    JS_REENTRANT(jsReentLock, converted = CopyNativeFloatArrayElements(pDestArray, idxDest, pItemArray));

                    idxDest = idxDest + pItemArray->length;
                }
                else
                {
                    JavascriptArray *pVarDestArray = JavascriptNativeFloatArray::ConvertToVarArray(pDestArray);

<<<<<<< HEAD
                    JS_REENTRANT(jsReentLock, ConcatArgs<uint>(pVarDestArray, remoteTypeIds, args, scriptContext, idxArg, idxDest, spreadableCheckedAndTrue));
=======
                    BigIndex length;
                    JS_REENTRANT(jsReentLock, length = OP_GetLength(aItem, scriptContext),
                        ConcatArgs<uint>(pVarDestArray, remoteTypeIds, args, scriptContext, idxArg, idxDest, isConcatSpreadable, length));
>>>>>>> 67f4df09

                    return pVarDestArray;
                }

                if (converted)
                {
                    // Copying the last array forced a conversion, so switch over to the var version
                    // to finish.

                    JS_REENTRANT(jsReentLock, ConcatArgs<uint>(pDestArray, remoteTypeIds, args, scriptContext, idxArg + 1, idxDest));

                    return pDestArray;
                }
            }
            else
            {
                if (TaggedInt::Is(aItem))
                {
                    pDestArray->DirectSetItemAt(idxDest, (double)TaggedInt::ToInt32(aItem));
                }
                else
                {
                    Assert(JavascriptNumber::Is(aItem));
                    pDestArray->DirectSetItemAt(idxDest, JavascriptNumber::GetValue(aItem));
                }
                ++idxDest;
            }
        }
        if (pDestArray->GetLength() != idxDest)
        {
            pDestArray->SetLength(idxDest);
        }

        return pDestArray;
    }

    bool JavascriptArray::BoxConcatItem(Var aItem, uint idxArg, ScriptContext *scriptContext)
    {
        return idxArg == 0 && !JavascriptOperators::IsObject(aItem);
    }

    Var JavascriptArray::EntryConcat(RecyclableObject* function, CallInfo callInfo, ...)
    {
        PROBE_STACK(function->GetScriptContext(), Js::Constants::MinStackDefault);

        ARGUMENTS(args, callInfo);
        ScriptContext* scriptContext = function->GetScriptContext();
        JS_REENTRANCY_LOCK(jsReentLock, scriptContext->GetThreadContext());

        Assert(!(callInfo.Flags & CallFlags_New));

        if (args.Info.Count == 0)
        {
            JavascriptError::ThrowTypeError(scriptContext, JSERR_This_NullOrUndefined, _u("Array.prototype.concat"));
        }

        //
        // Compute the destination ScriptArray size:
        // - Each item, flattening only one level if a ScriptArray.
        //

        uint32 cDestLength = 0;
        JavascriptArray * pDestArray = NULL;

        PROBE_STACK(function->GetScriptContext(), Js::Constants::MinStackDefault + (args.Info.Count * sizeof(TypeId*)));
        TypeId* remoteTypeIds = (TypeId*)_alloca(args.Info.Count * sizeof(TypeId*));

        bool isInt = true;
        bool isFloat = true;
        ::Math::RecordOverflowPolicy destLengthOverflow;
        for (uint idxArg = 0; idxArg < args.Info.Count; idxArg++)
        {
            Var aItem = args[idxArg];
#if ENABLE_COPYONACCESS_ARRAY
            JavascriptLibrary::CheckAndConvertCopyOnAccessNativeIntArray<Var>(aItem);
#endif
            if (DynamicObject::IsAnyArray(aItem)) // Get JavascriptArray or ES5Array length
            {
                JavascriptArray * pItemArray = JavascriptArray::FromAnyArray(aItem);
                if (isFloat)
                {
                    if (!JavascriptNativeIntArray::Is(pItemArray))
                    {
                        isInt = false;
                        if (!JavascriptNativeFloatArray::Is(pItemArray))
                        {
                            isFloat = false;
                        }
                    }
                }
                cDestLength = UInt32Math::Add(cDestLength, pItemArray->GetLength(), destLengthOverflow);
            }
            else // Get remote array or object length
            {
                // We already checked for types derived from JavascriptArray. These are types that should behave like array
                // i.e. proxy to array and remote array.
                if (JavascriptOperators::IsArray(aItem))
                {
                    // Don't try to preserve nativeness of remote arrays. The extra complexity is probably not
                    // worth it.
                    isInt = false;
                    isFloat = false;
                    if (!JavascriptProxy::Is(aItem))
                    {
                        if (scriptContext->GetConfig()->IsES6ToLengthEnabled())
                        {
                            JS_REENTRANT(jsReentLock,
                                int64 len = JavascriptConversion::ToLength(JavascriptOperators::OP_GetLength(aItem, scriptContext), scriptContext));
                            // clipping to MaxArrayLength will overflow when added to cDestLength which we catch below
                            cDestLength = UInt32Math::Add(cDestLength, len < MaxArrayLength ? (uint32)len : MaxArrayLength, destLengthOverflow);
                        }
                        else
                        {
                            JS_REENTRANT(jsReentLock,
                                uint len = JavascriptConversion::ToUInt32(JavascriptOperators::OP_GetLength(aItem, scriptContext), scriptContext));
                            cDestLength = UInt32Math::Add(cDestLength, len, destLengthOverflow);
                        }
                    }
                    remoteTypeIds[idxArg] = TypeIds_Array; // Mark remote array, no matter remote JavascriptArray or ES5Array.
                }
                else
                {
                    if (isFloat)
                    {
                        if (BoxConcatItem(aItem, idxArg, scriptContext))
                        {
                            // A primitive will be boxed, so we have to create a var array for the result.
                            isInt = false;
                            isFloat = false;
                        }
                        else if (!TaggedInt::Is(aItem))
                        {
                            if (!JavascriptNumber::Is(aItem))
                            {
                                isInt = false;
                                isFloat = false;
                            }
                            else if (isInt)
                            {
                                int32 int32Value;
                                if(!JavascriptNumber::TryGetInt32Value(JavascriptNumber::GetValue(aItem), &int32Value) ||
                                    SparseArraySegment<int32>::IsMissingItem(&int32Value))
                                {
                                    isInt = false;
                                }
                            }
                        }
                        else if(isInt)
                        {
                            int32 int32Value = TaggedInt::ToInt32(aItem);
                            if(SparseArraySegment<int32>::IsMissingItem(&int32Value))
                            {
                                isInt = false;
                            }
                        }
                    }

                    remoteTypeIds[idxArg] = TypeIds_Limit;
                    cDestLength = UInt32Math::Add(cDestLength, 1, destLengthOverflow);
                }
            }
        }
        if (destLengthOverflow.HasOverflowed())
        {
            cDestLength = MaxArrayLength;
            isInt = false;
            isFloat = false;
        }

        //
        // Create the destination array
        //
        RecyclableObject* pDestObj = nullptr;
        bool isArray = false;

        JS_REENTRANT(jsReentLock, pDestObj = ArraySpeciesCreate(args[0], 0, scriptContext));

        if (pDestObj)
        {
#if ENABLE_COPYONACCESS_ARRAY
            JavascriptLibrary::CheckAndConvertCopyOnAccessNativeIntArray<Var>(pDestObj);
#endif
            // Check the thing that species create made. If it's a native array that can't handle the source
            // data, convert it. If it's a more conservative kind of array than the source data, indicate that
            // so that the data will be converted on copy.
            if (isInt)
            {
                if (JavascriptNativeIntArray::Is(pDestObj))
                {
                    isArray = true;
                }
                else
                {
                    isInt = false;
                    isFloat = JavascriptNativeFloatArray::Is(pDestObj);
                    isArray = JavascriptArray::Is(pDestObj);
                }
            }
            else if (isFloat)
            {
                if (JavascriptNativeIntArray::Is(pDestObj))
                {
                    JavascriptNativeIntArray::ToNativeFloatArray(JavascriptNativeIntArray::FromVar(pDestObj));
                    isArray = true;
                }
                else
                {
                    isFloat = JavascriptNativeFloatArray::Is(pDestObj);
                    isArray = JavascriptArray::Is(pDestObj);
                }
            }
            else
            {
                if (JavascriptNativeIntArray::Is(pDestObj))
                {
                    JavascriptNativeIntArray::ToVarArray(JavascriptNativeIntArray::FromVar(pDestObj));
                    isArray = true;
                }
                else if (JavascriptNativeFloatArray::Is(pDestObj))
                {
                    JavascriptNativeFloatArray::ToVarArray(JavascriptNativeFloatArray::FromVar(pDestObj));
                    isArray = true;
                }
                else
                {
                    isArray = JavascriptArray::Is(pDestObj);
                }
            }

        }

        if (pDestObj == nullptr || isArray)
        {
            if (isInt)
            {
                JavascriptNativeIntArray *pIntArray = isArray ? JavascriptNativeIntArray::FromVar(pDestObj) : scriptContext->GetLibrary()->CreateNativeIntArray(cDestLength);
                pIntArray->EnsureHead<int32>();

                JS_REENTRANT(jsReentLock, pDestArray = ConcatIntArgs(pIntArray, remoteTypeIds, args, scriptContext));
            }
            else if (isFloat)
            {
                JavascriptNativeFloatArray *pFArray = isArray ? JavascriptNativeFloatArray::FromVar(pDestObj) : scriptContext->GetLibrary()->CreateNativeFloatArray(cDestLength);
                pFArray->EnsureHead<double>();

                JS_REENTRANT(jsReentLock, pDestArray = ConcatFloatArgs(pFArray, remoteTypeIds, args, scriptContext));
            }
            else
            {

                pDestArray = isArray ?  JavascriptArray::FromVar(pDestObj) : scriptContext->GetLibrary()->CreateArray(cDestLength);
                // if the constructor has changed then we no longer specialize for ints and floats
                pDestArray->EnsureHead<Var>();

                JS_REENTRANT(jsReentLock, ConcatArgsCallingHelper(pDestArray, remoteTypeIds, args, scriptContext, destLengthOverflow));
            }

            //
            // Return the new array instance.
            //

#ifdef VALIDATE_ARRAY
            pDestArray->ValidateArray();
#endif

            return pDestArray;
        }

        Assert(pDestObj);
        JS_REENTRANT(jsReentLock, ConcatArgsCallingHelper(pDestObj, remoteTypeIds, args, scriptContext, destLengthOverflow));

        return pDestObj;
    }

    void JavascriptArray::ConcatArgsCallingHelper(RecyclableObject* pDestObj, TypeId* remoteTypeIds, Js::Arguments& args, ScriptContext* scriptContext, ::Math::RecordOverflowPolicy &destLengthOverflow)
    {
        if (destLengthOverflow.HasOverflowed())
        {
            ConcatArgs<BigIndex>(pDestObj, remoteTypeIds, args, scriptContext);
        }
        else
        {
            // Use faster uint32 version if no overflow
            ConcatArgs<uint32>(pDestObj, remoteTypeIds, args, scriptContext);
        }
    }

    template<typename T>
    /* static */ void JavascriptArray::SetConcatItem(Var aItem, uint idxArg, JavascriptArray* pDestArray, RecyclableObject* pDestObj, T idxDest, ScriptContext *scriptContext)
    {
        if (BoxConcatItem(aItem, idxArg, scriptContext))
        {
            // bug# 725784: ES5: not calling ToObject in Step 1 of 15.4.4.4
            RecyclableObject* pObj = nullptr;
            if (FALSE == JavascriptConversion::ToObject(aItem, scriptContext, &pObj))
            {
                JavascriptError::ThrowTypeError(scriptContext, JSERR_This_NullOrUndefined, _u("Array.prototype.concat"));
            }
            if (pDestArray)
            {
                pDestArray->DirectSetItemAt(idxDest, pObj);
            }
            else
            {
                SetArrayLikeObjects(pDestObj, idxDest, pObj);
            }
        }
        else
        {
            if (pDestArray)
            {
                pDestArray->DirectSetItemAt(idxDest, aItem);
            }
            else
            {
                SetArrayLikeObjects(pDestObj, idxDest, aItem);
            }
        }
    }

    int64 JavascriptArray::GetFromLastIndex(Var arg, int64 length, ScriptContext *scriptContext)
    {
        int64 fromIndex;

        if (TaggedInt::Is(arg))
        {
            int intValue = TaggedInt::ToInt32(arg);

            if (intValue >= 0)
            {
                fromIndex = min<int64>(intValue, length - 1);
            }
            else if ((uint32)-intValue > length)
            {
                return length;
            }
            else
            {
                fromIndex = intValue + length;
            }
        }
        else
        {
            double value = JavascriptConversion::ToInteger(arg, scriptContext);

            if (value >= 0)
            {
                fromIndex = (int64)min(value, (double)(length - 1));
            }
            else if (value + length < 0)
            {
                return length;
            }
            else
            {
                fromIndex = (int64)(value + length);
            }
        }

        return fromIndex;
    }

    // includesAlgorithm specifies to follow ES7 Array.prototype.includes semantics instead of Array.prototype.indexOf
    // Differences
    //    1. Returns boolean true or false value instead of the search hit index
    //    2. Follows SameValueZero algorithm instead of StrictEquals
    //    3. Missing values are scanned if the search value is undefined

    template <bool includesAlgorithm>
    Var JavascriptArray::IndexOfHelper(Arguments const & args, ScriptContext *scriptContext)
    {
        JS_REENTRANCY_LOCK(jsReentLock, scriptContext->GetThreadContext());

        RecyclableObject* obj = nullptr;
        JavascriptArray* pArr = nullptr;
        BigIndex length;
        Var trueValue = scriptContext->GetLibrary()->GetTrue();
        Var falseValue = scriptContext->GetLibrary()->GetFalse();

        JS_REENTRANT(jsReentLock, TryGetArrayAndLength(args[0], scriptContext, _u("Array.prototype.indexOf"), &pArr, &obj, &length));

        Var search;
        uint32 fromIndex = 0;
        uint64 fromIndex64 = 0;

        // The evaluation of method arguments may change the type of the array. Hence, we do that prior to the actual helper method calls.
        // The if clause of the conditional statement below applies to an JavascriptArray or TypedArray instances. The rest of the conditional
        // clauses apply to an ES5Array or other valid Javascript objects.
        if ((pArr || TypedArrayBase::Is(obj)) && (length.IsSmallIndex() || length.IsUint32Max()))
        {
            uint32 len = length.IsUint32Max() ? MaxArrayLength : length.GetSmallIndex();
            JS_REENTRANT(jsReentLock, BOOL gotParam = GetParamForIndexOf(len, args, search, fromIndex, scriptContext));
            if (!gotParam)
            {
                return includesAlgorithm ? falseValue : TaggedInt::ToVarUnchecked(-1);
            }
        }
        else if (length.IsSmallIndex())
        {
            JS_REENTRANT(jsReentLock, BOOL gotParam = GetParamForIndexOf(length.GetSmallIndex(), args, search, fromIndex, scriptContext));
            if (!gotParam)
            {
                return includesAlgorithm ? falseValue : TaggedInt::ToVarUnchecked(-1);
            }
        }
        else
        {
            JS_REENTRANT(jsReentLock, BOOL gotParam = GetParamForIndexOf(length.GetBigIndex(), args, search, fromIndex64, scriptContext));
            if (!gotParam)
            {
                return includesAlgorithm ? falseValue : TaggedInt::ToVarUnchecked(-1);
            }
        }

        // Side effects (such as defining a property in a ToPrimitive call) during evaluation of fromIndex argument may convert the array to an ES5 array.
        if (pArr && !JavascriptArray::Is(obj))
        {
            AssertOrFailFastMsg(ES5Array::Is(obj), "The array should have been converted to an ES5Array");
            pArr = nullptr;
        }

        if (pArr)
        {
            if (length.IsSmallIndex() || length.IsUint32Max())
            {
                uint32 len = length.IsUint32Max() ? MaxArrayLength : length.GetSmallIndex();
                int32 index = pArr->HeadSegmentIndexOfHelper(search, fromIndex, len, includesAlgorithm, scriptContext);

                // If we found the search value in the head segment, or if we determined there is no need to search other segments,
                // we stop right here.
                if (index != -1 || fromIndex == -1)
                {
                    if (includesAlgorithm)
                    {
                        //Array.prototype.includes
                        return (index == -1) ? falseValue : trueValue;
                    }
                    else
                    {
                        //Array.prototype.indexOf
                        return JavascriptNumber::ToVar(index, scriptContext);
                    }
                }

                //  If we really must search other segments, let's do it now. We'll have to search the slow way (dealing with holes, etc.).
                switch (pArr->GetTypeId())
                {
                case Js::TypeIds_Array:
                JS_REENTRANT_UNLOCK(jsReentLock, return TemplatedIndexOfHelper<includesAlgorithm>(pArr, search, fromIndex, len, scriptContext));
                case Js::TypeIds_NativeIntArray:
                JS_REENTRANT_UNLOCK(jsReentLock, return TemplatedIndexOfHelper<includesAlgorithm>(JavascriptNativeIntArray::FromVar(pArr), search, fromIndex, len, scriptContext));
                case Js::TypeIds_NativeFloatArray:
                JS_REENTRANT_UNLOCK(jsReentLock, return TemplatedIndexOfHelper<includesAlgorithm>(JavascriptNativeFloatArray::FromVar(pArr), search, fromIndex, len, scriptContext));
                default:
                    AssertMsg(FALSE, "invalid array typeid");
                JS_REENTRANT_UNLOCK(jsReentLock, return TemplatedIndexOfHelper<includesAlgorithm>(pArr, search, fromIndex, len, scriptContext));
                }
            }
        }

        // source object is not a JavascriptArray but source could be a TypedArray
        if (TypedArrayBase::Is(obj))
        {
            if (length.IsSmallIndex() || length.IsUint32Max())
            {
                JS_REENTRANT_UNLOCK(jsReentLock, return TemplatedIndexOfHelper<includesAlgorithm>(TypedArrayBase::FromVar(obj), search, fromIndex, length.GetSmallIndex(), scriptContext));
            }
        }
        if (length.IsSmallIndex())
        {
            JS_REENTRANT_UNLOCK(jsReentLock, return TemplatedIndexOfHelper<includesAlgorithm>(obj, search, fromIndex, length.GetSmallIndex(), scriptContext));
        }
        else
        {
            JS_REENTRANT_UNLOCK(jsReentLock, return TemplatedIndexOfHelper<includesAlgorithm>(obj, search, fromIndex64, length.GetBigIndex(), scriptContext));
        }
    }

    // Array.prototype.indexOf as defined in ES6.0 (final) Section 22.1.3.11
    Var JavascriptArray::EntryIndexOf(RecyclableObject* function, CallInfo callInfo, ...)
    {
        PROBE_STACK(function->GetScriptContext(), Js::Constants::MinStackDefault);

        ARGUMENTS(args, callInfo);
        ScriptContext* scriptContext = function->GetScriptContext();
        JS_REENTRANCY_LOCK(jsReentLock, scriptContext->GetThreadContext());

        Assert(!(callInfo.Flags & CallFlags_New));

        CHAKRATEL_LANGSTATS_INC_BUILTINCOUNT(Array_Prototype_indexOf);

        JS_REENTRANT_UNLOCK(jsReentLock, Var returnValue =  IndexOfHelper<false>(args, scriptContext));

        //IndexOfHelper code is reused for array.prototype.includes as well. Let us assert here we didn't get a true or false instead of index
        Assert(returnValue != scriptContext->GetLibrary()->GetTrue() && returnValue != scriptContext->GetLibrary()->GetFalse());

        return returnValue;
    }

    Var JavascriptArray::EntryIncludes(RecyclableObject* function, CallInfo callInfo, ...)
    {
        PROBE_STACK(function->GetScriptContext(), Js::Constants::MinStackDefault);

        ARGUMENTS(args, callInfo);
        ScriptContext* scriptContext = function->GetScriptContext();
        JS_REENTRANCY_LOCK(jsReentLock, scriptContext->GetThreadContext());

        Assert(!(callInfo.Flags & CallFlags_New));

        CHAKRATEL_LANGSTATS_INC_BUILTINCOUNT(Array_Prototype_includes);

        JS_REENTRANT(jsReentLock, Var returnValue = IndexOfHelper<true>(args, scriptContext));
        Assert(returnValue == scriptContext->GetLibrary()->GetTrue() || returnValue == scriptContext->GetLibrary()->GetFalse());

        return returnValue;
    }


    template<typename T>
    BOOL JavascriptArray::GetParamForIndexOf(T length, Arguments const& args, Var& search, T& fromIndex, ScriptContext * scriptContext)
    {
        if (length == 0)
        {
            return false;
        }

        if (args.Info.Count > 2)
        {
            fromIndex = GetFromIndex(args[2], length, scriptContext);
            if (fromIndex >= length)
            {
                return false;
            }
            search = args[1];
        }
        else
        {
            fromIndex = 0;
            search = args.Info.Count > 1 ? args[1] : scriptContext->GetLibrary()->GetUndefined();
        }
        return true;
    }

    template <>
    BOOL JavascriptArray::TemplatedGetItem(RecyclableObject * obj, uint32 index, Var * element, ScriptContext * scriptContext, bool checkHasItem)
    {
        // Note: Sometime cross site array go down this path to get the marshalling
        Assert(!VirtualTableInfo<JavascriptArray>::HasVirtualTable(obj)
            && !VirtualTableInfo<JavascriptNativeIntArray>::HasVirtualTable(obj)
            && !VirtualTableInfo<JavascriptNativeFloatArray>::HasVirtualTable(obj));
        if (checkHasItem && !JavascriptOperators::HasItem(obj, index))
        {
            return FALSE;
        }
        return JavascriptOperators::GetItem(obj, index, element, scriptContext);
    }

    template <>
    BOOL JavascriptArray::TemplatedGetItem(RecyclableObject * obj, uint64 index, Var * element, ScriptContext * scriptContext, bool checkHasItem)
    {
        // Note: Sometime cross site array go down this path to get the marshalling
        Assert(!VirtualTableInfo<JavascriptArray>::HasVirtualTable(obj)
            && !VirtualTableInfo<JavascriptNativeIntArray>::HasVirtualTable(obj)
            && !VirtualTableInfo<JavascriptNativeFloatArray>::HasVirtualTable(obj));
        PropertyRecord const * propertyRecord;
        JavascriptOperators::GetPropertyIdForInt(index, scriptContext, &propertyRecord);

        if (checkHasItem && !JavascriptOperators::HasProperty(obj, propertyRecord->GetPropertyId()))
        {
            return FALSE;
        }

        *element = JavascriptOperators::GetProperty(obj, propertyRecord->GetPropertyId(), scriptContext);
        return *element != scriptContext->GetLibrary()->GetUndefined();
    }

    template <>
    BOOL JavascriptArray::TemplatedGetItem(JavascriptArray *pArr, uint32 index, Var * element, ScriptContext * scriptContext, bool checkHasItem)
    {
        Assert(VirtualTableInfo<JavascriptArray>::HasVirtualTable(pArr)
            || VirtualTableInfo<CrossSiteObject<JavascriptArray>>::HasVirtualTable(pArr));
        return pArr->JavascriptArray::DirectGetItemAtFull(index, element);
    }
    template <>
    BOOL JavascriptArray::TemplatedGetItem(JavascriptArray *pArr, uint64 index, Var * element, ScriptContext * scriptContext, bool checkHasItem)
    {
        // This should never get called.
        Assert(false);
        Throw::InternalError();
    }

    template <>
    BOOL JavascriptArray::TemplatedGetItem(JavascriptNativeIntArray *pArr, uint32 index, Var * element, ScriptContext * scriptContext, bool checkHasItem)
    {
        Assert(VirtualTableInfo<JavascriptNativeIntArray>::HasVirtualTable(pArr)
            || VirtualTableInfo<CrossSiteObject<JavascriptNativeIntArray>>::HasVirtualTable(pArr));
        return pArr->JavascriptNativeIntArray::DirectGetItemAtFull(index, element);
    }

    template <>
    BOOL JavascriptArray::TemplatedGetItem(JavascriptNativeIntArray *pArr, uint64 index, Var * element, ScriptContext * scriptContext, bool checkHasItem)
    {
        // This should never get called.
        Assert(false);
        Throw::InternalError();
    }

    template <>
    BOOL JavascriptArray::TemplatedGetItem(JavascriptNativeFloatArray *pArr, uint32 index, Var * element, ScriptContext * scriptContext, bool checkHasItem)
    {
        Assert(VirtualTableInfo<JavascriptNativeFloatArray>::HasVirtualTable(pArr)
            || VirtualTableInfo<CrossSiteObject<JavascriptNativeFloatArray>>::HasVirtualTable(pArr));
        return pArr->JavascriptNativeFloatArray::DirectGetItemAtFull(index, element);
    }

    template <>
    BOOL JavascriptArray::TemplatedGetItem(JavascriptNativeFloatArray *pArr, uint64 index, Var * element, ScriptContext * scriptContext, bool checkHasItem)
    {
        // This should never get called.
        Assert(false);
        Throw::InternalError();
    }

    template <>
    BOOL JavascriptArray::TemplatedGetItem(TypedArrayBase * typedArrayBase, uint32 index, Var * element, ScriptContext * scriptContext, bool checkHasItem)
    {
        // We need to do explicit check for items since length value may not actually match the actual TypedArray length.
        // User could add a length property to a TypedArray instance which lies and returns a different value from the underlying length.
        // Since this method can be called via Array.prototype.indexOf with .apply or .call passing a TypedArray as this parameter
        // we don't know whether or not length == typedArrayBase->GetLength().
        if (checkHasItem && !typedArrayBase->HasItem(index))
        {
            return false;
        }

        *element = typedArrayBase->DirectGetItem(index);
        return true;
    }

    template <>
    BOOL JavascriptArray::TemplatedGetItem(TypedArrayBase * typedArrayBase, uint64 index, Var * element, ScriptContext * scriptContext, bool checkHasItem)
    {
        // This should never get called.
        Assert(false);
        Throw::InternalError();
    }

    template <bool includesAlgorithm, typename T, typename P>
    Var JavascriptArray::TemplatedIndexOfHelper(T * pArr, Var search, P fromIndex, P toIndex, ScriptContext * scriptContext)
    {
        Var element = nullptr;
        bool isSearchTaggedInt = TaggedInt::Is(search);
        bool doUndefinedSearch = includesAlgorithm && JavascriptOperators::GetTypeId(search) == TypeIds_Undefined;

        Var trueValue = scriptContext->GetLibrary()->GetTrue();
        Var falseValue = scriptContext->GetLibrary()->GetFalse();

        //Consider: enumerating instead of walking all indices
        for (P i = fromIndex; i < toIndex; i++)
        {
            if (!TryTemplatedGetItem(pArr, i, &element, scriptContext, !includesAlgorithm))
            {
                if (doUndefinedSearch)
                {
                    return trueValue;
                }
                continue;
            }

            if (isSearchTaggedInt && TaggedInt::Is(element))
            {
                if (element == search)
                {
                    return includesAlgorithm? trueValue : JavascriptNumber::ToVar(i, scriptContext);
                }
                continue;
            }

            if (includesAlgorithm)
            {
                //Array.prototype.includes
                if (JavascriptConversion::SameValueZero(element, search))
                {
                    return trueValue;
                }
            }
            else
            {
                //Array.prototype.indexOf
                if (JavascriptOperators::StrictEqual(element, search, scriptContext))
                {
                    return JavascriptNumber::ToVar(i, scriptContext);
                }
            }
        }

        return includesAlgorithm ? falseValue :  TaggedInt::ToVarUnchecked(-1);
    }

    int32 JavascriptArray::HeadSegmentIndexOfHelper(Var search, uint32 &fromIndex, uint32 toIndex, bool includesAlgorithm, ScriptContext * scriptContext)
    {
        Assert(Is(GetTypeId()) && !JavascriptNativeArray::Is(GetTypeId()));

        if (!HasNoMissingValues() || fromIndex >= GetHead()->length)
        {
            return -1;
        }

        bool isSearchTaggedInt = TaggedInt::Is(search);
        // We need to cast head segment to SparseArraySegment<Var> to have access to GetElement (onSparseArraySegment<T>). Because there are separate overloads of this
        // virtual method on JavascriptNativeIntArray and JavascriptNativeFloatArray, we know this version of this method will only be called for true JavascriptArray, and not for
        // either of the derived native arrays, so the elements of each segment used here must be Vars. Hence, the cast is safe.
        SparseArraySegment<Var>* head = static_cast<SparseArraySegment<Var>*>(GetHead());
        uint32 toIndexTrimmed = toIndex <= head->length ? toIndex : head->length;
        for (uint32 i = fromIndex; i < toIndexTrimmed; i++)
        {
            Var element = head->GetElement(i);
            if (isSearchTaggedInt && TaggedInt::Is(element))
            {
                if (search == element)
                {
                    return i;
                }
            }
            else if (includesAlgorithm && JavascriptConversion::SameValueZero(element, search))
            {
                //Array.prototype.includes
                return i;
            }
            else if (JavascriptOperators::StrictEqual(element, search, scriptContext))
            {
                //Array.prototype.indexOf
                return i;
            }
        }

        // Element not found in the head segment. Keep looking only if the range of indices extends past
        // the head segment.
        fromIndex = toIndex > GetHead()->length ? GetHead()->length : -1;
        return -1;
    }

    template<typename T>
    bool AreAllBytesEqual(T value)
    {
        byte* bValue = (byte*)&value;
        byte firstByte = *bValue++;
        for (int i = 1; i < sizeof(T); ++i)
        {
            if (*bValue++ != firstByte)
            {
                return false;
            }
        }
        return true;
    }

    template<>
    void JavascriptArray::CopyValueToSegmentBuferNoCheck(Field(double)* buffer, uint32 length, double value)
    {
        if (JavascriptNumber::IsZero(value) && !JavascriptNumber::IsNegZero(value))
        {
            memset(buffer, 0, sizeof(double) * length);
        }
        else
        {
            for (uint32 i = 0; i < length; i++)
            {
                buffer[i] = value;
            }
        }
    }

    template<>
    void JavascriptArray::CopyValueToSegmentBuferNoCheck(Field(int32)* buffer, uint32 length, int32 value)
    {
        if (value == 0 || AreAllBytesEqual(value))
        {
            memset(buffer, *(byte*)&value, sizeof(int32)* length);
        }
        else
        {
            for (uint32 i = 0; i < length; i++)
            {
                buffer[i] = value;
            }
        }
    }

    template<>
    void JavascriptArray::CopyValueToSegmentBuferNoCheck(Field(Js::Var)* buffer, uint32 length, Js::Var value)
    {
        for (uint32 i = 0; i < length; i++)
        {
            buffer[i] = value;
        }
    }

    int32 JavascriptNativeIntArray::HeadSegmentIndexOfHelper(Var search, uint32 &fromIndex, uint32 toIndex, bool includesAlgorithm,  ScriptContext * scriptContext)
    {
        // We proceed largely in the same manner as in JavascriptArray's version of this method (see comments there for more information),
        // except when we can further optimize thanks to the knowledge that all elements in the array are int32's. This allows for two additional optimizations:
        // 1. Only tagged ints or JavascriptNumbers that can be represented as int32 can be strict equal to some element in the array (all int32). Thus, if
        // the search value is some other kind of Var, we can return -1 without ever iterating over the elements.
        // 2. If the search value is a number that can be represented as int32, then we inspect the elements, but we don't need to perform the full strict equality algorithm.
        // Instead we can use simple C++ equality (which in case of such values is equivalent to strict equality in JavaScript).

        if (!HasNoMissingValues() || fromIndex >= GetHead()->length)
        {
            return -1;
        }

        bool isSearchTaggedInt = TaggedInt::Is(search);
        if (!isSearchTaggedInt && !JavascriptNumber::Is_NoTaggedIntCheck(search))
        {
            // The value can't be in the array, but it could be in a prototype, and we can only guarantee that
            // the head segment has no gaps.
            fromIndex = toIndex > GetHead()->length ? GetHead()->length : -1;
            return -1;
        }
        int32 searchAsInt32;
        if (isSearchTaggedInt)
        {
            searchAsInt32 = TaggedInt::ToInt32(search);
        }
        else if (!JavascriptNumber::TryGetInt32Value<true>(JavascriptNumber::GetValue(search), &searchAsInt32))
        {
            // The value can't be in the array, but it could be in a prototype, and we can only guarantee that
            // the head segment has no gaps.
            fromIndex = toIndex > GetHead()->length ? GetHead()->length : -1;
            return -1;
        }

        // We need to cast head segment to SparseArraySegment<int32> to have access to GetElement (onSparseArraySegment<T>). Because there are separate overloads of this
        // virtual method on JavascriptNativeIntArray and JavascriptNativeFloatArray, we know this version of this method will only be called for true JavascriptNativeIntArray, and not for
        // the other two, so the elements of each segment used here must be int32's. Hence, the cast is safe.

        SparseArraySegment<int32> * head = static_cast<SparseArraySegment<int32>*>(GetHead());
        uint32 toIndexTrimmed = toIndex <= head->length ? toIndex : head->length;
        for (uint32 i = fromIndex; i < toIndexTrimmed; i++)
        {
            int32 element = head->GetElement(i);
            if (searchAsInt32 == element)
            {
                return i;
            }
        }

        // Element not found in the head segment. Keep looking only if the range of indices extends past
        // the head segment.
        fromIndex = toIndex > GetHead()->length ? GetHead()->length : -1;
        return -1;
    }

    int32 JavascriptNativeFloatArray::HeadSegmentIndexOfHelper(Var search, uint32 &fromIndex, uint32 toIndex, bool includesAlgorithm, ScriptContext * scriptContext)
    {
        // We proceed largely in the same manner as in JavascriptArray's version of this method (see comments there for more information),
        // except when we can further optimize thanks to the knowledge that all elements in the array are doubles. This allows for two additional optimizations:
        // 1. Only tagged ints or JavascriptNumbers can be strict equal to some element in the array (all doubles). Thus, if
        // the search value is some other kind of Var, we can return -1 without ever iterating over the elements.
        // 2. If the search value is a number, then we inspect the elements, but we don't need to perform the full strict equality algorithm.
        // Instead we can use simple C++ equality (which in case of such values is equivalent to strict equality in JavaScript).

        if (!HasNoMissingValues() || fromIndex >= GetHead()->length)
        {
            return -1;
        }

        bool isSearchTaggedInt = TaggedInt::Is(search);
        if (!isSearchTaggedInt && !JavascriptNumber::Is_NoTaggedIntCheck(search))
        {
            // The value can't be in the array, but it could be in a prototype, and we can only guarantee that
            // the head segment has no gaps.
            fromIndex = toIndex > GetHead()->length ? GetHead()->length : -1;
            return -1;
        }

        double searchAsDouble = isSearchTaggedInt ? TaggedInt::ToDouble(search) : JavascriptNumber::GetValue(search);

        // We need to cast head segment to SparseArraySegment<double> to have access to GetElement (SparseArraySegment). We know the
        // segment's elements are all Vars so the cast is safe. It would have been more convenient here if JavascriptArray
        // used SparseArraySegment<Var>, instead of SparseArraySegmentBase.


        SparseArraySegment<double> * head = static_cast<SparseArraySegment<double>*>(GetHead());
        uint32 toIndexTrimmed = toIndex <= head->length ? toIndex : head->length;

        bool matchNaN = includesAlgorithm && JavascriptNumber::IsNan(searchAsDouble);

        for (uint32 i = fromIndex; i < toIndexTrimmed; i++)
        {
            double element = head->GetElement(i);

            if (element == searchAsDouble)
            {
                return i;
            }

            //NaN != NaN we expect to match for NaN in Array.prototype.includes algorithm
            if (matchNaN && JavascriptNumber::IsNan(element))
            {
                return i;
            }

        }

        fromIndex = toIndex > GetHead()->length ? GetHead()->length : -1;
        return -1;
    }

    Var JavascriptArray::EntryJoin(RecyclableObject* function, CallInfo callInfo, ...)
    {
        PROBE_STACK(function->GetScriptContext(), Js::Constants::MinStackDefault);

        ARGUMENTS(args, callInfo);
        ScriptContext* scriptContext = function->GetScriptContext();
        JS_REENTRANCY_LOCK(jsReentLock, scriptContext->GetThreadContext());

        Assert(!(callInfo.Flags & CallFlags_New));

        if (args.Info.Count == 0)
        {
            JavascriptError::ThrowTypeError(scriptContext, JSERR_This_NullOrUndefined, _u("Array.prototype.join"));
        }

        JavascriptString* separator;
        if (args.Info.Count >= 2)
        {
            TypeId typeId = JavascriptOperators::GetTypeId(args[1]);
            //ES5 15.4.4.5 If separator is undefined, let separator be the single-character String ",".
            if (TypeIds_Undefined != typeId)
            {
                JS_REENTRANT(jsReentLock, separator = JavascriptConversion::ToString(args[1], scriptContext));
            }
            else
            {
                separator = scriptContext->GetLibrary()->GetCommaDisplayString();
            }
        }
        else
        {
            separator = scriptContext->GetLibrary()->GetCommaDisplayString();
        }

        JS_REENTRANT_UNLOCK(jsReentLock, return JoinHelper(args[0], separator, scriptContext));
    }

    JavascriptString* JavascriptArray::JoinToString(Var value, ScriptContext* scriptContext)
    {
        TypeId typeId = JavascriptOperators::GetTypeId(value);
        if (typeId == TypeIds_Null || typeId == TypeIds_Undefined)
        {
            return scriptContext->GetLibrary()->GetEmptyString();
        }
        else
        {
            return JavascriptConversion::ToString(value, scriptContext);
        }
    }

    JavascriptString* JavascriptArray::JoinHelper(Var thisArg, JavascriptString* separator, ScriptContext* scriptContext)
    {
        JS_REENTRANCY_LOCK(jsReentLock, scriptContext->GetThreadContext());

        bool isArray = JavascriptArray::Is(thisArg) && (scriptContext == JavascriptArray::FromVar(thisArg)->GetScriptContext());
        bool isProxy = JavascriptProxy::Is(thisArg) && (scriptContext == JavascriptProxy::FromVar(thisArg)->GetScriptContext());
        Var target = NULL;
        bool isTargetObjectPushed = false;
        // if we are visiting a proxy object, track that we have visited the target object as well so the next time w
        // call the join helper for the target of this proxy, we will return above.
        if (isProxy)
        {
            JavascriptProxy* proxy = JavascriptProxy::FromVar(thisArg);
            Assert(proxy);
            target = proxy->GetTarget();
            if (target != nullptr)
            {
                // If we end up joining same array, instead of going in infinite loop, return the empty string
                if (scriptContext->CheckObject(target))
                {
                    return scriptContext->GetLibrary()->GetEmptyString();
                }
                else
                {
                    scriptContext->PushObject(target);
                    isTargetObjectPushed = true;
                }
            }
        }
        // If we end up joining same array, instead of going in infinite loop, return the empty string
        else if (scriptContext->CheckObject(thisArg))
        {
            return scriptContext->GetLibrary()->GetEmptyString();
        }

        if (!isTargetObjectPushed)
        {
            scriptContext->PushObject(thisArg);
        }

        JavascriptString* res = nullptr;

        TryFinally([&]()
        {
            if (isArray)
            {
#if ENABLE_COPYONACCESS_ARRAY
                JavascriptLibrary::CheckAndConvertCopyOnAccessNativeIntArray(thisArg);
#endif
                JavascriptArray * arr = JavascriptArray::FromVar(thisArg);
                switch (arr->GetTypeId())
                {
                case Js::TypeIds_Array:
                    JS_REENTRANT(jsReentLock, res = JoinArrayHelper(arr, separator, scriptContext));
                    break;
                case Js::TypeIds_NativeIntArray:
                    JS_REENTRANT(jsReentLock, res = JoinArrayHelper(JavascriptNativeIntArray::FromVar(arr), separator, scriptContext));
                    break;
                case Js::TypeIds_NativeFloatArray:
                    JS_REENTRANT(jsReentLock, res = JoinArrayHelper(JavascriptNativeFloatArray::FromVar(arr), separator, scriptContext));
                    break;
                }

            }
            else if (RecyclableObject::Is(thisArg))
            {
                JS_REENTRANT(jsReentLock, res = JoinOtherHelper(RecyclableObject::FromVar(thisArg), separator, scriptContext));
            }
            else
            {
                JS_REENTRANT(jsReentLock, res = JoinOtherHelper(scriptContext->GetLibrary()->CreateNumberObject(thisArg), separator, scriptContext));
            }
        },
        [&](bool/*hasException*/)
        {
            Var top = scriptContext->PopObject();
            if (isProxy)
            {
                AssertMsg(top == target, "Unmatched operation stack");
            }
            else
            {
                AssertMsg(top == thisArg, "Unmatched operation stack");
            }
        });

        if (res == nullptr)
        {
            res = scriptContext->GetLibrary()->GetEmptyString();
        }

        return res;
    }

    static const charcount_t Join_MaxEstimatedAppendCount = static_cast<charcount_t>((64 << 20) / sizeof(void *)); // 64 MB worth of pointers

    template <typename T>
    JavascriptString* JavascriptArray::JoinArrayHelper(T * arr, JavascriptString* separator, ScriptContext* scriptContext)
    {
        JS_REENTRANCY_LOCK(jsReentLock, scriptContext->GetThreadContext());

        Assert(VirtualTableInfo<T>::HasVirtualTable(arr) || VirtualTableInfo<CrossSiteObject<T>>::HasVirtualTable(arr));
        const uint32 arrLength = arr->length;
        switch(arrLength)
        {
            default:
            {
CaseDefault:
                bool hasSeparator = (separator->GetLength() != 0);
                const charcount_t estimatedAppendCount =
                    min(
                        Join_MaxEstimatedAppendCount,
                        static_cast<charcount_t>(arrLength + (hasSeparator ? arrLength - 1 : 0)));
                CompoundString *const cs =
                    CompoundString::NewWithPointerCapacity(estimatedAppendCount, scriptContext->GetLibrary());
                Var item;
                BOOL gotItem;
                JS_REENTRANT(jsReentLock, gotItem = TemplatedGetItem(arr, 0u, &item, scriptContext));
                if (gotItem)
                {
                    JS_REENTRANT(jsReentLock, cs->Append(JavascriptArray::JoinToString(item, scriptContext)));
                }

                for (uint32 i = 1; i < arrLength; i++)
                {
                    if (hasSeparator)
                    {
                        cs->Append(separator);
                    }

                    JS_REENTRANT(jsReentLock, gotItem = TryTemplatedGetItem(arr, i, &item, scriptContext));
                    if (gotItem)
                    {
                        JS_REENTRANT(jsReentLock, cs->Append(JavascriptArray::JoinToString(item, scriptContext)));
                    }
                }
                return cs;
            }

            case 2:
            {
                bool hasSeparator = (separator->GetLength() != 0);
                BOOL gotItem;
                if(hasSeparator)
                {
                    goto CaseDefault;
                }

                JavascriptString *res = nullptr;
                Var item;

                JS_REENTRANT(jsReentLock, gotItem = TemplatedGetItem(arr, 0u, &item, scriptContext));
                if (gotItem)
                {
                    JS_REENTRANT(jsReentLock, res = JavascriptArray::JoinToString(item, scriptContext));
                }
                JS_REENTRANT(jsReentLock, gotItem = TryTemplatedGetItem(arr, 1u, &item, scriptContext));
                if (gotItem)
                {
                    JS_REENTRANT(jsReentLock, JavascriptString *const itemString = JavascriptArray::JoinToString(item, scriptContext));
                    return res ? ConcatString::New(res, itemString) : itemString;
                }

                if(res)
                {
                    return res;
                }

                goto Case0;
            }

            case 1:
            {
                Var item;
                BOOL gotItem;
                JS_REENTRANT(jsReentLock, gotItem = TemplatedGetItem(arr, 0u, &item, scriptContext));
                if (gotItem)
                {
                    JS_REENTRANT_UNLOCK(jsReentLock, return JavascriptArray::JoinToString(item, scriptContext));
                }
                // fall through
            }

            case 0:
Case0:
                return scriptContext->GetLibrary()->GetEmptyString();
        }
    }

    JavascriptString* JavascriptArray::JoinOtherHelper(RecyclableObject* object, JavascriptString* separator, ScriptContext* scriptContext)
    {
        JS_REENTRANCY_LOCK(jsReentLock, scriptContext->GetThreadContext());

        // In ES6-mode, we always load the length property from the object instead of using the internal slot.
        // Even for arrays, this is now observable via proxies.
        // If source object is not an array, we fall back to this behavior anyway.
        JS_REENTRANT(jsReentLock,
            int64 cSrcLength = (int64)OP_GetLength(object, scriptContext));

        switch (cSrcLength)
        {
            default:
            {
CaseDefault:
                bool hasSeparator = (separator->GetLength() != 0);
                BOOL gotItem;
                const charcount_t estimatedAppendCount =
                    min(
                        Join_MaxEstimatedAppendCount,
                        static_cast<charcount_t>(cSrcLength + (hasSeparator ? cSrcLength - 1 : 0)));
                CompoundString *const cs =
                    CompoundString::NewWithPointerCapacity(estimatedAppendCount, scriptContext->GetLibrary());
                Var value;
                JS_REENTRANT(jsReentLock, gotItem = JavascriptOperators::GetItem(object, 0u, &value, scriptContext));
                if (gotItem)
                {
                    JS_REENTRANT(jsReentLock, cs->Append(JavascriptArray::JoinToString(value, scriptContext)));
                }
                for (uint32 i = 1; i < cSrcLength; i++)
                {
                    if (hasSeparator)
                    {
                        cs->Append(separator);
                    }
                    JS_REENTRANT(jsReentLock, gotItem = JavascriptOperators::GetItem(object, i, &value, scriptContext));
                    if (gotItem)
                    {
                        JS_REENTRANT(jsReentLock, cs->Append(JavascriptArray::JoinToString(value, scriptContext)));
                    }
                }
                return cs;
            }

            case 2:
            {
                bool hasSeparator = (separator->GetLength() != 0);
                BOOL gotItem;
                if(hasSeparator)
                {
                    goto CaseDefault;
                }

                JavascriptString *res = nullptr;
                Var value;
                JS_REENTRANT(jsReentLock, gotItem = JavascriptOperators::GetItem(object, 0u, &value, scriptContext));
                if (gotItem)
                {
                    JS_REENTRANT(jsReentLock, res = JavascriptArray::JoinToString(value, scriptContext));
                }
                JS_REENTRANT(jsReentLock, gotItem = JavascriptOperators::GetItem(object, 1u, &value, scriptContext));
                if (gotItem)
                {
                    JS_REENTRANT(jsReentLock, JavascriptString *const valueString = JavascriptArray::JoinToString(value, scriptContext));
                    return res ? ConcatString::New(res, valueString) : valueString;
                }
                if(res)
                {
                    return res;
                }
                goto Case0;
            }

            case 1:
            {
                Var value;
                JS_REENTRANT(jsReentLock, BOOL gotItem = JavascriptOperators::GetItem(object, 0u, &value, scriptContext));
                if (gotItem)
                {
                    JS_REENTRANT_UNLOCK(jsReentLock, return JavascriptArray::JoinToString(value, scriptContext));
                }
                // fall through
            }

            case 0:
Case0:
                return scriptContext->GetLibrary()->GetEmptyString();
        }
    }

    Var JavascriptArray::EntryLastIndexOf(RecyclableObject* function, CallInfo callInfo, ...)
    {
        PROBE_STACK(function->GetScriptContext(), Js::Constants::MinStackDefault);

        ARGUMENTS(args, callInfo);
        ScriptContext* scriptContext = function->GetScriptContext();
        JS_REENTRANCY_LOCK(jsReentLock, scriptContext->GetThreadContext());

        CHAKRATEL_LANGSTATS_INC_BUILTINCOUNT(Array_Prototype_lastIndexOf);

        Assert(!(callInfo.Flags & CallFlags_New));

        int64 length;
        JavascriptArray * pArr = nullptr;
        RecyclableObject* obj = nullptr;

        JS_REENTRANT(jsReentLock, TryGetArrayAndLength(args[0], scriptContext, _u("Array.prototype.lastIndexOf"), &pArr, &obj, &length));

        Var search;
        int64 fromIndex;
        JS_REENTRANT(jsReentLock,
            BOOL gotParam = GetParamForLastIndexOf(length, args, search, fromIndex, scriptContext));
        if (!gotParam)
        {
            return TaggedInt::ToVarUnchecked(-1);
        }

        // Side effects (such as defining a property in a ToPrimitive call) during evaluation of fromIndex argument may convert the array to an ES5 array.
        if (pArr && !JavascriptArray::Is(obj))
        {
            AssertOrFailFastMsg(ES5Array::Is(obj), "The array should have been converted to an ES5Array");
            pArr = nullptr;
        }

        if (pArr)
        {
            switch (pArr->GetTypeId())
            {
            case Js::TypeIds_Array:
                JS_REENTRANT_UNLOCK(jsReentLock, return LastIndexOfHelper(pArr, search, fromIndex, scriptContext));
            case Js::TypeIds_NativeIntArray:
                JS_REENTRANT_UNLOCK(jsReentLock, return LastIndexOfHelper(JavascriptNativeIntArray::FromVar(pArr), search, fromIndex, scriptContext));
            case Js::TypeIds_NativeFloatArray:
                JS_REENTRANT_UNLOCK(jsReentLock, return LastIndexOfHelper(JavascriptNativeFloatArray::FromVar(pArr), search, fromIndex, scriptContext));
            default:
                AssertMsg(FALSE, "invalid array typeid");
                JS_REENTRANT_UNLOCK(jsReentLock, return LastIndexOfHelper(pArr, search, fromIndex, scriptContext));
            }
        }

        // source object is not a JavascriptArray but source could be a TypedArray
        if (TypedArrayBase::Is(obj))
        {
            JS_REENTRANT_UNLOCK(jsReentLock, return LastIndexOfHelper(TypedArrayBase::FromVar(obj), search, fromIndex, scriptContext));
        }

        JS_REENTRANT_UNLOCK(jsReentLock, return LastIndexOfHelper(obj, search, fromIndex, scriptContext));
    }

    // Array.prototype.lastIndexOf as described in ES6.0 (draft 22) Section 22.1.3.14
    BOOL JavascriptArray::GetParamForLastIndexOf(int64 length, Arguments const & args, Var& search, int64& fromIndex, ScriptContext * scriptContext)
    {
        if (length == 0)
        {
            return false;
        }

        if (args.Info.Count > 2)
        {
            fromIndex = GetFromLastIndex(args[2], length, scriptContext);

            if (fromIndex >= length)
            {
                return false;
            }
            search = args[1];
        }
        else
        {
            search = args.Info.Count > 1 ? args[1] : scriptContext->GetLibrary()->GetUndefined();
            fromIndex = length - 1;
        }
        return true;
    }

    template <typename T>
    Var JavascriptArray::LastIndexOfHelper(T* pArr, Var search, int64 fromIndex, ScriptContext * scriptContext)
    {
        Var element = nullptr;
        bool isSearchTaggedInt = TaggedInt::Is(search);

        // First handle the indices > 2^32
        while (fromIndex >= MaxArrayLength)
        {
            Var index = JavascriptNumber::ToVar(fromIndex, scriptContext);

            if (JavascriptOperators::OP_HasItem(pArr, index, scriptContext))
            {
                element = JavascriptOperators::OP_GetElementI(pArr, index, scriptContext);

                if (isSearchTaggedInt && TaggedInt::Is(element))
                {
                    if (element == search)
                    {
                        return index;
                    }
                    fromIndex--;
                    continue;
                }

                if (JavascriptOperators::StrictEqual(element, search, scriptContext))
                {
                    return index;
                }
            }

            fromIndex--;
        }

        Assert(fromIndex < MaxArrayLength);

        // fromIndex now has to be < MaxArrayLength so casting to uint32 is safe
        uint32 end = static_cast<uint32>(fromIndex);

        for (uint32 i = 0; i <= end; i++)
        {
            uint32 index = end - i;

            if (!TryTemplatedGetItem(pArr, index, &element, scriptContext))
            {
                continue;
            }

            if (isSearchTaggedInt && TaggedInt::Is(element))
            {
                if (element == search)
                {
                    return JavascriptNumber::ToVar(index, scriptContext);
                }
                continue;
            }

            if (JavascriptOperators::StrictEqual(element, search, scriptContext))
            {
                return JavascriptNumber::ToVar(index, scriptContext);
            }
        }

        return TaggedInt::ToVarUnchecked(-1);
    }

    /*
    *   PopWithNoDst
    *   - For pop calls that do not return a value, we only need to decrement the length of the array.
    */
    void JavascriptNativeArray::PopWithNoDst(Var nativeArray)
    {
        Assert(JavascriptNativeArray::Is(nativeArray));
        JavascriptArray * arr = JavascriptArray::FromVar(nativeArray);

        // we will bailout on length 0
        Assert(arr->GetLength() != 0);

        uint32 index = arr->GetLength() - 1;
        arr->SetLength(index);
    }

    /*
    *   JavascriptNativeIntArray::Pop
    *   -   Returns int32 value from the array.
    *   -   Returns missing item when the element is not available in the array object.
    *   -   It doesn't walk up the prototype chain.
    *   -   Length is decremented only if it pops an int32 element, in all other cases - we bail out from the jitted code.
    *   -   This api cannot cause any implicit call and hence do not need implicit call bailout test around this api
    */
    int32 JavascriptNativeIntArray::Pop(ScriptContext * scriptContext, Var object)
    {
        Assert(JavascriptNativeIntArray::Is(object));
        JavascriptNativeIntArray * arr = JavascriptNativeIntArray::FromVar(object);

        Assert(arr->GetLength() != 0);

        uint32 index = arr->length - 1;

        int32 element = Js::JavascriptOperators::OP_GetNativeIntElementI_UInt32(object, index, scriptContext);

        //If it is a missing item, then don't update the length - Pre-op Bail out will happen.
        if(!SparseArraySegment<int32>::IsMissingItem(&element))
        {
            arr->SetLength(index);
        }
        return element;
    }

    /*
    *   JavascriptNativeFloatArray::Pop
    *   -   Returns double value from the array.
    *   -   Returns missing item when the element is not available in the array object.
    *   -   It doesn't walk up the prototype chain.
    *   -   Length is decremented only if it pops a double element, in all other cases - we bail out from the jitted code.
    *   -   This api cannot cause any implicit call and hence do not need implicit call bailout test around this api
    */
    double JavascriptNativeFloatArray::Pop(ScriptContext * scriptContext, Var object)
    {
        Assert(JavascriptNativeFloatArray::Is(object));
        JavascriptNativeFloatArray * arr = JavascriptNativeFloatArray::FromVar(object);

        Assert(arr->GetLength() != 0);

        uint32 index = arr->length - 1;

        double element = Js::JavascriptOperators::OP_GetNativeFloatElementI_UInt32(object, index, scriptContext);

        // If it is a missing item then don't update the length - Pre-op Bail out will happen.
        if(!SparseArraySegment<double>::IsMissingItem(&element))
        {
            arr->SetLength(index);
        }
        return element;
    }

    /*
    *   JavascriptArray::Pop
    *   -   Calls the generic Pop API, which can find elements from the prototype chain, when it is not available in the array object.
    *   -   This API may cause implicit calls. Handles Array and non-array objects
    */
    Var JavascriptArray::Pop(ScriptContext * scriptContext, Var object)
    {
        if (JavascriptArray::Is(object))
        {
            return EntryPopJavascriptArray(scriptContext, object);
        }
        else
        {
            return EntryPopNonJavascriptArray(scriptContext, object);
        }
    }

    Var JavascriptArray::EntryPopJavascriptArray(ScriptContext * scriptContext, Var object)
    {
        JS_REENTRANCY_LOCK(jsReentLock, scriptContext->GetThreadContext());
        JavascriptArray * arr = JavascriptArray::FromVar(object);
        uint32 length = arr->length;

        if (length == 0)
        {
            // If length is 0, return 'undefined'
            return scriptContext->GetLibrary()->GetUndefined();
        }

        uint32 index = length - 1;
        Var element;
        JS_REENTRANT(jsReentLock, BOOL gotItem = arr->DirectGetItemAtFull(index, &element));

        if (!gotItem)
        {
            element = scriptContext->GetLibrary()->GetUndefined();
        }
        else
        {
            element = CrossSite::MarshalVar(scriptContext, element);
        }
        arr->SetLength(index); // SetLength will clear element at index

#ifdef VALIDATE_ARRAY
        arr->ValidateArray();
#endif
        return element;
    }

    Var JavascriptArray::EntryPopNonJavascriptArray(ScriptContext * scriptContext, Var object)
    {
        JS_REENTRANCY_LOCK(jsReentLock, scriptContext->GetThreadContext());
        RecyclableObject* dynamicObject = nullptr;
        if (FALSE == JavascriptConversion::ToObject(object, scriptContext, &dynamicObject))
        {
            JavascriptError::ThrowTypeError(scriptContext, JSERR_This_NullOrUndefined, _u("Array.prototype.pop"));
        }
        JS_REENTRANT(jsReentLock, BigIndex length = OP_GetLength(dynamicObject, scriptContext));

        ThrowTypeErrorOnFailureHelper h(scriptContext, _u("Array.prototype.pop"));
        if (length == 0u)
        {
            // Set length = 0
            JS_REENTRANT(jsReentLock,
                h.ThrowTypeErrorOnFailure(JavascriptOperators::SetProperty(dynamicObject, dynamicObject, PropertyIds::length, TaggedInt::ToVarUnchecked(0), scriptContext, PropertyOperation_ThrowIfNotExtensible)));
            return scriptContext->GetLibrary()->GetUndefined();
        }
        BigIndex index = length;
        --index;
        Var element;
        if (index.IsSmallIndex())
        {
            JS_REENTRANT(jsReentLock, BOOL gotItem = JavascriptOperators::GetItem(dynamicObject, index.GetSmallIndex(), &element, scriptContext));
            if (!gotItem)
            {
                element = scriptContext->GetLibrary()->GetUndefined();
            }
            JS_REENTRANT(jsReentLock,
                h.ThrowTypeErrorOnFailure(JavascriptOperators::DeleteItem(dynamicObject, index.GetSmallIndex(), PropertyOperation_ThrowOnDeleteIfNotConfig)),
                // Set the new length
                h.ThrowTypeErrorOnFailure(JavascriptOperators::SetProperty(dynamicObject, dynamicObject, PropertyIds::length, JavascriptNumber::ToVar(index.GetSmallIndex(), scriptContext), scriptContext, PropertyOperation_ThrowIfNotExtensible)));
        }
        else
        {
            JS_REENTRANT(jsReentLock, BOOL gotItem = JavascriptOperators::GetItem(dynamicObject, index.GetBigIndex(), &element, scriptContext));
            if (!gotItem)
            {
                element = scriptContext->GetLibrary()->GetUndefined();
            }
            JS_REENTRANT(jsReentLock, h.ThrowTypeErrorOnFailure(JavascriptOperators::DeleteItem(dynamicObject, index.GetBigIndex(), PropertyOperation_ThrowOnDeleteIfNotConfig)),
                // Set the new length
                h.ThrowTypeErrorOnFailure(JavascriptOperators::SetProperty(dynamicObject, dynamicObject, PropertyIds::length, JavascriptNumber::ToVar(index.GetBigIndex(), scriptContext), scriptContext, PropertyOperation_ThrowIfNotExtensible)));
        }
        return element;
    }

    Var JavascriptArray::EntryPop(RecyclableObject* function, CallInfo callInfo, ...)
    {
        PROBE_STACK(function->GetScriptContext(), Js::Constants::MinStackDefault);

        ARGUMENTS(args, callInfo);
        ScriptContext* scriptContext = function->GetScriptContext();
        JS_REENTRANCY_LOCK(jsReentLock, scriptContext->GetThreadContext());

        Assert(!(callInfo.Flags & CallFlags_New));

        if (args.Info.Count == 0)
        {
            JavascriptError::ThrowTypeError(scriptContext, JSERR_This_NullOrUndefined, _u("Array.prototype.pop"));
        }

        if (JavascriptArray::Is(args[0]))
        {
            JS_REENTRANT_UNLOCK(jsReentLock, return EntryPopJavascriptArray(scriptContext, args.Values[0]));
        }
        else
        {

            JS_REENTRANT_UNLOCK(jsReentLock, return EntryPopNonJavascriptArray(scriptContext, args.Values[0]));
        }
    }

    /*
    *   JavascriptNativeIntArray::Push
    *   Pushes Int element in a native Int Array.
    *   We call the generic Push, if the array is not native Int or we have a really big array.
    */
    Var JavascriptNativeIntArray::Push(ScriptContext * scriptContext, Var array, int value)
    {
        // Handle non crossSite native int arrays here length within MaxArrayLength.
        // JavascriptArray::Push will handle other cases.
        if (JavascriptNativeIntArray::IsNonCrossSite(array))
        {
            JavascriptNativeIntArray * nativeIntArray = JavascriptNativeIntArray::FromVar(array);
            Assert(!nativeIntArray->IsCrossSiteObject());
            uint32 n = nativeIntArray->length;

            if(n < JavascriptArray::MaxArrayLength)
            {
                nativeIntArray->SetItem(n, value);

                n++;

                AssertMsg(n == nativeIntArray->length, "Wrong update to the length of the native Int array");

                return JavascriptNumber::ToVar(n, scriptContext);
            }
        }
        return JavascriptArray::Push(scriptContext, array, JavascriptNumber::ToVar(value, scriptContext));
    }

    /*
    *   JavascriptNativeFloatArray::Push
    *   Pushes Float element in a native Int Array.
    *   We call the generic Push, if the array is not native Float or we have a really big array.
    */
    Var JavascriptNativeFloatArray::Push(ScriptContext * scriptContext, Var * array, double value)
    {
        // Handle non crossSite native int arrays here length within MaxArrayLength.
        // JavascriptArray::Push will handle other cases.
        if(JavascriptNativeFloatArray::IsNonCrossSite(array))
        {
            JavascriptNativeFloatArray * nativeFloatArray = JavascriptNativeFloatArray::FromVar(array);
            Assert(!nativeFloatArray->IsCrossSiteObject());
            uint32 n = nativeFloatArray->length;

            if(n < JavascriptArray::MaxArrayLength)
            {
                nativeFloatArray->SetItem(n, value);

                n++;

                AssertMsg(n == nativeFloatArray->length, "Wrong update to the length of the native Float array");
                return JavascriptNumber::ToVar(n, scriptContext);
            }
        }

        return JavascriptArray::Push(scriptContext, array, JavascriptNumber::ToVarNoCheck(value, scriptContext));
    }

    /*
    *   JavascriptArray::Push
    *   Pushes Var element in a Var Array.
    */
    Var JavascriptArray::Push(ScriptContext * scriptContext, Var object, Var value)
    {
        Var args[2];
        args[0] = object;
        args[1] = value;

        if (JavascriptArray::Is(object))
        {
            return EntryPushJavascriptArray(scriptContext, args, 2);
        }
        else
        {
            return EntryPushNonJavascriptArray(scriptContext, args, 2);
        }

    }

    /*
    *   EntryPushNonJavascriptArray
    *   - Handles Entry push calls, when Objects are not javascript arrays
    */
    Var JavascriptArray::EntryPushNonJavascriptArray(ScriptContext * scriptContext, Var * args, uint argCount)
    {
        JS_REENTRANCY_LOCK(jsReentLock, scriptContext->GetThreadContext());

        RecyclableObject* obj = nullptr;
        if (FALSE == JavascriptConversion::ToObject(args[0], scriptContext, &obj))
        {
            JavascriptError::ThrowTypeError(scriptContext, JSERR_This_NullOrUndefined, _u("Array.prototype.push"));
        }

        JS_REENTRANT_UNLOCK(jsReentLock, Var length = JavascriptOperators::OP_GetLength(obj, scriptContext));
        if(JavascriptOperators::GetTypeId(length) == TypeIds_Undefined && scriptContext->GetThreadContext()->IsDisableImplicitCall() &&
            scriptContext->GetThreadContext()->GetImplicitCallFlags() != Js::ImplicitCall_None)
        {
            return length;
        }

        ThrowTypeErrorOnFailureHelper h(scriptContext, _u("Array.prototype.push"));
        BigIndex n;
        if (scriptContext->GetConfig()->IsES6ToLengthEnabled())
        {
            n = (uint64) JavascriptConversion::ToLength(length, scriptContext);
        }
        else
        {
            n = JavascriptConversion::ToUInt32(length, scriptContext);
        }
        // First handle "small" indices.
        uint index;
        for (index=1; index < argCount && n < JavascriptArray::MaxArrayLength; ++index, ++n)
        {
            JS_REENTRANT(jsReentLock,
                BOOL setItem = JavascriptOperators::SetItem(obj, obj, n.GetSmallIndex(), args[index], scriptContext, PropertyOperation_ThrowIfNotExtensible));
            if (h.IsThrowTypeError(setItem))
            {
                if (scriptContext->GetThreadContext()->RecordImplicitException())
                {
                    h.ThrowTypeErrorOnFailure();
                }
                else
                {
                    return nullptr;
                }
            }
        }

        // Use BigIndex if we need to push indices >= MaxArrayLength
        if (index < argCount)
        {
            BigIndex big = n;

            for (; index < argCount; ++index, ++big)
            {
                JS_REENTRANT(jsReentLock, BOOL setItem = big.SetItem(obj, args[index], PropertyOperation_ThrowIfNotExtensible));
                if (h.IsThrowTypeError(setItem))
                {
                    if(scriptContext->GetThreadContext()->RecordImplicitException())
                    {
                        h.ThrowTypeErrorOnFailure();
                    }
                    else
                    {
                        return nullptr;
                    }
                }

            }

            // Set the new length; for objects it is all right for this to be >= MaxArrayLength
            JS_REENTRANT(jsReentLock,
                BOOL setLength = JavascriptOperators::SetProperty(obj, obj, PropertyIds::length, big.ToNumber(scriptContext), scriptContext, PropertyOperation_ThrowIfNotExtensible));
            if (h.IsThrowTypeError(setLength))
            {
                if(scriptContext->GetThreadContext()->RecordImplicitException())
                {
                    h.ThrowTypeErrorOnFailure();
                }
                else
                {
                    return nullptr;
                }
            }

            return big.ToNumber(scriptContext);
        }
        else
        {
            // Set the new length
            Var lengthAsNUmberVar = JavascriptNumber::ToVar(n.IsSmallIndex() ? n.GetSmallIndex() : n.GetBigIndex(), scriptContext);
            JS_REENTRANT(jsReentLock,
                BOOL setLength = JavascriptOperators::SetProperty(obj, obj, PropertyIds::length, lengthAsNUmberVar, scriptContext, PropertyOperation_ThrowIfNotExtensible));
            if (h.IsThrowTypeError(setLength))
            {
                if(scriptContext->GetThreadContext()->RecordImplicitException())
                {
                    h.ThrowTypeErrorOnFailure();
                }
                else
                {
                    return nullptr;
                }
            }

            return lengthAsNUmberVar;
        }
    }

    /*
    *   JavascriptArray::EntryPushJavascriptArray
    *   Pushes Var element in a Var Array.
    *   Returns the length of the array.
    */
    Var JavascriptArray::EntryPushJavascriptArray(ScriptContext * scriptContext, Var * args, uint argCount)
    {
        JavascriptArray * arr = JavascriptArray::FromAnyArray(args[0]);
        uint n = arr->length;
        ThrowTypeErrorOnFailureHelper h(scriptContext, _u("Array.prototype.push"));

        // Fast Path for one push for small indexes
        if (argCount == 2 && n < JavascriptArray::MaxArrayLength)
        {
            // Set Item is overridden by CrossSiteObject, so no need to check for IsCrossSiteObject()
            h.ThrowTypeErrorOnFailure(arr->SetItem(n, args[1], PropertyOperation_None));
            return JavascriptNumber::ToVar(n + 1, scriptContext);
        }

        // Fast Path for multiple push for small indexes
        if (JavascriptArray::MaxArrayLength - argCount + 1 > n && JavascriptArray::IsVarArray(arr) && scriptContext == arr->GetScriptContext())
        {
            uint index;
            for (index = 1; index < argCount; ++index, ++n)
            {
                Assert(n != JavascriptArray::MaxArrayLength);
                // Set Item is overridden by CrossSiteObject, so no need to check for IsCrossSiteObject()
                arr->JavascriptArray::DirectSetItemAt(n, args[index]);
            }
            return JavascriptNumber::ToVar(n, scriptContext);
        }

        return EntryPushJavascriptArrayNoFastPath(scriptContext, args, argCount);
    }

    Var JavascriptArray::EntryPushJavascriptArrayNoFastPath(ScriptContext * scriptContext, Var * args, uint argCount)
    {
        JS_REENTRANCY_LOCK(jsReentLock, scriptContext->GetThreadContext());
        JavascriptArray * arr = JavascriptArray::FromAnyArray(args[0]);
        uint n = arr->length;
        ThrowTypeErrorOnFailureHelper h(scriptContext, _u("Array.prototype.push"));

        // First handle "small" indices.
        uint index;
        for (index = 1; index < argCount && n < JavascriptArray::MaxArrayLength; ++index, ++n)
        {
            // Set Item is overridden by CrossSiteObject, so no need to check for IsCrossSiteObject()
            h.ThrowTypeErrorOnFailure(arr->SetItem(n, args[index], PropertyOperation_None));
        }

        // Use BigIndex if we need to push indices >= MaxArrayLength
        if (index < argCount)
        {
            // Not supporting native array with BigIndex.
            arr = EnsureNonNativeArray(arr);
            Assert(n == JavascriptArray::MaxArrayLength);
            for (BigIndex big = n; index < argCount; ++index, ++big)
            {
                JS_REENTRANT(jsReentLock, h.ThrowTypeErrorOnFailure(big.SetItem(arr, args[index])));
            }

#ifdef VALIDATE_ARRAY
            arr->ValidateArray();
#endif
            // This is where we should set the length, but for arrays it cannot be >= MaxArrayLength
            JavascriptError::ThrowRangeError(scriptContext, JSERR_ArrayLengthAssignIncorrect);
        }

#ifdef VALIDATE_ARRAY
        arr->ValidateArray();
#endif
        return JavascriptNumber::ToVar(n, scriptContext);
    }

    /*
    *   JavascriptArray::EntryPush
    *   Handles Push calls(Script Function)
    */
    Var JavascriptArray::EntryPush(RecyclableObject* function, CallInfo callInfo, ...)
    {
        PROBE_STACK(function->GetScriptContext(), Js::Constants::MinStackDefault);

        ARGUMENTS(args, callInfo);
        ScriptContext* scriptContext = function->GetScriptContext();
        Assert(!(callInfo.Flags & CallFlags_New));

        if (args.Info.Count == 0)
        {
            JavascriptError::ThrowTypeError(scriptContext, JSERR_This_NullOrUndefined, _u("Array.prototype.push"));
        }

        if (JavascriptArray::Is(args[0]))
        {
            return EntryPushJavascriptArray(scriptContext, args.Values, args.Info.Count);
        }
        else
        {
            return EntryPushNonJavascriptArray(scriptContext, args.Values, args.Info.Count);
        }
    }

    template <typename T>
    void JavascriptArray::CopyHeadIfInlinedHeadSegment(JavascriptArray *array, Recycler *recycler)
    {
        SparseArraySegmentBase* inlineHeadSegment = nullptr;
        bool hasInlineSegment = false;

        if (JavascriptNativeArray::Is(array))
        {
            if (JavascriptNativeFloatArray::Is(array))
            {
                inlineHeadSegment = DetermineInlineHeadSegmentPointer<JavascriptNativeFloatArray, 0, true>((JavascriptNativeFloatArray*)array);
            }
            else if (JavascriptNativeIntArray::Is(array))
            {
                inlineHeadSegment = DetermineInlineHeadSegmentPointer<JavascriptNativeIntArray, 0, true>((JavascriptNativeIntArray*)array);
            }
            Assert(inlineHeadSegment);
            hasInlineSegment = (array->head == (SparseArraySegment<T>*)inlineHeadSegment);
        }
        else
        {
            hasInlineSegment = HasInlineHeadSegment(array->head->length);
        }

        if (hasInlineSegment)
        {
            SparseArraySegment<T>* headSeg = (SparseArraySegment<T>*)array->head;

            AnalysisAssert(headSeg);
            SparseArraySegment<T>* newHeadSeg = SparseArraySegment<T>::template AllocateSegmentImpl<false>(recycler,
                headSeg->left, headSeg->length, headSeg->size, headSeg->next);

            newHeadSeg = SparseArraySegment<T>::CopySegment(recycler, newHeadSeg, headSeg->left, headSeg, headSeg->left, headSeg->length);
            newHeadSeg->next = headSeg->next;
            array->head = newHeadSeg;
        }
    }

    Var JavascriptArray::EntryReverse(RecyclableObject* function, CallInfo callInfo, ...)
    {
        PROBE_STACK(function->GetScriptContext(), Js::Constants::MinStackDefault);

        ARGUMENTS(args, callInfo);
        ScriptContext* scriptContext = function->GetScriptContext();
        JS_REENTRANCY_LOCK(jsReentLock, scriptContext->GetThreadContext());

        Assert(!(callInfo.Flags & CallFlags_New));

        if (args.Info.Count == 0)
        {
            JavascriptError::ThrowTypeError(scriptContext, JSERR_This_NullOrUndefined, _u("Array.prototype.reverse"));
        }

        BigIndex length = 0u;
        JavascriptArray* pArr = nullptr;
        RecyclableObject* obj = nullptr;

        JS_REENTRANT(jsReentLock, TryGetArrayAndLength(args[0], scriptContext, _u("Array.prototype.reverse"), &pArr, &obj, &length));

        if (length.IsSmallIndex())
        {
            JS_REENTRANT_UNLOCK(jsReentLock, return JavascriptArray::ReverseHelper(pArr, nullptr, obj, length.GetSmallIndex(), scriptContext));
        }
        Assert(pArr == nullptr || length.IsUint32Max()); // if pArr is not null lets make sure length is safe to cast, which will only happen if length is a uint32max

        JS_REENTRANT_UNLOCK(jsReentLock, return JavascriptArray::ReverseHelper(pArr, nullptr, obj, length.GetBigIndex(), scriptContext));
    }

    // Array.prototype.reverse as described in ES6.0 (draft 22) Section 22.1.3.20
    template <typename T>
    Var JavascriptArray::ReverseHelper(JavascriptArray* pArr, Js::TypedArrayBase* typedArrayBase, RecyclableObject* obj, T length, ScriptContext* scriptContext)
    {
        JS_REENTRANCY_LOCK(jsReentLock, scriptContext->GetThreadContext());

        T middle = length / 2;
        Var lowerValue = nullptr, upperValue = nullptr;
        T lowerExists, upperExists;
        const char16* methodName;
        bool isTypedArrayEntryPoint = typedArrayBase != nullptr;

        if (isTypedArrayEntryPoint)
        {
            methodName = _u("[TypedArray].prototype.reverse");
        }
        else
        {
            methodName = _u("Array.prototype.reverse");
        }

        // If we came from Array.prototype.map and source object is not a JavascriptArray, source could be a TypedArray
        if (!isTypedArrayEntryPoint && pArr == nullptr && TypedArrayBase::Is(obj))
        {
            typedArrayBase = TypedArrayBase::FromVar(obj);
        }

        ThrowTypeErrorOnFailureHelper h(scriptContext, methodName);

        if (pArr)
        {
            Recycler * recycler = scriptContext->GetRecycler();

            if (length <= 1)
            {
                return pArr;
            }

            if (pArr->IsFillFromPrototypes())
            {
                // For odd-length arrays, the middle element is unchanged,
                // so we cannot fill it from the prototypes.
                if (length % 2 == 0)
                {
                    JS_REENTRANT(jsReentLock, pArr->FillFromPrototypes(0, (uint32)length));
                }
                else
                {
                    middle = length / 2;
                    JS_REENTRANT(jsReentLock,
                        pArr->FillFromPrototypes(0, (uint32)middle),
                        pArr->FillFromPrototypes(1 + (uint32)middle, (uint32)length));
                }
            }

            if (pArr->HasNoMissingValues() && pArr->head && pArr->head->next)
            {
                // This function currently does not track missing values in the head segment if there are multiple segments
                pArr->SetHasNoMissingValues(false);
            }

            // Above FillFromPrototypes call can change the length of the array. Our segment calculation below will
            // not work with the stale length. Update the length.
            // Note : since we are reversing the whole segment below - the functionality is not spec compliant already.
            length = pArr->length;

            SparseArraySegmentBase *prevSeg = nullptr;
            SparseArraySegmentBase *nextSeg = nullptr;
            SparseArraySegmentBase *pinPrevSeg = nullptr;

            bool isIntArray = false;
            bool isFloatArray = false;

            if (JavascriptNativeIntArray::Is(pArr))
            {
                isIntArray = true;
            }
            else if (JavascriptNativeFloatArray::Is(pArr))
            {
                isFloatArray = true;
            }

            // During the loop below we are going to reverse the segments list. The head segment will become the last segment.
            // We have to verify that the current head segment is not the inilined segement, otherwise due to shuffling below, the inlined segment will no longer
            // be the head and that can create issue down the line. Create new segment if it is an inilined segment.
            if (pArr->head && pArr->head->next)
            {
                if (isIntArray)
                {
                    CopyHeadIfInlinedHeadSegment<int32>(pArr, recycler);
                }
                else if (isFloatArray)
                {
                    CopyHeadIfInlinedHeadSegment<double>(pArr, recycler);
                }
                else
                {
                    CopyHeadIfInlinedHeadSegment<Var>(pArr, recycler);
                }
            }

            SparseArraySegmentBase* seg = pArr->head;

            while (seg)
            {
                nextSeg = seg->next;

                // If seg.length == 0, it is possible that (seg.left + seg.length == prev.left + prev.length),
                // resulting in 2 segments sharing the same "left".
                if (seg->length > 0)
                {
                    if (isIntArray)
                    {
                        ((SparseArraySegment<int32>*)seg)->ReverseSegment(recycler);
                    }
                    else if (isFloatArray)
                    {
                        ((SparseArraySegment<double>*)seg)->ReverseSegment(recycler);
                    }
                    else
                    {
                        ((SparseArraySegment<Var>*)seg)->ReverseSegment(recycler);
                    }

                    seg->left = ((uint32)length) > (seg->left + seg->length) ? ((uint32)length) - (seg->left + seg->length) : 0;

                    seg->next = prevSeg;
                    // Make sure size doesn't overlap with next segment.
                    // An easy fix is to just truncate the size...
                    seg->EnsureSizeInBound();

                    // If the last segment is a leaf, then we may be losing our last scanned pointer to its previous
                    // segment. Hold onto it with pinPrevSeg until we reallocate below.
                    pinPrevSeg = prevSeg;
                    prevSeg = seg;
                }

                seg = nextSeg;
            }

            pArr->head = prevSeg;

            // Just dump the segment map on reverse
            pArr->ClearSegmentMap();

            if (isIntArray)
            {
                if (pArr->head && pArr->head->next && SparseArraySegmentBase::IsLeafSegment(pArr->head, recycler))
                {
                    pArr->ReallocNonLeafSegment(SparseArraySegment<int32>::From(pArr->head), pArr->head->next);
                }
                pArr->EnsureHeadStartsFromZero<int32>(recycler);
            }
            else if (isFloatArray)
            {
                if (pArr->head && pArr->head->next && SparseArraySegmentBase::IsLeafSegment(pArr->head, recycler))
                {
                    pArr->ReallocNonLeafSegment(SparseArraySegment<double>::From(pArr->head), pArr->head->next);
                }
                pArr->EnsureHeadStartsFromZero<double>(recycler);
            }
            else
            {
                pArr->EnsureHeadStartsFromZero<Var>(recycler);
            }

            pArr->InvalidateLastUsedSegment(); // lastUsedSegment might be 0-length and discarded above

#ifdef VALIDATE_ARRAY
            pArr->ValidateArray();
#endif
        }
        else if (typedArrayBase)
        {
            Assert(length <= JavascriptArray::MaxArrayLength);
            if (typedArrayBase->GetLength() == length)
            {
                // If typedArrayBase->length == length then we know that the TypedArray will have all items < length
                // and we won't have to check that the elements exist or not.
                for (uint32 lower = 0; lower < (uint32)middle; lower++)
                {
                    uint32 upper = (uint32)length - lower - 1;

                    lowerValue = typedArrayBase->DirectGetItem(lower);
                    upperValue = typedArrayBase->DirectGetItem(upper);

                    // We still have to call HasItem even though we know the TypedArray has both lower and upper because
                    // there may be a proxy handler trapping HasProperty.
                    lowerExists = typedArrayBase->HasItem(lower);
                    upperExists = typedArrayBase->HasItem(upper);

                    JS_REENTRANT(jsReentLock,
                        h.ThrowTypeErrorOnFailure(typedArrayBase->DirectSetItem(lower, upperValue)),
                        h.ThrowTypeErrorOnFailure(typedArrayBase->DirectSetItem(upper, lowerValue)));
                }
            }
            else
            {
                Assert(middle <= UINT_MAX);
                for (uint32 lower = 0; lower < (uint32)middle; lower++)
                {
                    uint32 upper = (uint32)length - lower - 1;

                    lowerValue = typedArrayBase->DirectGetItem(lower);
                    upperValue = typedArrayBase->DirectGetItem(upper);

                    lowerExists = typedArrayBase->HasItem(lower);
                    upperExists = typedArrayBase->HasItem(upper);

                    if (lowerExists)
                    {
                        if (upperExists)
                        {
                            JS_REENTRANT(jsReentLock,
                                h.ThrowTypeErrorOnFailure(typedArrayBase->DirectSetItem(lower, upperValue)),
                                h.ThrowTypeErrorOnFailure(typedArrayBase->DirectSetItem(upper, lowerValue)));
                        }
                        else
                        {
                            // This will always fail for a TypedArray if lower < length
                            h.ThrowTypeErrorOnFailure(typedArrayBase->DeleteItem(lower, PropertyOperation_ThrowOnDeleteIfNotConfig));
                            JS_REENTRANT(jsReentLock, h.ThrowTypeErrorOnFailure(typedArrayBase->DirectSetItem(upper, lowerValue)));
                        }
                    }
                    else
                    {
                        if (upperExists)
                        {
                            JS_REENTRANT(jsReentLock, h.ThrowTypeErrorOnFailure(typedArrayBase->DirectSetItem(lower, upperValue)));
                            // This will always fail for a TypedArray if upper < length
                            h.ThrowTypeErrorOnFailure(typedArrayBase->DeleteItem(upper, PropertyOperation_ThrowOnDeleteIfNotConfig));
                        }
                    }
                }
            }
        }
        else
        {
            for (T lower = 0; lower < middle; lower++)
            {
                T upper = length - lower - 1;

                JS_REENTRANT(jsReentLock,
                    lowerExists = JavascriptOperators::HasItem(obj, lower) && JavascriptOperators::GetItem(obj, lower, &lowerValue, scriptContext),
                    upperExists = JavascriptOperators::HasItem(obj, upper) && JavascriptOperators::GetItem(obj, upper, &upperValue, scriptContext));

                if (lowerExists)
                {
                    if (upperExists)
                    {
                        JS_REENTRANT(jsReentLock,
                            h.ThrowTypeErrorOnFailure(JavascriptOperators::SetItem(obj, obj, lower, upperValue, scriptContext, PropertyOperation_ThrowIfNotExtensible)),
                            h.ThrowTypeErrorOnFailure(JavascriptOperators::SetItem(obj, obj, upper, lowerValue, scriptContext, PropertyOperation_ThrowIfNotExtensible)));
                    }
                    else
                    {
                        JS_REENTRANT(jsReentLock,
                            h.ThrowTypeErrorOnFailure(JavascriptOperators::DeleteItem(obj, lower, PropertyOperation_ThrowOnDeleteIfNotConfig)),
                            h.ThrowTypeErrorOnFailure(JavascriptOperators::SetItem(obj, obj, upper, lowerValue, scriptContext, PropertyOperation_ThrowIfNotExtensible)));
                    }
                }
                else
                {
                    if (upperExists)
                    {
                        JS_REENTRANT(jsReentLock,
                            h.ThrowTypeErrorOnFailure(JavascriptOperators::SetItem(obj, obj, lower, upperValue, scriptContext, PropertyOperation_ThrowIfNotExtensible)),
                            h.ThrowTypeErrorOnFailure(JavascriptOperators::DeleteItem(obj, upper, PropertyOperation_ThrowOnDeleteIfNotConfig)));
                    }
                }
            }
        }

        return obj;
    }

    template<typename T>
    void JavascriptArray::ShiftHelper(JavascriptArray* pArr, ScriptContext * scriptContext)
    {
        Recycler * recycler = scriptContext->GetRecycler();

        SparseArraySegment<T>* next = SparseArraySegment<T>::From(pArr->head->next);
        while (next)
        {
            next->left--;
            next = SparseArraySegment<T>::From(next->next);
        }

        // head and next might overlap as the next segment left is decremented
        next = SparseArraySegment<T>::From(pArr->head->next);
        if (next && (pArr->head->size > next->left))
        {
            AssertMsg(pArr->head->left == 0, "Array always points to a head starting at index 0");
            AssertMsg(pArr->head->size == next->left + 1, "Shift next->left overlaps current segment by more than 1 element");

            SparseArraySegment<T> *head = SparseArraySegment<T>::From(pArr->head);
            // Merge the two adjacent segments
            if (next->length != 0)
            {
                uint32 offset = head->size - 1;
                // There is room for one unshifted element in head segment.
                // Hence it's enough if we grow the head segment by next->length - 1

                if (next->next)
                {
                    // If we have a next->next, we can't grow pass the left of that

                    // If the array had a segment map before, the next->next might just be right after next as well.
                    // So we just need to grow to the end of the next segment
                    // TODO: merge that segment too?
                    Assert(next->next->left >= head->size);
                    uint32 maxGrowSize = next->next->left - head->size;
                    if (maxGrowSize != 0)
                    {
                        head = head->GrowByMinMax(recycler, next->length - 1, maxGrowSize); //-1 is to account for unshift
                    }
                    else
                    {
                        // The next segment is only of length one, so we already have space in the header to copy that
                        Assert(next->length == 1);
                    }
                }
                else
                {
                    head = head->GrowByMin(recycler, next->length - 1); //-1 is to account for unshift
                }
                MoveArray(head->elements + offset, next->elements, next->length);
                head->length = offset + next->length;
                head->CheckLengthvsSize();
                pArr->head = head;
            }
            head->next = next->next;
            pArr->InvalidateLastUsedSegment();
        }

#ifdef VALIDATE_ARRAY
            pArr->ValidateArray();
#endif
    }

    Var JavascriptArray::EntryShift(RecyclableObject* function, CallInfo callInfo, ...)
    {
        PROBE_STACK(function->GetScriptContext(), Js::Constants::MinStackDefault);

        ARGUMENTS(args, callInfo);
        ScriptContext* scriptContext = function->GetScriptContext();
        JS_REENTRANCY_LOCK(jsReentLock, scriptContext->GetThreadContext());

        Assert(!(callInfo.Flags & CallFlags_New));

        Var res = scriptContext->GetLibrary()->GetUndefined();

        if (args.Info.Count == 0)
        {
            return res;
        }
        if (JavascriptArray::Is(args[0]))
        {
            JavascriptArray * pArr = JavascriptArray::FromVar(args[0]);
#if ENABLE_COPYONACCESS_ARRAY
            JavascriptLibrary::CheckAndConvertCopyOnAccessNativeIntArray<Var>(pArr);
#endif

            if (pArr->length == 0)
            {
                return res;
            }

            if(pArr->IsFillFromPrototypes())
            {
                JS_REENTRANT(jsReentLock, pArr->FillFromPrototypes(0, pArr->length)); // We need find all missing value from [[proto]] object
            }

            if(pArr->HasNoMissingValues() && pArr->head && pArr->head->next)
            {
                // This function currently does not track missing values in the head segment if there are multiple segments
                pArr->SetHasNoMissingValues(false);
            }

            pArr->length--;

            pArr->ClearSegmentMap(); // Dump segmentMap on shift (before any allocation)

            Recycler * recycler = scriptContext->GetRecycler();

            bool isIntArray = false;
            bool isFloatArray = false;

            if(JavascriptNativeIntArray::Is(pArr))
            {
                isIntArray = true;
            }
            else if(JavascriptNativeFloatArray::Is(pArr))
            {
                isFloatArray = true;
            }

            if (pArr->head->length != 0)
            {
                if(isIntArray)
                {
                    int32 nativeResult = SparseArraySegment<int32>::From(pArr->head)->GetElement(0);

                    if(SparseArraySegment<int32>::IsMissingItem(&nativeResult))
                    {
                        res = scriptContext->GetLibrary()->GetUndefined();
                    }
                    else
                    {
                        res = Js::JavascriptNumber::ToVar(nativeResult, scriptContext);
                    }
                    SparseArraySegment<int32>::From(pArr->head)->RemoveElement(recycler, 0);
                }
                else if (isFloatArray)
                {
                    double nativeResult = SparseArraySegment<double>::From(pArr->head)->GetElement(0);

                    if(SparseArraySegment<double>::IsMissingItem(&nativeResult))
                    {
                        res = scriptContext->GetLibrary()->GetUndefined();
                    }
                    else
                    {
                        res = Js::JavascriptNumber::ToVarNoCheck(nativeResult, scriptContext);
                    }
                    SparseArraySegment<double>::From(pArr->head)->RemoveElement(recycler, 0);
                }
                else
                {
                    res = SparseArraySegment<Var>::From(pArr->head)->GetElement(0);

                    if(SparseArraySegment<Var>::IsMissingItem(&res))
                    {
                        res = scriptContext->GetLibrary()->GetUndefined();
                    }
                    else
                    {
                        res = CrossSite::MarshalVar(scriptContext, res);
                    }
                    SparseArraySegment<Var>::From(pArr->head)->RemoveElement(recycler, 0);
                }
            }

            if(isIntArray)
            {
                ShiftHelper<int32>(pArr, scriptContext);
            }
            else if (isFloatArray)
            {
                ShiftHelper<double>(pArr, scriptContext);
            }
            else
            {
                ShiftHelper<Var>(pArr, scriptContext);
            }
        }
        else
        {
            RecyclableObject* dynamicObject = nullptr;
            if (FALSE == JavascriptConversion::ToObject(args[0], scriptContext, &dynamicObject))
            {
                JavascriptError::ThrowTypeError(scriptContext, JSERR_This_NullOrUndefined, _u("Array.prototype.shift"));
            }

            ThrowTypeErrorOnFailureHelper h(scriptContext, _u("Array.prototype.shift"));

            JS_REENTRANT(jsReentLock, BigIndex length = OP_GetLength(dynamicObject, scriptContext));

            if (length == 0u)
            {
                // If length is 0, return 'undefined'
                JS_REENTRANT(jsReentLock,
                    h.ThrowTypeErrorOnFailure(JavascriptOperators::SetProperty(dynamicObject, dynamicObject, PropertyIds::length, TaggedInt::ToVarUnchecked(0), scriptContext, PropertyOperation_ThrowIfNotExtensible)));
                return scriptContext->GetLibrary()->GetUndefined();
            }

            JS_REENTRANT(jsReentLock,
                BOOL gotItem = JavascriptOperators::GetItem(dynamicObject, 0u, &res, scriptContext));
            if (!gotItem)
            {
                res = scriptContext->GetLibrary()->GetUndefined();
            }
            --length;
            uint32 lengthToUin32Max = length.IsSmallIndex() ? length.GetSmallIndex() : MaxArrayLength;
            for (uint32 i = 0u; i < lengthToUin32Max; i++)
            {
                JS_REENTRANT(jsReentLock, BOOL hasItem = JavascriptOperators::HasItem(dynamicObject, i + 1));
                if (hasItem)
                {
                    Var element = nullptr;
                    JS_REENTRANT(jsReentLock,
                        element = JavascriptOperators::GetItem(dynamicObject, i + 1, scriptContext),
                        h.ThrowTypeErrorOnFailure(JavascriptOperators::SetItem(dynamicObject, dynamicObject, i, element, scriptContext, PropertyOperation_ThrowIfNotExtensible, /*skipPrototypeCheck*/ true)));
                }
                else
                {
                    JS_REENTRANT(jsReentLock, h.ThrowTypeErrorOnFailure(JavascriptOperators::DeleteItem(dynamicObject, i, PropertyOperation_ThrowOnDeleteIfNotConfig)));
                }
            }

            for (uint64 i = MaxArrayLength; length > i; i++)
            {
                JS_REENTRANT(jsReentLock, BOOL hasItem = JavascriptOperators::HasItem(dynamicObject, i + 1));
                if (hasItem)
                {
                    Var element = nullptr;
                    JS_REENTRANT(jsReentLock,
                        element = JavascriptOperators::GetItem(dynamicObject, i + 1, scriptContext),
                        h.ThrowTypeErrorOnFailure(JavascriptOperators::SetItem(dynamicObject, dynamicObject, i, element, scriptContext, PropertyOperation_ThrowIfNotExtensible)));
                }
                else
                {
                    JS_REENTRANT(jsReentLock, h.ThrowTypeErrorOnFailure(JavascriptOperators::DeleteItem(dynamicObject, i, PropertyOperation_ThrowOnDeleteIfNotConfig)));
                }
            }

            if (length.IsSmallIndex())
            {
                JS_REENTRANT(jsReentLock,
                    h.ThrowTypeErrorOnFailure(JavascriptOperators::DeleteItem(dynamicObject, length.GetSmallIndex(), PropertyOperation_ThrowOnDeleteIfNotConfig)),
                    h.ThrowTypeErrorOnFailure(JavascriptOperators::SetProperty(dynamicObject, dynamicObject, PropertyIds::length, JavascriptNumber::ToVar(length.GetSmallIndex(), scriptContext), scriptContext, PropertyOperation_ThrowIfNotExtensible)));
            }
            else
            {
                JS_REENTRANT(jsReentLock,
                    h.ThrowTypeErrorOnFailure(JavascriptOperators::DeleteItem(dynamicObject, length.GetBigIndex(), PropertyOperation_ThrowOnDeleteIfNotConfig)),
                    h.ThrowTypeErrorOnFailure(JavascriptOperators::SetProperty(dynamicObject, dynamicObject, PropertyIds::length, JavascriptNumber::ToVar(length.GetBigIndex(), scriptContext), scriptContext, PropertyOperation_ThrowIfNotExtensible)));
            }
        }
        return res;
    }

    Js::JavascriptArray* JavascriptArray::CreateNewArrayHelper(uint32 len, bool isIntArray, bool isFloatArray,  Js::JavascriptArray* baseArray, ScriptContext* scriptContext)
    {
        if (isIntArray)
        {
            Js::JavascriptNativeIntArray *pnewArr = scriptContext->GetLibrary()->CreateNativeIntArray(len);
            pnewArr->EnsureHead<int32>();
#if ENABLE_PROFILE_INFO
            pnewArr->CopyArrayProfileInfo(Js::JavascriptNativeIntArray::FromVar(baseArray));
#endif

            return pnewArr;
        }
        else if (isFloatArray)
        {
            Js::JavascriptNativeFloatArray *pnewArr  = scriptContext->GetLibrary()->CreateNativeFloatArray(len);
            pnewArr->EnsureHead<double>();
#if ENABLE_PROFILE_INFO
            pnewArr->CopyArrayProfileInfo(Js::JavascriptNativeFloatArray::FromVar(baseArray));
#endif

            return pnewArr;
        }
        else
        {
            JavascriptArray *pnewArr = pnewArr = scriptContext->GetLibrary()->CreateArray(len);
            pnewArr->EnsureHead<Var>();
            return pnewArr;
        }
   }

    template<typename T>
    void JavascriptArray::SliceHelper(JavascriptArray* pArr,  JavascriptArray* pnewArr, uint32 start, uint32 newLen)
    {
        JS_REENTRANCY_LOCK(jsReentLock, pArr->GetScriptContext()->GetThreadContext());

        SparseArraySegment<T>* headSeg = SparseArraySegment<T>::From(pArr->head);
        SparseArraySegment<T>* pnewHeadSeg = SparseArraySegment<T>::From(pnewArr->head);

        // Fill the newly created sliced array
        CopyArray(pnewHeadSeg->elements, newLen, headSeg->elements + start, newLen);
        pnewHeadSeg->length = newLen;
        pnewHeadSeg->CheckLengthvsSize();

        Assert(pnewHeadSeg->length <= pnewHeadSeg->size);
        // Prototype lookup for missing elements
        if (!pArr->HasNoMissingValues())
        {
            for (uint32 i = 0; i < newLen && (i + start) < pArr->length; i++)
            {
                // array type might be changed in the below call to DirectGetItemAtFull
                // need recheck array type before checking array item [i + start]
                if (pArr->IsMissingItem(i + start))
                {
                    Var element;
                    pnewArr->SetHasNoMissingValues(false);
                    JS_REENTRANT(jsReentLock, BOOL gotItem = pArr->DirectGetItemAtFull(i + start, &element));
                    if (gotItem)
                    {
                        JS_REENTRANT(jsReentLock, pnewArr->SetItem(i, element, PropertyOperation_None));
                    }
                }
            }
        }
#ifdef DBG
        else
        {
            for (uint32 i = 0; i < newLen; i++)
            {
                AssertMsg(!SparseArraySegment<T>::IsMissingItem(&headSeg->elements[i+start]), "Array marked incorrectly as having missing value");
            }
        }
#endif
    }

    // If the creating profile data has changed, convert it to the type of array indicated
    // in the profile
    void JavascriptArray::GetArrayTypeAndConvert(bool* isIntArray, bool* isFloatArray)
    {
        if (JavascriptNativeIntArray::Is(this))
        {
#if ENABLE_PROFILE_INFO
            JavascriptNativeIntArray* nativeIntArray = JavascriptNativeIntArray::FromVar(this);
            ArrayCallSiteInfo* info = nativeIntArray->GetArrayCallSiteInfo();
            if(!info || info->IsNativeIntArray())
            {
                *isIntArray = true;
            }
            else if(info->IsNativeFloatArray())
            {
                JavascriptNativeIntArray::ToNativeFloatArray(nativeIntArray);
                *isFloatArray = true;
            }
            else
            {
                JavascriptNativeIntArray::ToVarArray(nativeIntArray);
            }
#else
            *isIntArray = true;
#endif
        }
        else if (JavascriptNativeFloatArray::Is(this))
        {
#if ENABLE_PROFILE_INFO
            JavascriptNativeFloatArray* nativeFloatArray = JavascriptNativeFloatArray::FromVar(this);
            ArrayCallSiteInfo* info = nativeFloatArray->GetArrayCallSiteInfo();

            if(info && !info->IsNativeArray())
            {
                JavascriptNativeFloatArray::ToVarArray(nativeFloatArray);
            }
            else
            {
                *isFloatArray = true;
            }
#else
            *isFloatArray = true;
#endif
        }
    }

    Var JavascriptArray::EntrySlice(RecyclableObject* function, CallInfo callInfo, ...)
    {
        PROBE_STACK(function->GetScriptContext(), Js::Constants::MinStackDefault);

        ARGUMENTS(args, callInfo);
        ScriptContext* scriptContext = function->GetScriptContext();
        JS_REENTRANCY_LOCK(jsReentLock, scriptContext->GetThreadContext());

        Assert(!(callInfo.Flags & CallFlags_New));

        Var res = scriptContext->GetLibrary()->GetUndefined();

        if (args.Info.Count == 0)
        {
            return res;
        }

        BigIndex length;
        JavascriptArray* pArr = nullptr;
        RecyclableObject* obj = nullptr;

        JS_REENTRANT(jsReentLock, TryGetArrayAndLength(args[0], scriptContext, _u("Array.prototype.slice"), &pArr, &obj, &length));

        if (length.IsSmallIndex())
        {
            JS_REENTRANT_UNLOCK(jsReentLock, return JavascriptArray::SliceHelper(pArr, nullptr, obj, length.GetSmallIndex(), args, scriptContext));
        }

        Assert(pArr == nullptr || length.IsUint32Max());
        JS_REENTRANT_UNLOCK(jsReentLock, return JavascriptArray::SliceHelper(pArr, nullptr, obj, length.GetBigIndex(), args, scriptContext));
    }

    // Array.prototype.slice as described in ES6.0 (draft 22) Section 22.1.3.22
    template <typename T>
    Var JavascriptArray::SliceHelper(JavascriptArray* pArr, Js::TypedArrayBase* typedArrayBase, RecyclableObject* obj, T length, Arguments& args, ScriptContext* scriptContext)
    {
        JS_REENTRANCY_LOCK(jsReentLock, scriptContext->GetThreadContext());

        JavascriptArray* newArr = nullptr;
        RecyclableObject* newObj = nullptr;
        bool isIntArray = false;
        bool isFloatArray = false;
        bool isTypedArrayEntryPoint = typedArrayBase != nullptr;
        bool isBuiltinArrayCtor = true;
        T startT = 0;
        T newLenT = length;
        T endT = length;

#if ENABLE_COPYONACCESS_ARRAY
        JavascriptLibrary::CheckAndConvertCopyOnAccessNativeIntArray<Var>(pArr);
#endif
        if (args.Info.Count > 1)
        {
            JS_REENTRANT(jsReentLock, startT = GetFromIndex(args[1], length, scriptContext));

            if (args.Info.Count > 2 && JavascriptOperators::GetTypeId(args[2]) != TypeIds_Undefined)
            {
                JS_REENTRANT(jsReentLock, endT = GetFromIndex(args[2], length, scriptContext));
            }

            newLenT = endT > startT ? endT - startT : 0;
        }

        // Side effects (such as defining a property in a ToPrimitive call) during evaluation of arguments start or end may convert the array to an ES5 array.
        if (pArr && !JavascriptArray::Is(obj))
        {
            AssertOrFailFastMsg(ES5Array::Is(obj), "The array should have been converted to an ES5Array");
            pArr = nullptr;
        }

        if (TypedArrayBase::IsDetachedTypedArray(obj))
        {
            JavascriptError::ThrowTypeError(scriptContext, JSERR_DetachedTypedArray, _u("Array.prototype.slice"));
        }

        // If we came from Array.prototype.slice and source object is not a JavascriptArray, source could be a TypedArray
        if (!isTypedArrayEntryPoint && pArr == nullptr && TypedArrayBase::Is(obj))
        {
            typedArrayBase = TypedArrayBase::FromVar(obj);
        }

        // If the entry point is %TypedArray%.prototype.slice or the source object is an Array exotic object we should try to load the constructor property
        // and use it to construct the return object.
        if (isTypedArrayEntryPoint)
        {
            JS_REENTRANT(jsReentLock,
                Var constructor = JavascriptOperators::SpeciesConstructor(typedArrayBase, TypedArrayBase::GetDefaultConstructor(args[0], scriptContext), scriptContext));
            isBuiltinArrayCtor = false;

            AssertAndFailFast(pArr == nullptr);
            Assert(JavascriptOperators::IsConstructor(constructor));

            Js::Var constructorArgs[] = { constructor, JavascriptNumber::ToVar(newLenT, scriptContext) };
            Js::CallInfo constructorCallInfo(Js::CallFlags_New, _countof(constructorArgs));
            JS_REENTRANT(jsReentLock, newObj = RecyclableObject::FromVar(TypedArrayBase::TypedArrayCreate(constructor, &Js::Arguments(constructorCallInfo, constructorArgs), (uint32)newLenT, scriptContext)));
        }

        else if (pArr != nullptr)
        {
            JS_REENTRANT(jsReentLock, newObj = ArraySpeciesCreate(pArr, newLenT, scriptContext, &isIntArray, &isFloatArray, &isBuiltinArrayCtor));
        }

        // skip the typed array and "pure" array case, we still need to handle special arrays like es5array, remote array, and proxy of array.
        else
        {
            JS_REENTRANT(jsReentLock, newObj = ArraySpeciesCreate(obj, newLenT, scriptContext, nullptr, nullptr, &isBuiltinArrayCtor));
        }

        // If we didn't create a new object above we will create a new array here.
        // This is the pre-ES6 behavior or the case of calling Array.prototype.slice with a constructor argument that is not a constructor function.
        if (newObj == nullptr)
        {
            if (pArr)
            {
                pArr->GetArrayTypeAndConvert(&isIntArray, &isFloatArray);
            }

            if (newLenT > JavascriptArray::MaxArrayLength)
            {
                JavascriptError::ThrowRangeError(scriptContext, JSERR_ArrayLengthConstructIncorrect);
            }

            newArr = CreateNewArrayHelper(static_cast<uint32>(newLenT), isIntArray, isFloatArray, pArr, scriptContext);
#if ENABLE_COPYONACCESS_ARRAY
            JavascriptLibrary::CheckAndConvertCopyOnAccessNativeIntArray<Var>(newArr);
#endif
            newObj = newArr;
        }
        else
        {
            // If the new object we created is an array, remember that as it will save us time setting properties in the object below
            if (JavascriptArray::Is(newObj))
            {
#if ENABLE_COPYONACCESS_ARRAY
                JavascriptLibrary::CheckAndConvertCopyOnAccessNativeIntArray<Var>(newObj);
#endif
                newArr = JavascriptArray::FromVar(newObj);
            }
        }

        uint32 start  = (uint32) startT;
        uint32 newLen = (uint32) newLenT;

        // We at least have to have newObj as a valid object
        Assert(newObj);

        // Bail out early if the new object will have zero length.
        if (newLen == 0)
        {
            return newObj;
        }

        // The ArraySpeciesCreate call above could have converted the source array into an ES5Array. If this happens
        // we will process the array elements like an ES5Array.
        if (pArr && !JavascriptArray::Is(obj))
        {
            AssertOrFailFastMsg(ES5Array::Is(obj), "The array should have been converted to an ES5Array");
            pArr = nullptr;
        }

        if (pArr)
        {
            // If we constructed a new Array object, we have some nice helpers here
            if (newArr && isBuiltinArrayCtor)
            {
                if (JavascriptArray::IsDirectAccessArray(newArr))
                {
                    if (((start + newLen) <= pArr->head->length) && newLen <= newArr->head->size) //Fast Path
                    {
                        if (isIntArray)
                        {
                            JS_REENTRANT(jsReentLock, SliceHelper<int32>(pArr, newArr, start, newLen));
                        }
                        else if (isFloatArray)
                        {
                            JS_REENTRANT(jsReentLock, SliceHelper<double>(pArr, newArr, start, newLen));
                        }
                        else
                        {
                            JS_REENTRANT(jsReentLock, SliceHelper<Var>(pArr, newArr, start, newLen));
                        }
                    }
                    else
                    {
                        if (isIntArray)
                        {
                            JS_REENTRANT(jsReentLock, CopyNativeIntArrayElements(JavascriptNativeIntArray::FromVar(newArr), 0, JavascriptNativeIntArray::FromVar(pArr), start, start + newLen));
                        }
                        else if (isFloatArray)
                        {
                            JS_REENTRANT(jsReentLock, CopyNativeFloatArrayElements(JavascriptNativeFloatArray::FromVar(newArr), 0, JavascriptNativeFloatArray::FromVar(pArr), start, start + newLen));
                        }
                        else
                        {
                            JS_REENTRANT(jsReentLock, CopyArrayElements(newArr, 0u, pArr, start, start + newLen));
                        }
                    }
                }
                else
                {
                    AssertMsg(CONFIG_FLAG(ForceES5Array), "newArr can only be ES5Array when it is forced");
                    Var element;
                    for (uint32 i = 0; i < newLen; i++)
                    {
                        JS_REENTRANT(jsReentLock, BOOL gotItem = pArr->DirectGetItemAtFull(i + start, &element));
                        if (!gotItem)
                        {
                            continue;
                        }

                        newArr->SetItem(i, element, PropertyOperation_None);

                        // Side-effects in the prototype lookup may have changed the source array into an ES5Array. If this happens
                        // we will process the rest of the array elements like an ES5Array.
                        if (!JavascriptArray::Is(obj))
                        {
                            AssertOrFailFastMsg(ES5Array::Is(obj), "The array should have been converted to an ES5Array");
                            JS_REENTRANT_UNLOCK(jsReentLock, return JavascriptArray::SliceObjectHelper(obj, start, i + 1, newArr, newObj, newLen, scriptContext));
                        }
                    }
                }
            }
            else
            {
                // The constructed object isn't an array, we'll need to use normal object manipulation
                Var element;

                for (uint32 i = 0; i < newLen; i++)
                {
                    JS_REENTRANT(jsReentLock, BOOL gotItem = pArr->DirectGetItemAtFull(i + start, &element));
                    if (!gotItem)
                    {
                        continue;
                    }

                    JS_REENTRANT(jsReentLock, ThrowErrorOnFailure(JavascriptArray::SetArrayLikeObjects(newObj, i, element), scriptContext, i));

                    // Side-effects in the prototype lookup may have changed the source array into an ES5Array. If this happens
                    // we will process the rest of the array elements like an ES5Array.
                    if (!JavascriptArray::Is(obj))
                    {
                        AssertOrFailFastMsg(ES5Array::Is(obj), "The array should have been converted to an ES5Array");
                        JS_REENTRANT_UNLOCK(jsReentLock, return JavascriptArray::SliceObjectHelper(obj, start, i + 1, newArr, newObj, newLen, scriptContext));
                    }
                }
            }
        }
        else if (typedArrayBase)
        {
            AssertAndFailFast(TypedArrayBase::Is(typedArrayBase));

            // Source is a TypedArray, we must have created the return object via a call to constructor, but newObj may not be a TypedArray (or an array either)
            TypedArrayBase* newTypedArray = nullptr;

            if (TypedArrayBase::Is(newObj))
            {
                newTypedArray = TypedArrayBase::FromVar(newObj);
            }
            else
            {
                AssertAndFailFast(newArr != nullptr);
            }

            Var element;

            for (uint32 i = 0; i < newLen; i++)
            {
                // We only need to call HasItem in the case that we are called from Array.prototype.slice
                if (!isTypedArrayEntryPoint && !typedArrayBase->HasItem(i + start))
                {
                    continue;
                }

                element = typedArrayBase->DirectGetItem(i + start);

                // The object we got back from the constructor might not be a TypedArray. In fact, it could be any object.
                if (newTypedArray)
                {
                    JS_REENTRANT(jsReentLock, newTypedArray->DirectSetItem(i, element));
                }
                else
                {
                    newArr->SetItem(i, element, PropertyOperation_None);
                }
            }
        }
        else
        {
            JS_REENTRANT_UNLOCK(jsReentLock, return JavascriptArray::SliceObjectHelper(obj, start, 0u, newArr, newObj, newLen, scriptContext));;
        }

        if (!isTypedArrayEntryPoint)
        {
            JavascriptOperators::SetProperty(newObj, newObj, Js::PropertyIds::length, JavascriptNumber::ToVar(newLen, scriptContext), scriptContext, PropertyOperation_ThrowIfNotExtensible);
        }

#ifdef VALIDATE_ARRAY
        if (JavascriptArray::Is(newObj))
        {
            JavascriptArray::FromVar(newObj)->ValidateArray();
        }
#endif

        return newObj;
    }

    Var JavascriptArray::SliceObjectHelper(RecyclableObject* obj, uint32 sliceStart, uint32 start, JavascriptArray* newArr, RecyclableObject* newObj, uint32 newLen, ScriptContext* scriptContext)
    {
        JS_REENTRANCY_LOCK(jsReentLock, scriptContext->GetThreadContext());

        for (uint32 i = start; i < newLen; i++)
        {
            JS_REENTRANT(jsReentLock, BOOL hasItem = JavascriptOperators::HasItem(obj, i + sliceStart));
                if (hasItem)
            {
                JS_REENTRANT(jsReentLock, Var element = JavascriptOperators::GetItem(obj, i + sliceStart, scriptContext));
                if (newArr != nullptr)
                {
                    newArr->SetItem(i, element, PropertyOperation_None);
                }
                else
                {
                        JS_REENTRANT(jsReentLock, ThrowErrorOnFailure(JavascriptArray::SetArrayLikeObjects(newObj, i, element), scriptContext, i));
                }
            }
        }

            JS_REENTRANT(jsReentLock,
                JavascriptOperators::SetProperty(newObj, newObj, Js::PropertyIds::length, JavascriptNumber::ToVar(newLen, scriptContext), scriptContext, PropertyOperation_ThrowIfNotExtensible));

#ifdef VALIDATE_ARRAY
        if (JavascriptArray::Is(newObj))
        {
            JavascriptArray::FromVar(newObj)->ValidateArray();
        }
#endif

        return newObj;
    }

    struct CompareVarsInfo
    {
        ScriptContext* scriptContext;
        RecyclableObject* compFn;
    };

    int __cdecl compareVars(void* cvInfoV, const void* aRef, const void* bRef)
    {
        CompareVarsInfo* cvInfo=(CompareVarsInfo*)cvInfoV;
        ScriptContext* requestContext=cvInfo->scriptContext;
        RecyclableObject* compFn=cvInfo->compFn;

        AssertMsg(*(Var*)aRef, "No null expected in sort");
        AssertMsg(*(Var*)bRef, "No null expected in sort");

        if (compFn != nullptr)
        {
            ScriptContext* scriptContext = compFn->GetScriptContext();

            // The correct flag value is CallFlags_Value but we pass CallFlags_None in compat modes
            CallFlags flags = CallFlags_Value;
            Var undefined = scriptContext->GetLibrary()->GetUndefined();
            Var retVal;
            if (requestContext != scriptContext)
            {
                Var leftVar = CrossSite::MarshalVar(scriptContext, *(Var*)aRef);
                Var rightVar = CrossSite::MarshalVar(scriptContext, *(Var*)bRef);
                retVal = CALL_FUNCTION(scriptContext->GetThreadContext(), compFn, CallInfo(flags, 3), undefined, leftVar, rightVar);
            }
            else
            {
                retVal = CALL_FUNCTION(scriptContext->GetThreadContext(), compFn, CallInfo(flags, 3), undefined, *(Var*)aRef, *(Var*)bRef);
            }

            if (TaggedInt::Is(retVal))
            {
                return TaggedInt::ToInt32(retVal);
            }
            double dblResult;
            if (JavascriptNumber::Is_NoTaggedIntCheck(retVal))
            {
                dblResult = JavascriptNumber::GetValue(retVal);
            }
            else
            {
                dblResult = JavascriptConversion::ToNumber_Full(retVal, scriptContext);
            }
            if (dblResult < 0)
            {
                return -1;
            }
            return (dblResult > 0) ? 1 : 0;
        }
        else
        {
            JavascriptString* pStr1 = JavascriptConversion::ToString(*(Var*)aRef, requestContext);
            JavascriptString* pStr2 = JavascriptConversion::ToString(*(Var*)bRef, requestContext);

            return JavascriptString::strcmp(pStr1, pStr2);
        }
    }

    static void hybridSort(__inout_ecount(length) Field(Var) *elements, uint32 length, CompareVarsInfo* compareInfo)
    {
        // The cost of memory moves starts to be more expensive than additional comparer calls (given a simple comparer)
        // for arrays of more than 512 elements.
        if (length > 512)
        {
            qsort_s(elements, length, compareVars, compareInfo);
            return;
        }

        for (int i = 1; i < (int)length; i++)
        {
            if (compareVars(compareInfo, elements + i, elements + i - 1) < 0) {
                // binary search for the left-most element greater than value:
                int first = 0;
                int last = i - 1;
                while (first <= last)
                {
                    int middle = (first + last) / 2;
                    if (compareVars(compareInfo, elements + i, elements + middle) < 0)
                    {
                        last = middle - 1;
                    }
                    else
                    {
                        first = middle + 1;
                    }
                }

                // insert value right before first:
                Var value = elements[i];
                MoveArray(elements + first + 1, elements + first, (i - first));
                elements[first] = value;
            }
        }
    }

    void JavascriptArray::Sort(RecyclableObject* compFn)
    {
        JS_REENTRANCY_LOCK(jsReentLock, this->GetScriptContext()->GetThreadContext());

        if (length <= 1)
        {
            return;
        }

        this->EnsureHead<Var>();
        ScriptContext* scriptContext = this->GetScriptContext();
        Recycler* recycler = scriptContext->GetRecycler();

        CompareVarsInfo cvInfo;
        cvInfo.scriptContext = scriptContext;
        cvInfo.compFn = compFn;

        Assert(head != nullptr);

        // Just dump the segment map on sort
        ClearSegmentMap();

        uint32 countUndefined = 0;
        SparseArraySegment<Var>* startSeg = SparseArraySegment<Var>::From(head);

        // Sort may have side effects on the array. Setting a dummy head so that original array is not affected
        uint32 saveLength = length;
        // that if compare function tries to modify the array it won't AV.
        head = const_cast<SparseArraySegmentBase*>(EmptySegment);
        SetFlags(DynamicObjectFlags::None);
        this->InvalidateLastUsedSegment();
        length = 0;

        TryFinally([&]()
        {
            //The array is a continuous array if there is only one segment
            if (startSeg->next == nullptr) // Single segment fast path
            {
                if (compFn != nullptr)
                {
                    countUndefined = startSeg->RemoveUndefined(scriptContext);

#ifdef VALIDATE_ARRAY
                    ValidateSegment(startSeg);
#endif
                    JS_REENTRANT(jsReentLock, hybridSort(startSeg->elements, startSeg->length, &cvInfo));
                    startSeg->CheckLengthvsSize();
                }
                else
                {
                    JS_REENTRANT(jsReentLock, countUndefined = sort(startSeg->elements, &startSeg->length, scriptContext));
                }
                head = startSeg;
            }
            else
            {
                SparseArraySegment<Var>* allElements = SparseArraySegment<Var>::AllocateSegment(recycler, 0, 0, nullptr);
                SparseArraySegment<Var>* next = startSeg;

                uint32 nextIndex = 0;
                // copy all the elements to single segment
                while (next)
                {
                    countUndefined += next->RemoveUndefined(scriptContext);
                    if (next->length != 0)
                    {
                        allElements = SparseArraySegment<Var>::CopySegment(recycler, allElements, nextIndex, next, next->left, next->length);
                    }
                    next = SparseArraySegment<Var>::From(next->next);
                    nextIndex = allElements->length;

#ifdef VALIDATE_ARRAY
                    ValidateSegment(allElements);
#endif
                }

                if (compFn != nullptr)
                {
                    JS_REENTRANT(jsReentLock, hybridSort(allElements->elements, allElements->length, &cvInfo));
                }
                else
                {
                    JS_REENTRANT(jsReentLock, sort(allElements->elements, &allElements->length, scriptContext));
                    allElements->CheckLengthvsSize();
                }

                head = allElements;
                head->next = nullptr;
            }
        },
        [&](bool hasException)
        {
            length = saveLength;
            ClearSegmentMap(); // Dump the segmentMap again in case user compare function rebuilds it
            if (hasException)
            {
                head = startSeg;
                this->InvalidateLastUsedSegment();
            }
        });

#if DEBUG
        {
            uint32 countNull = 0;
            uint32 index = head->length - 1;
            while (countNull < head->length)
            {
                if (SparseArraySegment<Var>::From(head)->elements[index] != NULL)
                {
                    break;
                }
                index--;
                countNull++;
            }
            AssertMsg(countNull == 0, "No null expected at the end");
        }
#endif

        if (countUndefined != 0)
        {
            // fill undefined at the end
            uint32 newLength = head->length + countUndefined;
            if (newLength > head->size)
            {
                head = SparseArraySegment<Var>::From(head)->GrowByMin(recycler, newLength - head->size);
            }

            Var undefined = scriptContext->GetLibrary()->GetUndefined();
            for (uint32 i = head->length; i < newLength; i++)
            {
                SparseArraySegment<Var>::From(head)->elements[i] = undefined;
            }
            head->length = newLength;
            head->CheckLengthvsSize();
        }
        SetHasNoMissingValues();
        this->InvalidateLastUsedSegment();

#ifdef VALIDATE_ARRAY
        ValidateArray();
#endif
        return;
    }

    uint32 JavascriptArray::sort(__inout_ecount(*len) Field(Var) *orig, uint32 *len, ScriptContext *scriptContext)
    {
        uint32 count = 0, countUndefined = 0;
        Element *elements = RecyclerNewArrayZ(scriptContext->GetRecycler(), Element, *len);
        RecyclableObject *undefined = scriptContext->GetLibrary()->GetUndefined();

        //
        // Create the Elements array
        //

        for (uint32 i = 0; i < *len; ++i)
        {
            if (!SparseArraySegment<Var>::IsMissingItem(&orig[i]))
            {
                if (!JavascriptOperators::IsUndefinedObject(orig[i], undefined))
                {
                    elements[count].Value = orig[i];
                    elements[count].StringValue =  JavascriptConversion::ToString(orig[i], scriptContext);

                    count++;
                }
                else
                {
                    countUndefined++;
                }
            }
        }

        if (count > 0)
        {
            SortElements(elements, 0, count - 1);

            for (uint32 i = 0; i < count; ++i)
            {
                orig[i] = elements[i].Value;
            }
        }

        for (uint32 i = count + countUndefined; i < *len; ++i)
        {
            orig[i] = SparseArraySegment<Var>::GetMissingItem();
        }

        *len = count; // set the correct length
        return countUndefined;
    }

    int __cdecl JavascriptArray::CompareElements(void* context, const void* elem1, const void* elem2)
    {
        const Element* element1 = static_cast<const Element*>(elem1);
        const Element* element2 = static_cast<const Element*>(elem2);

        Assert(element1 != NULL);
        Assert(element2 != NULL);

        return JavascriptString::strcmp(element1->StringValue, element2->StringValue);
    }

    void JavascriptArray::SortElements(Element* elements, uint32 left, uint32 right)
    {
        // Note: use write barrier policy of Field(Var)
        qsort_s<Element, Field(Var)>(elements, right - left + 1, CompareElements, this);
    }

    Var JavascriptArray::EntrySort(RecyclableObject* function, CallInfo callInfo, ...)
    {
        PROBE_STACK(function->GetScriptContext(), Js::Constants::MinStackDefault);

        ARGUMENTS(args, callInfo);
        ScriptContext* scriptContext = function->GetScriptContext();
        JS_REENTRANCY_LOCK(jsReentLock, scriptContext->GetThreadContext());
        AUTO_TAG_NATIVE_LIBRARY_ENTRY(function, callInfo, _u("Array.prototype.sort"));

        Assert(!(callInfo.Flags & CallFlags_New));

        AssertMsg(args.Info.Count >= 1, "Should have at least one argument");

        RecyclableObject* compFn = NULL;
        if (args.Info.Count > 1)
        {
            if (JavascriptConversion::IsCallable(args[1]))
            {
                compFn = RecyclableObject::FromVar(args[1]);
            }
            else
            {
                TypeId typeId = JavascriptOperators::GetTypeId(args[1]);

                // Use default comparer:
                // - In ES5 mode if the argument is undefined.
                bool useDefaultComparer = typeId == TypeIds_Undefined;
                if (!useDefaultComparer)
                {
                    JavascriptError::ThrowTypeError(scriptContext, JSERR_FunctionArgument_NeedInternalObject, _u("Array.prototype.sort"));
                }
            }
        }

        if (JavascriptArray::Is(args[0]))
        {
#if ENABLE_COPYONACCESS_ARRAY
            JavascriptLibrary::CheckAndConvertCopyOnAccessNativeIntArray<Var>(args[0]);
#endif

            JavascriptArray *arr = JavascriptArray::FromVar(args[0]);

            if (arr->length <= 1)
            {
                return args[0];
            }

            if(arr->IsFillFromPrototypes())
            {
                JS_REENTRANT(jsReentLock, arr->FillFromPrototypes(0, arr->length)); // We need find all missing value from [[proto]] object
            }

            // Maintain nativity of the array only for the following cases (To favor inplace conversions - keeps the conversion cost less):
            // -    int cases for X86 and
            // -    FloatArray for AMD64
            // We convert the entire array back and forth once here O(n), rather than doing the costly conversion down the call stack which is O(nlogn)

#if defined(_M_X64_OR_ARM64)
            if(compFn && JavascriptNativeFloatArray::Is(arr))
            {
                arr = JavascriptNativeFloatArray::ConvertToVarArray((JavascriptNativeFloatArray*)arr);
                JS_REENTRANT(jsReentLock, arr->Sort(compFn));
                arr = arr->ConvertToNativeArrayInPlace<JavascriptNativeFloatArray, double>(arr);
            }
            else
            {
                EnsureNonNativeArray(arr);
                JS_REENTRANT(jsReentLock, arr->Sort(compFn));
            }
#else
            if(compFn && JavascriptNativeIntArray::Is(arr))
            {
                //EnsureNonNativeArray(arr);
                arr = JavascriptNativeIntArray::ConvertToVarArray((JavascriptNativeIntArray*)arr);
                JS_REENTRANT(jsReentLock, arr->Sort(compFn));
                arr = arr->ConvertToNativeArrayInPlace<JavascriptNativeIntArray, int32>(arr);
            }
            else
            {
                EnsureNonNativeArray(arr);
                JS_REENTRANT(jsReentLock, arr->Sort(compFn));
            }
#endif

        }
        else
        {
            RecyclableObject* pObj = nullptr;
            if (FALSE == JavascriptConversion::ToObject(args[0], scriptContext, &pObj))
            {
                JavascriptError::ThrowTypeError(scriptContext, JSERR_This_NullOrUndefined, _u("Array.prototype.sort"));
            }
            JS_REENTRANT(jsReentLock,
                uint32 len = JavascriptConversion::ToUInt32(JavascriptOperators::OP_GetLength(pObj, scriptContext), scriptContext));
            JavascriptArray* sortArray = scriptContext->GetLibrary()->CreateArray(len);
            sortArray->EnsureHead<Var>();
            ThrowTypeErrorOnFailureHelper h(scriptContext, _u("Array.prototype.sort"));

            BEGIN_TEMP_ALLOCATOR(tempAlloc, scriptContext, _u("Runtime"))
            {
                JsUtil::List<uint32, ArenaAllocator>* indexList = JsUtil::List<uint32, ArenaAllocator>::New(tempAlloc);

                for (uint32 i = 0; i < len; i++)
                {
                    Var item;
                    JS_REENTRANT(jsReentLock, BOOL gotItem = JavascriptOperators::GetItem(pObj, i, &item, scriptContext));
                    if (gotItem)
                    {
                        indexList->Add(i);
                        sortArray->DirectSetItemAt(i, item);
                    }
                }
                if (indexList->Count() > 0)
                {
                    if (sortArray->length > 1)
                    {
                        sortArray->FillFromPrototypes(0, sortArray->length); // We need find all missing value from [[proto]] object
                    }
                    JS_REENTRANT(jsReentLock, sortArray->Sort(compFn));

                    uint32 removeIndex = sortArray->head->length;
                    for (uint32 i = 0; i < removeIndex; i++)
                    {
                        AssertMsg(!SparseArraySegment<Var>::IsMissingItem(&SparseArraySegment<Var>::From(sortArray->head)->elements[i]), "No gaps expected in sorted array");
                        JS_REENTRANT(jsReentLock, h.ThrowTypeErrorOnFailure(JavascriptOperators::SetItem(pObj, pObj, i, SparseArraySegment<Var>::From(sortArray->head)->elements[i], scriptContext)));
                    }
                    for (int i = 0; i < indexList->Count(); i++)
                    {
                        uint32 value = indexList->Item(i);
                        if (value >= removeIndex)
                        {
                            JS_REENTRANT(jsReentLock, h.ThrowTypeErrorOnFailure((JavascriptOperators::DeleteItem(pObj, value))));
                        }
                    }
                }

            }
            END_TEMP_ALLOCATOR(tempAlloc, scriptContext);
        }
        return args[0];
    }

    Var JavascriptArray::EntrySplice(RecyclableObject* function, CallInfo callInfo, ...)
    {
        PROBE_STACK(function->GetScriptContext(), Js::Constants::MinStackDefault);

        ARGUMENTS(args, callInfo);
        ScriptContext* scriptContext = function->GetScriptContext();
        JS_REENTRANCY_LOCK(jsReentLock, scriptContext->GetThreadContext());

        Assert(!(callInfo.Flags & CallFlags_New));

        AssertMsg(args.Info.Count >= 1, "Should have at least one argument");

        JavascriptArray* pArr = 0;
        RecyclableObject* pObj = 0;
        uint64 start = 0u;
        uint64 deleteLen = 0u;
        uint64 length = 0u;

        JS_REENTRANT(jsReentLock, TryGetArrayAndLength(args[0], scriptContext, _u("Array.prototype.splice"), &pArr, &pObj, &length));

        switch (args.Info.Count)
        {
        case 1:
            start = length;
            deleteLen = 0u;
            break;

        case 2:
            JS_REENTRANT(jsReentLock, start = GetFromIndex(args[1], length, scriptContext));
            deleteLen = length - start;
            break;

        default:
            JS_REENTRANT(jsReentLock, start = GetFromIndex(args[1], length, scriptContext),
                deleteLen = GetFromIndex(args[2], (length - start), scriptContext, false));
            break;
        }

        // Side effects (such as defining a property in a ToPrimitive call) during evaluation of arguments start or deleteCount may convert the array to an ES5 array.
        if (pArr && !JavascriptArray::Is(pObj))
        {
            AssertOrFailFastMsg(ES5Array::Is(pObj), "The array should have been converted to an ES5Array");
            pArr = nullptr;
        }

        Var* insertArgs = args.Info.Count > 3 ? &args.Values[3] : nullptr;
        uint32 insertLen = args.Info.Count > 3 ? args.Info.Count - 3 : 0;

        if (pArr != nullptr)
        {
            // Since we get the length from an array and that cannot be more than uint32.
            _Analysis_assume_(length <= UINT_MAX);
            JS_REENTRANT_UNLOCK(jsReentLock,
                return TryArraySplice(pArr, (uint32)start, (uint32)length, (uint32)deleteLen, insertArgs, insertLen, scriptContext));
        }

        uint64 newLen = (length - deleteLen) + insertLen;
        if (newLen > UINT_MAX || length > UINT_MAX || (length + insertLen) > UINT_MAX)
        {
            JS_REENTRANT_UNLOCK(jsReentLock,
                return ObjectSpliceHelper<uint64>(pObj, length, start, deleteLen, (Var*)insertArgs, insertLen, scriptContext, nullptr));
        }
        else
        {
            JS_REENTRANT_UNLOCK(jsReentLock,
                return ObjectSpliceHelper<uint32>(pObj, (uint32)length, (uint32)start, (uint32)deleteLen, (Var*)insertArgs, insertLen, scriptContext, nullptr));
        }
    }

    inline BOOL JavascriptArray::IsSingleSegmentArray() const
    {
        return nullptr == head->next;
    }

    template<typename T>
    void JavascriptArray::ArraySegmentSpliceHelper(JavascriptArray *pnewArr, SparseArraySegment<T> *seg, SparseArraySegment<T> **prev,
                                                    uint32 start, uint32 deleteLen, Var* insertArgs, uint32 insertLen, Recycler *recycler)
    {
        // book keeping variables
        uint32 relativeStart    = start - seg->left;  // This will be different from start when head->left is non zero -
                                                      //(Missing elements at the beginning)

        uint32 headDeleteLen    = min(start + deleteLen , seg->left + seg->length) - start;   // actual number of elements to delete in
                                                                                              // head if deleteLen overflows the length of head

        uint32 newHeadLen       = seg->length - headDeleteLen + insertLen;     // new length of the head after splice

        // Save the deleted elements
        if (headDeleteLen != 0)
        {
            pnewArr->InvalidateLastUsedSegment();
            pnewArr->head = SparseArraySegment<T>::CopySegment(recycler, SparseArraySegment<T>::From(pnewArr->head), 0, seg, start, headDeleteLen);
        }

        if (newHeadLen != 0)
        {
            if (seg->size < newHeadLen)
            {
                if (seg->next)
                {
                    // If we have "next", require that we haven't adjusted next segments left yet.
                    seg = seg->GrowByMinMax(recycler, newHeadLen - seg->size, seg->next->left - deleteLen + insertLen - seg->left - seg->size);
                }
                else
                {
                    seg = seg->GrowByMin(recycler, newHeadLen - seg->size);
                }
#ifdef VALIDATE_ARRAY
                ValidateSegment(seg);
#endif
            }

            // Move the elements if necessary
            if (headDeleteLen != insertLen)
            {
                uint32 noElementsToMove = seg->length - (relativeStart + headDeleteLen);
                MoveArray(seg->elements + relativeStart + insertLen,
                            seg->elements + relativeStart + headDeleteLen,
                            noElementsToMove);
                if (newHeadLen < seg->length) // truncate if necessary
                {
                    seg->Truncate(seg->left + newHeadLen); // set end elements to null so that when we introduce null elements we are safe
                }
                seg->length = newHeadLen;
                seg->CheckLengthvsSize();
            }
            // Copy the new elements
            if (insertLen > 0)
            {
                Assert(!VirtualTableInfo<JavascriptNativeIntArray>::HasVirtualTable(pnewArr) &&
                   !VirtualTableInfo<JavascriptNativeFloatArray>::HasVirtualTable(pnewArr));

                // inserted elements starts at argument 3 of splice(start, deleteNumber, insertelem1, insertelem2, insertelem3, ...);
                CopyArray(seg->elements + relativeStart, insertLen,
                          reinterpret_cast<const T*>(insertArgs), insertLen);
            }
            *prev = seg;
        }
        else
        {
            *prev = SparseArraySegment<T>::From(seg->next);
        }
    }

    template<typename T>
    void JavascriptArray::ArraySpliceHelper(JavascriptArray* pnewArr, JavascriptArray* pArr, uint32 start, uint32 deleteLen, Var* insertArgs, uint32 insertLen, ScriptContext *scriptContext)
    {
        // Skip pnewArr->EnsureHead(): we don't use existing segment at all.
        Recycler *recycler  = scriptContext->GetRecycler();

        Field(SparseArraySegmentBase*)* prevSeg  = &pArr->head;        // holds the next pointer of previous
        Field(SparseArraySegmentBase*)* prevPrevSeg  = &pArr->head;    // this holds the previous pointer to prevSeg dirty trick.
        SparseArraySegmentBase* savePrev = nullptr;

        Assert(pArr->head); // We should never have a null head.
        pArr->EnsureHead<T>();
        SparseArraySegment<T>* startSeg = SparseArraySegment<T>::From(pArr->head);

        const uint32 limit = start + deleteLen;
        uint32 rightLimit;
        if (UInt32Math::Add(startSeg->left, startSeg->size, &rightLimit))
        {
            rightLimit = JavascriptArray::MaxArrayLength;
        }

        // Find out the segment to start delete
        while (startSeg && (rightLimit <= start))
        {
            savePrev = startSeg;
            prevPrevSeg = prevSeg;
            prevSeg = &startSeg->next;
            startSeg = SparseArraySegment<T>::From(startSeg->next);

            if (startSeg)
            {
                if (UInt32Math::Add(startSeg->left, startSeg->size, &rightLimit))
                {
                    rightLimit = JavascriptArray::MaxArrayLength;
                }
            }
        }

        // handle inlined segment
        SparseArraySegmentBase* inlineHeadSegment = nullptr;
        bool hasInlineSegment = false;
        // The following if else set is used to determine whether a shallow or hard copy is needed
        if (JavascriptNativeArray::Is(pArr))
        {
            if (JavascriptNativeFloatArray::Is(pArr))
            {
                inlineHeadSegment = DetermineInlineHeadSegmentPointer<JavascriptNativeFloatArray, 0, true>((JavascriptNativeFloatArray*)pArr);
            }
            else if (JavascriptNativeIntArray::Is(pArr))
            {
                inlineHeadSegment = DetermineInlineHeadSegmentPointer<JavascriptNativeIntArray, 0, true>((JavascriptNativeIntArray*)pArr);
            }
            Assert(inlineHeadSegment);
            hasInlineSegment = (startSeg == (SparseArraySegment<T>*)inlineHeadSegment);
        }
        else
        {
            // This will result in false positives. It is used because DetermineInlineHeadSegmentPointer
            // does not handle Arrays that change type e.g. from JavascriptNativeIntArray to JavascriptArray
            // This conversion in particular is problematic because JavascriptNativeIntArray is larger than JavascriptArray
            // so the returned head segment ptr never equals pArr->head. So we will default to using this and deal with
            // false positives. It is better than always doing a hard copy.
            hasInlineSegment = HasInlineHeadSegment(pArr->head->length);
        }

        if (startSeg)
        {
            // Delete Phase
            if (startSeg->left <= start && (startSeg->left + startSeg->length) >= limit)
            {
                // All splice happens in one segment.
                SparseArraySegmentBase *nextSeg = startSeg->next;
                // Splice the segment first, which might OOM throw but the array would be intact.
                JavascriptArray::ArraySegmentSpliceHelper(pnewArr, (SparseArraySegment<T>*)startSeg, (SparseArraySegment<T>**)prevSeg, start, deleteLen, insertArgs, insertLen, recycler);
                while (nextSeg)
                {
                    // adjust next segments left
                    nextSeg->left = nextSeg->left - deleteLen + insertLen;
                    if (nextSeg->next == nullptr)
                    {
                        nextSeg->EnsureSizeInBound();
                    }
                    nextSeg = nextSeg->next;
                }
                if (*prevSeg)
                {
                    (*prevSeg)->EnsureSizeInBound();
                }
                return;
            }
            else
            {
                SparseArraySegment<T>* newHeadSeg = nullptr; // pnewArr->head is null
                Field(SparseArraySegmentBase*)* prevNewHeadSeg = &pnewArr->head;

                // delete till deleteLen and reuse segments for new array if it is possible.
                // 3 steps -
                //1. delete 1st segment (which may be partial delete)
                // 2. delete next n complete segments
                // 3. delete last segment (which again may be partial delete)

                // Step (1)  -- WOOB 1116297: When left >= start, step (1) is skipped, resulting in pNewArr->head->left != 0. We need to touch up pNewArr.
                if (startSeg->left < start)
                {
                    if (start < startSeg->left + startSeg->length)
                    {
                        uint32 headDeleteLen = startSeg->left + startSeg->length - start;

                        if (startSeg->next)
                        {
                            // We know the new segment will have a next segment, so allocate it as non-leaf.
                            newHeadSeg = SparseArraySegment<T>::template AllocateSegmentImpl<false>(recycler, 0, headDeleteLen, headDeleteLen, nullptr);
                        }
                        else
                        {
                            newHeadSeg = SparseArraySegment<T>::AllocateSegment(recycler, 0, headDeleteLen, headDeleteLen, nullptr);
                        }
                        newHeadSeg = SparseArraySegment<T>::CopySegment(recycler, newHeadSeg, 0, startSeg, start, headDeleteLen);
                        newHeadSeg->next = nullptr;
                        *prevNewHeadSeg = newHeadSeg;
                        prevNewHeadSeg = &newHeadSeg->next;
                        startSeg->Truncate(start);
                    }
                    savePrev = startSeg;
                    prevPrevSeg = prevSeg;
                    prevSeg = &startSeg->next;
                    startSeg = SparseArraySegment<T>::From(startSeg->next);
                }

                // Step (2) first we should do a hard copy if we have an inline head Segment
                else if (hasInlineSegment && nullptr != startSeg)
                {
                    // start should be in between left and left + length
                    if (startSeg->left  <= start && start < startSeg->left + startSeg->length)
                    {
                        uint32 headDeleteLen = startSeg->left + startSeg->length - start;
                        if (startSeg->next)
                        {
                            // We know the new segment will have a next segment, so allocate it as non-leaf.
                            newHeadSeg = SparseArraySegment<T>::template AllocateSegmentImpl<false>(recycler, 0, headDeleteLen, headDeleteLen, nullptr);
                        }
                        else
                        {
                            newHeadSeg = SparseArraySegment<T>::AllocateSegment(recycler, 0, headDeleteLen, headDeleteLen, nullptr);
                        }
                        newHeadSeg = SparseArraySegment<T>::CopySegment(recycler, newHeadSeg, 0, startSeg, start, headDeleteLen);
                        *prevNewHeadSeg = newHeadSeg;
                        prevNewHeadSeg = &newHeadSeg->next;

                        // Remove the entire segment from the original array
                        *prevSeg = startSeg->next;
                        startSeg = SparseArraySegment<T>::From(startSeg->next);
                    }
                    // if we have an inline head segment with 0 elements, remove it
                    else if (startSeg->left == 0 && startSeg->length == 0)
                    {
                        Assert(startSeg->size != 0);
                        *prevSeg = startSeg->next;
                        startSeg = SparseArraySegment<T>::From(startSeg->next);
                    }
                }
                // Step (2) proper
                SparseArraySegmentBase *temp = nullptr;
                while (startSeg && (startSeg->left + startSeg->length) <= limit)
                {
                    temp = startSeg->next;

                    // move that entire segment to new array
                    startSeg->left = startSeg->left - start;
                    startSeg->next = nullptr;
                    *prevNewHeadSeg = startSeg;
                    prevNewHeadSeg = &startSeg->next;

                    // Remove the entire segment from the original array
                    *prevSeg = temp;
                    startSeg = (SparseArraySegment<T>*)temp;
                }

                // Step(2) above could delete the original head segment entirely, causing current head not
                // starting from 0. Then if any of the following throw, we have a corrupted array. Need
                // protection here.
                bool dummyHeadNodeInserted = false;
                if (!savePrev && (!startSeg || startSeg->left != 0))
                {
                    Assert(pArr->head == startSeg);
                    pArr->EnsureHeadStartsFromZero<T>(recycler);
                    Assert(pArr->head && pArr->head->next == startSeg);

                    savePrev = pArr->head;
                    prevPrevSeg = prevSeg;
                    prevSeg = &pArr->head->next;
                    dummyHeadNodeInserted = true;
                }

                // Step (3)
                if (startSeg && (startSeg->left < limit))
                {
                    // copy the first part of the last segment to be deleted to new array
                    uint32 headDeleteLen = start + deleteLen - startSeg->left ;

                    newHeadSeg = SparseArraySegment<T>::AllocateSegment(recycler, startSeg->left -  start, headDeleteLen, (SparseArraySegmentBase *)nullptr);
                    newHeadSeg = SparseArraySegment<T>::CopySegment(recycler, newHeadSeg, startSeg->left -  start, startSeg, startSeg->left, headDeleteLen);
                    newHeadSeg->next = nullptr;
                    *prevNewHeadSeg = newHeadSeg;
                    prevNewHeadSeg = &newHeadSeg->next;

                    // move the last segment
                    MoveArray(startSeg->elements, startSeg->elements + headDeleteLen, startSeg->length - headDeleteLen);
                    startSeg->left = startSeg->left + headDeleteLen; // We are moving the left ahead to point to the right index
                    startSeg->length = startSeg->length - headDeleteLen;
                    startSeg->CheckLengthvsSize();
                    startSeg->Truncate(startSeg->left + startSeg->length);
                    startSeg->EnsureSizeInBound(); // Just truncated, size might exceed next.left
                }

                if (startSeg && ((startSeg->left - deleteLen + insertLen) == 0) && dummyHeadNodeInserted)
                {
                    Assert(start + insertLen == 0);
                    // Remove the dummy head node to preserve array consistency.
                    pArr->head = startSeg;
                    savePrev = nullptr;
                    prevSeg = &pArr->head;
                }

                while (startSeg)
                {
                    startSeg->left = startSeg->left - deleteLen + insertLen ;
                    if (startSeg->next == nullptr)
                    {
                        startSeg->EnsureSizeInBound();
                    }
                    startSeg = SparseArraySegment<T>::From(startSeg->next);
                }
            }
        }

        // The size of pnewArr head allocated in above step 1 might exceed next.left concatenated in step 2/3.
        pnewArr->head->EnsureSizeInBound();
        if (savePrev)
        {
            savePrev->EnsureSizeInBound();
        }

        // insert elements
        if (insertLen > 0)
        {
            Assert(!JavascriptNativeIntArray::Is(pArr) && !JavascriptNativeFloatArray::Is(pArr));

            // InsertPhase
            SparseArraySegment<T> *segInsert = nullptr;

            // see if we are just about the right of the previous segment
            Assert(!savePrev || savePrev->left <= start);
            if (savePrev && (start - savePrev->left < savePrev->size))
            {
                segInsert = (SparseArraySegment<T>*)savePrev;
                uint32 spaceLeft = segInsert->size - (start - segInsert->left);
                if(spaceLeft < insertLen)
                {
                    if (!segInsert->next)
                    {
                        segInsert = segInsert->GrowByMin(recycler, insertLen - spaceLeft);
                    }
                    else
                    {
                        segInsert = segInsert->GrowByMinMax(recycler, insertLen - spaceLeft, segInsert->next->left - segInsert->left - segInsert->size);
                    }
                }
                *prevPrevSeg = segInsert;
                segInsert->length = start + insertLen - segInsert->left;
                segInsert->CheckLengthvsSize();
            }
            else
            {
                segInsert = SparseArraySegment<T>::AllocateSegment(recycler, start, insertLen, *prevSeg);
                segInsert->next = *prevSeg;
                *prevSeg = segInsert;
                savePrev = segInsert;
            }

            uint32 relativeStart = start - segInsert->left;
            // inserted elements starts at argument 3 of splice(start, deleteNumber, insertelem1, insertelem2, insertelem3, ...);
            CopyArray(segInsert->elements + relativeStart, insertLen,
                      reinterpret_cast<const T*>(insertArgs), insertLen);
        }
    }

    Var JavascriptArray::TryArraySplice(JavascriptArray* pArr, uint32 start, uint32 len, uint32 deleteLen,
        Var* insertArgs, uint32 insertLen, ScriptContext *scriptContext)
    {
        JS_REENTRANCY_LOCK(jsReentLock, scriptContext->GetThreadContext());

        Assert(pArr != nullptr);

        RecyclableObject* newObj = nullptr;
        Recycler *recycler = scriptContext->GetRecycler();

        ::Math::RecordOverflowPolicy newLenOverflow;
        uint32 newLen = UInt32Math::Add(len - deleteLen, insertLen, newLenOverflow); // new length of the array after splice

        // If we have missing values then convert to not native array for now
        // In future, we could support this scenario.
        if (deleteLen == insertLen)
        {
            JS_REENTRANT(jsReentLock, pArr->FillFromPrototypes(start, start + deleteLen));
        }
        else if (len)
        {
            JS_REENTRANT(jsReentLock, pArr->FillFromPrototypes(start, len));
        }

        //
        // If newLen overflowed, pre-process to prevent pushing sparse array segments or elements out of
        // max array length, which would result in tons of index overflow and difficult to fix.
        //
        if (newLenOverflow.HasOverflowed())
        {
            pArr = EnsureNonNativeArray(pArr);
            BigIndex dstIndex = MaxArrayLength;

            uint32 maxInsertLen = MaxArrayLength - start;
            if (insertLen > maxInsertLen)
            {
                // Copy overflowing insertArgs to properties
                for (uint32 i = maxInsertLen; i < insertLen; i++)
                {
                    pArr->DirectSetItemAt(dstIndex, insertArgs[i]);
                    ++dstIndex;
                }

                insertLen = maxInsertLen; // update

                                          // Truncate elements on the right to properties
                if (start + deleteLen < len)
                {
                    pArr->TruncateToProperties(dstIndex, start + deleteLen);
                }
            }
            else
            {
                // Truncate would-overflow elements to properties
                pArr->TruncateToProperties(dstIndex, MaxArrayLength - insertLen + deleteLen);
            }

            len = pArr->length; // update
            newLen = len - deleteLen + insertLen;
            Assert(newLen == MaxArrayLength);
        }

        if (insertArgs)
        {
            pArr = EnsureNonNativeArray(pArr);
        }

        bool isIntArray = false;
        bool isFloatArray = false;
        bool isBuiltinArrayCtor = true;
        JavascriptArray *newArr = nullptr;

        // Just dump the segment map on splice (before any possible allocation and throw)
        pArr->ClearSegmentMap();

        // If the source object is an Array exotic object (Array.isArray) we should try to load the constructor property
        // and use it to construct the return object.
        JS_REENTRANT(jsReentLock, newObj = ArraySpeciesCreate(pArr, deleteLen, scriptContext, nullptr, nullptr, &isBuiltinArrayCtor));
        if (newObj != nullptr)
        {
            pArr = EnsureNonNativeArray(pArr);
            // If the new object we created is an array, remember that as it will save us time setting properties in the object below
            if (JavascriptArray::Is(newObj))
            {
#if ENABLE_COPYONACCESS_ARRAY
                JavascriptLibrary::CheckAndConvertCopyOnAccessNativeIntArray<Var>(newObj);
#endif
                newArr = JavascriptArray::FromVar(newObj);
            }
        }
        else
            // This is the ES5 case, pArr['constructor'] doesn't exist, or pArr['constructor'] is the builtin Array constructor
        {
            pArr->GetArrayTypeAndConvert(&isIntArray, &isFloatArray);
            newArr = CreateNewArrayHelper(deleteLen, isIntArray, isFloatArray, pArr, scriptContext);
#if ENABLE_COPYONACCESS_ARRAY
            JavascriptLibrary::CheckAndConvertCopyOnAccessNativeIntArray<Var>(newArr);
#endif
        }

        // If return object is a JavascriptArray, we can use all the array splice helpers
        if (newArr && isBuiltinArrayCtor && len == pArr->length)
        {

            // Array has a single segment (need not start at 0) and splice start lies in the range
            // of that segment we optimize splice - Fast path.
            if (pArr->IsSingleSegmentArray() && pArr->head->HasIndex(start))
            {
                if (isIntArray)
                {
                    ArraySegmentSpliceHelper<int32>(newArr, SparseArraySegment<int32>::From(pArr->head), (SparseArraySegment<int32>**)&pArr->head, start, deleteLen, insertArgs, insertLen, recycler);
                }
                else if (isFloatArray)
                {
                    ArraySegmentSpliceHelper<double>(newArr, SparseArraySegment<double>::From(pArr->head), (SparseArraySegment<double>**)&pArr->head, start, deleteLen, insertArgs, insertLen, recycler);
                }
                else
                {
                    ArraySegmentSpliceHelper<Var>(newArr, SparseArraySegment<Var>::From(pArr->head), (SparseArraySegment<Var>**)&pArr->head, start, deleteLen, insertArgs, insertLen, recycler);
                }

                // Since the start index is within the bounds of the original array's head segment, it will not acquire any new
                // missing values. If the original array had missing values in the head segment, some of them may have been
                // copied into the array that will be returned; otherwise, the array that is returned will also not have any
                // missing values.
                newArr->SetHasNoMissingValues(pArr->HasNoMissingValues());
            }
            else
            {
                if (isIntArray)
                {
                    ArraySpliceHelper<int32>(newArr, pArr, start, deleteLen, insertArgs, insertLen, scriptContext);
                }
                else if (isFloatArray)
                {
                    ArraySpliceHelper<double>(newArr, pArr, start, deleteLen, insertArgs, insertLen, scriptContext);
                }
                else
                {
                    ArraySpliceHelper<Var>(newArr, pArr, start, deleteLen, insertArgs, insertLen, scriptContext);
                }

                // This function currently does not track missing values in the head segment if there are multiple segments
                pArr->SetHasNoMissingValues(false);
                newArr->SetHasNoMissingValues(false);
            }

            if (isIntArray)
            {
                pArr->EnsureHeadStartsFromZero<int32>(recycler);
                newArr->EnsureHeadStartsFromZero<int32>(recycler);
            }
            else if (isFloatArray)
            {
                pArr->EnsureHeadStartsFromZero<double>(recycler);
                newArr->EnsureHeadStartsFromZero<double>(recycler);
            }
            else
            {
                pArr->EnsureHeadStartsFromZero<Var>(recycler);
                newArr->EnsureHeadStartsFromZero<Var>(recycler);
            }

            pArr->InvalidateLastUsedSegment();

            // it is possible for valueOf accessors for the start or deleteLen
            // arguments to modify the size of the array. Since the resulting size of the array
            // is based on the cached value of length, this might lead to us having to trim
            // excess array segments at the end of the splice operation, which SetLength() will do.
            // However, this is also slower than performing the simple length assignment, so we only
            // do it if we can detect the array length changing.
            if (pArr->length != len)
            {
                pArr->SetLength(newLen);
            }
            else
            {
                pArr->length = newLen;
            }

            if (newArr->length != deleteLen)
            {
                newArr->SetLength(deleteLen);
            }
            else
            {
                newArr->length = deleteLen;
            }

            newArr->InvalidateLastUsedSegment();

#ifdef VALIDATE_ARRAY
            newArr->ValidateArray();
            pArr->ValidateArray();
#endif
            if (newLenOverflow.HasOverflowed())
            {
                // ES5 15.4.4.12 16: If new len overflowed, SetLength throws
                JavascriptError::ThrowRangeError(scriptContext, JSERR_ArrayLengthAssignIncorrect);
            }

            return newArr;
        }

        if (newLenOverflow.HasOverflowed())
        {
            JS_REENTRANT_UNLOCK(jsReentLock, return ObjectSpliceHelper<uint64>(pArr, len, start, deleteLen, insertArgs, insertLen, scriptContext, newObj));
        }
        else // Use uint32 version if no overflow
        {
            JS_REENTRANT_UNLOCK(jsReentLock, return ObjectSpliceHelper<uint32>(pArr, len, start, deleteLen, insertArgs, insertLen, scriptContext, newObj));
        }

    }

    template<typename T>
    RecyclableObject* JavascriptArray::ObjectSpliceHelper(RecyclableObject* pObj, T len, T start,
        T deleteLen, Var* insertArgs, uint32 insertLen, ScriptContext *scriptContext, RecyclableObject* pNewObj)
    {
        JS_REENTRANCY_LOCK(jsReentLock, scriptContext->GetThreadContext());
        JavascriptArray *pnewArr = nullptr;

        if (pNewObj == nullptr)
        {
            JS_REENTRANT(jsReentLock, pNewObj = ArraySpeciesCreate(pObj, deleteLen, scriptContext));
            if (pNewObj == nullptr)
            {
                if (deleteLen > UINT_MAX)
                {
                    JavascriptError::ThrowRangeError(scriptContext, JSERR_ArrayLengthConstructIncorrect);
                }

                pnewArr = scriptContext->GetLibrary()->CreateArray(static_cast<uint32>(deleteLen));
                pnewArr->EnsureHead<Var>();

                pNewObj = pnewArr;
            }
        }

        if (JavascriptArray::Is(pNewObj))
        {
#if ENABLE_COPYONACCESS_ARRAY
            JavascriptLibrary::CheckAndConvertCopyOnAccessNativeIntArray<Var>(pNewObj);
#endif
            pnewArr = JavascriptArray::FromVar(pNewObj);
        }

        // copy elements to delete to new array
        if (pnewArr != nullptr)
        {
            for (uint32 i = 0; i < deleteLen; i++)
            {
                JS_REENTRANT(jsReentLock, BOOL hasItem = JavascriptOperators::HasItem(pObj, start + i));
                if (hasItem)
                {
                    JS_REENTRANT(jsReentLock, Var element = JavascriptOperators::GetItem(pObj, start + i, scriptContext));
                    pnewArr->SetItem(i, element, PropertyOperation_None);
                }
            }
        }
        else
        {
            BigIndex k = 0u;
            for (T i = 0u; i < deleteLen; i++)
            {
                JS_REENTRANT(jsReentLock, BOOL hasItem = JavascriptOperators::HasItem(pObj, start + i));
                if (hasItem)
                {
                    Var element = nullptr;
                    JS_REENTRANT(jsReentLock, element = JavascriptOperators::GetItem(pObj, start + i, scriptContext),
                        ThrowErrorOnFailure(JavascriptArray::SetArrayLikeObjects(pNewObj, k, element), scriptContext, k));
                }
                ++k;
            }
        }

        ThrowTypeErrorOnFailureHelper h(scriptContext, _u("Array.prototype.splice"));

        // Now we need reserve room if it is necessary
        if (insertLen > deleteLen) // Might overflow max array length
        {
            // Unshift [start + deleteLen, len) to start + insertLen
            JS_REENTRANT(jsReentLock, Unshift<BigIndex, T>(pObj, start + insertLen, start + deleteLen, len, scriptContext));
        }
        else if (insertLen < deleteLen) // Won't overflow max array length
        {
            T j = 0;
            for (T i = start + deleteLen; i < len; i++)
            {
                JS_REENTRANT(jsReentLock, BOOL hasItem = JavascriptOperators::HasItem(pObj, i));
                if (hasItem)
                {
                    Var element = nullptr;
                    JS_REENTRANT(jsReentLock, element = JavascriptOperators::GetItem(pObj, i, scriptContext),
                        h.ThrowTypeErrorOnFailure(JavascriptOperators::SetItem(pObj, pObj, start + insertLen + j, element, scriptContext, PropertyOperation_ThrowIfNotExtensible)));
                }
                else
                {
                    JS_REENTRANT(jsReentLock,
                        h.ThrowTypeErrorOnFailure(JavascriptOperators::DeleteItem(pObj, start + insertLen + j, PropertyOperation_ThrowOnDeleteIfNotConfig)));
                }
                j++;
            }

            // Clean up the rest
            for (T i = len; i > len - deleteLen + insertLen; i--)
            {
                JS_REENTRANT(jsReentLock, h.ThrowTypeErrorOnFailure(JavascriptOperators::DeleteItem(pObj, i - 1, PropertyOperation_ThrowOnDeleteIfNotConfig)));
            }
        }

        if (insertLen > 0)
        {
            T dstIndex = start; // insert index might overflow max array length
            for (uint32 i = 0; i < insertLen; i++)
            {
                JS_REENTRANT(jsReentLock,
                    h.ThrowTypeErrorOnFailure(IndexTrace<BigIndex>::SetItem(pObj, dstIndex, insertArgs[i], PropertyOperation_ThrowIfNotExtensible)));
                ++dstIndex;
            }
        }

        // Set up new length
        T newLen = T(len - deleteLen) + insertLen;
        JS_REENTRANT(jsReentLock,
            h.ThrowTypeErrorOnFailure(JavascriptOperators::SetProperty(pObj, pObj, PropertyIds::length, IndexTrace<BigIndex>::ToNumber(newLen, scriptContext), scriptContext, PropertyOperation_ThrowIfNotExtensible)),
            h.ThrowTypeErrorOnFailure(JavascriptOperators::SetProperty(pNewObj, pNewObj, PropertyIds::length, IndexTrace<BigIndex>::ToNumber(deleteLen, scriptContext), scriptContext, PropertyOperation_ThrowIfNotExtensible)));
#ifdef VALIDATE_ARRAY
        if (pnewArr)
        {
            pnewArr->ValidateArray();
        }
#endif
        return pNewObj;
    }

    Var JavascriptArray::EntryToLocaleString(RecyclableObject* function, CallInfo callInfo, ...)
    {
        PROBE_STACK(function->GetScriptContext(), Js::Constants::MinStackDefault);

        ARGUMENTS(args, callInfo);
        ScriptContext* scriptContext = function->GetScriptContext();
        JS_REENTRANCY_LOCK(jsReentLock, scriptContext->GetThreadContext());

        Assert(!(callInfo.Flags & CallFlags_New));

        if (args.Info.Count == 0)
        {
            JavascriptError::ThrowTypeError(scriptContext, JSERR_This_NeedObject, _u("Array.prototype.toLocaleString"));
        }

        if (JavascriptArray::IsDirectAccessArray(args[0]))
        {
            JavascriptArray* arr = JavascriptArray::FromVar(args[0]);
            JS_REENTRANT_UNLOCK(jsReentLock, return ToLocaleString(arr, scriptContext));
        }
        else
        {
            if (TypedArrayBase::IsDetachedTypedArray(args[0]))
            {
                JavascriptError::ThrowTypeError(scriptContext, JSERR_DetachedTypedArray, _u("Array.prototype.toLocalString"));
            }

            RecyclableObject* obj = nullptr;
            if (FALSE == JavascriptConversion::ToObject(args[0], scriptContext, &obj))
            {
                JavascriptError::ThrowTypeError(scriptContext, JSERR_This_NullOrUndefined, _u("Array.prototype.toLocaleString"));
            }
            JS_REENTRANT_UNLOCK(jsReentLock, return ToLocaleString(obj, scriptContext));
        }
    }

    //
    // Unshift object elements [start, end) to toIndex, asserting toIndex > start.
    //
    template<typename T, typename P>
    void JavascriptArray::Unshift(RecyclableObject* obj, const T& toIndex, P start, P end, ScriptContext* scriptContext)
    {
        JS_REENTRANCY_LOCK(jsReentLock, scriptContext->GetThreadContext());

        typedef IndexTrace<T> index_trace;

        ThrowTypeErrorOnFailureHelper h(scriptContext, _u("Array.prototype.unshift"));
        if (start < end)
        {
            T newEnd = (end - start - 1);// newEnd - 1
            T dst = toIndex + newEnd;
            for (P i = end; i > start; --i)
            {
                JS_REENTRANT(jsReentLock, BOOL hasItem = JavascriptOperators::HasItem(obj, i - 1));
                if (hasItem)
                {
                    Var element = nullptr;
                    JS_REENTRANT(jsReentLock, element = JavascriptOperators::GetItem(obj, i - 1, scriptContext),
                        h.ThrowTypeErrorOnFailure(index_trace::SetItem(obj, dst, element, PropertyOperation_ThrowIfNotExtensible)));
                }
                else
                {
                    JS_REENTRANT(jsReentLock, h.ThrowTypeErrorOnFailure(index_trace::DeleteItem(obj, dst, PropertyOperation_ThrowOnDeleteIfNotConfig)));
                }

                --dst;
            }
        }
    }

    template<typename T>
    void JavascriptArray::GrowArrayHeadHelperForUnshift(JavascriptArray* pArr, uint32 unshiftElements, ScriptContext * scriptContext)
    {
        SparseArraySegmentBase* nextToHeadSeg = pArr->head->next;
        Recycler* recycler = scriptContext->GetRecycler();

        if (nextToHeadSeg == nullptr)
        {
            pArr->EnsureHead<T>();
            pArr->head = SparseArraySegment<T>::From(pArr->head)->GrowByMin(recycler, unshiftElements);
        }
        else
        {
            pArr->head = SparseArraySegment<T>::From(pArr->head)->GrowByMinMax(recycler, unshiftElements, ((nextToHeadSeg->left + unshiftElements) - pArr->head->left - pArr->head->size));
        }

    }

    template<typename T>
    void JavascriptArray::UnshiftHelper(JavascriptArray* pArr, uint32 unshiftElements, Js::Var * elements)
    {
        SparseArraySegment<T>* head = SparseArraySegment<T>::From(pArr->head);
        // Make enough room in the head segment to insert new elements at the front
        MoveArray(head->elements + unshiftElements, head->elements, pArr->head->length);
        uint32 oldHeadLength = head->length;
        head->length += unshiftElements;
        head->CheckLengthvsSize();

        /* Set head segment as the last used segment */
        pArr->InvalidateLastUsedSegment();

        bool hasNoMissingValues = pArr->HasNoMissingValues();

        /* Set HasNoMissingValues to false -> Since we shifted elements right, we might have missing values after the memmove */
        if(unshiftElements > oldHeadLength)
        {
            pArr->SetHasNoMissingValues(false);
        }

#if ENABLE_PROFILE_INFO
        pArr->FillFromArgs(unshiftElements, 0, elements, nullptr, true/*dontCreateNewArray*/);
#else
        pArr->FillFromArgs(unshiftElements, 0, elements, true/*dontCreateNewArray*/);
#endif

        // Setting back to the old value
        pArr->SetHasNoMissingValues(hasNoMissingValues);
    }

    Var JavascriptArray::EntryUnshift(RecyclableObject* function, CallInfo callInfo, ...)
    {
        PROBE_STACK(function->GetScriptContext(), Js::Constants::MinStackDefault);

        ARGUMENTS(args, callInfo);
        ScriptContext* scriptContext = function->GetScriptContext();
        JS_REENTRANCY_LOCK(jsReentLock, scriptContext->GetThreadContext());

        Assert(!(callInfo.Flags & CallFlags_New));

        Var res = scriptContext->GetLibrary()->GetUndefined();

        if (args.Info.Count == 0)
        {
           return res;
        }
        if (JavascriptArray::Is(args[0]) && !JavascriptArray::FromVar(args[0])->IsCrossSiteObject())
        {
#if ENABLE_COPYONACCESS_ARRAY
            JavascriptLibrary::CheckAndConvertCopyOnAccessNativeIntArray<Var>(args[0]);
#endif
            JavascriptArray * pArr = JavascriptArray::FromVar(args[0]);

            uint32 unshiftElements = args.Info.Count - 1;

            if (unshiftElements > 0)
            {
                if (pArr->IsFillFromPrototypes())
                {
                    JS_REENTRANT(jsReentLock, pArr->FillFromPrototypes(0, pArr->length)); // We need find all missing value from [[proto]] object
                }

                // Pre-process: truncate overflowing elements to properties
                bool newLenOverflowed = false;
                uint32 maxLen = MaxArrayLength - unshiftElements;
                if (pArr->length > maxLen)
                {
                    newLenOverflowed = true;
                    // Ensure the array is non-native when overflow happens
                    EnsureNonNativeArray(pArr);
                    pArr->TruncateToProperties(MaxArrayLength, maxLen);
                    Assert(pArr->length + unshiftElements == MaxArrayLength);
                }

                pArr->ClearSegmentMap(); // Dump segmentMap on unshift (before any possible allocation and throw)

                Assert(pArr->length <= MaxArrayLength - unshiftElements);

                bool isIntArray = false;
                bool isFloatArray = false;

                if (JavascriptNativeIntArray::Is(pArr))
                {
                    isIntArray = true;
                }
                else if (JavascriptNativeFloatArray::Is(pArr))
                {
                    isFloatArray = true;
                }

                // If we need to grow head segment and there is already a next segment, then allocate the new head segment upfront
                // If there is OOM in array allocation, then array consistency is maintained.
                if (pArr->head->size < pArr->head->length + unshiftElements)
                {
                    if (isIntArray)
                    {
                        GrowArrayHeadHelperForUnshift<int32>(pArr, unshiftElements, scriptContext);
                    }
                    else if (isFloatArray)
                    {
                        GrowArrayHeadHelperForUnshift<double>(pArr, unshiftElements, scriptContext);
                    }
                    else
                    {
                        GrowArrayHeadHelperForUnshift<Var>(pArr, unshiftElements, scriptContext);
                    }
                }

                if (isIntArray)
                {
                    UnshiftHelper<int32>(pArr, unshiftElements, args.Values);
                }
                else if (isFloatArray)
                {
                    UnshiftHelper<double>(pArr, unshiftElements, args.Values);
                }
                else
                {
                    UnshiftHelper<Var>(pArr, unshiftElements, args.Values);
                }

                SparseArraySegmentBase* renumberSeg = pArr->head->next;

                while (renumberSeg)
                {
                    renumberSeg->left += unshiftElements;
                    if (renumberSeg->next == nullptr)
                    {
                        // last segment can shift its left + size beyond MaxArrayLength, so truncate if so
                        renumberSeg->EnsureSizeInBound();
                    }
                    renumberSeg = renumberSeg->next;
                }

                pArr->InvalidateLastUsedSegment();
                pArr->length += unshiftElements;

#ifdef VALIDATE_ARRAY
                pArr->ValidateArray();
#endif

                if (newLenOverflowed) // ES5: throw if new "length" exceeds max array length
                {
                    JavascriptError::ThrowRangeError(scriptContext, JSERR_ArrayLengthAssignIncorrect);
                }
            }
            res = JavascriptNumber::ToVar(pArr->length, scriptContext);
        }
        else
        {
            RecyclableObject* dynamicObject = nullptr;
            if (FALSE == JavascriptConversion::ToObject(args[0], scriptContext, &dynamicObject))
            {
                JavascriptError::ThrowTypeError(scriptContext, JSERR_This_NullOrUndefined, _u("Array.prototype.unshift"));
            }

            JS_REENTRANT(jsReentLock, BigIndex length = OP_GetLength(dynamicObject, scriptContext));
            uint32 unshiftElements = args.Info.Count - 1;
            if (unshiftElements > 0)
            {
                uint32 MaxSpaceUint32 = MaxArrayLength - unshiftElements;
                // Note: end will always be a smallIndex either it is less than length in which case it is MaxSpaceUint32
                // or MaxSpaceUint32 is greater than length meaning length is a uint32 number
                BigIndex end = length > MaxSpaceUint32 ? MaxSpaceUint32 : length;
                if (end < length)
                {
                    // Unshift [end, length) to MaxArrayLength
                    // MaxArrayLength + (length - MaxSpaceUint32 - 1) = length + unshiftElements -1
                    if (length.IsSmallIndex())
                    {
                        JS_REENTRANT(jsReentLock, Unshift<BigIndex>(dynamicObject, MaxArrayLength, end.GetSmallIndex(), length.GetSmallIndex(), scriptContext));
                    }
                    else
                    {
                        JS_REENTRANT(jsReentLock, Unshift<BigIndex, uint64>(dynamicObject, MaxArrayLength, (uint64)end.GetSmallIndex(), length.GetBigIndex(), scriptContext));
                    }
                }

                // Unshift [0, end) to unshiftElements
                // unshiftElements + (MaxSpaceUint32 - 0 - 1) = MaxArrayLength -1 therefore this unshift covers up to MaxArrayLength - 1
                JS_REENTRANT(jsReentLock, Unshift<uint32>(dynamicObject, unshiftElements, (uint32)0, end.GetSmallIndex(), scriptContext));

                for (uint32 i = 0; i < unshiftElements; i++)
                {
                    JS_REENTRANT(jsReentLock,
                        JavascriptOperators::SetItem(dynamicObject, dynamicObject, i, args[i + 1], scriptContext, PropertyOperation_ThrowIfNotExtensible, true));
                }
            }

            ThrowTypeErrorOnFailureHelper h(scriptContext, _u("Array.prototype.unshift"));

            //ES6 - update 'length' even if unshiftElements == 0;
            BigIndex newLen = length + unshiftElements;
            res = JavascriptNumber::ToVar(newLen.IsSmallIndex() ? newLen.GetSmallIndex() : newLen.GetBigIndex(), scriptContext);
            JS_REENTRANT(jsReentLock,
                BOOL setLength = JavascriptOperators::SetProperty(dynamicObject, dynamicObject, PropertyIds::length, res, scriptContext, PropertyOperation_ThrowIfNotExtensible));
            h.ThrowTypeErrorOnFailure(setLength);
        }
        return res;

    }

    Var JavascriptArray::EntryToString(RecyclableObject* function, CallInfo callInfo, ...)
    {
        PROBE_STACK(function->GetScriptContext(), Js::Constants::MinStackDefault);

        ARGUMENTS(args, callInfo);
        ScriptContext* scriptContext = function->GetScriptContext();
        JS_REENTRANCY_LOCK(jsReentLock, scriptContext->GetThreadContext());

        Assert(!(callInfo.Flags & CallFlags_New));

        if (args.Info.Count == 0)
        {
            JavascriptError::ThrowTypeError(scriptContext, JSERR_NeedObject);
        }

         // ES5 15.4.4.2: call join, or built-in Object.prototype.toString

        RecyclableObject* obj = nullptr;
        if (FALSE == JavascriptConversion::ToObject(args[0], scriptContext, &obj))
        {
            JavascriptError::ThrowTypeError(scriptContext, JSERR_This_NullOrUndefined, _u("Array.prototype.toString"));
        }

        // In ES5 we could be calling a user defined join, even on array. We must [[Get]] join at runtime.
        JS_REENTRANT(jsReentLock, Var join = JavascriptOperators::GetProperty(obj, PropertyIds::join, scriptContext));
        if (JavascriptConversion::IsCallable(join))
        {
            RecyclableObject* func = RecyclableObject::FromVar(join);
            // We need to record implicit call here, because marked the Array.toString as no side effect,
            // but if we call user code here which may have side effect
            ThreadContext * threadContext = scriptContext->GetThreadContext();
            JS_REENTRANT(jsReentLock,
                Var result = threadContext->ExecuteImplicitCall(func, ImplicitCall_ToPrimitive, [=]() -> Js::Var
            {
                // Stack object should have a pre-op bail on implicit call. We shouldn't see them here.
                Assert(!ThreadContext::IsOnStack(obj));

                // The correct flag value is CallFlags_Value but we pass CallFlags_None in compat modes
                CallFlags flags = CallFlags_Value;
                return CALL_FUNCTION(threadContext, func, CallInfo(flags, 1), obj);
            }));

            if(!result)
            {
                // There was an implicit call and implicit calls are disabled. This would typically cause a bailout.
                Assert(threadContext->IsDisableImplicitCall());
                result = scriptContext->GetLibrary()->GetNull();
            }

            return result;
        }
        else
        {
            // call built-in Object.prototype.toString
            JS_REENTRANT_UNLOCK(jsReentLock,
                return CALL_ENTRYPOINT(scriptContext->GetThreadContext(), JavascriptObject::EntryToString, function, CallInfo(1), obj));
        }
    }

#if DEBUG
    BOOL JavascriptArray::GetIndex(const char16* propName, uint32 *pIndex)
    {
        uint32 lu, luDig;

        int32 cch = (int32)wcslen(propName);
        char16* pch = const_cast<char16 *>(propName);

        lu = *pch - '0';
        if (lu > 9)
            return FALSE;

        if (0 == lu)
        {
            *pIndex = 0;
            return 1 == cch;
        }

        while ((luDig = *++pch - '0') < 10)
        {
            // If we overflow 32 bits, ignore the item
            if (lu > 0x19999999)
                return FALSE;
            lu *= 10;
            if(lu > (ULONG_MAX - luDig))
                return FALSE;
            lu += luDig;
        }

        if (pch - propName != cch)
            return FALSE;

        if (lu == JavascriptArray::InvalidIndex)
        {
            // 0xFFFFFFFF is not treated as an array index so that the length can be
            // capped at 32 bits.
            return FALSE;
        }

        *pIndex = lu;
        return TRUE;
    }
#endif

    JavascriptString* JavascriptArray::GetLocaleSeparator(ScriptContext* scriptContext)
    {
#ifdef ENABLE_GLOBALIZATION
        LCID lcid = GetUserDefaultLCID();
        int count = 0;
        char16 szSeparator[6];

        // According to the document for GetLocaleInfo this is a sufficient buffer size.
        count = GetLocaleInfoW(lcid, LOCALE_SLIST, szSeparator, 5);
        if( !count)
        {
            AssertMsg(FALSE, "GetLocaleInfo failed");
            return scriptContext->GetLibrary()->GetCommaSpaceDisplayString();
        }
        else
        {
            // Append ' '  if necessary
            if( count < 2 || szSeparator[count-2] != ' ')
            {
                szSeparator[count-1] = ' ';
                szSeparator[count] = '\0';
            }

            return JavascriptString::NewCopyBuffer(szSeparator, count, scriptContext);
        }
#else
        // xplat-todo: Support locale-specific seperator
        return scriptContext->GetLibrary()->GetCommaSpaceDisplayString();
#endif
    }

    template <typename T>
    JavascriptString* JavascriptArray::ToLocaleString(T* arr, ScriptContext* scriptContext)
    {
        JS_REENTRANCY_LOCK(jsReentLock, scriptContext->GetThreadContext());

        uint32 length = 0;
        if (TypedArrayBase::Is(arr))
        {
            // For a TypedArray use the actual length of the array.
            length = TypedArrayBase::FromVar(arr)->GetLength();
        }
        else
        {
            //For anything else, use the "length" property if present.
            JS_REENTRANT(jsReentLock, length = ItemTrace<T>::GetLength(arr, scriptContext));
        }

        if (length == 0 || scriptContext->CheckObject(arr))
        {
            return scriptContext->GetLibrary()->GetEmptyString();
        }

        JavascriptString* res = scriptContext->GetLibrary()->GetEmptyString();
        bool pushedObject = false;

        TryFinally([&]()
        {
            scriptContext->PushObject(arr);
            pushedObject = true;

            Var element;
            JS_REENTRANT(jsReentLock, BOOL gotItem = ItemTrace<T>::GetItem(arr, 0, &element, scriptContext));
            if (gotItem)
            {
                JS_REENTRANT(jsReentLock, res = JavascriptArray::ToLocaleStringHelper(element, scriptContext));
            }

            if (length > 1)
            {
                JavascriptString* separator = GetLocaleSeparator(scriptContext);

                for (uint32 i = 1; i < length; i++)
                {
                    res = JavascriptString::Concat(res, separator);
                    JS_REENTRANT(jsReentLock, gotItem = ItemTrace<T>::GetItem(arr, i, &element, scriptContext));
                    if (gotItem)
                    {
                        JS_REENTRANT(jsReentLock, res = JavascriptString::Concat(res, JavascriptArray::ToLocaleStringHelper(element, scriptContext)));
                    }
                }
            }
        },
        [&](bool/*hasException*/)
        {
            if (pushedObject)
            {
                Var top = scriptContext->PopObject();
                AssertMsg(top == arr, "Unmatched operation stack");
            }
        });

        if (res == nullptr)
        {
            res = scriptContext->GetLibrary()->GetEmptyString();
        }

        return res;
    }

    Var JavascriptArray::EntryIsArray(RecyclableObject* function, CallInfo callInfo, ...)
    {
        PROBE_STACK(function->GetScriptContext(), Js::Constants::MinStackDefault);

        ARGUMENTS(args, callInfo);
        ScriptContext* scriptContext = function->GetScriptContext();
        JS_REENTRANCY_LOCK(jsReentLock, scriptContext->GetThreadContext());

        Assert(!(callInfo.Flags & CallFlags_New));

        CHAKRATEL_LANGSTATS_INC_BUILTINCOUNT(Array_Constructor_isArray);

        if (args.Info.Count < 2)
        {
            return scriptContext->GetLibrary()->GetFalse();
        }

#if ENABLE_COPYONACCESS_ARRAY
        JavascriptLibrary::CheckAndConvertCopyOnAccessNativeIntArray<Var>(args[1]);
#endif
        if (JavascriptOperators::IsArray(args[1]))
        {
            return scriptContext->GetLibrary()->GetTrue();
        }
        return scriptContext->GetLibrary()->GetFalse();
    }

    ///----------------------------------------------------------------------------
    /// Find() calls the given predicate callback on each element of the array, in
    /// order, and returns the first element that makes the predicate return true,
    /// as described in (ES6.0: S22.1.3.8).
    ///----------------------------------------------------------------------------
    Var JavascriptArray::EntryFind(RecyclableObject* function, CallInfo callInfo, ...)
    {
        PROBE_STACK(function->GetScriptContext(), Js::Constants::MinStackDefault);

        ARGUMENTS(args, callInfo);
        ScriptContext* scriptContext = function->GetScriptContext();
        JS_REENTRANCY_LOCK(jsReentLock, scriptContext->GetThreadContext());

        Assert(!(callInfo.Flags & CallFlags_New));

        if (args.Info.Count == 0)
        {
            JavascriptError::ThrowTypeError(scriptContext, JSERR_This_NullOrUndefined, _u("Array.prototype.find"));
        }

        int64 length;
        JavascriptArray * pArr = nullptr;
        RecyclableObject* obj = nullptr;

        JS_REENTRANT_UNLOCK(jsReentLock, TryGetArrayAndLength(args[0], scriptContext, _u("Array.prototype.find"), &pArr, &obj, &length));

            return JavascriptArray::FindHelper<false>(pArr, nullptr, obj, length, args, scriptContext);
    }

    template <bool findIndex>
    Var JavascriptArray::FindHelper(JavascriptArray* pArr, Js::TypedArrayBase* typedArrayBase, RecyclableObject* obj, int64 length, Arguments& args, ScriptContext* scriptContext)
    {
        JS_REENTRANCY_LOCK(jsReentLock, scriptContext->GetThreadContext());

        if (args.Info.Count < 2 || !JavascriptConversion::IsCallable(args[1]))
        {
            // typedArrayBase is only non-null if and only if we came here via the TypedArray entrypoint
            if (typedArrayBase != nullptr)
            {
                JavascriptError::ThrowTypeError(scriptContext, JSERR_FunctionArgument_NeedFunction, findIndex ? _u("[TypedArray].prototype.findIndex") : _u("[TypedArray].prototype.find"));
            }
            else
            {
                JavascriptError::ThrowTypeError(scriptContext, JSERR_FunctionArgument_NeedFunction, findIndex ? _u("Array.prototype.findIndex") : _u("Array.prototype.find"));
            }
        }

        RecyclableObject* callBackFn = RecyclableObject::FromVar(args[1]);
        Var thisArg;

        if (args.Info.Count > 2)
        {
            thisArg = args[2];
        }
        else
        {
            thisArg = scriptContext->GetLibrary()->GetUndefined();
        }

        // If we came from Array.prototype.find/findIndex and source object is not a JavascriptArray, source could be a TypedArray
        if (typedArrayBase == nullptr && pArr == nullptr && TypedArrayBase::Is(obj))
        {
            typedArrayBase = TypedArrayBase::FromVar(obj);
        }

        // The correct flag value is CallFlags_Value but we pass CallFlags_None in compat modes
        CallFlags flags = CallFlags_Value;
        Var element = nullptr;
        Var testResult = nullptr;

        if (pArr)
        {
            Var undefined = scriptContext->GetLibrary()->GetUndefined();

            Assert(length <= UINT_MAX);
            for (uint32 k = 0; k < (uint32)length; k++)
            {
                element = undefined;
                JS_REENTRANT(jsReentLock, pArr->DirectGetItemAtFull(k, &element));

                Var index = JavascriptNumber::ToVar(k, scriptContext);

                JS_REENTRANT(jsReentLock,
                    testResult = CALL_FUNCTION(scriptContext->GetThreadContext(), callBackFn, CallInfo(flags, 4), thisArg,
                        element,
                        index,
                        pArr));

                if (JavascriptConversion::ToBoolean(testResult, scriptContext))
                {
                    return findIndex ? index : element;
                }

                // Side-effects in the callback function may have changed the source array into an ES5Array. If this happens
                // we will process the rest of the array elements like an ES5Array.
                if (!JavascriptArray::Is(obj))
                {
                    AssertOrFailFastMsg(ES5Array::Is(obj), "The array should have been converted to an ES5Array");
                    JS_REENTRANT_UNLOCK(jsReentLock, return JavascriptArray::FindObjectHelper<findIndex>(obj, length, k + 1, callBackFn, thisArg, scriptContext));
                }
            }
        }
        else if (typedArrayBase)
        {
            Assert(length <= UINT_MAX);
            for (uint32 k = 0; k < (uint32)length; k++)
            {
                // Spec does not ask to call HasItem, so we need to go to visit the whole length

                element = typedArrayBase->DirectGetItem(k);

                Var index = JavascriptNumber::ToVar(k, scriptContext);

                JS_REENTRANT(jsReentLock,
                    testResult = CALL_FUNCTION(scriptContext->GetThreadContext(), callBackFn, CallInfo(flags, 4), thisArg,
                        element,
                        index,
                        typedArrayBase));

                if (JavascriptConversion::ToBoolean(testResult, scriptContext))
                {
                    return findIndex ? index : element;
                }
            }
        }
        else
        {
            JS_REENTRANT_UNLOCK(jsReentLock, return JavascriptArray::FindObjectHelper<findIndex>(obj, length, 0u, callBackFn, thisArg, scriptContext));
        }

        return findIndex ? JavascriptNumber::ToVar(-1, scriptContext) : scriptContext->GetLibrary()->GetUndefined();
    }

    template <bool findIndex>
    Var JavascriptArray::FindObjectHelper(RecyclableObject* obj, int64 length, int64 start, RecyclableObject* callBackFn, Var thisArg, ScriptContext* scriptContext)
    {
        JS_REENTRANCY_LOCK(jsReentLock, scriptContext->GetThreadContext());

        // The correct flag value is CallFlags_Value but we pass CallFlags_None in compat modes
        CallFlags flags = CallFlags_Value;
        Var element = nullptr;
        Var testResult = nullptr;

        for (int64 k = start; k < length; k++)
        {
            JS_REENTRANT(jsReentLock, element = JavascriptOperators::GetItem(obj, (uint64)k, scriptContext));
            Var index = JavascriptNumber::ToVar(k, scriptContext);

                JS_REENTRANT(jsReentLock,
                    testResult = CALL_FUNCTION(scriptContext->GetThreadContext(), callBackFn, CallInfo(flags, 4), thisArg,
                    element,
                    index,
                        obj));

            if (JavascriptConversion::ToBoolean(testResult, scriptContext))
            {
                return findIndex ? index : element;
            }
        }

        return findIndex ? JavascriptNumber::ToVar(-1, scriptContext) : scriptContext->GetLibrary()->GetUndefined();
    }

    ///----------------------------------------------------------------------------
    /// FindIndex() calls the given predicate callback on each element of the
    /// array, in order, and returns the index of the first element that makes the
    /// predicate return true, as described in (ES6.0: S22.1.3.9).
    ///----------------------------------------------------------------------------
    Var JavascriptArray::EntryFindIndex(RecyclableObject* function, CallInfo callInfo, ...)
    {
        PROBE_STACK(function->GetScriptContext(), Js::Constants::MinStackDefault);

        ARGUMENTS(args, callInfo);
        ScriptContext* scriptContext = function->GetScriptContext();
        JS_REENTRANCY_LOCK(jsReentLock, scriptContext->GetThreadContext());

        Assert(!(callInfo.Flags & CallFlags_New));

        if (args.Info.Count == 0)
        {
            JavascriptError::ThrowTypeError(scriptContext, JSERR_This_NullOrUndefined, _u("Array.prototype.findIndex"));
        }

        int64 length;
        JavascriptArray * pArr = nullptr;
        RecyclableObject* obj = nullptr;

        JS_REENTRANT_UNLOCK(jsReentLock,
            TryGetArrayAndLength(args[0], scriptContext, _u("Array.prototype.findIndex"), &pArr, &obj, &length));
            return JavascriptArray::FindHelper<true>(pArr, nullptr, obj, length, args, scriptContext);
    }

    ///----------------------------------------------------------------------------
    /// Entries() returns a new ArrayIterator object configured to return key-
    /// value pairs matching the elements of the this array/array-like object,
    /// as described in (ES6.0: S22.1.3.4).
    ///----------------------------------------------------------------------------
    Var JavascriptArray::EntryEntries(RecyclableObject* function, CallInfo callInfo, ...)
    {
        PROBE_STACK(function->GetScriptContext(), Js::Constants::MinStackDefault);

        ARGUMENTS(args, callInfo);
        ScriptContext* scriptContext = function->GetScriptContext();
        JS_REENTRANCY_LOCK(jsReentLock, scriptContext->GetThreadContext());

        Assert(!(callInfo.Flags & CallFlags_New));

        if (args.Info.Count == 0)
        {
            JavascriptError::ThrowTypeError(scriptContext, JSERR_This_NullOrUndefined, _u("Array.prototype.entries"));
        }

        RecyclableObject* thisObj = nullptr;
        if (FALSE == JavascriptConversion::ToObject(args[0], scriptContext, &thisObj))
        {
            JavascriptError::ThrowTypeError(scriptContext, JSERR_This_NullOrUndefined, _u("Array.prototype.entries"));
        }

#if ENABLE_COPYONACCESS_ARRAY
        JavascriptLibrary::CheckAndConvertCopyOnAccessNativeIntArray<Var>(thisObj);
#endif
        JS_REENTRANT_UNLOCK(jsReentLock,
            return scriptContext->GetLibrary()->CreateArrayIterator(thisObj, JavascriptArrayIteratorKind::KeyAndValue));
    }

    ///----------------------------------------------------------------------------
    /// Keys() returns a new ArrayIterator object configured to return the keys
    /// of the this array/array-like object, as described in (ES6.0: S22.1.3.13).
    ///----------------------------------------------------------------------------
    Var JavascriptArray::EntryKeys(RecyclableObject* function, CallInfo callInfo, ...)
    {
        PROBE_STACK(function->GetScriptContext(), Js::Constants::MinStackDefault);

        ARGUMENTS(args, callInfo);
        ScriptContext* scriptContext = function->GetScriptContext();
        JS_REENTRANCY_LOCK(jsReentLock, scriptContext->GetThreadContext());

        Assert(!(callInfo.Flags & CallFlags_New));

        if (args.Info.Count == 0)
        {
            JavascriptError::ThrowTypeError(scriptContext, JSERR_This_NullOrUndefined, _u("Array.prototype.keys"));
        }

        RecyclableObject* thisObj = nullptr;
        if (FALSE == JavascriptConversion::ToObject(args[0], scriptContext, &thisObj))
        {
            JavascriptError::ThrowTypeError(scriptContext, JSERR_This_NullOrUndefined, _u("Array.prototype.keys"));
        }

#if ENABLE_COPYONACCESS_ARRAY
        JavascriptLibrary::CheckAndConvertCopyOnAccessNativeIntArray<Var>(thisObj);
#endif
        JS_REENTRANT_UNLOCK(jsReentLock,
            return scriptContext->GetLibrary()->CreateArrayIterator(thisObj, JavascriptArrayIteratorKind::Key));
    }

    ///----------------------------------------------------------------------------
    /// Values() returns a new ArrayIterator object configured to return the values
    /// of the this array/array-like object, as described in (ES6.0: S22.1.3.29).
    ///----------------------------------------------------------------------------
    Var JavascriptArray::EntryValues(RecyclableObject* function, CallInfo callInfo, ...)
    {
        PROBE_STACK(function->GetScriptContext(), Js::Constants::MinStackDefault);

        ARGUMENTS(args, callInfo);
        ScriptContext* scriptContext = function->GetScriptContext();
        JS_REENTRANCY_LOCK(jsReentLock, scriptContext->GetThreadContext());

        Assert(!(callInfo.Flags & CallFlags_New));

        if (args.Info.Count == 0)
        {
            JavascriptError::ThrowTypeError(scriptContext, JSERR_This_NullOrUndefined, _u("Array.prototype.values"));
        }

        RecyclableObject* thisObj = nullptr;
        if (FALSE == JavascriptConversion::ToObject(args[0], scriptContext, &thisObj))
        {
            JavascriptError::ThrowTypeError(scriptContext, JSERR_This_NullOrUndefined, _u("Array.prototype.values"));
        }

#if ENABLE_COPYONACCESS_ARRAY
        JavascriptLibrary::CheckAndConvertCopyOnAccessNativeIntArray<Var>(thisObj);
#endif
        JS_REENTRANT_UNLOCK(jsReentLock,
            return scriptContext->GetLibrary()->CreateArrayIterator(thisObj, JavascriptArrayIteratorKind::Value));
    }

    Var JavascriptArray::EntryEvery(RecyclableObject* function, CallInfo callInfo, ...)
    {
        PROBE_STACK(function->GetScriptContext(), Js::Constants::MinStackDefault);

        ARGUMENTS(args, callInfo);
        ScriptContext* scriptContext = function->GetScriptContext();
        JS_REENTRANCY_LOCK(jsReentLock, scriptContext->GetThreadContext());
        AUTO_TAG_NATIVE_LIBRARY_ENTRY(function, callInfo, _u("Array.prototype.every"));

        Assert(!(callInfo.Flags & CallFlags_New));

        CHAKRATEL_LANGSTATS_INC_BUILTINCOUNT(Array_Prototype_every);

        if (args.Info.Count == 0)
        {
            JavascriptError::ThrowTypeError(scriptContext, JSERR_This_NullOrUndefined, _u("Array.prototype.every"));
        }

        BigIndex length;
        JavascriptArray* pArr = nullptr;
        RecyclableObject* obj = nullptr;

        JS_REENTRANT(jsReentLock, TryGetArrayAndLength(args[0], scriptContext, _u("Array.prototype.every"), &pArr, &obj, &length));

        if (length.IsSmallIndex())
        {
            JS_REENTRANT_UNLOCK(jsReentLock, return JavascriptArray::EveryHelper(pArr, nullptr, obj, length.GetSmallIndex(), args, scriptContext));
        }
        Assert(pArr == nullptr || length.IsUint32Max()); // if pArr is not null lets make sure length is safe to cast, which will only happen if length is a uint32max
        JS_REENTRANT_UNLOCK(jsReentLock, return JavascriptArray::EveryHelper(pArr, nullptr, obj, length.GetBigIndex(), args, scriptContext));
    }

    // Array.prototype.every as described by ES6.0 (draft 22) Section 22.1.3.5
    template <typename T>
    Var JavascriptArray::EveryHelper(JavascriptArray* pArr, Js::TypedArrayBase* typedArrayBase, RecyclableObject* obj, T length, Arguments& args, ScriptContext* scriptContext)
    {
        JS_REENTRANCY_LOCK(jsReentLock, scriptContext->GetThreadContext());

        if (args.Info.Count < 2 || !JavascriptConversion::IsCallable(args[1]))
        {
            // typedArrayBase is only non-null if and only if we came here via the TypedArray entrypoint
            if (typedArrayBase != nullptr)
            {
                JavascriptError::ThrowTypeError(scriptContext, JSERR_FunctionArgument_NeedFunction, _u("[TypedArray].prototype.every"));
            }
            else
            {
                JavascriptError::ThrowTypeError(scriptContext, JSERR_FunctionArgument_NeedFunction, _u("Array.prototype.every"));
            }
        }

        RecyclableObject* callBackFn = RecyclableObject::FromVar(args[1]);
        Var thisArg = nullptr;


        if (args.Info.Count > 2)
        {
            thisArg = args[2];
        }
        else
        {
            thisArg = scriptContext->GetLibrary()->GetUndefined();
        }

        // If we came from Array.prototype.map and source object is not a JavascriptArray, source could be a TypedArray
        if (typedArrayBase == nullptr && pArr == nullptr && TypedArrayBase::Is(obj))
        {
            typedArrayBase = TypedArrayBase::FromVar(obj);
        }

        Var element = nullptr;
        Var testResult = nullptr;
        // The correct flag value is CallFlags_Value but we pass CallFlags_None in compat modes
        CallFlags flags = CallFlags_Value;

        if (pArr)
        {
            Assert(length <= UINT_MAX);
            for (uint32 k = 0; k < (uint32)length; k++)
            {
                JS_REENTRANT(jsReentLock, BOOL gotItem = pArr->DirectGetItemAtFull(k, &element));
                if (!gotItem)
                {
                    continue;
                }

                JS_REENTRANT(jsReentLock,
                    testResult = CALL_FUNCTION(scriptContext->GetThreadContext(), callBackFn, CallInfo(flags, 4), thisArg,
                        element,
                        JavascriptNumber::ToVar(k, scriptContext),
                        pArr));

                if (!JavascriptConversion::ToBoolean(testResult, scriptContext))
                {
                    return scriptContext->GetLibrary()->GetFalse();
                }

                // Side-effects in the callback function may have changed the source array into an ES5Array. If this happens
                // we will process the rest of the array elements like an ES5Array.
                if (!JavascriptArray::Is(obj))
                {
                    AssertOrFailFastMsg(ES5Array::Is(obj), "The array should have been converted to an ES5Array");
                    JS_REENTRANT_UNLOCK(jsReentLock, return JavascriptArray::EveryObjectHelper<T>(obj, length, k + 1, callBackFn, thisArg, scriptContext));
                }
            }
        }
        else if (typedArrayBase)
        {
            AssertAndFailFast(TypedArrayBase::Is(typedArrayBase));
            uint32 end = (uint32)min(length, (T)typedArrayBase->GetLength());

            for (uint32 k = 0; k < end; k++)
            {
                // No need to do HasItem, as it cannot be observable unless 'typedArrayBase' is proxy. And we have established that it is indeed typedarray.

                element = typedArrayBase->DirectGetItem(k);

                JS_REENTRANT(jsReentLock,
                    testResult = CALL_FUNCTION(scriptContext->GetThreadContext(), callBackFn, CallInfo(flags, 4), thisArg,
                        element,
                        JavascriptNumber::ToVar(k, scriptContext),
                        typedArrayBase));

                if (!JavascriptConversion::ToBoolean(testResult, scriptContext))
                {
                    return scriptContext->GetLibrary()->GetFalse();
                }
            }
        }
        else
        {
            JS_REENTRANT_UNLOCK(jsReentLock, return JavascriptArray::EveryObjectHelper<T>(obj, length, 0u, callBackFn, thisArg, scriptContext));
        }

        return scriptContext->GetLibrary()->GetTrue();
    }

    template <typename T>
    Var JavascriptArray::EveryObjectHelper(RecyclableObject* obj, T length, T start, RecyclableObject* callBackFn, Var thisArg, ScriptContext* scriptContext)
    {
        JS_REENTRANCY_LOCK(jsReentLock, scriptContext->GetThreadContext());

        // The correct flag value is CallFlags_Value but we pass CallFlags_None in compat modes
        CallFlags flags = CallFlags_Value;
        Var element = nullptr;
        Var testResult = nullptr;

        for (T k = start; k < length; k++)
        {
            // According to es6 spec, we need to call Has first before calling Get
                JS_REENTRANT(jsReentLock, BOOL hasItem = JavascriptOperators::HasItem(obj, k));
                if (hasItem)
            {
                    JS_REENTRANT(jsReentLock,
                        element = JavascriptOperators::GetItem(obj, k, scriptContext),
                        testResult = CALL_FUNCTION(scriptContext->GetThreadContext(), callBackFn, CallInfo(flags, 4), thisArg,
                        element,
                        JavascriptNumber::ToVar(k, scriptContext),
                            obj));

                if (!JavascriptConversion::ToBoolean(testResult, scriptContext))
                {
                    return scriptContext->GetLibrary()->GetFalse();
                }
            }
        }

        return scriptContext->GetLibrary()->GetTrue();
    }


    Var JavascriptArray::EntrySome(RecyclableObject* function, CallInfo callInfo, ...)
    {
        PROBE_STACK(function->GetScriptContext(), Js::Constants::MinStackDefault);

        ARGUMENTS(args, callInfo);
        ScriptContext* scriptContext = function->GetScriptContext();
        JS_REENTRANCY_LOCK(jsReentLock, scriptContext->GetThreadContext());

        AUTO_TAG_NATIVE_LIBRARY_ENTRY(function, callInfo, _u("Array.prototype.some"));

        CHAKRATEL_LANGSTATS_INC_BUILTINCOUNT(Array_Prototype_some);

        Assert(!(callInfo.Flags & CallFlags_New));

        if (args.Info.Count == 0)
        {
            JavascriptError::ThrowTypeError(scriptContext, JSERR_This_NullOrUndefined, _u("Array.prototype.some"));
        }

        BigIndex length;
        JavascriptArray* pArr = nullptr;
        RecyclableObject* obj = nullptr;

        JS_REENTRANT(jsReentLock, TryGetArrayAndLength(args[0], scriptContext, _u("Array.prototype.some"), &pArr, &obj, &length));

        if (length.IsSmallIndex())
        {
            JS_REENTRANT_UNLOCK(jsReentLock, return JavascriptArray::SomeHelper(pArr, nullptr, obj, length.GetSmallIndex(), args, scriptContext));
        }
        Assert(pArr == nullptr || length.IsUint32Max()); // if pArr is not null lets make sure length is safe to cast, which will only happen if length is a uint32max
        JS_REENTRANT_UNLOCK(jsReentLock, return JavascriptArray::SomeHelper(pArr, nullptr, obj, length.GetBigIndex(), args, scriptContext));
    }

    // Array.prototype.some as described in ES6.0 (draft 22) Section 22.1.3.23
    template <typename T>
    Var JavascriptArray::SomeHelper(JavascriptArray* pArr, Js::TypedArrayBase* typedArrayBase, RecyclableObject* obj, T length, Arguments& args, ScriptContext* scriptContext)
    {
        JS_REENTRANCY_LOCK(jsReentLock, scriptContext->GetThreadContext());

        if (args.Info.Count < 2 || !JavascriptConversion::IsCallable(args[1]))
        {
            // We are in the TypedArray version of this API if and only if typedArrayBase != nullptr
            if (typedArrayBase != nullptr)
            {
                JavascriptError::ThrowTypeError(scriptContext, JSERR_FunctionArgument_NeedFunction, _u("[TypedArray].prototype.some"));
            }
            else
            {
                JavascriptError::ThrowTypeError(scriptContext, JSERR_FunctionArgument_NeedFunction, _u("Array.prototype.some"));
            }
        }

        RecyclableObject* callBackFn = RecyclableObject::FromVar(args[1]);
        Var thisArg = nullptr;

        if (args.Info.Count > 2)
        {
            thisArg = args[2];
        }
        else
        {
            thisArg = scriptContext->GetLibrary()->GetUndefined();
        }

        // If we came from Array.prototype.some and source object is not a JavascriptArray, source could be a TypedArray
        if (typedArrayBase == nullptr && pArr == nullptr && TypedArrayBase::Is(obj))
        {
            typedArrayBase = TypedArrayBase::FromVar(obj);
        }

        // The correct flag value is CallFlags_Value but we pass CallFlags_None in compat modes
        CallFlags flags = CallFlags_Value;
        Var element = nullptr;
        Var testResult = nullptr;

        if (pArr)
        {
            Assert(length <= UINT_MAX);
            for (uint32 k = 0; k < (uint32)length; k++)
            {
                JS_REENTRANT(jsReentLock, BOOL gotItem = pArr->DirectGetItemAtFull(k, &element));
                if (!gotItem)
                {
                    continue;
                }

                JS_REENTRANT_UNLOCK(jsReentLock,
                    testResult = CALL_FUNCTION(scriptContext->GetThreadContext(), callBackFn, CallInfo(flags, 4), thisArg,
                        element,
                        JavascriptNumber::ToVar(k, scriptContext),
                        pArr));

                if (JavascriptConversion::ToBoolean(testResult, scriptContext))
                {
                    return scriptContext->GetLibrary()->GetTrue();
                }

                // Side-effects in the callback function may have changed the source array into an ES5Array. If this happens
                // we will process the rest of the array elements like an ES5Array.
                if (!JavascriptArray::Is(obj))
                {
                    AssertOrFailFastMsg(ES5Array::Is(obj), "The array should have been converted to an ES5Array");
                    JS_REENTRANT_UNLOCK(jsReentLock, return JavascriptArray::SomeObjectHelper<T>(obj, length, k + 1, callBackFn, thisArg, scriptContext));
                }
            }
        }
        else if (typedArrayBase)
        {
            AssertAndFailFast(TypedArrayBase::Is(typedArrayBase));
            uint32 end = (uint32)min(length, (T)typedArrayBase->GetLength());

            for (uint32 k = 0; k < end; k++)
            {
                // No need to do HasItem, as it cannot be observable unless 'typedArrayBase' is proxy. And we have established that it is indeed typedarray.

                element = typedArrayBase->DirectGetItem(k);

                JS_REENTRANT_UNLOCK(jsReentLock,
                    testResult = CALL_FUNCTION(scriptContext->GetThreadContext(), callBackFn, CallInfo(flags, 4), thisArg,
                        element,
                        JavascriptNumber::ToVar(k, scriptContext),
                        typedArrayBase));

                if (JavascriptConversion::ToBoolean(testResult, scriptContext))
                {
                    return scriptContext->GetLibrary()->GetTrue();
                }
            }
        }
        else
        {
            JS_REENTRANT_UNLOCK(jsReentLock, return JavascriptArray::SomeObjectHelper<T>(obj, length, 0u, callBackFn, thisArg, scriptContext));
        }

        return scriptContext->GetLibrary()->GetFalse();
    }

    template <typename T>
    Var JavascriptArray::SomeObjectHelper(RecyclableObject* obj, T length, T start, RecyclableObject* callBackFn, Var thisArg, ScriptContext* scriptContext)
    {
        JS_REENTRANCY_LOCK(jsReentLock, scriptContext->GetThreadContext());

        // The correct flag value is CallFlags_Value but we pass CallFlags_None in compat modes
        CallFlags flags = CallFlags_Value;
        Var element = nullptr;
        Var testResult = nullptr;

        for (T k = start; k < length; k++)
        {
            JS_REENTRANT(jsReentLock, BOOL hasItem = JavascriptOperators::HasItem(obj, k));
            if (hasItem)
            {
                JS_REENTRANT_UNLOCK(jsReentLock,
                    element = JavascriptOperators::GetItem(obj, k, scriptContext),
                    testResult = CALL_FUNCTION(scriptContext->GetThreadContext(), callBackFn, CallInfo(flags, 4), thisArg,
                        element,
                        JavascriptNumber::ToVar(k, scriptContext),
                        obj));

                if (JavascriptConversion::ToBoolean(testResult, scriptContext))
                {
                    return scriptContext->GetLibrary()->GetTrue();
                }
            }
        }

        return scriptContext->GetLibrary()->GetFalse();
    }

    Var JavascriptArray::EntryForEach(RecyclableObject* function, CallInfo callInfo, ...)
    {
        PROBE_STACK(function->GetScriptContext(), Js::Constants::MinStackDefault);

        ARGUMENTS(args, callInfo);
        ScriptContext* scriptContext = function->GetScriptContext();
        JS_REENTRANCY_LOCK(jsReentLock, scriptContext->GetThreadContext());

        AUTO_TAG_NATIVE_LIBRARY_ENTRY(function, callInfo, _u("Array.prototype.forEach"));

        CHAKRATEL_LANGSTATS_INC_BUILTINCOUNT(Array_Prototype_forEach)

        Assert(!(callInfo.Flags & CallFlags_New));

        if (args.Info.Count == 0)
        {
            JavascriptError::ThrowTypeError(scriptContext, JSERR_This_NullOrUndefined, _u("Array.prototype.forEach"));
        }

        BigIndex length;
        JavascriptArray* pArr = nullptr;
        RecyclableObject* dynamicObject = nullptr;
        RecyclableObject* callBackFn = nullptr;
        Var thisArg = nullptr;

        JS_REENTRANT(jsReentLock, TryGetArrayAndLength(args[0], scriptContext, _u("Array.prototype.forEach"), &pArr, &dynamicObject, &length));

        if (args.Info.Count < 2 || !JavascriptConversion::IsCallable(args[1]))
        {
            JavascriptError::ThrowTypeError(scriptContext, JSERR_FunctionArgument_NeedFunction, _u("Array.prototype.forEach"));
        }
        callBackFn = RecyclableObject::FromVar(args[1]);

        if (args.Info.Count > 2)
        {
            thisArg = args[2];
        }
        else
        {
            thisArg = scriptContext->GetLibrary()->GetUndefined();
        }

        // The correct flag value is CallFlags_Value but we pass CallFlags_None in compat modes
        CallFlags flags = CallFlags_Value;

        auto fn32 = [dynamicObject, callBackFn, flags, thisArg,
            scriptContext](uint32 k, Var element)
        {
            CALL_FUNCTION(scriptContext->GetThreadContext(), callBackFn, CallInfo(flags, 4), thisArg,
                element,
                JavascriptNumber::ToVar(k, scriptContext),
                dynamicObject);
        };

        auto fn64 = [dynamicObject, callBackFn, flags, thisArg,
            scriptContext](uint64 k, Var element)
        {
            CALL_FUNCTION(scriptContext->GetThreadContext(), callBackFn, CallInfo(flags, 4), thisArg,
                element,
                JavascriptNumber::ToVar(k, scriptContext),
                dynamicObject);
        };

        if (pArr)
        {
            Assert(pArr == dynamicObject);
            JS_REENTRANT(jsReentLock, pArr->ForEachItemInRange<true>(0, length.IsUint32Max() ? MaxArrayLength : length.GetSmallIndex(), scriptContext, fn32));
        }
        else
        {
            if (length.IsSmallIndex())
            {
                JS_REENTRANT(jsReentLock, TemplatedForEachItemInRange<true>(dynamicObject, 0u, length.GetSmallIndex(), scriptContext, fn32));
            }
            else
            {
                JS_REENTRANT(jsReentLock, TemplatedForEachItemInRange<true>(dynamicObject, 0ui64, length.GetBigIndex(), scriptContext, fn64));
            }
        }
        return scriptContext->GetLibrary()->GetUndefined();
    }

    Var JavascriptArray::EntryCopyWithin(RecyclableObject* function, CallInfo callInfo, ...)
    {
        PROBE_STACK(function->GetScriptContext(), Js::Constants::MinStackDefault);

        ARGUMENTS(args, callInfo);
        ScriptContext* scriptContext = function->GetScriptContext();
        JS_REENTRANCY_LOCK(jsReentLock, scriptContext->GetThreadContext());

        Assert(!(callInfo.Flags & CallFlags_New));

        RecyclableObject* obj = nullptr;
        JavascriptArray* pArr = nullptr;
        int64 length;

        JS_REENTRANT_UNLOCK(jsReentLock, TryGetArrayAndLength(args[0], scriptContext, _u("Array.prototype.copyWithin"), &pArr, &obj, &length));
            return JavascriptArray::CopyWithinHelper(pArr, nullptr, obj, length, args, scriptContext);
    }

    // Array.prototype.copyWithin as defined in ES6.0 (draft 22) Section 22.1.3.3
    Var JavascriptArray::CopyWithinHelper(JavascriptArray* pArr, Js::TypedArrayBase* typedArrayBase, RecyclableObject* obj, int64 length, Arguments& args, ScriptContext* scriptContext)
    {
        JS_REENTRANCY_LOCK(jsReentLock, scriptContext->GetThreadContext());

        Assert(args.Info.Count > 0);

        JavascriptLibrary* library = scriptContext->GetLibrary();
        int64 fromVal = 0;
        int64 toVal = 0;
        int64 finalVal = length;

        // If we came from Array.prototype.copyWithin and source object is not a JavascriptArray, source could be a TypedArray
        if (typedArrayBase == nullptr && pArr == nullptr && TypedArrayBase::Is(obj))
        {
            typedArrayBase = TypedArrayBase::FromVar(obj);
        }

        if (args.Info.Count > 1)
        {
            JS_REENTRANT(jsReentLock, toVal = JavascriptArray::GetIndexFromVar(args[1], length, scriptContext));

            if (args.Info.Count > 2)
            {
                JS_REENTRANT(jsReentLock, fromVal = JavascriptArray::GetIndexFromVar(args[2], length, scriptContext));

                if (args.Info.Count > 3 && args[3] != library->GetUndefined())
                {
                    JS_REENTRANT(jsReentLock, finalVal = JavascriptArray::GetIndexFromVar(args[3], length, scriptContext));
                }
            }
        }

        // If count would be negative or zero, we won't do anything so go ahead and return early.
        if (finalVal <= fromVal || length <= toVal)
        {
            return obj;
        }

        // Make sure we won't underflow during the count calculation
        Assert(finalVal > fromVal && length > toVal);

        int64 count = min(finalVal - fromVal, length - toVal);

        // We shouldn't have made it here if the count was going to be zero
        Assert(count > 0);

        int direction;

        if (fromVal < toVal && toVal < (fromVal + count))
        {
            direction = -1;
            fromVal += count - 1;
            toVal += count - 1;
        }
        else
        {
            direction = 1;
        }

        // Side effects (such as defining a property in a ToPrimitive call) during evaluation of arguments may convert the array to an ES5 array.
        if (pArr && !JavascriptArray::Is(obj))
        {
            AssertOrFailFastMsg(ES5Array::Is(obj), "The array should have been converted to an ES5Array");
            pArr = nullptr;
        }

        // If we are going to copy elements from or to indices > 2^32-1 we'll execute this (slightly slower path)
        // It's possible to optimize here so that we use the normal code below except for the > 2^32-1 indices
        if ((direction == -1 && (fromVal >= MaxArrayLength || toVal >= MaxArrayLength))
            || (((fromVal + count) > MaxArrayLength) || ((toVal + count) > MaxArrayLength)))
        {
            while (count > 0)
            {
                Var index = JavascriptNumber::ToVar(fromVal, scriptContext);

                JS_REENTRANT(jsReentLock, BOOL hasItem = JavascriptOperators::OP_HasItem(obj, index, scriptContext));
                if (hasItem)
                {
                    Var val = nullptr;
                    JS_REENTRANT(jsReentLock,
                        val = JavascriptOperators::OP_GetElementI(obj, index, scriptContext),
                        JavascriptOperators::OP_SetElementI(obj, JavascriptNumber::ToVar(toVal, scriptContext), val, scriptContext, PropertyOperation_ThrowIfNotExtensible));
                }
                else
                {
                    JavascriptOperators::OP_DeleteElementI(obj, JavascriptNumber::ToVar(toVal, scriptContext), scriptContext, PropertyOperation_ThrowOnDeleteIfNotConfig);
                }

                fromVal += direction;
                toVal += direction;
                count--;
            }
        }
        else
        {
            Assert(fromVal < MaxArrayLength);
            Assert(toVal < MaxArrayLength);
            Assert(direction == -1 || (fromVal + count < MaxArrayLength && toVal + count < MaxArrayLength));

            uint32 fromIndex = static_cast<uint32>(fromVal);
            uint32 toIndex = static_cast<uint32>(toVal);

            while (count > 0)
            {
                JS_REENTRANT(jsReentLock, BOOL hasItem = obj->HasItem(fromIndex));
                if (hasItem)
                {
                    if (typedArrayBase)
                    {
                        Var val = typedArrayBase->DirectGetItem(fromIndex);

                        JS_REENTRANT(jsReentLock, typedArrayBase->DirectSetItem(toIndex, val));
                    }
                    else if (pArr)
                    {
                        JS_REENTRANT(jsReentLock, Var val = pArr->DirectGetItem(fromIndex));
                        pArr->SetItem(toIndex, val, Js::PropertyOperation_ThrowIfNotExtensible);

                        if (!JavascriptArray::Is(obj))
                        {
                            AssertOrFailFastMsg(ES5Array::Is(obj), "The array should have been converted to an ES5Array");
                            pArr = nullptr;
                        }
                    }
                    else
                    {
                        Var val = nullptr;
                        JS_REENTRANT(jsReentLock,
                            val = JavascriptOperators::OP_GetElementI_UInt32(obj, fromIndex, scriptContext),
                            JavascriptOperators::OP_SetElementI_UInt32(obj, toIndex, val, scriptContext, PropertyOperation_ThrowIfNotExtensible));
                    }
                }
                else
                {
                    obj->DeleteItem(toIndex, PropertyOperation_ThrowOnDeleteIfNotConfig);
                }

                fromIndex += direction;
                toIndex += direction;
                count--;
            }
        }

        return obj;
    }

    Var JavascriptArray::EntryFill(RecyclableObject* function, CallInfo callInfo, ...)
    {
        PROBE_STACK(function->GetScriptContext(), Js::Constants::MinStackDefault);

        ARGUMENTS(args, callInfo);
        ScriptContext* scriptContext = function->GetScriptContext();
        JS_REENTRANCY_LOCK(jsReentLock, scriptContext->GetThreadContext());

        Assert(!(callInfo.Flags & CallFlags_New));

        RecyclableObject* obj = nullptr;
        JavascriptArray* pArr = nullptr;
        int64 length;

        JS_REENTRANT_UNLOCK(jsReentLock,
            TryGetArrayAndLength(args[0], scriptContext, _u("Array.prototype.fill"), &pArr, &obj, &length));
            return JavascriptArray::FillHelper(pArr, nullptr, obj, length, args, scriptContext);
    }

    // Array.prototype.fill as defined in ES6.0 (draft 22) Section 22.1.3.6
    Var JavascriptArray::FillHelper(JavascriptArray* pArr, Js::TypedArrayBase* typedArrayBase, RecyclableObject* obj, int64 length, Arguments& args, ScriptContext* scriptContext)
    {
        JS_REENTRANCY_LOCK(jsReentLock, scriptContext->GetThreadContext());

        Assert(args.Info.Count > 0);

        JavascriptLibrary* library = scriptContext->GetLibrary();

        // If we came from Array.prototype.fill and source object is not a JavascriptArray, source could be a TypedArray
        if (typedArrayBase == nullptr && pArr == nullptr && TypedArrayBase::Is(obj))
        {
            typedArrayBase = TypedArrayBase::FromVar(obj);
        }

        Var fillValue;

        if (args.Info.Count > 1)
        {
            fillValue = args[1];
        }
        else
        {
            fillValue = library->GetUndefined();
        }

        int64 k = 0;
        int64 finalVal = length;

        if (args.Info.Count > 2)
        {
            JS_REENTRANT_UNLOCK(jsReentLock, k = JavascriptArray::GetIndexFromVar(args[2], length, scriptContext));

            if (args.Info.Count > 3 && !JavascriptOperators::IsUndefinedObject(args[3]))
            {
                JS_REENTRANT_UNLOCK(jsReentLock, finalVal = JavascriptArray::GetIndexFromVar(args[3], length, scriptContext));
            }

            // Side-effects in the callback function may have changed the source array into an ES5Array. If this happens
            // we will process the array elements like an ES5Array.
            if (pArr && !JavascriptArray::Is(obj))
            {
                AssertOrFailFastMsg(ES5Array::Is(obj), "The array should have been converted to an ES5Array");
                pArr = nullptr;
            }
        }

        if (k < MaxArrayLength)
        {
            int64 end = min<int64>(finalVal, MaxArrayLength);
            uint32 u32k = static_cast<uint32>(k);

            while (u32k < end)
            {
                if (typedArrayBase)
                {
                    JS_REENTRANT(jsReentLock, typedArrayBase->DirectSetItem(u32k, fillValue));
                }
                else if (pArr)
                {
                    pArr->SetItem(u32k, fillValue, PropertyOperation_ThrowIfNotExtensible);
                }
                else
                {
                    JS_REENTRANT(jsReentLock,
                        JavascriptOperators::OP_SetElementI_UInt32(obj, u32k, fillValue, scriptContext, Js::PropertyOperation_ThrowIfNotExtensible));
                }

                u32k++;
            }

            BigIndex dstIndex = MaxArrayLength;

            for (int64 i = end; i < finalVal; ++i)
            {
                if (pArr)
                {
                    pArr->DirectSetItemAt(dstIndex, fillValue);
                    ++dstIndex;
                }
                else
                {
                    JS_REENTRANT(jsReentLock,
                        JavascriptOperators::OP_SetElementI(obj, JavascriptNumber::ToVar(i, scriptContext), fillValue, scriptContext, Js::PropertyOperation_ThrowIfNotExtensible));
                }
            }
        }
        else
        {
            BigIndex dstIndex = static_cast<uint64>(k);

            for (int64 i = k; i < finalVal; i++)
            {
                if (pArr)
                {
                    pArr->DirectSetItemAt(dstIndex, fillValue);
                    ++dstIndex;
                }
                else
                {
                    JS_REENTRANT(jsReentLock,
                        JavascriptOperators::OP_SetElementI(obj, JavascriptNumber::ToVar(i, scriptContext), fillValue, scriptContext, Js::PropertyOperation_ThrowIfNotExtensible));
                }
            }
        }

        return obj;
    }

    // Array.prototype.map as defined by ES6.0 (Final) 22.1.3.15
    Var JavascriptArray::EntryMap(RecyclableObject* function, CallInfo callInfo, ...)
    {
        PROBE_STACK(function->GetScriptContext(), Js::Constants::MinStackDefault);

        ARGUMENTS(args, callInfo);
        ScriptContext* scriptContext = function->GetScriptContext();
        JS_REENTRANCY_LOCK(jsReentLock, scriptContext->GetThreadContext());
        AUTO_TAG_NATIVE_LIBRARY_ENTRY(function, callInfo, _u("Array.prototype.map"));

        CHAKRATEL_LANGSTATS_INC_BUILTINCOUNT(Array_Prototype_map);

        Assert(!(callInfo.Flags & CallFlags_New));

        if (args.Info.Count == 0)
        {
            JavascriptError::ThrowTypeError(scriptContext, JSERR_This_NullOrUndefined, _u("Array.prototype.map"));
        }

        BigIndex length;
        JavascriptArray* pArr = nullptr;
        RecyclableObject* obj = nullptr;

        JS_REENTRANT(jsReentLock, TryGetArrayAndLength(args[0], scriptContext, _u("Array.prototype.map"), &pArr, &obj, &length));

        if (length.IsSmallIndex())
        {
            JS_REENTRANT_UNLOCK(jsReentLock, return JavascriptArray::MapHelper(pArr, nullptr, obj, length.GetSmallIndex(), args, scriptContext));
        }
        Assert(pArr == nullptr || length.IsUint32Max()); // if pArr is not null lets make sure length is safe to cast, which will only happen if length is a uint32max
        JS_REENTRANT_UNLOCK(jsReentLock, return JavascriptArray::MapHelper(pArr, nullptr, obj, length.GetBigIndex(), args, scriptContext));
    }


    template<typename T>
    Var JavascriptArray::MapHelper(JavascriptArray* pArr, Js::TypedArrayBase* typedArrayBase, RecyclableObject* obj, T length, Arguments& args, ScriptContext* scriptContext)
    {
        JS_REENTRANCY_LOCK(jsReentLock, scriptContext->GetThreadContext());

        RecyclableObject* newObj = nullptr;
        JavascriptArray* newArr = nullptr;
        bool isTypedArrayEntryPoint = typedArrayBase != nullptr;
        bool isBuiltinArrayCtor = true;

        if (args.Info.Count < 2 || !JavascriptConversion::IsCallable(args[1]))
        {
            if (isTypedArrayEntryPoint)
            {
                JavascriptError::ThrowTypeError(scriptContext, JSERR_FunctionArgument_NeedFunction, _u("[TypedArray].prototype.map"));
            }
            else
            {
                JavascriptError::ThrowTypeError(scriptContext, JSERR_FunctionArgument_NeedFunction, _u("Array.prototype.map"));
            }
        }

        RecyclableObject* callBackFn = RecyclableObject::FromVar(args[1]);
        Var thisArg;

        if (args.Info.Count > 2)
        {
            thisArg = args[2];
        }
        else
        {
            thisArg = scriptContext->GetLibrary()->GetUndefined();
        }

        // If we came from Array.prototype.map and source object is not a JavascriptArray, source could be a TypedArray
        if (!isTypedArrayEntryPoint && pArr == nullptr && TypedArrayBase::Is(obj))
        {
            typedArrayBase = TypedArrayBase::FromVar(obj);
        }

        // If the entry point is %TypedArray%.prototype.map or the source object is an Array exotic object we should try to load the constructor property
        // and use it to construct the return object.
        if (isTypedArrayEntryPoint)
        {
            JS_REENTRANT(jsReentLock,
                Var constructor = JavascriptOperators::SpeciesConstructor(
                    typedArrayBase, TypedArrayBase::GetDefaultConstructor(args[0], scriptContext), scriptContext));

            isBuiltinArrayCtor = false;

            Assert(JavascriptOperators::IsConstructor(constructor));

            Js::Var constructorArgs[] = { constructor, JavascriptNumber::ToVar(length, scriptContext) };
            Js::CallInfo constructorCallInfo(Js::CallFlags_New, _countof(constructorArgs));
            JS_REENTRANT(jsReentLock, newObj = RecyclableObject::FromVar(TypedArrayBase::TypedArrayCreate(constructor, &Js::Arguments(constructorCallInfo, constructorArgs), (uint32)length, scriptContext)));
        }
        // skip the typed array and "pure" array case, we still need to handle special arrays like es5array, remote array, and proxy of array.
        else if (pArr == nullptr || scriptContext->GetConfig()->IsES6SpeciesEnabled())
        {
            JS_REENTRANT(jsReentLock, newObj = ArraySpeciesCreate(obj, length, scriptContext, nullptr, nullptr, &isBuiltinArrayCtor));
        }

        if (newObj == nullptr)
        {
            if (length > UINT_MAX)
            {
                JavascriptError::ThrowRangeError(scriptContext, JSERR_ArrayLengthConstructIncorrect);
            }
            newArr = scriptContext->GetLibrary()->CreateArray(static_cast<uint32>(length));
            newArr->EnsureHead<Var>();
            newObj = newArr;
        }
        else
        {
            // If the new object we created is an array, remember that as it will save us time setting properties in the object below
            if (JavascriptArray::Is(newObj))
            {
#if ENABLE_COPYONACCESS_ARRAY
                JavascriptLibrary::CheckAndConvertCopyOnAccessNativeIntArray<Var>(newObj);
#endif
                newArr = JavascriptArray::FromVar(newObj);
            }
        }

        Var element = nullptr;
        Var mappedValue = nullptr;
        // The correct flag value is CallFlags_Value but we pass CallFlags_None in compat modes
        CallFlags callBackFnflags = CallFlags_Value;
        CallInfo callBackFnInfo = CallInfo(callBackFnflags, 4);

        // We at least have to have newObj as a valid object
        Assert(newObj);

        // The ArraySpeciesCreate call above could have converted the source array into an ES5Array. If this happens
        // we will process the array elements like an ES5Array.
        if (pArr && !JavascriptArray::Is(obj))
        {
            AssertOrFailFastMsg(ES5Array::Is(obj), "The array should have been converted to an ES5Array");
            pArr = nullptr;
        }

        if (pArr != nullptr)
        {
            // If source is a JavascriptArray, newObj may or may not be an array based on what was in source's constructor property
            Assert(length <= UINT_MAX);
            for (uint32 k = 0; k < (uint32)length; k++)
            {
                JS_REENTRANT(jsReentLock, BOOL gotItem = pArr->DirectGetItemAtFull(k, &element));
                if (!gotItem)
                {
                    continue;
                }

                JS_REENTRANT(jsReentLock,
                    mappedValue = CALL_FUNCTION(scriptContext->GetThreadContext(), callBackFn, callBackFnInfo, thisArg,
                        element,
                        JavascriptNumber::ToVar(k, scriptContext),
                        pArr));

                // If newArr is a valid pointer, then we constructed an array to return. Otherwise we need to do generic object operations
                if (newArr && isBuiltinArrayCtor)
                {
                    newArr->DirectSetItemAt(k, mappedValue);
                }
                else
                {
                    JS_REENTRANT(jsReentLock, ThrowErrorOnFailure(JavascriptArray::SetArrayLikeObjects(newObj, k, mappedValue), scriptContext, k));
                }

                // Side-effects in the callback function may have changed the source array into an ES5Array. If this happens
                // we will process the rest of the array elements like an ES5Array.
                if (!JavascriptArray::Is(obj))
                {
                    AssertOrFailFastMsg(ES5Array::Is(obj), "The array should have been converted to an ES5Array");
                    JS_REENTRANT_UNLOCK(jsReentLock, return JavascriptArray::MapObjectHelper<T>(obj, length, k + 1, newObj, newArr, isBuiltinArrayCtor, callBackFn, thisArg, scriptContext));
                }
            }
        }
        else if (typedArrayBase != nullptr)
        {
            AssertAndFailFast(TypedArrayBase::Is(typedArrayBase));

            // Source is a TypedArray, we may have tried to call a constructor, but newObj may not be a TypedArray (or an array either)
            TypedArrayBase* newTypedArray = nullptr;

            if (TypedArrayBase::Is(newObj))
            {
                newTypedArray = TypedArrayBase::FromVar(newObj);
            }
            else
            {
                AssertAndFailFast(newArr != nullptr);
            }

            Assert(length <= UINT_MAX);
            uint32 end = (uint32)min(length, (T)typedArrayBase->GetLength());

            for (uint32 k = 0; k < end; k++)
            {
                // No need to do HasItem, as it cannot be observable unless 'typedArrayBase' is proxy. And we have established that it is indeed typedarray.

                element = typedArrayBase->DirectGetItem(k);
                JS_REENTRANT(jsReentLock,
                    mappedValue = CALL_FUNCTION(scriptContext->GetThreadContext(), callBackFn, callBackFnInfo, thisArg,
                        element,
                        JavascriptNumber::ToVar(k, scriptContext),
                        obj));

                // If newObj is a TypedArray, set the mappedValue directly, otherwise it should be an array, set that item to that array
                if (newTypedArray)
                {
                    JS_REENTRANT(jsReentLock, newTypedArray->DirectSetItem(k, mappedValue));
                }
                else
                {
                    newArr->SetItem(k, mappedValue, PropertyOperation_None);
                }
            }
        }
        else
        {
            JS_REENTRANT_UNLOCK(jsReentLock, return JavascriptArray::MapObjectHelper<T>(obj, length, 0u, newObj, newArr, isBuiltinArrayCtor, callBackFn, thisArg, scriptContext));
        }

#ifdef VALIDATE_ARRAY
        if (JavascriptArray::Is(newObj))
        {
            newArr->ValidateArray();
        }
#endif

        return newObj;
    }

    template<typename T>
    Var JavascriptArray::MapObjectHelper(RecyclableObject* obj, T length, T start, RecyclableObject* newObj, JavascriptArray* newArr,
        bool isBuiltinArrayCtor, RecyclableObject* callBackFn, Var thisArg, ScriptContext* scriptContext)
    {
        JS_REENTRANCY_LOCK(jsReentLock, scriptContext->GetThreadContext());

        // The correct flag value is CallFlags_Value but we pass CallFlags_None in compat modes
        CallFlags callBackFnflags = CallFlags_Value;
        CallInfo callBackFnInfo = CallInfo(callBackFnflags, 4);
        Var element = nullptr;
        Var mappedValue = nullptr;

        for (T k = start; k < length; k++)
        {
                JS_REENTRANT(jsReentLock, BOOL hasItem = JavascriptOperators::HasItem(obj, k));
                if (hasItem)
            {
                    JS_REENTRANT(jsReentLock,
                        element = JavascriptOperators::GetItem(obj, k, scriptContext),
                        mappedValue = CALL_FUNCTION(scriptContext->GetThreadContext(), callBackFn, callBackFnInfo, thisArg,
                        element,
                        JavascriptNumber::ToVar(k, scriptContext),
                            obj));

                if (newArr && isBuiltinArrayCtor)
                {
                    newArr->SetItem((uint32)k, mappedValue, PropertyOperation_None);
                }
                else
                {
                    JS_REENTRANT(jsReentLock, ThrowErrorOnFailure(JavascriptArray::SetArrayLikeObjects(newObj, BigIndex(k), mappedValue), scriptContext, BigIndex(k)));
                }
            }
        }

#ifdef VALIDATE_ARRAY
        if (JavascriptArray::Is(newObj))
        {
            newArr->ValidateArray();
        }
#endif

        return newObj;
    }

    Var JavascriptArray::EntryFilter(RecyclableObject* function, CallInfo callInfo, ...)
    {
        PROBE_STACK(function->GetScriptContext(), Js::Constants::MinStackDefault);

        ARGUMENTS(args, callInfo);
        ScriptContext* scriptContext = function->GetScriptContext();
        JS_REENTRANCY_LOCK(jsReentLock, scriptContext->GetThreadContext());

        AUTO_TAG_NATIVE_LIBRARY_ENTRY(function, callInfo, _u("Array.prototype.filter"));

        CHAKRATEL_LANGSTATS_INC_BUILTINCOUNT(Array_Prototype_filter);

        Assert(!(callInfo.Flags & CallFlags_New));
        if (args.Info.Count == 0)
        {
            JavascriptError::ThrowTypeError(scriptContext, JSERR_This_NullOrUndefined, _u("Array.prototype.filter"));
        }

        BigIndex length;
        JavascriptArray* pArr = nullptr;
        RecyclableObject* obj = nullptr;

        JS_REENTRANT(jsReentLock, TryGetArrayAndLength(args[0], scriptContext, _u("Array.prototype.filter"), &pArr, &obj, &length));

        if (length.IsSmallIndex())
        {
            JS_REENTRANT_UNLOCK(jsReentLock, return JavascriptArray::FilterHelper(pArr, obj, length.GetSmallIndex(), args, scriptContext));
        }

        JS_REENTRANT_UNLOCK(jsReentLock, return JavascriptArray::FilterHelper(pArr, obj, length.GetBigIndex(), args, scriptContext));
    }

    template <typename T>
    Var JavascriptArray::FilterHelper(JavascriptArray* pArr, RecyclableObject* obj, T length, Arguments& args, ScriptContext* scriptContext)
    {
        JS_REENTRANCY_LOCK(jsReentLock, scriptContext->GetThreadContext());

        if (args.Info.Count < 2 || !JavascriptConversion::IsCallable(args[1]))
        {
            JavascriptError::ThrowTypeError(scriptContext, JSERR_FunctionArgument_NeedFunction, _u("Array.prototype.filter"));
        }

        RecyclableObject* callBackFn = RecyclableObject::FromVar(args[1]);
        Var thisArg = nullptr;

        if (args.Info.Count > 2)
        {
            thisArg = args[2];
        }
        else
        {
            thisArg = scriptContext->GetLibrary()->GetUndefined();
        }

        // If the source object is an Array exotic object we should try to load the constructor property and use it to construct the return object.
        bool isBuiltinArrayCtor = true;
        JS_REENTRANT(jsReentLock, RecyclableObject* newObj = ArraySpeciesCreate(obj, 0, scriptContext, nullptr, nullptr, &isBuiltinArrayCtor));
        JavascriptArray* newArr = nullptr;

        if (newObj == nullptr)
        {
            newArr = scriptContext->GetLibrary()->CreateArray(0);
            newArr->EnsureHead<Var>();
            newObj = newArr;
        }
        else
        {
            // If the new object we created is an array, remember that as it will save us time setting properties in the object below
            if (JavascriptArray::Is(newObj))
            {
#if ENABLE_COPYONACCESS_ARRAY
                JavascriptLibrary::CheckAndConvertCopyOnAccessNativeIntArray<Var>(newObj);
#endif
                newArr = JavascriptArray::FromVar(newObj);
            }
        }

        // The ArraySpeciesCreate call above could have converted the source array into an ES5Array. If this happens
        // we will process the array elements like an ES5Array.
        if (pArr && !JavascriptArray::Is(obj))
        {
            AssertOrFailFastMsg(ES5Array::Is(obj), "The array should have been converted to an ES5Array");
            pArr = nullptr;
        }

        Var element = nullptr;
        Var selected = nullptr;

        if (pArr)
        {
            Assert(length <= MaxArrayLength);
            uint32 i = 0;

            Assert(length <= UINT_MAX);
            for (uint32 k = 0; k < (uint32)length; k++)
            {
                JS_REENTRANT(jsReentLock, BOOL gotItem = pArr->DirectGetItemAtFull(k, &element));
                if (!gotItem)
                {
                    continue;
                }

                JS_REENTRANT(jsReentLock,
                    selected = CALL_ENTRYPOINT(scriptContext->GetThreadContext(),
                        callBackFn->GetEntryPoint(), callBackFn, CallInfo(CallFlags_Value, 4),
                        thisArg,
                        element,
                        JavascriptNumber::ToVar(k, scriptContext),
                        pArr));

                if (JavascriptConversion::ToBoolean(selected, scriptContext))
                {
                    // Try to fast path if the return object is an array
                    if (newArr && isBuiltinArrayCtor)
                    {
                        newArr->DirectSetItemAt(i, element);
                    }
                    else
                    {
                        JS_REENTRANT(jsReentLock, ThrowErrorOnFailure(JavascriptArray::SetArrayLikeObjects(newObj, i, element), scriptContext, i));
                    }
                    ++i;
                }

                // Side-effects in the callback function may have changed the source array into an ES5Array. If this happens
                // we will process the rest of the array elements like an ES5Array.
                if (!JavascriptArray::Is(obj))
                {
                    AssertOrFailFastMsg(ES5Array::Is(obj), "The array should have been converted to an ES5Array");
                    JS_REENTRANT_UNLOCK(jsReentLock, return JavascriptArray::FilterObjectHelper<T>(obj, length, k + 1, newArr, newObj, i, callBackFn, thisArg, scriptContext));
                }
            }
        }
        else
        {
            JS_REENTRANT_UNLOCK(jsReentLock, return JavascriptArray::FilterObjectHelper<T>(obj, length, 0u, newArr, newObj, 0u, callBackFn, thisArg, scriptContext));
        }

#ifdef VALIDATE_ARRAY
        if (newArr)
        {
            newArr->ValidateArray();
        }
#endif

        return newObj;
    }

    template <typename T>
    Var JavascriptArray::FilterObjectHelper(RecyclableObject* obj, T length, T start, JavascriptArray* newArr, RecyclableObject* newObj, T newStart,
        RecyclableObject* callBackFn, Var thisArg, ScriptContext* scriptContext)
    {
        JS_REENTRANCY_LOCK(jsReentLock, scriptContext->GetThreadContext());

        Var element = nullptr;
        Var selected = nullptr;
        BigIndex i = BigIndex(newStart);

        for (T k = start; k < length; k++)
        {
                JS_REENTRANT(jsReentLock, BOOL hasItem = JavascriptOperators::HasItem(obj, k));
                if (hasItem)
            {
                    JS_REENTRANT(jsReentLock,
                        element = JavascriptOperators::GetItem(obj, k, scriptContext),
                        selected = CALL_ENTRYPOINT(scriptContext->GetThreadContext(),
                            callBackFn->GetEntryPoint(), callBackFn, CallInfo(CallFlags_Value, 4),
                        thisArg,
                        element,
                        JavascriptNumber::ToVar(k, scriptContext),
                            obj));

                if (JavascriptConversion::ToBoolean(selected, scriptContext))
                {
                    if (newArr)
                    {
                        newArr->DirectSetItemAt(i, element);
                    }
                    else
                    {
                            JS_REENTRANT(jsReentLock, ThrowErrorOnFailure(JavascriptArray::SetArrayLikeObjects(newObj, i, element), scriptContext, i));
                    }

                    ++i;
                }
            }
        }

#ifdef VALIDATE_ARRAY
        if (newArr)
        {
            newArr->ValidateArray();
        }
#endif

        return newObj;
    }

    Var JavascriptArray::EntryReduce(RecyclableObject* function, CallInfo callInfo, ...)
    {
        PROBE_STACK(function->GetScriptContext(), Js::Constants::MinStackDefault);

        ARGUMENTS(args, callInfo);
        ScriptContext* scriptContext = function->GetScriptContext();
        JS_REENTRANCY_LOCK(jsReentLock, scriptContext->GetThreadContext());

        AUTO_TAG_NATIVE_LIBRARY_ENTRY(function, callInfo, _u("Array.prototype.reduce"));

        CHAKRATEL_LANGSTATS_INC_BUILTINCOUNT(Array_Prototype_reduce);

        Assert(!(callInfo.Flags & CallFlags_New));

        if (args.Info.Count == 0)
        {
            JavascriptError::ThrowTypeError(scriptContext, JSERR_This_NullOrUndefined, _u("Array.prototype.reduce"));
        }

        BigIndex length;
        JavascriptArray * pArr = nullptr;
        RecyclableObject* obj = nullptr;
        JS_REENTRANT(jsReentLock, TryGetArrayAndLength(args[0], scriptContext, _u("Array.prototype.reduce"), &pArr, &obj, &length));

        if (length.IsSmallIndex())
        {
            JS_REENTRANT_UNLOCK(jsReentLock, return JavascriptArray::ReduceHelper(pArr, nullptr, obj, length.GetSmallIndex(), args, scriptContext));
        }

        JS_REENTRANT_UNLOCK(jsReentLock, return JavascriptArray::ReduceHelper(pArr, nullptr, obj, length.GetBigIndex(), args, scriptContext));
    }

    // Array.prototype.reduce as described in ES6.0 (draft 22) Section 22.1.3.18
    template <typename T>
    Var JavascriptArray::ReduceHelper(JavascriptArray* pArr, Js::TypedArrayBase* typedArrayBase, RecyclableObject* obj, T length, Arguments& args, ScriptContext* scriptContext)
    {
        JS_REENTRANCY_LOCK(jsReentLock, scriptContext->GetThreadContext());

        if (args.Info.Count < 2 || !JavascriptConversion::IsCallable(args[1]))
        {
            if (typedArrayBase != nullptr)
            {
                JavascriptError::ThrowTypeError(scriptContext, JSERR_FunctionArgument_NeedFunction, _u("[TypedArray].prototype.reduce"));
            }
            else
            {
                JavascriptError::ThrowTypeError(scriptContext, JSERR_FunctionArgument_NeedFunction, _u("Array.prototype.reduce"));
            }
        }

        // If we came from Array.prototype.reduce and source object is not a JavascriptArray, source could be a TypedArray
        if (typedArrayBase == nullptr && pArr == nullptr && TypedArrayBase::Is(obj))
        {
            typedArrayBase = TypedArrayBase::FromVar(obj);
        }

        T k = 0;
        RecyclableObject* callBackFn = RecyclableObject::FromVar(args[1]);
        Var accumulator = nullptr;
        Var element = nullptr;

        if (args.Info.Count > 2)
        {
            accumulator = args[2];
        }
        else
        {
            if (length == 0)
            {
                JavascriptError::ThrowTypeError(scriptContext, VBSERR_ActionNotSupported);
            }

            bool bPresent = false;

            if (pArr)
            {
                for (; k < length && bPresent == false; k++)
                {
                    JS_REENTRANT(jsReentLock, BOOL gotItem = pArr->DirectGetItemAtFull((uint32)k, &element));
                    if (!gotItem)
                    {
                        continue;
                    }

                    bPresent = true;
                    accumulator = element;
                }

                // Side-effects in the callback function may have changed the source array into an ES5Array. If this happens
                // we will process the array elements like an ES5Array.
                if (!JavascriptArray::Is(obj))
                {
                    AssertOrFailFastMsg(ES5Array::Is(obj), "The array should have been converted to an ES5Array");
                    pArr = nullptr;
                }
            }
            else if (typedArrayBase)
            {
                AssertAndFailFast(TypedArrayBase::Is(typedArrayBase));
                uint32 end = (uint32)min(length, (T)typedArrayBase->GetLength());

                for (; k < end && bPresent == false; k++)
                {
                    // No need to do HasItem, as it cannot be observable unless 'typedArrayBase' is proxy. And we have established that it is indeed typedarray.

                    element = typedArrayBase->DirectGetItem((uint32)k);

                    bPresent = true;
                    accumulator = element;
                }
            }
            else
            {
                for (; k < length && bPresent == false; k++)
                {
                    JS_REENTRANT(jsReentLock, BOOL hasItem = JavascriptOperators::HasItem(obj, k));
                    if (hasItem)
                    {
                        JS_REENTRANT(jsReentLock, accumulator = JavascriptOperators::GetItem(obj, k, scriptContext));
                        bPresent = true;
                    }
                }
            }

            if (bPresent == false)
            {
                JavascriptError::ThrowTypeError(scriptContext, VBSERR_ActionNotSupported);
            }
        }

        Assert(accumulator);

        Var undefinedValue = scriptContext->GetLibrary()->GetUndefined();
        // The correct flag value is CallFlags_Value but we pass CallFlags_None in compat modes
        CallFlags flags = CallFlags_Value;

        if (pArr)
        {
            for (; k < length; k++)
            {
                JS_REENTRANT(jsReentLock, BOOL gotItem = pArr->DirectGetItemAtFull((uint32)k, &element));
                if (!gotItem)
                {
                    continue;
                }

                JS_REENTRANT(jsReentLock,
                    accumulator = CALL_FUNCTION(scriptContext->GetThreadContext(), callBackFn, CallInfo(flags, 5), undefinedValue,
                        accumulator,
                        element,
                        JavascriptNumber::ToVar(k, scriptContext),
                        pArr));

                // Side-effects in the callback function may have changed the source array into an ES5Array. If this happens
                // we will process the rest of the array elements like an ES5Array.
                if (!JavascriptArray::Is(obj))
                {
                    AssertOrFailFastMsg(ES5Array::Is(obj), "The array should have been converted to an ES5Array");
                    JS_REENTRANT_UNLOCK(jsReentLock, return JavascriptArray::ReduceObjectHelper<T>(obj, length, k + 1, callBackFn, accumulator, scriptContext));
                }
            }
        }
        else if (typedArrayBase)
        {
            AssertAndFailFast(TypedArrayBase::Is(typedArrayBase));
            uint32 end = (uint32)min(length, (T)typedArrayBase->GetLength());

            for (; k < end; k++)
            {
                // No need to do HasItem, as it cannot be observable unless 'typedArrayBase' is proxy. And we have established that it is indeed typedarray.

                element = typedArrayBase->DirectGetItem((uint32)k);

                JS_REENTRANT(jsReentLock,
                    accumulator = CALL_FUNCTION(scriptContext->GetThreadContext(), callBackFn, CallInfo(flags, 5), undefinedValue,
                        accumulator,
                        element,
                        JavascriptNumber::ToVar(k, scriptContext),
                        typedArrayBase));
            }
        }
        else
        {
            JS_REENTRANT_UNLOCK(jsReentLock, return JavascriptArray::ReduceObjectHelper<T>(obj, length, k, callBackFn, accumulator, scriptContext));
        }

        return accumulator;
    }

    template <typename T>
    Var JavascriptArray::ReduceObjectHelper(RecyclableObject* obj, T length, T start, RecyclableObject* callBackFn, Var accumulator, ScriptContext* scriptContext)
    {
        JS_REENTRANCY_LOCK(jsReentLock, scriptContext->GetThreadContext());

        // The correct flag value is CallFlags_Value but we pass CallFlags_None in compat modes
        CallFlags flags = CallFlags_Value;
        Var element = nullptr;

        for (T k = start; k < length; k++)
        {
                JS_REENTRANT(jsReentLock, BOOL hasItem = JavascriptOperators::HasItem(obj, k));
                if (hasItem)
            {
                    JS_REENTRANT(jsReentLock,
                        element = JavascriptOperators::GetItem(obj, k, scriptContext),
                        accumulator = CALL_FUNCTION(scriptContext->GetThreadContext(), callBackFn, CallInfo(flags, 5), scriptContext->GetLibrary()->GetUndefined(),
                            accumulator,
                            element,
                            JavascriptNumber::ToVar(k, scriptContext),
                            obj));
            }
        }

        return accumulator;
    }

    Var JavascriptArray::EntryReduceRight(RecyclableObject* function, CallInfo callInfo, ...)
    {
        PROBE_STACK(function->GetScriptContext(), Js::Constants::MinStackDefault);

        ARGUMENTS(args, callInfo);
        ScriptContext* scriptContext = function->GetScriptContext();
        JS_REENTRANCY_LOCK(jsReentLock, scriptContext->GetThreadContext());

        AUTO_TAG_NATIVE_LIBRARY_ENTRY(function, callInfo, _u("Array.prototype.reduceRight"));

        CHAKRATEL_LANGSTATS_INC_BUILTINCOUNT(Array_Prototype_reduceRight);

        Assert(!(callInfo.Flags & CallFlags_New));

        if (args.Info.Count == 0)
        {
            JavascriptError::ThrowTypeError(scriptContext, JSERR_This_NullOrUndefined, _u("Array.prototype.reduceRight"));
        }

        BigIndex length;
        JavascriptArray * pArr = nullptr;
        RecyclableObject* obj = nullptr;
        JS_REENTRANT(jsReentLock, TryGetArrayAndLength(args[0], scriptContext, _u("Array.prototype.reduceRight"), &pArr, &obj, &length));

        if (length.IsSmallIndex())
        {
            JS_REENTRANT_UNLOCK(jsReentLock, return JavascriptArray::ReduceRightHelper(pArr, nullptr, obj, length.GetSmallIndex(), args, scriptContext));
        }

        JS_REENTRANT_UNLOCK(jsReentLock, return JavascriptArray::ReduceRightHelper(pArr, nullptr, obj, length.GetBigIndex(), args, scriptContext));
    }

    // Array.prototype.reduceRight as described in ES6.0 (draft 22) Section 22.1.3.19
    template <typename T>
    Var JavascriptArray::ReduceRightHelper(JavascriptArray* pArr, Js::TypedArrayBase* typedArrayBase, RecyclableObject* obj, T length, Arguments& args, ScriptContext* scriptContext)
    {
        JS_REENTRANCY_LOCK(jsReentLock, scriptContext->GetThreadContext());

        if (args.Info.Count < 2 || !JavascriptConversion::IsCallable(args[1]))
        {
            if (typedArrayBase != nullptr)
            {
                JavascriptError::ThrowTypeError(scriptContext, JSERR_FunctionArgument_NeedFunction, _u("[TypedArray].prototype.reduceRight"));
            }
            else
            {
                JavascriptError::ThrowTypeError(scriptContext, JSERR_FunctionArgument_NeedFunction, _u("Array.prototype.reduceRight"));
            }
        }

        // If we came from Array.prototype.reduceRight and source object is not a JavascriptArray, source could be a TypedArray
        if (typedArrayBase == nullptr && pArr == nullptr && TypedArrayBase::Is(obj))
        {
            typedArrayBase = TypedArrayBase::FromVar(obj);
        }

        RecyclableObject* callBackFn = RecyclableObject::FromVar(args[1]);
        Var accumulator = nullptr;
        Var element = nullptr;
        T k = 0;
        T index = 0;

        if (args.Info.Count > 2)
        {
            accumulator = args[2];
        }
        else
        {
            if (length == 0)
            {
                JavascriptError::ThrowTypeError(scriptContext, VBSERR_ActionNotSupported);
            }

            bool bPresent = false;
            if (pArr)
            {
                for (; k < length && bPresent == false; k++)
                {
                    index = length - k - 1;
                    JS_REENTRANT(jsReentLock, BOOL gotItem = pArr->DirectGetItemAtFull((uint32)index, &element));
                    if (!gotItem)
                    {
                        continue;
                    }
                    bPresent = true;
                    accumulator = element;
                }

                // Side-effects in the callback function may have changed the source array into an ES5Array. If this happens
                // we will process the array elements like an ES5Array.
                if (!JavascriptArray::Is(obj))
                {
                    AssertOrFailFastMsg(ES5Array::Is(obj), "The array should have been converted to an ES5Array");
                    pArr = nullptr;
                }
            }
            else if (typedArrayBase)
            {
                AssertAndFailFast(TypedArrayBase::Is(typedArrayBase));
                uint32 end = (uint32)min(length, (T)typedArrayBase->GetLength());

                for (; k < end && bPresent == false; k++)
                {
                    // No need to do HasItem, as it cannot be observable unless 'typedArrayBase' is proxy. And we have established that it is indeed typedarray.

                    index = length - k - 1;
                    element = typedArrayBase->DirectGetItem((uint32)index);
                    bPresent = true;
                    accumulator = element;
                }
            }
            else
            {
                for (; k < length && bPresent == false; k++)
                {
                    index = length - k - 1;
                    JS_REENTRANT(jsReentLock, BOOL hasItem = JavascriptOperators::HasItem(obj, index));
                    if (hasItem)
                    {
                        JS_REENTRANT(jsReentLock, accumulator = JavascriptOperators::GetItem(obj, index, scriptContext));
                        bPresent = true;
                    }
                }
            }
            if (bPresent == false)
            {
                JavascriptError::ThrowTypeError(scriptContext, VBSERR_ActionNotSupported);
            }
        }

        // The correct flag value is CallFlags_Value but we pass CallFlags_None in compat modes
        CallFlags flags = CallFlags_Value;
        Var undefinedValue = scriptContext->GetLibrary()->GetUndefined();

        if (pArr)
        {
            for (; k < length; k++)
            {
                index = length - k - 1;
                JS_REENTRANT(jsReentLock, BOOL gotItem = pArr->DirectGetItemAtFull((uint32)index, &element));
                if (!gotItem)
                {
                    continue;
                }

                JS_REENTRANT(jsReentLock,
                    accumulator = CALL_FUNCTION(scriptContext->GetThreadContext(), callBackFn, CallInfo(flags, 5), undefinedValue,
                        accumulator,
                        element,
                        JavascriptNumber::ToVar(index, scriptContext),
                        pArr));

                // Side-effects in the callback function may have changed the source array into an ES5Array. If this happens
                // we will process the rest of the array elements like an ES5Array.
                if (!JavascriptArray::Is(obj))
                {
                    AssertOrFailFastMsg(ES5Array::Is(obj), "The array should have been converted to an ES5Array");
                    JS_REENTRANT_UNLOCK(jsReentLock, return JavascriptArray::ReduceRightObjectHelper<T>(obj, length, k + 1, callBackFn, accumulator, scriptContext));
                }
            }
        }
        else if (typedArrayBase)
        {
            AssertAndFailFast(TypedArrayBase::Is(typedArrayBase));
            uint32 end = (uint32)min(length, (T)typedArrayBase->GetLength());

            for (; k < end; k++)
            {
                // No need to do HasItem, as it cannot be observable unless 'typedArrayBase' is proxy. And we have established that it is indeed typedarray.

                index = length - k - 1;
                element = typedArrayBase->DirectGetItem((uint32)index);

                JS_REENTRANT(jsReentLock,
                    accumulator = CALL_FUNCTION(scriptContext->GetThreadContext(), callBackFn, CallInfo(flags, 5), undefinedValue,
                        accumulator,
                        element,
                        JavascriptNumber::ToVar(index, scriptContext),
                        typedArrayBase));
            }
        }
        else
        {
            JS_REENTRANT_UNLOCK(jsReentLock, return JavascriptArray::ReduceRightObjectHelper<T>(obj, length, k, callBackFn, accumulator, scriptContext));
        }

        return accumulator;
    }

    template <typename T>
    Var JavascriptArray::ReduceRightObjectHelper(RecyclableObject* obj, T length, T start, RecyclableObject* callBackFn, Var accumulator, ScriptContext* scriptContext)
    {
        JS_REENTRANCY_LOCK(jsReentLock, scriptContext->GetThreadContext());

        // The correct flag value is CallFlags_Value but we pass CallFlags_None in compat modes
        CallFlags flags = CallFlags_Value;
        Var element = nullptr;
        T index = 0;

        for (T k = start; k < length; k++)
        {
            index = length - k - 1;
            JS_REENTRANT(jsReentLock, BOOL hasItem = JavascriptOperators::HasItem(obj, index));
            if (hasItem)
            {
                JS_REENTRANT(jsReentLock,
                    element = JavascriptOperators::GetItem(obj, index, scriptContext),
                    accumulator = CALL_FUNCTION(scriptContext->GetThreadContext(),
                        callBackFn, CallInfo(flags, 5), scriptContext->GetLibrary()->GetUndefined(),
                        accumulator,
                        element,
                        JavascriptNumber::ToVar(index, scriptContext),
                        obj));
            }
        }

        return accumulator;
    }

    Var JavascriptArray::EntryFrom(RecyclableObject* function, CallInfo callInfo, ...)
    {
        PROBE_STACK(function->GetScriptContext(), Js::Constants::MinStackDefault);

        ARGUMENTS(args, callInfo);
        ScriptContext* scriptContext = function->GetScriptContext();
        JS_REENTRANCY_LOCK(jsReentLock, scriptContext->GetThreadContext());

        AUTO_TAG_NATIVE_LIBRARY_ENTRY(function, callInfo, _u("Array.from"));

        Assert(!(callInfo.Flags & CallFlags_New));

        JavascriptLibrary* library = scriptContext->GetLibrary();
        RecyclableObject* constructor = nullptr;

        if (JavascriptOperators::IsConstructor(args[0]))
        {
            constructor = RecyclableObject::FromVar(args[0]);
        }

        RecyclableObject* items = nullptr;

        if (args.Info.Count < 2 || !JavascriptConversion::ToObject(args[1], scriptContext, &items))
        {
            JavascriptError::ThrowTypeError(scriptContext, JSERR_FunctionArgument_NeedObject, _u("Array.from"));
        }

        JavascriptArray* itemsArr = nullptr;

        if (JavascriptArray::Is(items))
        {
#if ENABLE_COPYONACCESS_ARRAY
            JavascriptLibrary::CheckAndConvertCopyOnAccessNativeIntArray<Var>(items);
#endif
            itemsArr = JavascriptArray::FromVar(items);
        }

        bool mapping = false;
        JavascriptFunction* mapFn = nullptr;
        Var mapFnThisArg = nullptr;

        if (args.Info.Count >= 3 && !JavascriptOperators::IsUndefinedObject(args[2]))
        {
            if (!JavascriptFunction::Is(args[2]))
            {
                JavascriptError::ThrowTypeError(scriptContext, JSERR_FunctionArgument_NeedFunction, _u("Array.from"));
            }

            mapFn = JavascriptFunction::FromVar(args[2]);

            if (args.Info.Count >= 4)
            {
                mapFnThisArg = args[3];
            }
            else
            {
                mapFnThisArg = library->GetUndefined();
            }

            mapping = true;
        }

        RecyclableObject* newObj = nullptr;
        JavascriptArray* newArr = nullptr;

        JS_REENTRANT(jsReentLock, RecyclableObject* iterator = JavascriptOperators::GetIterator(items, scriptContext, true /* optional */));

        if (iterator != nullptr)
        {
            if (constructor)
            {
                Js::Var constructorArgs[] = { constructor };
                Js::CallInfo constructorCallInfo(Js::CallFlags_New, _countof(constructorArgs));
                JS_REENTRANT(jsReentLock, newObj = RecyclableObject::FromVar(JavascriptOperators::NewScObject(constructor, Js::Arguments(constructorCallInfo, constructorArgs), scriptContext)));

                if (JavascriptArray::Is(newObj))
                {
#if ENABLE_COPYONACCESS_ARRAY
                    JavascriptLibrary::CheckAndConvertCopyOnAccessNativeIntArray<Var>(newObj);
#endif
                    newArr = JavascriptArray::FromVar(newObj);
                }
            }
            else
            {
                newArr = scriptContext->GetLibrary()->CreateArray(0);
                newArr->EnsureHead<Var>();
                newObj = newArr;
            }

            uint32 k = 0;

            JS_REENTRANT(jsReentLock, JavascriptOperators::DoIteratorStepAndValue(iterator, scriptContext, [&](Var nextValue) {
                if (mapping)
                {
                    Assert(mapFn != nullptr);
                    Assert(mapFnThisArg != nullptr);

                    Js::Var mapFnArgs[] = { mapFnThisArg, nextValue, JavascriptNumber::ToVar(k, scriptContext) };
                    Js::CallInfo mapFnCallInfo(Js::CallFlags_Value, _countof(mapFnArgs));
                    nextValue = mapFn->CallFunction(Js::Arguments(mapFnCallInfo, mapFnArgs));
                }

                if (newArr)
                {
                    newArr->SetItem(k, nextValue, PropertyOperation_None);
                }
                else
                {
                    ThrowErrorOnFailure(JavascriptArray::SetArrayLikeObjects(newObj, k, nextValue), scriptContext, k);
                }

                k++;
            }));

            JS_REENTRANT(jsReentLock, JavascriptOperators::SetProperty(newObj, newObj, Js::PropertyIds::length, JavascriptNumber::ToVar(k, scriptContext), scriptContext, PropertyOperation_ThrowIfNotExtensible));
        }
        else
        {
            JS_REENTRANT(jsReentLock, int64 len = (int64)OP_GetLength(items, scriptContext));

            if (constructor)
            {
                Js::Var constructorArgs[] = { constructor, JavascriptNumber::ToVar(len, scriptContext) };
                Js::CallInfo constructorCallInfo(Js::CallFlags_New, _countof(constructorArgs));
                JS_REENTRANT(jsReentLock, newObj = RecyclableObject::FromVar(JavascriptOperators::NewScObject(constructor, Js::Arguments(constructorCallInfo, constructorArgs), scriptContext)));

                if (JavascriptArray::Is(newObj))
                {
#if ENABLE_COPYONACCESS_ARRAY
                    JavascriptLibrary::CheckAndConvertCopyOnAccessNativeIntArray<Var>(newObj);
#endif
                    newArr = JavascriptArray::FromVar(newObj);
                }
            }
            else
            {
                // Abstract operation ArrayCreate throws RangeError if length argument is > 2^32 -1
                if (len > MaxArrayLength)
                {
                    JavascriptError::ThrowRangeError(scriptContext, JSERR_ArrayLengthAssignIncorrect, _u("Array.from"));
                }

                // Static cast len should be valid (len < 2^32) or we would throw above
                newArr = scriptContext->GetLibrary()->CreateArray(static_cast<uint32>(len));
                newArr->EnsureHead<Var>();
                newObj = newArr;
            }

            uint32 k = 0;

            for ( ; k < len; k++)
            {
                Var kValue;

                if (itemsArr)
                {
                    JS_REENTRANT(jsReentLock, kValue = itemsArr->DirectGetItem(k));
                }
                else
                {
                    JS_REENTRANT(jsReentLock, kValue = JavascriptOperators::OP_GetElementI_UInt32(items, k, scriptContext));
                }

                if (mapping)
                {
                    Assert(mapFn != nullptr);
                    Assert(mapFnThisArg != nullptr);

                    Js::Var mapFnArgs[] = { mapFnThisArg, kValue, JavascriptNumber::ToVar(k, scriptContext) };
                    Js::CallInfo mapFnCallInfo(Js::CallFlags_Value, _countof(mapFnArgs));
                    JS_REENTRANT(jsReentLock, kValue = mapFn->CallFunction(Js::Arguments(mapFnCallInfo, mapFnArgs)));
                }

                if (newArr)
                {
                    newArr->SetItem(k, kValue, PropertyOperation_None);
                }
                else
                {
                    JS_REENTRANT(jsReentLock, ThrowErrorOnFailure(JavascriptArray::SetArrayLikeObjects(newObj, k, kValue), scriptContext, k));
                }
            }

            JS_REENTRANT(jsReentLock, JavascriptOperators::SetProperty(newObj, newObj, Js::PropertyIds::length, JavascriptNumber::ToVar(len, scriptContext), scriptContext, PropertyOperation_ThrowIfNotExtensible));
        }

        return newObj;
    }

    Var JavascriptArray::EntryOf(RecyclableObject* function, CallInfo callInfo, ...)
    {
        PROBE_STACK(function->GetScriptContext(), Js::Constants::MinStackDefault);

        ARGUMENTS(args, callInfo);
        ScriptContext* scriptContext = function->GetScriptContext();
        JS_REENTRANCY_LOCK(jsReentLock, scriptContext->GetThreadContext());

        Assert(!(callInfo.Flags & CallFlags_New));

        if (args.Info.Count == 0)
        {
            JavascriptError::ThrowTypeError(scriptContext, JSERR_This_NullOrUndefined, _u("Array.of"));
        }

        JS_REENTRANT_UNLOCK(jsReentLock, return JavascriptArray::OfHelper(false, args, scriptContext));
    }

    Var JavascriptArray::EntryGetterSymbolSpecies(RecyclableObject* function, CallInfo callInfo, ...)
    {
        ARGUMENTS(args, callInfo);

        Assert(args.Info.Count > 0);

        return args[0];
    }

    // Array.of and %TypedArray%.of as described in ES6.0 (draft 22) Section 22.1.2.2 and 22.2.2.2
    Var JavascriptArray::OfHelper(bool isTypedArrayEntryPoint, Arguments& args, ScriptContext* scriptContext)
    {
        JS_REENTRANCY_LOCK(jsReentLock, scriptContext->GetThreadContext());

        Assert(args.Info.Count > 0);

        // args.Info.Count cannot equal zero or we would have thrown above so no chance of underflowing
        uint32 len = args.Info.Count - 1;
        Var newObj = nullptr;
        JavascriptArray* newArr = nullptr;
        TypedArrayBase* newTypedArray = nullptr;
        bool isBuiltinArrayCtor = true;

        if (JavascriptOperators::IsConstructor(args[0]))
        {
            RecyclableObject* constructor = RecyclableObject::FromVar(args[0]);
            isBuiltinArrayCtor = (constructor == scriptContext->GetLibrary()->GetArrayConstructor());

            Js::Var constructorArgs[] = { constructor, JavascriptNumber::ToVar(len, scriptContext) };
            Js::CallInfo constructorCallInfo(Js::CallFlags_New, _countof(constructorArgs));
            if (isTypedArrayEntryPoint)
            {
                JS_REENTRANT(jsReentLock, newObj = TypedArrayBase::TypedArrayCreate(constructor, &Js::Arguments(constructorCallInfo, constructorArgs), len, scriptContext));
            }
            else
            {
                JS_REENTRANT(jsReentLock, newObj = JavascriptOperators::NewScObject(constructor, Js::Arguments(constructorCallInfo, constructorArgs), scriptContext));
            }

            // If the new object we created is an array, remember that as it will save us time setting properties in the object below
            if (JavascriptArray::Is(newObj))
            {
#if ENABLE_COPYONACCESS_ARRAY
                JavascriptLibrary::CheckAndConvertCopyOnAccessNativeIntArray<Var>(newObj);
#endif
                newArr = JavascriptArray::FromVar(newObj);
            }
            else if (TypedArrayBase::Is(newObj))
            {
                newTypedArray = TypedArrayBase::FromVar(newObj);
            }
        }
        else
        {
            // We only throw when the constructor property is not a constructor function in the TypedArray version
            if (isTypedArrayEntryPoint)
            {
                JavascriptError::ThrowTypeError(scriptContext, JSERR_This_NeedFunction, _u("[TypedArray].of"));
            }

            newArr = scriptContext->GetLibrary()->CreateArray(len);
            newArr->EnsureHead<Var>();
            newObj = newArr;
        }

        // At least we have a new object of some kind
        Assert(newObj);

        if (isBuiltinArrayCtor)
        {
            for (uint32 k = 0; k < len; k++)
            {
                Var kValue = args[k + 1];

                newArr->DirectSetItemAt(k, kValue);
            }
        }
        else if (newTypedArray)
        {
            for (uint32 k = 0; k < len; k++)
            {
                Var kValue = args[k + 1];

                JS_REENTRANT(jsReentLock, newTypedArray->DirectSetItem(k, kValue));
            }
        }
        else
        {
            for (uint32 k = 0; k < len; k++)
            {
                Var kValue = args[k + 1];
                JS_REENTRANT(jsReentLock, ThrowErrorOnFailure(JavascriptArray::SetArrayLikeObjects(RecyclableObject::FromVar(newObj), k, kValue), scriptContext, k));
            }
        }

        if (!isTypedArrayEntryPoint)
        {
            // Set length if we are in the Array version of the function
            JS_REENTRANT(jsReentLock, JavascriptOperators::OP_SetProperty(newObj, Js::PropertyIds::length, JavascriptNumber::ToVar(len, scriptContext), scriptContext, nullptr, PropertyOperation_ThrowIfNotExtensible));
        }

        return newObj;
    }

    JavascriptString* JavascriptArray::ToLocaleStringHelper(Var value, ScriptContext* scriptContext)
    {
        TypeId typeId = JavascriptOperators::GetTypeId(value);
        if (typeId == TypeIds_Null || typeId == TypeIds_Undefined)
        {
            return scriptContext->GetLibrary()->GetEmptyString();
        }
        else
        {
            return JavascriptConversion::ToLocaleString(value, scriptContext);
        }
    }

    inline BOOL JavascriptArray::IsFullArray() const
    {
        if (head && head->length == length)
        {
            AssertMsg(head->next == 0 && head->left == 0, "Invalid Array");
            return true;
        }
        return (0 == length);
    }

    /*
    *   IsFillFromPrototypes
    *   -   Check the array has no missing values and only head segment.
    *   -   Also ensure if the lengths match.
    */
    bool JavascriptArray::IsFillFromPrototypes()
    {
        return !(this->head->next == nullptr && this->HasNoMissingValues() && this->length == this->head->length);
    }

    // Fill all missing value in the array and fill it from prototype between startIndex and limitIndex
    // typically startIndex = 0 and limitIndex = length. From start of the array till end of the array.
    void JavascriptArray::FillFromPrototypes(uint32 startIndex, uint32 limitIndex)
    {
        if (startIndex >= limitIndex)
        {
            return;
        }

        RecyclableObject* prototype = this->GetPrototype();

        // Fill all missing values by walking through prototype
        while (JavascriptOperators::GetTypeId(prototype) != TypeIds_Null)
        {
            ForEachOwnMissingArrayIndexOfObject(this, nullptr, prototype, startIndex, limitIndex,0, [this](uint32 index, Var value) {
                this->SetItem(index, value, PropertyOperation_None);
            });

            prototype = prototype->GetPrototype();
        }
#ifdef VALIDATE_ARRAY
        ValidateArray();
#endif
    }

    //
    // JavascriptArray requires head->left == 0 for fast path Get.
    //
    template<typename T>
    void JavascriptArray::EnsureHeadStartsFromZero(Recycler * recycler)
    {
        if (head == nullptr || head->left != 0)
        {
            // This is used to fix up altered arrays.
            // any SegmentMap would be invalid at this point.
            ClearSegmentMap();

            //
            // We could OOM and throw when allocating new empty head, resulting in a corrupted array. Need
            // some protection here. Save the head and switch this array to EmptySegment. Will be restored
            // correctly if allocating new segment succeeds.
            //
            SparseArraySegment<T>* savedHead = SparseArraySegment<T>::From(this->head);
            SparseArraySegment<T>* savedLastUsedSegment = (SparseArraySegment<T>*)this->GetLastUsedSegment();
            SetHeadAndLastUsedSegment(const_cast<SparseArraySegmentBase*>(EmptySegment));

            SparseArraySegment<T> *newSeg = SparseArraySegment<T>::AllocateSegment(recycler, 0, 0, savedHead);
            newSeg->next = savedHead;
            this->head = newSeg;
            SetHasNoMissingValues();
            this->SetLastUsedSegment(savedLastUsedSegment);
        }
    }

#ifdef ENABLE_DEBUG_CONFIG_OPTIONS
    void JavascriptArray::CheckForceES5Array()
    {
        if (Configuration::Global.flags.ForceES5Array)
        {
            // There's a bad interaction with the jitted code for native array creation here.
            // ForceES5Array doesn't interact well with native arrays
            if (PHASE_OFF1(NativeArrayPhase))
            {
                GetTypeHandler()->ConvertToTypeWithItemAttributes(this);
            }
        }
    }
#endif

    template <typename T, typename Fn>
    void JavascriptArray::ForEachOwnMissingArrayIndexOfObject(JavascriptArray *baseArray, JavascriptArray *destArray, RecyclableObject* obj, uint32 startIndex, uint32 limitIndex, T destIndex, Fn fn)
    {
        JS_REENTRANCY_LOCK(jsReentLock, baseArray->GetScriptContext()->GetThreadContext());
        Assert(DynamicObject::IsAnyArray(obj) || JavascriptOperators::IsObject(obj));

        Var oldValue;
        JavascriptArray* arr = nullptr;
        if (DynamicObject::IsAnyArray(obj))
        {
            arr = JavascriptArray::FromAnyArray(obj);
        }
        else if (DynamicType::Is(obj->GetTypeId()))
        {
            DynamicObject* dynobj = DynamicObject::FromVar(obj);
            ArrayObject* objectArray = dynobj->GetObjectArray();
            arr = (objectArray && JavascriptArray::IsAnyArray(objectArray)) ? JavascriptArray::FromAnyArray(objectArray) : nullptr;
        }

        if (arr != nullptr)
        {
            if (JavascriptArray::Is(arr))
            {
                arr = EnsureNonNativeArray(arr);
                ArrayElementEnumerator e(arr, startIndex, limitIndex);

                while(e.MoveNext<Var>())
                {
                    uint32 index = e.GetIndex();
                    if (!baseArray->DirectGetVarItemAt(index, &oldValue, baseArray->GetScriptContext()))
                    {
                        T n = destIndex + (index - startIndex);
                        if (destArray == nullptr || !destArray->DirectGetItemAt(n, &oldValue))
                        {
                            JS_REENTRANT(jsReentLock, fn(index, e.GetItem<Var>()));
                        }
                    }
                }
            }
            else
            {
                ScriptContext* scriptContext = obj->GetScriptContext();

                Assert(ES5Array::Is(arr));

                ES5Array* es5Array = ES5Array::FromVar(arr);
                ES5ArrayIndexStaticEnumerator<true> e(es5Array);

                while (e.MoveNext())
                {
                    uint32 index = e.GetIndex();
                    if (index < startIndex) continue;
                    else if (index >= limitIndex) break;

                    if (!baseArray->DirectGetVarItemAt(index, &oldValue, baseArray->GetScriptContext()))
                    {
                        T n = destIndex + (index - startIndex);
                        if (destArray == nullptr || !destArray->DirectGetItemAt(n, &oldValue))
                        {
                            Var value = nullptr;
                            JS_REENTRANT(jsReentLock, BOOL gotItem = JavascriptOperators::GetOwnItem(obj, index, &value, scriptContext));
                            if (gotItem)
                            {
                                JS_REENTRANT(jsReentLock, fn(index, value));
                            }
                        }
                    }
                }
            }
        }
    }

    //
    // ArrayElementEnumerator to enumerate array elements (not including elements from prototypes).
    //
    JavascriptArray::ArrayElementEnumerator::ArrayElementEnumerator(JavascriptArray* arr, uint32 start, uint32 end)
        : start(start), end(min(end, arr->length))
    {
        Init(arr);
    }

    //
    // Initialize this enumerator and prepare for the first MoveNext.
    //
    void JavascriptArray::ArrayElementEnumerator::Init(JavascriptArray* arr)
    {
        // Find start segment
        seg = (arr ? arr->GetBeginLookupSegment(start) : nullptr);
        while (seg && (seg->left + seg->length <= start))
        {
            seg = seg->next;
        }

        // Set start index and endIndex
        if (seg)
        {
            if (seg->left >= end)
            {
                seg = nullptr;
            }
            else
            {
                // set index to be at target index - 1, so MoveNext will move to target
                index = max(seg->left, start) - seg->left - 1;
                endIndex = min(end - seg->left, seg->length);
            }
        }
    }

    //
    // Move to the next element if available.
    //
    template<typename T>
    inline bool JavascriptArray::ArrayElementEnumerator::MoveNext()
    {
        while (seg)
        {
            // Look for next non-null item in current segment
            while (++index < endIndex)
            {
                if (!SparseArraySegment<T>::IsMissingItem(&((SparseArraySegment<T>*)seg)->elements[index]))
                {
                    return true;
                }
            }

            // Move to next segment
            seg = seg->next;
            if (seg)
            {
                if (seg->left >= end)
                {
                    seg = nullptr;
                    break;
                }
                else
                {
                    index = static_cast<uint32>(-1);
                    endIndex = min(end - seg->left, seg->length);
                }
            }
        }

        return false;
    }

    //
    // Get current array element index.
    //
    uint32 JavascriptArray::ArrayElementEnumerator::GetIndex() const
    {
        Assert(seg && index < seg->length && index < endIndex);
        return seg->left + index;
    }

    //
    // Get current array element value.
    //
    template<typename T>
    T JavascriptArray::ArrayElementEnumerator::GetItem() const
    {
        Assert(seg && index < seg->length && index < endIndex &&
               !SparseArraySegment<T>::IsMissingItem(&((SparseArraySegment<T>*)seg)->elements[index]));
        return ((SparseArraySegment<T>*)seg)->elements[index];
    }

    //
    // Construct a BigIndex initialized to a given uint32 (small index).
    //
    JavascriptArray::BigIndex::BigIndex(uint32 initIndex)
        : index(initIndex), bigIndex(InvalidIndex)
    {
        //ok if initIndex == InvalidIndex
    }

    //
    // Construct a BigIndex initialized to a given uint64 (large or small index).
    //
    JavascriptArray::BigIndex::BigIndex(uint64 initIndex)
        : index(InvalidIndex), bigIndex(initIndex)
    {
        if (bigIndex < InvalidIndex) // if it's actually small index
        {
            index = static_cast<uint32>(bigIndex);
            bigIndex = InvalidIndex;
        }
    }

    bool JavascriptArray::BigIndex::IsUint32Max() const
    {
        return index == InvalidIndex && bigIndex == InvalidIndex;
    }
    bool JavascriptArray::BigIndex::IsSmallIndex() const
    {
        return index < InvalidIndex;
    }

    uint32 JavascriptArray::BigIndex::GetSmallIndex() const
    {
        Assert(IsSmallIndex());
        return index;
    }

    uint64 JavascriptArray::BigIndex::GetBigIndex() const
    {
        Assert(!IsSmallIndex());
        return bigIndex;
    }
    //
    // Convert this index value to a JS number
    //
    Var JavascriptArray::BigIndex::ToNumber(ScriptContext* scriptContext) const
    {
        if (IsSmallIndex())
        {
            return small_index::ToNumber(index, scriptContext);
        }
        else
        {
            return JavascriptNumber::ToVar(bigIndex, scriptContext);
        }
    }

    //
    // Increment this index by 1.
    //
    const JavascriptArray::BigIndex& JavascriptArray::BigIndex::operator++()
    {
        if (IsSmallIndex())
        {
            ++index;
            // If index reaches InvalidIndex, we will start to use bigIndex which is initially InvalidIndex.
        }
        else
        {
            bigIndex = bigIndex + 1;
        }

        return *this;
    }

    //
    // Decrement this index by 1.
    //
    const JavascriptArray::BigIndex& JavascriptArray::BigIndex::operator--()
    {
        if (IsSmallIndex())
        {
            --index;
        }
        else
        {
            Assert(index == InvalidIndex && bigIndex >= InvalidIndex);

            --bigIndex;
            if (bigIndex < InvalidIndex)
            {
                index = InvalidIndex - 1;
                bigIndex = InvalidIndex;
            }
        }

        return *this;
    }

    JavascriptArray::BigIndex JavascriptArray::BigIndex::operator+(const BigIndex& delta) const
    {
        if (delta.IsSmallIndex())
        {
            return operator+(delta.GetSmallIndex());
        }
        if (IsSmallIndex())
        {
            return index + delta.GetBigIndex();
        }

        return bigIndex + delta.GetBigIndex();
    }

    //
    // Get a new BigIndex representing this + delta.
    //
    JavascriptArray::BigIndex JavascriptArray::BigIndex::operator+(uint32 delta) const
    {
        if (IsSmallIndex())
        {
            uint32 newIndex;
            if (UInt32Math::Add(index, delta, &newIndex))
            {
                return static_cast<uint64>(index) + static_cast<uint64>(delta);
            }
            else
            {
                return newIndex; // ok if newIndex == InvalidIndex
            }
        }
        else
        {
            return bigIndex + static_cast<uint64>(delta);
        }
    }

    bool JavascriptArray::BigIndex::operator==(const BigIndex& rhs) const
    {
        if (rhs.IsSmallIndex() && this->IsSmallIndex())
        {
            return this->GetSmallIndex() == rhs.GetSmallIndex();
        }
        else if (rhs.IsSmallIndex() && !this->IsSmallIndex())
        {
            // if lhs is big promote rhs
            return this->GetBigIndex() == (uint64) rhs.GetSmallIndex();
        }
        else if (!rhs.IsSmallIndex() && this->IsSmallIndex())
        {
            // if rhs is big promote lhs
            return ((uint64)this->GetSmallIndex()) == rhs.GetBigIndex();
        }
        return this->GetBigIndex() == rhs.GetBigIndex();
    }

    bool JavascriptArray::BigIndex::operator> (const BigIndex& rhs) const
    {
        if (rhs.IsSmallIndex() && this->IsSmallIndex())
        {
            return this->GetSmallIndex() > rhs.GetSmallIndex();
        }
        else if (rhs.IsSmallIndex() && !this->IsSmallIndex())
        {
            // if lhs is big promote rhs
            return this->GetBigIndex() > (uint64)rhs.GetSmallIndex();
        }
        else if (!rhs.IsSmallIndex() && this->IsSmallIndex())
        {
            // if rhs is big promote lhs
            return ((uint64)this->GetSmallIndex()) > rhs.GetBigIndex();
        }
        return this->GetBigIndex() > rhs.GetBigIndex();
    }

    bool JavascriptArray::BigIndex::operator< (const BigIndex& rhs) const
    {
        if (rhs.IsSmallIndex() && this->IsSmallIndex())
        {
            return this->GetSmallIndex() < rhs.GetSmallIndex();
        }
        else if (rhs.IsSmallIndex() && !this->IsSmallIndex())
        {
            // if lhs is big promote rhs
            return this->GetBigIndex() < (uint64)rhs.GetSmallIndex();
        }
        else if (!rhs.IsSmallIndex() && this->IsSmallIndex())
        {
            // if rhs is big promote lhs
            return ((uint64)this->GetSmallIndex()) < rhs.GetBigIndex();
        }
        return this->GetBigIndex() < rhs.GetBigIndex();
    }

    bool JavascriptArray::BigIndex::operator<=(const BigIndex& rhs) const
    {
        if (rhs.IsSmallIndex() && this->IsSmallIndex())
        {
            return this->GetSmallIndex() <= rhs.GetSmallIndex();
        }
        else if (rhs.IsSmallIndex() && !this->IsSmallIndex())
        {
            // if lhs is big promote rhs
            return this->GetBigIndex() <= (uint64)rhs.GetSmallIndex();
        }
        else if (!rhs.IsSmallIndex() && !this->IsSmallIndex())
        {
            // if rhs is big promote lhs
            return ((uint64)this->GetSmallIndex()) <= rhs.GetBigIndex();
        }
        return this->GetBigIndex() <= rhs.GetBigIndex();
    }

    bool JavascriptArray::BigIndex::operator>=(const BigIndex& rhs) const
    {
        if (rhs.IsSmallIndex() && this->IsSmallIndex())
        {
            return this->GetSmallIndex() >= rhs.GetSmallIndex();
        }
        else if (rhs.IsSmallIndex() && !this->IsSmallIndex())
        {
            // if lhs is big promote rhs
            return this->GetBigIndex() >= (uint64)rhs.GetSmallIndex();
        }
        else if (!rhs.IsSmallIndex() && this->IsSmallIndex())
        {
            // if rhs is big promote lhs
            return ((uint64)this->GetSmallIndex()) >= rhs.GetBigIndex();
        }
        return this->GetBigIndex() >= rhs.GetBigIndex();
    }

    BOOL JavascriptArray::BigIndex::GetItem(JavascriptArray* arr, Var* outVal) const
    {
        if (IsSmallIndex())
        {
            return small_index::GetItem(arr, index, outVal);
        }
        else
        {
            ScriptContext* scriptContext = arr->GetScriptContext();
            PropertyRecord const * propertyRecord;
            JavascriptOperators::GetPropertyIdForInt(bigIndex, scriptContext, &propertyRecord);
            return arr->GetProperty(arr, propertyRecord->GetPropertyId(), outVal, NULL, scriptContext);
        }
    }

    BOOL JavascriptArray::BigIndex::SetItem(JavascriptArray* arr, Var newValue) const
    {
        if (IsSmallIndex())
        {
            return small_index::SetItem(arr, index, newValue);
        }
        else
        {
            ScriptContext* scriptContext = arr->GetScriptContext();
            PropertyRecord const * propertyRecord;
            JavascriptOperators::GetPropertyIdForInt(bigIndex, scriptContext, &propertyRecord);
            return arr->SetProperty(propertyRecord->GetPropertyId(), newValue, PropertyOperation_None, NULL);
        }
    }

    void JavascriptArray::BigIndex::SetItemIfNotExist(JavascriptArray* arr, Var newValue) const
    {
        if (IsSmallIndex())
        {
            small_index::SetItemIfNotExist(arr, index, newValue);
        }
        else
        {
            ScriptContext* scriptContext = arr->GetScriptContext();
            PropertyRecord const * propertyRecord;
            JavascriptOperators::GetPropertyIdForInt(bigIndex, scriptContext, &propertyRecord);
            Var oldValue;
            PropertyId propertyId = propertyRecord->GetPropertyId();
            if (!arr->GetProperty(arr, propertyId, &oldValue, NULL, scriptContext))
            {
                arr->SetProperty(propertyId, newValue, PropertyOperation_None, NULL);
            }
        }
    }

    BOOL JavascriptArray::BigIndex::DeleteItem(JavascriptArray* arr) const
    {
        if (IsSmallIndex())
        {
            return small_index::DeleteItem(arr, index);
        }
        else
        {
            ScriptContext* scriptContext = arr->GetScriptContext();
            PropertyRecord const * propertyRecord;
            JavascriptOperators::GetPropertyIdForInt(bigIndex, scriptContext, &propertyRecord);
            return arr->DeleteProperty(propertyRecord->GetPropertyId(), PropertyOperation_None);
        }
    }

    BOOL JavascriptArray::BigIndex::SetItem(RecyclableObject* obj, Var newValue, PropertyOperationFlags flags) const
    {
        if (IsSmallIndex())
        {
            return small_index::SetItem(obj, index, newValue, flags);
        }
        else
        {
            ScriptContext* scriptContext = obj->GetScriptContext();
            PropertyRecord const * propertyRecord;
            JavascriptOperators::GetPropertyIdForInt(bigIndex, scriptContext, &propertyRecord);
            return JavascriptOperators::SetProperty(obj, obj, propertyRecord->GetPropertyId(), newValue, scriptContext, flags);
        }
    }

    BOOL JavascriptArray::BigIndex::DeleteItem(RecyclableObject* obj, PropertyOperationFlags flags) const
    {
        if (IsSmallIndex())
        {
            return small_index::DeleteItem(obj, index, flags);
        }
        else
        {
            PropertyRecord const * propertyRecord;
            JavascriptOperators::GetPropertyIdForInt(bigIndex, obj->GetScriptContext(), &propertyRecord);
            return JavascriptOperators::DeleteProperty(obj, propertyRecord->GetPropertyId(), flags);
        }
    }

    //
    // Truncate the array at start and clone the truncated span as properties starting at dstIndex (asserting dstIndex >= MaxArrayLength).
    //
    void JavascriptArray::TruncateToProperties(const BigIndex& dstIndex, uint32 start)
    {
        Assert(!dstIndex.IsSmallIndex());
        typedef IndexTrace<BigIndex> index_trace;

        BigIndex dst = dstIndex;
        uint32 i = start;

        ArrayElementEnumerator e(this, start);
        while(e.MoveNext<Var>())
        {
            // delete all items not enumerated
            while (i < e.GetIndex())
            {
                index_trace::DeleteItem(this, dst);
                ++i;
                ++dst;
            }

            // Copy over the item
            index_trace::SetItem(this, dst, e.GetItem<Var>());
            ++i;
            ++dst;
        }

        // Delete the rest till length
        while (i < this->length)
        {
            index_trace::DeleteItem(this, dst);
            ++i;
            ++dst;
        }

        // Elements moved, truncate the array at start
        SetLength(start);
    }

    //
    // Copy a srcArray elements (including elements from prototypes) to a dstArray starting from an index.
    //
    template<typename T>
    void JavascriptArray::InternalCopyArrayElements(JavascriptArray* dstArray, const T& dstIndex, JavascriptArray* srcArray, uint32 start, uint32 end)
    {
        Assert(start < end && end <= srcArray->length);

        uint32 count = 0;

        // iterate on the array itself
        ArrayElementEnumerator e(srcArray, start, end);
        while(e.MoveNext<Var>())
        {
            T n = dstIndex + (e.GetIndex() - start);
            dstArray->DirectSetItemAt(n, e.GetItem<Var>());
            count++;
        }

        // iterate on the array's prototypes only if not all elements found
        if (start + count != end)
        {
            InternalFillFromPrototype(dstArray, dstIndex, srcArray, start, end, count);
        }
    }

    //
    // Copy a srcArray elements (including elements from prototypes) to a dstArray starting from an index. If the index grows larger than
    // "array index", it will automatically turn to SetProperty using the index as property name.
    //
    void JavascriptArray::CopyArrayElements(JavascriptArray* dstArray, const BigIndex& dstIndex, JavascriptArray* srcArray, uint32 start, uint32 end)
    {
        end = min(end, srcArray->length);
        if (start < end)
        {
            uint32 len = end - start;
            if (dstIndex.IsSmallIndex() && (len < MaxArrayLength - dstIndex.GetSmallIndex()))
            {
                // Won't overflow, use faster small_index version
                InternalCopyArrayElements(dstArray, dstIndex.GetSmallIndex(), srcArray, start, end);
            }
            else
            {
                InternalCopyArrayElements(dstArray, dstIndex, srcArray, start, end);
            }
        }
    }

    //
    // Faster small_index overload of CopyArrayElements, asserting the uint32 dstIndex won't overflow.
    //
    void JavascriptArray::CopyArrayElements(JavascriptArray* dstArray, uint32 dstIndex, JavascriptArray* srcArray, uint32 start, uint32 end)
    {
        end = min(end, srcArray->length);
        if (start < end)
        {
            Assert(end - start <= MaxArrayLength - dstIndex);
            InternalCopyArrayElements(dstArray, dstIndex, srcArray, start, end);
        }
    }

    template <typename T>
    void JavascriptArray::CopyAnyArrayElementsToVar(JavascriptArray* dstArray, T dstIndex, JavascriptArray* srcArray, uint32 start, uint32 end)
    {
#if ENABLE_COPYONACCESS_ARRAY
        JavascriptLibrary::CheckAndConvertCopyOnAccessNativeIntArray<Var>(srcArray);
#endif
#if ENABLE_COPYONACCESS_ARRAY
        JavascriptLibrary::CheckAndConvertCopyOnAccessNativeIntArray<Var>(dstArray);
#endif
        if (JavascriptNativeIntArray::Is(srcArray))
        {
            CopyNativeIntArrayElementsToVar(dstArray, dstIndex, JavascriptNativeIntArray::FromVar(srcArray), start, end);
        }
        else if (JavascriptNativeFloatArray::Is(srcArray))
        {
            CopyNativeFloatArrayElementsToVar(dstArray, dstIndex, JavascriptNativeFloatArray::FromVar(srcArray), start, end);
        }
        else
        {
            CopyArrayElements(dstArray, dstIndex, srcArray, start, end);
        }
    }

    void JavascriptArray::CopyNativeIntArrayElementsToVar(JavascriptArray* dstArray, const BigIndex& dstIndex, JavascriptNativeIntArray* srcArray, uint32 start, uint32 end)
    {
        end = min(end, srcArray->length);
        if (start < end)
        {
            uint32 len = end - start;
            if (dstIndex.IsSmallIndex() && (len < MaxArrayLength - dstIndex.GetSmallIndex()))
            {
                // Won't overflow, use faster small_index version
                InternalCopyNativeIntArrayElements(dstArray, dstIndex.GetSmallIndex(), srcArray, start, end);
            }
            else
            {
                InternalCopyNativeIntArrayElements(dstArray, dstIndex, srcArray, start, end);
            }
        }
    }

    //
    // Faster small_index overload of CopyArrayElements, asserting the uint32 dstIndex won't overflow.
    //
    void JavascriptArray::CopyNativeIntArrayElementsToVar(JavascriptArray* dstArray, uint32 dstIndex, JavascriptNativeIntArray* srcArray, uint32 start, uint32 end)
    {
        end = min(end, srcArray->length);
        if (start < end)
        {
            Assert(end - start <= MaxArrayLength - dstIndex);
            InternalCopyNativeIntArrayElements(dstArray, dstIndex, srcArray, start, end);
        }
    }

    bool JavascriptArray::CopyNativeIntArrayElements(JavascriptNativeIntArray* dstArray, uint32 dstIndex, JavascriptNativeIntArray* srcArray, uint32 start, uint32 end)
    {
        end = min(end, srcArray->length);
        if (start >= end)
        {
            return false;
        }

        Assert(end - start <= MaxArrayLength - dstIndex);
        Assert(start < end && end <= srcArray->length);

        uint32 count = 0;

        // iterate on the array itself
        ArrayElementEnumerator e(srcArray, start, end);
        while(e.MoveNext<int32>())
        {
            uint n = dstIndex + (e.GetIndex() - start);
            dstArray->DirectSetItemAt(n, e.GetItem<int32>());
            count++;
        }

        // iterate on the array's prototypes only if not all elements found
        if (start + count != end)
        {
            JavascriptArray *varArray = JavascriptNativeIntArray::ToVarArray(dstArray);
            InternalFillFromPrototype(varArray, dstIndex, srcArray, start, end, count);
            return true;
        }

        return false;
    }

    bool JavascriptArray::CopyNativeIntArrayElementsToFloat(JavascriptNativeFloatArray* dstArray, uint32 dstIndex, JavascriptNativeIntArray* srcArray, uint32 start, uint32 end)
    {
        end = min(end, srcArray->length);
        if (start >= end)
        {
            return false;
        }

        Assert(end - start <= MaxArrayLength - dstIndex);
        Assert(start < end && end <= srcArray->length);

        uint32 count = 0;

        // iterate on the array itself
        ArrayElementEnumerator e(srcArray, start, end);
        while(e.MoveNext<int32>())
        {
            uint n = dstIndex + (e.GetIndex() - start);
            dstArray->DirectSetItemAt(n, (double)e.GetItem<int32>());
            count++;
        }

        // iterate on the array's prototypes only if not all elements found
        if (start + count != end)
        {
            JavascriptArray *varArray = JavascriptNativeFloatArray::ToVarArray(dstArray);
            InternalFillFromPrototype(varArray, dstIndex, srcArray, start, end, count);
            return true;
        }

        return false;
    }

    void JavascriptArray::CopyNativeFloatArrayElementsToVar(JavascriptArray* dstArray, const BigIndex& dstIndex, JavascriptNativeFloatArray* srcArray, uint32 start, uint32 end)
    {
        end = min(end, srcArray->length);
        if (start < end)
        {
            uint32 len = end - start;
            if (dstIndex.IsSmallIndex() && (len < MaxArrayLength - dstIndex.GetSmallIndex()))
            {
                // Won't overflow, use faster small_index version
                InternalCopyNativeFloatArrayElements(dstArray, dstIndex.GetSmallIndex(), srcArray, start, end);
            }
            else
            {
                InternalCopyNativeFloatArrayElements(dstArray, dstIndex, srcArray, start, end);
            }
        }
    }

    //
    // Faster small_index overload of CopyArrayElements, asserting the uint32 dstIndex won't overflow.
    //
    void JavascriptArray::CopyNativeFloatArrayElementsToVar(JavascriptArray* dstArray, uint32 dstIndex, JavascriptNativeFloatArray* srcArray, uint32 start, uint32 end)
    {
        end = min(end, srcArray->length);
        if (start < end)
        {
            Assert(end - start <= MaxArrayLength - dstIndex);
            InternalCopyNativeFloatArrayElements(dstArray, dstIndex, srcArray, start, end);
        }
    }

    bool JavascriptArray::CopyNativeFloatArrayElements(JavascriptNativeFloatArray* dstArray, uint32 dstIndex, JavascriptNativeFloatArray* srcArray, uint32 start, uint32 end)
    {
        end = min(end, srcArray->length);
        if (start >= end)
        {
            return false;
        }

        Assert(end - start <= MaxArrayLength - dstIndex);
        Assert(start < end && end <= srcArray->length);

        uint32 count = 0;

        // iterate on the array itself
        ArrayElementEnumerator e(srcArray, start, end);
        while(e.MoveNext<double>())
        {
            uint n = dstIndex + (e.GetIndex() - start);
            dstArray->DirectSetItemAt(n, e.GetItem<double>());
            count++;
        }

        // iterate on the array's prototypes only if not all elements found
        if (start + count != end)
        {
            JavascriptArray *varArray = JavascriptNativeFloatArray::ToVarArray(dstArray);
            InternalFillFromPrototype(varArray, dstIndex, srcArray, start, end, count);
            return true;
        }

        return false;
    }

    JavascriptArray *JavascriptArray::EnsureNonNativeArray(JavascriptArray *arr)
    {
#if ENABLE_COPYONACCESS_ARRAY
        JavascriptLibrary::CheckAndConvertCopyOnAccessNativeIntArray<Var>(arr);
#endif
        if (JavascriptNativeIntArray::Is(arr))
        {
            arr = JavascriptNativeIntArray::ToVarArray((JavascriptNativeIntArray*)arr);
        }
        else if (JavascriptNativeFloatArray::Is(arr))
        {
            arr = JavascriptNativeFloatArray::ToVarArray((JavascriptNativeFloatArray*)arr);
        }

        return arr;
    }

    BOOL JavascriptNativeIntArray::DirectGetItemAtFull(uint32 index, Var* outVal)
    {
        ScriptContext* requestContext = type->GetScriptContext();
        if (JavascriptNativeIntArray::GetItem(this, index, outVal, requestContext))
        {
            return TRUE;
        }

        return JavascriptOperators::GetItem(this, this->GetPrototype(), index, outVal, requestContext);
    }

    BOOL JavascriptNativeFloatArray::DirectGetItemAtFull(uint32 index, Var* outVal)
    {
        ScriptContext* requestContext = type->GetScriptContext();
        if (JavascriptNativeFloatArray::GetItem(this, index, outVal, requestContext))
        {
            return TRUE;
        }

        return JavascriptOperators::GetItem(this, this->GetPrototype(), index, outVal, requestContext);
    }

    template<typename T>
    void JavascriptArray::InternalCopyNativeIntArrayElements(JavascriptArray* dstArray, const T& dstIndex, JavascriptNativeIntArray* srcArray, uint32 start, uint32 end)
    {
        Assert(start < end && end <= srcArray->length);

        uint32 count = 0;

        // iterate on the array itself
        ScriptContext *scriptContext = dstArray->GetScriptContext();

        ArrayElementEnumerator e(srcArray, start, end);
        while(e.MoveNext<int32>())
        {
            T n = dstIndex + (e.GetIndex() - start);
            dstArray->DirectSetItemAt(n, JavascriptNumber::ToVar(e.GetItem<int32>(), scriptContext));
            count++;
        }

        // iterate on the array's prototypes only if not all elements found
        if (start + count != end)
        {
            InternalFillFromPrototype(dstArray, dstIndex, srcArray, start, end, count);
        }
    }

    template<typename T>
    void JavascriptArray::InternalCopyNativeFloatArrayElements(JavascriptArray* dstArray, const T& dstIndex, JavascriptNativeFloatArray* srcArray, uint32 start, uint32 end)
    {
        Assert(start < end && end <= srcArray->length);

        uint32 count = 0;

        // iterate on the array itself
        ScriptContext *scriptContext = dstArray->GetScriptContext();
        ArrayElementEnumerator e(srcArray, start, end);
        while(e.MoveNext<double>())
        {
            T n = dstIndex + (e.GetIndex() - start);
            dstArray->DirectSetItemAt(n, JavascriptNumber::ToVarWithCheck(e.GetItem<double>(), scriptContext));
            count++;
        }

        // iterate on the array's prototypes only if not all elements found
        if (start + count != end)
        {
            InternalFillFromPrototype(dstArray, dstIndex, srcArray, start, end, count);
        }
    }

    Var JavascriptArray::SpreadArrayArgs(Var arrayToSpread, const Js::AuxArray<uint32> *spreadIndices, ScriptContext *scriptContext)
    {
        JS_REENTRANCY_LOCK(jsReentLock, scriptContext->GetThreadContext());

        // At this stage we have an array literal with some arguments to be spread.
        // First we need to calculate the real size of the final literal.
#if ENABLE_COPYONACCESS_ARRAY
        JavascriptLibrary::CheckAndConvertCopyOnAccessNativeIntArray<Var>(arrayToSpread);
#endif
        JavascriptArray *array = FromVar(arrayToSpread);
        uint32 arrayLength = array->GetLength();
        uint32 actualLength = arrayLength;

        for (unsigned i = 0; i < spreadIndices->count; ++i)
        {
            JS_REENTRANT(jsReentLock,
                actualLength = UInt32Math::Add(actualLength - 1, GetSpreadArgLen(array->DirectGetItem(spreadIndices->elements[i]), scriptContext)));
        }

        JavascriptArray *result = FromVar(OP_NewScArrayWithMissingValues(actualLength, scriptContext));

        // Now we copy each element and expand the spread parameters inline.
        for (unsigned i = 0, spreadArrIndex = 0, resultIndex = 0; i < arrayLength && resultIndex < actualLength; ++i)
        {
            uint32 spreadIndex = spreadIndices->elements[spreadArrIndex]; // The index of the next element to be spread.

            // An array needs a slow copy if it is a cross-site object or we have missing values that need to be set to undefined.
            auto needArraySlowCopy = [&](Var instance) {
                if (JavascriptArray::Is(instance))
                {
                    JavascriptArray *arr = JavascriptArray::FromVar(instance);
                    JS_REENTRANT_UNLOCK(jsReentLock, return arr->IsCrossSiteObject() || arr->IsFillFromPrototypes());
                }
                return false;
            };

            // Designed to have interchangeable arguments with CopyAnyArrayElementsToVar.
            auto slowCopy = [&scriptContext, &needArraySlowCopy
                ](JavascriptArray *dstArray, unsigned dstIndex, Var srcArray, uint32 start, uint32 end) {
                Assert(needArraySlowCopy(srcArray) || ArgumentsObject::Is(srcArray) || TypedArrayBase::Is(srcArray) || JavascriptString::Is(srcArray));
                JS_REENTRANCY_LOCK(jsReentLock, scriptContext->GetThreadContext());

                RecyclableObject *propertyObject;
                if (!JavascriptOperators::GetPropertyObject(srcArray, scriptContext, &propertyObject))
                {
                    JavascriptError::ThrowTypeError(scriptContext, JSERR_InvalidSpreadArgument);
                }

                for (uint32 j = start; j < end; j++)
                {
                    Var element;
                    JS_REENTRANT(jsReentLock, BOOL gotItem = JavascriptOperators::GetItem(srcArray, propertyObject, j, &element, scriptContext));
                    if (!gotItem)
                    {
                        // Copy across missing values as undefined as per 12.2.5.2 SpreadElement : ... AssignmentExpression 5f.
                        element = scriptContext->GetLibrary()->GetUndefined();
                    }
                    dstArray->DirectSetItemAt(dstIndex++, element);
                }
            };

            if (i < spreadIndex)
            {
                // Any non-spread elements can be copied in bulk.

                if (needArraySlowCopy(array))
                {
                    slowCopy(result, resultIndex, (Var)array, i, spreadIndex);
                }
                else
                {
                    JS_REENTRANT(jsReentLock, CopyAnyArrayElementsToVar(result, resultIndex, array, i, spreadIndex));
                }
                resultIndex += spreadIndex - i;
                i = spreadIndex - 1;
                continue;
            }
            else if (i > spreadIndex)
            {
                // Any non-spread elements terminating the array can also be copied in bulk.
                Assert(spreadArrIndex == spreadIndices->count - 1);
                if (needArraySlowCopy(array))
                {
                    slowCopy(result, resultIndex, array, i, arrayLength);
                }
                else
                {
                    JS_REENTRANT(jsReentLock, CopyAnyArrayElementsToVar(result, resultIndex, array, i, arrayLength));
                }
                break;
            }
            else
            {
                JS_REENTRANT(jsReentLock, Var instance = array->DirectGetItem(i));

                if (SpreadArgument::Is(instance))
                {
                    SpreadArgument* spreadArgument = SpreadArgument::FromVar(instance);
                    uint32 len = spreadArgument->GetArgumentSpreadCount();
                    const Var*  spreadItems = spreadArgument->GetArgumentSpread();
                    for (uint32 j = 0; j < len; j++)
                    {
                        result->DirectSetItemAt(resultIndex++, spreadItems[j]);
                    }

                }
                else
                {
                    Assert(JavascriptOperators::IsUndefinedObject(instance));
                    result->DirectSetItemAt(resultIndex++, instance);
                }

                if (spreadArrIndex < spreadIndices->count - 1)
                {
                    spreadArrIndex++;
                }
            }
        }
        AssertMsg(arrayLength == array->GetLength(), "Array's length should not have changed");
        return result;
    }

    uint32 JavascriptArray::GetSpreadArgLen(Var spreadArg, ScriptContext *scriptContext)
    {
        // A spread argument can be anything that returns a 'length' property, even if that
        // property is null or undefined.
        spreadArg = CrossSite::MarshalVar(scriptContext, spreadArg);
        if (JavascriptArray::Is(spreadArg))
        {
            JavascriptArray *arr = JavascriptArray::FromVar(spreadArg);
            return arr->GetLength();
        }

        if (TypedArrayBase::Is(spreadArg))
        {
            TypedArrayBase *tarr = TypedArrayBase::FromVar(spreadArg);
            return tarr->GetLength();
        }

        if (SpreadArgument::Is(spreadArg))
        {
            SpreadArgument *spreadFunctionArgs = SpreadArgument::FromVar(spreadArg);
            return spreadFunctionArgs->GetArgumentSpreadCount();
        }

        AssertMsg(false, "LdCustomSpreadIteratorList should have converted the arg to one of the above types");
        Throw::FatalInternalError();
    }

#ifdef VALIDATE_ARRAY
    class ArraySegmentsVisitor
    {
    private:
        SparseArraySegmentBase* seg;

    public:
        ArraySegmentsVisitor(SparseArraySegmentBase* head)
            : seg(head)
        {
        }

        void operator()(SparseArraySegmentBase* s)
        {
            Assert(seg == s);
            if (seg)
            {
                seg = seg->next;
            }
        }
    };

    void JavascriptArray::ValidateArrayCommon()
    {
        SparseArraySegmentBase * lastUsedSegment = this->GetLastUsedSegment();
        AssertMsg(this != nullptr && head && lastUsedSegment, "Array should not be null");
        AssertMsg(head->left == 0, "Array always should have a segment starting at zero");

        // Simple segments validation
        bool foundLastUsedSegment = false;
        SparseArraySegmentBase *seg = head;
        while(seg != nullptr)
        {
            if (seg == lastUsedSegment)
            {
                foundLastUsedSegment = true;
            }

            AssertMsg(seg->length <= seg->size , "Length greater than size not possible");

            SparseArraySegmentBase* next = seg->next;
            if (next != nullptr)
            {
                AssertMsg(seg->left < next->left, "Segment is adjacent to or overlaps with next segment");
                AssertMsg(seg->size <= (next->left - seg->left), "Segment is adjacent to or overlaps with next segment");
                AssertMsg(!SparseArraySegmentBase::IsLeafSegment(seg, this->GetScriptContext()->GetRecycler()), "Leaf segment with a next pointer");
            }
            else
            {
                AssertMsg(seg->length <= MaxArrayLength - seg->left, "Segment index range overflow");
                AssertMsg(seg->left + seg->length <= this->length, "Segment index range exceeds array length");
            }

            seg = next;
        }
        AssertMsg(foundLastUsedSegment || HasSegmentMap(), "Corrupt lastUsedSegment in array header");

        // Validate segmentMap if present
        if (HasSegmentMap())
        {
            ArraySegmentsVisitor visitor(head);
            GetSegmentMap()->Walk(visitor);
        }
    }

    void JavascriptArray::ValidateArray()
    {
        if (!Js::Configuration::Global.flags.ArrayValidate)
        {
            return;
        }
        ValidateArrayCommon();
        // Detailed segments validation
        JavascriptArray::ValidateVarSegment(SparseArraySegment<Var>::From(head));
    }

    void JavascriptNativeIntArray::ValidateArray()
    {
        if (!Js::Configuration::Global.flags.ArrayValidate)
        {
#if DBG
            SparseArraySegmentBase *seg = head;
            while (seg)
            {
                if (seg->next != nullptr)
                {
                    AssertMsg(!SparseArraySegmentBase::IsLeafSegment(seg, this->GetScriptContext()->GetRecycler()), "Leaf segment with a next pointer");
                }
                seg = seg->next;
            }
#endif
            return;
        }
        ValidateArrayCommon();
        // Detailed segments validation
        JavascriptArray::ValidateSegment<int32>(SparseArraySegment<int32>::From(head));
    }

    void JavascriptNativeFloatArray::ValidateArray()
    {
        if (!Js::Configuration::Global.flags.ArrayValidate)
        {
#if DBG
            SparseArraySegmentBase *seg = head;
            while (seg)
            {
                if (seg->next != nullptr)
                {
                    AssertMsg(!SparseArraySegmentBase::IsLeafSegment(seg, this->GetScriptContext()->GetRecycler()), "Leaf segment with a next pointer");
                }
                seg = seg->next;
            }
#endif
            return;
        }
        ValidateArrayCommon();
        // Detailed segments validation
        JavascriptArray::ValidateSegment<double>(SparseArraySegment<double>::From(head));
    }


    void JavascriptArray::ValidateVarSegment(SparseArraySegment<Var>* seg)
    {
        if (!Js::Configuration::Global.flags.ArrayValidate)
        {
            return;
        }
        int32 inspect;
        double inspectDouble;
        while (seg)
        {
            uint32 i = 0;
            for (i = 0; i < seg->length; i++)
            {
                if (SparseArraySegment<Var>::IsMissingItem(&seg->elements[i]))
                {
                    continue;
                }
                if (TaggedInt::Is(seg->elements[i]))
                {
                    inspect = TaggedInt::ToInt32(seg->elements[i]);

                }
                else if (JavascriptNumber::Is_NoTaggedIntCheck(seg->elements[i]))
                {
                    inspectDouble = JavascriptNumber::GetValue(seg->elements[i]);
                }
                else
                {
                    AssertMsg(RecyclableObject::Is(seg->elements[i]), "Invalid entry in segment");
                }
            }
            ValidateSegment(seg);

            seg = SparseArraySegment<Var>::From(seg->next);
        }
    }

    template<typename T>
    void JavascriptArray::ValidateSegment(SparseArraySegment<T>* seg)
    {
        if (!Js::Configuration::Global.flags.ArrayValidate)
        {
            return;
        }

        while (seg)
        {
            uint32 i = seg->length;
            while (i < seg->size)
            {
                AssertMsg(SparseArraySegment<T>::IsMissingItem(&seg->elements[i]), "Non missing value the end of the segment");
                i++;
            }

            seg = SparseArraySegment<T>::From(seg->next);
        }
    }
#endif

    template <typename T>
    void JavascriptArray::InitBoxedInlineHeadSegment(SparseArraySegment<T> * dst, SparseArraySegment<T> * src)
    {
        // Don't copy the segment map, we will build it again
        SetFlags(GetFlags() & ~DynamicObjectFlags::HasSegmentMap);

        SetHeadAndLastUsedSegment(dst);

        dst->left = src->left;
        dst->length = src->length;
        dst->size = src->size;
        dst->CheckLengthvsSize();
        dst->next = src->next;

        CopyArray(dst->elements, dst->size, src->elements, src->size);
    }

    JavascriptArray::JavascriptArray(JavascriptArray * instance, bool boxHead)
        : ArrayObject(instance)
    {
        if (boxHead)
        {
            InitBoxedInlineHeadSegment(DetermineInlineHeadSegmentPointer<JavascriptArray, 0, true>(this), SparseArraySegment<Var>::From(instance->head));
        }
        else
        {

            SetFlags(GetFlags() & ~DynamicObjectFlags::HasSegmentMap);
            head = instance->head;
            SetLastUsedSegment(instance->GetLastUsedSegment());
        }
    }

    template <typename T>
    T * JavascriptArray::BoxStackInstance(T * instance)
    {
        Assert(ThreadContext::IsOnStack(instance));
        // On the stack, the we reserved a pointer before the object as to store the boxed value
        T ** boxedInstanceRef = ((T **)instance) - 1;
        T * boxedInstance = *boxedInstanceRef;
        if (boxedInstance)
        {
            return boxedInstance;
        }

        const size_t inlineSlotsSize = instance->GetTypeHandler()->GetInlineSlotsSize();
        if (ThreadContext::IsOnStack(instance->head))
        {
            boxedInstance = RecyclerNewPlusZ(instance->GetRecycler(),
                inlineSlotsSize + sizeof(Js::SparseArraySegmentBase) + instance->head->size * sizeof(typename T::TElement),
                T, instance, true);
        }
        else if(inlineSlotsSize)
        {
            boxedInstance = RecyclerNewPlusZ(instance->GetRecycler(), inlineSlotsSize, T, instance, false);
        }
        else
        {
            boxedInstance = RecyclerNew(instance->GetRecycler(), T, instance, false);
        }

        *boxedInstanceRef = boxedInstance;
        return boxedInstance;
    }

    JavascriptArray *
    JavascriptArray::BoxStackInstance(JavascriptArray * instance)
    {
        return BoxStackInstance<JavascriptArray>(instance);
    }

#if ENABLE_TTD
    void JavascriptArray::MarkVisitKindSpecificPtrs(TTD::SnapshotExtractor* extractor)
    {
        TTDAssert(this->GetTypeId() == Js::TypeIds_Array || this->GetTypeId() == Js::TypeIds_ES5Array, "Should only be used on basic arrays (or called as super from ES5Array.");

        ScriptContext* ctx = this->GetScriptContext();

        uint32 index = Js::JavascriptArray::InvalidIndex;
        while(true)
        {
            index = this->GetNextIndex(index);
            if(index == Js::JavascriptArray::InvalidIndex) // End of array
            {
                break;
            }

            Js::Var aval = nullptr;
            if(this->DirectGetVarItemAt(index, &aval, ctx))
            {
                extractor->MarkVisitVar(aval);
            }
        }
    }

    void JavascriptArray::ProcessCorePaths()
    {
        TTDAssert(this->GetTypeId() == Js::TypeIds_Array, "Should only be used on basic arrays.");

        ScriptContext* ctx = this->GetScriptContext();

        uint32 index = Js::JavascriptArray::InvalidIndex;
        while(true)
        {
            index = this->GetNextIndex(index);
            if(index == Js::JavascriptArray::InvalidIndex) // End of array
            {
                break;
            }

            Js::Var aval = nullptr;
            if(this->DirectGetVarItemAt(index, &aval, ctx))
            {
                TTD::UtilSupport::TTAutoString pathExt;
                ctx->TTDWellKnownInfo->BuildArrayIndexBuffer(index, pathExt);

                ctx->TTDWellKnownInfo->EnqueueNewPathVarAsNeeded(this, aval, pathExt.GetStrValue());
            }
        }
    }

    TTD::NSSnapObjects::SnapObjectType JavascriptArray::GetSnapTag_TTD() const
    {
        return TTD::NSSnapObjects::SnapObjectType::SnapArrayObject;
    }

    void JavascriptArray::ExtractSnapObjectDataInto(TTD::NSSnapObjects::SnapObject* objData, TTD::SlabAllocator& alloc)
    {
        TTDAssert(this->GetTypeId() == Js::TypeIds_Array, "Should only be used on basic Js arrays.");

        TTD::NSSnapObjects::SnapArrayInfo<TTD::TTDVar>* sai = TTD::NSSnapObjects::ExtractArrayValues<TTD::TTDVar>(this, alloc);
        TTD::NSSnapObjects::StdExtractSetKindSpecificInfo<TTD::NSSnapObjects::SnapArrayInfo<TTD::TTDVar>*, TTD::NSSnapObjects::SnapObjectType::SnapArrayObject>(objData, sai);
    }
#endif

    JavascriptNativeArray::JavascriptNativeArray(JavascriptNativeArray * instance) :
        JavascriptArray(instance, false),
        weakRefToFuncBody(instance->weakRefToFuncBody)
    {
    }

    JavascriptNativeIntArray::JavascriptNativeIntArray(JavascriptNativeIntArray * instance, bool boxHead) :
        JavascriptNativeArray(instance)
    {
        if (boxHead)
        {
            InitBoxedInlineHeadSegment(DetermineInlineHeadSegmentPointer<JavascriptNativeIntArray, 0, true>(this), SparseArraySegment<int>::From(instance->head));
        }
        else
        {
            // Base class ctor should have copied these
            Assert(head == instance->head);
            Assert(segmentUnion.lastUsedSegment == instance->GetLastUsedSegment());
        }
    }

    JavascriptNativeIntArray *
    JavascriptNativeIntArray::BoxStackInstance(JavascriptNativeIntArray * instance)
    {
        return JavascriptArray::BoxStackInstance<JavascriptNativeIntArray>(instance);
    }

#if ENABLE_TTD
    TTD::NSSnapObjects::SnapObjectType JavascriptNativeIntArray::GetSnapTag_TTD() const
    {
        return TTD::NSSnapObjects::SnapObjectType::SnapNativeIntArrayObject;
    }

    void JavascriptNativeIntArray::ExtractSnapObjectDataInto(TTD::NSSnapObjects::SnapObject* objData, TTD::SlabAllocator& alloc)
    {
        TTD::NSSnapObjects::SnapArrayInfo<int32>* sai = TTD::NSSnapObjects::ExtractArrayValues<int32>(this, alloc);
        TTD::NSSnapObjects::StdExtractSetKindSpecificInfo<TTD::NSSnapObjects::SnapArrayInfo<int32>*, TTD::NSSnapObjects::SnapObjectType::SnapNativeIntArrayObject>(objData, sai);
    }

#if ENABLE_COPYONACCESS_ARRAY
    TTD::NSSnapObjects::SnapObjectType JavascriptCopyOnAccessNativeIntArray::GetSnapTag_TTD() const
    {
        return TTD::NSSnapObjects::SnapObjectType::Invalid;
    }

    void JavascriptCopyOnAccessNativeIntArray::ExtractSnapObjectDataInto(TTD::NSSnapObjects::SnapObject* objData, TTD::SlabAllocator& alloc)
    {
        TTDAssert(false, "Not implemented yet!!!");
    }
#endif
#endif

    JavascriptNativeFloatArray::JavascriptNativeFloatArray(JavascriptNativeFloatArray * instance, bool boxHead) :
        JavascriptNativeArray(instance)
    {
        if (boxHead)
        {
            InitBoxedInlineHeadSegment(DetermineInlineHeadSegmentPointer<JavascriptNativeFloatArray, 0, true>(this), SparseArraySegment<double>::From(instance->head));
        }
        else
        {
            // Base class ctor should have copied these
            Assert(head == instance->head);
            Assert(segmentUnion.lastUsedSegment == instance->GetLastUsedSegment());
        }
    }

    JavascriptNativeFloatArray *
    JavascriptNativeFloatArray::BoxStackInstance(JavascriptNativeFloatArray * instance)
    {
        return JavascriptArray::BoxStackInstance<JavascriptNativeFloatArray>(instance);
    }

#if ENABLE_TTD
    TTD::NSSnapObjects::SnapObjectType JavascriptNativeFloatArray::GetSnapTag_TTD() const
    {
        return TTD::NSSnapObjects::SnapObjectType::SnapNativeFloatArrayObject;
    }

    void JavascriptNativeFloatArray::ExtractSnapObjectDataInto(TTD::NSSnapObjects::SnapObject* objData, TTD::SlabAllocator& alloc)
    {
        TTDAssert(this->GetTypeId() == Js::TypeIds_NativeFloatArray, "Should only be used on native float arrays.");

        TTD::NSSnapObjects::SnapArrayInfo<double>* sai = TTD::NSSnapObjects::ExtractArrayValues<double>(this, alloc);
        TTD::NSSnapObjects::StdExtractSetKindSpecificInfo<TTD::NSSnapObjects::SnapArrayInfo<double>*, TTD::NSSnapObjects::SnapObjectType::SnapNativeFloatArrayObject>(objData, sai);
    }
#endif

    template<typename T>
    RecyclableObject*
    JavascriptArray::ArraySpeciesCreate(Var originalArray, T length, ScriptContext* scriptContext, bool *pIsIntArray, bool *pIsFloatArray, bool *pIsBuiltinArrayCtor)
    {
        if (originalArray == nullptr || !scriptContext->GetConfig()->IsES6SpeciesEnabled())
        {
            return nullptr;
        }

        if (JavascriptArray::Is(originalArray)
            && !DynamicObject::FromVar(originalArray)->GetDynamicType()->GetTypeHandler()->GetIsNotPathTypeHandlerOrHasUserDefinedCtor()
            && DynamicObject::FromVar(originalArray)->GetPrototype() == scriptContext->GetLibrary()->GetArrayPrototype()
            && !scriptContext->GetLibrary()->GetArrayObjectHasUserDefinedSpecies())
        {
            return nullptr;
        }

        Var constructor = scriptContext->GetLibrary()->GetUndefined();

        if (JavascriptOperators::IsArray(originalArray))
        {
            if (!JavascriptOperators::GetProperty(RecyclableObject::FromVar(originalArray), PropertyIds::constructor, &constructor, scriptContext))
            {
                return nullptr;
            }

            if (JavascriptOperators::IsConstructor(constructor))
            {
                ScriptContext* constructorScriptContext = RecyclableObject::FromVar(constructor)->GetScriptContext();
                if (constructorScriptContext != scriptContext)
                {
                    if (constructorScriptContext->GetLibrary()->GetArrayConstructor() == constructor)
                    {
                        constructor = scriptContext->GetLibrary()->GetUndefined();
                    }
                }
            }

            if (JavascriptOperators::IsObject(constructor))
            {
                if (!JavascriptOperators::GetProperty((RecyclableObject*)constructor, PropertyIds::_symbolSpecies, &constructor, scriptContext))
                {
                    if (pIsBuiltinArrayCtor != nullptr)
                    {
                        *pIsBuiltinArrayCtor = false;
                    }
                    return nullptr;
                }
                if (constructor == scriptContext->GetLibrary()->GetNull())
                {
                    constructor = scriptContext->GetLibrary()->GetUndefined();
                }
            }
        }

        if (constructor == scriptContext->GetLibrary()->GetUndefined() || constructor == scriptContext->GetLibrary()->GetArrayConstructor())
        {
            if (length > UINT_MAX)
            {
                JavascriptError::ThrowRangeError(scriptContext, JSERR_ArrayLengthConstructIncorrect);
            }

            if (nullptr == pIsIntArray)
            {
                return scriptContext->GetLibrary()->CreateArray(static_cast<uint32>(length));
            }
            else
            {
                // If the constructor function is the built-in Array constructor, we can be smart and create the right type of native array.
                JavascriptArray* pArr = JavascriptArray::FromVar(originalArray);
                pArr->GetArrayTypeAndConvert(pIsIntArray, pIsFloatArray);
                return CreateNewArrayHelper(static_cast<uint32>(length), *pIsIntArray, *pIsFloatArray, pArr, scriptContext);
            }
        }

        if (!JavascriptOperators::IsConstructor(constructor))
        {
            JavascriptError::ThrowTypeError(scriptContext, JSERR_NotAConstructor, _u("constructor[Symbol.species]"));
        }

        if (pIsBuiltinArrayCtor != nullptr)
        {
            *pIsBuiltinArrayCtor = false;
        }

        Js::Var constructorArgs[] = { constructor, JavascriptNumber::ToVar(length, scriptContext) };
        Js::CallInfo constructorCallInfo(Js::CallFlags_New, _countof(constructorArgs));

        return RecyclableObject::FromVar(JavascriptOperators::NewScObject(constructor, Js::Arguments(constructorCallInfo, constructorArgs), scriptContext));
    }
    /*static*/
    PropertyId const JavascriptArray::specialPropertyIds[] =
    {
        PropertyIds::length
    };

    BOOL JavascriptArray::DeleteProperty(PropertyId propertyId, PropertyOperationFlags flags)
    {
        if (propertyId == PropertyIds::length)
        {
            return false;
        }
        return DynamicObject::DeleteProperty(propertyId, flags);
    }

    BOOL JavascriptArray::DeleteProperty(JavascriptString *propertyNameString, PropertyOperationFlags flags)
    {
        JsUtil::CharacterBuffer<WCHAR> propertyName(propertyNameString->GetString(), propertyNameString->GetLength());
        if (BuiltInPropertyRecords::length.Equals(propertyName))
        {
            return false;
        }
        return DynamicObject::DeleteProperty(propertyNameString, flags);
    }

    BOOL JavascriptArray::HasProperty(PropertyId propertyId)
    {
        if (propertyId == PropertyIds::length)
        {
            return true;
        }

        ScriptContext* scriptContext = GetScriptContext();
        uint32 index;
        if (scriptContext->IsNumericPropertyId(propertyId, &index))
        {
            return this->HasItem(index);
        }

        return DynamicObject::HasProperty(propertyId);
    }

    BOOL JavascriptArray::IsEnumerable(PropertyId propertyId)
    {
        if (propertyId == PropertyIds::length)
        {
            return false;
        }
        return DynamicObject::IsEnumerable(propertyId);
    }

    BOOL JavascriptArray::IsConfigurable(PropertyId propertyId)
    {
        if (propertyId == PropertyIds::length)
        {
            return false;
        }
        return DynamicObject::IsConfigurable(propertyId);
    }

    //
    // Evolve typeHandlers explicitly so that simple typeHandlers can skip array
    // handling and only check instance objectArray for numeric propertyIds.
    //
    BOOL JavascriptArray::SetEnumerable(PropertyId propertyId, BOOL value)
    {
        if (propertyId == PropertyIds::length)
        {
            Assert(!value); // Can't change array length enumerable
            return true;
        }

        ScriptContext* scriptContext = this->GetScriptContext();

        uint32 index;
        if (scriptContext->IsNumericPropertyId(propertyId, &index))
        {
            return GetTypeHandler()->ConvertToTypeWithItemAttributes(this)
                ->SetEnumerable(this, propertyId, value);
        }

        return __super::SetEnumerable(propertyId, value);
    }

    //
    // Evolve typeHandlers explicitly so that simple typeHandlers can skip array
    // handling and only check instance objectArray for numeric propertyIds.
    //
    BOOL JavascriptArray::SetWritable(PropertyId propertyId, BOOL value)
    {
        ScriptContext* scriptContext = this->GetScriptContext();
        uint32 index;

        bool setLengthNonWritable = (propertyId == PropertyIds::length && !value);
        if (setLengthNonWritable || scriptContext->IsNumericPropertyId(propertyId, &index))
        {
            return GetTypeHandler()->ConvertToTypeWithItemAttributes(this)
                ->SetWritable(this, propertyId, value);
        }

        return __super::SetWritable(propertyId, value);
    }

    //
    // Evolve typeHandlers explicitly so that simple typeHandlers can skip array
    // handling and only check instance objectArray for numeric propertyIds.
    //
    BOOL JavascriptArray::SetConfigurable(PropertyId propertyId, BOOL value)
    {
        if (propertyId == PropertyIds::length)
        {
            Assert(!value); // Can't change array length configurable
            return true;
        }

        ScriptContext* scriptContext = this->GetScriptContext();

        uint32 index;
        if (scriptContext->IsNumericPropertyId(propertyId, &index))
        {
            return GetTypeHandler()->ConvertToTypeWithItemAttributes(this)
                ->SetConfigurable(this, propertyId, value);
        }

        return __super::SetConfigurable(propertyId, value);
    }

    //
    // Evolve typeHandlers explicitly so that simple typeHandlers can skip array
    // handling and only check instance objectArray for numeric propertyIds.
    //
    BOOL JavascriptArray::SetAttributes(PropertyId propertyId, PropertyAttributes attributes)
    {
        ScriptContext* scriptContext = this->GetScriptContext();

        // SetAttributes on "length" is not expected. DefineOwnProperty uses SetWritable. If this is
        // changed, we need to handle it here.
        Assert(propertyId != PropertyIds::length);

        uint32 index;
        if (scriptContext->IsNumericPropertyId(propertyId, &index))
        {
            return GetTypeHandler()->ConvertToTypeWithItemAttributes(this)
                ->SetItemAttributes(this, index, attributes);
        }

        return __super::SetAttributes(propertyId, attributes);
    }

    //
    // Evolve typeHandlers explicitly so that simple typeHandlers can skip array
    // handling and only check instance objectArray for numeric propertyIds.
    //
    BOOL JavascriptArray::SetAccessors(PropertyId propertyId, Var getter, Var setter, PropertyOperationFlags flags)
    {
        ScriptContext* scriptContext = this->GetScriptContext();

        uint32 index;
        if (scriptContext->IsNumericPropertyId(propertyId, &index))
        {
            return GetTypeHandler()->ConvertToTypeWithItemAttributes(this)
                ->SetItemAccessors(this, index, getter, setter);
        }

        return __super::SetAccessors(propertyId, getter, setter, flags);
    }

    //
    // Evolve typeHandlers explicitly so that simple typeHandlers can skip array
    // handling and only check instance objectArray for numeric propertyIds.
    //
    BOOL JavascriptArray::SetItemWithAttributes(uint32 index, Var value, PropertyAttributes attributes)
    {
        return GetTypeHandler()->ConvertToTypeWithItemAttributes(this)
            ->SetItemWithAttributes(this, index, value, attributes);
    }

    //
    // Evolve typeHandlers explicitly so that simple typeHandlers can skip array
    // handling and only check instance objectArray for numeric propertyIds.
    //
    BOOL JavascriptArray::SetItemAttributes(uint32 index, PropertyAttributes attributes)
    {
        return GetTypeHandler()->ConvertToTypeWithItemAttributes(this)
            ->SetItemAttributes(this, index, attributes);
    }

    //
    // Evolve typeHandlers explicitly so that simple typeHandlers can skip array
    // handling and only check instance objectArray for numeric propertyIds.
    //
    BOOL JavascriptArray::SetItemAccessors(uint32 index, Var getter, Var setter)
    {
        return GetTypeHandler()->ConvertToTypeWithItemAttributes(this)
            ->SetItemAccessors(this, index, getter, setter);
    }

    // Check if this objectArray isFrozen.
    BOOL JavascriptArray::IsObjectArrayFrozen()
    {
        // If this is still a JavascriptArray, it's not frozen.
        return false;
    }

    JavascriptEnumerator * JavascriptArray::GetIndexEnumerator(EnumeratorFlags flags, ScriptContext* requestContext)
    {
        if (!!(flags & EnumeratorFlags::SnapShotSemantics))
        {
            return RecyclerNew(GetRecycler(), JavascriptArrayIndexSnapshotEnumerator, this, flags, requestContext);
        }
        return RecyclerNew(GetRecycler(), JavascriptArrayIndexEnumerator, this, flags, requestContext);
    }

    BOOL JavascriptArray::GetNonIndexEnumerator(JavascriptStaticEnumerator * enumerator, ScriptContext* requestContext)
    {
        return enumerator->Initialize(nullptr, nullptr, this, EnumeratorFlags::SnapShotSemantics, requestContext, nullptr);
    }

    BOOL JavascriptArray::IsItemEnumerable(uint32 index)
    {
        return true;
    }

    //
    // Evolve typeHandlers explicitly so that simple typeHandlers can skip array
    // handling and only check instance objectArray for numeric propertyIds.
    //
    BOOL JavascriptArray::PreventExtensions()
    {
        return GetTypeHandler()->ConvertToTypeWithItemAttributes(this)->PreventExtensions(this);
    }

    //
    // Evolve typeHandlers explicitly so that simple typeHandlers can skip array
    // handling and only check instance objectArray for numeric propertyIds.
    //
    BOOL JavascriptArray::Seal()
    {
        return GetTypeHandler()->ConvertToTypeWithItemAttributes(this)->Seal(this);
    }

    //
    // Evolve typeHandlers explicitly so that simple typeHandlers can skip array
    // handling and only check instance objectArray for numeric propertyIds.
    //
    BOOL JavascriptArray::Freeze()
    {
        return GetTypeHandler()->ConvertToTypeWithItemAttributes(this)->Freeze(this);
    }

    BOOL JavascriptArray::GetSpecialPropertyName(uint32 index, Var *propertyName, ScriptContext * requestContext)
    {
        if (index == 0)
        {
            *propertyName = requestContext->GetPropertyString(PropertyIds::length);
            return true;
        }
        return false;
    }

    // Returns the number of special non-enumerable properties this type has.
    uint JavascriptArray::GetSpecialPropertyCount() const
    {
        return _countof(specialPropertyIds);
    }

    // Returns the list of special non-enumerable properties for the type.
    PropertyId const * JavascriptArray::GetSpecialPropertyIds() const
    {
        return specialPropertyIds;
    }

    BOOL JavascriptArray::GetPropertyReference(Var originalInstance, PropertyId propertyId, Var* value, PropertyValueInfo* info, ScriptContext* requestContext)
    {
        return JavascriptArray::GetProperty(originalInstance, propertyId, value, info, requestContext);
    }

    BOOL JavascriptArray::GetProperty(Var originalInstance, PropertyId propertyId, Var* value, PropertyValueInfo* info, ScriptContext* requestContext)
    {
        if (GetPropertyBuiltIns(propertyId, value))
        {
            return true;
        }

        ScriptContext* scriptContext = GetScriptContext();
        uint32 index;
        if (scriptContext->IsNumericPropertyId(propertyId, &index))
        {
            return this->GetItem(this, index, value, scriptContext);
        }

        return DynamicObject::GetProperty(originalInstance, propertyId, value, info, requestContext);
    }

    BOOL JavascriptArray::GetProperty(Var originalInstance, JavascriptString* propertyNameString, Var* value, PropertyValueInfo* info, ScriptContext* requestContext)
    {
        AssertMsg(!PropertyRecord::IsPropertyNameNumeric(propertyNameString->GetString(), propertyNameString->GetLength()),
            "Numeric property names should have been converted to uint or PropertyRecord*");

        PropertyRecord const* propertyRecord;
        this->GetScriptContext()->FindPropertyRecord(propertyNameString, &propertyRecord);

        if (propertyRecord != nullptr && GetPropertyBuiltIns(propertyRecord->GetPropertyId(), value))
        {
            return true;
        }

        return DynamicObject::GetProperty(originalInstance, propertyNameString, value, info, requestContext);
    }

    BOOL JavascriptArray::GetPropertyBuiltIns(PropertyId propertyId, Var* value)
    {
        //
        // length being accessed. Return array length
        //
        if (propertyId == PropertyIds::length)
        {
            *value = JavascriptNumber::ToVar(this->GetLength(), GetScriptContext());
            return true;
        }

        return false;
    }

    BOOL JavascriptArray::HasItem(uint32 index)
    {
        Var value;
        return this->DirectGetItemAt<Var>(index, &value);
    }

    BOOL JavascriptArray::GetItem(Var originalInstance, uint32 index, Var* value, ScriptContext* requestContext)
    {
        return this->DirectGetItemAt<Var>(index, value);
    }

    BOOL JavascriptArray::GetItemReference(Var originalInstance, uint32 index, Var* value, ScriptContext* requestContext)
    {
        return this->DirectGetItemAt<Var>(index, value);
    }

    BOOL JavascriptArray::DirectGetVarItemAt(uint32 index, Var *value, ScriptContext *requestContext)
    {
        return this->DirectGetItemAt<Var>(index, value);
    }

    BOOL JavascriptNativeIntArray::HasItem(uint32 index)
    {
#if ENABLE_COPYONACCESS_ARRAY
        JavascriptLibrary::CheckAndConvertCopyOnAccessNativeIntArray<Var>(this);
#endif
        int32 value;
        return this->DirectGetItemAt<int32>(index, &value);
    }

    BOOL JavascriptNativeFloatArray::HasItem(uint32 index)
    {
        double dvalue;
        return this->DirectGetItemAt<double>(index, &dvalue);
    }

    BOOL JavascriptNativeIntArray::GetItem(Var originalInstance, uint32 index, Var* value, ScriptContext* requestContext)
    {
#if ENABLE_COPYONACCESS_ARRAY
        JavascriptLibrary::CheckAndConvertCopyOnAccessNativeIntArray<Var>(this);
#endif
        return JavascriptNativeIntArray::DirectGetVarItemAt(index, value, requestContext);
    }

    BOOL JavascriptNativeIntArray::DirectGetVarItemAt(uint32 index, Var *value, ScriptContext *requestContext)
    {
        int32 intvalue;
        if (!this->DirectGetItemAt<int32>(index, &intvalue))
        {
            return FALSE;
        }
        *value = JavascriptNumber::ToVar(intvalue, requestContext);
        return TRUE;
    }

    BOOL JavascriptNativeIntArray::GetItemReference(Var originalInstance, uint32 index, Var* value, ScriptContext* requestContext)
    {
        return JavascriptNativeIntArray::GetItem(originalInstance, index, value, requestContext);
    }

    BOOL JavascriptNativeFloatArray::GetItem(Var originalInstance, uint32 index, Var* value, ScriptContext* requestContext)
    {
        return JavascriptNativeFloatArray::DirectGetVarItemAt(index, value, requestContext);
    }

    BOOL JavascriptNativeFloatArray::DirectGetVarItemAt(uint32 index, Var *value, ScriptContext *requestContext)
    {
        double dvalue;
        int32 ivalue;
        if (!this->DirectGetItemAt<double>(index, &dvalue))
        {
            return FALSE;
        }
        if (*(uint64*)&dvalue == 0ull)
        {
            *value = TaggedInt::ToVarUnchecked(0);
        }
        else if (JavascriptNumber::TryGetInt32Value(dvalue, &ivalue) && !TaggedInt::IsOverflow(ivalue))
        {
            *value = TaggedInt::ToVarUnchecked(ivalue);
        }
        else
        {
            *value = JavascriptNumber::ToVarWithCheck(dvalue, requestContext);
        }
        return TRUE;
    }

    BOOL JavascriptNativeFloatArray::GetItemReference(Var originalInstance, uint32 index, Var* value, ScriptContext* requestContext)
    {
        return JavascriptNativeFloatArray::GetItem(originalInstance, index, value, requestContext);
    }

    BOOL JavascriptArray::SetProperty(PropertyId propertyId, Var value, PropertyOperationFlags flags, PropertyValueInfo* info)
    {
#if ENABLE_COPYONACCESS_ARRAY
        JavascriptLibrary::CheckAndConvertCopyOnAccessNativeIntArray<Var>(this);
#endif
        uint32 indexValue;
        if (propertyId == PropertyIds::length)
        {
            return this->SetLength(value);
        }
        else if (GetScriptContext()->IsNumericPropertyId(propertyId, &indexValue))
        {
            // Call this or subclass method
            return SetItem(indexValue, value, flags);
        }
        else
        {
            return DynamicObject::SetProperty(propertyId, value, flags, info);
        }
    }

    BOOL JavascriptArray::SetProperty(JavascriptString* propertyNameString, Var value, PropertyOperationFlags flags, PropertyValueInfo* info)
    {
        AssertMsg(!PropertyRecord::IsPropertyNameNumeric(propertyNameString->GetString(), propertyNameString->GetLength()),
            "Numeric property names should have been converted to uint or PropertyRecord*");

#if ENABLE_COPYONACCESS_ARRAY
        JavascriptLibrary::CheckAndConvertCopyOnAccessNativeIntArray<Var>(this);
#endif
        PropertyRecord const* propertyRecord;
        this->GetScriptContext()->FindPropertyRecord(propertyNameString, &propertyRecord);

        if (propertyRecord != nullptr && propertyRecord->GetPropertyId() == PropertyIds::length)
        {
            return this->SetLength(value);
        }

        return DynamicObject::SetProperty(propertyNameString, value, flags, info);
    }

    BOOL JavascriptArray::SetPropertyWithAttributes(PropertyId propertyId, Var value, PropertyAttributes attributes, PropertyValueInfo* info, PropertyOperationFlags flags, SideEffects possibleSideEffects)
    {
#if ENABLE_COPYONACCESS_ARRAY
        JavascriptLibrary::CheckAndConvertCopyOnAccessNativeIntArray<Var>(this);
#endif
        ScriptContext* scriptContext = GetScriptContext();

        if (propertyId == PropertyIds::length)
        {
            Assert(attributes == PropertyWritable);
            Assert(IsWritable(propertyId) && !IsConfigurable(propertyId) && !IsEnumerable(propertyId));
            return this->SetLength(value);
        }

        uint32 index;
        if (scriptContext->IsNumericPropertyId(propertyId, &index))
        {
            // Call this or subclass method
            return SetItemWithAttributes(index, value, attributes);
        }

        return __super::SetPropertyWithAttributes(propertyId, value, attributes, info, flags, possibleSideEffects);
    }

    BOOL JavascriptArray::SetItem(uint32 index, Var value, PropertyOperationFlags flags)
    {
        this->DirectSetItemAt(index, value);
        return true;
    }

    BOOL JavascriptNativeIntArray::SetItem(uint32 index, Var value, PropertyOperationFlags flags)
    {
        int32 iValue;
        double dValue;
#if ENABLE_COPYONACCESS_ARRAY
        JavascriptLibrary::CheckAndConvertCopyOnAccessNativeIntArray<Var>(this);
#endif
        TypeId typeId = this->TrySetNativeIntArrayItem(value, &iValue, &dValue);
        if (typeId == TypeIds_NativeIntArray)
        {
            this->SetItem(index, iValue);
        }
        else if (typeId == TypeIds_NativeFloatArray)
        {
            reinterpret_cast<JavascriptNativeFloatArray*>(this)->DirectSetItemAt<double>(index, dValue);
        }
        else
        {
            this->DirectSetItemAt<Var>(index, value);
        }

        return TRUE;
    }

    TypeId JavascriptNativeIntArray::TrySetNativeIntArrayItem(Var value, int32 *iValue, double *dValue)
    {
        if (TaggedInt::Is(value))
        {
            int32 i = TaggedInt::ToInt32(value);
            if (i != JavascriptNativeIntArray::MissingItem)
            {
                *iValue = i;
                return TypeIds_NativeIntArray;
            }
        }
        if (JavascriptNumber::Is_NoTaggedIntCheck(value))
        {
            bool isInt32;
            int32 i;
            double d = JavascriptNumber::GetValue(value);
            if (JavascriptNumber::TryGetInt32OrUInt32Value(d, &i, &isInt32))
            {
                if (isInt32 && i != JavascriptNativeIntArray::MissingItem)
                {
                    *iValue = i;
                    return TypeIds_NativeIntArray;
                }
            }
            else
            {
                *dValue = d;
                JavascriptNativeIntArray::ToNativeFloatArray(this);
                return TypeIds_NativeFloatArray;
            }
        }

        JavascriptNativeIntArray::ToVarArray(this);
        return TypeIds_Array;
    }

    BOOL JavascriptNativeIntArray::SetItem(uint32 index, int32 iValue)
    {
        if (iValue == JavascriptNativeIntArray::MissingItem)
        {
            JavascriptArray *varArr = JavascriptNativeIntArray::ToVarArray(this);
            varArr->DirectSetItemAt(index, JavascriptNumber::ToVar(iValue, GetScriptContext()));
            return TRUE;
        }

        this->DirectSetItemAt(index, iValue);
        return TRUE;
    }

    BOOL JavascriptNativeFloatArray::SetItem(uint32 index, Var value, PropertyOperationFlags flags)
    {
        double dValue;
        TypeId typeId = this->TrySetNativeFloatArrayItem(value, &dValue);
        if (typeId == TypeIds_NativeFloatArray)
        {
            this->SetItem(index, dValue);
        }
        else
        {
            this->DirectSetItemAt(index, value);
        }
        return TRUE;
    }

    TypeId JavascriptNativeFloatArray::TrySetNativeFloatArrayItem(Var value, double *dValue)
    {
        if (TaggedInt::Is(value))
        {
            *dValue = (double)TaggedInt::ToInt32(value);
            return TypeIds_NativeFloatArray;
        }
        else if (JavascriptNumber::Is_NoTaggedIntCheck(value))
        {
            *dValue = JavascriptNumber::GetValue(value);
            return TypeIds_NativeFloatArray;
        }

        JavascriptNativeFloatArray::ToVarArray(this);
        return TypeIds_Array;
    }

    BOOL JavascriptNativeFloatArray::SetItem(uint32 index, double dValue)
    {
        if (*(uint64*)&dValue == *(uint64*)&JavascriptNativeFloatArray::MissingItem)
        {
            JavascriptArray *varArr = JavascriptNativeFloatArray::ToVarArray(this);
            varArr->DirectSetItemAt(index, JavascriptNumber::ToVarNoCheck(dValue, GetScriptContext()));
            return TRUE;
        }

        this->DirectSetItemAt<double>(index, dValue);
        return TRUE;
    }

    BOOL JavascriptArray::DeleteItem(uint32 index, PropertyOperationFlags flags)
    {
        return this->DirectDeleteItemAt<Var>(index);
    }

    BOOL JavascriptNativeIntArray::DeleteItem(uint32 index, PropertyOperationFlags flags)
    {
        return this->DirectDeleteItemAt<int32>(index);
    }

    BOOL JavascriptNativeFloatArray::DeleteItem(uint32 index, PropertyOperationFlags flags)
    {
        return this->DirectDeleteItemAt<double>(index);
    }

    BOOL JavascriptArray::GetEnumerator(JavascriptStaticEnumerator * enumerator, EnumeratorFlags flags, ScriptContext* requestContext, ForInCache * forInCache)
    {
        return enumerator->Initialize(nullptr, this, this, flags, requestContext, forInCache);
    }

    BOOL JavascriptArray::GetDiagValueString(StringBuilder<ArenaAllocator>* stringBuilder, ScriptContext* requestContext)
    {
        stringBuilder->Append(_u('['));

        if (this->length < 10)
        {
            auto funcPtr = [&]()
            {
                ENTER_PINNED_SCOPE(JavascriptString, valueStr);
                valueStr = JavascriptArray::JoinHelper(this, GetLibrary()->GetCommaDisplayString(), requestContext);
                stringBuilder->Append(valueStr->GetString(), valueStr->GetLength());
                LEAVE_PINNED_SCOPE();
            };

            if (!requestContext->GetThreadContext()->IsScriptActive())
            {
                BEGIN_JS_RUNTIME_CALL(requestContext);
                {
                    funcPtr();
                }
                END_JS_RUNTIME_CALL(requestContext);
            }
            else
            {
                funcPtr();
            }
        }
        else
        {
            stringBuilder->AppendCppLiteral(_u("..."));
        }

        stringBuilder->Append(_u(']'));

        return TRUE;
    }

    BOOL JavascriptArray::GetDiagTypeString(StringBuilder<ArenaAllocator>* stringBuilder, ScriptContext* requestContext)
    {
        stringBuilder->AppendCppLiteral(_u("Object, (Array)"));
        return TRUE;
    }

    bool JavascriptNativeArray::Is(Var aValue)
    {
        TypeId typeId = JavascriptOperators::GetTypeId(aValue);
        return JavascriptNativeArray::Is(typeId);
    }

    bool JavascriptNativeArray::Is(TypeId typeId)
    {
        return JavascriptNativeIntArray::Is(typeId) || JavascriptNativeFloatArray::Is(typeId);
    }

    JavascriptNativeArray* JavascriptNativeArray::FromVar(Var aValue)
    {
        AssertMsg(Is(aValue), "Ensure var is actually a 'JavascriptNativeArray'");

        return static_cast<JavascriptNativeArray *>(RecyclableObject::FromVar(aValue));
    }

    bool JavascriptNativeIntArray::Is(Var aValue)
    {
        TypeId typeId = JavascriptOperators::GetTypeId(aValue);
        return JavascriptNativeIntArray::Is(typeId);
    }

#if ENABLE_COPYONACCESS_ARRAY
    bool JavascriptCopyOnAccessNativeIntArray::Is(Var aValue)
    {
        TypeId typeId = JavascriptOperators::GetTypeId(aValue);
        return JavascriptCopyOnAccessNativeIntArray::Is(typeId);
    }
#endif

    bool JavascriptNativeIntArray::Is(TypeId typeId)
    {
        return typeId == TypeIds_NativeIntArray;
    }

#if ENABLE_COPYONACCESS_ARRAY
    bool JavascriptCopyOnAccessNativeIntArray::Is(TypeId typeId)
    {
        return typeId == TypeIds_CopyOnAccessNativeIntArray;
    }
#endif

    bool JavascriptNativeIntArray::IsNonCrossSite(Var aValue)
    {
        bool ret = !TaggedInt::Is(aValue) && VirtualTableInfo<JavascriptNativeIntArray>::HasVirtualTable(aValue);
        Assert(ret == (JavascriptNativeIntArray::Is(aValue) && !JavascriptNativeIntArray::FromVar(aValue)->IsCrossSiteObject()));
        return ret;
    }

    JavascriptNativeIntArray* JavascriptNativeIntArray::FromVar(Var aValue)
    {
        AssertMsg(Is(aValue), "Ensure var is actually a 'JavascriptNativeIntArray'");

        return static_cast<JavascriptNativeIntArray *>(RecyclableObject::FromVar(aValue));
    }

#if ENABLE_COPYONACCESS_ARRAY
    JavascriptCopyOnAccessNativeIntArray* JavascriptCopyOnAccessNativeIntArray::FromVar(Var aValue)
    {
        AssertMsg(Is(aValue), "Ensure var is actually a 'JavascriptCopyOnAccessNativeIntArray'");

        return static_cast<JavascriptCopyOnAccessNativeIntArray *>(RecyclableObject::FromVar(aValue));
    }
#endif

    bool JavascriptNativeFloatArray::Is(Var aValue)
    {
        TypeId typeId = JavascriptOperators::GetTypeId(aValue);
        return JavascriptNativeFloatArray::Is(typeId);
    }

    bool JavascriptNativeFloatArray::Is(TypeId typeId)
    {
        return typeId == TypeIds_NativeFloatArray;
    }

    bool JavascriptNativeFloatArray::IsNonCrossSite(Var aValue)
    {
        bool ret = !TaggedInt::Is(aValue) && VirtualTableInfo<JavascriptNativeFloatArray>::HasVirtualTable(aValue);
        Assert(ret == (JavascriptNativeFloatArray::Is(aValue) && !JavascriptNativeFloatArray::FromVar(aValue)->IsCrossSiteObject()));
        return ret;
    }

    JavascriptNativeFloatArray* JavascriptNativeFloatArray::FromVar(Var aValue)
    {
        AssertMsg(Is(aValue), "Ensure var is actually a 'JavascriptNativeFloatArray'");

        return static_cast<JavascriptNativeFloatArray *>(RecyclableObject::FromVar(aValue));
    }

    template int   Js::JavascriptArray::GetParamForIndexOf<unsigned int>(unsigned int, Js::Arguments const&, void*&, unsigned int&, Js::ScriptContext*);
    template bool  Js::JavascriptArray::ArrayElementEnumerator::MoveNext<void*>();
    template void  Js::JavascriptArray::SetArrayLiteralItem<void*>(unsigned int, void*);
    template void* Js::JavascriptArray::TemplatedIndexOfHelper<false, Js::TypedArrayBase, unsigned int>(Js::TypedArrayBase*, void*, unsigned int, unsigned int, Js::ScriptContext*);
    template void* Js::JavascriptArray::TemplatedIndexOfHelper<true, Js::TypedArrayBase, unsigned int>(Js::TypedArrayBase*, void*, unsigned int, unsigned int, Js::ScriptContext*);
} //namespace Js<|MERGE_RESOLUTION|>--- conflicted
+++ resolved
@@ -429,12 +429,8 @@
     {
         SetHeadAndLastUsedSegment(DetermineInlineHeadSegmentPointer<JavascriptNativeIntArray, 0, false>(this));
         head->size = size;
-<<<<<<< HEAD
+        head->CheckLengthvsSize();
         SparseArraySegment<int32>::From(head)->FillSegmentBuffer(0, size);
-=======
-        head->CheckLengthvsSize();
-        ((SparseArraySegment<int32>*)head)->FillSegmentBuffer(0, size);
->>>>>>> 67f4df09
     }
 
     JavascriptNativeFloatArray::JavascriptNativeFloatArray(uint32 length, uint32 size, DynamicType * type)
@@ -451,12 +447,8 @@
     {
         SetHeadAndLastUsedSegment(DetermineInlineHeadSegmentPointer<JavascriptNativeFloatArray, 0, false>(this));
         head->size = size;
-<<<<<<< HEAD
+        head->CheckLengthvsSize();
         SparseArraySegment<double>::From(head)->FillSegmentBuffer(0, size);
-=======
-        head->CheckLengthvsSize();
-        ((SparseArraySegment<double>*)head)->FillSegmentBuffer(0, size);
->>>>>>> 67f4df09
     }
 
     bool JavascriptArray::Is(Var aValue)
@@ -3230,19 +3222,11 @@
         for (uint idxArg = 0; idxArg < args.Info.Count; idxArg++)
         {
             Var aItem = args[idxArg];
-<<<<<<< HEAD
             bool spreadableCheckedAndTrue = false;
 
             if (scriptContext->GetConfig()->IsES6IsConcatSpreadableEnabled())
             {
                 JS_REENTRANT(jsReentLock, spreadableCheckedAndTrue = !scriptContext->GetConfig()->IsES6IsConcatSpreadableEnabled() || JavascriptOperators::IsConcatSpreadable(aItem));
-=======
-            BOOL isConcatSpreadable = false;
-
-            if (scriptContext->GetConfig()->IsES6IsConcatSpreadableEnabled())
-            {
-                JS_REENTRANT(jsReentLock, isConcatSpreadable = JavascriptOperators::IsConcatSpreadable(aItem));
->>>>>>> 67f4df09
                 if (!JavascriptNativeIntArray::Is(pDestArray))
                 {
                     ConcatArgs<uint>(pDestArray, remoteTypeIds, args, scriptContext, idxArg, idxDest, spreadableCheckedAndTrue);
@@ -3298,13 +3282,9 @@
             else
             {
                 JavascriptArray *pVarDestArray = JavascriptNativeIntArray::ConvertToVarArray(pDestArray);
-<<<<<<< HEAD
-                JS_REENTRANT(jsReentLock, ConcatArgs<uint>(pVarDestArray, remoteTypeIds, args, scriptContext, idxArg, idxDest, spreadableCheckedAndTrue));
-=======
                 BigIndex length;
                 JS_REENTRANT(jsReentLock, length = OP_GetLength(aItem, scriptContext),
-                    ConcatArgs<uint>(pVarDestArray, remoteTypeIds, args, scriptContext, idxArg, idxDest, isConcatSpreadable, length));
->>>>>>> 67f4df09
+                    ConcatArgs<uint>(pVarDestArray, remoteTypeIds, args, scriptContext, idxArg, idxDest, spreadableCheckedAndTrue, length));
                 return pVarDestArray;
             }
         }
@@ -3322,17 +3302,12 @@
         for (uint idxArg = 0; idxArg < args.Info.Count; idxArg++)
         {
             Var aItem = args[idxArg];
-            BOOL isConcatSpreadable = false;
 
             bool spreadableCheckedAndTrue = false;
 
             if (scriptContext->GetConfig()->IsES6IsConcatSpreadableEnabled())
             {
-<<<<<<< HEAD
                 JS_REENTRANT(jsReentLock, spreadableCheckedAndTrue = !scriptContext->GetConfig()->IsES6IsConcatSpreadableEnabled() || JavascriptOperators::IsConcatSpreadable(aItem));
-=======
-                JS_REENTRANT(jsReentLock, isConcatSpreadable = JavascriptOperators::IsConcatSpreadable(aItem));
->>>>>>> 67f4df09
                 if (!JavascriptNativeFloatArray::Is(pDestArray))
                 {
                     ConcatArgs<uint>(pDestArray, remoteTypeIds, args, scriptContext, idxArg, idxDest, spreadableCheckedAndTrue);
@@ -3376,13 +3351,9 @@
                 {
                     JavascriptArray *pVarDestArray = JavascriptNativeFloatArray::ConvertToVarArray(pDestArray);
 
-<<<<<<< HEAD
-                    JS_REENTRANT(jsReentLock, ConcatArgs<uint>(pVarDestArray, remoteTypeIds, args, scriptContext, idxArg, idxDest, spreadableCheckedAndTrue));
-=======
                     BigIndex length;
                     JS_REENTRANT(jsReentLock, length = OP_GetLength(aItem, scriptContext),
-                        ConcatArgs<uint>(pVarDestArray, remoteTypeIds, args, scriptContext, idxArg, idxDest, isConcatSpreadable, length));
->>>>>>> 67f4df09
+                        ConcatArgs<uint>(pVarDestArray, remoteTypeIds, args, scriptContext, idxArg, idxDest, spreadableCheckedAndTrue, length));
 
                     return pVarDestArray;
                 }

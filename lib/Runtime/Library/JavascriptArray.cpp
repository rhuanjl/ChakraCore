//-------------------------------------------------------------------------------------------------------
// Copyright (C) Microsoft. All rights reserved.
// Licensed under the MIT license. See LICENSE.txt file in the project root for full license information.
//-------------------------------------------------------------------------------------------------------

#include "RuntimeLibraryPch.h"
#include "Types/PathTypeHandler.h"
#include "Types/SpreadArgument.h"

// TODO: Change this generic fatal error to the descriptive one.
#define AssertAndFailFast(x) if (!(x)) { Assert(x); Js::Throw::FatalInternalError(); }

namespace Js
{
    // Make sure EmptySegment points to read-only memory.
    // Can't do this the easy way because SparseArraySegment has a constructor...
    static const char EmptySegmentData[sizeof(SparseArraySegmentBase)] = {0};
    const SparseArraySegmentBase *JavascriptArray::EmptySegment = (SparseArraySegmentBase *)&EmptySegmentData;

    // col0 : allocation bucket
    // col1 : No. of missing items to set during initialization depending on bucket.
    // col2 : allocation size for elements in given bucket.
    // col1 and col2 is calculated at runtime
    uint JavascriptNativeFloatArray::allocationBuckets[][AllocationBucketsInfoSize] =
    {
        { 3, 0, 0 },    // allocate space for 3 elements for array of length 0,1,2,3
        { 5, 0, 0 },    // allocate space for 5 elements for array of length 4,5
        { 8, 0, 0 },    // allocate space for 8 elements for array of length 6,7,8
    };
#if defined(_M_X64_OR_ARM64)
    const Var JavascriptArray::MissingItem = (Var)0x8000000280000002;
    uint JavascriptNativeIntArray::allocationBuckets[][AllocationBucketsInfoSize] =
    {
        // See comments above on how to read this
        {2, 0, 0},
        {6, 0, 0},
        {8, 0, 0},
    };
    uint JavascriptArray::allocationBuckets[][AllocationBucketsInfoSize] =
    {
        // See comments above on how to read this
        {4, 0, 0},
        {6, 0, 0},
        {8, 0, 0},
    };
#else
    const Var JavascriptArray::MissingItem = (Var)0x80000002;
    uint JavascriptNativeIntArray::allocationBuckets[][AllocationBucketsInfoSize] =
    {
        // See comments above on how to read this
        { 3, 0, 0 },
        { 7, 0, 0 },
        { 8, 0, 0 },
    };
    uint JavascriptArray::allocationBuckets[][AllocationBucketsInfoSize] =
    {
        // See comments above on how to read this
        { 4, 0, 0 },
        { 8, 0, 0 },
    };
#endif

    const int32 JavascriptNativeIntArray::MissingItem = 0x80000002;
    static const uint64 FloatMissingItemPattern = 0x8000000280000002ull;
    const double JavascriptNativeFloatArray::MissingItem = *(double*)&FloatMissingItemPattern;

    // Allocate enough space for 4 inline property slots and 16 inline element slots
    const size_t JavascriptArray::StackAllocationSize = DetermineAllocationSize<JavascriptArray, 4>(16);
    const size_t JavascriptNativeIntArray::StackAllocationSize = DetermineAllocationSize<JavascriptNativeIntArray, 4>(16);
    const size_t JavascriptNativeFloatArray::StackAllocationSize = DetermineAllocationSize<JavascriptNativeFloatArray, 4>(16);

    SegmentBTree::SegmentBTree()
        : segmentCount(0),
          segments(nullptr),
          keys(nullptr),
          children(nullptr)
    {
    }

    uint32 SegmentBTree::GetLazyCrossOverLimit()
    {
#ifdef ENABLE_DEBUG_CONFIG_OPTIONS
        if (Js::Configuration::Global.flags.DisableArrayBTree)
        {
            return Js::JavascriptArray::InvalidIndex;
        }
        else if (Js::Configuration::Global.flags.ForceArrayBTree)
        {
            return ARRAY_CROSSOVER_FOR_VALIDATE;
        }
#endif
#ifdef VALIDATE_ARRAY
        if (Js::Configuration::Global.flags.ArrayValidate)
        {
            return ARRAY_CROSSOVER_FOR_VALIDATE;
        }
#endif
        return SegmentBTree::MinDegree * 3;
    }

    BOOL SegmentBTree::IsLeaf() const
    {
        return children == NULL;
    }
    BOOL SegmentBTree::IsFullNode() const
    {
        return segmentCount == MaxKeys;
    }

    void SegmentBTree::InternalFind(SegmentBTree* node, uint32 itemIndex, SparseArraySegmentBase*& prev, SparseArraySegmentBase*& matchOrNext)
    {
        uint32 i = 0;

        for(; i < node->segmentCount; i++)
        {
            Assert(node->keys[i] == node->segments[i]->left);
            if (itemIndex <  node->keys[i])
            {
                break;
            }
        }

        // i indicates the 1st segment in the node past any matching segment.
        // the i'th child is the children to the 'left' of the i'th segment.

        // If itemIndex matches segment i-1 (note that left is always a match even when length == 0)
        bool matches = i > 0 && (itemIndex == node->keys[i-1] || itemIndex < node->keys[i-1] + node->segments[i-1]->length);

        if (matches)
        {
            // Find prev segment
            if (node->IsLeaf())
            {
                if (i > 1)
                {
                    // Previous is either sibling or set in a parent
                    prev = node->segments[i-2];
                }
            }
            else
            {
                // prev is the right most leaf in children[i-1] tree
                SegmentBTree* child = &node->children[i - 1];
                while (!child->IsLeaf())
                {
                    child = &child->children[child->segmentCount];
                }
                prev = child->segments[child->segmentCount - 1];
            }

            // Return the matching segment
            matchOrNext = node->segments[i-1];
        }
        else // itemIndex in between segment i-1 and i
        {
            if (i > 0)
            {
                // Store in previous in case a match or next is the first segment in a child.
                prev = node->segments[i-1];
            }

            if (node->IsLeaf())
            {
                matchOrNext = (i == 0 ? node->segments[0] : PointerValue(prev->next));
            }
            else
            {
                InternalFind(node->children + i, itemIndex, prev, matchOrNext);
            }
        }
    }

    void SegmentBTreeRoot::Find(uint32 itemIndex, SparseArraySegmentBase*& prev, SparseArraySegmentBase*& matchOrNext)
    {
        prev = matchOrNext = NULL;
        InternalFind(this, itemIndex, prev, matchOrNext);
        Assert(prev == NULL || (prev->next == matchOrNext));// If prev exists it is immediately before matchOrNext in the list of arraysegments
        Assert(prev == NULL || (prev->left < itemIndex && prev->left + prev->length <= itemIndex)); // prev should never be a match (left is a match if length == 0)
        Assert(matchOrNext == NULL || (matchOrNext->left >= itemIndex || matchOrNext->left + matchOrNext->length > itemIndex));
    }

    void SegmentBTreeRoot::Add(Recycler* recycler, SparseArraySegmentBase* newSeg)
    {

        if (IsFullNode())
        {
            SegmentBTree * children = AllocatorNewArrayZ(Recycler, recycler, SegmentBTree, MaxDegree);
            children[0] = *this;

            // Even though the segments point to a GC pointer, the main array should keep a references
            // as well.  So just make it a leaf allocation
            this->segmentCount = 0;
            this->segments = AllocatorNewArrayLeafZ(Recycler, recycler, SparseArraySegmentBase*, MaxKeys);
            this->keys = AllocatorNewArrayLeafZ(Recycler,recycler,uint32,MaxKeys);
            this->children = children;

            // This split is the only way the tree gets deeper
            SplitChild(recycler, this, 0, &children[0]);
        }
        InsertNonFullNode(recycler, this, newSeg);
    }

    void SegmentBTree::SwapSegment(uint32 originalKey, SparseArraySegmentBase* oldSeg, SparseArraySegmentBase* newSeg)
    {
        // Find old segment
        uint32 itemIndex = originalKey;
        uint32 i = 0;

        for(; i < segmentCount; i++)
        {
            Assert(keys[i] == segments[i]->left || (oldSeg == newSeg && newSeg == segments[i]));
            if (itemIndex <  keys[i])
            {
                break;
            }
        }

        // i is 1 past any match

        if (i > 0)
        {
            if (oldSeg == segments[i-1])
            {
                segments[i-1] = newSeg;
                keys[i-1] = newSeg->left;
                return;
            }
        }

        Assert(!IsLeaf());
        children[i].SwapSegment(originalKey, oldSeg, newSeg);
    }


    void SegmentBTree::SplitChild(Recycler* recycler, SegmentBTree* parent, uint32 iChild, SegmentBTree* child)
    {
        // Split child in two, move it's median key up to parent, and put the result of the split
        // on either side of the key moved up into parent

        Assert(child != NULL);
        Assert(parent != NULL);
        Assert(!parent->IsFullNode());
        Assert(child->IsFullNode());

        SegmentBTree newNode;
        newNode.segmentCount = MinKeys;

        // Even though the segments point to a GC pointer, the main array should keep a references
        // as well.  So just make it a leaf allocation
        newNode.segments = AllocatorNewArrayLeafZ(Recycler, recycler, SparseArraySegmentBase*, MaxKeys);
        newNode.keys = AllocatorNewArrayLeafZ(Recycler,recycler,uint32,MaxKeys);

        // Move the keys above the median into the new node
        for(uint32 i = 0; i < MinKeys; i++)
        {
            newNode.segments[i] = child->segments[i+MinDegree];
            newNode.keys[i] = child->keys[i+MinDegree];

            // Do not leave false positive references around in the b-tree
            child->segments[i+MinDegree] = nullptr;
        }

        // If children exist move those as well.
        if (!child->IsLeaf())
        {
            newNode.children = AllocatorNewArrayZ(Recycler, recycler, SegmentBTree, MaxDegree);
            for(uint32 j = 0; j < MinDegree; j++)
            {
                newNode.children[j] = child->children[j+MinDegree];

                // Do not leave false positive references around in the b-tree
                child->children[j+MinDegree].segments = nullptr;
                child->children[j+MinDegree].children = nullptr;
            }
        }
        child->segmentCount = MinKeys;

        // Make room for the new child in parent
        for(uint32 j = parent->segmentCount; j > iChild; j--)
        {
            parent->children[j+1] = parent->children[j];
        }
        // Copy the contents of the new node into the correct place in the parent's child array
        parent->children[iChild+1] = newNode;

        // Move the keys to make room for the median key
        for(uint32 k = parent->segmentCount; k > iChild; k--)
        {
            parent->segments[k] = parent->segments[k-1];
            parent->keys[k] = parent->keys[k-1];
        }

        // Move the median key into the proper place in the parent node
        parent->segments[iChild] = child->segments[MinKeys];
        parent->keys[iChild] = child->keys[MinKeys];

        // Do not leave false positive references around in the b-tree
        child->segments[MinKeys] = nullptr;

        parent->segmentCount++;
    }

    void SegmentBTree::InsertNonFullNode(Recycler* recycler, SegmentBTree* node, SparseArraySegmentBase* newSeg)
    {
        Assert(!node->IsFullNode());
        AnalysisAssert(node->segmentCount < MaxKeys);       // Same as !node->IsFullNode()
        Assert(newSeg != NULL);

        if (node->IsLeaf())
        {
            // Move the keys
            uint32 i = node->segmentCount - 1;
            while( (i != -1) && (newSeg->left < node->keys[i]))
            {
                node->segments[i+1] = node->segments[i];
                node->keys[i+1] = node->keys[i];
                i--;
            }
            if (!node->segments)
            {
                // Even though the segments point to a GC pointer, the main array should keep a references
                // as well.  So just make it a leaf allocation
                node->segments = AllocatorNewArrayLeafZ(Recycler, recycler, SparseArraySegmentBase*, MaxKeys);
                node->keys = AllocatorNewArrayLeafZ(Recycler, recycler, uint32, MaxKeys);
            }
            node->segments[i + 1] = newSeg;
            node->keys[i + 1] = newSeg->left;
            node->segmentCount++;
        }
        else
        {
            // find the correct child node
            uint32 i = node->segmentCount-1;

            while((i != -1) && (newSeg->left < node->keys[i]))
            {
                i--;
            }
            i++;

            // Make room if full
            if(node->children[i].IsFullNode())
            {
                // This split doesn't make the tree any deeper as node already has children.
                SplitChild(recycler, node, i, node->children+i);
                Assert(node->keys[i] == node->segments[i]->left);
                if (newSeg->left > node->keys[i])
                {
                    i++;
                }
            }
            InsertNonFullNode(recycler, node->children+i, newSeg);
        }
    }

    inline void ThrowTypeErrorOnFailureHelper::ThrowTypeErrorOnFailure(BOOL operationSucceeded)
    {
        if (IsThrowTypeError(operationSucceeded))
        {
            ThrowTypeErrorOnFailure();
        }
    }

    inline void ThrowTypeErrorOnFailureHelper::ThrowTypeErrorOnFailure()
    {
        JavascriptError::ThrowTypeError(m_scriptContext, VBSERR_ActionNotSupported, m_functionName);
    }

    inline BOOL ThrowTypeErrorOnFailureHelper::IsThrowTypeError(BOOL operationSucceeded)
    {
        return !operationSucceeded;
    }

    // Make sure EmptySegment points to read-only memory.
    // Can't do this the easy way because SparseArraySegment has a constructor...
    JavascriptArray::JavascriptArray(DynamicType * type)
        : ArrayObject(type, false, 0)
    {
        Assert(type->GetTypeId() == TypeIds_Array || type->GetTypeId() == TypeIds_NativeIntArray || type->GetTypeId() == TypeIds_NativeFloatArray || ((type->GetTypeId() == TypeIds_ES5Array || type->GetTypeId() == TypeIds_Object) && type->GetPrototype() == GetScriptContext()->GetLibrary()->GetArrayPrototype()));
        Assert(EmptySegment->length == 0 && EmptySegment->size == 0 && EmptySegment->next == NULL);
        InitArrayFlags(DynamicObjectFlags::InitialArrayValue);
        SetHeadAndLastUsedSegment(const_cast<SparseArraySegmentBase *>(EmptySegment));

    }

    JavascriptArray::JavascriptArray(uint32 length, DynamicType * type)
        : ArrayObject(type, false, length)
    {
        Assert(JavascriptArray::Is(type->GetTypeId()));
        Assert(EmptySegment->length == 0 && EmptySegment->size == 0 && EmptySegment->next == NULL);
        InitArrayFlags(DynamicObjectFlags::InitialArrayValue);
        SetHeadAndLastUsedSegment(const_cast<SparseArraySegmentBase *>(EmptySegment));
    }

    JavascriptArray::JavascriptArray(uint32 length, uint32 size, DynamicType * type)
        : ArrayObject(type, false, length)
    {
        Assert(type->GetTypeId() == TypeIds_Array);
        InitArrayFlags(DynamicObjectFlags::InitialArrayValue);
        Recycler* recycler = GetRecycler();
        SetHeadAndLastUsedSegment(SparseArraySegment<Var>::AllocateSegment(recycler, 0, 0, size, nullptr));
    }

    JavascriptArray::JavascriptArray(DynamicType * type, uint32 size)
        : ArrayObject(type, false)
    {
        InitArrayFlags(DynamicObjectFlags::InitialArrayValue);
        SetHeadAndLastUsedSegment(DetermineInlineHeadSegmentPointer<JavascriptArray, 0, false>(this));
        head->size = size;
        head->CheckLengthvsSize();
        Var fill = Js::JavascriptArray::MissingItem;
        for (uint i = 0; i < size; i++)
        {
            SparseArraySegment<Var>::From(head)->elements[i] = fill;
        }
    }

    JavascriptNativeIntArray::JavascriptNativeIntArray(uint32 length, uint32 size, DynamicType * type)
        : JavascriptNativeArray(type)
    {
        Assert(type->GetTypeId() == TypeIds_NativeIntArray);
        this->length = length;
        Recycler* recycler = GetRecycler();
        SetHeadAndLastUsedSegment(SparseArraySegment<int32>::AllocateSegment(recycler, 0, 0, size, nullptr));
    }

    JavascriptNativeIntArray::JavascriptNativeIntArray(DynamicType * type, uint32 size)
        : JavascriptNativeArray(type)
    {
        SetHeadAndLastUsedSegment(DetermineInlineHeadSegmentPointer<JavascriptNativeIntArray, 0, false>(this));
        head->size = size;
        head->CheckLengthvsSize();
        SparseArraySegment<int32>::From(head)->FillSegmentBuffer(0, size);
    }

    JavascriptNativeFloatArray::JavascriptNativeFloatArray(uint32 length, uint32 size, DynamicType * type)
        : JavascriptNativeArray(type)
    {
        Assert(type->GetTypeId() == TypeIds_NativeFloatArray);
        this->length = length;
        Recycler* recycler = GetRecycler();
        SetHeadAndLastUsedSegment(SparseArraySegment<double>::AllocateSegment(recycler, 0, 0, size, nullptr));
    }

    JavascriptNativeFloatArray::JavascriptNativeFloatArray(DynamicType * type, uint32 size)
        : JavascriptNativeArray(type)
    {
        SetHeadAndLastUsedSegment(DetermineInlineHeadSegmentPointer<JavascriptNativeFloatArray, 0, false>(this));
        head->size = size;
        head->CheckLengthvsSize();
        SparseArraySegment<double>::From(head)->FillSegmentBuffer(0, size);
    }

    bool JavascriptArray::Is(Var aValue)
    {
        TypeId typeId = JavascriptOperators::GetTypeId(aValue);
        return JavascriptArray::Is(typeId);
    }

    bool JavascriptArray::Is(TypeId typeId)
    {
        return typeId >= TypeIds_ArrayFirst && typeId <= TypeIds_ArrayLast;
    }

    bool JavascriptArray::IsVarArray(Var aValue)
    {
        TypeId typeId = JavascriptOperators::GetTypeId(aValue);
        return JavascriptArray::IsVarArray(typeId);
    }

    bool JavascriptArray::IsVarArray(TypeId typeId)
    {
        return typeId == TypeIds_Array;
    }

    template<typename T>
    bool JavascriptArray::IsMissingItemAt(uint32 index) const
    {
        SparseArraySegment<T>* headSeg = SparseArraySegment<T>::From(this->head);

        return SparseArraySegment<T>::IsMissingItem(&headSeg->elements[index]);
    }

    bool JavascriptArray::IsMissingItem(uint32 index)
    {
        if (this->length <= index)
        {
            return false;
        }

        bool isIntArray = false, isFloatArray = false;
        this->GetArrayTypeAndConvert(&isIntArray, &isFloatArray);

        if (isIntArray)
        {
            return IsMissingItemAt<int32>(index);
        }
        else if (isFloatArray)
        {
            return IsMissingItemAt<double>(index);
        }
        else
        {
            return IsMissingItemAt<Var>(index);
        }
    }

    JavascriptArray* JavascriptArray::FromVar(Var aValue)
    {
        AssertMsg(Is(aValue), "Ensure var is actually a 'JavascriptArray'");

        return static_cast<JavascriptArray *>(RecyclableObject::FromVar(aValue));
    }

    // Get JavascriptArray* from a Var, which is either a JavascriptArray* or ESArray*.
    JavascriptArray* JavascriptArray::FromAnyArray(Var aValue)
    {
        AssertMsg(Is(aValue) || ES5Array::Is(aValue), "Ensure var is actually a 'JavascriptArray' or 'ES5Array'");

        return static_cast<JavascriptArray *>(RecyclableObject::FromVar(aValue));
    }

    // Check if a Var is a direct-accessible (fast path) JavascriptArray.
    bool JavascriptArray::IsDirectAccessArray(Var aValue)
    {
        return RecyclableObject::Is(aValue) &&
            (VirtualTableInfo<JavascriptArray>::HasVirtualTable(aValue) ||
                VirtualTableInfo<JavascriptNativeIntArray>::HasVirtualTable(aValue) ||
                VirtualTableInfo<JavascriptNativeFloatArray>::HasVirtualTable(aValue));
    }

    bool JavascriptArray::IsInlineSegment(SparseArraySegmentBase *seg, JavascriptArray *pArr)
    {
        if (seg == nullptr)
        {
            return false;
        }

        SparseArraySegmentBase* inlineHeadSegment = nullptr;
        if (JavascriptNativeArray::Is(pArr))
        {
            if (JavascriptNativeFloatArray::Is(pArr))
            {
                inlineHeadSegment = DetermineInlineHeadSegmentPointer<JavascriptNativeFloatArray, 0, true>((JavascriptNativeFloatArray*)pArr);
            }
            else
            {
                AssertOrFailFast(JavascriptNativeIntArray::Is(pArr));
                inlineHeadSegment = DetermineInlineHeadSegmentPointer<JavascriptNativeIntArray, 0, true>((JavascriptNativeIntArray*)pArr);
            }

            Assert(inlineHeadSegment);
            return (seg == inlineHeadSegment);
        }

        // This will result in false positives. It is used because DetermineInlineHeadSegmentPointer
        // does not handle Arrays that change type e.g. from JavascriptNativeIntArray to JavascriptArray
        // This conversion in particular is problematic because JavascriptNativeIntArray is larger than JavascriptArray
        // so the returned head segment ptr never equals pArr->head. So we will default to using this and deal with
        // false positives. It is better than always doing a hard copy.
        return pArr->head != nullptr && HasInlineHeadSegment(pArr->head->length);
    }

    DynamicObjectFlags JavascriptArray::GetFlags() const
    {
        return GetArrayFlags();
    }

    DynamicObjectFlags JavascriptArray::GetFlags_Unchecked() const // do not use except in extreme circumstances
    {
        return GetArrayFlags_Unchecked();
    }

    void JavascriptArray::SetFlags(const DynamicObjectFlags flags)
    {
        SetArrayFlags(flags);
    }

    DynamicType * JavascriptArray::GetInitialType(ScriptContext * scriptContext)
    {
        return scriptContext->GetLibrary()->GetArrayType();
    }

    JavascriptArray *JavascriptArray::GetArrayForArrayOrObjectWithArray(const Var var)
    {
        bool isObjectWithArray;
        TypeId arrayTypeId;
        return GetArrayForArrayOrObjectWithArray(var, &isObjectWithArray, &arrayTypeId);
    }

    JavascriptArray *JavascriptArray::GetArrayForArrayOrObjectWithArray(
        const Var var,
        bool *const isObjectWithArrayRef,
        TypeId *const arrayTypeIdRef)
    {
        // This is a helper function used by jitted code. The array checks done here match the array checks done by jitted code
        // (see Lowerer::GenerateArrayTest) to minimize bailouts.

        Assert(var);
        Assert(isObjectWithArrayRef);
        Assert(arrayTypeIdRef);

        *isObjectWithArrayRef = false;
        *arrayTypeIdRef = TypeIds_Undefined;

        if(!RecyclableObject::Is(var))
        {
            return nullptr;
        }

        JavascriptArray *array = nullptr;
        INT_PTR vtable = VirtualTableInfoBase::GetVirtualTable(var);
        if(vtable == VirtualTableInfo<DynamicObject>::Address)
        {
            ArrayObject* objectArray = DynamicObject::FromVar(var)->GetObjectArray();
            array = (objectArray && Is(objectArray)) ? FromVar(objectArray) : nullptr;
            if(!array)
            {
                return nullptr;
            }
            *isObjectWithArrayRef = true;
            vtable = VirtualTableInfoBase::GetVirtualTable(array);
        }

        if(vtable == VirtualTableInfo<JavascriptArray>::Address)
        {
            *arrayTypeIdRef = TypeIds_Array;
        }
        else if(vtable == VirtualTableInfo<JavascriptNativeIntArray>::Address)
        {
            *arrayTypeIdRef = TypeIds_NativeIntArray;
        }
        else if(vtable == VirtualTableInfo<JavascriptNativeFloatArray>::Address)
        {
            *arrayTypeIdRef = TypeIds_NativeFloatArray;
        }
        else
        {
            return nullptr;
        }

        if(!array)
        {
            array = FromVar(var);
        }
        return array;
    }

    const SparseArraySegmentBase *JavascriptArray::Jit_GetArrayHeadSegmentForArrayOrObjectWithArray(const Var var)
    {
        // This is a helper function used by jitted code

        JavascriptArray *const array = GetArrayForArrayOrObjectWithArray(var);
        return array ? array->head : nullptr;
    }

    uint32 JavascriptArray::Jit_GetArrayHeadSegmentLength(const SparseArraySegmentBase *const headSegment)
    {
        // This is a helper function used by jitted code

        return headSegment ? headSegment->length : 0;
    }

    bool JavascriptArray::Jit_OperationInvalidatedArrayHeadSegment(
        const SparseArraySegmentBase *const headSegmentBeforeOperation,
        const uint32 headSegmentLengthBeforeOperation,
        const Var varAfterOperation)
    {
        // This is a helper function used by jitted code

        Assert(varAfterOperation);

        if(!headSegmentBeforeOperation)
        {
            return false;
        }

        const SparseArraySegmentBase *const headSegmentAfterOperation =
            Jit_GetArrayHeadSegmentForArrayOrObjectWithArray(varAfterOperation);
        return
            headSegmentAfterOperation != headSegmentBeforeOperation ||
            headSegmentAfterOperation->length != headSegmentLengthBeforeOperation;
    }

    uint32 JavascriptArray::Jit_GetArrayLength(const Var var)
    {
        // This is a helper function used by jitted code

        bool isObjectWithArray;
        TypeId arrayTypeId;
        JavascriptArray *const array = GetArrayForArrayOrObjectWithArray(var, &isObjectWithArray, &arrayTypeId);
        return array && !isObjectWithArray ? array->GetLength() : 0;
    }

    bool JavascriptArray::Jit_OperationInvalidatedArrayLength(const uint32 lengthBeforeOperation, const Var varAfterOperation)
    {
        // This is a helper function used by jitted code

        return Jit_GetArrayLength(varAfterOperation) != lengthBeforeOperation;
    }

    DynamicObjectFlags JavascriptArray::Jit_GetArrayFlagsForArrayOrObjectWithArray(const Var var)
    {
        // This is a helper function used by jitted code

        JavascriptArray *const array = GetArrayForArrayOrObjectWithArray(var);
        return array && array->UsesObjectArrayOrFlagsAsFlags() ? array->GetFlags() : DynamicObjectFlags::None;
    }

    bool JavascriptArray::Jit_OperationCreatedFirstMissingValue(
        const DynamicObjectFlags flagsBeforeOperation,
        const Var varAfterOperation)
    {
        // This is a helper function used by jitted code

        Assert(varAfterOperation);

        return
            !!(flagsBeforeOperation & DynamicObjectFlags::HasNoMissingValues) &&
            !(Jit_GetArrayFlagsForArrayOrObjectWithArray(varAfterOperation) & DynamicObjectFlags::HasNoMissingValues);
    }

    bool JavascriptArray::HasNoMissingValues() const
    {
        return !!(GetFlags() & DynamicObjectFlags::HasNoMissingValues);
    }

    bool JavascriptArray::HasNoMissingValues_Unchecked() const // do not use except in extreme circumstances
    {
        return !!(GetFlags_Unchecked() & DynamicObjectFlags::HasNoMissingValues);
    }

    void JavascriptArray::SetHasNoMissingValues(const bool hasNoMissingValues)
    {
        SetFlags(
            hasNoMissingValues
                ? GetFlags() | DynamicObjectFlags::HasNoMissingValues
                : GetFlags() & ~DynamicObjectFlags::HasNoMissingValues);
    }

    template<class T>
    bool JavascriptArray::IsMissingHeadSegmentItemImpl(const uint32 index) const
    {
        Assert(index < head->length);

        return SparseArraySegment<T>::IsMissingItem(&SparseArraySegment<T>::From(head)->elements[index]);
    }

    bool JavascriptArray::IsMissingHeadSegmentItem(const uint32 index) const
    {
        return IsMissingHeadSegmentItemImpl<Var>(index);
    }

#if ENABLE_COPYONACCESS_ARRAY
    void JavascriptCopyOnAccessNativeIntArray::ConvertCopyOnAccessSegment()
    {
        Assert(this->GetScriptContext()->GetLibrary()->cacheForCopyOnAccessArraySegments->IsValidIndex(::Math::PointerCastToIntegral<uint32>(this->GetHead())));
        SparseArraySegment<int32> *seg = this->GetScriptContext()->GetLibrary()->cacheForCopyOnAccessArraySegments->GetSegmentByIndex(::Math::PointerCastToIntegral<byte>(this->GetHead()));
        SparseArraySegment<int32> *newSeg = SparseArraySegment<int32>::AllocateLiteralHeadSegment(this->GetRecycler(), seg->length);

#if ENABLE_DEBUG_CONFIG_OPTIONS
        if (Js::Configuration::Global.flags.TestTrace.IsEnabled(Js::CopyOnAccessArrayPhase))
        {
            Output::Print(_u("Convert copy-on-access array: index(%d) length(%d)\n"), this->GetHead(), seg->length);
            Output::Flush();
        }
#endif

        newSeg->CopySegment(this->GetRecycler(), newSeg, 0, seg, 0, seg->length);
        this->SetHeadAndLastUsedSegment(newSeg);

        VirtualTableInfo<JavascriptNativeIntArray>::SetVirtualTable(this);
        this->type = JavascriptNativeIntArray::GetInitialType(this->GetScriptContext());

        ArrayCallSiteInfo *arrayInfo = this->GetArrayCallSiteInfo();
        if (arrayInfo && !arrayInfo->isNotCopyOnAccessArray)
        {
            arrayInfo->isNotCopyOnAccessArray = 1;
        }
    }

    uint32 JavascriptCopyOnAccessNativeIntArray::GetNextIndex(uint32 index) const
    {
        if (this->length == 0 || (index != Js::JavascriptArray::InvalidIndex && index >= this->length))
        {
            return Js::JavascriptArray::InvalidIndex;
        }
        else if (index == Js::JavascriptArray::InvalidIndex)
        {
            return 0;
        }
        else
        {
            return index + 1;
        }
    }

    BOOL JavascriptCopyOnAccessNativeIntArray::DirectGetItemAt(uint32 index, int* outVal)
    {
        Assert(this->GetScriptContext()->GetLibrary()->cacheForCopyOnAccessArraySegments->IsValidIndex(::Math::PointerCastToIntegral<uint32>(this->GetHead())));
        SparseArraySegment<int32> *seg = this->GetScriptContext()->GetLibrary()->cacheForCopyOnAccessArraySegments->GetSegmentByIndex(::Math::PointerCastToIntegral<byte>(this->GetHead()));

        if (this->length == 0 || index == Js::JavascriptArray::InvalidIndex || index >= this->length)
        {
            return FALSE;
        }
        else
        {
            *outVal = seg->elements[index];
            return TRUE;
        }
    }
#endif

    bool JavascriptNativeIntArray::IsMissingHeadSegmentItem(const uint32 index) const
    {
        return IsMissingHeadSegmentItemImpl<int32>(index);
    }

    bool JavascriptNativeFloatArray::IsMissingHeadSegmentItem(const uint32 index) const
    {
        return IsMissingHeadSegmentItemImpl<double>(index);
    }

    void JavascriptArray::InternalFillFromPrototype(JavascriptArray *dstArray, uint32 dstIndex, JavascriptArray *srcArray, uint32 start, uint32 end, uint32 count)
    {
        RecyclableObject* prototype = srcArray->GetPrototype();
        while (start + count != end && JavascriptOperators::GetTypeId(prototype) != TypeIds_Null)
        {
            ForEachOwnMissingArrayIndexOfObject(srcArray, dstArray, prototype, start, end, dstIndex, [&](uint32 index, Var value) {
                uint32 n = dstIndex + (index - start);
                dstArray->SetItem(n, value, PropertyOperation_None);

                count++;
            });

            prototype = prototype->GetPrototype();
        }
    }

    /* static */
    bool JavascriptArray::HasInlineHeadSegment(uint32 length)
    {
        return length <= SparseArraySegmentBase::INLINE_CHUNK_SIZE;
    }

    Var JavascriptArray::OP_NewScArray(uint32 elementCount, ScriptContext* scriptContext)
    {
        // Called only to create array literals: size is known.
        return scriptContext->GetLibrary()->CreateArrayLiteral(elementCount);
    }

    Var JavascriptArray::OP_NewScArrayWithElements(uint32 elementCount, Var *elements, ScriptContext* scriptContext)
    {
        // Called only to create array literals: size is known.
        JavascriptArray *arr = scriptContext->GetLibrary()->CreateArrayLiteral(elementCount);

        SparseArraySegment<Var> *head = SparseArraySegment<Var>::From(arr->head);
        Assert(elementCount <= head->length);
        CopyArray(head->elements, head->length, elements, elementCount);

#ifdef VALIDATE_ARRAY
        arr->ValidateArray();
#endif

        return arr;
    }

    Var JavascriptArray::OP_NewScArrayWithMissingValues(uint32 elementCount, ScriptContext* scriptContext)
    {
        // Called only to create array literals: size is known.
        JavascriptArray *const array = static_cast<JavascriptArray *>(OP_NewScArray(elementCount, scriptContext));
        array->SetHasNoMissingValues(false);
        SparseArraySegment<Var> *head = SparseArraySegment<Var>::From(array->head);
        head->FillSegmentBuffer(0, elementCount);

        return array;
    }

#if ENABLE_PROFILE_INFO
    Var JavascriptArray::ProfiledNewScArray(uint32 elementCount, ScriptContext *scriptContext, ArrayCallSiteInfo *arrayInfo, RecyclerWeakReference<FunctionBody> *weakFuncRef)
    {
        if (arrayInfo->IsNativeIntArray())
        {
            JavascriptNativeIntArray *arr = scriptContext->GetLibrary()->CreateNativeIntArrayLiteral(elementCount);
            arr->SetArrayProfileInfo(weakFuncRef, arrayInfo);
            return arr;
        }

        if (arrayInfo->IsNativeFloatArray())
        {
            JavascriptNativeFloatArray *arr = scriptContext->GetLibrary()->CreateNativeFloatArrayLiteral(elementCount);
            arr->SetArrayProfileInfo(weakFuncRef, arrayInfo);
            return arr;
        }

        JavascriptArray *arr = scriptContext->GetLibrary()->CreateArrayLiteral(elementCount);
        return arr;
    }
#endif
    Var JavascriptArray::OP_NewScIntArray(AuxArray<int32> *ints, ScriptContext* scriptContext)
    {
        uint32 count = ints->count;
        JavascriptArray *arr = scriptContext->GetLibrary()->CreateArrayLiteral(count);
        SparseArraySegment<Var> *head = SparseArraySegment<Var>::From(arr->head);
        Assert(count > 0 && count == head->length);
        for (uint i = 0; i < count; i++)
        {
            head->elements[i] = JavascriptNumber::ToVar(ints->elements[i], scriptContext);
        }
        return arr;
    }

#if ENABLE_PROFILE_INFO
    Var JavascriptArray::ProfiledNewScIntArray(AuxArray<int32> *ints, ScriptContext* scriptContext, ArrayCallSiteInfo *arrayInfo, RecyclerWeakReference<FunctionBody> *weakFuncRef)
    {
        // Called only to create array literals: size is known.
        uint32 count = ints->count;

        if (arrayInfo->IsNativeIntArray())
        {
            JavascriptNativeIntArray *arr;

#if ENABLE_COPYONACCESS_ARRAY
            JavascriptLibrary *lib = scriptContext->GetLibrary();
            FunctionBody *functionBody = weakFuncRef->Get();

            if (JavascriptLibrary::IsCopyOnAccessArrayCallSite(lib, arrayInfo, count))
            {
                Assert(lib->cacheForCopyOnAccessArraySegments);
                arr = scriptContext->GetLibrary()->CreateCopyOnAccessNativeIntArrayLiteral(arrayInfo, functionBody, ints);
            }
            else
#endif
            {
                arr = scriptContext->GetLibrary()->CreateNativeIntArrayLiteral(count);
                SparseArraySegment<int32> *head = SparseArraySegment<int32>::From(arr->head);
                Assert(count > 0 && count == head->length);
                CopyArray(head->elements, head->length, ints->elements, count);
            }

            arr->SetArrayProfileInfo(weakFuncRef, arrayInfo);

            return arr;
        }

        if (arrayInfo->IsNativeFloatArray())
        {
            JavascriptNativeFloatArray *arr = scriptContext->GetLibrary()->CreateNativeFloatArrayLiteral(count);
            SparseArraySegment<double> *head = SparseArraySegment<double>::From(arr->head);
            Assert(count > 0 && count == head->length);
            for (uint i = 0; i < count; i++)
            {
                head->elements[i] = (double)ints->elements[i];
            }
            arr->SetArrayProfileInfo(weakFuncRef, arrayInfo);

            return arr;
        }

        return OP_NewScIntArray(ints, scriptContext);
    }
#endif

    Var JavascriptArray::OP_NewScFltArray(AuxArray<double> *doubles, ScriptContext* scriptContext)
    {
        uint32 count = doubles->count;
        JavascriptArray *arr = scriptContext->GetLibrary()->CreateArrayLiteral(count);
        SparseArraySegment<Var> *head = SparseArraySegment<Var>::From(arr->head);
        Assert(count > 0 && count == head->length);
        for (uint i = 0; i < count; i++)
        {
            double dval = doubles->elements[i];
            int32 ival;
            if (JavascriptNumber::TryGetInt32Value(dval, &ival) && !TaggedInt::IsOverflow(ival))
            {
                head->elements[i] = TaggedInt::ToVarUnchecked(ival);
            }
            else
            {
                head->elements[i] = JavascriptNumber::ToVarNoCheck(dval, scriptContext);
            }
        }
        return arr;
    }

#if ENABLE_PROFILE_INFO
    Var JavascriptArray::ProfiledNewScFltArray(AuxArray<double> *doubles, ScriptContext* scriptContext, ArrayCallSiteInfo *arrayInfo, RecyclerWeakReference<FunctionBody> *weakFuncRef)
    {
        // Called only to create array literals: size is known.
        if (arrayInfo->IsNativeFloatArray())
        {
            arrayInfo->SetIsNotNativeIntArray();
            uint32 count = doubles->count;
            JavascriptNativeFloatArray *arr = scriptContext->GetLibrary()->CreateNativeFloatArrayLiteral(count);
            SparseArraySegment<double> *head = SparseArraySegment<double>::From(arr->head);
            Assert(count > 0 && count == head->length);
            CopyArray(head->elements, head->length, doubles->elements, count);
            arr->SetArrayProfileInfo(weakFuncRef, arrayInfo);

            return arr;
        }

        return OP_NewScFltArray(doubles, scriptContext);
    }

    Var JavascriptArray::ProfiledNewInstance(RecyclableObject* function, CallInfo callInfo, ...)
    {
        ARGUMENTS(args, callInfo);

        Assert(JavascriptFunction::Is(function) &&
               JavascriptFunction::FromVar(function)->GetFunctionInfo() == &JavascriptArray::EntryInfo::NewInstance);
        Assert(callInfo.Count >= 2);

        ArrayCallSiteInfo *arrayInfo = (ArrayCallSiteInfo*)args[0];
        JavascriptArray* pNew = nullptr;

        if (callInfo.Count == 2)
        {
            // Exactly one argument, which is the array length if it's a uint32.
            Var firstArgument = args[1];
            int elementCount;
            if (TaggedInt::Is(firstArgument))
            {
                elementCount = TaggedInt::ToInt32(firstArgument);
                if (elementCount < 0)
                {
                    JavascriptError::ThrowRangeError(function->GetScriptContext(), JSERR_ArrayLengthConstructIncorrect);
                }
                if (arrayInfo && arrayInfo->IsNativeArray())
                {
                    if (arrayInfo->IsNativeIntArray())
                    {
                        pNew = function->GetLibrary()->CreateNativeIntArray(elementCount);
                    }
                    else
                    {
                        pNew = function->GetLibrary()->CreateNativeFloatArray(elementCount);
                    }
                }
                else
                {
                    pNew = function->GetLibrary()->CreateArray(elementCount);
                }
            }
            else if (JavascriptNumber::Is_NoTaggedIntCheck(firstArgument))
            {
                // Non-tagged-int number: make sure the double value is really a uint32.
                double value = JavascriptNumber::GetValue(firstArgument);
                uint32 uvalue = JavascriptConversion::ToUInt32(value);
                if (value != uvalue)
                {
                    JavascriptError::ThrowRangeError(function->GetScriptContext(), JSERR_ArrayLengthConstructIncorrect);
                }
                if (arrayInfo && arrayInfo->IsNativeArray())
                {
                    if (arrayInfo->IsNativeIntArray())
                    {
                        pNew = function->GetLibrary()->CreateNativeIntArray(uvalue);
                    }
                    else
                    {
                        pNew = function->GetLibrary()->CreateNativeFloatArray(uvalue);
                    }
                }
                else
                {
                    pNew = function->GetLibrary()->CreateArray(uvalue);
                }
            }
            else
            {
                //
                // First element is not int/double
                // create an array of length 1.
                // Set first element as the passed Var
                //

                pNew = function->GetLibrary()->CreateArray(1);
                pNew->DirectSetItemAt<Var>(0, firstArgument);
            }
        }
        else
        {
            // Called with a list of initial element values.
            // Create an array of the appropriate length and walk the list.

            if (arrayInfo && arrayInfo->IsNativeArray())
            {
                if (arrayInfo->IsNativeIntArray())
                {
                    pNew = function->GetLibrary()->CreateNativeIntArray(callInfo.Count - 1);
                }
                else
                {
                    pNew = function->GetLibrary()->CreateNativeFloatArray(callInfo.Count - 1);
                }
            }
            else
            {
                pNew = function->GetLibrary()->CreateArray(callInfo.Count - 1);
            }
            pNew->FillFromArgs(callInfo.Count - 1, 0, args.Values, arrayInfo);
        }

#ifdef VALIDATE_ARRAY
        pNew->ValidateArray();
#endif
        return pNew;
    }
#endif

    Var JavascriptArray::NewInstance(RecyclableObject* function, CallInfo callInfo, ...)
    {
        ARGUMENTS(args, callInfo);
        return NewInstance(function, args);
    }

    Var JavascriptArray::NewInstance(RecyclableObject* function, Arguments args)
    {
        // Call to new Array(), possibly under another name.
        PROBE_STACK(function->GetScriptContext(), Js::Constants::MinStackDefault);

        // SkipDefaultNewObject function flag should have prevented the default object
        // being created, except when call true a host dispatch.
        const CallInfo &callInfo = args.Info;
        Var newTarget = callInfo.Flags & CallFlags_NewTarget ? args.Values[args.Info.Count] : args[0];
        bool isCtorSuperCall = (callInfo.Flags & CallFlags_New) && newTarget != nullptr && !JavascriptOperators::IsUndefined(newTarget);
        Assert( isCtorSuperCall || !(callInfo.Flags & CallFlags_New) || args[0] == nullptr
            || JavascriptOperators::GetTypeId(args[0]) == TypeIds_HostDispatch);

        ScriptContext* scriptContext = function->GetScriptContext();
        JavascriptArray* pNew = nullptr;

        if (callInfo.Count < 2)
        {
            // No arguments passed to Array(), so create with the default size (0).
            pNew = CreateArrayFromConstructorNoArg(function, scriptContext);

            return isCtorSuperCall ?
                JavascriptOperators::OrdinaryCreateFromConstructor(RecyclableObject::FromVar(newTarget), pNew, nullptr, scriptContext) :
                pNew;
        }

        if (callInfo.Count == 2)
        {
            // Exactly one argument, which is the array length if it's a uint32.
            Var firstArgument = args[1];
            int elementCount;

            if (TaggedInt::Is(firstArgument))
            {
                elementCount = TaggedInt::ToInt32(firstArgument);
                if (elementCount < 0)
                {
                    JavascriptError::ThrowRangeError(scriptContext, JSERR_ArrayLengthConstructIncorrect);
                }

                pNew = CreateArrayFromConstructor(function, elementCount, scriptContext);
            }
            else if (JavascriptNumber::Is_NoTaggedIntCheck(firstArgument))
            {
                // Non-tagged-int number: make sure the double value is really a uint32.
                double value = JavascriptNumber::GetValue(firstArgument);
                uint32 uvalue = JavascriptConversion::ToUInt32(value);
                if (value != uvalue)
                {
                    JavascriptError::ThrowRangeError(scriptContext, JSERR_ArrayLengthConstructIncorrect);
                }

                pNew = CreateArrayFromConstructor(function, uvalue, scriptContext);
            }
            else
            {
                //
                // First element is not int/double
                // create an array of length 1.
                // Set first element as the passed Var
                //

                pNew = CreateArrayFromConstructor(function, 1, scriptContext);

                JavascriptOperators::SetItem(pNew, pNew, 0u, firstArgument, scriptContext, PropertyOperation_ThrowIfNotExtensible);

                // If we were passed an uninitialized JavascriptArray as the this argument,
                // we need to set the length. We must do this _after_ setting the first
                // element as the array may have side effects such as a setter for property
                // named '0' which would make the previous length of the array observable.
                // If we weren't passed a JavascriptArray as the this argument, this is no-op.
                pNew->SetLength(1);
            }
        }
        else
        {
            // Called with a list of initial element values.
            // Create an array of the appropriate length and walk the list.
            pNew = CreateArrayFromConstructor(function, callInfo.Count - 1, scriptContext);
            pNew->JavascriptArray::FillFromArgs(callInfo.Count - 1, 0, args.Values);
        }

#ifdef VALIDATE_ARRAY
        pNew->ValidateArray();
#endif
        return isCtorSuperCall ?
            JavascriptOperators::OrdinaryCreateFromConstructor(RecyclableObject::FromVar(newTarget), pNew, nullptr, scriptContext) :
            pNew;
    }

    JavascriptArray* JavascriptArray::CreateArrayFromConstructor(RecyclableObject* constructor, uint32 length, ScriptContext* scriptContext)
    {
        JavascriptLibrary* library = constructor->GetLibrary();

        // Create the Array object we'll return - this is the only way to create an object which is an exotic Array object.
        // Note: We need to use the library from the ScriptContext of the constructor, not the currently executing function.
        //       This is for the case where a built-in @@create method from a different JavascriptLibrary is installed on
        //       constructor.
        return library->CreateArray(length);
    }

    JavascriptArray* JavascriptArray::CreateArrayFromConstructorNoArg(RecyclableObject* constructor, ScriptContext* scriptContext)
    {
        JavascriptLibrary* library = constructor->GetLibrary();
        return library->CreateArray();
    }

#if ENABLE_PROFILE_INFO
    Var JavascriptArray::ProfiledNewInstanceNoArg(RecyclableObject *function, ScriptContext *scriptContext, ArrayCallSiteInfo *arrayInfo, RecyclerWeakReference<FunctionBody> *weakFuncRef)
    {
        Assert(JavascriptFunction::Is(function) &&
               JavascriptFunction::FromVar(function)->GetFunctionInfo() == &JavascriptArray::EntryInfo::NewInstance);

        if (arrayInfo->IsNativeIntArray())
        {
            JavascriptNativeIntArray *arr = scriptContext->GetLibrary()->CreateNativeIntArray();
            arr->SetArrayProfileInfo(weakFuncRef, arrayInfo);
            return arr;
        }

        if (arrayInfo->IsNativeFloatArray())
        {
            JavascriptNativeFloatArray *arr = scriptContext->GetLibrary()->CreateNativeFloatArray();
            arr->SetArrayProfileInfo(weakFuncRef, arrayInfo);
            return arr;
        }

        return scriptContext->GetLibrary()->CreateArray();
    }
#endif

    Var JavascriptNativeIntArray::NewInstance(RecyclableObject* function, CallInfo callInfo, ...)
    {
        ARGUMENTS(args, callInfo);
        return NewInstance(function, args);
    }

    Var JavascriptNativeIntArray::NewInstance(RecyclableObject* function, Arguments args)
    {
        Assert(!PHASE_OFF1(NativeArrayPhase));

        PROBE_STACK(function->GetScriptContext(), Js::Constants::MinStackDefault);

        const CallInfo &callInfo = args.Info;
        if (callInfo.Count < 2)
        {
            // No arguments passed to Array(), so create with the default size (0).
            return function->GetLibrary()->CreateNativeIntArray();
        }

        JavascriptArray* pNew = nullptr;
        if (callInfo.Count == 2)
        {
            // Exactly one argument, which is the array length if it's a uint32.
            Var firstArgument = args[1];
            int elementCount;
            if (TaggedInt::Is(firstArgument))
            {
                elementCount = TaggedInt::ToInt32(firstArgument);
                if (elementCount < 0)
                {
                    JavascriptError::ThrowRangeError(
                        function->GetScriptContext(), JSERR_ArrayLengthConstructIncorrect);
                }
                pNew = function->GetLibrary()->CreateNativeIntArray(elementCount);
            }
            else if (JavascriptNumber::Is_NoTaggedIntCheck(firstArgument))
            {
                // Non-tagged-int number: make sure the double value is really a uint32.
                double value = JavascriptNumber::GetValue(firstArgument);
                uint32 uvalue = JavascriptConversion::ToUInt32(value);
                if (value != uvalue)
                {
                    JavascriptError::ThrowRangeError(
                        function->GetScriptContext(), JSERR_ArrayLengthConstructIncorrect);
                }
                pNew = function->GetLibrary()->CreateNativeIntArray(uvalue);
            }
            else
            {
                //
                // First element is not int/double
                // create an array of length 1.
                // Set first element as the passed Var
                //

                pNew = function->GetLibrary()->CreateArray(1);
                pNew->DirectSetItemAt<Var>(0, firstArgument);
            }
        }
        else
        {
            // Called with a list of initial element values.
            // Create an array of the appropriate length and walk the list.

            JavascriptNativeIntArray *arr = function->GetLibrary()->CreateNativeIntArray(callInfo.Count - 1);
            pNew = arr->FillFromArgs(callInfo.Count - 1, 0, args.Values);
        }

#ifdef VALIDATE_ARRAY
        pNew->ValidateArray();
#endif

        return pNew;
    }

    Var JavascriptNativeFloatArray::NewInstance(RecyclableObject* function, CallInfo callInfo, ...)
    {
        ARGUMENTS(args, callInfo);
        return NewInstance(function, args);
    }

    Var JavascriptNativeFloatArray::NewInstance(RecyclableObject* function, Arguments args)
    {
        Assert(!PHASE_OFF1(NativeArrayPhase));

        PROBE_STACK(function->GetScriptContext(), Js::Constants::MinStackDefault);

        const CallInfo &callInfo = args.Info;
        if (callInfo.Count < 2)
        {
            // No arguments passed to Array(), so create with the default size (0).
            return function->GetLibrary()->CreateNativeFloatArray();
        }

        JavascriptArray* pNew = nullptr;
        if (callInfo.Count == 2)
        {
            // Exactly one argument, which is the array length if it's a uint32.
            Var firstArgument = args[1];
            int elementCount;
            if (TaggedInt::Is(firstArgument))
            {
                elementCount = TaggedInt::ToInt32(firstArgument);
                if (elementCount < 0)
                {
                    JavascriptError::ThrowRangeError(
                        function->GetScriptContext(), JSERR_ArrayLengthConstructIncorrect);
                }
                pNew = function->GetLibrary()->CreateNativeFloatArray(elementCount);
            }
            else if (JavascriptNumber::Is_NoTaggedIntCheck(firstArgument))
            {
                // Non-tagged-int number: make sure the double value is really a uint32.
                double value = JavascriptNumber::GetValue(firstArgument);
                uint32 uvalue = JavascriptConversion::ToUInt32(value);
                if (value != uvalue)
                {
                    JavascriptError::ThrowRangeError(
                        function->GetScriptContext(), JSERR_ArrayLengthConstructIncorrect);
                }
                pNew = function->GetLibrary()->CreateNativeFloatArray(uvalue);
            }
            else
            {
                //
                // First element is not int/double
                // create an array of length 1.
                // Set first element as the passed Var
                //

                pNew = function->GetLibrary()->CreateArray(1);
                pNew->DirectSetItemAt<Var>(0, firstArgument);
            }
        }
        else
        {
            // Called with a list of initial element values.
            // Create an array of the appropriate length and walk the list.

            JavascriptNativeFloatArray *arr = function->GetLibrary()->CreateNativeFloatArray(callInfo.Count - 1);
            pNew = arr->FillFromArgs(callInfo.Count - 1, 0, args.Values);
        }

#ifdef VALIDATE_ARRAY
        pNew->ValidateArray();
#endif

        return pNew;
    }


#if ENABLE_PROFILE_INFO
    JavascriptArray * JavascriptNativeIntArray::FillFromArgs(uint length, uint start, Var *args, ArrayCallSiteInfo *arrayInfo, bool dontCreateNewArray)
#else
    JavascriptArray * JavascriptNativeIntArray::FillFromArgs(uint length, uint start, Var *args, bool dontCreateNewArray)
#endif
    {
        uint i;
        for (i = start; i < length; i++)
        {
            Var item = args[i + 1];

            bool isTaggedInt = TaggedInt::Is(item);
            bool isTaggedIntMissingValue = false;
#ifdef _M_AMD64
            if (isTaggedInt)
            {
                int32 iValue = TaggedInt::ToInt32(item);
                isTaggedIntMissingValue = Js::SparseArraySegment<int32>::IsMissingItem(&iValue);
            }
#endif
            if (isTaggedInt && !isTaggedIntMissingValue)
            {
                // This is taggedInt case and we verified that item is not missing value in AMD64.
                this->DirectSetItemAt(i, TaggedInt::ToInt32(item));
            }
            else if (!isTaggedIntMissingValue && JavascriptNumber::Is_NoTaggedIntCheck(item))
            {
                double dvalue = JavascriptNumber::GetValue(item);
                int32 ivalue;
                if (JavascriptNumber::TryGetInt32Value(dvalue, &ivalue) && !Js::SparseArraySegment<int32>::IsMissingItem(&ivalue))
                {
                    this->DirectSetItemAt(i, ivalue);
                }
                else
                {
#if ENABLE_PROFILE_INFO
                    if (arrayInfo)
                    {
                        arrayInfo->SetIsNotNativeIntArray();
                    }
#endif

                    if (HasInlineHeadSegment(length) && i < this->head->length && !dontCreateNewArray)
                    {
                        // Avoid shrinking the number of elements in the head segment. We can still create a new
                        // array here, so go ahead.
                        JavascriptNativeFloatArray *fArr =
                            this->GetScriptContext()->GetLibrary()->CreateNativeFloatArrayLiteral(length);
                        return fArr->JavascriptNativeFloatArray::FillFromArgs(length, 0, args);
                    }

                    JavascriptNativeFloatArray *fArr = JavascriptNativeIntArray::ToNativeFloatArray(this);
                    fArr->DirectSetItemAt(i, dvalue);
#if ENABLE_PROFILE_INFO
                    return fArr->JavascriptNativeFloatArray::FillFromArgs(length, i + 1, args, arrayInfo, dontCreateNewArray);
#else
                    return fArr->JavascriptNativeFloatArray::FillFromArgs(length, i + 1, args, dontCreateNewArray);
#endif
                }
            }
            else
            {
#if ENABLE_PROFILE_INFO
                if (arrayInfo)
                {
                    arrayInfo->SetIsNotNativeArray();
                }
#endif

                #pragma prefast(suppress:6237, "The right hand side condition does not have any side effects.")
                if (sizeof(int32) < sizeof(Var) && HasInlineHeadSegment(length) && i < this->head->length && !dontCreateNewArray)
                {
                    // Avoid shrinking the number of elements in the head segment. We can still create a new
                    // array here, so go ahead.
                    JavascriptArray *arr = this->GetScriptContext()->GetLibrary()->CreateArrayLiteral(length);
                    return arr->JavascriptArray::FillFromArgs(length, 0, args);
                }

                JavascriptArray *arr = JavascriptNativeIntArray::ToVarArray(this);
#if ENABLE_PROFILE_INFO
                return arr->JavascriptArray::FillFromArgs(length, i, args, nullptr, dontCreateNewArray);
#else
                return arr->JavascriptArray::FillFromArgs(length, i, args, dontCreateNewArray);
#endif
            }
        }

        return this;
    }

#if ENABLE_PROFILE_INFO
    JavascriptArray * JavascriptNativeFloatArray::FillFromArgs(uint length, uint start, Var *args, ArrayCallSiteInfo *arrayInfo, bool dontCreateNewArray)
#else
    JavascriptArray * JavascriptNativeFloatArray::FillFromArgs(uint length, uint start, Var *args, bool dontCreateNewArray)
#endif
    {
        uint i;
        for (i = start; i < length; i++)
        {
            Var item = args[i + 1];
            if (TaggedInt::Is(item))
            {
                this->DirectSetItemAt(i, TaggedInt::ToDouble(item));
            }
            else if (JavascriptNumber::Is_NoTaggedIntCheck(item))
            {
                this->DirectSetItemAt(i, JavascriptNumber::GetValue(item));
            }
            else
            {
                JavascriptArray *arr = JavascriptNativeFloatArray::ToVarArray(this);
#if ENABLE_PROFILE_INFO
                if (arrayInfo)
                {
                    arrayInfo->SetIsNotNativeArray();
                }
                return arr->JavascriptArray::FillFromArgs(length, i, args, nullptr, dontCreateNewArray);
#else
                return arr->JavascriptArray::FillFromArgs(length, i, args, dontCreateNewArray);
#endif
            }
        }

        return this;
    }

#if ENABLE_PROFILE_INFO
    JavascriptArray * JavascriptArray::FillFromArgs(uint length, uint start, Var *args, ArrayCallSiteInfo *arrayInfo, bool dontCreateNewArray)
#else
    JavascriptArray * JavascriptArray::FillFromArgs(uint length, uint start, Var *args, bool dontCreateNewArray)
#endif
    {
        uint32 i;
        for (i = start; i < length; i++)
        {
            Var item = args[i + 1];
            this->DirectSetItemAt(i, item);
        }

        return this;
    }

    DynamicType * JavascriptNativeIntArray::GetInitialType(ScriptContext * scriptContext)
    {
        return scriptContext->GetLibrary()->GetNativeIntArrayType();
    }

#if ENABLE_COPYONACCESS_ARRAY
    DynamicType * JavascriptCopyOnAccessNativeIntArray::GetInitialType(ScriptContext * scriptContext)
    {
        return scriptContext->GetLibrary()->GetCopyOnAccessNativeIntArrayType();
    }
#endif

    JavascriptNativeFloatArray *JavascriptNativeIntArray::ToNativeFloatArray(JavascriptNativeIntArray *intArray)
    {
#if ENABLE_PROFILE_INFO
        ArrayCallSiteInfo *arrayInfo = intArray->GetArrayCallSiteInfo();
        if (arrayInfo)
        {
#if DBG
            Js::JavascriptStackWalker walker(intArray->GetScriptContext());
            Js::JavascriptFunction* caller = NULL;
            bool foundScriptCaller = false;
            while(walker.GetCaller(&caller))
            {
                if(caller != NULL && Js::ScriptFunction::Is(caller))
                {
                    foundScriptCaller = true;
                    break;
                }
            }

            if(foundScriptCaller)
            {
                Assert(caller);
                Assert(caller->GetFunctionBody());
                if(PHASE_TRACE(Js::NativeArrayConversionPhase, caller->GetFunctionBody()))
                {
                    Output::Print(_u("Conversion: Int array to Float array    ArrayCreationFunctionNumber:%2d    CallSiteNumber:%2d \n"), arrayInfo->functionNumber, arrayInfo->callSiteNumber);
                    Output::Flush();
                }
            }
            else
            {
                if(PHASE_TRACE1(Js::NativeArrayConversionPhase))
                {
                    Output::Print(_u("Conversion: Int array to Float array across ScriptContexts"));
                    Output::Flush();
                }
            }
#else
            if(PHASE_TRACE1(Js::NativeArrayConversionPhase))
            {
                Output::Print(_u("Conversion: Int array to Float array"));
                Output::Flush();
            }
#endif

            arrayInfo->SetIsNotNativeIntArray();
        }
#endif

        // Grow the segments

        // Code below has potential to throw due to OOM or SO. Just FailFast on those cases
        AutoFailFastOnError failFastError;

        ScriptContext *scriptContext = intArray->GetScriptContext();
        Recycler *recycler = scriptContext->GetRecycler();
        SparseArraySegmentBase *seg, *nextSeg, *prevSeg = nullptr;
        for (seg = intArray->head; seg; seg = nextSeg)
        {
            nextSeg = seg->next;
            uint32 size = seg->size;
            if (size == 0)
            {
                continue;
            }

            uint32 left = seg->left;
            uint32 length = seg->length;
            int i;
            int32 ival;

            // The old segment will have size/2 and length capped by the new size.
            uint32 newSegSize = seg->size >> 1;
            if (seg == intArray->head || seg->length > (newSegSize >> 1))
            {
                // Some live elements are being pushed out of this segment, so allocate a new one.
                SparseArraySegment<double> *newSeg =
                    SparseArraySegment<double>::AllocateSegment(recycler, left, length, nextSeg);
                Assert(newSeg != nullptr);
                Assert((prevSeg == nullptr) == (seg == intArray->head));
                newSeg->next = nextSeg;
                intArray->LinkSegments((SparseArraySegment<double>*)prevSeg, newSeg);
                if (intArray->GetLastUsedSegment() == seg)
                {
                    intArray->SetLastUsedSegment(newSeg);
                }
                prevSeg = newSeg;
                SegmentBTree * segmentMap = intArray->GetSegmentMap();
                if (segmentMap)
                {
                    segmentMap->SwapSegment(left, seg, newSeg);
                }

                // Fill the new segment with the overflow.
                for (i = 0; (uint)i < newSeg->length; i++)
                {
                    ival = ((SparseArraySegment<int32>*)seg)->elements[i /*+ seg->length*/];
                    if (ival == JavascriptNativeIntArray::MissingItem)
                    {
                        continue;
                    }
                    newSeg->elements[i] = (double)ival;
                }
            }
            else
            {
                seg->size = newSegSize >> 1;
                seg->CheckLengthvsSize();

                // Now convert the contents that will remain in the old segment.
                for (i = seg->length - 1; i >= 0; i--)
                {
                    ival = ((SparseArraySegment<int32>*)seg)->elements[i];
                    if (ival == JavascriptNativeIntArray::MissingItem)
                    {
                        ((SparseArraySegment<double>*)seg)->elements[i] = (double)JavascriptNativeFloatArray::MissingItem;
                    }
                    else
                    {
                        ((SparseArraySegment<double>*)seg)->elements[i] = (double)ival;
                    }
                }
                prevSeg = seg;
            }
        }

        if (intArray->GetType() == scriptContext->GetLibrary()->GetNativeIntArrayType())
        {
            intArray->type = scriptContext->GetLibrary()->GetNativeFloatArrayType();
        }
        else
        {
            if (intArray->GetDynamicType()->GetIsLocked())
            {
                DynamicTypeHandler *typeHandler = intArray->GetDynamicType()->GetTypeHandler();
                if (typeHandler->IsPathTypeHandler())
                {
                    // We can't allow a type with the new type ID to be promoted to the old type.
                    // So go to a dictionary type handler, which will orphan the new type.
                    // This should be a corner case, so the inability to share the new type is unlikely to matter.
                    // If it does matter, try building a path from the new type's built-in root.
                    static_cast<PathTypeHandlerBase*>(typeHandler)->ResetTypeHandler(intArray);
                }
                else
                {
                    intArray->ChangeType();
                }
            }
            intArray->GetType()->SetTypeId(TypeIds_NativeFloatArray);
        }

        if (CrossSite::IsCrossSiteObjectTyped(intArray))
        {
            Assert(VirtualTableInfo<CrossSiteObject<JavascriptNativeIntArray>>::HasVirtualTable(intArray));
            VirtualTableInfo<CrossSiteObject<JavascriptNativeFloatArray>>::SetVirtualTable(intArray);
        }
        else
        {
            Assert(VirtualTableInfo<JavascriptNativeIntArray>::HasVirtualTable(intArray));
            VirtualTableInfo<JavascriptNativeFloatArray>::SetVirtualTable(intArray);
        }

        failFastError.Completed();
        return (JavascriptNativeFloatArray*)intArray;
    }

    /*
    *   JavascriptArray::ChangeArrayTypeToNativeArray<double>
    *   -   Converts the Var Array's type to NativeFloat.
    *   -   Sets the VirtualTable to "JavascriptNativeFloatArray"
    */
    template<>
    void JavascriptArray::ChangeArrayTypeToNativeArray<double>(JavascriptArray * varArray, ScriptContext * scriptContext)
    {
        AssertMsg(!JavascriptNativeArray::Is(varArray), "Ensure that the incoming Array is a Var array");

        if (varArray->GetType() == scriptContext->GetLibrary()->GetArrayType())
        {
            varArray->type = scriptContext->GetLibrary()->GetNativeFloatArrayType();
        }
        else
        {
            if (varArray->GetDynamicType()->GetIsLocked())
            {
                DynamicTypeHandler *typeHandler = varArray->GetDynamicType()->GetTypeHandler();
                if (typeHandler->IsPathTypeHandler())
                {
                    // We can't allow a type with the new type ID to be promoted to the old type.
                    // So go to a dictionary type handler, which will orphan the new type.
                    // This should be a corner case, so the inability to share the new type is unlikely to matter.
                    // If it does matter, try building a path from the new type's built-in root.
                    static_cast<PathTypeHandlerBase*>(typeHandler)->ResetTypeHandler(varArray);
                }
                else
                {
                    varArray->ChangeType();
                }
            }
            varArray->GetType()->SetTypeId(TypeIds_NativeFloatArray);
        }

        if (CrossSite::IsCrossSiteObjectTyped(varArray))
        {
            Assert(VirtualTableInfo<CrossSiteObject<JavascriptArray>>::HasVirtualTable(varArray));
            VirtualTableInfo<CrossSiteObject<JavascriptNativeFloatArray>>::SetVirtualTable(varArray);
        }
        else
        {
            Assert(VirtualTableInfo<JavascriptArray>::HasVirtualTable(varArray));
            VirtualTableInfo<JavascriptNativeFloatArray>::SetVirtualTable(varArray);
        }
    }

    /*
    *   JavascriptArray::ChangeArrayTypeToNativeArray<int32>
    *   -   Converts the Var Array's type to NativeInt.
    *   -   Sets the VirtualTable to "JavascriptNativeIntArray"
    */
    template<>
    void JavascriptArray::ChangeArrayTypeToNativeArray<int32>(JavascriptArray * varArray, ScriptContext * scriptContext)
    {
        AssertMsg(!JavascriptNativeArray::Is(varArray), "Ensure that the incoming Array is a Var array");

        if (varArray->GetType() == scriptContext->GetLibrary()->GetArrayType())
        {
            varArray->type = scriptContext->GetLibrary()->GetNativeIntArrayType();
        }
        else
        {
            if (varArray->GetDynamicType()->GetIsLocked())
            {
                DynamicTypeHandler *typeHandler = varArray->GetDynamicType()->GetTypeHandler();
                if (typeHandler->IsPathTypeHandler())
                {
                    // We can't allow a type with the new type ID to be promoted to the old type.
                    // So go to a dictionary type handler, which will orphan the new type.
                    // This should be a corner case, so the inability to share the new type is unlikely to matter.
                    // If it does matter, try building a path from the new type's built-in root.
                    static_cast<PathTypeHandlerBase*>(typeHandler)->ResetTypeHandler(varArray);
                }
                else
                {
                    varArray->ChangeType();
                }
            }
            varArray->GetType()->SetTypeId(TypeIds_NativeIntArray);
        }

        if (CrossSite::IsCrossSiteObjectTyped(varArray))
        {
            Assert(VirtualTableInfo<CrossSiteObject<JavascriptArray>>::HasVirtualTable(varArray));
            VirtualTableInfo<CrossSiteObject<JavascriptNativeIntArray>>::SetVirtualTable(varArray);
        }
        else
        {
            Assert(VirtualTableInfo<JavascriptArray>::HasVirtualTable(varArray));
            VirtualTableInfo<JavascriptNativeIntArray>::SetVirtualTable(varArray);
        }
    }

    template<>
    int32 JavascriptArray::GetNativeValue<int32>(Js::Var ival, ScriptContext * scriptContext)
    {
        return JavascriptConversion::ToInt32(ival, scriptContext);
    }

    template <>
    double JavascriptArray::GetNativeValue<double>(Var ival, ScriptContext * scriptContext)
    {
        return JavascriptConversion::ToNumber(ival, scriptContext);
    }


    /*
    *   JavascriptArray::ConvertToNativeArrayInPlace
    *   In place conversion of all Var elements to Native Int/Double elements in an array.
    *   We do not update the DynamicProfileInfo of the array here.
    */
    template<typename NativeArrayType, typename T>
    NativeArrayType *JavascriptArray::ConvertToNativeArrayInPlace(JavascriptArray *varArray)
    {
        AssertMsg(!JavascriptNativeArray::Is(varArray), "Ensure that the incoming Array is a Var array");

        ScriptContext *scriptContext = varArray->GetScriptContext();
        SparseArraySegmentBase *seg, *nextSeg, *prevSeg = nullptr;
        for (seg = varArray->head; seg; seg = nextSeg)
        {
            nextSeg = seg->next;
            uint32 size = seg->size;
            if (size == 0)
            {
                continue;
            }

            int i;
            Var ival;

            uint32 growFactor = sizeof(Var) / sizeof(T);
            AssertMsg(growFactor == 1, "We support only in place conversion of Var array to Native Array");

            // Now convert the contents that will remain in the old segment.
            for (i = seg->length - 1; i >= 0; i--)
            {
                ival = ((SparseArraySegment<Var>*)seg)->elements[i];
                if (ival == JavascriptArray::MissingItem)
                {
                    ((SparseArraySegment<T>*)seg)->elements[i] = NativeArrayType::MissingItem;
                }
                else
                {
                    ((SparseArraySegment<T>*)seg)->elements[i] = GetNativeValue<T>(ival, scriptContext);
                }
            }
            prevSeg = seg;
        }

        // Update the type of the Array
        ChangeArrayTypeToNativeArray<T>(varArray, scriptContext);

        return (NativeArrayType*)varArray;
    }

    JavascriptArray *JavascriptNativeIntArray::ConvertToVarArray(JavascriptNativeIntArray *intArray)
    {
#if ENABLE_COPYONACCESS_ARRAY
        JavascriptLibrary::CheckAndConvertCopyOnAccessNativeIntArray<Var>(intArray);
#endif
        ScriptContext *scriptContext = intArray->GetScriptContext();
        Recycler *recycler = scriptContext->GetRecycler();
        SparseArraySegmentBase *seg, *nextSeg, *prevSeg = nullptr;

        // Code below has potential to throw due to OOM or SO. Just FailFast on those cases
        AutoFailFastOnError failFastError;

        for (seg = intArray->head; seg; seg = nextSeg)
        {
            nextSeg = seg->next;
            uint32 size = seg->size;
            if (size == 0)
            {
                continue;
            }

            uint32 left = seg->left;
            uint32 length = seg->length;
            int i;
            int32 ival;

            // Shrink?
            uint32 growFactor = sizeof(Var) / sizeof(int32);
            if ((growFactor != 1 && (seg == intArray->head || seg->length > (seg->size / growFactor))) ||
                (seg->next == nullptr && SparseArraySegmentBase::IsLeafSegment(seg, recycler)))
            {
                // Some live elements are being pushed out of this segment, so allocate a new one.
                // And/or the old segment is not scanned by the recycler, so we need a new one to hold vars.
                SparseArraySegment<Var> *newSeg =
                    SparseArraySegment<Var>::AllocateSegment(recycler, left, length, nextSeg);

                AnalysisAssert(newSeg);
                Assert((prevSeg == nullptr) == (seg == intArray->head));
                newSeg->next = nextSeg;
                intArray->LinkSegments((SparseArraySegment<Var>*)prevSeg, newSeg);
                if (intArray->GetLastUsedSegment() == seg)
                {
                    intArray->SetLastUsedSegment(newSeg);
                }
                prevSeg = newSeg;

                SegmentBTree * segmentMap = intArray->GetSegmentMap();
                if (segmentMap)
                {
                    segmentMap->SwapSegment(left, seg, newSeg);
                }

                // Fill the new segment with the overflow.
                for (i = 0; (uint)i < newSeg->length; i++)
                {
                    ival = ((SparseArraySegment<int32>*)seg)->elements[i];
                    if (ival == JavascriptNativeIntArray::MissingItem)
                    {
                        continue;
                    }
                    newSeg->elements[i] = JavascriptNumber::ToVar(ival, scriptContext);
                }
            }
            else
            {
                seg->size = seg->size / growFactor;
                seg->CheckLengthvsSize();

                // Now convert the contents that will remain in the old segment.
                // Walk backward in case we're growing the element size.
                for (i = seg->length - 1; i >= 0; i--)
                {
                    ival = ((SparseArraySegment<int32>*)seg)->elements[i];
                    if (ival == JavascriptNativeIntArray::MissingItem)
                    {
                        ((SparseArraySegment<Var>*)seg)->elements[i] = (Var)JavascriptArray::MissingItem;
                    }
                    else
                    {
                        ((SparseArraySegment<Var>*)seg)->elements[i] = JavascriptNumber::ToVar(ival, scriptContext);
                    }
                }
                prevSeg = seg;
            }
        }

        if (intArray->GetType() == scriptContext->GetLibrary()->GetNativeIntArrayType())
        {
            intArray->type = scriptContext->GetLibrary()->GetArrayType();
        }
        else
        {
            if (intArray->GetDynamicType()->GetIsLocked())
            {
                DynamicTypeHandler *typeHandler = intArray->GetDynamicType()->GetTypeHandler();
                if (typeHandler->IsPathTypeHandler())
                {
                    // We can't allow a type with the new type ID to be promoted to the old type.
                    // So go to a dictionary type handler, which will orphan the new type.
                    // This should be a corner case, so the inability to share the new type is unlikely to matter.
                    // If it does matter, try building a path from the new type's built-in root.
                    static_cast<PathTypeHandlerBase*>(typeHandler)->ResetTypeHandler(intArray);
                }
                else
                {
                    intArray->ChangeType();
                }
            }
            intArray->GetType()->SetTypeId(TypeIds_Array);
        }

        if (CrossSite::IsCrossSiteObjectTyped(intArray))
        {
            Assert(VirtualTableInfo<CrossSiteObject<JavascriptNativeIntArray>>::HasVirtualTable(intArray));
            VirtualTableInfo<CrossSiteObject<JavascriptArray>>::SetVirtualTable(intArray);
        }
        else
        {
            Assert(VirtualTableInfo<JavascriptNativeIntArray>::HasVirtualTable(intArray));
            VirtualTableInfo<JavascriptArray>::SetVirtualTable(intArray);
        }

        failFastError.Completed();
        return intArray;
    }
    JavascriptArray *JavascriptNativeIntArray::ToVarArray(JavascriptNativeIntArray *intArray)
    {
#if ENABLE_PROFILE_INFO
        ArrayCallSiteInfo *arrayInfo = intArray->GetArrayCallSiteInfo();
        if (arrayInfo)
        {
#if DBG
            Js::JavascriptStackWalker walker(intArray->GetScriptContext());
            Js::JavascriptFunction* caller = NULL;
            bool foundScriptCaller = false;
            while(walker.GetCaller(&caller))
            {
                if(caller != NULL && Js::ScriptFunction::Is(caller))
                {
                    foundScriptCaller = true;
                    break;
                }
            }

            if(foundScriptCaller)
            {
                Assert(caller);
                Assert(caller->GetFunctionBody());
                if(PHASE_TRACE(Js::NativeArrayConversionPhase, caller->GetFunctionBody()))
                {
                    Output::Print(_u("Conversion: Int array to Var array    ArrayCreationFunctionNumber:%2d    CallSiteNumber:%2d \n"), arrayInfo->functionNumber, arrayInfo->callSiteNumber);
                    Output::Flush();
                }
            }
            else
            {
                if(PHASE_TRACE1(Js::NativeArrayConversionPhase))
                {
                    Output::Print(_u("Conversion: Int array to Var array across ScriptContexts"));
                    Output::Flush();
                }
            }
#else
            if(PHASE_TRACE1(Js::NativeArrayConversionPhase))
            {
                Output::Print(_u("Conversion: Int array to Var array"));
                Output::Flush();
            }
#endif

            arrayInfo->SetIsNotNativeArray();
        }
#endif

        intArray->ClearArrayCallSiteIndex();

        return ConvertToVarArray(intArray);
    }

    DynamicType * JavascriptNativeFloatArray::GetInitialType(ScriptContext * scriptContext)
    {
        return scriptContext->GetLibrary()->GetNativeFloatArrayType();
    }

    /*
    *   JavascriptNativeFloatArray::ConvertToVarArray
    *   This function only converts all Float elements to Var elements in an array.
    *   DynamicProfileInfo of the array is not updated in this function.
    */
    JavascriptArray *JavascriptNativeFloatArray::ConvertToVarArray(JavascriptNativeFloatArray *fArray)
    {
        // We can't be growing the size of the element.
        Assert(sizeof(double) >= sizeof(Var));

        uint32 shrinkFactor = sizeof(double) / sizeof(Var);
        ScriptContext *scriptContext = fArray->GetScriptContext();
        Recycler *recycler = scriptContext->GetRecycler();
        SparseArraySegmentBase *seg, *nextSeg, *prevSeg = nullptr;

        // Code below has potential to throw due to OOM or SO. Just FailFast on those cases
        AutoFailFastOnError failFastError;

        for (seg = fArray->head; seg; seg = nextSeg)
        {
            nextSeg = seg->next;
            if (seg->size == 0)
            {
                continue;
            }
            uint32 left = seg->left;
            uint32 length = seg->length;
            SparseArraySegment<Var> *newSeg;
            if (seg->next == nullptr && SparseArraySegmentBase::IsLeafSegment(seg, recycler))
            {
                // The old segment is not scanned by the recycler, so we need a new one to hold vars.
                newSeg =
                    SparseArraySegment<Var>::AllocateSegment(recycler, left, length, nextSeg);
                Assert((prevSeg == nullptr) == (seg == fArray->head));
                newSeg->next = nextSeg;
                fArray->LinkSegments((SparseArraySegment<Var>*)prevSeg, newSeg);
                if (fArray->GetLastUsedSegment() == seg)
                {
                    fArray->SetLastUsedSegment(newSeg);
                }
                prevSeg = newSeg;

                SegmentBTree * segmentMap = fArray->GetSegmentMap();
                if (segmentMap)
                {
                    segmentMap->SwapSegment(left, seg, newSeg);
                }
            }
            else
            {
                newSeg = (SparseArraySegment<Var>*)seg;
                prevSeg = seg;
                if (shrinkFactor != 1)
                {
                    uint32 newSize = seg->size * shrinkFactor;
                    uint32 limit;
                    if (seg->next)
                    {
                        limit = seg->next->left;
                    }
                    else
                    {
                        limit = JavascriptArray::MaxArrayLength;
                    }
                    seg->size = min(newSize, limit - seg->left);
                    seg->CheckLengthvsSize();
                }
            }
            uint32 i;
            for (i = 0; i < seg->length; i++)
            {
                if (SparseArraySegment<double>::IsMissingItem(&((SparseArraySegment<double>*)seg)->elements[i]))
                {
                    if (seg == newSeg)
                    {
                        newSeg->elements[i] = (Var)JavascriptArray::MissingItem;
                    }
                    Assert(newSeg->elements[i] == (Var)JavascriptArray::MissingItem);
                }
                else if (*(uint64*)&(((SparseArraySegment<double>*)seg)->elements[i]) == 0ull)
                {
                    newSeg->elements[i] = TaggedInt::ToVarUnchecked(0);
                }
                else
                {
                    int32 ival;
                    double dval = ((SparseArraySegment<double>*)seg)->elements[i];
                    if (JavascriptNumber::TryGetInt32Value(dval, &ival) && !TaggedInt::IsOverflow(ival))
                    {
                        newSeg->elements[i] = TaggedInt::ToVarUnchecked(ival);
                    }
                    else
                    {
                        newSeg->elements[i] = JavascriptNumber::ToVarWithCheck(dval, scriptContext);
                    }
                }
            }
            if (seg == newSeg && shrinkFactor != 1)
            {
                // Fill the remaining slots.
                newSeg->FillSegmentBuffer(i, seg->size);
            }
        }

        if (fArray->GetType() == scriptContext->GetLibrary()->GetNativeFloatArrayType())
        {
            fArray->type = scriptContext->GetLibrary()->GetArrayType();
        }
        else
        {
            if (fArray->GetDynamicType()->GetIsLocked())
            {
                DynamicTypeHandler *typeHandler = fArray->GetDynamicType()->GetTypeHandler();
                if (typeHandler->IsPathTypeHandler())
                {
                    // We can't allow a type with the new type ID to be promoted to the old type.
                    // So go to a dictionary type handler, which will orphan the new type.
                    // This should be a corner case, so the inability to share the new type is unlikely to matter.
                    // If it does matter, try building a path from the new type's built-in root.
                    static_cast<PathTypeHandlerBase*>(typeHandler)->ResetTypeHandler(fArray);
                }
                else
                {
                    fArray->ChangeType();
                }
            }
            fArray->GetType()->SetTypeId(TypeIds_Array);
        }

        if (CrossSite::IsCrossSiteObjectTyped(fArray))
        {
            Assert(VirtualTableInfo<CrossSiteObject<JavascriptNativeFloatArray>>::HasVirtualTable(fArray));
            VirtualTableInfo<CrossSiteObject<JavascriptArray>>::SetVirtualTable(fArray);
        }
        else
        {
            Assert(VirtualTableInfo<JavascriptNativeFloatArray>::HasVirtualTable(fArray));
            VirtualTableInfo<JavascriptArray>::SetVirtualTable(fArray);
        }

        failFastError.Completed();

        return fArray;
    }

    JavascriptArray *JavascriptNativeFloatArray::ToVarArray(JavascriptNativeFloatArray *fArray)
    {
#if ENABLE_PROFILE_INFO
        ArrayCallSiteInfo *arrayInfo = fArray->GetArrayCallSiteInfo();
        if (arrayInfo)
        {
#if DBG
            Js::JavascriptStackWalker walker(fArray->GetScriptContext());
            Js::JavascriptFunction* caller = NULL;
            bool foundScriptCaller = false;
            while(walker.GetCaller(&caller))
            {
                if(caller != NULL && Js::ScriptFunction::Is(caller))
                {
                    foundScriptCaller = true;
                    break;
                }
            }

            if(foundScriptCaller)
            {
                Assert(caller);
                Assert(caller->GetFunctionBody());
                if(PHASE_TRACE(Js::NativeArrayConversionPhase, caller->GetFunctionBody()))
                {
                    Output::Print(_u("Conversion: Float array to Var array    ArrayCreationFunctionNumber:%2d    CallSiteNumber:%2d \n"), arrayInfo->functionNumber, arrayInfo->callSiteNumber);
                    Output::Flush();
                }
            }
            else
            {
                if(PHASE_TRACE1(Js::NativeArrayConversionPhase))
                {
                    Output::Print(_u("Conversion: Float array to Var array across ScriptContexts"));
                    Output::Flush();
                }
            }
#else
            if(PHASE_TRACE1(Js::NativeArrayConversionPhase))
            {
                Output::Print(_u("Conversion: Float array to Var array"));
                Output::Flush();
            }
#endif

            if(fArray->GetScriptContext()->IsScriptContextInNonDebugMode())
            {
                Assert(!arrayInfo->IsNativeIntArray());
            }

            arrayInfo->SetIsNotNativeArray();
        }
#endif

        fArray->ClearArrayCallSiteIndex();

        return ConvertToVarArray(fArray);

    }

    // Convert Var to index in the Array.
    // Note: Spec calls out a few rules for these parameters:
    // 1. if (arg > length) { return length; }
    // clamp to length, not length-1
    // 2. if (arg < 0) { return max(0, length + arg); }
    // treat negative arg as index from the end of the array (with -1 mapping to length-1)
    // Effectively, this function will return a value between 0 and length, inclusive.
    int64 JavascriptArray::GetIndexFromVar(Js::Var arg, int64 length, ScriptContext* scriptContext)
    {
        int64 index;

        if (TaggedInt::Is(arg))
        {
            int intValue = TaggedInt::ToInt32(arg);

            if (intValue < 0)
            {
                index = max<int64>(0, length + intValue);
            }
            else
            {
                index = intValue;
            }

            if (index > length)
            {
                index = length;
            }
        }
        else
        {
            double doubleValue = JavascriptConversion::ToInteger(arg, scriptContext);

            // Handle the Number.POSITIVE_INFINITY case
            if (doubleValue > length)
            {
                return length;
            }

            index = NumberUtilities::TryToInt64(doubleValue);

            if (index < 0)
            {
                index = max<int64>(0, index + length);
            }
        }

        return index;
    }

    TypeId JavascriptArray::OP_SetNativeIntElementC(JavascriptNativeIntArray *arr, uint32 index, Var value, ScriptContext *scriptContext)
    {
        int32 iValue;
        double dValue;

        TypeId typeId = arr->TrySetNativeIntArrayItem(value, &iValue, &dValue);
        if (typeId == TypeIds_NativeIntArray)
        {
            arr->SetArrayLiteralItem(index, iValue);
        }
        else if (typeId == TypeIds_NativeFloatArray)
        {
            arr->SetArrayLiteralItem(index, dValue);
        }
        else
        {
            arr->SetArrayLiteralItem(index, value);
        }
        return typeId;
    }

    TypeId JavascriptArray::OP_SetNativeFloatElementC(JavascriptNativeFloatArray *arr, uint32 index, Var value, ScriptContext *scriptContext)
    {
        double dValue;
        TypeId typeId = arr->TrySetNativeFloatArrayItem(value, &dValue);
        if (typeId == TypeIds_NativeFloatArray)
        {
            arr->SetArrayLiteralItem(index, dValue);
        }
        else
        {
            arr->SetArrayLiteralItem(index, value);
        }
        return typeId;
    }

    template<typename T>
    void JavascriptArray::SetArrayLiteralItem(uint32 index, T value)
    {
        SparseArraySegment<T> * segment = SparseArraySegment<T>::From(this->head);

        Assert(segment->left == 0);
        Assert(index < segment->length);

        segment->elements[index] = value;
    }

    void JavascriptNativeIntArray::SetIsPrototype()
    {
        // Force the array to be non-native to simplify inspection, filling from proto, etc.
        ToVarArray(this);
        __super::SetIsPrototype();
    }

    void JavascriptNativeFloatArray::SetIsPrototype()
    {
        // Force the array to be non-native to simplify inspection, filling from proto, etc.
        ToVarArray(this);
        __super::SetIsPrototype();
    }

#if ENABLE_PROFILE_INFO
    ArrayCallSiteInfo *JavascriptNativeArray::GetArrayCallSiteInfo()
    {
        RecyclerWeakReference<FunctionBody> *weakRef = this->weakRefToFuncBody;
        if (weakRef)
        {
            FunctionBody *functionBody = weakRef->Get();
            if (functionBody)
            {
                if (functionBody->HasDynamicProfileInfo())
                {
                    Js::ProfileId profileId = this->GetArrayCallSiteIndex();
                    if (profileId < functionBody->GetProfiledArrayCallSiteCount())
                    {
                        return functionBody->GetAnyDynamicProfileInfo()->GetArrayCallSiteInfo(functionBody, profileId);
                    }
                }
            }
            else
            {
                this->ClearArrayCallSiteIndex();
            }
        }
        return nullptr;
    }

    void JavascriptNativeArray::SetArrayProfileInfo(RecyclerWeakReference<FunctionBody> *weakRef, ArrayCallSiteInfo *arrayInfo)
    {
        Assert(weakRef);
        FunctionBody *functionBody = weakRef->Get();
        if (functionBody && functionBody->HasDynamicProfileInfo())
        {
            ArrayCallSiteInfo *baseInfo = functionBody->GetAnyDynamicProfileInfo()->GetArrayCallSiteInfo(functionBody, 0);
            Js::ProfileId index = (Js::ProfileId)(arrayInfo - baseInfo);
            Assert(index < functionBody->GetProfiledArrayCallSiteCount());
            SetArrayCallSite(index, weakRef);
        }
    }

    void JavascriptNativeArray::CopyArrayProfileInfo(Js::JavascriptNativeArray* baseArray)
    {
        if (baseArray->weakRefToFuncBody)
        {
            if (baseArray->weakRefToFuncBody->Get())
            {
                SetArrayCallSite(baseArray->GetArrayCallSiteIndex(), baseArray->weakRefToFuncBody);
            }
            else
            {
                baseArray->ClearArrayCallSiteIndex();
            }
        }
    }
#endif

    Var JavascriptNativeArray::FindMinOrMax(Js::ScriptContext * scriptContext, bool findMax)
    {
        if (JavascriptNativeIntArray::Is(this))
        {
            return this->FindMinOrMax<int32, false>(scriptContext, findMax);
        }
        else
        {
            return this->FindMinOrMax<double, true>(scriptContext, findMax);
        }
    }

    template <typename T, bool checkNaNAndNegZero>
    Var JavascriptNativeArray::FindMinOrMax(Js::ScriptContext * scriptContext, bool findMax)
    {
        AssertMsg(this->HasNoMissingValues(), "Fastpath is only for arrays with one segment and no missing values");
        uint len = this->GetLength();

        Js::SparseArraySegment<T>* headSegment = ((Js::SparseArraySegment<T>*)this->GetHead());
        uint headSegLen = headSegment->length;
        Assert(headSegLen == len);

        if (headSegment->next == nullptr)
        {
            T currentRes = headSegment->elements[0];
            for (uint i = 0; i < headSegLen; i++)
            {
                T compare = headSegment->elements[i];
                if (checkNaNAndNegZero && JavascriptNumber::IsNan(double(compare)))
                {
                    return scriptContext->GetLibrary()->GetNaN();
                }
                if (findMax ? currentRes < compare : currentRes > compare ||
                    (checkNaNAndNegZero && compare == 0 && Js::JavascriptNumber::IsNegZero(double(currentRes))))
                {
                    currentRes = compare;
                }
            }
            return Js::JavascriptNumber::ToVarNoCheck(currentRes, scriptContext);
        }
        else
        {
            AssertMsg(false, "FindMinOrMax currently supports native arrays with only one segment");
            Throw::FatalInternalError();
        }
    }

    SparseArraySegmentBase * JavascriptArray::GetLastUsedSegment() const
    {
        return HasSegmentMap() ?
            PointerValue(segmentUnion.segmentBTreeRoot->lastUsedSegment) :
            PointerValue(segmentUnion.lastUsedSegment);
    }

    void JavascriptArray::SetHeadAndLastUsedSegment(SparseArraySegmentBase * segment)
    {

        Assert(!HasSegmentMap());
        this->head = this->segmentUnion.lastUsedSegment = segment;
    }

    void JavascriptArray::SetLastUsedSegment(SparseArraySegmentBase * segment)
    {
        if (HasSegmentMap())
        {
            this->segmentUnion.segmentBTreeRoot->lastUsedSegment = segment;
        }
        else
        {
            this->segmentUnion.lastUsedSegment = segment;
        }
    }
    bool JavascriptArray::HasSegmentMap() const
    {
        return !!(GetFlags() & DynamicObjectFlags::HasSegmentMap);
    }

    SegmentBTreeRoot * JavascriptArray::GetSegmentMap() const
    {
        return (HasSegmentMap() ? segmentUnion.segmentBTreeRoot : nullptr);
    }

    void JavascriptArray::SetSegmentMap(SegmentBTreeRoot * segmentMap)
    {
        Assert(!HasSegmentMap());
        SparseArraySegmentBase * lastUsedSeg = this->segmentUnion.lastUsedSegment;
        SetFlags(GetFlags() | DynamicObjectFlags::HasSegmentMap);
        segmentUnion.segmentBTreeRoot = segmentMap;
        segmentMap->lastUsedSegment = lastUsedSeg;
    }

    void JavascriptArray::ClearSegmentMap()
    {
        if (HasSegmentMap())
        {
            SetFlags(GetFlags() & ~DynamicObjectFlags::HasSegmentMap);
            SparseArraySegmentBase * lastUsedSeg = segmentUnion.segmentBTreeRoot->lastUsedSegment;
            segmentUnion.segmentBTreeRoot = nullptr;
            segmentUnion.lastUsedSegment = lastUsedSeg;
        }
    }

    SegmentBTreeRoot * JavascriptArray::BuildSegmentMap()
    {
        Recycler* recycler = GetRecycler();
        SegmentBTreeRoot* tmpSegmentMap = AllocatorNewStruct(Recycler, recycler, SegmentBTreeRoot);
        ForEachSegment([recycler, tmpSegmentMap](SparseArraySegmentBase * current)
        {
            tmpSegmentMap->Add(recycler, current);
            return false;
        });

        // There could be OOM during building segment map. Save to array only after its successful completion.
        SetSegmentMap(tmpSegmentMap);
        return tmpSegmentMap;
    }

    void JavascriptArray::TryAddToSegmentMap(Recycler* recycler, SparseArraySegmentBase* seg)
    {
        SegmentBTreeRoot * savedSegmentMap = GetSegmentMap();
        if (savedSegmentMap)
        {
            //
            // We could OOM and throw when adding to segmentMap, resulting in a corrupted segmentMap on this
            // array. Set segmentMap to null temporarily to protect from this. It will be restored correctly
            // if adding segment succeeds.
            //
            ClearSegmentMap();
            savedSegmentMap->Add(recycler, seg);
            SetSegmentMap(savedSegmentMap);
        }
    }

    void JavascriptArray::InvalidateLastUsedSegment()
    {
        this->SetLastUsedSegment(this->head);
    }

    DescriptorFlags JavascriptArray::GetSetter(PropertyId propertyId, Var *setterValue, PropertyValueInfo* info, ScriptContext* requestContext)
    {
        DescriptorFlags flags;
        if (GetSetterBuiltIns(propertyId, info, &flags))
        {
            return flags;
        }
        return __super::GetSetter(propertyId, setterValue, info, requestContext);
    }

    DescriptorFlags JavascriptArray::GetSetter(JavascriptString* propertyNameString, Var *setterValue, PropertyValueInfo* info, ScriptContext* requestContext)
    {
        DescriptorFlags flags;
        PropertyRecord const* propertyRecord;
        this->GetScriptContext()->FindPropertyRecord(propertyNameString, &propertyRecord);

        if (propertyRecord != nullptr && GetSetterBuiltIns(propertyRecord->GetPropertyId(), info, &flags))
        {
            return flags;
        }

        return __super::GetSetter(propertyNameString, setterValue, info, requestContext);
    }

    bool JavascriptArray::GetSetterBuiltIns(PropertyId propertyId, PropertyValueInfo* info, DescriptorFlags* descriptorFlags)
    {
        if (propertyId == PropertyIds::length)
        {
            PropertyValueInfo::SetNoCache(info, this);
            *descriptorFlags = WritableData;
            return true;
        }
        return false;
    }

    SparseArraySegmentBase * JavascriptArray::GetBeginLookupSegment(uint32 index, const bool useSegmentMap) const
    {
        SparseArraySegmentBase *seg = nullptr;
        SparseArraySegmentBase * lastUsedSeg = this->GetLastUsedSegment();
        if (lastUsedSeg != nullptr && lastUsedSeg->left <= index)
        {
            seg = lastUsedSeg;
            if(index - lastUsedSeg->left < lastUsedSeg->size)
            {
                return seg;
            }
        }

        SegmentBTreeRoot * segmentMap = GetSegmentMap();
        if(!useSegmentMap || !segmentMap)
        {
            return seg ? seg : PointerValue(this->head);
        }

        if(seg)
        {
            // If indexes are being accessed sequentially, check the segment after the last-used segment before checking the
            // segment map, as it is likely to hit
            SparseArraySegmentBase *const nextSeg = seg->next;
            if(nextSeg)
            {
                if(index < nextSeg->left)
                {
                    return seg;
                }
                else if(index - nextSeg->left < nextSeg->size)
                {
                    return nextSeg;
                }
            }
        }

        SparseArraySegmentBase *matchOrNextSeg;
        segmentMap->Find(index, seg, matchOrNextSeg);
        return seg ? seg : matchOrNextSeg;
    }

    uint32 JavascriptArray::GetNextIndex(uint32 index) const
    {
        if (JavascriptNativeIntArray::Is((Var)this))
        {
            return this->GetNextIndexHelper<int32>(index);
        }
        else if (JavascriptNativeFloatArray::Is((Var)this))
        {
            return this->GetNextIndexHelper<double>(index);
        }
        return this->GetNextIndexHelper<Var>(index);
    }

    template<typename T>
    uint32 JavascriptArray::GetNextIndexHelper(uint32 index) const
    {
        AssertMsg(this->head, "array head should never be null");
        uint candidateIndex;

        if (index == JavascriptArray::InvalidIndex)
        {
            candidateIndex = head->left;
        }
        else
        {
            candidateIndex = index + 1;
        }

        SparseArraySegment<T>* current = (SparseArraySegment<T>*)this->GetBeginLookupSegment(candidateIndex);

        while (current != nullptr)
        {
            if ((current->left <= candidateIndex) && ((candidateIndex - current->left) < current->length))
            {
                for (uint i = candidateIndex - current->left; i < current->length; i++)
                {
                    if (!SparseArraySegment<T>::IsMissingItem(&current->elements[i]))
                    {
                        return i + current->left;
                    }
                }
            }
            current = SparseArraySegment<T>::From(current->next);
            if (current != NULL)
            {
                if (candidateIndex < current->left)
                {
                    candidateIndex = current->left;
                }
            }
        }
        return JavascriptArray::InvalidIndex;
    }

    // If new length > length, we just reset the length
    // If new length < length, we need to remove the rest of the elements and segment
    void JavascriptArray::SetLength(uint32 newLength)
    {
        if (newLength == length)
            return;

        if (head == EmptySegment)
        {
            // Do nothing to the segment.
        }
        else if (newLength == 0)
        {
            this->ClearElements(head, 0);
            head->length = 0;
            head->next = nullptr;
            SetHasNoMissingValues();

            ClearSegmentMap();
            this->InvalidateLastUsedSegment();
        }
        else if (newLength < length)
        {
            // _ _ 2 3 _ _ 6 7 _ _

            // SetLength(0)
            // 0 <= left -> set *prev = null
            // SetLength(2)
            // 2 <= left -> set *prev = null
            // SetLength(3)
            // 3 !<= left; 3 <= right -> truncate to length - 1
            // SetLength(5)
            // 5 <=

            SparseArraySegmentBase* next = GetBeginLookupSegment(newLength - 1); // head, or next.left < newLength
            Field(SparseArraySegmentBase*)* prev = &head;

            while(next != nullptr)
            {
                if (newLength <= next->left)
                {
                    ClearSegmentMap(); // truncate segments, null out segmentMap
                    *prev = nullptr;
                    break;
                }
                else if (newLength <= (next->left + next->length))
                {
                    if (next->next)
                    {
                        ClearSegmentMap(); // Will truncate segments, null out segmentMap
                    }

                    uint32 newSegmentLength = newLength - next->left;
                    this->ClearElements(next, newSegmentLength);
                    next->next = nullptr;
                    next->length = newSegmentLength;
                    next->CheckLengthvsSize();
                    break;
                }
                else
                {
                    prev = &next->next;
                    next = next->next;
                }
            }
            this->InvalidateLastUsedSegment();
        }
        this->length = newLength;

#ifdef VALIDATE_ARRAY
        ValidateArray();
#endif
    }

    BOOL JavascriptArray::SetLength(Var newLength)
    {
        ScriptContext *scriptContext;
        if(TaggedInt::Is(newLength))
        {
            int32 lenValue = TaggedInt::ToInt32(newLength);
            if (lenValue < 0)
            {
                scriptContext = GetScriptContext();
                if (scriptContext->GetThreadContext()->RecordImplicitException())
                {
                    JavascriptError::ThrowRangeError(scriptContext, JSERR_ArrayLengthAssignIncorrect);
                }
            }
            else
            {
                this->SetLength(lenValue);
            }
            return TRUE;
        }

        scriptContext = GetScriptContext();
        uint32 uintValue = JavascriptConversion::ToUInt32(newLength, scriptContext);
        double dblValue = JavascriptConversion::ToNumber(newLength, scriptContext);
        if (dblValue == uintValue)
        {
            this->SetLength(uintValue);
        }
        else
        {
            ThreadContext* threadContext = scriptContext->GetThreadContext();
            ImplicitCallFlags flags = threadContext->GetImplicitCallFlags();
            if (flags != ImplicitCall_None && threadContext->IsDisableImplicitCall())
            {
                // We couldn't execute the implicit call(s) needed to convert the newLength to an integer.
                // Do nothing and let the jitted code bail out.
                return TRUE;
            }

            if (threadContext->RecordImplicitException())
            {
                JavascriptError::ThrowRangeError(scriptContext, JSERR_ArrayLengthAssignIncorrect);
            }
        }

        return TRUE;
    }

    void JavascriptArray::ClearElements(SparseArraySegmentBase *seg, uint32 newSegmentLength)
    {
        SparseArraySegment<Var>::ClearElements(((SparseArraySegment<Var>*)seg)->elements + newSegmentLength, seg->length - newSegmentLength);
    }

    void JavascriptNativeIntArray::ClearElements(SparseArraySegmentBase *seg, uint32 newSegmentLength)
    {
        SparseArraySegment<int32>::ClearElements(((SparseArraySegment<int32>*)seg)->elements + newSegmentLength, seg->length - newSegmentLength);
    }

    void JavascriptNativeFloatArray::ClearElements(SparseArraySegmentBase *seg, uint32 newSegmentLength)
    {
        SparseArraySegment<double>::ClearElements(((SparseArraySegment<double>*)seg)->elements + newSegmentLength, seg->length - newSegmentLength);
    }

    Var JavascriptArray::DirectGetItem(uint32 index)
    {
        SparseArraySegment<Var> *seg = (SparseArraySegment<Var>*)this->GetLastUsedSegment();
        uint32 offset = index - seg->left;
        if (index >= seg->left && offset < seg->length)
        {
            if (!SparseArraySegment<Var>::IsMissingItem(&seg->elements[offset]))
            {
                return seg->elements[offset];
            }
        }
        Var element;
        if (DirectGetItemAtFull(index, &element))
        {
            return element;
        }
        return GetType()->GetLibrary()->GetUndefined();
    }

    Var JavascriptNativeIntArray::DirectGetItem(uint32 index)
    {
#if ENABLE_COPYONACCESS_ARRAY
        JavascriptLibrary::CheckAndConvertCopyOnAccessNativeIntArray<Var>(this);
#endif
        SparseArraySegment<int32> *seg = (SparseArraySegment<int32>*)this->GetLastUsedSegment();
        uint32 offset = index - seg->left;
        if (index >= seg->left && offset < seg->length)
        {
            if (!SparseArraySegment<int32>::IsMissingItem(&seg->elements[offset]))
            {
                return JavascriptNumber::ToVar(seg->elements[offset], GetScriptContext());
            }
        }
        Var element;
        if (DirectGetItemAtFull(index, &element))
        {
            return element;
        }
        return GetType()->GetLibrary()->GetUndefined();
    }

    DescriptorFlags JavascriptNativeIntArray::GetItemSetter(uint32 index, Var* setterValue, ScriptContext* requestContext)
    {
#if ENABLE_COPYONACCESS_ARRAY
        JavascriptLibrary::CheckAndConvertCopyOnAccessNativeIntArray<Var>(this);
#endif
        int32 value = 0;
        return this->DirectGetItemAt(index, &value) ? WritableData : None;
    }


    Var JavascriptNativeFloatArray::DirectGetItem(uint32 index)
    {
        SparseArraySegment<double> *seg = (SparseArraySegment<double>*)this->GetLastUsedSegment();
        uint32 offset = index - seg->left;
        if (index >= seg->left && offset < seg->length)
        {
            if (!SparseArraySegment<double>::IsMissingItem(&seg->elements[offset]))
            {
                return JavascriptNumber::ToVarWithCheck(seg->elements[offset], GetScriptContext());
            }
        }
        Var element;
        if (DirectGetItemAtFull(index, &element))
        {
            return element;
        }
        return GetType()->GetLibrary()->GetUndefined();
    }

    Var JavascriptArray::DirectGetItem(JavascriptString *propName, ScriptContext* scriptContext)
    {
        PropertyRecord const * propertyRecord;
        scriptContext->GetOrAddPropertyRecord(propName->GetString(), propName->GetLength(), &propertyRecord);
        return JavascriptOperators::GetProperty(this, propertyRecord->GetPropertyId(), scriptContext, NULL);
    }

    BOOL JavascriptArray::DirectGetItemAtFull(uint32 index, Var* outVal)
    {
        if (this->DirectGetItemAt(index, outVal))
        {
            return TRUE;
        }

        ScriptContext* requestContext = type->GetScriptContext();
        return JavascriptOperators::GetItem(this, this->GetPrototype(), index, outVal, requestContext);
    }

    //
    // Link prev and current. If prev is NULL, make current the head segment.
    //
    void JavascriptArray::LinkSegmentsCommon(SparseArraySegmentBase* prev, SparseArraySegmentBase* current)
    {
        if (prev)
        {
            prev->next = current;
        }
        else
        {
            Assert(current);
            head = current;
        }
    }

    template<typename T>
    BOOL JavascriptArray::DirectDeleteItemAt(uint32 itemIndex)
    {
        if (itemIndex >= length)
        {
            return true;
        }
        SparseArraySegment<T>* next = (SparseArraySegment<T>*)GetBeginLookupSegment(itemIndex);
        while(next != nullptr && next->left <= itemIndex)
        {
            uint32 limit = next->left + next->length;
            if (itemIndex < limit)
            {
                next->SetElement(GetRecycler(), itemIndex, SparseArraySegment<T>::GetMissingItem());
                if(itemIndex - next->left == next->length - 1)
                {
                    --next->length;
                    next->CheckLengthvsSize();
                }
                else if(next == head)
                {
                    SetHasNoMissingValues(false);
                }
                break;
            }
            next = SparseArraySegment<T>::From(next->next);
        }
#ifdef VALIDATE_ARRAY
        ValidateArray();
#endif
        return true;
    }

    template <> Var JavascriptArray::ConvertToIndex(BigIndex idxDest, ScriptContext* scriptContext)
    {
        return idxDest.ToNumber(scriptContext);
    }

    template <> uint32 JavascriptArray::ConvertToIndex(BigIndex idxDest, ScriptContext* scriptContext)
    {
        // Note this is only for setting Array length which is a uint32
        return idxDest.IsSmallIndex() ? idxDest.GetSmallIndex() : UINT_MAX;
    }

    template <> Var JavascriptArray::ConvertToIndex(uint32 idxDest, ScriptContext* scriptContext)
    {
        return  JavascriptNumber::ToVar(idxDest, scriptContext);
    }

    void JavascriptArray::ThrowErrorOnFailure(BOOL succeeded, ScriptContext* scriptContext, uint32 index)
    {
        if (!succeeded)
        {
            JavascriptError::ThrowTypeError(scriptContext, JSERR_CantRedefineProp, JavascriptConversion::ToString(JavascriptNumber::ToVar(index, scriptContext), scriptContext)->GetSz());
        }
    }

    void JavascriptArray::ThrowErrorOnFailure(BOOL succeeded, ScriptContext* scriptContext, BigIndex index)
    {
        if (!succeeded)
        {
            uint64 i = (uint64)(index.IsSmallIndex() ? index.GetSmallIndex() : index.GetBigIndex());
            JavascriptError::ThrowTypeError(scriptContext, JSERR_CantRedefineProp, JavascriptConversion::ToString(JavascriptNumber::ToVar(i, scriptContext), scriptContext)->GetSz());
        }
    }

    BOOL JavascriptArray::SetArrayLikeObjects(RecyclableObject* pDestObj, uint32 idxDest, Var aItem)
    {
        return pDestObj->SetItem(idxDest, aItem, Js::PropertyOperation_ThrowIfNotExtensible);
    }

    uint64 JavascriptArray::OP_GetLength(Var obj, ScriptContext *scriptContext)
    {
        if (scriptContext->GetConfig()->IsES6ToLengthEnabled())
        {
            // Casting to uint64 is okay as ToLength will always be >= 0.
            return (uint64)JavascriptConversion::ToLength(JavascriptOperators::OP_GetLength(obj, scriptContext), scriptContext);
        }
        else
        {
            return (uint64)JavascriptConversion::ToUInt32(JavascriptOperators::OP_GetLength(obj, scriptContext), scriptContext);
        }
    }

    template<typename T>
    void JavascriptArray::TryGetArrayAndLength(Var arg,
        ScriptContext *scriptContext,
        PCWSTR methodName,
        __out JavascriptArray** array,
        __out RecyclableObject** obj,
        __out T * length)
    {
        Assert(array != nullptr);
        Assert(obj != nullptr);
        Assert(length != nullptr);

        if (JavascriptArray::Is(arg) && !JavascriptArray::FromVar(arg)->IsCrossSiteObject())
        {
#if ENABLE_COPYONACCESS_ARRAY
            JavascriptLibrary::CheckAndConvertCopyOnAccessNativeIntArray<Var>(arg);
#endif
            *array = JavascriptArray::FromVar(arg);
            *obj = *array;
            *length = (*array)->length;
        }
        else
        {
            if (!JavascriptConversion::ToObject(arg, scriptContext, obj))
            {
                JavascriptError::ThrowTypeError(scriptContext, JSERR_This_NullOrUndefined, methodName);
            }
            *length = OP_GetLength(*obj, scriptContext);
            *array = nullptr;
        }
    }

    BOOL JavascriptArray::SetArrayLikeObjects(RecyclableObject* pDestObj, BigIndex idxDest, Var aItem)
    {
        ScriptContext* scriptContext = pDestObj->GetScriptContext();

        if (idxDest.IsSmallIndex())
        {
            return pDestObj->SetItem(idxDest.GetSmallIndex(), aItem, Js::PropertyOperation_ThrowIfNotExtensible);
        }
        PropertyRecord const * propertyRecord;
        JavascriptOperators::GetPropertyIdForInt(idxDest.GetBigIndex(), scriptContext, &propertyRecord);
        return pDestObj->SetProperty(propertyRecord->GetPropertyId(), aItem, PropertyOperation_ThrowIfNotExtensible, nullptr);
    }

    template<typename T>
    void JavascriptArray::ConcatArgs(RecyclableObject* pDestObj, TypeId* remoteTypeIds,
        Js::Arguments& args, ScriptContext* scriptContext, uint start, BigIndex startIdxDest,
        BOOL FirstPromotedItemIsSpreadable, BigIndex FirstPromotedItemLength, bool spreadableCheckedAndTrue)
    {
        // This never gets called.
        Throw::InternalError();
    }
    //
    // Helper for EntryConcat. Concat args or elements of arg arrays into dest array.
    //
    template<typename T>
    void JavascriptArray::ConcatArgs(RecyclableObject* pDestObj, TypeId* remoteTypeIds,
        Js::Arguments& args, ScriptContext* scriptContext, uint start, uint startIdxDest,
        BOOL firstPromotedItemIsSpreadable, BigIndex firstPromotedItemLength, bool spreadableCheckedAndTrue)
    {
        JS_REENTRANCY_LOCK(jsReentLock, scriptContext->GetThreadContext());
        JavascriptArray* pDestArray = nullptr;

        if (JavascriptArray::Is(pDestObj))
        {
            pDestArray = JavascriptArray::FromVar(pDestObj);
        }

        T idxDest = startIdxDest;
        for (uint idxArg = start; idxArg < args.Info.Count; idxArg++)
        {
            Var aItem = args[idxArg];
            bool spreadable = spreadableCheckedAndTrue;
            if (!spreadable && scriptContext->GetConfig()->IsES6IsConcatSpreadableEnabled())
            {
                // firstPromotedItemIsSpreadable is ONLY used to resume after a type promotion from uint32 to uint64
                // we do this because calls to IsConcatSpreadable are observable (a big deal for proxies) and we don't
                // want to do the work a second time as soon as we record the length we clear the flag.
                JS_REENTRANT(jsReentLock, spreadable = firstPromotedItemIsSpreadable || JavascriptOperators::IsConcatSpreadable(aItem));

                if (!spreadable)
                {
                    JS_REENTRANT(jsReentLock, JavascriptArray::SetConcatItem<T>(aItem, idxArg, pDestArray, pDestObj, idxDest, scriptContext));
                    ++idxDest;
                    continue;
                }
            }
            else
            {
                spreadableCheckedAndTrue = false; // if it was `true`, reset after the first use
            }

            if (pDestArray && JavascriptArray::IsDirectAccessArray(aItem) && JavascriptArray::IsDirectAccessArray(pDestArray)
                && BigIndex(idxDest + JavascriptArray::FromVar(aItem)->length).IsSmallIndex() && !JavascriptArray::FromVar(aItem)->IsFillFromPrototypes()) // Fast path
            {
                if (JavascriptNativeIntArray::Is(aItem))
                {
                    JavascriptNativeIntArray *pItemArray = JavascriptNativeIntArray::FromVar(aItem);
                    JS_REENTRANT(jsReentLock, CopyNativeIntArrayElementsToVar(pDestArray, BigIndex(idxDest).GetSmallIndex(), pItemArray));
                    idxDest = idxDest + pItemArray->length;
                }
                else if (JavascriptNativeFloatArray::Is(aItem))
                {
                    JavascriptNativeFloatArray *pItemArray = JavascriptNativeFloatArray::FromVar(aItem);
                    JS_REENTRANT(jsReentLock, CopyNativeFloatArrayElementsToVar(pDestArray, BigIndex(idxDest).GetSmallIndex(), pItemArray));
                    idxDest = idxDest + pItemArray->length;
                }
                else
                {
                    JavascriptArray* pItemArray = JavascriptArray::FromVar(aItem);
                    JS_REENTRANT(jsReentLock, CopyArrayElements(pDestArray, BigIndex(idxDest).GetSmallIndex(), pItemArray));
                    idxDest = idxDest + pItemArray->length;
                }
            }
            else
            {
                // Flatten if other array or remote array (marked with TypeIds_Array)
                if (DynamicObject::IsAnyArray(aItem) || remoteTypeIds[idxArg] == TypeIds_Array || spreadable)
                {
                    //CONSIDER: enumerating remote array instead of walking all indices
                    BigIndex length;
                    if (firstPromotedItemIsSpreadable)
                    {
                        firstPromotedItemIsSpreadable = false;
                        length = firstPromotedItemLength;
                    }
                    else
                    {
                        JS_REENTRANT(jsReentLock, length = OP_GetLength(aItem, scriptContext));
                    }

                    if (PromoteToBigIndex(length,idxDest))
                    {
                        // This is a special case for spreadable objects. We do not pre-calculate the length
                        // in EntryConcat like we do with Arrays because a getProperty on an object Length
                        // is observable. The result is we have to check for overflows separately for
                        // spreadable objects and promote to a bigger index type when we find them.
                        ConcatArgs<BigIndex>(pDestArray, remoteTypeIds, args, scriptContext, idxArg, idxDest, /*firstPromotedItemIsSpreadable*/true, length);
                        return;
                    }

                    if (length + idxDest > FiftyThirdPowerOfTwoMinusOne) // 2^53-1: from ECMA 22.1.3.1 Array.prototype.concat(...arguments)
                    {
                        JavascriptError::ThrowTypeError(scriptContext, JSERR_IllegalArraySizeAndLength);
                    }

                    RecyclableObject* itemObject = RecyclableObject::FromVar(aItem);
                    Var subItem;
                    uint32 lengthToUin32Max = length.IsSmallIndex() ? length.GetSmallIndex() : MaxArrayLength;
                    for (uint32 idxSubItem = 0u; idxSubItem < lengthToUin32Max; ++idxSubItem)
                    {
                        JS_REENTRANT(jsReentLock, BOOL hasItem = JavascriptOperators::HasItem(itemObject, idxSubItem));
                        if (hasItem)
                        {
                            JS_REENTRANT(jsReentLock, subItem = JavascriptOperators::GetItem(itemObject, idxSubItem, scriptContext));

                            if (pDestArray)
                            {
                                pDestArray->GenericDirectSetItemAt(idxDest, subItem);
                            }
                            else
                            {
                                JS_REENTRANT(jsReentLock, ThrowErrorOnFailure(SetArrayLikeObjects(pDestObj, idxDest, subItem), scriptContext, idxDest));
                            }
                        }
                        ++idxDest;
                    }

                    for (BigIndex idxSubItem = MaxArrayLength; idxSubItem < length; ++idxSubItem)
                    {
                        PropertyRecord const * propertyRecord;
                        JavascriptOperators::GetPropertyIdForInt(idxSubItem.GetBigIndex(), scriptContext, &propertyRecord);
                        JS_REENTRANT(jsReentLock, BOOL hasProp = JavascriptOperators::HasProperty(itemObject, propertyRecord->GetPropertyId()));
                        if (hasProp)
                        {
                            JS_REENTRANT(jsReentLock, subItem = JavascriptOperators::GetProperty(itemObject, propertyRecord->GetPropertyId(), scriptContext));
                            if (pDestArray)
                            {
                                pDestArray->GenericDirectSetItemAt(idxDest, subItem);
                            }
                            else
                            {
                                JS_REENTRANT(jsReentLock, ThrowErrorOnFailure(SetArrayLikeObjects(pDestObj, idxDest, subItem), scriptContext, idxSubItem));
                            }
                        }
                        ++idxDest;
                    }
                }
                else // concat 1 item
                {
                    JS_REENTRANT(jsReentLock, JavascriptArray::SetConcatItem<T>(aItem, idxArg, pDestArray, pDestObj, idxDest, scriptContext));
                    ++idxDest;
                }
            }
        }
        if (!pDestArray)
        {
            JS_REENTRANT(jsReentLock, pDestObj->SetProperty(PropertyIds::length, ConvertToIndex<T, Var>(idxDest, scriptContext), Js::PropertyOperation_None, nullptr));
       }
        else if (pDestArray->GetLength() != ConvertToIndex<T, uint32>(idxDest, scriptContext))
        {
            pDestArray->SetLength(ConvertToIndex<T, uint32>(idxDest, scriptContext));
        }
    }

    bool JavascriptArray::PromoteToBigIndex(BigIndex lhs, BigIndex rhs)
    {
        return false; // already a big index
    }

    bool JavascriptArray::PromoteToBigIndex(BigIndex lhs, uint32 rhs)
    {
        ::Math::RecordOverflowPolicy destLengthOverflow;
        if (lhs.IsSmallIndex())
        {
            UInt32Math::Add(lhs.GetSmallIndex(), rhs, destLengthOverflow);
            return destLengthOverflow.HasOverflowed();
        }
        return true;
    }

    JavascriptArray* JavascriptArray::ConcatIntArgs(JavascriptNativeIntArray* pDestArray, TypeId *remoteTypeIds, Js::Arguments& args, ScriptContext* scriptContext)
    {
        JS_REENTRANCY_LOCK(jsReentLock, scriptContext->GetThreadContext());
        uint idxDest = 0u;
        for (uint idxArg = 0; idxArg < args.Info.Count; idxArg++)
        {
            Var aItem = args[idxArg];
            bool spreadableCheckedAndTrue = false;

            if (scriptContext->GetConfig()->IsES6IsConcatSpreadableEnabled())
            {
                JS_REENTRANT(jsReentLock, spreadableCheckedAndTrue = !scriptContext->GetConfig()->IsES6IsConcatSpreadableEnabled() || JavascriptOperators::IsConcatSpreadable(aItem));
                if (!JavascriptNativeIntArray::Is(pDestArray))
                {
                    ConcatArgs<uint>(pDestArray, remoteTypeIds, args, scriptContext, idxArg, idxDest, spreadableCheckedAndTrue);
                    return pDestArray;
                }

                if(!spreadableCheckedAndTrue)
                {
                    JS_REENTRANT(jsReentLock, pDestArray->SetItem(idxDest, aItem, PropertyOperation_ThrowIfNotExtensible));
                    idxDest = idxDest + 1;
                    if (!JavascriptNativeIntArray::Is(pDestArray)) // SetItem could convert pDestArray to a var array if aItem is not an integer if so fall back
                    {
                        JS_REENTRANT(jsReentLock, ConcatArgs<uint>(pDestArray, remoteTypeIds, args, scriptContext, idxArg + 1, idxDest));
                        return pDestArray;
                    }
                    continue;
                }
            }

            if (JavascriptNativeIntArray::Is(aItem) && !JavascriptNativeIntArray::FromVar(aItem)->IsFillFromPrototypes()) // Fast path
            {
                JavascriptNativeIntArray* pItemArray = JavascriptNativeIntArray::FromVar(aItem);

                JS_REENTRANT(jsReentLock, bool converted = CopyNativeIntArrayElements(pDestArray, idxDest, pItemArray));

                idxDest = idxDest + pItemArray->length;
                if (converted)
                {
                    // Copying the last array forced a conversion, so switch over to the var version
                    // to finish.
                    JS_REENTRANT(jsReentLock, ConcatArgs<uint>(pDestArray, remoteTypeIds, args, scriptContext, idxArg + 1, idxDest));
                    return pDestArray;
                }
            }
            else if (!JavascriptArray::IsAnyArray(aItem) && remoteTypeIds[idxArg] != TypeIds_Array)
            {
                if (TaggedInt::Is(aItem))
                {
                    pDestArray->DirectSetItemAt(idxDest, TaggedInt::ToInt32(aItem));
                }
                else
                {
#if DBG
                    int32 int32Value;
                    Assert(
                        JavascriptNumber::TryGetInt32Value(JavascriptNumber::GetValue(aItem), &int32Value) &&
                        !SparseArraySegment<int32>::IsMissingItem(&int32Value));
#endif
                    pDestArray->DirectSetItemAt(idxDest, static_cast<int32>(JavascriptNumber::GetValue(aItem)));
                }
                ++idxDest;
            }
            else
            {
                JavascriptArray *pVarDestArray = JavascriptNativeIntArray::ConvertToVarArray(pDestArray);
                BigIndex length;
                JS_REENTRANT(jsReentLock, length = OP_GetLength(aItem, scriptContext),
                    ConcatArgs<uint>(pVarDestArray, remoteTypeIds, args, scriptContext, idxArg, idxDest, spreadableCheckedAndTrue, length));
                return pVarDestArray;
            }
        }
        if (pDestArray->GetLength() != idxDest)
        {
            pDestArray->SetLength(idxDest);
        }
        return pDestArray;
    }

    JavascriptArray* JavascriptArray::ConcatFloatArgs(JavascriptNativeFloatArray* pDestArray, TypeId *remoteTypeIds, Js::Arguments& args, ScriptContext* scriptContext)
    {
        JS_REENTRANCY_LOCK(jsReentLock, scriptContext->GetThreadContext());
        uint idxDest = 0u;
        for (uint idxArg = 0; idxArg < args.Info.Count; idxArg++)
        {
            Var aItem = args[idxArg];

            bool spreadableCheckedAndTrue = false;

            if (scriptContext->GetConfig()->IsES6IsConcatSpreadableEnabled())
            {
                JS_REENTRANT(jsReentLock, spreadableCheckedAndTrue = !scriptContext->GetConfig()->IsES6IsConcatSpreadableEnabled() || JavascriptOperators::IsConcatSpreadable(aItem));
                if (!JavascriptNativeFloatArray::Is(pDestArray))
                {
                    ConcatArgs<uint>(pDestArray, remoteTypeIds, args, scriptContext, idxArg, idxDest, spreadableCheckedAndTrue);
                    return pDestArray;
                }

                if (!spreadableCheckedAndTrue)
                {
                    JS_REENTRANT(jsReentLock, pDestArray->SetItem(idxDest, aItem, PropertyOperation_ThrowIfNotExtensible));

                    idxDest = idxDest + 1;
                    if (!JavascriptNativeFloatArray::Is(pDestArray)) // SetItem could convert pDestArray to a var array if aItem is not an integer if so fall back
                    {
                        JS_REENTRANT(jsReentLock, ConcatArgs<uint>(pDestArray, remoteTypeIds, args, scriptContext, idxArg + 1, idxDest));
                        return pDestArray;
                    }
                    continue;
                }
            }

            bool converted = false;
            if (JavascriptArray::IsAnyArray(aItem) || remoteTypeIds[idxArg] == TypeIds_Array)
            {
                if (JavascriptNativeIntArray::Is(aItem) && !JavascriptArray::FromVar(aItem)->IsFillFromPrototypes()) // Fast path
                {
                    JavascriptNativeIntArray *pIntArray = JavascriptNativeIntArray::FromVar(aItem);

                    JS_REENTRANT(jsReentLock, converted = CopyNativeIntArrayElementsToFloat(pDestArray, idxDest, pIntArray));

                    idxDest = idxDest + pIntArray->length;
                }
                else if (JavascriptNativeFloatArray::Is(aItem) && !JavascriptArray::FromVar(aItem)->IsFillFromPrototypes())
                {
                    JavascriptNativeFloatArray* pItemArray = JavascriptNativeFloatArray::FromVar(aItem);

                    JS_REENTRANT(jsReentLock, converted = CopyNativeFloatArrayElements(pDestArray, idxDest, pItemArray));

                    idxDest = idxDest + pItemArray->length;
                }
                else
                {
                    JavascriptArray *pVarDestArray = JavascriptNativeFloatArray::ConvertToVarArray(pDestArray);

                    BigIndex length;
                    JS_REENTRANT(jsReentLock, length = OP_GetLength(aItem, scriptContext),
                        ConcatArgs<uint>(pVarDestArray, remoteTypeIds, args, scriptContext, idxArg, idxDest, spreadableCheckedAndTrue, length));

                    return pVarDestArray;
                }

                if (converted)
                {
                    // Copying the last array forced a conversion, so switch over to the var version
                    // to finish.

                    JS_REENTRANT(jsReentLock, ConcatArgs<uint>(pDestArray, remoteTypeIds, args, scriptContext, idxArg + 1, idxDest));

                    return pDestArray;
                }
            }
            else
            {
                if (TaggedInt::Is(aItem))
                {
                    pDestArray->DirectSetItemAt(idxDest, (double)TaggedInt::ToInt32(aItem));
                }
                else
                {
                    Assert(JavascriptNumber::Is(aItem));
                    pDestArray->DirectSetItemAt(idxDest, JavascriptNumber::GetValue(aItem));
                }
                ++idxDest;
            }
        }
        if (pDestArray->GetLength() != idxDest)
        {
            pDestArray->SetLength(idxDest);
        }

        return pDestArray;
    }

    bool JavascriptArray::BoxConcatItem(Var aItem, uint idxArg, ScriptContext *scriptContext)
    {
        return idxArg == 0 && !JavascriptOperators::IsObject(aItem);
    }

    Var JavascriptArray::EntryConcat(RecyclableObject* function, CallInfo callInfo, ...)
    {
        PROBE_STACK(function->GetScriptContext(), Js::Constants::MinStackDefault);

        ARGUMENTS(args, callInfo);
        ScriptContext* scriptContext = function->GetScriptContext();
        JS_REENTRANCY_LOCK(jsReentLock, scriptContext->GetThreadContext());

        Assert(!(callInfo.Flags & CallFlags_New));

        if (args.Info.Count == 0)
        {
            JavascriptError::ThrowTypeError(scriptContext, JSERR_This_NullOrUndefined, _u("Array.prototype.concat"));
        }

        //
        // Compute the destination ScriptArray size:
        // - Each item, flattening only one level if a ScriptArray.
        //

        uint32 cDestLength = 0;
        JavascriptArray * pDestArray = NULL;

        PROBE_STACK(function->GetScriptContext(), Js::Constants::MinStackDefault + (args.Info.Count * sizeof(TypeId*)));
        TypeId* remoteTypeIds = (TypeId*)_alloca(args.Info.Count * sizeof(TypeId*));

        bool isInt = true;
        bool isFloat = true;
        ::Math::RecordOverflowPolicy destLengthOverflow;
        for (uint idxArg = 0; idxArg < args.Info.Count; idxArg++)
        {
            Var aItem = args[idxArg];
#if ENABLE_COPYONACCESS_ARRAY
            JavascriptLibrary::CheckAndConvertCopyOnAccessNativeIntArray<Var>(aItem);
#endif
            if (DynamicObject::IsAnyArray(aItem)) // Get JavascriptArray or ES5Array length
            {
                JavascriptArray * pItemArray = JavascriptArray::FromAnyArray(aItem);
                if (isFloat)
                {
                    if (!JavascriptNativeIntArray::Is(pItemArray))
                    {
                        isInt = false;
                        if (!JavascriptNativeFloatArray::Is(pItemArray))
                        {
                            isFloat = false;
                        }
                    }
                }
                cDestLength = UInt32Math::Add(cDestLength, pItemArray->GetLength(), destLengthOverflow);
            }
            else // Get remote array or object length
            {
                // We already checked for types derived from JavascriptArray. These are types that should behave like array
                // i.e. proxy to array and remote array.
                if (JavascriptOperators::IsArray(aItem))
                {
                    // Don't try to preserve nativeness of remote arrays. The extra complexity is probably not
                    // worth it.
                    isInt = false;
                    isFloat = false;
                    if (!JavascriptProxy::Is(aItem))
                    {
                        if (scriptContext->GetConfig()->IsES6ToLengthEnabled())
                        {
                            JS_REENTRANT(jsReentLock,
                                int64 len = JavascriptConversion::ToLength(JavascriptOperators::OP_GetLength(aItem, scriptContext), scriptContext));
                            // clipping to MaxArrayLength will overflow when added to cDestLength which we catch below
                            cDestLength = UInt32Math::Add(cDestLength, len < MaxArrayLength ? (uint32)len : MaxArrayLength, destLengthOverflow);
                        }
                        else
                        {
                            JS_REENTRANT(jsReentLock,
                                uint len = JavascriptConversion::ToUInt32(JavascriptOperators::OP_GetLength(aItem, scriptContext), scriptContext));
                            cDestLength = UInt32Math::Add(cDestLength, len, destLengthOverflow);
                        }
                    }
                    remoteTypeIds[idxArg] = TypeIds_Array; // Mark remote array, no matter remote JavascriptArray or ES5Array.
                }
                else
                {
                    if (isFloat)
                    {
                        if (BoxConcatItem(aItem, idxArg, scriptContext))
                        {
                            // A primitive will be boxed, so we have to create a var array for the result.
                            isInt = false;
                            isFloat = false;
                        }
                        else if (!TaggedInt::Is(aItem))
                        {
                            if (!JavascriptNumber::Is(aItem))
                            {
                                isInt = false;
                                isFloat = false;
                            }
                            else if (isInt)
                            {
                                int32 int32Value;
                                if(!JavascriptNumber::TryGetInt32Value(JavascriptNumber::GetValue(aItem), &int32Value) ||
                                    SparseArraySegment<int32>::IsMissingItem(&int32Value))
                                {
                                    isInt = false;
                                }
                            }
                        }
                        else if(isInt)
                        {
                            int32 int32Value = TaggedInt::ToInt32(aItem);
                            if(SparseArraySegment<int32>::IsMissingItem(&int32Value))
                            {
                                isInt = false;
                            }
                        }
                    }

                    remoteTypeIds[idxArg] = TypeIds_Limit;
                    cDestLength = UInt32Math::Add(cDestLength, 1, destLengthOverflow);
                }
            }
        }
        if (destLengthOverflow.HasOverflowed())
        {
            cDestLength = MaxArrayLength;
            isInt = false;
            isFloat = false;
        }

        //
        // Create the destination array
        //
        RecyclableObject* pDestObj = nullptr;
        bool isArray = false;

        JS_REENTRANT(jsReentLock, pDestObj = ArraySpeciesCreate(args[0], 0, scriptContext));

        if (pDestObj)
        {
#if ENABLE_COPYONACCESS_ARRAY
            JavascriptLibrary::CheckAndConvertCopyOnAccessNativeIntArray<Var>(pDestObj);
#endif
            // Check the thing that species create made. If it's a native array that can't handle the source
            // data, convert it. If it's a more conservative kind of array than the source data, indicate that
            // so that the data will be converted on copy.
            if (isInt)
            {
                if (JavascriptNativeIntArray::Is(pDestObj))
                {
                    isArray = true;
                }
                else
                {
                    isInt = false;
                    isFloat = JavascriptNativeFloatArray::Is(pDestObj);
                    isArray = JavascriptArray::Is(pDestObj);
                }
            }
            else if (isFloat)
            {
                if (JavascriptNativeIntArray::Is(pDestObj))
                {
                    JavascriptNativeIntArray::ToNativeFloatArray(JavascriptNativeIntArray::FromVar(pDestObj));
                    isArray = true;
                }
                else
                {
                    isFloat = JavascriptNativeFloatArray::Is(pDestObj);
                    isArray = JavascriptArray::Is(pDestObj);
                }
            }
            else
            {
                if (JavascriptNativeIntArray::Is(pDestObj))
                {
                    JavascriptNativeIntArray::ToVarArray(JavascriptNativeIntArray::FromVar(pDestObj));
                    isArray = true;
                }
                else if (JavascriptNativeFloatArray::Is(pDestObj))
                {
                    JavascriptNativeFloatArray::ToVarArray(JavascriptNativeFloatArray::FromVar(pDestObj));
                    isArray = true;
                }
                else
                {
                    isArray = JavascriptArray::Is(pDestObj);
                }
            }

        }

        if (pDestObj == nullptr || isArray)
        {
            if (isInt)
            {
                JavascriptNativeIntArray *pIntArray = isArray ? JavascriptNativeIntArray::FromVar(pDestObj) : scriptContext->GetLibrary()->CreateNativeIntArray(cDestLength);
                pIntArray->EnsureHead<int32>();

                JS_REENTRANT(jsReentLock, pDestArray = ConcatIntArgs(pIntArray, remoteTypeIds, args, scriptContext));
            }
            else if (isFloat)
            {
                JavascriptNativeFloatArray *pFArray = isArray ? JavascriptNativeFloatArray::FromVar(pDestObj) : scriptContext->GetLibrary()->CreateNativeFloatArray(cDestLength);
                pFArray->EnsureHead<double>();

                JS_REENTRANT(jsReentLock, pDestArray = ConcatFloatArgs(pFArray, remoteTypeIds, args, scriptContext));
            }
            else
            {

                pDestArray = isArray ?  JavascriptArray::FromVar(pDestObj) : scriptContext->GetLibrary()->CreateArray(cDestLength);
                // if the constructor has changed then we no longer specialize for ints and floats
                pDestArray->EnsureHead<Var>();

                JS_REENTRANT(jsReentLock, ConcatArgsCallingHelper(pDestArray, remoteTypeIds, args, scriptContext, destLengthOverflow));
            }

            //
            // Return the new array instance.
            //

#ifdef VALIDATE_ARRAY
            pDestArray->ValidateArray();
#endif

            return pDestArray;
        }

        Assert(pDestObj);
        JS_REENTRANT(jsReentLock, ConcatArgsCallingHelper(pDestObj, remoteTypeIds, args, scriptContext, destLengthOverflow));

        return pDestObj;
    }

    void JavascriptArray::ConcatArgsCallingHelper(RecyclableObject* pDestObj, TypeId* remoteTypeIds, Js::Arguments& args, ScriptContext* scriptContext, ::Math::RecordOverflowPolicy &destLengthOverflow)
    {
        if (destLengthOverflow.HasOverflowed())
        {
            ConcatArgs<BigIndex>(pDestObj, remoteTypeIds, args, scriptContext);
        }
        else
        {
            // Use faster uint32 version if no overflow
            ConcatArgs<uint32>(pDestObj, remoteTypeIds, args, scriptContext);
        }
    }

    template<typename T>
    /* static */ void JavascriptArray::SetConcatItem(Var aItem, uint idxArg, JavascriptArray* pDestArray, RecyclableObject* pDestObj, T idxDest, ScriptContext *scriptContext)
    {
        if (BoxConcatItem(aItem, idxArg, scriptContext))
        {
            // bug# 725784: ES5: not calling ToObject in Step 1 of 15.4.4.4
            RecyclableObject* pObj = nullptr;
            if (FALSE == JavascriptConversion::ToObject(aItem, scriptContext, &pObj))
            {
                JavascriptError::ThrowTypeError(scriptContext, JSERR_This_NullOrUndefined, _u("Array.prototype.concat"));
            }
            if (pDestArray)
            {
                pDestArray->GenericDirectSetItemAt(idxDest, pObj);
            }
            else
            {
                SetArrayLikeObjects(pDestObj, idxDest, pObj);
            }
        }
        else
        {
            if (pDestArray)
            {
                pDestArray->GenericDirectSetItemAt(idxDest, aItem);
            }
            else
            {
                SetArrayLikeObjects(pDestObj, idxDest, aItem);
            }
        }
    }

    int64 JavascriptArray::GetFromLastIndex(Var arg, int64 length, ScriptContext *scriptContext)
    {
        int64 fromIndex;

        if (TaggedInt::Is(arg))
        {
            int intValue = TaggedInt::ToInt32(arg);

            if (intValue >= 0)
            {
                fromIndex = min<int64>(intValue, length - 1);
            }
            else if ((uint32)-intValue > length)
            {
                return length;
            }
            else
            {
                fromIndex = intValue + length;
            }
        }
        else
        {
            double value = JavascriptConversion::ToInteger(arg, scriptContext);

            if (value >= 0)
            {
                fromIndex = (int64)min(value, (double)(length - 1));
            }
            else if (value + length < 0)
            {
                return length;
            }
            else
            {
                fromIndex = (int64)(value + length);
            }
        }

        return fromIndex;
    }

    // includesAlgorithm specifies to follow ES7 Array.prototype.includes semantics instead of Array.prototype.indexOf
    // Differences
    //    1. Returns boolean true or false value instead of the search hit index
    //    2. Follows SameValueZero algorithm instead of StrictEquals
    //    3. Missing values are scanned if the search value is undefined

    template <bool includesAlgorithm>
    Var JavascriptArray::IndexOfHelper(Arguments const & args, ScriptContext *scriptContext)
    {
        JS_REENTRANCY_LOCK(jsReentLock, scriptContext->GetThreadContext());

        RecyclableObject* obj = nullptr;
        JavascriptArray* pArr = nullptr;
        BigIndex length;
        Var trueValue = scriptContext->GetLibrary()->GetTrue();
        Var falseValue = scriptContext->GetLibrary()->GetFalse();

        JS_REENTRANT(jsReentLock, TryGetArrayAndLength(args[0], scriptContext, _u("Array.prototype.indexOf"), &pArr, &obj, &length));

        Var search;
        uint32 fromIndex = 0;
        uint64 fromIndex64 = 0;

        // The evaluation of method arguments may change the type of the array. Hence, we do that prior to the actual helper method calls.
        // The if clause of the conditional statement below applies to an JavascriptArray or TypedArray instances. The rest of the conditional
        // clauses apply to an ES5Array or other valid Javascript objects.
        if ((pArr || TypedArrayBase::Is(obj)) && (length.IsSmallIndex() || length.IsUint32Max()))
        {
            uint32 len = length.IsUint32Max() ? MaxArrayLength : length.GetSmallIndex();
            JS_REENTRANT(jsReentLock, BOOL gotParam = GetParamForIndexOf(len, args, search, fromIndex, scriptContext));
            if (!gotParam)
            {
                return includesAlgorithm ? falseValue : TaggedInt::ToVarUnchecked(-1);
            }
        }
        else if (length.IsSmallIndex())
        {
            JS_REENTRANT(jsReentLock, BOOL gotParam = GetParamForIndexOf(length.GetSmallIndex(), args, search, fromIndex, scriptContext));
            if (!gotParam)
            {
                return includesAlgorithm ? falseValue : TaggedInt::ToVarUnchecked(-1);
            }
        }
        else
        {
            JS_REENTRANT(jsReentLock, BOOL gotParam = GetParamForIndexOf(length.GetBigIndex(), args, search, fromIndex64, scriptContext));
            if (!gotParam)
            {
                return includesAlgorithm ? falseValue : TaggedInt::ToVarUnchecked(-1);
            }
        }

        // Side effects (such as defining a property in a ToPrimitive call) during evaluation of fromIndex argument may convert the array to an ES5 array.
        if (pArr && !JavascriptArray::Is(obj))
        {
            AssertOrFailFastMsg(ES5Array::Is(obj), "The array should have been converted to an ES5Array");
            pArr = nullptr;
        }

        if (pArr)
        {
            if (length.IsSmallIndex() || length.IsUint32Max())
            {
                uint32 len = length.IsUint32Max() ? MaxArrayLength : length.GetSmallIndex();
                JS_REENTRANT(jsReentLock, int32 index = pArr->HeadSegmentIndexOfHelper(search, fromIndex, len, includesAlgorithm, scriptContext));

                // If we found the search value in the head segment, or if we determined there is no need to search other segments,
                // we stop right here.
                if (index != -1 || fromIndex == -1)
                {
                    if (includesAlgorithm)
                    {
                        //Array.prototype.includes
                        return (index == -1) ? falseValue : trueValue;
                    }
                    else
                    {
                        //Array.prototype.indexOf
                        return JavascriptNumber::ToVar(index, scriptContext);
                    }
                }

                //  If we really must search other segments, let's do it now. We'll have to search the slow way (dealing with holes, etc.).
                switch (pArr->GetTypeId())
                {
                case Js::TypeIds_Array:
                JS_REENTRANT_UNLOCK(jsReentLock, return TemplatedIndexOfHelper<includesAlgorithm>(pArr, search, fromIndex, len, scriptContext));
                case Js::TypeIds_NativeIntArray:
                JS_REENTRANT_UNLOCK(jsReentLock, return TemplatedIndexOfHelper<includesAlgorithm>(JavascriptNativeIntArray::FromVar(pArr), search, fromIndex, len, scriptContext));
                case Js::TypeIds_NativeFloatArray:
                JS_REENTRANT_UNLOCK(jsReentLock, return TemplatedIndexOfHelper<includesAlgorithm>(JavascriptNativeFloatArray::FromVar(pArr), search, fromIndex, len, scriptContext));
                default:
                    AssertMsg(FALSE, "invalid array typeid");
                JS_REENTRANT_UNLOCK(jsReentLock, return TemplatedIndexOfHelper<includesAlgorithm>(pArr, search, fromIndex, len, scriptContext));
                }
            }
        }

        // source object is not a JavascriptArray but source could be a TypedArray
        if (TypedArrayBase::Is(obj))
        {
            if (length.IsSmallIndex() || length.IsUint32Max())
            {
                JS_REENTRANT_UNLOCK(jsReentLock, return TemplatedIndexOfHelper<includesAlgorithm>(TypedArrayBase::FromVar(obj), search, fromIndex, length.GetSmallIndex(), scriptContext));
            }
        }
        if (length.IsSmallIndex())
        {
            JS_REENTRANT_UNLOCK(jsReentLock, return TemplatedIndexOfHelper<includesAlgorithm>(obj, search, fromIndex, length.GetSmallIndex(), scriptContext));
        }
        else
        {
            JS_REENTRANT_UNLOCK(jsReentLock, return TemplatedIndexOfHelper<includesAlgorithm>(obj, search, fromIndex64, length.GetBigIndex(), scriptContext));
        }
    }

    // Array.prototype.indexOf as defined in ES6.0 (final) Section 22.1.3.11
    Var JavascriptArray::EntryIndexOf(RecyclableObject* function, CallInfo callInfo, ...)
    {
        PROBE_STACK(function->GetScriptContext(), Js::Constants::MinStackDefault);

        ARGUMENTS(args, callInfo);
        ScriptContext* scriptContext = function->GetScriptContext();
        JS_REENTRANCY_LOCK(jsReentLock, scriptContext->GetThreadContext());

        Assert(!(callInfo.Flags & CallFlags_New));

        CHAKRATEL_LANGSTATS_INC_BUILTINCOUNT(Array_Prototype_indexOf);

        JS_REENTRANT_UNLOCK(jsReentLock, Var returnValue =  IndexOfHelper<false>(args, scriptContext));

        //IndexOfHelper code is reused for array.prototype.includes as well. Let us assert here we didn't get a true or false instead of index
        Assert(returnValue != scriptContext->GetLibrary()->GetTrue() && returnValue != scriptContext->GetLibrary()->GetFalse());

        return returnValue;
    }

    Var JavascriptArray::EntryIncludes(RecyclableObject* function, CallInfo callInfo, ...)
    {
        PROBE_STACK(function->GetScriptContext(), Js::Constants::MinStackDefault);

        ARGUMENTS(args, callInfo);
        ScriptContext* scriptContext = function->GetScriptContext();
        JS_REENTRANCY_LOCK(jsReentLock, scriptContext->GetThreadContext());

        Assert(!(callInfo.Flags & CallFlags_New));

        CHAKRATEL_LANGSTATS_INC_BUILTINCOUNT(Array_Prototype_includes);

        JS_REENTRANT(jsReentLock, Var returnValue = IndexOfHelper<true>(args, scriptContext));
        Assert(returnValue == scriptContext->GetLibrary()->GetTrue() || returnValue == scriptContext->GetLibrary()->GetFalse());

        return returnValue;
    }


    template<typename T>
    BOOL JavascriptArray::GetParamForIndexOf(T length, Arguments const& args, Var& search, T& fromIndex, ScriptContext * scriptContext)
    {
        if (length == 0)
        {
            return false;
        }

        if (args.Info.Count > 2)
        {
            fromIndex = GetFromIndex(args[2], length, scriptContext);
            if (fromIndex >= length)
            {
                return false;
            }
            search = args[1];
        }
        else
        {
            fromIndex = 0;
            search = args.Info.Count > 1 ? args[1] : scriptContext->GetLibrary()->GetUndefined();
        }
        return true;
    }

    template <>
    BOOL JavascriptArray::TemplatedGetItem(RecyclableObject * obj, uint32 index, Var * element, ScriptContext * scriptContext, bool checkHasItem)
    {
        // Note: Sometime cross site array go down this path to get the marshalling
        Assert(!VirtualTableInfo<JavascriptArray>::HasVirtualTable(obj)
            && !VirtualTableInfo<JavascriptNativeIntArray>::HasVirtualTable(obj)
            && !VirtualTableInfo<JavascriptNativeFloatArray>::HasVirtualTable(obj));
        if (checkHasItem && !JavascriptOperators::HasItem(obj, index))
        {
            return FALSE;
        }
        return JavascriptOperators::GetItem(obj, index, element, scriptContext);
    }

    template <>
    BOOL JavascriptArray::TemplatedGetItem(RecyclableObject * obj, uint64 index, Var * element, ScriptContext * scriptContext, bool checkHasItem)
    {
        // Note: Sometime cross site array go down this path to get the marshalling
        Assert(!VirtualTableInfo<JavascriptArray>::HasVirtualTable(obj)
            && !VirtualTableInfo<JavascriptNativeIntArray>::HasVirtualTable(obj)
            && !VirtualTableInfo<JavascriptNativeFloatArray>::HasVirtualTable(obj));
        PropertyRecord const * propertyRecord;
        JavascriptOperators::GetPropertyIdForInt(index, scriptContext, &propertyRecord);

        if (checkHasItem && !JavascriptOperators::HasProperty(obj, propertyRecord->GetPropertyId()))
        {
            return FALSE;
        }

        *element = JavascriptOperators::GetProperty(obj, propertyRecord->GetPropertyId(), scriptContext);
        return *element != scriptContext->GetLibrary()->GetUndefined();
    }

    template <>
    BOOL JavascriptArray::TemplatedGetItem(JavascriptArray *pArr, uint32 index, Var * element, ScriptContext * scriptContext, bool checkHasItem)
    {
        Assert(VirtualTableInfo<JavascriptArray>::HasVirtualTable(pArr)
            || VirtualTableInfo<CrossSiteObject<JavascriptArray>>::HasVirtualTable(pArr));
        return pArr->JavascriptArray::DirectGetItemAtFull(index, element);
    }
    template <>
    BOOL JavascriptArray::TemplatedGetItem(JavascriptArray *pArr, uint64 index, Var * element, ScriptContext * scriptContext, bool checkHasItem)
    {
        // This should never get called.
        Assert(false);
        Throw::InternalError();
    }

    template <>
    BOOL JavascriptArray::TemplatedGetItem(JavascriptNativeIntArray *pArr, uint32 index, Var * element, ScriptContext * scriptContext, bool checkHasItem)
    {
        Assert(VirtualTableInfo<JavascriptNativeIntArray>::HasVirtualTable(pArr)
            || VirtualTableInfo<CrossSiteObject<JavascriptNativeIntArray>>::HasVirtualTable(pArr));
        return pArr->JavascriptNativeIntArray::DirectGetItemAtFull(index, element);
    }

    template <>
    BOOL JavascriptArray::TemplatedGetItem(JavascriptNativeIntArray *pArr, uint64 index, Var * element, ScriptContext * scriptContext, bool checkHasItem)
    {
        // This should never get called.
        Assert(false);
        Throw::InternalError();
    }

    template <>
    BOOL JavascriptArray::TemplatedGetItem(JavascriptNativeFloatArray *pArr, uint32 index, Var * element, ScriptContext * scriptContext, bool checkHasItem)
    {
        Assert(VirtualTableInfo<JavascriptNativeFloatArray>::HasVirtualTable(pArr)
            || VirtualTableInfo<CrossSiteObject<JavascriptNativeFloatArray>>::HasVirtualTable(pArr));
        return pArr->JavascriptNativeFloatArray::DirectGetItemAtFull(index, element);
    }

    template <>
    BOOL JavascriptArray::TemplatedGetItem(JavascriptNativeFloatArray *pArr, uint64 index, Var * element, ScriptContext * scriptContext, bool checkHasItem)
    {
        // This should never get called.
        Assert(false);
        Throw::InternalError();
    }

    template <>
    BOOL JavascriptArray::TemplatedGetItem(TypedArrayBase * typedArrayBase, uint32 index, Var * element, ScriptContext * scriptContext, bool checkHasItem)
    {
        // We need to do explicit check for items since length value may not actually match the actual TypedArray length.
        // User could add a length property to a TypedArray instance which lies and returns a different value from the underlying length.
        // Since this method can be called via Array.prototype.indexOf with .apply or .call passing a TypedArray as this parameter
        // we don't know whether or not length == typedArrayBase->GetLength().
        if (checkHasItem && !typedArrayBase->HasItem(index))
        {
            return false;
        }

        *element = typedArrayBase->DirectGetItem(index);
        return true;
    }

    template <>
    BOOL JavascriptArray::TemplatedGetItem(TypedArrayBase * typedArrayBase, uint64 index, Var * element, ScriptContext * scriptContext, bool checkHasItem)
    {
        // This should never get called.
        Assert(false);
        Throw::InternalError();
    }

    template <bool includesAlgorithm, typename T, typename P>
    Var JavascriptArray::TemplatedIndexOfHelper(T * pArr, Var search, P fromIndex, P toIndex, ScriptContext * scriptContext)
    {
        Var element = nullptr;
        bool isSearchTaggedInt = TaggedInt::Is(search);
        bool doUndefinedSearch = includesAlgorithm && JavascriptOperators::GetTypeId(search) == TypeIds_Undefined;

        Var trueValue = scriptContext->GetLibrary()->GetTrue();
        Var falseValue = scriptContext->GetLibrary()->GetFalse();

        //Consider: enumerating instead of walking all indices
        for (P i = fromIndex; i < toIndex; i++)
        {
            if (!TryTemplatedGetItem(pArr, i, &element, scriptContext, !includesAlgorithm))
            {
                if (doUndefinedSearch)
                {
                    return trueValue;
                }
                continue;
            }

            if (isSearchTaggedInt && TaggedInt::Is(element))
            {
                if (element == search)
                {
                    return includesAlgorithm? trueValue : JavascriptNumber::ToVar(i, scriptContext);
                }
                continue;
            }

            if (includesAlgorithm)
            {
                //Array.prototype.includes
                if (JavascriptConversion::SameValueZero(element, search))
                {
                    return trueValue;
                }
            }
            else
            {
                //Array.prototype.indexOf
                if (JavascriptOperators::StrictEqual(element, search, scriptContext))
                {
                    return JavascriptNumber::ToVar(i, scriptContext);
                }
            }
        }

        return includesAlgorithm ? falseValue :  TaggedInt::ToVarUnchecked(-1);
    }

    int32 JavascriptArray::HeadSegmentIndexOfHelper(Var search, uint32 &fromIndex, uint32 toIndex, bool includesAlgorithm, ScriptContext * scriptContext)
    {
        Assert(Is(GetTypeId()) && !JavascriptNativeArray::Is(GetTypeId()));

        if (!HasNoMissingValues() || fromIndex >= GetHead()->length)
        {
            return -1;
        }

        bool isSearchTaggedInt = TaggedInt::Is(search);
        // We need to cast head segment to SparseArraySegment<Var> to have access to GetElement (onSparseArraySegment<T>). Because there are separate overloads of this
        // virtual method on JavascriptNativeIntArray and JavascriptNativeFloatArray, we know this version of this method will only be called for true JavascriptArray, and not for
        // either of the derived native arrays, so the elements of each segment used here must be Vars. Hence, the cast is safe.
        SparseArraySegment<Var>* head = static_cast<SparseArraySegment<Var>*>(GetHead());
        uint32 toIndexTrimmed = toIndex <= head->length ? toIndex : head->length;
        for (uint32 i = fromIndex; i < toIndexTrimmed; i++)
        {
            Var element = head->GetElement(i);
            if (isSearchTaggedInt && TaggedInt::Is(element))
            {
                if (search == element)
                {
                    return i;
                }
            }
            else if (includesAlgorithm && JavascriptConversion::SameValueZero(element, search))
            {
                //Array.prototype.includes
                return i;
            }
            else if (JavascriptOperators::StrictEqual(element, search, scriptContext))
            {
                //Array.prototype.indexOf
                return i;
            }
        }

        // Element not found in the head segment. Keep looking only if the range of indices extends past
        // the head segment.
        fromIndex = toIndex > GetHead()->length ? GetHead()->length : -1;
        return -1;
    }

    template<typename T>
    bool AreAllBytesEqual(T value)
    {
        byte* bValue = (byte*)&value;
        byte firstByte = *bValue++;
        for (int i = 1; i < sizeof(T); ++i)
        {
            if (*bValue++ != firstByte)
            {
                return false;
            }
        }
        return true;
    }

    template<>
    void JavascriptArray::CopyValueToSegmentBuferNoCheck(Field(double)* buffer, uint32 length, double value)
    {
        if (JavascriptNumber::IsZero(value) && !JavascriptNumber::IsNegZero(value))
        {
            memset(buffer, 0, sizeof(double) * length);
        }
        else
        {
            for (uint32 i = 0; i < length; i++)
            {
                buffer[i] = value;
            }
        }
    }

    template<>
    void JavascriptArray::CopyValueToSegmentBuferNoCheck(Field(int32)* buffer, uint32 length, int32 value)
    {
        if (value == 0 || AreAllBytesEqual(value))
        {
            memset(buffer, *(byte*)&value, sizeof(int32)* length);
        }
        else
        {
            for (uint32 i = 0; i < length; i++)
            {
                buffer[i] = value;
            }
        }
    }

    template<>
    void JavascriptArray::CopyValueToSegmentBuferNoCheck(Field(Js::Var)* buffer, uint32 length, Js::Var value)
    {
        for (uint32 i = 0; i < length; i++)
        {
            buffer[i] = value;
        }
    }

    int32 JavascriptNativeIntArray::HeadSegmentIndexOfHelper(Var search, uint32 &fromIndex, uint32 toIndex, bool includesAlgorithm,  ScriptContext * scriptContext)
    {
        // We proceed largely in the same manner as in JavascriptArray's version of this method (see comments there for more information),
        // except when we can further optimize thanks to the knowledge that all elements in the array are int32's. This allows for two additional optimizations:
        // 1. Only tagged ints or JavascriptNumbers that can be represented as int32 can be strict equal to some element in the array (all int32). Thus, if
        // the search value is some other kind of Var, we can return -1 without ever iterating over the elements.
        // 2. If the search value is a number that can be represented as int32, then we inspect the elements, but we don't need to perform the full strict equality algorithm.
        // Instead we can use simple C++ equality (which in case of such values is equivalent to strict equality in JavaScript).

        if (!HasNoMissingValues() || fromIndex >= GetHead()->length)
        {
            return -1;
        }

        bool isSearchTaggedInt = TaggedInt::Is(search);
        if (!isSearchTaggedInt && !JavascriptNumber::Is_NoTaggedIntCheck(search))
        {
            // The value can't be in the array, but it could be in a prototype, and we can only guarantee that
            // the head segment has no gaps.
            fromIndex = toIndex > GetHead()->length ? GetHead()->length : -1;
            return -1;
        }
        int32 searchAsInt32;
        if (isSearchTaggedInt)
        {
            searchAsInt32 = TaggedInt::ToInt32(search);
        }
        else if (!JavascriptNumber::TryGetInt32Value<true>(JavascriptNumber::GetValue(search), &searchAsInt32))
        {
            // The value can't be in the array, but it could be in a prototype, and we can only guarantee that
            // the head segment has no gaps.
            fromIndex = toIndex > GetHead()->length ? GetHead()->length : -1;
            return -1;
        }

        // We need to cast head segment to SparseArraySegment<int32> to have access to GetElement (onSparseArraySegment<T>). Because there are separate overloads of this
        // virtual method on JavascriptNativeIntArray and JavascriptNativeFloatArray, we know this version of this method will only be called for true JavascriptNativeIntArray, and not for
        // the other two, so the elements of each segment used here must be int32's. Hence, the cast is safe.

        SparseArraySegment<int32> * head = static_cast<SparseArraySegment<int32>*>(GetHead());
        uint32 toIndexTrimmed = toIndex <= head->length ? toIndex : head->length;
        for (uint32 i = fromIndex; i < toIndexTrimmed; i++)
        {
            int32 element = head->GetElement(i);
            if (searchAsInt32 == element)
            {
                return i;
            }
        }

        // Element not found in the head segment. Keep looking only if the range of indices extends past
        // the head segment.
        fromIndex = toIndex > GetHead()->length ? GetHead()->length : -1;
        return -1;
    }

    int32 JavascriptNativeFloatArray::HeadSegmentIndexOfHelper(Var search, uint32 &fromIndex, uint32 toIndex, bool includesAlgorithm, ScriptContext * scriptContext)
    {
        // We proceed largely in the same manner as in JavascriptArray's version of this method (see comments there for more information),
        // except when we can further optimize thanks to the knowledge that all elements in the array are doubles. This allows for two additional optimizations:
        // 1. Only tagged ints or JavascriptNumbers can be strict equal to some element in the array (all doubles). Thus, if
        // the search value is some other kind of Var, we can return -1 without ever iterating over the elements.
        // 2. If the search value is a number, then we inspect the elements, but we don't need to perform the full strict equality algorithm.
        // Instead we can use simple C++ equality (which in case of such values is equivalent to strict equality in JavaScript).

        if (!HasNoMissingValues() || fromIndex >= GetHead()->length)
        {
            return -1;
        }

        bool isSearchTaggedInt = TaggedInt::Is(search);
        if (!isSearchTaggedInt && !JavascriptNumber::Is_NoTaggedIntCheck(search))
        {
            // The value can't be in the array, but it could be in a prototype, and we can only guarantee that
            // the head segment has no gaps.
            fromIndex = toIndex > GetHead()->length ? GetHead()->length : -1;
            return -1;
        }

        double searchAsDouble = isSearchTaggedInt ? TaggedInt::ToDouble(search) : JavascriptNumber::GetValue(search);

        // We need to cast head segment to SparseArraySegment<double> to have access to GetElement (SparseArraySegment). We know the
        // segment's elements are all Vars so the cast is safe. It would have been more convenient here if JavascriptArray
        // used SparseArraySegment<Var>, instead of SparseArraySegmentBase.


        SparseArraySegment<double> * head = static_cast<SparseArraySegment<double>*>(GetHead());
        uint32 toIndexTrimmed = toIndex <= head->length ? toIndex : head->length;

        bool matchNaN = includesAlgorithm && JavascriptNumber::IsNan(searchAsDouble);

        for (uint32 i = fromIndex; i < toIndexTrimmed; i++)
        {
            double element = head->GetElement(i);

            if (element == searchAsDouble)
            {
                return i;
            }

            //NaN != NaN we expect to match for NaN in Array.prototype.includes algorithm
            if (matchNaN && JavascriptNumber::IsNan(element))
            {
                return i;
            }

        }

        fromIndex = toIndex > GetHead()->length ? GetHead()->length : -1;
        return -1;
    }

    Var JavascriptArray::EntryJoin(RecyclableObject* function, CallInfo callInfo, ...)
    {
        PROBE_STACK(function->GetScriptContext(), Js::Constants::MinStackDefault);

        ARGUMENTS(args, callInfo);
        ScriptContext* scriptContext = function->GetScriptContext();
        JS_REENTRANCY_LOCK(jsReentLock, scriptContext->GetThreadContext());

        Assert(!(callInfo.Flags & CallFlags_New));

        if (args.Info.Count == 0)
        {
            JavascriptError::ThrowTypeError(scriptContext, JSERR_This_NullOrUndefined, _u("Array.prototype.join"));
        }

        JavascriptString* separator;
        if (args.Info.Count >= 2)
        {
            TypeId typeId = JavascriptOperators::GetTypeId(args[1]);
            //ES5 15.4.4.5 If separator is undefined, let separator be the single-character String ",".
            if (TypeIds_Undefined != typeId)
            {
                JS_REENTRANT(jsReentLock, separator = JavascriptConversion::ToString(args[1], scriptContext));
            }
            else
            {
                separator = scriptContext->GetLibrary()->GetCommaDisplayString();
            }
        }
        else
        {
            separator = scriptContext->GetLibrary()->GetCommaDisplayString();
        }

        JS_REENTRANT_UNLOCK(jsReentLock, return JoinHelper(args[0], separator, scriptContext));
    }

    JavascriptString* JavascriptArray::JoinToString(Var value, ScriptContext* scriptContext)
    {
        TypeId typeId = JavascriptOperators::GetTypeId(value);
        if (typeId == TypeIds_Null || typeId == TypeIds_Undefined)
        {
            return scriptContext->GetLibrary()->GetEmptyString();
        }
        else
        {
            return JavascriptConversion::ToString(value, scriptContext);
        }
    }

    JavascriptString* JavascriptArray::JoinHelper(Var thisArg, JavascriptString* separator, ScriptContext* scriptContext)
    {
        JS_REENTRANCY_LOCK(jsReentLock, scriptContext->GetThreadContext());

        bool isArray = JavascriptArray::Is(thisArg) && (scriptContext == JavascriptArray::FromVar(thisArg)->GetScriptContext());
        bool isProxy = JavascriptProxy::Is(thisArg) && (scriptContext == JavascriptProxy::FromVar(thisArg)->GetScriptContext());
        Var target = NULL;
        bool isTargetObjectPushed = false;
        // if we are visiting a proxy object, track that we have visited the target object as well so the next time w
        // call the join helper for the target of this proxy, we will return above.
        if (isProxy)
        {
            JavascriptProxy* proxy = JavascriptProxy::FromVar(thisArg);
            Assert(proxy);
            target = proxy->GetTarget();
            if (target != nullptr)
            {
                // If we end up joining same array, instead of going in infinite loop, return the empty string
                if (scriptContext->CheckObject(target))
                {
                    return scriptContext->GetLibrary()->GetEmptyString();
                }
                else
                {
                    scriptContext->PushObject(target);
                    isTargetObjectPushed = true;
                }
            }
        }
        // If we end up joining same array, instead of going in infinite loop, return the empty string
        else if (scriptContext->CheckObject(thisArg))
        {
            return scriptContext->GetLibrary()->GetEmptyString();
        }

        if (!isTargetObjectPushed)
        {
            scriptContext->PushObject(thisArg);
        }

        JavascriptString* res = nullptr;

        TryFinally([&]()
        {
            if (isArray)
            {
#if ENABLE_COPYONACCESS_ARRAY
                JavascriptLibrary::CheckAndConvertCopyOnAccessNativeIntArray(thisArg);
#endif
                JavascriptArray * arr = JavascriptArray::FromVar(thisArg);
                switch (arr->GetTypeId())
                {
                case Js::TypeIds_Array:
                    JS_REENTRANT(jsReentLock, res = JoinArrayHelper(arr, separator, scriptContext));
                    break;
                case Js::TypeIds_NativeIntArray:
                    JS_REENTRANT(jsReentLock, res = JoinArrayHelper(JavascriptNativeIntArray::FromVar(arr), separator, scriptContext));
                    break;
                case Js::TypeIds_NativeFloatArray:
                    JS_REENTRANT(jsReentLock, res = JoinArrayHelper(JavascriptNativeFloatArray::FromVar(arr), separator, scriptContext));
                    break;
                }

            }
            else if (RecyclableObject::Is(thisArg))
            {
                JS_REENTRANT(jsReentLock, res = JoinOtherHelper(RecyclableObject::FromVar(thisArg), separator, scriptContext));
            }
            else
            {
                JS_REENTRANT(jsReentLock, res = JoinOtherHelper(scriptContext->GetLibrary()->CreateNumberObject(thisArg), separator, scriptContext));
            }
        },
        [&](bool/*hasException*/)
        {
            Var top = scriptContext->PopObject();
            if (isProxy)
            {
                AssertMsg(top == target, "Unmatched operation stack");
            }
            else
            {
                AssertMsg(top == thisArg, "Unmatched operation stack");
            }
        });

        if (res == nullptr)
        {
            res = scriptContext->GetLibrary()->GetEmptyString();
        }

        return res;
    }

    static const charcount_t Join_MaxEstimatedAppendCount = static_cast<charcount_t>((64 << 20) / sizeof(void *)); // 64 MB worth of pointers

    template <typename T>
    JavascriptString* JavascriptArray::JoinArrayHelper(T * arr, JavascriptString* separator, ScriptContext* scriptContext)
    {
        JS_REENTRANCY_LOCK(jsReentLock, scriptContext->GetThreadContext());

        Assert(VirtualTableInfo<T>::HasVirtualTable(arr) || VirtualTableInfo<CrossSiteObject<T>>::HasVirtualTable(arr));
        const uint32 arrLength = arr->length;
        switch(arrLength)
        {
            default:
            {
CaseDefault:
                bool hasSeparator = (separator->GetLength() != 0);
                const charcount_t estimatedAppendCount =
                    min(
                        Join_MaxEstimatedAppendCount,
                        static_cast<charcount_t>(arrLength + (hasSeparator ? arrLength - 1 : 0)));
                CompoundString *const cs =
                    CompoundString::NewWithPointerCapacity(estimatedAppendCount, scriptContext->GetLibrary());
                Var item;
                BOOL gotItem;
                JS_REENTRANT(jsReentLock, gotItem = TemplatedGetItem(arr, 0u, &item, scriptContext));
                if (gotItem)
                {
                    JS_REENTRANT(jsReentLock, cs->Append(JavascriptArray::JoinToString(item, scriptContext)));
                }

                for (uint32 i = 1; i < arrLength; i++)
                {
                    if (hasSeparator)
                    {
                        cs->Append(separator);
                    }

                    JS_REENTRANT(jsReentLock, gotItem = TryTemplatedGetItem(arr, i, &item, scriptContext));
                    if (gotItem)
                    {
                        JS_REENTRANT(jsReentLock, cs->Append(JavascriptArray::JoinToString(item, scriptContext)));
                    }
                }
                return cs;
            }

            case 2:
            {
                bool hasSeparator = (separator->GetLength() != 0);
                BOOL gotItem;
                if(hasSeparator)
                {
                    goto CaseDefault;
                }

                JavascriptString *res = nullptr;
                Var item;

                JS_REENTRANT(jsReentLock, gotItem = TemplatedGetItem(arr, 0u, &item, scriptContext));
                if (gotItem)
                {
                    JS_REENTRANT(jsReentLock, res = JavascriptArray::JoinToString(item, scriptContext));
                }
                JS_REENTRANT(jsReentLock, gotItem = TryTemplatedGetItem(arr, 1u, &item, scriptContext));
                if (gotItem)
                {
                    JS_REENTRANT(jsReentLock, JavascriptString *const itemString = JavascriptArray::JoinToString(item, scriptContext));
                    return res ? ConcatString::New(res, itemString) : itemString;
                }

                if(res)
                {
                    return res;
                }

                goto Case0;
            }

            case 1:
            {
                Var item;
                BOOL gotItem;
                JS_REENTRANT(jsReentLock, gotItem = TemplatedGetItem(arr, 0u, &item, scriptContext));
                if (gotItem)
                {
                    JS_REENTRANT_UNLOCK(jsReentLock, return JavascriptArray::JoinToString(item, scriptContext));
                }
                // fall through
            }

            case 0:
Case0:
                return scriptContext->GetLibrary()->GetEmptyString();
        }
    }

    JavascriptString* JavascriptArray::JoinOtherHelper(RecyclableObject* object, JavascriptString* separator, ScriptContext* scriptContext)
    {
        JS_REENTRANCY_LOCK(jsReentLock, scriptContext->GetThreadContext());

        // In ES6-mode, we always load the length property from the object instead of using the internal slot.
        // Even for arrays, this is now observable via proxies.
        // If source object is not an array, we fall back to this behavior anyway.
        JS_REENTRANT(jsReentLock,
            int64 cSrcLength = (int64)OP_GetLength(object, scriptContext));

        switch (cSrcLength)
        {
            default:
            {
CaseDefault:
                bool hasSeparator = (separator->GetLength() != 0);
                BOOL gotItem;
                const charcount_t estimatedAppendCount =
                    min(
                        Join_MaxEstimatedAppendCount,
                        static_cast<charcount_t>(cSrcLength + (hasSeparator ? cSrcLength - 1 : 0)));
                CompoundString *const cs =
                    CompoundString::NewWithPointerCapacity(estimatedAppendCount, scriptContext->GetLibrary());
                Var value;
                JS_REENTRANT(jsReentLock, gotItem = JavascriptOperators::GetItem(object, 0u, &value, scriptContext));
                if (gotItem)
                {
                    JS_REENTRANT(jsReentLock, cs->Append(JavascriptArray::JoinToString(value, scriptContext)));
                }
                for (uint32 i = 1; i < cSrcLength; i++)
                {
                    if (hasSeparator)
                    {
                        cs->Append(separator);
                    }
                    JS_REENTRANT(jsReentLock, gotItem = JavascriptOperators::GetItem(object, i, &value, scriptContext));
                    if (gotItem)
                    {
                        JS_REENTRANT(jsReentLock, cs->Append(JavascriptArray::JoinToString(value, scriptContext)));
                    }
                }
                return cs;
            }

            case 2:
            {
                bool hasSeparator = (separator->GetLength() != 0);
                BOOL gotItem;
                if(hasSeparator)
                {
                    goto CaseDefault;
                }

                JavascriptString *res = nullptr;
                Var value;
                JS_REENTRANT(jsReentLock, gotItem = JavascriptOperators::GetItem(object, 0u, &value, scriptContext));
                if (gotItem)
                {
                    JS_REENTRANT(jsReentLock, res = JavascriptArray::JoinToString(value, scriptContext));
                }
                JS_REENTRANT(jsReentLock, gotItem = JavascriptOperators::GetItem(object, 1u, &value, scriptContext));
                if (gotItem)
                {
                    JS_REENTRANT(jsReentLock, JavascriptString *const valueString = JavascriptArray::JoinToString(value, scriptContext));
                    return res ? ConcatString::New(res, valueString) : valueString;
                }
                if(res)
                {
                    return res;
                }
                goto Case0;
            }

            case 1:
            {
                Var value;
                JS_REENTRANT(jsReentLock, BOOL gotItem = JavascriptOperators::GetItem(object, 0u, &value, scriptContext));
                if (gotItem)
                {
                    JS_REENTRANT_UNLOCK(jsReentLock, return JavascriptArray::JoinToString(value, scriptContext));
                }
                // fall through
            }

            case 0:
Case0:
                return scriptContext->GetLibrary()->GetEmptyString();
        }
    }

    Var JavascriptArray::EntryLastIndexOf(RecyclableObject* function, CallInfo callInfo, ...)
    {
        PROBE_STACK(function->GetScriptContext(), Js::Constants::MinStackDefault);

        ARGUMENTS(args, callInfo);
        ScriptContext* scriptContext = function->GetScriptContext();
        JS_REENTRANCY_LOCK(jsReentLock, scriptContext->GetThreadContext());

        CHAKRATEL_LANGSTATS_INC_BUILTINCOUNT(Array_Prototype_lastIndexOf);

        Assert(!(callInfo.Flags & CallFlags_New));

        int64 length;
        JavascriptArray * pArr = nullptr;
        RecyclableObject* obj = nullptr;

        JS_REENTRANT(jsReentLock, TryGetArrayAndLength(args[0], scriptContext, _u("Array.prototype.lastIndexOf"), &pArr, &obj, &length));

        Var search;
        int64 fromIndex;
        JS_REENTRANT(jsReentLock,
            BOOL gotParam = GetParamForLastIndexOf(length, args, search, fromIndex, scriptContext));
        if (!gotParam)
        {
            return TaggedInt::ToVarUnchecked(-1);
        }

        // Side effects (such as defining a property in a ToPrimitive call) during evaluation of fromIndex argument may convert the array to an ES5 array.
        if (pArr && !JavascriptArray::Is(obj))
        {
            AssertOrFailFastMsg(ES5Array::Is(obj), "The array should have been converted to an ES5Array");
            pArr = nullptr;
        }

        if (pArr)
        {
            switch (pArr->GetTypeId())
            {
            case Js::TypeIds_Array:
                JS_REENTRANT_UNLOCK(jsReentLock, return LastIndexOfHelper(pArr, search, fromIndex, scriptContext));
            case Js::TypeIds_NativeIntArray:
                JS_REENTRANT_UNLOCK(jsReentLock, return LastIndexOfHelper(JavascriptNativeIntArray::FromVar(pArr), search, fromIndex, scriptContext));
            case Js::TypeIds_NativeFloatArray:
                JS_REENTRANT_UNLOCK(jsReentLock, return LastIndexOfHelper(JavascriptNativeFloatArray::FromVar(pArr), search, fromIndex, scriptContext));
            default:
                AssertMsg(FALSE, "invalid array typeid");
                JS_REENTRANT_UNLOCK(jsReentLock, return LastIndexOfHelper(pArr, search, fromIndex, scriptContext));
            }
        }

        // source object is not a JavascriptArray but source could be a TypedArray
        if (TypedArrayBase::Is(obj))
        {
            JS_REENTRANT_UNLOCK(jsReentLock, return LastIndexOfHelper(TypedArrayBase::FromVar(obj), search, fromIndex, scriptContext));
        }

        JS_REENTRANT_UNLOCK(jsReentLock, return LastIndexOfHelper(obj, search, fromIndex, scriptContext));
    }

    // Array.prototype.lastIndexOf as described in ES6.0 (draft 22) Section 22.1.3.14
    BOOL JavascriptArray::GetParamForLastIndexOf(int64 length, Arguments const & args, Var& search, int64& fromIndex, ScriptContext * scriptContext)
    {
        if (length == 0)
        {
            return false;
        }

        if (args.Info.Count > 2)
        {
            fromIndex = GetFromLastIndex(args[2], length, scriptContext);

            if (fromIndex >= length)
            {
                return false;
            }
            search = args[1];
        }
        else
        {
            search = args.Info.Count > 1 ? args[1] : scriptContext->GetLibrary()->GetUndefined();
            fromIndex = length - 1;
        }
        return true;
    }

    template <typename T>
    Var JavascriptArray::LastIndexOfHelper(T* pArr, Var search, int64 fromIndex, ScriptContext * scriptContext)
    {
        Var element = nullptr;
        bool isSearchTaggedInt = TaggedInt::Is(search);

        // First handle the indices > 2^32
        while (fromIndex >= MaxArrayLength)
        {
            Var index = JavascriptNumber::ToVar(fromIndex, scriptContext);

            if (JavascriptOperators::OP_HasItem(pArr, index, scriptContext))
            {
                element = JavascriptOperators::OP_GetElementI(pArr, index, scriptContext);

                if (isSearchTaggedInt && TaggedInt::Is(element))
                {
                    if (element == search)
                    {
                        return index;
                    }
                    fromIndex--;
                    continue;
                }

                if (JavascriptOperators::StrictEqual(element, search, scriptContext))
                {
                    return index;
                }
            }

            fromIndex--;
        }

        Assert(fromIndex < MaxArrayLength);

        // fromIndex now has to be < MaxArrayLength so casting to uint32 is safe
        uint32 end = static_cast<uint32>(fromIndex);

        for (uint32 i = 0; i <= end; i++)
        {
            uint32 index = end - i;

            if (!TryTemplatedGetItem(pArr, index, &element, scriptContext))
            {
                continue;
            }

            if (isSearchTaggedInt && TaggedInt::Is(element))
            {
                if (element == search)
                {
                    return JavascriptNumber::ToVar(index, scriptContext);
                }
                continue;
            }

            if (JavascriptOperators::StrictEqual(element, search, scriptContext))
            {
                return JavascriptNumber::ToVar(index, scriptContext);
            }
        }

        return TaggedInt::ToVarUnchecked(-1);
    }

    /*
    *   PopWithNoDst
    *   - For pop calls that do not return a value, we only need to decrement the length of the array.
    */
    void JavascriptNativeArray::PopWithNoDst(Var nativeArray)
    {
        Assert(JavascriptNativeArray::Is(nativeArray));
        JavascriptArray * arr = JavascriptArray::FromVar(nativeArray);

        // we will bailout on length 0
        Assert(arr->GetLength() != 0);

        uint32 index = arr->GetLength() - 1;
        arr->SetLength(index);
    }

    /*
    *   JavascriptNativeIntArray::Pop
    *   -   Returns int32 value from the array.
    *   -   Returns missing item when the element is not available in the array object.
    *   -   It doesn't walk up the prototype chain.
    *   -   Length is decremented only if it pops an int32 element, in all other cases - we bail out from the jitted code.
    *   -   This api cannot cause any implicit call and hence do not need implicit call bailout test around this api
    */
    int32 JavascriptNativeIntArray::Pop(ScriptContext * scriptContext, Var object)
    {
        Assert(JavascriptNativeIntArray::Is(object));
        JavascriptNativeIntArray * arr = JavascriptNativeIntArray::FromVar(object);

        Assert(arr->GetLength() != 0);

        uint32 index = arr->length - 1;

        int32 element = Js::JavascriptOperators::OP_GetNativeIntElementI_UInt32(object, index, scriptContext);

        //If it is a missing item, then don't update the length - Pre-op Bail out will happen.
        if(!SparseArraySegment<int32>::IsMissingItem(&element))
        {
            arr->SetLength(index);
        }
        return element;
    }

    /*
    *   JavascriptNativeFloatArray::Pop
    *   -   Returns double value from the array.
    *   -   Returns missing item when the element is not available in the array object.
    *   -   It doesn't walk up the prototype chain.
    *   -   Length is decremented only if it pops a double element, in all other cases - we bail out from the jitted code.
    *   -   This api cannot cause any implicit call and hence do not need implicit call bailout test around this api
    */
    double JavascriptNativeFloatArray::Pop(ScriptContext * scriptContext, Var object)
    {
        Assert(JavascriptNativeFloatArray::Is(object));
        JavascriptNativeFloatArray * arr = JavascriptNativeFloatArray::FromVar(object);

        Assert(arr->GetLength() != 0);

        uint32 index = arr->length - 1;

        double element = Js::JavascriptOperators::OP_GetNativeFloatElementI_UInt32(object, index, scriptContext);

        // If it is a missing item then don't update the length - Pre-op Bail out will happen.
        if(!SparseArraySegment<double>::IsMissingItem(&element))
        {
            arr->SetLength(index);
        }
        return element;
    }

    /*
    *   JavascriptArray::Pop
    *   -   Calls the generic Pop API, which can find elements from the prototype chain, when it is not available in the array object.
    *   -   This API may cause implicit calls. Handles Array and non-array objects
    */
    Var JavascriptArray::Pop(ScriptContext * scriptContext, Var object)
    {
        if (JavascriptArray::Is(object))
        {
            return EntryPopJavascriptArray(scriptContext, JavascriptArray::FromVar(object));
        }
        else
        {
            return EntryPopNonJavascriptArray(scriptContext, object);
        }
    }

    Var JavascriptArray::EntryPopJavascriptArray(ScriptContext * scriptContext, JavascriptArray* arr)
    {
        JS_REENTRANCY_LOCK(jsReentLock, scriptContext->GetThreadContext());
        uint32 length = arr->length;

        if (length == 0)
        {
            // If length is 0, return 'undefined'
            return scriptContext->GetLibrary()->GetUndefined();
        }

        uint32 index = length - 1;
        Var element;
        JS_REENTRANT(jsReentLock, BOOL gotItem = arr->DirectGetItemAtFull(index, &element));

        if (!gotItem)
        {
            element = scriptContext->GetLibrary()->GetUndefined();
        }
        else
        {
            element = CrossSite::MarshalVar(scriptContext, element);
        }
        arr->SetLength(index); // SetLength will clear element at index

#ifdef VALIDATE_ARRAY
        arr->ValidateArray();
#endif
        return element;
    }

    Var JavascriptArray::EntryPopNonJavascriptArray(ScriptContext * scriptContext, Var object)
    {
        JS_REENTRANCY_LOCK(jsReentLock, scriptContext->GetThreadContext());
        RecyclableObject* dynamicObject = nullptr;
        if (FALSE == JavascriptConversion::ToObject(object, scriptContext, &dynamicObject))
        {
            JavascriptError::ThrowTypeError(scriptContext, JSERR_This_NullOrUndefined, _u("Array.prototype.pop"));
        }
        JS_REENTRANT(jsReentLock, BigIndex length = OP_GetLength(dynamicObject, scriptContext));

        ThrowTypeErrorOnFailureHelper h(scriptContext, _u("Array.prototype.pop"));
        if (length == 0u)
        {
            // Set length = 0
            JS_REENTRANT(jsReentLock,
                h.ThrowTypeErrorOnFailure(JavascriptOperators::SetProperty(dynamicObject, dynamicObject, PropertyIds::length, TaggedInt::ToVarUnchecked(0), scriptContext, PropertyOperation_ThrowIfNotExtensible)));
            return scriptContext->GetLibrary()->GetUndefined();
        }
        BigIndex index = length;
        --index;
        Var element;
        if (index.IsSmallIndex())
        {
            JS_REENTRANT(jsReentLock, BOOL gotItem = JavascriptOperators::GetItem(dynamicObject, index.GetSmallIndex(), &element, scriptContext));
            if (!gotItem)
            {
                element = scriptContext->GetLibrary()->GetUndefined();
            }
            JS_REENTRANT(jsReentLock,
                h.ThrowTypeErrorOnFailure(JavascriptOperators::DeleteItem(dynamicObject, index.GetSmallIndex(), PropertyOperation_ThrowOnDeleteIfNotConfig)),
                // Set the new length
                h.ThrowTypeErrorOnFailure(JavascriptOperators::SetProperty(dynamicObject, dynamicObject, PropertyIds::length, JavascriptNumber::ToVar(index.GetSmallIndex(), scriptContext), scriptContext, PropertyOperation_ThrowIfNotExtensible)));
        }
        else
        {
            JS_REENTRANT(jsReentLock, BOOL gotItem = JavascriptOperators::GetItem(dynamicObject, index.GetBigIndex(), &element, scriptContext));
            if (!gotItem)
            {
                element = scriptContext->GetLibrary()->GetUndefined();
            }
            JS_REENTRANT(jsReentLock, h.ThrowTypeErrorOnFailure(JavascriptOperators::DeleteItem(dynamicObject, index.GetBigIndex(), PropertyOperation_ThrowOnDeleteIfNotConfig)),
                // Set the new length
                h.ThrowTypeErrorOnFailure(JavascriptOperators::SetProperty(dynamicObject, dynamicObject, PropertyIds::length, JavascriptNumber::ToVar(index.GetBigIndex(), scriptContext), scriptContext, PropertyOperation_ThrowIfNotExtensible)));
        }
        return element;
    }

    Var JavascriptArray::EntryPop(RecyclableObject* function, CallInfo callInfo, ...)
    {
        PROBE_STACK(function->GetScriptContext(), Js::Constants::MinStackDefault);

        ARGUMENTS(args, callInfo);
        ScriptContext* scriptContext = function->GetScriptContext();
        JS_REENTRANCY_LOCK(jsReentLock, scriptContext->GetThreadContext());

        Assert(!(callInfo.Flags & CallFlags_New));

        if (args.Info.Count == 0)
        {
            JavascriptError::ThrowTypeError(scriptContext, JSERR_This_NullOrUndefined, _u("Array.prototype.pop"));
        }

        if (JavascriptArray::Is(args[0]))
        {
            JS_REENTRANT_UNLOCK(jsReentLock, return EntryPopJavascriptArray(scriptContext, JavascriptArray::FromVar(args.Values[0])));
        }
        else
        {

            JS_REENTRANT_UNLOCK(jsReentLock, return EntryPopNonJavascriptArray(scriptContext, args.Values[0]));
        }
    }

    /*
    *   JavascriptNativeIntArray::Push
    *   Pushes Int element in a native Int Array.
    *   We call the generic Push, if the array is not native Int or we have a really big array.
    */
    Var JavascriptNativeIntArray::Push(ScriptContext * scriptContext, Var array, int value)
    {
        // Handle non crossSite native int arrays here length within MaxArrayLength.
        // JavascriptArray::Push will handle other cases.
        if (JavascriptNativeIntArray::IsNonCrossSite(array))
        {
            JavascriptNativeIntArray * nativeIntArray = JavascriptNativeIntArray::FromVar(array);
            Assert(!nativeIntArray->IsCrossSiteObject());
            uint32 n = nativeIntArray->length;

            if(n < JavascriptArray::MaxArrayLength)
            {
                nativeIntArray->SetItem(n, value);

                n++;

                AssertMsg(n == nativeIntArray->length, "Wrong update to the length of the native Int array");

                return JavascriptNumber::ToVar(n, scriptContext);
            }
        }
        return JavascriptArray::Push(scriptContext, array, JavascriptNumber::ToVar(value, scriptContext));
    }

    /*
    *   JavascriptNativeFloatArray::Push
    *   Pushes Float element in a native Int Array.
    *   We call the generic Push, if the array is not native Float or we have a really big array.
    */
    Var JavascriptNativeFloatArray::Push(ScriptContext * scriptContext, Var * array, double value)
    {
        // Handle non crossSite native int arrays here length within MaxArrayLength.
        // JavascriptArray::Push will handle other cases.
        if(JavascriptNativeFloatArray::IsNonCrossSite(array))
        {
            JavascriptNativeFloatArray * nativeFloatArray = JavascriptNativeFloatArray::FromVar(array);
            Assert(!nativeFloatArray->IsCrossSiteObject());
            uint32 n = nativeFloatArray->length;

            if(n < JavascriptArray::MaxArrayLength)
            {
                nativeFloatArray->SetItem(n, value);

                n++;

                AssertMsg(n == nativeFloatArray->length, "Wrong update to the length of the native Float array");
                return JavascriptNumber::ToVar(n, scriptContext);
            }
        }

        return JavascriptArray::Push(scriptContext, array, JavascriptNumber::ToVarNoCheck(value, scriptContext));
    }

    /*
    *   JavascriptArray::Push
    *   Pushes Var element in a Var Array.
    */
    Var JavascriptArray::Push(ScriptContext * scriptContext, Var object, Var value)
    {
        Var args[2];
        args[0] = object;
        args[1] = value;

        if (JavascriptArray::Is(object))
        {
            return EntryPushJavascriptArray(scriptContext, args, 2);
        }
        else
        {
            return EntryPushNonJavascriptArray(scriptContext, args, 2);
        }

    }

    /*
    *   EntryPushNonJavascriptArray
    *   - Handles Entry push calls, when Objects are not javascript arrays
    */
    Var JavascriptArray::EntryPushNonJavascriptArray(ScriptContext * scriptContext, Var * args, uint argCount)
    {
        JS_REENTRANCY_LOCK(jsReentLock, scriptContext->GetThreadContext());

        RecyclableObject* obj = nullptr;
        if (FALSE == JavascriptConversion::ToObject(args[0], scriptContext, &obj))
        {
            JavascriptError::ThrowTypeError(scriptContext, JSERR_This_NullOrUndefined, _u("Array.prototype.push"));
        }

        JS_REENTRANT_UNLOCK(jsReentLock, Var length = JavascriptOperators::OP_GetLength(obj, scriptContext));
        if(JavascriptOperators::GetTypeId(length) == TypeIds_Undefined && scriptContext->GetThreadContext()->IsDisableImplicitCall() &&
            scriptContext->GetThreadContext()->GetImplicitCallFlags() != Js::ImplicitCall_None)
        {
            return length;
        }

        ThrowTypeErrorOnFailureHelper h(scriptContext, _u("Array.prototype.push"));
        BigIndex n;
        if (scriptContext->GetConfig()->IsES6ToLengthEnabled())
        {
            n = (uint64) JavascriptConversion::ToLength(length, scriptContext);
        }
        else
        {
            n = JavascriptConversion::ToUInt32(length, scriptContext);
        }
        // First handle "small" indices.
        uint index;
        for (index=1; index < argCount && n < JavascriptArray::MaxArrayLength; ++index, ++n)
        {
            JS_REENTRANT(jsReentLock,
                BOOL setItem = JavascriptOperators::SetItem(obj, obj, n.GetSmallIndex(), args[index], scriptContext, PropertyOperation_ThrowIfNotExtensible));
            if (h.IsThrowTypeError(setItem))
            {
                if (scriptContext->GetThreadContext()->RecordImplicitException())
                {
                    h.ThrowTypeErrorOnFailure();
                }
                else
                {
                    return nullptr;
                }
            }
        }

        // Use BigIndex if we need to push indices >= MaxArrayLength
        if (index < argCount)
        {
            BigIndex big = n;

            for (; index < argCount; ++index, ++big)
            {
                JS_REENTRANT(jsReentLock, BOOL setItem = big.SetItem(obj, args[index], PropertyOperation_ThrowIfNotExtensible));
                if (h.IsThrowTypeError(setItem))
                {
                    if(scriptContext->GetThreadContext()->RecordImplicitException())
                    {
                        h.ThrowTypeErrorOnFailure();
                    }
                    else
                    {
                        return nullptr;
                    }
                }

            }

            // Set the new length; for objects it is all right for this to be >= MaxArrayLength
            JS_REENTRANT(jsReentLock,
                BOOL setLength = JavascriptOperators::SetProperty(obj, obj, PropertyIds::length, big.ToNumber(scriptContext), scriptContext, PropertyOperation_ThrowIfNotExtensible));
            if (h.IsThrowTypeError(setLength))
            {
                if(scriptContext->GetThreadContext()->RecordImplicitException())
                {
                    h.ThrowTypeErrorOnFailure();
                }
                else
                {
                    return nullptr;
                }
            }

            return big.ToNumber(scriptContext);
        }
        else
        {
            // Set the new length
            Var lengthAsNUmberVar = JavascriptNumber::ToVar(n.IsSmallIndex() ? n.GetSmallIndex() : n.GetBigIndex(), scriptContext);
            JS_REENTRANT(jsReentLock,
                BOOL setLength = JavascriptOperators::SetProperty(obj, obj, PropertyIds::length, lengthAsNUmberVar, scriptContext, PropertyOperation_ThrowIfNotExtensible));
            if (h.IsThrowTypeError(setLength))
            {
                if(scriptContext->GetThreadContext()->RecordImplicitException())
                {
                    h.ThrowTypeErrorOnFailure();
                }
                else
                {
                    return nullptr;
                }
            }

            return lengthAsNUmberVar;
        }
    }

    /*
    *   JavascriptArray::EntryPushJavascriptArray
    *   Pushes Var element in a Var Array.
    *   Returns the length of the array.
    */
    Var JavascriptArray::EntryPushJavascriptArray(ScriptContext * scriptContext, Var * args, uint argCount)
    {
        JavascriptArray * arr = JavascriptArray::FromAnyArray(args[0]);
        uint n = arr->length;
        ThrowTypeErrorOnFailureHelper h(scriptContext, _u("Array.prototype.push"));

        // Fast Path for one push for small indexes
        if (argCount == 2 && n < JavascriptArray::MaxArrayLength)
        {
            // Set Item is overridden by CrossSiteObject, so no need to check for IsCrossSiteObject()
            h.ThrowTypeErrorOnFailure(arr->SetItem(n, args[1], PropertyOperation_None));
            return JavascriptNumber::ToVar(n + 1, scriptContext);
        }

        // Fast Path for multiple push for small indexes
        if (JavascriptArray::MaxArrayLength - argCount + 1 > n && JavascriptArray::IsVarArray(arr) && scriptContext == arr->GetScriptContext())
        {
            uint index;
            for (index = 1; index < argCount; ++index, ++n)
            {
                Assert(n != JavascriptArray::MaxArrayLength);
                // Set Item is overridden by CrossSiteObject, so no need to check for IsCrossSiteObject()
                arr->JavascriptArray::DirectSetItemAt(n, args[index]);
            }
            return JavascriptNumber::ToVar(n, scriptContext);
        }

        return EntryPushJavascriptArrayNoFastPath(scriptContext, args, argCount);
    }

    Var JavascriptArray::EntryPushJavascriptArrayNoFastPath(ScriptContext * scriptContext, Var * args, uint argCount)
    {
        JS_REENTRANCY_LOCK(jsReentLock, scriptContext->GetThreadContext());
        JavascriptArray * arr = JavascriptArray::FromAnyArray(args[0]);
        uint n = arr->length;
        ThrowTypeErrorOnFailureHelper h(scriptContext, _u("Array.prototype.push"));

        // First handle "small" indices.
        uint index;
        for (index = 1; index < argCount && n < JavascriptArray::MaxArrayLength; ++index, ++n)
        {
            // Set Item is overridden by CrossSiteObject, so no need to check for IsCrossSiteObject()
            h.ThrowTypeErrorOnFailure(arr->SetItem(n, args[index], PropertyOperation_None));
        }

        // Use BigIndex if we need to push indices >= MaxArrayLength
        if (index < argCount)
        {
            // Not supporting native array with BigIndex.
            arr = EnsureNonNativeArray(arr);
            Assert(n == JavascriptArray::MaxArrayLength);
            for (BigIndex big = n; index < argCount; ++index, ++big)
            {
                JS_REENTRANT(jsReentLock, h.ThrowTypeErrorOnFailure(big.SetItem(arr, args[index])));
            }

#ifdef VALIDATE_ARRAY
            arr->ValidateArray();
#endif
            // This is where we should set the length, but for arrays it cannot be >= MaxArrayLength
            JavascriptError::ThrowRangeError(scriptContext, JSERR_ArrayLengthAssignIncorrect);
        }

#ifdef VALIDATE_ARRAY
        arr->ValidateArray();
#endif
        return JavascriptNumber::ToVar(n, scriptContext);
    }

    /*
    *   JavascriptArray::EntryPush
    *   Handles Push calls(Script Function)
    */
    Var JavascriptArray::EntryPush(RecyclableObject* function, CallInfo callInfo, ...)
    {
        PROBE_STACK(function->GetScriptContext(), Js::Constants::MinStackDefault);

        ARGUMENTS(args, callInfo);
        ScriptContext* scriptContext = function->GetScriptContext();
        Assert(!(callInfo.Flags & CallFlags_New));

        if (args.Info.Count == 0)
        {
            JavascriptError::ThrowTypeError(scriptContext, JSERR_This_NullOrUndefined, _u("Array.prototype.push"));
        }

        if (JavascriptArray::Is(args[0]))
        {
            return EntryPushJavascriptArray(scriptContext, args.Values, args.Info.Count);
        }
        else
        {
            return EntryPushNonJavascriptArray(scriptContext, args.Values, args.Info.Count);
        }
    }

    template <typename T>
    void JavascriptArray::CopyHeadIfInlinedHeadSegment(JavascriptArray *array, Recycler *recycler)
    {
        if (JavascriptArray::IsInlineSegment(array->head, array))
        {
            AnalysisAssert(array->head);
            SparseArraySegment<T>* newHeadSeg = array->ReallocNonLeafSegment((SparseArraySegment<T>*)PointerValue(array->head), array->head->next);
            array->head = newHeadSeg;
        }
    }

    template <typename T>
    void JavascriptArray::ReallocateNonLeafLastSegmentIfLeaf(JavascriptArray * arr, Recycler * recycler)
    {
        Assert(arr->head && arr->head->next); // Doesn't make sense to reallocate a leaf last segment as a non-leaf if its not going to point to any other segments.

        // TODO: Consider utilizing lastUsedSegment once we fix CopyHeadIfInlinedHeadSegment in that respect.
        SparseArraySegmentBase *lastSeg = nullptr;
        SparseArraySegmentBase *seg = arr->head;
        while (seg)
        {
            lastSeg = seg;
            seg = seg->next;
        }

        if (SparseArraySegmentBase::IsLeafSegment(lastSeg, recycler))
        {
            AnalysisAssert(lastSeg);
            arr->ReallocNonLeafSegment((SparseArraySegment<T>*)lastSeg, lastSeg->next, true /*forceNonLeaf*/);
        }
    }

    Var JavascriptArray::EntryReverse(RecyclableObject* function, CallInfo callInfo, ...)
    {
        PROBE_STACK(function->GetScriptContext(), Js::Constants::MinStackDefault);

        ARGUMENTS(args, callInfo);
        ScriptContext* scriptContext = function->GetScriptContext();
        JS_REENTRANCY_LOCK(jsReentLock, scriptContext->GetThreadContext());

        Assert(!(callInfo.Flags & CallFlags_New));

        if (args.Info.Count == 0)
        {
            JavascriptError::ThrowTypeError(scriptContext, JSERR_This_NullOrUndefined, _u("Array.prototype.reverse"));
        }

        BigIndex length = 0u;
        JavascriptArray* pArr = nullptr;
        RecyclableObject* obj = nullptr;

        JS_REENTRANT(jsReentLock, TryGetArrayAndLength(args[0], scriptContext, _u("Array.prototype.reverse"), &pArr, &obj, &length));

        if (length.IsSmallIndex())
        {
            JS_REENTRANT_UNLOCK(jsReentLock, return JavascriptArray::ReverseHelper(pArr, nullptr, obj, length.GetSmallIndex(), scriptContext));
        }
        Assert(pArr == nullptr || length.IsUint32Max()); // if pArr is not null lets make sure length is safe to cast, which will only happen if length is a uint32max

        JS_REENTRANT_UNLOCK(jsReentLock, return JavascriptArray::ReverseHelper(pArr, nullptr, obj, length.GetBigIndex(), scriptContext));
    }

    // Array.prototype.reverse as described in ES6.0 (draft 22) Section 22.1.3.20
    template <typename T>
    Var JavascriptArray::ReverseHelper(JavascriptArray* pArr, Js::TypedArrayBase* typedArrayBase, RecyclableObject* obj, T length, ScriptContext* scriptContext)
    {
        JS_REENTRANCY_LOCK(jsReentLock, scriptContext->GetThreadContext());

        T middle = length / 2;
        Var lowerValue = nullptr, upperValue = nullptr;
        T lowerExists, upperExists;
        const char16* methodName;
        bool isTypedArrayEntryPoint = typedArrayBase != nullptr;

        if (isTypedArrayEntryPoint)
        {
            methodName = _u("[TypedArray].prototype.reverse");
        }
        else
        {
            methodName = _u("Array.prototype.reverse");
        }

        // If we came from Array.prototype.map and source object is not a JavascriptArray, source could be a TypedArray
        if (!isTypedArrayEntryPoint && pArr == nullptr && TypedArrayBase::Is(obj))
        {
            typedArrayBase = TypedArrayBase::FromVar(obj);
        }

        ThrowTypeErrorOnFailureHelper h(scriptContext, methodName);

        if (pArr)
        {
            Recycler * recycler = scriptContext->GetRecycler();

            if (length <= 1)
            {
                return pArr;
            }

            if (pArr->IsFillFromPrototypes())
            {
                // For odd-length arrays, the middle element is unchanged,
                // so we cannot fill it from the prototypes.
                if (length % 2 == 0)
                {
                    JS_REENTRANT(jsReentLock, pArr->FillFromPrototypes(0, (uint32)length));
                }
                else
                {
                    middle = length / 2;
                    JS_REENTRANT(jsReentLock,
                        pArr->FillFromPrototypes(0, (uint32)middle),
                        pArr->FillFromPrototypes(1 + (uint32)middle, (uint32)length));
                }
            }

            if (pArr->HasNoMissingValues() && pArr->head && pArr->head->next)
            {
                // This function currently does not track missing values in the head segment if there are multiple segments
                pArr->SetHasNoMissingValues(false);
            }

            // Above FillFromPrototypes call can change the length of the array. Our segment calculation below will
            // not work with the stale length. Update the length.
            // Note : since we are reversing the whole segment below - the functionality is not spec compliant already.
            length = pArr->length;

            SparseArraySegmentBase *prevSeg = nullptr;
            SparseArraySegmentBase *nextSeg = nullptr;
            SparseArraySegmentBase *pinPrevSeg = nullptr;

            bool isIntArray = false;
            bool isFloatArray = false;

            pArr->ClearSegmentMap(); // Just dump the segment map on reverse

            if (JavascriptNativeIntArray::Is(pArr))
            {
                isIntArray = true;
            }
            else if (JavascriptNativeFloatArray::Is(pArr))
            {
                isFloatArray = true;
            }

            // During the loop below we are going to reverse the segments list. The head segment will become the last segment.
            // We have to verify that the current head segment is not the inlined segement, otherwise due to shuffling below, the inlined segment will no longer
            // be the head and that can create issue down the line. Create new segment if it is an inlined segment.
            if (pArr->head && pArr->head->next)
            {
                if (isIntArray)
                {
                    CopyHeadIfInlinedHeadSegment<int32>(pArr, recycler);
                    ReallocateNonLeafLastSegmentIfLeaf<int32>(pArr, recycler);
                }
                else if (isFloatArray)
                {
                    CopyHeadIfInlinedHeadSegment<double>(pArr, recycler);
                    ReallocateNonLeafLastSegmentIfLeaf<double>(pArr, recycler);
                }
                else
                {
                    CopyHeadIfInlinedHeadSegment<Var>(pArr, recycler);
                }
            }

            SparseArraySegmentBase* seg = pArr->head;

            while (seg)
            {
                nextSeg = seg->next;

                // If seg.length == 0, it is possible that (seg.left + seg.length == prev.left + prev.length),
                // resulting in 2 segments sharing the same "left".
                if (seg->length > 0)
                {
                    if (isIntArray)
                    {
                        ((SparseArraySegment<int32>*)seg)->ReverseSegment(recycler);
                    }
                    else if (isFloatArray)
                    {
                        ((SparseArraySegment<double>*)seg)->ReverseSegment(recycler);
                    }
                    else
                    {
                        ((SparseArraySegment<Var>*)seg)->ReverseSegment(recycler);
                    }

                    seg->left = ((uint32)length) > (seg->left + seg->length) ? ((uint32)length) - (seg->left + seg->length) : 0;

                    seg->next = prevSeg;
                    // Make sure size doesn't overlap with next segment.
                    // An easy fix is to just truncate the size...
                    seg->EnsureSizeInBound();

                    // If the last segment is a leaf, then we may be losing our last scanned pointer to its previous
                    // segment. Hold onto it with pinPrevSeg until we reallocate below.
                    pinPrevSeg = prevSeg;
                    prevSeg = seg;
                }

                seg = nextSeg;
            }

            pArr->head = prevSeg;

            if (isIntArray)
            {
                pArr->EnsureHeadStartsFromZero<int32>(recycler);
            }
            else if (isFloatArray)
            {
                pArr->EnsureHeadStartsFromZero<double>(recycler);
            }
            else
            {
                pArr->EnsureHeadStartsFromZero<Var>(recycler);
            }

            pArr->InvalidateLastUsedSegment(); // lastUsedSegment might be 0-length and discarded above
#ifdef VALIDATE_ARRAY
            pArr->ValidateArray();
#endif
        }
        else if (typedArrayBase)
        {
            Assert(length <= JavascriptArray::MaxArrayLength);
            if (typedArrayBase->GetLength() == length)
            {
                // If typedArrayBase->length == length then we know that the TypedArray will have all items < length
                // and we won't have to check that the elements exist or not.
                for (uint32 lower = 0; lower < (uint32)middle; lower++)
                {
                    uint32 upper = (uint32)length - lower - 1;

                    lowerValue = typedArrayBase->DirectGetItem(lower);
                    upperValue = typedArrayBase->DirectGetItem(upper);

                    // We still have to call HasItem even though we know the TypedArray has both lower and upper because
                    // there may be a proxy handler trapping HasProperty.
                    lowerExists = typedArrayBase->HasItem(lower);
                    upperExists = typedArrayBase->HasItem(upper);

                    JS_REENTRANT(jsReentLock,
                        h.ThrowTypeErrorOnFailure(typedArrayBase->DirectSetItem(lower, upperValue)),
                        h.ThrowTypeErrorOnFailure(typedArrayBase->DirectSetItem(upper, lowerValue)));
                }
            }
            else
            {
                Assert(middle <= UINT_MAX);
                for (uint32 lower = 0; lower < (uint32)middle; lower++)
                {
                    uint32 upper = (uint32)length - lower - 1;

                    lowerValue = typedArrayBase->DirectGetItem(lower);
                    upperValue = typedArrayBase->DirectGetItem(upper);

                    lowerExists = typedArrayBase->HasItem(lower);
                    upperExists = typedArrayBase->HasItem(upper);

                    if (lowerExists)
                    {
                        if (upperExists)
                        {
                            JS_REENTRANT(jsReentLock,
                                h.ThrowTypeErrorOnFailure(typedArrayBase->DirectSetItem(lower, upperValue)),
                                h.ThrowTypeErrorOnFailure(typedArrayBase->DirectSetItem(upper, lowerValue)));
                        }
                        else
                        {
                            // This will always fail for a TypedArray if lower < length
                            h.ThrowTypeErrorOnFailure(typedArrayBase->DeleteItem(lower, PropertyOperation_ThrowOnDeleteIfNotConfig));
                            JS_REENTRANT(jsReentLock, h.ThrowTypeErrorOnFailure(typedArrayBase->DirectSetItem(upper, lowerValue)));
                        }
                    }
                    else
                    {
                        if (upperExists)
                        {
                            JS_REENTRANT(jsReentLock, h.ThrowTypeErrorOnFailure(typedArrayBase->DirectSetItem(lower, upperValue)));
                            // This will always fail for a TypedArray if upper < length
                            h.ThrowTypeErrorOnFailure(typedArrayBase->DeleteItem(upper, PropertyOperation_ThrowOnDeleteIfNotConfig));
                        }
                    }
                }
            }
        }
        else
        {
            for (T lower = 0; lower < middle; lower++)
            {
                T upper = length - lower - 1;

                JS_REENTRANT(jsReentLock,
                    lowerExists = JavascriptOperators::HasItem(obj, lower) && JavascriptOperators::GetItem(obj, lower, &lowerValue, scriptContext),
                    upperExists = JavascriptOperators::HasItem(obj, upper) && JavascriptOperators::GetItem(obj, upper, &upperValue, scriptContext));

                if (lowerExists)
                {
                    if (upperExists)
                    {
                        JS_REENTRANT(jsReentLock,
                            h.ThrowTypeErrorOnFailure(JavascriptOperators::SetItem(obj, obj, lower, upperValue, scriptContext, PropertyOperation_ThrowIfNotExtensible)),
                            h.ThrowTypeErrorOnFailure(JavascriptOperators::SetItem(obj, obj, upper, lowerValue, scriptContext, PropertyOperation_ThrowIfNotExtensible)));
                    }
                    else
                    {
                        JS_REENTRANT(jsReentLock,
                            h.ThrowTypeErrorOnFailure(JavascriptOperators::DeleteItem(obj, lower, PropertyOperation_ThrowOnDeleteIfNotConfig)),
                            h.ThrowTypeErrorOnFailure(JavascriptOperators::SetItem(obj, obj, upper, lowerValue, scriptContext, PropertyOperation_ThrowIfNotExtensible)));
                    }
                }
                else
                {
                    if (upperExists)
                    {
                        JS_REENTRANT(jsReentLock,
                            h.ThrowTypeErrorOnFailure(JavascriptOperators::SetItem(obj, obj, lower, upperValue, scriptContext, PropertyOperation_ThrowIfNotExtensible)),
                            h.ThrowTypeErrorOnFailure(JavascriptOperators::DeleteItem(obj, upper, PropertyOperation_ThrowOnDeleteIfNotConfig)));
                    }
                }
            }
        }

        return obj;
    }

    template<typename T>
    void JavascriptArray::ShiftHelper(JavascriptArray* pArr, ScriptContext * scriptContext)
    {
        Recycler * recycler = scriptContext->GetRecycler();

        SparseArraySegment<T>* next = SparseArraySegment<T>::From(pArr->head->next);
        while (next)
        {
            next->left--;
            next = SparseArraySegment<T>::From(next->next);
        }

        // head and next might overlap as the next segment left is decremented
        next = SparseArraySegment<T>::From(pArr->head->next);
        if (next && (pArr->head->size > next->left))
        {
            AssertMsg(pArr->head->left == 0, "Array always points to a head starting at index 0");
            AssertMsg(pArr->head->size == next->left + 1, "Shift next->left overlaps current segment by more than 1 element");

            SparseArraySegment<T> *head = SparseArraySegment<T>::From(pArr->head);
            SparseArraySegment<T> *oldHead = head;
            bool isInlineSegment = JavascriptArray::IsInlineSegment(head, pArr);
            bool nextIsInlineSegment = JavascriptArray::IsInlineSegment(next, pArr);
            // Merge the two adjacent segments
            if (next->length != 0)
            {
                uint32 offset = head->size - 1;
                // There is room for one unshifted element in head segment.
                // Hence it's enough if we grow the head segment by next->length - 1

                if (next->next)
                {
                    // If we have a next->next, we can't grow pass the left of that

                    // If the array had a segment map before, the next->next might just be right after next as well.
                    // So we just need to grow to the end of the next segment
                    // TODO: merge that segment too?
                    Assert(next->next->left >= head->size);
                    uint32 maxGrowSize = next->next->left - head->size;
                    if (maxGrowSize != 0)
                    {
                        head = head->GrowByMinMax(recycler, next->length - 1, maxGrowSize); //-1 is to account for unshift
                    }
                    else
                    {
                        // The next segment is only of length one, so we already have space in the header to copy that
                        Assert(next->length == 1);
                    }
                }
                else
                {
                    head = head->GrowByMin(recycler, next->length - 1); //-1 is to account for unshift
                }
                MoveArray(head->elements + offset, next->elements, next->length);
                head->length = offset + next->length;
                head->CheckLengthvsSize();
                pArr->head = head;

                if (isInlineSegment && oldHead != head)
                {
                    pArr->ClearElements(oldHead, 0);
                }
            }
            head->next = next->next;
            if (nextIsInlineSegment)
            {
                pArr->ClearElements(next, 0);
            }

            pArr->InvalidateLastUsedSegment();
        }

#ifdef VALIDATE_ARRAY
            pArr->ValidateArray();
#endif
    }

    Var JavascriptArray::EntryShift(RecyclableObject* function, CallInfo callInfo, ...)
    {
        PROBE_STACK(function->GetScriptContext(), Js::Constants::MinStackDefault);

        ARGUMENTS(args, callInfo);
        ScriptContext* scriptContext = function->GetScriptContext();
        JS_REENTRANCY_LOCK(jsReentLock, scriptContext->GetThreadContext());

        Assert(!(callInfo.Flags & CallFlags_New));

        Var res = scriptContext->GetLibrary()->GetUndefined();

        if (args.Info.Count == 0)
        {
            return res;
        }
        if (JavascriptArray::Is(args[0]))
        {
            JavascriptArray * pArr = JavascriptArray::FromVar(args[0]);
#if ENABLE_COPYONACCESS_ARRAY
            JavascriptLibrary::CheckAndConvertCopyOnAccessNativeIntArray<Var>(pArr);
#endif

            if (pArr->length == 0)
            {
                return res;
            }

            if(pArr->IsFillFromPrototypes())
            {
                JS_REENTRANT(jsReentLock, pArr->FillFromPrototypes(0, pArr->length)); // We need find all missing value from [[proto]] object
            }

            if(pArr->HasNoMissingValues() && pArr->head && pArr->head->next)
            {
                // This function currently does not track missing values in the head segment if there are multiple segments
                pArr->SetHasNoMissingValues(false);
            }

            pArr->length--;

            pArr->ClearSegmentMap(); // Dump segmentMap on shift (before any allocation)

            Recycler * recycler = scriptContext->GetRecycler();

            bool isIntArray = false;
            bool isFloatArray = false;

            if(JavascriptNativeIntArray::Is(pArr))
            {
                isIntArray = true;
            }
            else if(JavascriptNativeFloatArray::Is(pArr))
            {
                isFloatArray = true;
            }

            if (pArr->head->length != 0)
            {
                if(isIntArray)
                {
                    int32 nativeResult = SparseArraySegment<int32>::From(pArr->head)->GetElement(0);

                    if(SparseArraySegment<int32>::IsMissingItem(&nativeResult))
                    {
                        res = scriptContext->GetLibrary()->GetUndefined();
                    }
                    else
                    {
                        res = Js::JavascriptNumber::ToVar(nativeResult, scriptContext);
                    }
                    SparseArraySegment<int32>::From(pArr->head)->RemoveElement(recycler, 0);
                }
                else if (isFloatArray)
                {
                    double nativeResult = SparseArraySegment<double>::From(pArr->head)->GetElement(0);

                    if(SparseArraySegment<double>::IsMissingItem(&nativeResult))
                    {
                        res = scriptContext->GetLibrary()->GetUndefined();
                    }
                    else
                    {
                        res = Js::JavascriptNumber::ToVarNoCheck(nativeResult, scriptContext);
                    }
                    SparseArraySegment<double>::From(pArr->head)->RemoveElement(recycler, 0);
                }
                else
                {
                    res = SparseArraySegment<Var>::From(pArr->head)->GetElement(0);

                    if(SparseArraySegment<Var>::IsMissingItem(&res))
                    {
                        res = scriptContext->GetLibrary()->GetUndefined();
                    }
                    else
                    {
                        res = CrossSite::MarshalVar(scriptContext, res);
                    }
                    SparseArraySegment<Var>::From(pArr->head)->RemoveElement(recycler, 0);
                }
            }

            if(isIntArray)
            {
                ShiftHelper<int32>(pArr, scriptContext);
            }
            else if (isFloatArray)
            {
                ShiftHelper<double>(pArr, scriptContext);
            }
            else
            {
                ShiftHelper<Var>(pArr, scriptContext);
            }
        }
        else
        {
            RecyclableObject* dynamicObject = nullptr;
            if (FALSE == JavascriptConversion::ToObject(args[0], scriptContext, &dynamicObject))
            {
                JavascriptError::ThrowTypeError(scriptContext, JSERR_This_NullOrUndefined, _u("Array.prototype.shift"));
            }

            ThrowTypeErrorOnFailureHelper h(scriptContext, _u("Array.prototype.shift"));

            JS_REENTRANT(jsReentLock, BigIndex length = OP_GetLength(dynamicObject, scriptContext));

            if (length == 0u)
            {
                // If length is 0, return 'undefined'
                JS_REENTRANT(jsReentLock,
                    h.ThrowTypeErrorOnFailure(JavascriptOperators::SetProperty(dynamicObject, dynamicObject, PropertyIds::length, TaggedInt::ToVarUnchecked(0), scriptContext, PropertyOperation_ThrowIfNotExtensible)));
                return scriptContext->GetLibrary()->GetUndefined();
            }

            JS_REENTRANT(jsReentLock,
                BOOL gotItem = JavascriptOperators::GetItem(dynamicObject, 0u, &res, scriptContext));
            if (!gotItem)
            {
                res = scriptContext->GetLibrary()->GetUndefined();
            }
            --length;
            uint32 lengthToUin32Max = length.IsSmallIndex() ? length.GetSmallIndex() : MaxArrayLength;
            for (uint32 i = 0u; i < lengthToUin32Max; i++)
            {
                JS_REENTRANT(jsReentLock, BOOL hasItem = JavascriptOperators::HasItem(dynamicObject, i + 1));
                if (hasItem)
                {
                    Var element = nullptr;
                    JS_REENTRANT(jsReentLock,
                        element = JavascriptOperators::GetItem(dynamicObject, i + 1, scriptContext),
                        h.ThrowTypeErrorOnFailure(JavascriptOperators::SetItem(dynamicObject, dynamicObject, i, element, scriptContext, PropertyOperation_ThrowIfNotExtensible, /*skipPrototypeCheck*/ true)));
                }
                else
                {
                    JS_REENTRANT(jsReentLock, h.ThrowTypeErrorOnFailure(JavascriptOperators::DeleteItem(dynamicObject, i, PropertyOperation_ThrowOnDeleteIfNotConfig)));
                }
            }

            for (uint64 i = MaxArrayLength; length > i; i++)
            {
                JS_REENTRANT(jsReentLock, BOOL hasItem = JavascriptOperators::HasItem(dynamicObject, i + 1));
                if (hasItem)
                {
                    Var element = nullptr;
                    JS_REENTRANT(jsReentLock,
                        element = JavascriptOperators::GetItem(dynamicObject, i + 1, scriptContext),
                        h.ThrowTypeErrorOnFailure(JavascriptOperators::SetItem(dynamicObject, dynamicObject, i, element, scriptContext, PropertyOperation_ThrowIfNotExtensible)));
                }
                else
                {
                    JS_REENTRANT(jsReentLock, h.ThrowTypeErrorOnFailure(JavascriptOperators::DeleteItem(dynamicObject, i, PropertyOperation_ThrowOnDeleteIfNotConfig)));
                }
            }

            if (length.IsSmallIndex())
            {
                JS_REENTRANT(jsReentLock,
                    h.ThrowTypeErrorOnFailure(JavascriptOperators::DeleteItem(dynamicObject, length.GetSmallIndex(), PropertyOperation_ThrowOnDeleteIfNotConfig)),
                    h.ThrowTypeErrorOnFailure(JavascriptOperators::SetProperty(dynamicObject, dynamicObject, PropertyIds::length, JavascriptNumber::ToVar(length.GetSmallIndex(), scriptContext), scriptContext, PropertyOperation_ThrowIfNotExtensible)));
            }
            else
            {
                JS_REENTRANT(jsReentLock,
                    h.ThrowTypeErrorOnFailure(JavascriptOperators::DeleteItem(dynamicObject, length.GetBigIndex(), PropertyOperation_ThrowOnDeleteIfNotConfig)),
                    h.ThrowTypeErrorOnFailure(JavascriptOperators::SetProperty(dynamicObject, dynamicObject, PropertyIds::length, JavascriptNumber::ToVar(length.GetBigIndex(), scriptContext), scriptContext, PropertyOperation_ThrowIfNotExtensible)));
            }
        }
        return res;
    }

    Js::JavascriptArray* JavascriptArray::CreateNewArrayHelper(uint32 len, bool isIntArray, bool isFloatArray,  Js::JavascriptArray* baseArray, ScriptContext* scriptContext)
    {
        if (isIntArray)
        {
            Js::JavascriptNativeIntArray *pnewArr = scriptContext->GetLibrary()->CreateNativeIntArray(len);
            pnewArr->EnsureHead<int32>();
#if ENABLE_PROFILE_INFO
            pnewArr->CopyArrayProfileInfo(Js::JavascriptNativeIntArray::FromVar(baseArray));
#endif

            return pnewArr;
        }
        else if (isFloatArray)
        {
            Js::JavascriptNativeFloatArray *pnewArr  = scriptContext->GetLibrary()->CreateNativeFloatArray(len);
            pnewArr->EnsureHead<double>();
#if ENABLE_PROFILE_INFO
            pnewArr->CopyArrayProfileInfo(Js::JavascriptNativeFloatArray::FromVar(baseArray));
#endif

            return pnewArr;
        }
        else
        {
            JavascriptArray *pnewArr = pnewArr = scriptContext->GetLibrary()->CreateArray(len);
            pnewArr->EnsureHead<Var>();
            return pnewArr;
        }
   }

    template<typename T>
    void JavascriptArray::SliceHelper(JavascriptArray* pArr,  JavascriptArray* pnewArr, uint32 start, uint32 newLen)
    {
        JS_REENTRANCY_LOCK(jsReentLock, pArr->GetScriptContext()->GetThreadContext());

        SparseArraySegment<T>* headSeg = SparseArraySegment<T>::From(pArr->head);
        SparseArraySegment<T>* pnewHeadSeg = SparseArraySegment<T>::From(pnewArr->head);

        // Fill the newly created sliced array
        CopyArray(pnewHeadSeg->elements, newLen, headSeg->elements + start, newLen);
        pnewHeadSeg->length = newLen;
        pnewHeadSeg->CheckLengthvsSize();

        Assert(pnewHeadSeg->length <= pnewHeadSeg->size);
        // Prototype lookup for missing elements
        if (!pArr->HasNoMissingValues())
        {
            for (uint32 i = 0; i < newLen && (i + start) < pArr->length; i++)
            {
                // array type might be changed in the below call to DirectGetItemAtFull
                // need recheck array type before checking array item [i + start]
                if (pArr->IsMissingItem(i + start))
                {
                    Var element;
                    pnewArr->SetHasNoMissingValues(false);
                    JS_REENTRANT(jsReentLock, BOOL gotItem = pArr->DirectGetItemAtFull(i + start, &element));
                    if (gotItem)
                    {
                        JS_REENTRANT(jsReentLock, pnewArr->SetItem(i, element, PropertyOperation_None));
                    }
                }
            }
        }
#ifdef DBG
        else
        {
            for (uint32 i = 0; i < newLen; i++)
            {
                AssertMsg(!SparseArraySegment<T>::IsMissingItem(&headSeg->elements[i+start]), "Array marked incorrectly as having missing value");
            }
        }
#endif
    }

    // If the creating profile data has changed, convert it to the type of array indicated
    // in the profile
    void JavascriptArray::GetArrayTypeAndConvert(bool* isIntArray, bool* isFloatArray)
    {
        if (JavascriptNativeIntArray::Is(this))
        {
#if ENABLE_PROFILE_INFO
            JavascriptNativeIntArray* nativeIntArray = JavascriptNativeIntArray::FromVar(this);
            ArrayCallSiteInfo* info = nativeIntArray->GetArrayCallSiteInfo();
            if(!info || info->IsNativeIntArray())
            {
                *isIntArray = true;
            }
            else if(info->IsNativeFloatArray())
            {
                JavascriptNativeIntArray::ToNativeFloatArray(nativeIntArray);
                *isFloatArray = true;
            }
            else
            {
                JavascriptNativeIntArray::ToVarArray(nativeIntArray);
            }
#else
            *isIntArray = true;
#endif
        }
        else if (JavascriptNativeFloatArray::Is(this))
        {
#if ENABLE_PROFILE_INFO
            JavascriptNativeFloatArray* nativeFloatArray = JavascriptNativeFloatArray::FromVar(this);
            ArrayCallSiteInfo* info = nativeFloatArray->GetArrayCallSiteInfo();

            if(info && !info->IsNativeArray())
            {
                JavascriptNativeFloatArray::ToVarArray(nativeFloatArray);
            }
            else
            {
                *isFloatArray = true;
            }
#else
            *isFloatArray = true;
#endif
        }
    }

    Var JavascriptArray::EntrySlice(RecyclableObject* function, CallInfo callInfo, ...)
    {
        PROBE_STACK(function->GetScriptContext(), Js::Constants::MinStackDefault);

        ARGUMENTS(args, callInfo);
        ScriptContext* scriptContext = function->GetScriptContext();
        JS_REENTRANCY_LOCK(jsReentLock, scriptContext->GetThreadContext());

        Assert(!(callInfo.Flags & CallFlags_New));

        Var res = scriptContext->GetLibrary()->GetUndefined();

        if (args.Info.Count == 0)
        {
            return res;
        }

        BigIndex length;
        JavascriptArray* pArr = nullptr;
        RecyclableObject* obj = nullptr;

        JS_REENTRANT(jsReentLock, TryGetArrayAndLength(args[0], scriptContext, _u("Array.prototype.slice"), &pArr, &obj, &length));

        if (length.IsSmallIndex())
        {
            JS_REENTRANT_UNLOCK(jsReentLock, return JavascriptArray::SliceHelper(pArr, nullptr, obj, length.GetSmallIndex(), args, scriptContext));
        }

        Assert(pArr == nullptr || length.IsUint32Max());
        JS_REENTRANT_UNLOCK(jsReentLock, return JavascriptArray::SliceHelper(pArr, nullptr, obj, length.GetBigIndex(), args, scriptContext));
    }

    // Array.prototype.slice as described in ES6.0 (draft 22) Section 22.1.3.22
    template <typename T>
    Var JavascriptArray::SliceHelper(JavascriptArray* pArr, Js::TypedArrayBase* typedArrayBase, RecyclableObject* obj, T length, Arguments& args, ScriptContext* scriptContext)
    {
        JS_REENTRANCY_LOCK(jsReentLock, scriptContext->GetThreadContext());

        JavascriptArray* newArr = nullptr;
        RecyclableObject* newObj = nullptr;
        bool isIntArray = false;
        bool isFloatArray = false;
        bool isTypedArrayEntryPoint = typedArrayBase != nullptr;
        bool isBuiltinArrayCtor = true;
        T startT = 0;
        T newLenT = length;
        T endT = length;

#if ENABLE_COPYONACCESS_ARRAY
        JavascriptLibrary::CheckAndConvertCopyOnAccessNativeIntArray<Var>(pArr);
#endif
        if (args.Info.Count > 1)
        {
            JS_REENTRANT(jsReentLock, startT = GetFromIndex(args[1], length, scriptContext));

            if (args.Info.Count > 2 && JavascriptOperators::GetTypeId(args[2]) != TypeIds_Undefined)
            {
                JS_REENTRANT(jsReentLock, endT = GetFromIndex(args[2], length, scriptContext));
            }

            newLenT = endT > startT ? endT - startT : 0;
        }

        // Side effects (such as defining a property in a ToPrimitive call) during evaluation of arguments start or end may convert the array to an ES5 array.
        if (pArr && !JavascriptArray::Is(obj))
        {
            AssertOrFailFastMsg(ES5Array::Is(obj), "The array should have been converted to an ES5Array");
            pArr = nullptr;
        }

        if (TypedArrayBase::IsDetachedTypedArray(obj))
        {
            JavascriptError::ThrowTypeError(scriptContext, JSERR_DetachedTypedArray, _u("Array.prototype.slice"));
        }

        // If we came from Array.prototype.slice and source object is not a JavascriptArray, source could be a TypedArray
        if (!isTypedArrayEntryPoint && pArr == nullptr && TypedArrayBase::Is(obj))
        {
            typedArrayBase = TypedArrayBase::FromVar(obj);
        }

        // If the entry point is %TypedArray%.prototype.slice or the source object is an Array exotic object we should try to load the constructor property
        // and use it to construct the return object.
        if (isTypedArrayEntryPoint)
        {
            JS_REENTRANT(jsReentLock,
                Var constructor = JavascriptOperators::SpeciesConstructor(typedArrayBase, TypedArrayBase::GetDefaultConstructor(args[0], scriptContext), scriptContext));
            isBuiltinArrayCtor = false;

            AssertAndFailFast(pArr == nullptr);
            Assert(JavascriptOperators::IsConstructor(constructor));

            Js::Var constructorArgs[] = { constructor, JavascriptNumber::ToVar(newLenT, scriptContext) };
            Js::CallInfo constructorCallInfo(Js::CallFlags_New, _countof(constructorArgs));
            JS_REENTRANT(jsReentLock, newObj = RecyclableObject::FromVar(TypedArrayBase::TypedArrayCreate(constructor, &Js::Arguments(constructorCallInfo, constructorArgs), (uint32)newLenT, scriptContext)));
        }

        else if (pArr != nullptr)
        {
            JS_REENTRANT(jsReentLock, newObj = ArraySpeciesCreate(pArr, newLenT, scriptContext, &isIntArray, &isFloatArray, &isBuiltinArrayCtor));
        }

        // skip the typed array and "pure" array case, we still need to handle special arrays like es5array, remote array, and proxy of array.
        else
        {
            JS_REENTRANT(jsReentLock, newObj = ArraySpeciesCreate(obj, newLenT, scriptContext, nullptr, nullptr, &isBuiltinArrayCtor));
        }

        // If we didn't create a new object above we will create a new array here.
        // This is the pre-ES6 behavior or the case of calling Array.prototype.slice with a constructor argument that is not a constructor function.
        if (newObj == nullptr)
        {
            if (pArr)
            {
                pArr->GetArrayTypeAndConvert(&isIntArray, &isFloatArray);
            }

            if (newLenT > JavascriptArray::MaxArrayLength)
            {
                JavascriptError::ThrowRangeError(scriptContext, JSERR_ArrayLengthConstructIncorrect);
            }

            newArr = CreateNewArrayHelper(static_cast<uint32>(newLenT), isIntArray, isFloatArray, pArr, scriptContext);
#if ENABLE_COPYONACCESS_ARRAY
            JavascriptLibrary::CheckAndConvertCopyOnAccessNativeIntArray<Var>(newArr);
#endif
            newObj = newArr;
        }
        else
        {
            // If the new object we created is an array, remember that as it will save us time setting properties in the object below
            if (JavascriptArray::Is(newObj))
            {
#if ENABLE_COPYONACCESS_ARRAY
                JavascriptLibrary::CheckAndConvertCopyOnAccessNativeIntArray<Var>(newObj);
#endif
                newArr = JavascriptArray::FromVar(newObj);
            }
        }

        uint32 start  = (uint32) startT;
        uint32 newLen = (uint32) newLenT;

        // We at least have to have newObj as a valid object
        Assert(newObj);

        // Bail out early if the new object will have zero length.
        if (newLen == 0)
        {
            return newObj;
        }

        // The ArraySpeciesCreate call above could have converted the source array into an ES5Array. If this happens
        // we will process the array elements like an ES5Array.
        if (pArr && !JavascriptArray::Is(obj))
        {
            AssertOrFailFastMsg(ES5Array::Is(obj), "The array should have been converted to an ES5Array");
            pArr = nullptr;
        }

        if (pArr)
        {
            // If we constructed a new Array object, we have some nice helpers here
            if (newArr && isBuiltinArrayCtor)
            {
                if (JavascriptArray::IsDirectAccessArray(newArr))
                {
                    if (((start + newLen) <= pArr->head->length) && newLen <= newArr->head->size) //Fast Path
                    {
                        if (isIntArray)
                        {
                            JS_REENTRANT(jsReentLock, SliceHelper<int32>(pArr, newArr, start, newLen));
                        }
                        else if (isFloatArray)
                        {
                            JS_REENTRANT(jsReentLock, SliceHelper<double>(pArr, newArr, start, newLen));
                        }
                        else
                        {
                            JS_REENTRANT(jsReentLock, SliceHelper<Var>(pArr, newArr, start, newLen));
                        }
                    }
                    else
                    {
                        if (isIntArray)
                        {
                            JS_REENTRANT(jsReentLock, CopyNativeIntArrayElements(JavascriptNativeIntArray::FromVar(newArr), 0, JavascriptNativeIntArray::FromVar(pArr), start, start + newLen));
                        }
                        else if (isFloatArray)
                        {
                            JS_REENTRANT(jsReentLock, CopyNativeFloatArrayElements(JavascriptNativeFloatArray::FromVar(newArr), 0, JavascriptNativeFloatArray::FromVar(pArr), start, start + newLen));
                        }
                        else
                        {
                            JS_REENTRANT(jsReentLock, CopyArrayElements(newArr, 0u, pArr, start, start + newLen));
                        }
                    }
                }
                else
                {
                    AssertMsg(CONFIG_FLAG(ForceES5Array), "newArr can only be ES5Array when it is forced");
                    Var element;
                    for (uint32 i = 0; i < newLen; i++)
                    {
                        JS_REENTRANT(jsReentLock, BOOL gotItem = pArr->DirectGetItemAtFull(i + start, &element));
                        if (!gotItem)
                        {
                            continue;
                        }

                        newArr->SetItem(i, element, PropertyOperation_None);

                        // Side-effects in the prototype lookup may have changed the source array into an ES5Array. If this happens
                        // we will process the rest of the array elements like an ES5Array.
                        if (!JavascriptArray::Is(obj))
                        {
                            AssertOrFailFastMsg(ES5Array::Is(obj), "The array should have been converted to an ES5Array");
                            JS_REENTRANT_UNLOCK(jsReentLock, return JavascriptArray::SliceObjectHelper(obj, start, i + 1, newArr, newObj, newLen, scriptContext));
                        }
                    }
                }
            }
            else
            {
                // The constructed object isn't an array, we'll need to use normal object manipulation
                Var element;

                for (uint32 i = 0; i < newLen; i++)
                {
                    JS_REENTRANT(jsReentLock, BOOL gotItem = pArr->DirectGetItemAtFull(i + start, &element));
                    if (!gotItem)
                    {
                        continue;
                    }

                    JS_REENTRANT(jsReentLock, ThrowErrorOnFailure(JavascriptArray::SetArrayLikeObjects(newObj, i, element), scriptContext, i));

                    // Side-effects in the prototype lookup may have changed the source array into an ES5Array. If this happens
                    // we will process the rest of the array elements like an ES5Array.
                    if (!JavascriptArray::Is(obj))
                    {
                        AssertOrFailFastMsg(ES5Array::Is(obj), "The array should have been converted to an ES5Array");
                        JS_REENTRANT_UNLOCK(jsReentLock, return JavascriptArray::SliceObjectHelper(obj, start, i + 1, newArr, newObj, newLen, scriptContext));
                    }
                }
            }
        }
        else if (typedArrayBase)
        {
            AssertAndFailFast(TypedArrayBase::Is(typedArrayBase));

            // Source is a TypedArray, we must have created the return object via a call to constructor, but newObj may not be a TypedArray (or an array either)
            TypedArrayBase* newTypedArray = nullptr;

            if (TypedArrayBase::Is(newObj))
            {
                newTypedArray = TypedArrayBase::FromVar(newObj);
            }
            else
            {
                AssertAndFailFast(newArr != nullptr);
            }

            Var element;

            for (uint32 i = 0; i < newLen; i++)
            {
                // We only need to call HasItem in the case that we are called from Array.prototype.slice
                if (!isTypedArrayEntryPoint && !typedArrayBase->HasItem(i + start))
                {
                    continue;
                }

                element = typedArrayBase->DirectGetItem(i + start);

                // The object we got back from the constructor might not be a TypedArray. In fact, it could be any object.
                if (newTypedArray)
                {
                    JS_REENTRANT(jsReentLock, newTypedArray->DirectSetItem(i, element));
                }
                else
                {
                    newArr->SetItem(i, element, PropertyOperation_None);
                }
            }
        }
        else
        {
            JS_REENTRANT_UNLOCK(jsReentLock, return JavascriptArray::SliceObjectHelper(obj, start, 0u, newArr, newObj, newLen, scriptContext));;
        }

        if (!isTypedArrayEntryPoint)
        {
            JavascriptOperators::SetProperty(newObj, newObj, Js::PropertyIds::length, JavascriptNumber::ToVar(newLen, scriptContext), scriptContext, PropertyOperation_ThrowIfNotExtensible);
        }

#ifdef VALIDATE_ARRAY
        if (JavascriptArray::Is(newObj))
        {
            JavascriptArray::FromVar(newObj)->ValidateArray();
        }
#endif

        return newObj;
    }

    Var JavascriptArray::SliceObjectHelper(RecyclableObject* obj, uint32 sliceStart, uint32 start, JavascriptArray* newArr, RecyclableObject* newObj, uint32 newLen, ScriptContext* scriptContext)
    {
        JS_REENTRANCY_LOCK(jsReentLock, scriptContext->GetThreadContext());

        for (uint32 i = start; i < newLen; i++)
        {
            JS_REENTRANT(jsReentLock, BOOL hasItem = JavascriptOperators::HasItem(obj, i + sliceStart));
                if (hasItem)
            {
                JS_REENTRANT(jsReentLock, Var element = JavascriptOperators::GetItem(obj, i + sliceStart, scriptContext));
                if (newArr != nullptr)
                {
                    newArr->SetItem(i, element, PropertyOperation_None);
                }
                else
                {
                        JS_REENTRANT(jsReentLock, ThrowErrorOnFailure(JavascriptArray::SetArrayLikeObjects(newObj, i, element), scriptContext, i));
                }
            }
        }

            JS_REENTRANT(jsReentLock,
                JavascriptOperators::SetProperty(newObj, newObj, Js::PropertyIds::length, JavascriptNumber::ToVar(newLen, scriptContext), scriptContext, PropertyOperation_ThrowIfNotExtensible));

#ifdef VALIDATE_ARRAY
        if (JavascriptArray::Is(newObj))
        {
            JavascriptArray::FromVar(newObj)->ValidateArray();
        }
#endif

        return newObj;
    }

    struct CompareVarsInfo
    {
        ScriptContext* scriptContext;
        RecyclableObject* compFn;
    };

    int __cdecl compareVars(void* cvInfoV, const void* aRef, const void* bRef)
    {
        CompareVarsInfo* cvInfo=(CompareVarsInfo*)cvInfoV;
        ScriptContext* requestContext=cvInfo->scriptContext;
        RecyclableObject* compFn=cvInfo->compFn;

        AssertMsg(*(Var*)aRef, "No null expected in sort");
        AssertMsg(*(Var*)bRef, "No null expected in sort");

        if (compFn != nullptr)
        {
            ScriptContext* scriptContext = compFn->GetScriptContext();

            // The correct flag value is CallFlags_Value but we pass CallFlags_None in compat modes
            CallFlags flags = CallFlags_Value;
            Var undefined = scriptContext->GetLibrary()->GetUndefined();
            Var retVal;
            if (requestContext != scriptContext)
            {
                Var leftVar = CrossSite::MarshalVar(scriptContext, *(Var*)aRef);
                Var rightVar = CrossSite::MarshalVar(scriptContext, *(Var*)bRef);
                retVal = CALL_FUNCTION(scriptContext->GetThreadContext(), compFn, CallInfo(flags, 3), undefined, leftVar, rightVar);
            }
            else
            {
                retVal = CALL_FUNCTION(scriptContext->GetThreadContext(), compFn, CallInfo(flags, 3), undefined, *(Var*)aRef, *(Var*)bRef);
            }

            if (TaggedInt::Is(retVal))
            {
                return TaggedInt::ToInt32(retVal);
            }
            double dblResult;
            if (JavascriptNumber::Is_NoTaggedIntCheck(retVal))
            {
                dblResult = JavascriptNumber::GetValue(retVal);
            }
            else
            {
                dblResult = JavascriptConversion::ToNumber_Full(retVal, scriptContext);
            }
            if (dblResult < 0)
            {
                return -1;
            }
            return (dblResult > 0) ? 1 : 0;
        }
        else
        {
            JavascriptString* pStr1 = JavascriptConversion::ToString(*(Var*)aRef, requestContext);
            JavascriptString* pStr2 = JavascriptConversion::ToString(*(Var*)bRef, requestContext);

            return JavascriptString::strcmp(pStr1, pStr2);
        }
    }

    static void hybridSort(__inout_ecount(length) Field(Var) *elements, uint32 length, CompareVarsInfo* compareInfo)
    {
        // The cost of memory moves starts to be more expensive than additional comparer calls (given a simple comparer)
        // for arrays of more than 512 elements.
        if (length > 512)
        {
            qsort_s(elements, length, compareVars, compareInfo);
            return;
        }

        for (int i = 1; i < (int)length; i++)
        {
            if (compareVars(compareInfo, elements + i, elements + i - 1) < 0) {
                // binary search for the left-most element greater than value:
                int first = 0;
                int last = i - 1;
                while (first <= last)
                {
                    int middle = (first + last) / 2;
                    if (compareVars(compareInfo, elements + i, elements + middle) < 0)
                    {
                        last = middle - 1;
                    }
                    else
                    {
                        first = middle + 1;
                    }
                }

                // insert value right before first:
                Var value = elements[i];
                MoveArray(elements + first + 1, elements + first, (i - first));
                elements[first] = value;
            }
        }
    }

    void JavascriptArray::Sort(RecyclableObject* compFn)
    {
        JS_REENTRANCY_LOCK(jsReentLock, this->GetScriptContext()->GetThreadContext());

        if (length <= 1)
        {
            return;
        }

        this->EnsureHead<Var>();
        ScriptContext* scriptContext = this->GetScriptContext();
        Recycler* recycler = scriptContext->GetRecycler();

        CompareVarsInfo cvInfo;
        cvInfo.scriptContext = scriptContext;
        cvInfo.compFn = compFn;

        Assert(head != nullptr);

        // Just dump the segment map on sort
        ClearSegmentMap();

        uint32 countUndefined = 0;
        SparseArraySegment<Var>* startSeg = SparseArraySegment<Var>::From(head);

        // Sort may have side effects on the array. Setting a dummy head so that original array is not affected
        uint32 saveLength = length;
        // that if compare function tries to modify the array it won't AV.
        head = const_cast<SparseArraySegmentBase*>(EmptySegment);
        SetFlags(DynamicObjectFlags::None);
        this->InvalidateLastUsedSegment();
        length = 0;

        TryFinally([&]()
        {
            //The array is a continuous array if there is only one segment
            if (startSeg->next == nullptr) // Single segment fast path
            {
                if (compFn != nullptr)
                {
                    countUndefined = startSeg->RemoveUndefined(scriptContext);

#ifdef VALIDATE_ARRAY
                    ValidateSegment(startSeg);
#endif
                    JS_REENTRANT(jsReentLock, hybridSort(startSeg->elements, startSeg->length, &cvInfo));
                    startSeg->CheckLengthvsSize();
                }
                else
                {
                    JS_REENTRANT(jsReentLock, countUndefined = sort(startSeg->elements, &startSeg->length, scriptContext));
                }
                head = startSeg;
            }
            else
            {
                SparseArraySegment<Var>* allElements = SparseArraySegment<Var>::AllocateSegment(recycler, 0, 0, nullptr);
                SparseArraySegment<Var>* next = startSeg;

                uint32 nextIndex = 0;
                // copy all the elements to single segment
                while (next)
                {
                    countUndefined += next->RemoveUndefined(scriptContext);
                    if (next->length != 0)
                    {
                        allElements = SparseArraySegment<Var>::CopySegment(recycler, allElements, nextIndex, next, next->left, next->length);
                    }
                    next = SparseArraySegment<Var>::From(next->next);
                    nextIndex = allElements->length;

#ifdef VALIDATE_ARRAY
                    ValidateSegment(allElements);
#endif
                }

                if (compFn != nullptr)
                {
                    JS_REENTRANT(jsReentLock, hybridSort(allElements->elements, allElements->length, &cvInfo));
                }
                else
                {
                    JS_REENTRANT(jsReentLock, sort(allElements->elements, &allElements->length, scriptContext));
                    allElements->CheckLengthvsSize();
                }

                head = allElements;
                head->next = nullptr;
            }
        },
        [&](bool hasException)
        {
            length = saveLength;
            ClearSegmentMap(); // Dump the segmentMap again in case user compare function rebuilds it
            if (hasException)
            {
                head = startSeg;
                this->InvalidateLastUsedSegment();
            }
        });

#if DEBUG
        {
            uint32 countNull = 0;
            uint32 index = head->length - 1;
            while (countNull < head->length)
            {
                if (SparseArraySegment<Var>::From(head)->elements[index] != NULL)
                {
                    break;
                }
                index--;
                countNull++;
            }
            AssertMsg(countNull == 0, "No null expected at the end");
        }
#endif

        if (countUndefined != 0)
        {
            // fill undefined at the end
            uint32 newLength = head->length + countUndefined;
            if (newLength > head->size)
            {
                SparseArraySegmentBase *oldHead = head;
                bool isInlineSegment = JavascriptArray::IsInlineSegment(head, this);
                head = SparseArraySegment<Var>::From(head)->GrowByMin(recycler, newLength - head->size);
                if (isInlineSegment)
                {
                    this->ClearElements(oldHead, 0);
                }
            }

            Var undefined = scriptContext->GetLibrary()->GetUndefined();
            for (uint32 i = head->length; i < newLength; i++)
            {
                SparseArraySegment<Var>::From(head)->elements[i] = undefined;
            }
            head->length = newLength;
            head->CheckLengthvsSize();
        }
        SetHasNoMissingValues();
        this->InvalidateLastUsedSegment();

#ifdef VALIDATE_ARRAY
        ValidateArray();
#endif
        return;
    }

    uint32 JavascriptArray::sort(__inout_ecount(*len) Field(Var) *orig, uint32 *len, ScriptContext *scriptContext)
    {
        uint32 count = 0, countUndefined = 0;
        Element *elements = RecyclerNewArrayZ(scriptContext->GetRecycler(), Element, *len);
        RecyclableObject *undefined = scriptContext->GetLibrary()->GetUndefined();

        //
        // Create the Elements array
        //

        for (uint32 i = 0; i < *len; ++i)
        {
            if (!SparseArraySegment<Var>::IsMissingItem(&orig[i]))
            {
                if (!JavascriptOperators::IsUndefinedObject(orig[i], undefined))
                {
                    elements[count].Value = orig[i];
                    elements[count].StringValue =  JavascriptConversion::ToString(orig[i], scriptContext);

                    count++;
                }
                else
                {
                    countUndefined++;
                }
            }
        }

        if (count > 0)
        {
            SortElements(elements, 0, count - 1);

            for (uint32 i = 0; i < count; ++i)
            {
                orig[i] = elements[i].Value;
            }
        }

        for (uint32 i = count + countUndefined; i < *len; ++i)
        {
            orig[i] = SparseArraySegment<Var>::GetMissingItem();
        }

        *len = count; // set the correct length
        return countUndefined;
    }

    int __cdecl JavascriptArray::CompareElements(void* context, const void* elem1, const void* elem2)
    {
        const Element* element1 = static_cast<const Element*>(elem1);
        const Element* element2 = static_cast<const Element*>(elem2);

        Assert(element1 != NULL);
        Assert(element2 != NULL);

        return JavascriptString::strcmp(element1->StringValue, element2->StringValue);
    }

    void JavascriptArray::SortElements(Element* elements, uint32 left, uint32 right)
    {
        // Note: use write barrier policy of Field(Var)
        qsort_s<Element, Field(Var)>(elements, right - left + 1, CompareElements, this);
    }

    Var JavascriptArray::EntrySort(RecyclableObject* function, CallInfo callInfo, ...)
    {
        PROBE_STACK(function->GetScriptContext(), Js::Constants::MinStackDefault);

        ARGUMENTS(args, callInfo);
        ScriptContext* scriptContext = function->GetScriptContext();
        JS_REENTRANCY_LOCK(jsReentLock, scriptContext->GetThreadContext());
        AUTO_TAG_NATIVE_LIBRARY_ENTRY(function, callInfo, _u("Array.prototype.sort"));

        Assert(!(callInfo.Flags & CallFlags_New));

        AssertMsg(args.Info.Count >= 1, "Should have at least one argument");

        RecyclableObject* compFn = NULL;
        if (args.Info.Count > 1)
        {
            if (JavascriptConversion::IsCallable(args[1]))
            {
                compFn = RecyclableObject::FromVar(args[1]);
            }
            else
            {
                TypeId typeId = JavascriptOperators::GetTypeId(args[1]);

                // Use default comparer:
                // - In ES5 mode if the argument is undefined.
                bool useDefaultComparer = typeId == TypeIds_Undefined;
                if (!useDefaultComparer)
                {
                    JavascriptError::ThrowTypeError(scriptContext, JSERR_FunctionArgument_NeedFunction, _u("Array.prototype.sort"));
                }
            }
        }

        if (JavascriptArray::Is(args[0]))
        {
#if ENABLE_COPYONACCESS_ARRAY
            JavascriptLibrary::CheckAndConvertCopyOnAccessNativeIntArray<Var>(args[0]);
#endif

            JavascriptArray *arr = JavascriptArray::FromVar(args[0]);

            if (arr->length <= 1)
            {
                return args[0];
            }

            if(arr->IsFillFromPrototypes())
            {
                JS_REENTRANT(jsReentLock, arr->FillFromPrototypes(0, arr->length)); // We need find all missing value from [[proto]] object
            }

            // Maintain nativity of the array only for the following cases (To favor inplace conversions - keeps the conversion cost less):
            // -    int cases for X86 and
            // -    FloatArray for AMD64
            // We convert the entire array back and forth once here O(n), rather than doing the costly conversion down the call stack which is O(nlogn)

#if defined(_M_X64_OR_ARM64)
            if(compFn && JavascriptNativeFloatArray::Is(arr))
            {
                arr = JavascriptNativeFloatArray::ConvertToVarArray((JavascriptNativeFloatArray*)arr);
                JS_REENTRANT(jsReentLock, arr->Sort(compFn));
                arr = arr->ConvertToNativeArrayInPlace<JavascriptNativeFloatArray, double>(arr);
            }
            else
            {
                EnsureNonNativeArray(arr);
                JS_REENTRANT(jsReentLock, arr->Sort(compFn));
            }
#else
            if(compFn && JavascriptNativeIntArray::Is(arr))
            {
                //EnsureNonNativeArray(arr);
                arr = JavascriptNativeIntArray::ConvertToVarArray((JavascriptNativeIntArray*)arr);
                JS_REENTRANT(jsReentLock, arr->Sort(compFn));
                arr = arr->ConvertToNativeArrayInPlace<JavascriptNativeIntArray, int32>(arr);
            }
            else
            {
                EnsureNonNativeArray(arr);
                JS_REENTRANT(jsReentLock, arr->Sort(compFn));
            }
#endif

        }
        else
        {
            RecyclableObject* pObj = nullptr;
            if (FALSE == JavascriptConversion::ToObject(args[0], scriptContext, &pObj))
            {
                JavascriptError::ThrowTypeError(scriptContext, JSERR_This_NullOrUndefined, _u("Array.prototype.sort"));
            }
            JS_REENTRANT(jsReentLock,
                uint32 len = JavascriptConversion::ToUInt32(JavascriptOperators::OP_GetLength(pObj, scriptContext), scriptContext));
            JavascriptArray* sortArray = scriptContext->GetLibrary()->CreateArray(len);
            sortArray->EnsureHead<Var>();
            ThrowTypeErrorOnFailureHelper h(scriptContext, _u("Array.prototype.sort"));

            BEGIN_TEMP_ALLOCATOR(tempAlloc, scriptContext, _u("Runtime"))
            {
                JsUtil::List<uint32, ArenaAllocator>* indexList = JsUtil::List<uint32, ArenaAllocator>::New(tempAlloc);

                for (uint32 i = 0; i < len; i++)
                {
                    Var item;
                    JS_REENTRANT(jsReentLock, BOOL gotItem = JavascriptOperators::GetItem(pObj, i, &item, scriptContext));
                    if (gotItem)
                    {
                        indexList->Add(i);
                        sortArray->DirectSetItemAt(i, item);
                    }
                }
                if (indexList->Count() > 0)
                {
                    if (sortArray->length > 1)
                    {
                        JS_REENTRANT(jsReentLock, sortArray->FillFromPrototypes(0, sortArray->length)); // We need find all missing value from [[proto]] object
                    }
                    JS_REENTRANT(jsReentLock, sortArray->Sort(compFn));

                    uint32 removeIndex = sortArray->head->length;
                    for (uint32 i = 0; i < removeIndex; i++)
                    {
                        AssertMsg(!SparseArraySegment<Var>::IsMissingItem(&SparseArraySegment<Var>::From(sortArray->head)->elements[i]), "No gaps expected in sorted array");
                        JS_REENTRANT(jsReentLock, h.ThrowTypeErrorOnFailure(JavascriptOperators::SetItem(pObj, pObj, i, SparseArraySegment<Var>::From(sortArray->head)->elements[i], scriptContext)));
                    }
                    for (int i = 0; i < indexList->Count(); i++)
                    {
                        uint32 value = indexList->Item(i);
                        if (value >= removeIndex)
                        {
                            JS_REENTRANT(jsReentLock, h.ThrowTypeErrorOnFailure((JavascriptOperators::DeleteItem(pObj, value))));
                        }
                    }
                }

            }
            END_TEMP_ALLOCATOR(tempAlloc, scriptContext);
        }
        return args[0];
    }

    Var JavascriptArray::EntrySplice(RecyclableObject* function, CallInfo callInfo, ...)
    {
        PROBE_STACK(function->GetScriptContext(), Js::Constants::MinStackDefault);

        ARGUMENTS(args, callInfo);
        ScriptContext* scriptContext = function->GetScriptContext();
        JS_REENTRANCY_LOCK(jsReentLock, scriptContext->GetThreadContext());

        Assert(!(callInfo.Flags & CallFlags_New));

        AssertMsg(args.Info.Count >= 1, "Should have at least one argument");

        JavascriptArray* pArr = 0;
        RecyclableObject* pObj = 0;
        uint64 start = 0u;
        uint64 deleteLen = 0u;
        uint64 length = 0u;

        JS_REENTRANT(jsReentLock, TryGetArrayAndLength(args[0], scriptContext, _u("Array.prototype.splice"), &pArr, &pObj, &length));

        switch (args.Info.Count)
        {
        case 1:
            start = length;
            deleteLen = 0u;
            break;

        case 2:
            JS_REENTRANT(jsReentLock, start = GetFromIndex(args[1], length, scriptContext));
            deleteLen = length - start;
            break;

        default:
            JS_REENTRANT(jsReentLock, start = GetFromIndex(args[1], length, scriptContext),
                deleteLen = GetFromIndex(args[2], (length - start), scriptContext, false));
            break;
        }

        // Side effects (such as defining a property in a ToPrimitive call) during evaluation of arguments start or deleteCount may convert the array to an ES5 array.
        if (pArr && !JavascriptArray::Is(pObj))
        {
            AssertOrFailFastMsg(ES5Array::Is(pObj), "The array should have been converted to an ES5Array");
            pArr = nullptr;
        }

        Var* insertArgs = args.Info.Count > 3 ? &args.Values[3] : nullptr;
        uint32 insertLen = args.Info.Count > 3 ? args.Info.Count - 3 : 0;

        if (pArr != nullptr)
        {
            // Since we get the length from an array and that cannot be more than uint32.
            _Analysis_assume_(length <= UINT_MAX);
            JS_REENTRANT_UNLOCK(jsReentLock,
                return TryArraySplice(pArr, (uint32)start, (uint32)length, (uint32)deleteLen, insertArgs, insertLen, scriptContext));
        }

        uint64 newLen = (length - deleteLen) + insertLen;
        if (newLen > UINT_MAX || length > UINT_MAX || (length + insertLen) > UINT_MAX)
        {
            JS_REENTRANT_UNLOCK(jsReentLock,
                return ObjectSpliceHelper<uint64>(pObj, length, start, deleteLen, (Var*)insertArgs, insertLen, scriptContext, nullptr));
        }
        else
        {
            JS_REENTRANT_UNLOCK(jsReentLock,
                return ObjectSpliceHelper<uint32>(pObj, (uint32)length, (uint32)start, (uint32)deleteLen, (Var*)insertArgs, insertLen, scriptContext, nullptr));
        }
    }

    inline BOOL JavascriptArray::IsSingleSegmentArray() const
    {
        return nullptr == head->next;
    }

    template<typename T>
    void JavascriptArray::ArraySegmentSpliceHelper(JavascriptArray *pnewArr, SparseArraySegment<T> *seg, SparseArraySegment<T> **prev,
                                                    uint32 start, uint32 deleteLen, Var* insertArgs, uint32 insertLen, Recycler *recycler)
    {
        // book keeping variables
        uint32 relativeStart    = start - seg->left;  // This will be different from start when head->left is non zero -
                                                      //(Missing elements at the beginning)

        uint32 headDeleteLen    = min(start + deleteLen , seg->left + seg->length) - start;   // actual number of elements to delete in
                                                                                              // head if deleteLen overflows the length of head

        uint32 newHeadLen       = seg->length - headDeleteLen + insertLen;     // new length of the head after splice

        // Save the deleted elements
        if (headDeleteLen != 0)
        {
            SparseArraySegmentBase *oldHead = pnewArr->head;
            bool isInlineSegment = JavascriptArray::IsInlineSegment(oldHead, pnewArr);
            pnewArr->InvalidateLastUsedSegment();
            pnewArr->head = SparseArraySegment<T>::CopySegment(recycler, SparseArraySegment<T>::From(pnewArr->head), 0, seg, start, headDeleteLen);
            if (isInlineSegment && oldHead != pnewArr->head)
            {
                pnewArr->ClearElements(oldHead, 0);
            }
        }

        if (newHeadLen != 0)
        {
            if (seg->size < newHeadLen)
            {
                if (seg->next)
                {
                    // If we have "next", require that we haven't adjusted next segments left yet.
                    seg = seg->GrowByMinMax(recycler, newHeadLen - seg->size, seg->next->left - deleteLen + insertLen - seg->left - seg->size);
                }
                else
                {
                    seg = seg->GrowByMin(recycler, newHeadLen - seg->size);
                }
#ifdef VALIDATE_ARRAY
                ValidateSegment(seg);
#endif
            }

            // Move the elements if necessary
            if (headDeleteLen != insertLen)
            {
                uint32 noElementsToMove = seg->length - (relativeStart + headDeleteLen);
                MoveArray(seg->elements + relativeStart + insertLen,
                            seg->elements + relativeStart + headDeleteLen,
                            noElementsToMove);
                if (newHeadLen < seg->length) // truncate if necessary
                {
                    seg->Truncate(seg->left + newHeadLen); // set end elements to null so that when we introduce null elements we are safe
                }
                seg->length = newHeadLen;
                seg->CheckLengthvsSize();
            }
            // Copy the new elements
            if (insertLen > 0)
            {
                Assert(!VirtualTableInfo<JavascriptNativeIntArray>::HasVirtualTable(pnewArr) &&
                   !VirtualTableInfo<JavascriptNativeFloatArray>::HasVirtualTable(pnewArr));

                // inserted elements starts at argument 3 of splice(start, deleteNumber, insertelem1, insertelem2, insertelem3, ...);
                CopyArray(seg->elements + relativeStart, insertLen,
                          reinterpret_cast<const T*>(insertArgs), insertLen);
            }
            *prev = seg;
        }
        else
        {
            *prev = SparseArraySegment<T>::From(seg->next);
        }
    }

    template<typename T>
    void JavascriptArray::ArraySpliceHelper(JavascriptArray* pnewArr, JavascriptArray* pArr, uint32 start, uint32 deleteLen, Var* insertArgs, uint32 insertLen, ScriptContext *scriptContext)
    {
        // Skip pnewArr->EnsureHead(): we don't use existing segment at all.
        Recycler *recycler  = scriptContext->GetRecycler();

        Field(SparseArraySegmentBase*)* prevSeg  = &pArr->head;        // holds the next pointer of previous
        Field(SparseArraySegmentBase*)* prevPrevSeg  = &pArr->head;    // this holds the previous pointer to prevSeg dirty trick.
        SparseArraySegmentBase* savePrev = nullptr;

        Assert(pArr->head); // We should never have a null head.
        pArr->EnsureHead<T>();
        SparseArraySegment<T>* startSeg = SparseArraySegment<T>::From(pArr->head);

        const uint32 limit = start + deleteLen;
        uint32 rightLimit;
        if (UInt32Math::Add(startSeg->left, startSeg->size, &rightLimit))
        {
            rightLimit = JavascriptArray::MaxArrayLength;
        }

        // Find out the segment to start delete
        while (startSeg && (rightLimit <= start))
        {
            savePrev = startSeg;
            prevPrevSeg = prevSeg;
            prevSeg = &startSeg->next;
            startSeg = SparseArraySegment<T>::From(startSeg->next);

            if (startSeg)
            {
                if (UInt32Math::Add(startSeg->left, startSeg->size, &rightLimit))
                {
                    rightLimit = JavascriptArray::MaxArrayLength;
                }
            }
        }

        bool hasInlineSegment = JavascriptArray::IsInlineSegment(startSeg, pArr);
        if (startSeg)
        {
            // Delete Phase
            if (startSeg->left <= start && (startSeg->left + startSeg->length) >= limit)
            {
                // All splice happens in one segment.
                SparseArraySegmentBase *nextSeg = startSeg->next;
                // Splice the segment first, which might OOM throw but the array would be intact.
                JavascriptArray::ArraySegmentSpliceHelper(pnewArr, (SparseArraySegment<T>*)startSeg, (SparseArraySegment<T>**)prevSeg, start, deleteLen, insertArgs, insertLen, recycler);
                while (nextSeg)
                {
                    // adjust next segments left
                    nextSeg->left = nextSeg->left - deleteLen + insertLen;
                    if (nextSeg->next == nullptr)
                    {
                        nextSeg->EnsureSizeInBound();
                    }
                    nextSeg = nextSeg->next;
                }
                if (*prevSeg)
                {
                    (*prevSeg)->EnsureSizeInBound();
                }
                return;
            }
            else
            {
                SparseArraySegment<T>* newHeadSeg = nullptr; // pnewArr->head is null
                Field(SparseArraySegmentBase*)* prevNewHeadSeg = &pnewArr->head;

                // delete till deleteLen and reuse segments for new array if it is possible.
                // 3 steps -
                //1. delete 1st segment (which may be partial delete)
                // 2. delete next n complete segments
                // 3. delete last segment (which again may be partial delete)

                // Step (1)  -- WOOB 1116297: When left >= start, step (1) is skipped, resulting in pNewArr->head->left != 0. We need to touch up pNewArr.
                if (startSeg->left < start)
                {
                    if (start < startSeg->left + startSeg->length)
                    {
                        uint32 headDeleteLen = startSeg->left + startSeg->length - start;

                        if (startSeg->next)
                        {
                            // We know the new segment will have a next segment, so allocate it as non-leaf.
                            newHeadSeg = SparseArraySegment<T>::template AllocateSegmentImpl<false>(recycler, 0, headDeleteLen, headDeleteLen, nullptr);
                        }
                        else
                        {
                            newHeadSeg = SparseArraySegment<T>::AllocateSegment(recycler, 0, headDeleteLen, headDeleteLen, nullptr);
                        }
                        newHeadSeg = SparseArraySegment<T>::CopySegment(recycler, newHeadSeg, 0, startSeg, start, headDeleteLen);
                        newHeadSeg->next = nullptr;
                        *prevNewHeadSeg = newHeadSeg;
                        prevNewHeadSeg = &newHeadSeg->next;
                        startSeg->Truncate(start);
                    }
                    savePrev = startSeg;
                    prevPrevSeg = prevSeg;
                    prevSeg = &startSeg->next;
                    startSeg = SparseArraySegment<T>::From(startSeg->next);
                }

                // Step (2) first we should do a hard copy if we have an inline head Segment
                else if (hasInlineSegment && nullptr != startSeg)
                {
                    // start should be in between left and left + length
                    if (startSeg->left  <= start && start < startSeg->left + startSeg->length)
                    {
                        uint32 headDeleteLen = startSeg->left + startSeg->length - start;
                        if (startSeg->next)
                        {
                            // We know the new segment will have a next segment, so allocate it as non-leaf.
                            newHeadSeg = SparseArraySegment<T>::template AllocateSegmentImpl<false>(recycler, 0, headDeleteLen, headDeleteLen, nullptr);
                        }
                        else
                        {
                            newHeadSeg = SparseArraySegment<T>::AllocateSegment(recycler, 0, headDeleteLen, headDeleteLen, nullptr);
                        }
                        newHeadSeg = SparseArraySegment<T>::CopySegment(recycler, newHeadSeg, 0, startSeg, start, headDeleteLen);
                        *prevNewHeadSeg = newHeadSeg;
                        prevNewHeadSeg = &newHeadSeg->next;

                        // Remove the entire segment from the original array
                        *prevSeg = startSeg->next;
                        pArr->ClearElements(startSeg, 0);
                        startSeg = SparseArraySegment<T>::From(startSeg->next);
                    }
                    // if we have an inline head segment with 0 elements, remove it
                    else if (startSeg->left == 0 && startSeg->length == 0)
                    {
                        Assert(startSeg->size != 0);
                        *prevSeg = startSeg->next;
                        startSeg = SparseArraySegment<T>::From(startSeg->next);
                    }
                }
                // Step (2) proper
                SparseArraySegmentBase *temp = nullptr;
                while (startSeg && (startSeg->left + startSeg->length) <= limit)
                {
                    temp = startSeg->next;

                    // move that entire segment to new array
                    startSeg->left = startSeg->left - start;
                    startSeg->next = nullptr;
                    *prevNewHeadSeg = startSeg;
                    prevNewHeadSeg = &startSeg->next;

                    // Remove the entire segment from the original array
                    *prevSeg = temp;
                    startSeg = (SparseArraySegment<T>*)temp;
                }

                // Step(2) above could delete the original head segment entirely, causing current head not
                // starting from 0. Then if any of the following throw, we have a corrupted array. Need
                // protection here.
                bool dummyHeadNodeInserted = false;
                if (!savePrev && (!startSeg || startSeg->left != 0))
                {
                    Assert(pArr->head == startSeg);
                    pArr->EnsureHeadStartsFromZero<T>(recycler);
                    Assert(pArr->head && pArr->head->next == startSeg);

                    savePrev = pArr->head;
                    prevPrevSeg = prevSeg;
                    prevSeg = &pArr->head->next;
                    dummyHeadNodeInserted = true;
                }

                // Step (3)
                if (startSeg && (startSeg->left < limit))
                {
                    // copy the first part of the last segment to be deleted to new array
                    uint32 headDeleteLen = start + deleteLen - startSeg->left ;

                    newHeadSeg = SparseArraySegment<T>::AllocateSegment(recycler, startSeg->left -  start, headDeleteLen, (SparseArraySegmentBase *)nullptr);
                    newHeadSeg = SparseArraySegment<T>::CopySegment(recycler, newHeadSeg, startSeg->left -  start, startSeg, startSeg->left, headDeleteLen);
                    newHeadSeg->next = nullptr;
                    *prevNewHeadSeg = newHeadSeg;
                    prevNewHeadSeg = &newHeadSeg->next;

                    // move the last segment
                    MoveArray(startSeg->elements, startSeg->elements + headDeleteLen, startSeg->length - headDeleteLen);
                    startSeg->left = startSeg->left + headDeleteLen; // We are moving the left ahead to point to the right index
                    startSeg->length = startSeg->length - headDeleteLen;
                    startSeg->CheckLengthvsSize();
                    startSeg->Truncate(startSeg->left + startSeg->length);
                    startSeg->EnsureSizeInBound(); // Just truncated, size might exceed next.left
                }

                if (startSeg && ((startSeg->left - deleteLen + insertLen) == 0) && dummyHeadNodeInserted)
                {
                    Assert(start + insertLen == 0);
                    // Remove the dummy head node to preserve array consistency.
                    pArr->head = startSeg;
                    savePrev = nullptr;
                    prevSeg = &pArr->head;
                }

                while (startSeg)
                {
                    startSeg->left = startSeg->left - deleteLen + insertLen ;
                    if (startSeg->next == nullptr)
                    {
                        startSeg->EnsureSizeInBound();
                    }
                    startSeg = SparseArraySegment<T>::From(startSeg->next);
                }
            }
        }

        // The size of pnewArr head allocated in above step 1 might exceed next.left concatenated in step 2/3.
        pnewArr->head->EnsureSizeInBound();
        if (savePrev)
        {
            savePrev->EnsureSizeInBound();
        }

        // insert elements
        if (insertLen > 0)
        {
            Assert(!JavascriptNativeIntArray::Is(pArr) && !JavascriptNativeFloatArray::Is(pArr));

            // InsertPhase
            SparseArraySegment<T> *segInsert = nullptr;

            // see if we are just about the right of the previous segment
            Assert(!savePrev || savePrev->left <= start);
            if (savePrev && (start - savePrev->left < savePrev->size))
            {
                segInsert = (SparseArraySegment<T>*)savePrev;
                uint32 spaceLeft = segInsert->size - (start - segInsert->left);
                if(spaceLeft < insertLen)
                {
                    SparseArraySegment<T> *oldSegInsert = segInsert;
                    bool isInlineSegment = JavascriptArray::IsInlineSegment(segInsert, pArr);
                    if (!segInsert->next)
                    {
                        segInsert = segInsert->GrowByMin(recycler, insertLen - spaceLeft);
                    }
                    else
                    {
                        segInsert = segInsert->GrowByMinMax(recycler, insertLen - spaceLeft, segInsert->next->left - segInsert->left - segInsert->size);
                    }

                    if (isInlineSegment)
                    {
                        pArr->ClearElements(oldSegInsert, 0);
                    }
                }
                *prevPrevSeg = segInsert;
                segInsert->length = start + insertLen - segInsert->left;
                segInsert->CheckLengthvsSize();
            }
            else
            {
                segInsert = SparseArraySegment<T>::AllocateSegment(recycler, start, insertLen, *prevSeg);
                segInsert->next = *prevSeg;
                *prevSeg = segInsert;
                savePrev = segInsert;
            }

            uint32 relativeStart = start - segInsert->left;
            // inserted elements starts at argument 3 of splice(start, deleteNumber, insertelem1, insertelem2, insertelem3, ...);
            CopyArray(segInsert->elements + relativeStart, insertLen,
                      reinterpret_cast<const T*>(insertArgs), insertLen);
        }
    }

    Var JavascriptArray::TryArraySplice(JavascriptArray* pArr, uint32 start, uint32 len, uint32 deleteLen,
        Var* insertArgs, uint32 insertLen, ScriptContext *scriptContext)
    {
        JS_REENTRANCY_LOCK(jsReentLock, scriptContext->GetThreadContext());

        Assert(pArr != nullptr);

        RecyclableObject* newObj = nullptr;
        Recycler *recycler = scriptContext->GetRecycler();

        ::Math::RecordOverflowPolicy newLenOverflow;
        uint32 newLen = UInt32Math::Add(len - deleteLen, insertLen, newLenOverflow); // new length of the array after splice

        // If we have missing values then convert to not native array for now
        // In future, we could support this scenario.
        if (deleteLen == insertLen)
        {
            JS_REENTRANT(jsReentLock, pArr->FillFromPrototypes(start, start + deleteLen));
        }
        else if (len)
        {
            JS_REENTRANT(jsReentLock, pArr->FillFromPrototypes(start, len));
        }

        //
        // If newLen overflowed, pre-process to prevent pushing sparse array segments or elements out of
        // max array length, which would result in tons of index overflow and difficult to fix.
        //
        if (newLenOverflow.HasOverflowed())
        {
            pArr = EnsureNonNativeArray(pArr);
            BigIndex dstIndex = MaxArrayLength;

            uint32 maxInsertLen = MaxArrayLength - start;
            if (insertLen > maxInsertLen)
            {
                // Copy overflowing insertArgs to properties
                for (uint32 i = maxInsertLen; i < insertLen; i++)
                {
                    pArr->GenericDirectSetItemAt(dstIndex, insertArgs[i]);
                    ++dstIndex;
                }

                insertLen = maxInsertLen; // update

                                          // Truncate elements on the right to properties
                if (start + deleteLen < len)
                {
                    pArr->TruncateToProperties(dstIndex, start + deleteLen);
                }
            }
            else
            {
                // Truncate would-overflow elements to properties
                pArr->TruncateToProperties(dstIndex, MaxArrayLength - insertLen + deleteLen);
            }

            len = pArr->length; // update
            newLen = len - deleteLen + insertLen;
            Assert(newLen == MaxArrayLength);
        }

        if (insertArgs)
        {
            pArr = EnsureNonNativeArray(pArr);
        }

        bool isIntArray = false;
        bool isFloatArray = false;
        bool isBuiltinArrayCtor = true;
        JavascriptArray *newArr = nullptr;

        // Just dump the segment map on splice (before any possible allocation and throw)
        pArr->ClearSegmentMap();

        // If the source object is an Array exotic object (Array.isArray) we should try to load the constructor property
        // and use it to construct the return object.
        JS_REENTRANT(jsReentLock, newObj = ArraySpeciesCreate(pArr, deleteLen, scriptContext, nullptr, nullptr, &isBuiltinArrayCtor));
        if (newObj != nullptr)
        {
            pArr = EnsureNonNativeArray(pArr);
            // If the new object we created is an array, remember that as it will save us time setting properties in the object below
            if (JavascriptArray::Is(newObj))
            {
#if ENABLE_COPYONACCESS_ARRAY
                JavascriptLibrary::CheckAndConvertCopyOnAccessNativeIntArray<Var>(newObj);
#endif
                newArr = JavascriptArray::FromVar(newObj);
            }
        }
        else
            // This is the ES5 case, pArr['constructor'] doesn't exist, or pArr['constructor'] is the builtin Array constructor
        {
            pArr->GetArrayTypeAndConvert(&isIntArray, &isFloatArray);
            newArr = CreateNewArrayHelper(deleteLen, isIntArray, isFloatArray, pArr, scriptContext);
#if ENABLE_COPYONACCESS_ARRAY
            JavascriptLibrary::CheckAndConvertCopyOnAccessNativeIntArray<Var>(newArr);
#endif
        }

        // If return object is a JavascriptArray, we can use all the array splice helpers
        if (newArr && isBuiltinArrayCtor && len == pArr->length)
        {
            // Code below has potential to throw due to OOM or SO. Just FailFast on those cases
            AutoFailFastOnError failFastOnError;

            // Array has a single segment (need not start at 0) and splice start lies in the range
            // of that segment we optimize splice - Fast path.
            if (pArr->IsSingleSegmentArray() && pArr->head->HasIndex(start))
            {
                SparseArraySegmentBase *oldHead = pArr->head;
                bool isInlineSegment = JavascriptArray::IsInlineSegment(oldHead, pArr);
                if (isIntArray)
                {
                    ArraySegmentSpliceHelper<int32>(newArr, SparseArraySegment<int32>::From(pArr->head), (SparseArraySegment<int32>**)&pArr->head, start, deleteLen, insertArgs, insertLen, recycler);
                }
                else if (isFloatArray)
                {
                    ArraySegmentSpliceHelper<double>(newArr, SparseArraySegment<double>::From(pArr->head), (SparseArraySegment<double>**)&pArr->head, start, deleteLen, insertArgs, insertLen, recycler);
                }
                else
                {
                    ArraySegmentSpliceHelper<Var>(newArr, SparseArraySegment<Var>::From(pArr->head), (SparseArraySegment<Var>**)&pArr->head, start, deleteLen, insertArgs, insertLen, recycler);
                }

                if (isInlineSegment && oldHead != pArr->head)
                {
                    pArr->ClearElements(oldHead, 0);
                }

                // Since the start index is within the bounds of the original array's head segment, it will not acquire any new
                // missing values. If the original array had missing values in the head segment, some of them may have been
                // copied into the array that will be returned; otherwise, the array that is returned will also not have any
                // missing values.
                newArr->SetHasNoMissingValues(pArr->HasNoMissingValues());
            }
            else
            {
                if (isIntArray)
                {
                    ArraySpliceHelper<int32>(newArr, pArr, start, deleteLen, insertArgs, insertLen, scriptContext);
                }
                else if (isFloatArray)
                {
                    ArraySpliceHelper<double>(newArr, pArr, start, deleteLen, insertArgs, insertLen, scriptContext);
                }
                else
                {
                    ArraySpliceHelper<Var>(newArr, pArr, start, deleteLen, insertArgs, insertLen, scriptContext);
                }

                // This function currently does not track missing values in the head segment if there are multiple segments
                pArr->SetHasNoMissingValues(false);
                newArr->SetHasNoMissingValues(false);
            }

            if (isIntArray)
            {
                pArr->EnsureHeadStartsFromZero<int32>(recycler);
                newArr->EnsureHeadStartsFromZero<int32>(recycler);
            }
            else if (isFloatArray)
            {
                pArr->EnsureHeadStartsFromZero<double>(recycler);
                newArr->EnsureHeadStartsFromZero<double>(recycler);
            }
            else
            {
                pArr->EnsureHeadStartsFromZero<Var>(recycler);
                newArr->EnsureHeadStartsFromZero<Var>(recycler);
            }

            pArr->InvalidateLastUsedSegment();

            // it is possible for valueOf accessors for the start or deleteLen
            // arguments to modify the size of the array. Since the resulting size of the array
            // is based on the cached value of length, this might lead to us having to trim
            // excess array segments at the end of the splice operation, which SetLength() will do.
            // However, this is also slower than performing the simple length assignment, so we only
            // do it if we can detect the array length changing.
            if (pArr->length != len)
            {
                pArr->SetLength(newLen);
            }
            else
            {
                pArr->length = newLen;
            }

            if (newArr->length != deleteLen)
            {
                newArr->SetLength(deleteLen);
            }
            else
            {
                newArr->length = deleteLen;
            }

            failFastOnError.Completed();

            newArr->InvalidateLastUsedSegment();

#ifdef VALIDATE_ARRAY
            newArr->ValidateArray();
            pArr->ValidateArray();
#endif
            if (newLenOverflow.HasOverflowed())
            {
                // ES5 15.4.4.12 16: If new len overflowed, SetLength throws
                JavascriptError::ThrowRangeError(scriptContext, JSERR_ArrayLengthAssignIncorrect);
            }

            return newArr;
        }

        if (newLenOverflow.HasOverflowed())
        {
            JS_REENTRANT_UNLOCK(jsReentLock, return ObjectSpliceHelper<uint64>(pArr, len, start, deleteLen, insertArgs, insertLen, scriptContext, newObj));
        }
        else // Use uint32 version if no overflow
        {
            JS_REENTRANT_UNLOCK(jsReentLock, return ObjectSpliceHelper<uint32>(pArr, len, start, deleteLen, insertArgs, insertLen, scriptContext, newObj));
        }

    }

    template<typename T>
    RecyclableObject* JavascriptArray::ObjectSpliceHelper(RecyclableObject* pObj, T len, T start,
        T deleteLen, Var* insertArgs, uint32 insertLen, ScriptContext *scriptContext, RecyclableObject* pNewObj)
    {
        JS_REENTRANCY_LOCK(jsReentLock, scriptContext->GetThreadContext());
        JavascriptArray *pnewArr = nullptr;

        if (pNewObj == nullptr)
        {
            JS_REENTRANT(jsReentLock, pNewObj = ArraySpeciesCreate(pObj, deleteLen, scriptContext));
            if (pNewObj == nullptr)
            {
                if (deleteLen > UINT_MAX)
                {
                    JavascriptError::ThrowRangeError(scriptContext, JSERR_ArrayLengthConstructIncorrect);
                }

                pnewArr = scriptContext->GetLibrary()->CreateArray(static_cast<uint32>(deleteLen));
                pnewArr->EnsureHead<Var>();

                pNewObj = pnewArr;
            }
        }

        if (JavascriptArray::Is(pNewObj))
        {
#if ENABLE_COPYONACCESS_ARRAY
            JavascriptLibrary::CheckAndConvertCopyOnAccessNativeIntArray<Var>(pNewObj);
#endif
            pnewArr = JavascriptArray::FromVar(pNewObj);
        }

        // copy elements to delete to new array
        if (pnewArr != nullptr)
        {
            for (uint32 i = 0; i < deleteLen; i++)
            {
                JS_REENTRANT(jsReentLock, BOOL hasItem = JavascriptOperators::HasItem(pObj, start + i));
                if (hasItem)
                {
                    JS_REENTRANT(jsReentLock, Var element = JavascriptOperators::GetItem(pObj, start + i, scriptContext));
                    pnewArr->SetItem(i, element, PropertyOperation_None);
                }
            }
        }
        else
        {
            BigIndex k = 0u;
            for (T i = 0u; i < deleteLen; i++)
            {
                JS_REENTRANT(jsReentLock, BOOL hasItem = JavascriptOperators::HasItem(pObj, start + i));
                if (hasItem)
                {
                    Var element = nullptr;
                    JS_REENTRANT(jsReentLock, element = JavascriptOperators::GetItem(pObj, start + i, scriptContext),
                        ThrowErrorOnFailure(JavascriptArray::SetArrayLikeObjects(pNewObj, k, element), scriptContext, k));
                }
                ++k;
            }
        }

        ThrowTypeErrorOnFailureHelper h(scriptContext, _u("Array.prototype.splice"));

        // Now we need reserve room if it is necessary
        if (insertLen > deleteLen) // Might overflow max array length
        {
            // Unshift [start + deleteLen, len) to start + insertLen
            JS_REENTRANT(jsReentLock, Unshift<BigIndex, T>(pObj, start + insertLen, start + deleteLen, len, scriptContext));
        }
        else if (insertLen < deleteLen) // Won't overflow max array length
        {
            T j = 0;
            for (T i = start + deleteLen; i < len; i++)
            {
                JS_REENTRANT(jsReentLock, BOOL hasItem = JavascriptOperators::HasItem(pObj, i));
                if (hasItem)
                {
                    Var element = nullptr;
                    JS_REENTRANT(jsReentLock, element = JavascriptOperators::GetItem(pObj, i, scriptContext),
                        h.ThrowTypeErrorOnFailure(JavascriptOperators::SetItem(pObj, pObj, start + insertLen + j, element, scriptContext, PropertyOperation_ThrowIfNotExtensible)));
                }
                else
                {
                    JS_REENTRANT(jsReentLock,
                        h.ThrowTypeErrorOnFailure(JavascriptOperators::DeleteItem(pObj, start + insertLen + j, PropertyOperation_ThrowOnDeleteIfNotConfig)));
                }
                j++;
            }

            // Clean up the rest
            for (T i = len; i > len - deleteLen + insertLen; i--)
            {
                JS_REENTRANT(jsReentLock, h.ThrowTypeErrorOnFailure(JavascriptOperators::DeleteItem(pObj, i - 1, PropertyOperation_ThrowOnDeleteIfNotConfig)));
            }
        }

        if (insertLen > 0)
        {
            T dstIndex = start; // insert index might overflow max array length
            for (uint32 i = 0; i < insertLen; i++)
            {
                JS_REENTRANT(jsReentLock,
                    h.ThrowTypeErrorOnFailure(IndexTrace<BigIndex>::SetItem(pObj, dstIndex, insertArgs[i], PropertyOperation_ThrowIfNotExtensible)));
                ++dstIndex;
            }
        }

        // Set up new length
        T newLen = T(len - deleteLen) + insertLen;
        JS_REENTRANT(jsReentLock,
            h.ThrowTypeErrorOnFailure(JavascriptOperators::SetProperty(pObj, pObj, PropertyIds::length, IndexTrace<BigIndex>::ToNumber(newLen, scriptContext), scriptContext, PropertyOperation_ThrowIfNotExtensible)),
            h.ThrowTypeErrorOnFailure(JavascriptOperators::SetProperty(pNewObj, pNewObj, PropertyIds::length, IndexTrace<BigIndex>::ToNumber(deleteLen, scriptContext), scriptContext, PropertyOperation_ThrowIfNotExtensible)));
#ifdef VALIDATE_ARRAY
        if (pnewArr)
        {
            pnewArr->ValidateArray();
        }
#endif
        return pNewObj;
    }

    Var JavascriptArray::EntryToLocaleString(RecyclableObject* function, CallInfo callInfo, ...)
    {
        PROBE_STACK(function->GetScriptContext(), Js::Constants::MinStackDefault);

        ARGUMENTS(args, callInfo);
        ScriptContext* scriptContext = function->GetScriptContext();
        JS_REENTRANCY_LOCK(jsReentLock, scriptContext->GetThreadContext());

        Assert(!(callInfo.Flags & CallFlags_New));

        if (args.Info.Count == 0)
        {
            JavascriptError::ThrowTypeError(scriptContext, JSERR_This_NeedObject, _u("Array.prototype.toLocaleString"));
        }

        if (JavascriptArray::IsDirectAccessArray(args[0]))
        {
            JavascriptArray* arr = JavascriptArray::FromVar(args[0]);
            JS_REENTRANT_UNLOCK(jsReentLock, return ToLocaleString(arr, scriptContext));
        }
        else
        {
            if (TypedArrayBase::IsDetachedTypedArray(args[0]))
            {
                JavascriptError::ThrowTypeError(scriptContext, JSERR_DetachedTypedArray, _u("Array.prototype.toLocalString"));
            }

            RecyclableObject* obj = nullptr;
            if (FALSE == JavascriptConversion::ToObject(args[0], scriptContext, &obj))
            {
                JavascriptError::ThrowTypeError(scriptContext, JSERR_This_NullOrUndefined, _u("Array.prototype.toLocaleString"));
            }
            JS_REENTRANT_UNLOCK(jsReentLock, return ToLocaleString(obj, scriptContext));
        }
    }

    //
    // Unshift object elements [start, end) to toIndex, asserting toIndex > start.
    //
    template<typename T, typename P>
    void JavascriptArray::Unshift(RecyclableObject* obj, const T& toIndex, P start, P end, ScriptContext* scriptContext)
    {
        JS_REENTRANCY_LOCK(jsReentLock, scriptContext->GetThreadContext());

        typedef IndexTrace<T> index_trace;

        ThrowTypeErrorOnFailureHelper h(scriptContext, _u("Array.prototype.unshift"));
        if (start < end)
        {
            T newEnd = (end - start - 1);// newEnd - 1
            T dst = toIndex + newEnd;
            for (P i = end; i > start; --i)
            {
                JS_REENTRANT(jsReentLock, BOOL hasItem = JavascriptOperators::HasItem(obj, i - 1));
                if (hasItem)
                {
                    Var element = nullptr;
                    JS_REENTRANT(jsReentLock, element = JavascriptOperators::GetItem(obj, i - 1, scriptContext),
                        h.ThrowTypeErrorOnFailure(index_trace::SetItem(obj, dst, element, PropertyOperation_ThrowIfNotExtensible)));
                }
                else
                {
                    JS_REENTRANT(jsReentLock, h.ThrowTypeErrorOnFailure(index_trace::DeleteItem(obj, dst, PropertyOperation_ThrowOnDeleteIfNotConfig)));
                }

                --dst;
            }
        }
    }

    template<typename T>
    void JavascriptArray::GrowArrayHeadHelperForUnshift(JavascriptArray* pArr, uint32 unshiftElements, ScriptContext * scriptContext)
    {
        SparseArraySegmentBase* nextToHeadSeg = pArr->head->next;
        Recycler* recycler = scriptContext->GetRecycler();

        SparseArraySegmentBase *oldHead = pArr->head;
        bool isInlineSegment = JavascriptArray::IsInlineSegment(oldHead, pArr);
        if (nextToHeadSeg == nullptr)
        {
            pArr->EnsureHead<T>();
            pArr->head = SparseArraySegment<T>::From(pArr->head)->GrowByMin(recycler, unshiftElements);
        }
        else
        {
            pArr->head = SparseArraySegment<T>::From(pArr->head)->GrowByMinMax(recycler, unshiftElements, ((nextToHeadSeg->left + unshiftElements) - pArr->head->left - pArr->head->size));
        }

        if (isInlineSegment)
        {
            pArr->ClearElements(oldHead, 0);
        }
    }

    template<typename T>
    void JavascriptArray::UnshiftHelper(JavascriptArray* pArr, uint32 unshiftElements, Js::Var * elements)
    {
        SparseArraySegment<T>* head = SparseArraySegment<T>::From(pArr->head);
        // Make enough room in the head segment to insert new elements at the front
        MoveArray(head->elements + unshiftElements, head->elements, pArr->head->length);
        uint32 oldHeadLength = head->length;
        head->length += unshiftElements;
        head->CheckLengthvsSize();

        /* Set head segment as the last used segment */
        pArr->InvalidateLastUsedSegment();

        bool hasNoMissingValues = pArr->HasNoMissingValues();

        /* Set HasNoMissingValues to false -> Since we shifted elements right, we might have missing values after the memmove */
        if(unshiftElements > oldHeadLength)
        {
            pArr->SetHasNoMissingValues(false);
        }

#if ENABLE_PROFILE_INFO
        pArr->FillFromArgs(unshiftElements, 0, elements, nullptr, true/*dontCreateNewArray*/);
#else
        pArr->FillFromArgs(unshiftElements, 0, elements, true/*dontCreateNewArray*/);
#endif

        // Setting back to the old value
        pArr->SetHasNoMissingValues(hasNoMissingValues);
    }

    Var JavascriptArray::EntryUnshift(RecyclableObject* function, CallInfo callInfo, ...)
    {
        PROBE_STACK(function->GetScriptContext(), Js::Constants::MinStackDefault);

        ARGUMENTS(args, callInfo);
        ScriptContext* scriptContext = function->GetScriptContext();
        JS_REENTRANCY_LOCK(jsReentLock, scriptContext->GetThreadContext());

        Assert(!(callInfo.Flags & CallFlags_New));

        Var res = scriptContext->GetLibrary()->GetUndefined();

        if (args.Info.Count == 0)
        {
           return res;
        }
        if (JavascriptArray::Is(args[0]) && !JavascriptArray::FromVar(args[0])->IsCrossSiteObject())
        {
#if ENABLE_COPYONACCESS_ARRAY
            JavascriptLibrary::CheckAndConvertCopyOnAccessNativeIntArray<Var>(args[0]);
#endif
            JavascriptArray * pArr = JavascriptArray::FromVar(args[0]);

            uint32 unshiftElements = args.Info.Count - 1;

            if (unshiftElements > 0)
            {
                if (pArr->IsFillFromPrototypes())
                {
                    JS_REENTRANT(jsReentLock, pArr->FillFromPrototypes(0, pArr->length)); // We need find all missing value from [[proto]] object
                }

                // Pre-process: truncate overflowing elements to properties
                bool newLenOverflowed = false;
                uint32 maxLen = MaxArrayLength - unshiftElements;
                if (pArr->length > maxLen)
                {
                    newLenOverflowed = true;
                    // Ensure the array is non-native when overflow happens
                    EnsureNonNativeArray(pArr);
                    pArr->TruncateToProperties(MaxArrayLength, maxLen);
                    Assert(pArr->length + unshiftElements == MaxArrayLength);
                }

                pArr->ClearSegmentMap(); // Dump segmentMap on unshift (before any possible allocation and throw)

                Assert(pArr->length <= MaxArrayLength - unshiftElements);
<<<<<<< HEAD

                SparseArraySegmentBase* renumberSeg = pArr->head->next;

=======
>>>>>>> bd1dba2d
                bool isIntArray = false;
                bool isFloatArray = false;

                if (JavascriptNativeIntArray::Is(pArr))
                {
                    isIntArray = true;
                }
                else if (JavascriptNativeFloatArray::Is(pArr))
                {
                    isFloatArray = true;
                }

                // If we need to grow head segment and there is already a next segment, then allocate the new head segment upfront
                // If there is OOM in array allocation, then array consistency is maintained.
                if (pArr->head->size < pArr->head->length + unshiftElements)
                {
                    if (isIntArray)
                    {
                        GrowArrayHeadHelperForUnshift<int32>(pArr, unshiftElements, scriptContext);
                    }
                    else if (isFloatArray)
                    {
                        GrowArrayHeadHelperForUnshift<double>(pArr, unshiftElements, scriptContext);
                    }
                    else
                    {
                        GrowArrayHeadHelperForUnshift<Var>(pArr, unshiftElements, scriptContext);
                    }
                }

<<<<<<< HEAD
=======
                SparseArraySegmentBase* renumberSeg = pArr->head->next;

>>>>>>> bd1dba2d
                while (renumberSeg)
                {
                    renumberSeg->left += unshiftElements;
                    if (renumberSeg->next == nullptr)
                    {
                        // last segment can shift its left + size beyond MaxArrayLength, so truncate if so
                        renumberSeg->EnsureSizeInBound();
                    }
                    renumberSeg = renumberSeg->next;
                }

                try
                {
                    if (isIntArray)
                    {
                        UnshiftHelper<int32>(pArr, unshiftElements, args.Values);
                    }
                    else if (isFloatArray)
                    {
                        UnshiftHelper<double>(pArr, unshiftElements, args.Values);
                    }
                    else
                    {
                        UnshiftHelper<Var>(pArr, unshiftElements, args.Values);
                    }
                }
                catch (...)
                {
                    Js::Throw::FatalInternalError();
                }

                pArr->InvalidateLastUsedSegment();
                pArr->length += unshiftElements;

#ifdef VALIDATE_ARRAY
                pArr->ValidateArray();
#endif

                if (newLenOverflowed) // ES5: throw if new "length" exceeds max array length
                {
                    JavascriptError::ThrowRangeError(scriptContext, JSERR_ArrayLengthAssignIncorrect);
                }
            }
            res = JavascriptNumber::ToVar(pArr->length, scriptContext);
        }
        else
        {
            RecyclableObject* dynamicObject = nullptr;
            if (FALSE == JavascriptConversion::ToObject(args[0], scriptContext, &dynamicObject))
            {
                JavascriptError::ThrowTypeError(scriptContext, JSERR_This_NullOrUndefined, _u("Array.prototype.unshift"));
            }

            JS_REENTRANT(jsReentLock, BigIndex length = OP_GetLength(dynamicObject, scriptContext));
            uint32 unshiftElements = args.Info.Count - 1;
            if (unshiftElements > 0)
            {
                uint32 MaxSpaceUint32 = MaxArrayLength - unshiftElements;
                // Note: end will always be a smallIndex either it is less than length in which case it is MaxSpaceUint32
                // or MaxSpaceUint32 is greater than length meaning length is a uint32 number
                BigIndex end = length > MaxSpaceUint32 ? MaxSpaceUint32 : length;
                if (end < length)
                {
                    // Unshift [end, length) to MaxArrayLength
                    // MaxArrayLength + (length - MaxSpaceUint32 - 1) = length + unshiftElements -1
                    if (length.IsSmallIndex())
                    {
                        JS_REENTRANT(jsReentLock, Unshift<BigIndex>(dynamicObject, MaxArrayLength, end.GetSmallIndex(), length.GetSmallIndex(), scriptContext));
                    }
                    else
                    {
                        JS_REENTRANT(jsReentLock, Unshift<BigIndex, uint64>(dynamicObject, MaxArrayLength, (uint64)end.GetSmallIndex(), length.GetBigIndex(), scriptContext));
                    }
                }

                // Unshift [0, end) to unshiftElements
                // unshiftElements + (MaxSpaceUint32 - 0 - 1) = MaxArrayLength -1 therefore this unshift covers up to MaxArrayLength - 1
                JS_REENTRANT(jsReentLock, Unshift<uint32>(dynamicObject, unshiftElements, (uint32)0, end.GetSmallIndex(), scriptContext));

                for (uint32 i = 0; i < unshiftElements; i++)
                {
                    JS_REENTRANT(jsReentLock,
                        JavascriptOperators::SetItem(dynamicObject, dynamicObject, i, args[i + 1], scriptContext, PropertyOperation_ThrowIfNotExtensible, true));
                }
            }

            ThrowTypeErrorOnFailureHelper h(scriptContext, _u("Array.prototype.unshift"));

            //ES6 - update 'length' even if unshiftElements == 0;
            BigIndex newLen = length + unshiftElements;
            res = JavascriptNumber::ToVar(newLen.IsSmallIndex() ? newLen.GetSmallIndex() : newLen.GetBigIndex(), scriptContext);
            JS_REENTRANT(jsReentLock,
                BOOL setLength = JavascriptOperators::SetProperty(dynamicObject, dynamicObject, PropertyIds::length, res, scriptContext, PropertyOperation_ThrowIfNotExtensible));
            h.ThrowTypeErrorOnFailure(setLength);
        }
        return res;

    }

    Var JavascriptArray::EntryToString(RecyclableObject* function, CallInfo callInfo, ...)
    {
        PROBE_STACK(function->GetScriptContext(), Js::Constants::MinStackDefault);

        ARGUMENTS(args, callInfo);
        ScriptContext* scriptContext = function->GetScriptContext();
        JS_REENTRANCY_LOCK(jsReentLock, scriptContext->GetThreadContext());

        Assert(!(callInfo.Flags & CallFlags_New));

        if (args.Info.Count == 0)
        {
            JavascriptError::ThrowTypeError(scriptContext, JSERR_NeedObject);
        }

         // ES5 15.4.4.2: call join, or built-in Object.prototype.toString

        RecyclableObject* obj = nullptr;
        if (FALSE == JavascriptConversion::ToObject(args[0], scriptContext, &obj))
        {
            JavascriptError::ThrowTypeError(scriptContext, JSERR_This_NullOrUndefined, _u("Array.prototype.toString"));
        }

        // In ES5 we could be calling a user defined join, even on array. We must [[Get]] join at runtime.
        JS_REENTRANT(jsReentLock, Var join = JavascriptOperators::GetProperty(obj, PropertyIds::join, scriptContext));
        if (JavascriptConversion::IsCallable(join))
        {
            RecyclableObject* func = RecyclableObject::FromVar(join);
            // We need to record implicit call here, because marked the Array.toString as no side effect,
            // but if we call user code here which may have side effect
            ThreadContext * threadContext = scriptContext->GetThreadContext();
            JS_REENTRANT(jsReentLock,
                Var result = threadContext->ExecuteImplicitCall(func, ImplicitCall_ToPrimitive, [=]() -> Js::Var
            {
                // Stack object should have a pre-op bail on implicit call. We shouldn't see them here.
                Assert(!ThreadContext::IsOnStack(obj));

                // The correct flag value is CallFlags_Value but we pass CallFlags_None in compat modes
                CallFlags flags = CallFlags_Value;
                return CALL_FUNCTION(threadContext, func, CallInfo(flags, 1), obj);
            }));

            if(!result)
            {
                // There was an implicit call and implicit calls are disabled. This would typically cause a bailout.
                Assert(threadContext->IsDisableImplicitCall());
                result = scriptContext->GetLibrary()->GetNull();
            }

            return result;
        }
        else
        {
            // call built-in Object.prototype.toString
            JS_REENTRANT_UNLOCK(jsReentLock,
                return CALL_ENTRYPOINT(scriptContext->GetThreadContext(), JavascriptObject::EntryToString, function, CallInfo(1), obj));
        }
    }

#if DEBUG
    BOOL JavascriptArray::GetIndex(const char16* propName, uint32 *pIndex)
    {
        uint32 lu, luDig;

        int32 cch = (int32)wcslen(propName);
        char16* pch = const_cast<char16 *>(propName);

        lu = *pch - '0';
        if (lu > 9)
            return FALSE;

        if (0 == lu)
        {
            *pIndex = 0;
            return 1 == cch;
        }

        while ((luDig = *++pch - '0') < 10)
        {
            // If we overflow 32 bits, ignore the item
            if (lu > 0x19999999)
                return FALSE;
            lu *= 10;
            if(lu > (ULONG_MAX - luDig))
                return FALSE;
            lu += luDig;
        }

        if (pch - propName != cch)
            return FALSE;

        if (lu == JavascriptArray::InvalidIndex)
        {
            // 0xFFFFFFFF is not treated as an array index so that the length can be
            // capped at 32 bits.
            return FALSE;
        }

        *pIndex = lu;
        return TRUE;
    }
#endif

    JavascriptString* JavascriptArray::GetLocaleSeparator(ScriptContext* scriptContext)
    {
#ifdef ENABLE_GLOBALIZATION
        LCID lcid = GetUserDefaultLCID();
        int count = 0;
        char16 szSeparator[6];

        // According to the document for GetLocaleInfo this is a sufficient buffer size.
        count = GetLocaleInfoW(lcid, LOCALE_SLIST, szSeparator, 5);
        if( !count)
        {
            AssertMsg(FALSE, "GetLocaleInfo failed");
            return scriptContext->GetLibrary()->GetCommaSpaceDisplayString();
        }
        else
        {
            // Append ' '  if necessary
            if( count < 2 || szSeparator[count-2] != ' ')
            {
                szSeparator[count-1] = ' ';
                szSeparator[count] = '\0';
            }

            return JavascriptString::NewCopyBuffer(szSeparator, count, scriptContext);
        }
#else
        // xplat-todo: Support locale-specific seperator
        return scriptContext->GetLibrary()->GetCommaSpaceDisplayString();
#endif
    }

    template <typename T>
    JavascriptString* JavascriptArray::ToLocaleString(T* arr, ScriptContext* scriptContext)
    {
        JS_REENTRANCY_LOCK(jsReentLock, scriptContext->GetThreadContext());

        uint32 length = 0;
        if (TypedArrayBase::Is(arr))
        {
            // For a TypedArray use the actual length of the array.
            length = TypedArrayBase::FromVar(arr)->GetLength();
        }
        else
        {
            //For anything else, use the "length" property if present.
            JS_REENTRANT(jsReentLock, length = ItemTrace<T>::GetLength(arr, scriptContext));
        }

        if (length == 0 || scriptContext->CheckObject(arr))
        {
            return scriptContext->GetLibrary()->GetEmptyString();
        }

        JavascriptString* res = scriptContext->GetLibrary()->GetEmptyString();
        bool pushedObject = false;

        TryFinally([&]()
        {
            scriptContext->PushObject(arr);
            pushedObject = true;

            Var element;
            JS_REENTRANT(jsReentLock, BOOL gotItem = ItemTrace<T>::GetItem(arr, 0, &element, scriptContext));
            if (gotItem)
            {
                JS_REENTRANT(jsReentLock, res = JavascriptArray::ToLocaleStringHelper(element, scriptContext));
            }

            if (length > 1)
            {
                JavascriptString* separator = GetLocaleSeparator(scriptContext);

                for (uint32 i = 1; i < length; i++)
                {
                    res = JavascriptString::Concat(res, separator);
                    JS_REENTRANT(jsReentLock, gotItem = ItemTrace<T>::GetItem(arr, i, &element, scriptContext));
                    if (gotItem)
                    {
                        JS_REENTRANT(jsReentLock, res = JavascriptString::Concat(res, JavascriptArray::ToLocaleStringHelper(element, scriptContext)));
                    }
                }
            }
        },
        [&](bool/*hasException*/)
        {
            if (pushedObject)
            {
                Var top = scriptContext->PopObject();
                AssertMsg(top == arr, "Unmatched operation stack");
            }
        });

        if (res == nullptr)
        {
            res = scriptContext->GetLibrary()->GetEmptyString();
        }

        return res;
    }

    Var JavascriptArray::EntryIsArray(RecyclableObject* function, CallInfo callInfo, ...)
    {
        PROBE_STACK(function->GetScriptContext(), Js::Constants::MinStackDefault);

        ARGUMENTS(args, callInfo);
        ScriptContext* scriptContext = function->GetScriptContext();
        JS_REENTRANCY_LOCK(jsReentLock, scriptContext->GetThreadContext());

        Assert(!(callInfo.Flags & CallFlags_New));

        CHAKRATEL_LANGSTATS_INC_BUILTINCOUNT(Array_Constructor_isArray);

        if (args.Info.Count < 2)
        {
            return scriptContext->GetLibrary()->GetFalse();
        }

#if ENABLE_COPYONACCESS_ARRAY
        JavascriptLibrary::CheckAndConvertCopyOnAccessNativeIntArray<Var>(args[1]);
#endif
        if (JavascriptOperators::IsArray(args[1]))
        {
            return scriptContext->GetLibrary()->GetTrue();
        }
        return scriptContext->GetLibrary()->GetFalse();
    }

    ///----------------------------------------------------------------------------
    /// Find() calls the given predicate callback on each element of the array, in
    /// order, and returns the first element that makes the predicate return true,
    /// as described in (ES6.0: S22.1.3.8).
    ///----------------------------------------------------------------------------
    Var JavascriptArray::EntryFind(RecyclableObject* function, CallInfo callInfo, ...)
    {
        PROBE_STACK(function->GetScriptContext(), Js::Constants::MinStackDefault);

        ARGUMENTS(args, callInfo);
        ScriptContext* scriptContext = function->GetScriptContext();
        JS_REENTRANCY_LOCK(jsReentLock, scriptContext->GetThreadContext());

        Assert(!(callInfo.Flags & CallFlags_New));

        if (args.Info.Count == 0)
        {
            JavascriptError::ThrowTypeError(scriptContext, JSERR_This_NullOrUndefined, _u("Array.prototype.find"));
        }

        int64 length;
        JavascriptArray * pArr = nullptr;
        RecyclableObject* obj = nullptr;

        JS_REENTRANT_UNLOCK(jsReentLock, TryGetArrayAndLength(args[0], scriptContext, _u("Array.prototype.find"), &pArr, &obj, &length));

            return JavascriptArray::FindHelper<false>(pArr, nullptr, obj, length, args, scriptContext);
    }

    template <bool findIndex>
    Var JavascriptArray::FindHelper(JavascriptArray* pArr, Js::TypedArrayBase* typedArrayBase, RecyclableObject* obj, int64 length, Arguments& args, ScriptContext* scriptContext)
    {
        JS_REENTRANCY_LOCK(jsReentLock, scriptContext->GetThreadContext());

        if (args.Info.Count < 2 || !JavascriptConversion::IsCallable(args[1]))
        {
            // typedArrayBase is only non-null if and only if we came here via the TypedArray entrypoint
            if (typedArrayBase != nullptr)
            {
                JavascriptError::ThrowTypeError(scriptContext, JSERR_FunctionArgument_NeedFunction, findIndex ? _u("[TypedArray].prototype.findIndex") : _u("[TypedArray].prototype.find"));
            }
            else
            {
                JavascriptError::ThrowTypeError(scriptContext, JSERR_FunctionArgument_NeedFunction, findIndex ? _u("Array.prototype.findIndex") : _u("Array.prototype.find"));
            }
        }

        RecyclableObject* callBackFn = RecyclableObject::FromVar(args[1]);
        Var thisArg;

        if (args.Info.Count > 2)
        {
            thisArg = args[2];
        }
        else
        {
            thisArg = scriptContext->GetLibrary()->GetUndefined();
        }

        // If we came from Array.prototype.find/findIndex and source object is not a JavascriptArray, source could be a TypedArray
        if (typedArrayBase == nullptr && pArr == nullptr && TypedArrayBase::Is(obj))
        {
            typedArrayBase = TypedArrayBase::FromVar(obj);
        }

        // The correct flag value is CallFlags_Value but we pass CallFlags_None in compat modes
        CallFlags flags = CallFlags_Value;
        Var element = nullptr;
        Var testResult = nullptr;

        if (pArr)
        {
            Var undefined = scriptContext->GetLibrary()->GetUndefined();

            Assert(length <= UINT_MAX);
            for (uint32 k = 0; k < (uint32)length; k++)
            {
                element = undefined;
                JS_REENTRANT(jsReentLock, pArr->DirectGetItemAtFull(k, &element));

                Var index = JavascriptNumber::ToVar(k, scriptContext);

                JS_REENTRANT(jsReentLock,
                    testResult = CALL_FUNCTION(scriptContext->GetThreadContext(), callBackFn, CallInfo(flags, 4), thisArg,
                        element,
                        index,
                        pArr));

                if (JavascriptConversion::ToBoolean(testResult, scriptContext))
                {
                    return findIndex ? index : element;
                }

                // Side-effects in the callback function may have changed the source array into an ES5Array. If this happens
                // we will process the rest of the array elements like an ES5Array.
                if (!JavascriptArray::Is(obj))
                {
                    AssertOrFailFastMsg(ES5Array::Is(obj), "The array should have been converted to an ES5Array");
                    JS_REENTRANT_UNLOCK(jsReentLock, return JavascriptArray::FindObjectHelper<findIndex>(obj, length, k + 1, callBackFn, thisArg, scriptContext));
                }
            }
        }
        else if (typedArrayBase)
        {
            Assert(length <= UINT_MAX);
            for (uint32 k = 0; k < (uint32)length; k++)
            {
                // Spec does not ask to call HasItem, so we need to go to visit the whole length

                element = typedArrayBase->DirectGetItem(k);

                Var index = JavascriptNumber::ToVar(k, scriptContext);

                JS_REENTRANT(jsReentLock,
                    testResult = CALL_FUNCTION(scriptContext->GetThreadContext(), callBackFn, CallInfo(flags, 4), thisArg,
                        element,
                        index,
                        typedArrayBase));

                if (JavascriptConversion::ToBoolean(testResult, scriptContext))
                {
                    return findIndex ? index : element;
                }
            }
        }
        else
        {
            JS_REENTRANT_UNLOCK(jsReentLock, return JavascriptArray::FindObjectHelper<findIndex>(obj, length, 0u, callBackFn, thisArg, scriptContext));
        }

        return findIndex ? JavascriptNumber::ToVar(-1, scriptContext) : scriptContext->GetLibrary()->GetUndefined();
    }

    template <bool findIndex>
    Var JavascriptArray::FindObjectHelper(RecyclableObject* obj, int64 length, int64 start, RecyclableObject* callBackFn, Var thisArg, ScriptContext* scriptContext)
    {
        JS_REENTRANCY_LOCK(jsReentLock, scriptContext->GetThreadContext());

        // The correct flag value is CallFlags_Value but we pass CallFlags_None in compat modes
        CallFlags flags = CallFlags_Value;
        Var element = nullptr;
        Var testResult = nullptr;

        for (int64 k = start; k < length; k++)
        {
            JS_REENTRANT(jsReentLock, element = JavascriptOperators::GetItem(obj, (uint64)k, scriptContext));
            Var index = JavascriptNumber::ToVar(k, scriptContext);

                JS_REENTRANT(jsReentLock,
                    testResult = CALL_FUNCTION(scriptContext->GetThreadContext(), callBackFn, CallInfo(flags, 4), thisArg,
                    element,
                    index,
                        obj));

            if (JavascriptConversion::ToBoolean(testResult, scriptContext))
            {
                return findIndex ? index : element;
            }
        }

        return findIndex ? JavascriptNumber::ToVar(-1, scriptContext) : scriptContext->GetLibrary()->GetUndefined();
    }

    ///----------------------------------------------------------------------------
    /// FindIndex() calls the given predicate callback on each element of the
    /// array, in order, and returns the index of the first element that makes the
    /// predicate return true, as described in (ES6.0: S22.1.3.9).
    ///----------------------------------------------------------------------------
    Var JavascriptArray::EntryFindIndex(RecyclableObject* function, CallInfo callInfo, ...)
    {
        PROBE_STACK(function->GetScriptContext(), Js::Constants::MinStackDefault);

        ARGUMENTS(args, callInfo);
        ScriptContext* scriptContext = function->GetScriptContext();
        JS_REENTRANCY_LOCK(jsReentLock, scriptContext->GetThreadContext());

        Assert(!(callInfo.Flags & CallFlags_New));

        if (args.Info.Count == 0)
        {
            JavascriptError::ThrowTypeError(scriptContext, JSERR_This_NullOrUndefined, _u("Array.prototype.findIndex"));
        }

        int64 length;
        JavascriptArray * pArr = nullptr;
        RecyclableObject* obj = nullptr;

        JS_REENTRANT_UNLOCK(jsReentLock,
            TryGetArrayAndLength(args[0], scriptContext, _u("Array.prototype.findIndex"), &pArr, &obj, &length));
            return JavascriptArray::FindHelper<true>(pArr, nullptr, obj, length, args, scriptContext);
    }

    ///----------------------------------------------------------------------------
    /// Entries() returns a new ArrayIterator object configured to return key-
    /// value pairs matching the elements of the this array/array-like object,
    /// as described in (ES6.0: S22.1.3.4).
    ///----------------------------------------------------------------------------
    Var JavascriptArray::EntryEntries(RecyclableObject* function, CallInfo callInfo, ...)
    {
        PROBE_STACK(function->GetScriptContext(), Js::Constants::MinStackDefault);

        ARGUMENTS(args, callInfo);
        ScriptContext* scriptContext = function->GetScriptContext();
        JS_REENTRANCY_LOCK(jsReentLock, scriptContext->GetThreadContext());

        Assert(!(callInfo.Flags & CallFlags_New));

        if (args.Info.Count == 0)
        {
            JavascriptError::ThrowTypeError(scriptContext, JSERR_This_NullOrUndefined, _u("Array.prototype.entries"));
        }

        RecyclableObject* thisObj = nullptr;
        if (FALSE == JavascriptConversion::ToObject(args[0], scriptContext, &thisObj))
        {
            JavascriptError::ThrowTypeError(scriptContext, JSERR_This_NullOrUndefined, _u("Array.prototype.entries"));
        }

#if ENABLE_COPYONACCESS_ARRAY
        JavascriptLibrary::CheckAndConvertCopyOnAccessNativeIntArray<Var>(thisObj);
#endif
        JS_REENTRANT_UNLOCK(jsReentLock,
            return scriptContext->GetLibrary()->CreateArrayIterator(thisObj, JavascriptArrayIteratorKind::KeyAndValue));
    }

    ///----------------------------------------------------------------------------
    /// Keys() returns a new ArrayIterator object configured to return the keys
    /// of the this array/array-like object, as described in (ES6.0: S22.1.3.13).
    ///----------------------------------------------------------------------------
    Var JavascriptArray::EntryKeys(RecyclableObject* function, CallInfo callInfo, ...)
    {
        PROBE_STACK(function->GetScriptContext(), Js::Constants::MinStackDefault);

        ARGUMENTS(args, callInfo);
        ScriptContext* scriptContext = function->GetScriptContext();
        JS_REENTRANCY_LOCK(jsReentLock, scriptContext->GetThreadContext());

        Assert(!(callInfo.Flags & CallFlags_New));

        if (args.Info.Count == 0)
        {
            JavascriptError::ThrowTypeError(scriptContext, JSERR_This_NullOrUndefined, _u("Array.prototype.keys"));
        }

        RecyclableObject* thisObj = nullptr;
        if (FALSE == JavascriptConversion::ToObject(args[0], scriptContext, &thisObj))
        {
            JavascriptError::ThrowTypeError(scriptContext, JSERR_This_NullOrUndefined, _u("Array.prototype.keys"));
        }

#if ENABLE_COPYONACCESS_ARRAY
        JavascriptLibrary::CheckAndConvertCopyOnAccessNativeIntArray<Var>(thisObj);
#endif
        JS_REENTRANT_UNLOCK(jsReentLock,
            return scriptContext->GetLibrary()->CreateArrayIterator(thisObj, JavascriptArrayIteratorKind::Key));
    }

    ///----------------------------------------------------------------------------
    /// Values() returns a new ArrayIterator object configured to return the values
    /// of the this array/array-like object, as described in (ES6.0: S22.1.3.29).
    ///----------------------------------------------------------------------------
    Var JavascriptArray::EntryValues(RecyclableObject* function, CallInfo callInfo, ...)
    {
        PROBE_STACK(function->GetScriptContext(), Js::Constants::MinStackDefault);

        ARGUMENTS(args, callInfo);
        ScriptContext* scriptContext = function->GetScriptContext();
        JS_REENTRANCY_LOCK(jsReentLock, scriptContext->GetThreadContext());

        Assert(!(callInfo.Flags & CallFlags_New));

        if (args.Info.Count == 0)
        {
            JavascriptError::ThrowTypeError(scriptContext, JSERR_This_NullOrUndefined, _u("Array.prototype.values"));
        }

        RecyclableObject* thisObj = nullptr;
        if (FALSE == JavascriptConversion::ToObject(args[0], scriptContext, &thisObj))
        {
            JavascriptError::ThrowTypeError(scriptContext, JSERR_This_NullOrUndefined, _u("Array.prototype.values"));
        }

#if ENABLE_COPYONACCESS_ARRAY
        JavascriptLibrary::CheckAndConvertCopyOnAccessNativeIntArray<Var>(thisObj);
#endif
        JS_REENTRANT_UNLOCK(jsReentLock,
            return scriptContext->GetLibrary()->CreateArrayIterator(thisObj, JavascriptArrayIteratorKind::Value));
    }

    Var JavascriptArray::EntryEvery(RecyclableObject* function, CallInfo callInfo, ...)
    {
        PROBE_STACK(function->GetScriptContext(), Js::Constants::MinStackDefault);

        ARGUMENTS(args, callInfo);
        ScriptContext* scriptContext = function->GetScriptContext();
        JS_REENTRANCY_LOCK(jsReentLock, scriptContext->GetThreadContext());
        AUTO_TAG_NATIVE_LIBRARY_ENTRY(function, callInfo, _u("Array.prototype.every"));

        Assert(!(callInfo.Flags & CallFlags_New));

        CHAKRATEL_LANGSTATS_INC_BUILTINCOUNT(Array_Prototype_every);

        if (args.Info.Count == 0)
        {
            JavascriptError::ThrowTypeError(scriptContext, JSERR_This_NullOrUndefined, _u("Array.prototype.every"));
        }

        BigIndex length;
        JavascriptArray* pArr = nullptr;
        RecyclableObject* obj = nullptr;

        JS_REENTRANT(jsReentLock, TryGetArrayAndLength(args[0], scriptContext, _u("Array.prototype.every"), &pArr, &obj, &length));

        if (length.IsSmallIndex())
        {
            JS_REENTRANT_UNLOCK(jsReentLock, return JavascriptArray::EveryHelper(pArr, nullptr, obj, length.GetSmallIndex(), args, scriptContext));
        }
        Assert(pArr == nullptr || length.IsUint32Max()); // if pArr is not null lets make sure length is safe to cast, which will only happen if length is a uint32max
        JS_REENTRANT_UNLOCK(jsReentLock, return JavascriptArray::EveryHelper(pArr, nullptr, obj, length.GetBigIndex(), args, scriptContext));
    }

    // Array.prototype.every as described by ES6.0 (draft 22) Section 22.1.3.5
    template <typename T>
    Var JavascriptArray::EveryHelper(JavascriptArray* pArr, Js::TypedArrayBase* typedArrayBase, RecyclableObject* obj, T length, Arguments& args, ScriptContext* scriptContext)
    {
        JS_REENTRANCY_LOCK(jsReentLock, scriptContext->GetThreadContext());

        if (args.Info.Count < 2 || !JavascriptConversion::IsCallable(args[1]))
        {
            // typedArrayBase is only non-null if and only if we came here via the TypedArray entrypoint
            if (typedArrayBase != nullptr)
            {
                JavascriptError::ThrowTypeError(scriptContext, JSERR_FunctionArgument_NeedFunction, _u("[TypedArray].prototype.every"));
            }
            else
            {
                JavascriptError::ThrowTypeError(scriptContext, JSERR_FunctionArgument_NeedFunction, _u("Array.prototype.every"));
            }
        }

        RecyclableObject* callBackFn = RecyclableObject::FromVar(args[1]);
        Var thisArg = nullptr;


        if (args.Info.Count > 2)
        {
            thisArg = args[2];
        }
        else
        {
            thisArg = scriptContext->GetLibrary()->GetUndefined();
        }

        // If we came from Array.prototype.map and source object is not a JavascriptArray, source could be a TypedArray
        if (typedArrayBase == nullptr && pArr == nullptr && TypedArrayBase::Is(obj))
        {
            typedArrayBase = TypedArrayBase::FromVar(obj);
        }

        Var element = nullptr;
        Var testResult = nullptr;
        // The correct flag value is CallFlags_Value but we pass CallFlags_None in compat modes
        CallFlags flags = CallFlags_Value;

        if (pArr)
        {
            Assert(length <= UINT_MAX);
            for (uint32 k = 0; k < (uint32)length; k++)
            {
                JS_REENTRANT(jsReentLock, BOOL gotItem = pArr->DirectGetItemAtFull(k, &element));
                if (!gotItem)
                {
                    continue;
                }

                JS_REENTRANT(jsReentLock,
                    testResult = CALL_FUNCTION(scriptContext->GetThreadContext(), callBackFn, CallInfo(flags, 4), thisArg,
                        element,
                        JavascriptNumber::ToVar(k, scriptContext),
                        pArr));

                if (!JavascriptConversion::ToBoolean(testResult, scriptContext))
                {
                    return scriptContext->GetLibrary()->GetFalse();
                }

                // Side-effects in the callback function may have changed the source array into an ES5Array. If this happens
                // we will process the rest of the array elements like an ES5Array.
                if (!JavascriptArray::Is(obj))
                {
                    AssertOrFailFastMsg(ES5Array::Is(obj), "The array should have been converted to an ES5Array");
                    JS_REENTRANT_UNLOCK(jsReentLock, return JavascriptArray::EveryObjectHelper<T>(obj, length, k + 1, callBackFn, thisArg, scriptContext));
                }
            }
        }
        else if (typedArrayBase)
        {
            AssertAndFailFast(TypedArrayBase::Is(typedArrayBase));
            uint32 end = (uint32)min(length, (T)typedArrayBase->GetLength());

            for (uint32 k = 0; k < end; k++)
            {
                // No need to do HasItem, as it cannot be observable unless 'typedArrayBase' is proxy. And we have established that it is indeed typedarray.

                element = typedArrayBase->DirectGetItem(k);

                JS_REENTRANT(jsReentLock,
                    testResult = CALL_FUNCTION(scriptContext->GetThreadContext(), callBackFn, CallInfo(flags, 4), thisArg,
                        element,
                        JavascriptNumber::ToVar(k, scriptContext),
                        typedArrayBase));

                if (!JavascriptConversion::ToBoolean(testResult, scriptContext))
                {
                    return scriptContext->GetLibrary()->GetFalse();
                }
            }
        }
        else
        {
            JS_REENTRANT_UNLOCK(jsReentLock, return JavascriptArray::EveryObjectHelper<T>(obj, length, 0u, callBackFn, thisArg, scriptContext));
        }

        return scriptContext->GetLibrary()->GetTrue();
    }

    template <typename T>
    Var JavascriptArray::EveryObjectHelper(RecyclableObject* obj, T length, T start, RecyclableObject* callBackFn, Var thisArg, ScriptContext* scriptContext)
    {
        JS_REENTRANCY_LOCK(jsReentLock, scriptContext->GetThreadContext());

        // The correct flag value is CallFlags_Value but we pass CallFlags_None in compat modes
        CallFlags flags = CallFlags_Value;
        Var element = nullptr;
        Var testResult = nullptr;

        for (T k = start; k < length; k++)
        {
            // According to es6 spec, we need to call Has first before calling Get
                JS_REENTRANT(jsReentLock, BOOL hasItem = JavascriptOperators::HasItem(obj, k));
                if (hasItem)
            {
                    JS_REENTRANT(jsReentLock,
                        element = JavascriptOperators::GetItem(obj, k, scriptContext),
                        testResult = CALL_FUNCTION(scriptContext->GetThreadContext(), callBackFn, CallInfo(flags, 4), thisArg,
                        element,
                        JavascriptNumber::ToVar(k, scriptContext),
                            obj));

                if (!JavascriptConversion::ToBoolean(testResult, scriptContext))
                {
                    return scriptContext->GetLibrary()->GetFalse();
                }
            }
        }

        return scriptContext->GetLibrary()->GetTrue();
    }


    Var JavascriptArray::EntrySome(RecyclableObject* function, CallInfo callInfo, ...)
    {
        PROBE_STACK(function->GetScriptContext(), Js::Constants::MinStackDefault);

        ARGUMENTS(args, callInfo);
        ScriptContext* scriptContext = function->GetScriptContext();
        JS_REENTRANCY_LOCK(jsReentLock, scriptContext->GetThreadContext());

        AUTO_TAG_NATIVE_LIBRARY_ENTRY(function, callInfo, _u("Array.prototype.some"));

        CHAKRATEL_LANGSTATS_INC_BUILTINCOUNT(Array_Prototype_some);

        Assert(!(callInfo.Flags & CallFlags_New));

        if (args.Info.Count == 0)
        {
            JavascriptError::ThrowTypeError(scriptContext, JSERR_This_NullOrUndefined, _u("Array.prototype.some"));
        }

        BigIndex length;
        JavascriptArray* pArr = nullptr;
        RecyclableObject* obj = nullptr;

        JS_REENTRANT(jsReentLock, TryGetArrayAndLength(args[0], scriptContext, _u("Array.prototype.some"), &pArr, &obj, &length));

        if (length.IsSmallIndex())
        {
            JS_REENTRANT_UNLOCK(jsReentLock, return JavascriptArray::SomeHelper(pArr, nullptr, obj, length.GetSmallIndex(), args, scriptContext));
        }
        Assert(pArr == nullptr || length.IsUint32Max()); // if pArr is not null lets make sure length is safe to cast, which will only happen if length is a uint32max
        JS_REENTRANT_UNLOCK(jsReentLock, return JavascriptArray::SomeHelper(pArr, nullptr, obj, length.GetBigIndex(), args, scriptContext));
    }

    // Array.prototype.some as described in ES6.0 (draft 22) Section 22.1.3.23
    template <typename T>
    Var JavascriptArray::SomeHelper(JavascriptArray* pArr, Js::TypedArrayBase* typedArrayBase, RecyclableObject* obj, T length, Arguments& args, ScriptContext* scriptContext)
    {
        JS_REENTRANCY_LOCK(jsReentLock, scriptContext->GetThreadContext());

        if (args.Info.Count < 2 || !JavascriptConversion::IsCallable(args[1]))
        {
            // We are in the TypedArray version of this API if and only if typedArrayBase != nullptr
            if (typedArrayBase != nullptr)
            {
                JavascriptError::ThrowTypeError(scriptContext, JSERR_FunctionArgument_NeedFunction, _u("[TypedArray].prototype.some"));
            }
            else
            {
                JavascriptError::ThrowTypeError(scriptContext, JSERR_FunctionArgument_NeedFunction, _u("Array.prototype.some"));
            }
        }

        RecyclableObject* callBackFn = RecyclableObject::FromVar(args[1]);
        Var thisArg = nullptr;

        if (args.Info.Count > 2)
        {
            thisArg = args[2];
        }
        else
        {
            thisArg = scriptContext->GetLibrary()->GetUndefined();
        }

        // If we came from Array.prototype.some and source object is not a JavascriptArray, source could be a TypedArray
        if (typedArrayBase == nullptr && pArr == nullptr && TypedArrayBase::Is(obj))
        {
            typedArrayBase = TypedArrayBase::FromVar(obj);
        }

        // The correct flag value is CallFlags_Value but we pass CallFlags_None in compat modes
        CallFlags flags = CallFlags_Value;
        Var element = nullptr;
        Var testResult = nullptr;

        if (pArr)
        {
            Assert(length <= UINT_MAX);
            for (uint32 k = 0; k < (uint32)length; k++)
            {
                JS_REENTRANT(jsReentLock, BOOL gotItem = pArr->DirectGetItemAtFull(k, &element));
                if (!gotItem)
                {
                    continue;
                }

                JS_REENTRANT_UNLOCK(jsReentLock,
                    testResult = CALL_FUNCTION(scriptContext->GetThreadContext(), callBackFn, CallInfo(flags, 4), thisArg,
                        element,
                        JavascriptNumber::ToVar(k, scriptContext),
                        pArr));

                if (JavascriptConversion::ToBoolean(testResult, scriptContext))
                {
                    return scriptContext->GetLibrary()->GetTrue();
                }

                // Side-effects in the callback function may have changed the source array into an ES5Array. If this happens
                // we will process the rest of the array elements like an ES5Array.
                if (!JavascriptArray::Is(obj))
                {
                    AssertOrFailFastMsg(ES5Array::Is(obj), "The array should have been converted to an ES5Array");
                    JS_REENTRANT_UNLOCK(jsReentLock, return JavascriptArray::SomeObjectHelper<T>(obj, length, k + 1, callBackFn, thisArg, scriptContext));
                }
            }
        }
        else if (typedArrayBase)
        {
            AssertAndFailFast(TypedArrayBase::Is(typedArrayBase));
            uint32 end = (uint32)min(length, (T)typedArrayBase->GetLength());

            for (uint32 k = 0; k < end; k++)
            {
                // No need to do HasItem, as it cannot be observable unless 'typedArrayBase' is proxy. And we have established that it is indeed typedarray.

                element = typedArrayBase->DirectGetItem(k);

                JS_REENTRANT_UNLOCK(jsReentLock,
                    testResult = CALL_FUNCTION(scriptContext->GetThreadContext(), callBackFn, CallInfo(flags, 4), thisArg,
                        element,
                        JavascriptNumber::ToVar(k, scriptContext),
                        typedArrayBase));

                if (JavascriptConversion::ToBoolean(testResult, scriptContext))
                {
                    return scriptContext->GetLibrary()->GetTrue();
                }
            }
        }
        else
        {
            JS_REENTRANT_UNLOCK(jsReentLock, return JavascriptArray::SomeObjectHelper<T>(obj, length, 0u, callBackFn, thisArg, scriptContext));
        }

        return scriptContext->GetLibrary()->GetFalse();
    }

    template <typename T>
    Var JavascriptArray::SomeObjectHelper(RecyclableObject* obj, T length, T start, RecyclableObject* callBackFn, Var thisArg, ScriptContext* scriptContext)
    {
        JS_REENTRANCY_LOCK(jsReentLock, scriptContext->GetThreadContext());

        // The correct flag value is CallFlags_Value but we pass CallFlags_None in compat modes
        CallFlags flags = CallFlags_Value;
        Var element = nullptr;
        Var testResult = nullptr;

        for (T k = start; k < length; k++)
        {
            JS_REENTRANT(jsReentLock, BOOL hasItem = JavascriptOperators::HasItem(obj, k));
            if (hasItem)
            {
                JS_REENTRANT_UNLOCK(jsReentLock,
                    element = JavascriptOperators::GetItem(obj, k, scriptContext),
                    testResult = CALL_FUNCTION(scriptContext->GetThreadContext(), callBackFn, CallInfo(flags, 4), thisArg,
                        element,
                        JavascriptNumber::ToVar(k, scriptContext),
                        obj));

                if (JavascriptConversion::ToBoolean(testResult, scriptContext))
                {
                    return scriptContext->GetLibrary()->GetTrue();
                }
            }
        }

        return scriptContext->GetLibrary()->GetFalse();
    }

    Var JavascriptArray::EntryForEach(RecyclableObject* function, CallInfo callInfo, ...)
    {
        PROBE_STACK(function->GetScriptContext(), Js::Constants::MinStackDefault);

        ARGUMENTS(args, callInfo);
        ScriptContext* scriptContext = function->GetScriptContext();
        JS_REENTRANCY_LOCK(jsReentLock, scriptContext->GetThreadContext());

        AUTO_TAG_NATIVE_LIBRARY_ENTRY(function, callInfo, _u("Array.prototype.forEach"));

        CHAKRATEL_LANGSTATS_INC_BUILTINCOUNT(Array_Prototype_forEach)

        Assert(!(callInfo.Flags & CallFlags_New));

        if (args.Info.Count == 0)
        {
            JavascriptError::ThrowTypeError(scriptContext, JSERR_This_NullOrUndefined, _u("Array.prototype.forEach"));
        }

        BigIndex length;
        JavascriptArray* pArr = nullptr;
        RecyclableObject* dynamicObject = nullptr;
        RecyclableObject* callBackFn = nullptr;
        Var thisArg = nullptr;

        JS_REENTRANT(jsReentLock, TryGetArrayAndLength(args[0], scriptContext, _u("Array.prototype.forEach"), &pArr, &dynamicObject, &length));

        if (args.Info.Count < 2 || !JavascriptConversion::IsCallable(args[1]))
        {
            JavascriptError::ThrowTypeError(scriptContext, JSERR_FunctionArgument_NeedFunction, _u("Array.prototype.forEach"));
        }
        callBackFn = RecyclableObject::FromVar(args[1]);

        if (args.Info.Count > 2)
        {
            thisArg = args[2];
        }
        else
        {
            thisArg = scriptContext->GetLibrary()->GetUndefined();
        }

        // The correct flag value is CallFlags_Value but we pass CallFlags_None in compat modes
        CallFlags flags = CallFlags_Value;

        auto fn32 = [dynamicObject, callBackFn, flags, thisArg,
            scriptContext](uint32 k, Var element)
        {
            CALL_FUNCTION(scriptContext->GetThreadContext(), callBackFn, CallInfo(flags, 4), thisArg,
                element,
                JavascriptNumber::ToVar(k, scriptContext),
                dynamicObject);
        };

        auto fn64 = [dynamicObject, callBackFn, flags, thisArg,
            scriptContext](uint64 k, Var element)
        {
            CALL_FUNCTION(scriptContext->GetThreadContext(), callBackFn, CallInfo(flags, 4), thisArg,
                element,
                JavascriptNumber::ToVar(k, scriptContext),
                dynamicObject);
        };

        if (pArr)
        {
            Assert(pArr == dynamicObject);
            JS_REENTRANT(jsReentLock, pArr->ForEachItemInRange<true>(0, length.IsUint32Max() ? MaxArrayLength : length.GetSmallIndex(), scriptContext, fn32));
        }
        else
        {
            if (length.IsSmallIndex())
            {
                JS_REENTRANT(jsReentLock, TemplatedForEachItemInRange<true>(dynamicObject, 0u, length.GetSmallIndex(), scriptContext, fn32));
            }
            else
            {
                JS_REENTRANT(jsReentLock, TemplatedForEachItemInRange<true>(dynamicObject, 0ui64, length.GetBigIndex(), scriptContext, fn64));
            }
        }
        return scriptContext->GetLibrary()->GetUndefined();
    }

    Var JavascriptArray::EntryCopyWithin(RecyclableObject* function, CallInfo callInfo, ...)
    {
        PROBE_STACK(function->GetScriptContext(), Js::Constants::MinStackDefault);

        ARGUMENTS(args, callInfo);
        ScriptContext* scriptContext = function->GetScriptContext();
        JS_REENTRANCY_LOCK(jsReentLock, scriptContext->GetThreadContext());

        Assert(!(callInfo.Flags & CallFlags_New));

        RecyclableObject* obj = nullptr;
        JavascriptArray* pArr = nullptr;
        int64 length;

        JS_REENTRANT_UNLOCK(jsReentLock, TryGetArrayAndLength(args[0], scriptContext, _u("Array.prototype.copyWithin"), &pArr, &obj, &length));
            return JavascriptArray::CopyWithinHelper(pArr, nullptr, obj, length, args, scriptContext);
    }

    // Array.prototype.copyWithin as defined in ES6.0 (draft 22) Section 22.1.3.3
    Var JavascriptArray::CopyWithinHelper(JavascriptArray* pArr, Js::TypedArrayBase* typedArrayBase, RecyclableObject* obj, int64 length, Arguments& args, ScriptContext* scriptContext)
    {
        JS_REENTRANCY_LOCK(jsReentLock, scriptContext->GetThreadContext());

        Assert(args.Info.Count > 0);

        JavascriptLibrary* library = scriptContext->GetLibrary();
        int64 fromVal = 0;
        int64 toVal = 0;
        int64 finalVal = length;

        // If we came from Array.prototype.copyWithin and source object is not a JavascriptArray, source could be a TypedArray
        if (typedArrayBase == nullptr && pArr == nullptr && TypedArrayBase::Is(obj))
        {
            typedArrayBase = TypedArrayBase::FromVar(obj);
        }

        if (args.Info.Count > 1)
        {
            JS_REENTRANT(jsReentLock, toVal = JavascriptArray::GetIndexFromVar(args[1], length, scriptContext));

            if (args.Info.Count > 2)
            {
                JS_REENTRANT(jsReentLock, fromVal = JavascriptArray::GetIndexFromVar(args[2], length, scriptContext));

                if (args.Info.Count > 3 && args[3] != library->GetUndefined())
                {
                    JS_REENTRANT(jsReentLock, finalVal = JavascriptArray::GetIndexFromVar(args[3], length, scriptContext));
                }
            }
        }

        // If count would be negative or zero, we won't do anything so go ahead and return early.
        if (finalVal <= fromVal || length <= toVal)
        {
            return obj;
        }

        // Make sure we won't underflow during the count calculation
        Assert(finalVal > fromVal && length > toVal);

        int64 count = min(finalVal - fromVal, length - toVal);

        // We shouldn't have made it here if the count was going to be zero
        Assert(count > 0);

        int direction;

        if (fromVal < toVal && toVal < (fromVal + count))
        {
            direction = -1;
            fromVal += count - 1;
            toVal += count - 1;
        }
        else
        {
            direction = 1;
        }

        // Side effects (such as defining a property in a ToPrimitive call) during evaluation of arguments may convert the array to an ES5 array.
        if (pArr && !JavascriptArray::Is(obj))
        {
            AssertOrFailFastMsg(ES5Array::Is(obj), "The array should have been converted to an ES5Array");
            pArr = nullptr;
        }

        // If we are going to copy elements from or to indices > 2^32-1 we'll execute this (slightly slower path)
        // It's possible to optimize here so that we use the normal code below except for the > 2^32-1 indices
        if ((direction == -1 && (fromVal >= MaxArrayLength || toVal >= MaxArrayLength))
            || (((fromVal + count) > MaxArrayLength) || ((toVal + count) > MaxArrayLength)))
        {
            while (count > 0)
            {
                Var index = JavascriptNumber::ToVar(fromVal, scriptContext);

                JS_REENTRANT(jsReentLock, BOOL hasItem = JavascriptOperators::OP_HasItem(obj, index, scriptContext));
                if (hasItem)
                {
                    Var val = nullptr;
                    JS_REENTRANT(jsReentLock,
                        val = JavascriptOperators::OP_GetElementI(obj, index, scriptContext),
                        JavascriptOperators::OP_SetElementI(obj, JavascriptNumber::ToVar(toVal, scriptContext), val, scriptContext, PropertyOperation_ThrowIfNotExtensible));
                }
                else
                {
                    JavascriptOperators::OP_DeleteElementI(obj, JavascriptNumber::ToVar(toVal, scriptContext), scriptContext, PropertyOperation_ThrowOnDeleteIfNotConfig);
                }

                fromVal += direction;
                toVal += direction;
                count--;
            }
        }
        else
        {
            Assert(fromVal < MaxArrayLength);
            Assert(toVal < MaxArrayLength);
            Assert(direction == -1 || (fromVal + count < MaxArrayLength && toVal + count < MaxArrayLength));

            uint32 fromIndex = static_cast<uint32>(fromVal);
            uint32 toIndex = static_cast<uint32>(toVal);

            while (count > 0)
            {
                JS_REENTRANT(jsReentLock, BOOL hasItem = obj->HasItem(fromIndex));
                if (hasItem)
                {
                    if (typedArrayBase)
                    {
                        Var val = typedArrayBase->DirectGetItem(fromIndex);

                        JS_REENTRANT(jsReentLock, typedArrayBase->DirectSetItem(toIndex, val));
                    }
                    else if (pArr)
                    {
                        JS_REENTRANT(jsReentLock, Var val = pArr->DirectGetItem(fromIndex));
                        pArr->SetItem(toIndex, val, Js::PropertyOperation_ThrowIfNotExtensible);

                        if (!JavascriptArray::Is(obj))
                        {
                            AssertOrFailFastMsg(ES5Array::Is(obj), "The array should have been converted to an ES5Array");
                            pArr = nullptr;
                        }
                    }
                    else
                    {
                        Var val = nullptr;
                        JS_REENTRANT(jsReentLock,
                            val = JavascriptOperators::OP_GetElementI_UInt32(obj, fromIndex, scriptContext),
                            JavascriptOperators::OP_SetElementI_UInt32(obj, toIndex, val, scriptContext, PropertyOperation_ThrowIfNotExtensible));
                    }
                }
                else
                {
                    obj->DeleteItem(toIndex, PropertyOperation_ThrowOnDeleteIfNotConfig);
                }

                fromIndex += direction;
                toIndex += direction;
                count--;
            }
        }

        return obj;
    }

    Var JavascriptArray::EntryFill(RecyclableObject* function, CallInfo callInfo, ...)
    {
        PROBE_STACK(function->GetScriptContext(), Js::Constants::MinStackDefault);

        ARGUMENTS(args, callInfo);
        ScriptContext* scriptContext = function->GetScriptContext();
        JS_REENTRANCY_LOCK(jsReentLock, scriptContext->GetThreadContext());

        Assert(!(callInfo.Flags & CallFlags_New));

        RecyclableObject* obj = nullptr;
        JavascriptArray* pArr = nullptr;
        int64 length;

        JS_REENTRANT_UNLOCK(jsReentLock,
            TryGetArrayAndLength(args[0], scriptContext, _u("Array.prototype.fill"), &pArr, &obj, &length));
            return JavascriptArray::FillHelper(pArr, nullptr, obj, length, args, scriptContext);
    }

    // Array.prototype.fill as defined in ES6.0 (draft 22) Section 22.1.3.6
    Var JavascriptArray::FillHelper(JavascriptArray* pArr, Js::TypedArrayBase* typedArrayBase, RecyclableObject* obj, int64 length, Arguments& args, ScriptContext* scriptContext)
    {
        JS_REENTRANCY_LOCK(jsReentLock, scriptContext->GetThreadContext());

        Assert(args.Info.Count > 0);

        JavascriptLibrary* library = scriptContext->GetLibrary();

        // If we came from Array.prototype.fill and source object is not a JavascriptArray, source could be a TypedArray
        if (typedArrayBase == nullptr && pArr == nullptr && TypedArrayBase::Is(obj))
        {
            typedArrayBase = TypedArrayBase::FromVar(obj);
        }

        Var fillValue;

        if (args.Info.Count > 1)
        {
            fillValue = args[1];
        }
        else
        {
            fillValue = library->GetUndefined();
        }

        int64 k = 0;
        int64 finalVal = length;

        if (args.Info.Count > 2)
        {
            JS_REENTRANT_UNLOCK(jsReentLock, k = JavascriptArray::GetIndexFromVar(args[2], length, scriptContext));

            if (args.Info.Count > 3 && !JavascriptOperators::IsUndefinedObject(args[3]))
            {
                JS_REENTRANT_UNLOCK(jsReentLock, finalVal = JavascriptArray::GetIndexFromVar(args[3], length, scriptContext));
            }

            // Side-effects in the callback function may have changed the source array into an ES5Array. If this happens
            // we will process the array elements like an ES5Array.
            if (pArr && !JavascriptArray::Is(obj))
            {
                AssertOrFailFastMsg(ES5Array::Is(obj), "The array should have been converted to an ES5Array");
                pArr = nullptr;
            }
        }

        if (k < MaxArrayLength)
        {
            int64 end = min<int64>(finalVal, MaxArrayLength);
            uint32 u32k = static_cast<uint32>(k);

            while (u32k < end)
            {
                if (typedArrayBase)
                {
                    JS_REENTRANT(jsReentLock, typedArrayBase->DirectSetItem(u32k, fillValue));
                }
                else if (pArr)
                {
                    pArr->SetItem(u32k, fillValue, PropertyOperation_ThrowIfNotExtensible);
                }
                else
                {
                    JS_REENTRANT(jsReentLock,
                        JavascriptOperators::OP_SetElementI_UInt32(obj, u32k, fillValue, scriptContext, Js::PropertyOperation_ThrowIfNotExtensible));
                }

                u32k++;
            }

            BigIndex dstIndex = MaxArrayLength;

            for (int64 i = end; i < finalVal; ++i)
            {
                if (pArr)
                {
                    pArr->GenericDirectSetItemAt(dstIndex, fillValue);
                    ++dstIndex;
                }
                else
                {
                    JS_REENTRANT(jsReentLock,
                        JavascriptOperators::OP_SetElementI(obj, JavascriptNumber::ToVar(i, scriptContext), fillValue, scriptContext, Js::PropertyOperation_ThrowIfNotExtensible));
                }
            }
        }
        else
        {
            BigIndex dstIndex = static_cast<uint64>(k);

            for (int64 i = k; i < finalVal; i++)
            {
                if (pArr)
                {
                    pArr->GenericDirectSetItemAt(dstIndex, fillValue);
                    ++dstIndex;
                }
                else
                {
                    JS_REENTRANT(jsReentLock,
                        JavascriptOperators::OP_SetElementI(obj, JavascriptNumber::ToVar(i, scriptContext), fillValue, scriptContext, Js::PropertyOperation_ThrowIfNotExtensible));
                }
            }
        }

        return obj;
    }

    // Array.prototype.map as defined by ES6.0 (Final) 22.1.3.15
    Var JavascriptArray::EntryMap(RecyclableObject* function, CallInfo callInfo, ...)
    {
        PROBE_STACK(function->GetScriptContext(), Js::Constants::MinStackDefault);

        ARGUMENTS(args, callInfo);
        ScriptContext* scriptContext = function->GetScriptContext();
        JS_REENTRANCY_LOCK(jsReentLock, scriptContext->GetThreadContext());
        AUTO_TAG_NATIVE_LIBRARY_ENTRY(function, callInfo, _u("Array.prototype.map"));

        CHAKRATEL_LANGSTATS_INC_BUILTINCOUNT(Array_Prototype_map);

        Assert(!(callInfo.Flags & CallFlags_New));

        if (args.Info.Count == 0)
        {
            JavascriptError::ThrowTypeError(scriptContext, JSERR_This_NullOrUndefined, _u("Array.prototype.map"));
        }

        BigIndex length;
        JavascriptArray* pArr = nullptr;
        RecyclableObject* obj = nullptr;

        JS_REENTRANT(jsReentLock, TryGetArrayAndLength(args[0], scriptContext, _u("Array.prototype.map"), &pArr, &obj, &length));

        if (length.IsSmallIndex())
        {
            JS_REENTRANT_UNLOCK(jsReentLock, return JavascriptArray::MapHelper(pArr, nullptr, obj, length.GetSmallIndex(), args, scriptContext));
        }
        Assert(pArr == nullptr || length.IsUint32Max()); // if pArr is not null lets make sure length is safe to cast, which will only happen if length is a uint32max
        JS_REENTRANT_UNLOCK(jsReentLock, return JavascriptArray::MapHelper(pArr, nullptr, obj, length.GetBigIndex(), args, scriptContext));
    }


    template<typename T>
    Var JavascriptArray::MapHelper(JavascriptArray* pArr, Js::TypedArrayBase* typedArrayBase, RecyclableObject* obj, T length, Arguments& args, ScriptContext* scriptContext)
    {
        JS_REENTRANCY_LOCK(jsReentLock, scriptContext->GetThreadContext());

        RecyclableObject* newObj = nullptr;
        JavascriptArray* newArr = nullptr;
        bool isTypedArrayEntryPoint = typedArrayBase != nullptr;
        bool isBuiltinArrayCtor = true;

        if (args.Info.Count < 2 || !JavascriptConversion::IsCallable(args[1]))
        {
            if (isTypedArrayEntryPoint)
            {
                JavascriptError::ThrowTypeError(scriptContext, JSERR_FunctionArgument_NeedFunction, _u("[TypedArray].prototype.map"));
            }
            else
            {
                JavascriptError::ThrowTypeError(scriptContext, JSERR_FunctionArgument_NeedFunction, _u("Array.prototype.map"));
            }
        }

        RecyclableObject* callBackFn = RecyclableObject::FromVar(args[1]);
        Var thisArg;

        if (args.Info.Count > 2)
        {
            thisArg = args[2];
        }
        else
        {
            thisArg = scriptContext->GetLibrary()->GetUndefined();
        }

        // If we came from Array.prototype.map and source object is not a JavascriptArray, source could be a TypedArray
        if (!isTypedArrayEntryPoint && pArr == nullptr && TypedArrayBase::Is(obj))
        {
            typedArrayBase = TypedArrayBase::FromVar(obj);
        }

        // If the entry point is %TypedArray%.prototype.map or the source object is an Array exotic object we should try to load the constructor property
        // and use it to construct the return object.
        if (isTypedArrayEntryPoint)
        {
            JS_REENTRANT(jsReentLock,
                Var constructor = JavascriptOperators::SpeciesConstructor(
                    typedArrayBase, TypedArrayBase::GetDefaultConstructor(args[0], scriptContext), scriptContext));

            isBuiltinArrayCtor = false;

            Assert(JavascriptOperators::IsConstructor(constructor));

            Js::Var constructorArgs[] = { constructor, JavascriptNumber::ToVar(length, scriptContext) };
            Js::CallInfo constructorCallInfo(Js::CallFlags_New, _countof(constructorArgs));
            JS_REENTRANT(jsReentLock, newObj = RecyclableObject::FromVar(TypedArrayBase::TypedArrayCreate(constructor, &Js::Arguments(constructorCallInfo, constructorArgs), (uint32)length, scriptContext)));
        }
        // skip the typed array and "pure" array case, we still need to handle special arrays like es5array, remote array, and proxy of array.
        else if (pArr == nullptr || scriptContext->GetConfig()->IsES6SpeciesEnabled())
        {
            JS_REENTRANT(jsReentLock, newObj = ArraySpeciesCreate(obj, length, scriptContext, nullptr, nullptr, &isBuiltinArrayCtor));
        }

        if (newObj == nullptr)
        {
            if (length > UINT_MAX)
            {
                JavascriptError::ThrowRangeError(scriptContext, JSERR_ArrayLengthConstructIncorrect);
            }
            newArr = scriptContext->GetLibrary()->CreateArray(static_cast<uint32>(length));
            newArr->EnsureHead<Var>();
            newObj = newArr;
        }
        else
        {
            // If the new object we created is an array, remember that as it will save us time setting properties in the object below
            if (JavascriptArray::Is(newObj))
            {
#if ENABLE_COPYONACCESS_ARRAY
                JavascriptLibrary::CheckAndConvertCopyOnAccessNativeIntArray<Var>(newObj);
#endif
                newArr = JavascriptArray::FromVar(newObj);
            }
        }

        Var element = nullptr;
        Var mappedValue = nullptr;
        // The correct flag value is CallFlags_Value but we pass CallFlags_None in compat modes
        CallFlags callBackFnflags = CallFlags_Value;
        CallInfo callBackFnInfo = CallInfo(callBackFnflags, 4);

        // We at least have to have newObj as a valid object
        Assert(newObj);

        // The ArraySpeciesCreate call above could have converted the source array into an ES5Array. If this happens
        // we will process the array elements like an ES5Array.
        if (pArr && !JavascriptArray::Is(obj))
        {
            AssertOrFailFastMsg(ES5Array::Is(obj), "The array should have been converted to an ES5Array");
            pArr = nullptr;
        }

        if (pArr != nullptr)
        {
            // If source is a JavascriptArray, newObj may or may not be an array based on what was in source's constructor property
            Assert(length <= UINT_MAX);
            for (uint32 k = 0; k < (uint32)length; k++)
            {
                JS_REENTRANT(jsReentLock, BOOL gotItem = pArr->DirectGetItemAtFull(k, &element));
                if (!gotItem)
                {
                    continue;
                }

                JS_REENTRANT(jsReentLock,
                    mappedValue = CALL_FUNCTION(scriptContext->GetThreadContext(), callBackFn, callBackFnInfo, thisArg,
                        element,
                        JavascriptNumber::ToVar(k, scriptContext),
                        pArr));

                // If newArr is a valid pointer, then we constructed an array to return. Otherwise we need to do generic object operations
                if (newArr && isBuiltinArrayCtor)
                {
                    newArr->DirectSetItemAt(k, mappedValue);
                }
                else
                {
                    JS_REENTRANT(jsReentLock, ThrowErrorOnFailure(JavascriptArray::SetArrayLikeObjects(newObj, k, mappedValue), scriptContext, k));
                }

                // Side-effects in the callback function may have changed the source array into an ES5Array. If this happens
                // we will process the rest of the array elements like an ES5Array.
                if (!JavascriptArray::Is(obj))
                {
                    AssertOrFailFastMsg(ES5Array::Is(obj), "The array should have been converted to an ES5Array");
                    JS_REENTRANT_UNLOCK(jsReentLock, return JavascriptArray::MapObjectHelper<T>(obj, length, k + 1, newObj, newArr, isBuiltinArrayCtor, callBackFn, thisArg, scriptContext));
                }
            }
        }
        else if (typedArrayBase != nullptr)
        {
            AssertAndFailFast(TypedArrayBase::Is(typedArrayBase));

            // Source is a TypedArray, we may have tried to call a constructor, but newObj may not be a TypedArray (or an array either)
            TypedArrayBase* newTypedArray = nullptr;

            if (TypedArrayBase::Is(newObj))
            {
                newTypedArray = TypedArrayBase::FromVar(newObj);
            }
            else
            {
                AssertAndFailFast(newArr != nullptr);
            }

            Assert(length <= UINT_MAX);
            uint32 end = (uint32)min(length, (T)typedArrayBase->GetLength());

            for (uint32 k = 0; k < end; k++)
            {
                // No need to do HasItem, as it cannot be observable unless 'typedArrayBase' is proxy. And we have established that it is indeed typedarray.

                element = typedArrayBase->DirectGetItem(k);
                JS_REENTRANT(jsReentLock,
                    mappedValue = CALL_FUNCTION(scriptContext->GetThreadContext(), callBackFn, callBackFnInfo, thisArg,
                        element,
                        JavascriptNumber::ToVar(k, scriptContext),
                        obj));

                // If newObj is a TypedArray, set the mappedValue directly, otherwise it should be an array, set that item to that array
                if (newTypedArray)
                {
                    JS_REENTRANT(jsReentLock, newTypedArray->DirectSetItem(k, mappedValue));
                }
                else
                {
                    newArr->SetItem(k, mappedValue, PropertyOperation_None);
                }
            }
        }
        else
        {
            JS_REENTRANT_UNLOCK(jsReentLock, return JavascriptArray::MapObjectHelper<T>(obj, length, 0u, newObj, newArr, isBuiltinArrayCtor, callBackFn, thisArg, scriptContext));
        }

#ifdef VALIDATE_ARRAY
        if (JavascriptArray::Is(newObj))
        {
            newArr->ValidateArray();
        }
#endif

        return newObj;
    }

    template<typename T>
    Var JavascriptArray::MapObjectHelper(RecyclableObject* obj, T length, T start, RecyclableObject* newObj, JavascriptArray* newArr,
        bool isBuiltinArrayCtor, RecyclableObject* callBackFn, Var thisArg, ScriptContext* scriptContext)
    {
        JS_REENTRANCY_LOCK(jsReentLock, scriptContext->GetThreadContext());

        // The correct flag value is CallFlags_Value but we pass CallFlags_None in compat modes
        CallFlags callBackFnflags = CallFlags_Value;
        CallInfo callBackFnInfo = CallInfo(callBackFnflags, 4);
        Var element = nullptr;
        Var mappedValue = nullptr;

        for (T k = start; k < length; k++)
        {
                JS_REENTRANT(jsReentLock, BOOL hasItem = JavascriptOperators::HasItem(obj, k));
                if (hasItem)
            {
                    JS_REENTRANT(jsReentLock,
                        element = JavascriptOperators::GetItem(obj, k, scriptContext),
                        mappedValue = CALL_FUNCTION(scriptContext->GetThreadContext(), callBackFn, callBackFnInfo, thisArg,
                        element,
                        JavascriptNumber::ToVar(k, scriptContext),
                            obj));

                if (newArr && isBuiltinArrayCtor)
                {
                    newArr->SetItem((uint32)k, mappedValue, PropertyOperation_None);
                }
                else
                {
                    JS_REENTRANT(jsReentLock, ThrowErrorOnFailure(JavascriptArray::SetArrayLikeObjects(newObj, BigIndex(k), mappedValue), scriptContext, BigIndex(k)));
                }
            }
        }

#ifdef VALIDATE_ARRAY
        if (JavascriptArray::Is(newObj))
        {
            newArr->ValidateArray();
        }
#endif

        return newObj;
    }

    Var JavascriptArray::EntryFilter(RecyclableObject* function, CallInfo callInfo, ...)
    {
        PROBE_STACK(function->GetScriptContext(), Js::Constants::MinStackDefault);

        ARGUMENTS(args, callInfo);
        ScriptContext* scriptContext = function->GetScriptContext();
        JS_REENTRANCY_LOCK(jsReentLock, scriptContext->GetThreadContext());

        AUTO_TAG_NATIVE_LIBRARY_ENTRY(function, callInfo, _u("Array.prototype.filter"));

        CHAKRATEL_LANGSTATS_INC_BUILTINCOUNT(Array_Prototype_filter);

        Assert(!(callInfo.Flags & CallFlags_New));
        if (args.Info.Count == 0)
        {
            JavascriptError::ThrowTypeError(scriptContext, JSERR_This_NullOrUndefined, _u("Array.prototype.filter"));
        }

        BigIndex length;
        JavascriptArray* pArr = nullptr;
        RecyclableObject* obj = nullptr;

        JS_REENTRANT(jsReentLock, TryGetArrayAndLength(args[0], scriptContext, _u("Array.prototype.filter"), &pArr, &obj, &length));

        if (length.IsSmallIndex())
        {
            JS_REENTRANT_UNLOCK(jsReentLock, return JavascriptArray::FilterHelper(pArr, obj, length.GetSmallIndex(), args, scriptContext));
        }

        JS_REENTRANT_UNLOCK(jsReentLock, return JavascriptArray::FilterHelper(pArr, obj, length.GetBigIndex(), args, scriptContext));
    }

    template <typename T>
    Var JavascriptArray::FilterHelper(JavascriptArray* pArr, RecyclableObject* obj, T length, Arguments& args, ScriptContext* scriptContext)
    {
        JS_REENTRANCY_LOCK(jsReentLock, scriptContext->GetThreadContext());

        if (args.Info.Count < 2 || !JavascriptConversion::IsCallable(args[1]))
        {
            JavascriptError::ThrowTypeError(scriptContext, JSERR_FunctionArgument_NeedFunction, _u("Array.prototype.filter"));
        }

        RecyclableObject* callBackFn = RecyclableObject::FromVar(args[1]);
        Var thisArg = nullptr;

        if (args.Info.Count > 2)
        {
            thisArg = args[2];
        }
        else
        {
            thisArg = scriptContext->GetLibrary()->GetUndefined();
        }

        // If the source object is an Array exotic object we should try to load the constructor property and use it to construct the return object.
        bool isBuiltinArrayCtor = true;
        JS_REENTRANT(jsReentLock, RecyclableObject* newObj = ArraySpeciesCreate(obj, 0, scriptContext, nullptr, nullptr, &isBuiltinArrayCtor));
        JavascriptArray* newArr = nullptr;

        if (newObj == nullptr)
        {
            newArr = scriptContext->GetLibrary()->CreateArray(0);
            newArr->EnsureHead<Var>();
            newObj = newArr;
        }
        else
        {
            // If the new object we created is an array, remember that as it will save us time setting properties in the object below
            if (JavascriptArray::Is(newObj))
            {
#if ENABLE_COPYONACCESS_ARRAY
                JavascriptLibrary::CheckAndConvertCopyOnAccessNativeIntArray<Var>(newObj);
#endif
                newArr = JavascriptArray::FromVar(newObj);
            }
        }

        // The ArraySpeciesCreate call above could have converted the source array into an ES5Array. If this happens
        // we will process the array elements like an ES5Array.
        if (pArr && !JavascriptArray::Is(obj))
        {
            AssertOrFailFastMsg(ES5Array::Is(obj), "The array should have been converted to an ES5Array");
            pArr = nullptr;
        }

        Var element = nullptr;
        Var selected = nullptr;

        if (pArr)
        {
            Assert(length <= MaxArrayLength);
            uint32 i = 0;

            Assert(length <= UINT_MAX);
            for (uint32 k = 0; k < (uint32)length; k++)
            {
                JS_REENTRANT(jsReentLock, BOOL gotItem = pArr->DirectGetItemAtFull(k, &element));
                if (!gotItem)
                {
                    continue;
                }

                JS_REENTRANT(jsReentLock,
                    selected = CALL_ENTRYPOINT(scriptContext->GetThreadContext(),
                        callBackFn->GetEntryPoint(), callBackFn, CallInfo(CallFlags_Value, 4),
                        thisArg,
                        element,
                        JavascriptNumber::ToVar(k, scriptContext),
                        pArr));

                if (JavascriptConversion::ToBoolean(selected, scriptContext))
                {
                    // Try to fast path if the return object is an array
                    if (newArr && isBuiltinArrayCtor)
                    {
                        newArr->DirectSetItemAt(i, element);
                    }
                    else
                    {
                        JS_REENTRANT(jsReentLock, ThrowErrorOnFailure(JavascriptArray::SetArrayLikeObjects(newObj, i, element), scriptContext, i));
                    }
                    ++i;
                }

                // Side-effects in the callback function may have changed the source array into an ES5Array. If this happens
                // we will process the rest of the array elements like an ES5Array.
                if (!JavascriptArray::Is(obj))
                {
                    AssertOrFailFastMsg(ES5Array::Is(obj), "The array should have been converted to an ES5Array");
                    JS_REENTRANT_UNLOCK(jsReentLock, return JavascriptArray::FilterObjectHelper<T>(obj, length, k + 1, newArr, newObj, i, callBackFn, thisArg, scriptContext));
                }
            }
        }
        else
        {
            JS_REENTRANT_UNLOCK(jsReentLock, return JavascriptArray::FilterObjectHelper<T>(obj, length, 0u, newArr, newObj, 0u, callBackFn, thisArg, scriptContext));
        }

#ifdef VALIDATE_ARRAY
        if (newArr)
        {
            newArr->ValidateArray();
        }
#endif

        return newObj;
    }

    template <typename T>
    Var JavascriptArray::FilterObjectHelper(RecyclableObject* obj, T length, T start, JavascriptArray* newArr, RecyclableObject* newObj, T newStart,
        RecyclableObject* callBackFn, Var thisArg, ScriptContext* scriptContext)
    {
        JS_REENTRANCY_LOCK(jsReentLock, scriptContext->GetThreadContext());

        Var element = nullptr;
        Var selected = nullptr;
        BigIndex i = BigIndex(newStart);

        for (T k = start; k < length; k++)
        {
                JS_REENTRANT(jsReentLock, BOOL hasItem = JavascriptOperators::HasItem(obj, k));
                if (hasItem)
            {
                    JS_REENTRANT(jsReentLock,
                        element = JavascriptOperators::GetItem(obj, k, scriptContext),
                        selected = CALL_ENTRYPOINT(scriptContext->GetThreadContext(),
                            callBackFn->GetEntryPoint(), callBackFn, CallInfo(CallFlags_Value, 4),
                        thisArg,
                        element,
                        JavascriptNumber::ToVar(k, scriptContext),
                            obj));

                if (JavascriptConversion::ToBoolean(selected, scriptContext))
                {
                    if (newArr)
                    {
                        newArr->GenericDirectSetItemAt(i, element);
                    }
                    else
                    {
                            JS_REENTRANT(jsReentLock, ThrowErrorOnFailure(JavascriptArray::SetArrayLikeObjects(newObj, i, element), scriptContext, i));
                    }

                    ++i;
                }
            }
        }

#ifdef VALIDATE_ARRAY
        if (newArr)
        {
            newArr->ValidateArray();
        }
#endif

        return newObj;
    }

    Var JavascriptArray::EntryReduce(RecyclableObject* function, CallInfo callInfo, ...)
    {
        PROBE_STACK(function->GetScriptContext(), Js::Constants::MinStackDefault);

        ARGUMENTS(args, callInfo);
        ScriptContext* scriptContext = function->GetScriptContext();
        JS_REENTRANCY_LOCK(jsReentLock, scriptContext->GetThreadContext());

        AUTO_TAG_NATIVE_LIBRARY_ENTRY(function, callInfo, _u("Array.prototype.reduce"));

        CHAKRATEL_LANGSTATS_INC_BUILTINCOUNT(Array_Prototype_reduce);

        Assert(!(callInfo.Flags & CallFlags_New));

        if (args.Info.Count == 0)
        {
            JavascriptError::ThrowTypeError(scriptContext, JSERR_This_NullOrUndefined, _u("Array.prototype.reduce"));
        }

        BigIndex length;
        JavascriptArray * pArr = nullptr;
        RecyclableObject* obj = nullptr;
        JS_REENTRANT(jsReentLock, TryGetArrayAndLength(args[0], scriptContext, _u("Array.prototype.reduce"), &pArr, &obj, &length));

        if (length.IsSmallIndex())
        {
            JS_REENTRANT_UNLOCK(jsReentLock, return JavascriptArray::ReduceHelper(pArr, nullptr, obj, length.GetSmallIndex(), args, scriptContext));
        }

        JS_REENTRANT_UNLOCK(jsReentLock, return JavascriptArray::ReduceHelper(pArr, nullptr, obj, length.GetBigIndex(), args, scriptContext));
    }

    // Array.prototype.reduce as described in ES6.0 (draft 22) Section 22.1.3.18
    template <typename T>
    Var JavascriptArray::ReduceHelper(JavascriptArray* pArr, Js::TypedArrayBase* typedArrayBase, RecyclableObject* obj, T length, Arguments& args, ScriptContext* scriptContext)
    {
        JS_REENTRANCY_LOCK(jsReentLock, scriptContext->GetThreadContext());

        if (args.Info.Count < 2 || !JavascriptConversion::IsCallable(args[1]))
        {
            if (typedArrayBase != nullptr)
            {
                JavascriptError::ThrowTypeError(scriptContext, JSERR_FunctionArgument_NeedFunction, _u("[TypedArray].prototype.reduce"));
            }
            else
            {
                JavascriptError::ThrowTypeError(scriptContext, JSERR_FunctionArgument_NeedFunction, _u("Array.prototype.reduce"));
            }
        }

        // If we came from Array.prototype.reduce and source object is not a JavascriptArray, source could be a TypedArray
        if (typedArrayBase == nullptr && pArr == nullptr && TypedArrayBase::Is(obj))
        {
            typedArrayBase = TypedArrayBase::FromVar(obj);
        }

        T k = 0;
        RecyclableObject* callBackFn = RecyclableObject::FromVar(args[1]);
        Var accumulator = nullptr;
        Var element = nullptr;

        if (args.Info.Count > 2)
        {
            accumulator = args[2];
        }
        else
        {
            if (length == 0)
            {
                JavascriptError::ThrowTypeError(scriptContext, VBSERR_ActionNotSupported);
            }

            bool bPresent = false;

            if (pArr)
            {
                for (; k < length && bPresent == false; k++)
                {
                    JS_REENTRANT(jsReentLock, BOOL gotItem = pArr->DirectGetItemAtFull((uint32)k, &element));
                    if (!gotItem)
                    {
                        continue;
                    }

                    bPresent = true;
                    accumulator = element;
                }

                // Side-effects in the callback function may have changed the source array into an ES5Array. If this happens
                // we will process the array elements like an ES5Array.
                if (!JavascriptArray::Is(obj))
                {
                    AssertOrFailFastMsg(ES5Array::Is(obj), "The array should have been converted to an ES5Array");
                    pArr = nullptr;
                }
            }
            else if (typedArrayBase)
            {
                AssertAndFailFast(TypedArrayBase::Is(typedArrayBase));
                uint32 end = (uint32)min(length, (T)typedArrayBase->GetLength());

                for (; k < end && bPresent == false; k++)
                {
                    // No need to do HasItem, as it cannot be observable unless 'typedArrayBase' is proxy. And we have established that it is indeed typedarray.

                    element = typedArrayBase->DirectGetItem((uint32)k);

                    bPresent = true;
                    accumulator = element;
                }
            }
            else
            {
                for (; k < length && bPresent == false; k++)
                {
                    JS_REENTRANT(jsReentLock, BOOL hasItem = JavascriptOperators::HasItem(obj, k));
                    if (hasItem)
                    {
                        JS_REENTRANT(jsReentLock, accumulator = JavascriptOperators::GetItem(obj, k, scriptContext));
                        bPresent = true;
                    }
                }
            }

            if (bPresent == false)
            {
                JavascriptError::ThrowTypeError(scriptContext, VBSERR_ActionNotSupported);
            }
        }

        Assert(accumulator);

        Var undefinedValue = scriptContext->GetLibrary()->GetUndefined();
        // The correct flag value is CallFlags_Value but we pass CallFlags_None in compat modes
        CallFlags flags = CallFlags_Value;

        if (pArr)
        {
            for (; k < length; k++)
            {
                JS_REENTRANT(jsReentLock, BOOL gotItem = pArr->DirectGetItemAtFull((uint32)k, &element));
                if (!gotItem)
                {
                    continue;
                }

                JS_REENTRANT(jsReentLock,
                    accumulator = CALL_FUNCTION(scriptContext->GetThreadContext(), callBackFn, CallInfo(flags, 5), undefinedValue,
                        accumulator,
                        element,
                        JavascriptNumber::ToVar(k, scriptContext),
                        pArr));

                // Side-effects in the callback function may have changed the source array into an ES5Array. If this happens
                // we will process the rest of the array elements like an ES5Array.
                if (!JavascriptArray::Is(obj))
                {
                    AssertOrFailFastMsg(ES5Array::Is(obj), "The array should have been converted to an ES5Array");
                    JS_REENTRANT_UNLOCK(jsReentLock, return JavascriptArray::ReduceObjectHelper<T>(obj, length, k + 1, callBackFn, accumulator, scriptContext));
                }
            }
        }
        else if (typedArrayBase)
        {
            AssertAndFailFast(TypedArrayBase::Is(typedArrayBase));
            uint32 end = (uint32)min(length, (T)typedArrayBase->GetLength());

            for (; k < end; k++)
            {
                // No need to do HasItem, as it cannot be observable unless 'typedArrayBase' is proxy. And we have established that it is indeed typedarray.

                element = typedArrayBase->DirectGetItem((uint32)k);

                JS_REENTRANT(jsReentLock,
                    accumulator = CALL_FUNCTION(scriptContext->GetThreadContext(), callBackFn, CallInfo(flags, 5), undefinedValue,
                        accumulator,
                        element,
                        JavascriptNumber::ToVar(k, scriptContext),
                        typedArrayBase));
            }
        }
        else
        {
            JS_REENTRANT_UNLOCK(jsReentLock, return JavascriptArray::ReduceObjectHelper<T>(obj, length, k, callBackFn, accumulator, scriptContext));
        }

        return accumulator;
    }

    template <typename T>
    Var JavascriptArray::ReduceObjectHelper(RecyclableObject* obj, T length, T start, RecyclableObject* callBackFn, Var accumulator, ScriptContext* scriptContext)
    {
        JS_REENTRANCY_LOCK(jsReentLock, scriptContext->GetThreadContext());

        // The correct flag value is CallFlags_Value but we pass CallFlags_None in compat modes
        CallFlags flags = CallFlags_Value;
        Var element = nullptr;

        for (T k = start; k < length; k++)
        {
                JS_REENTRANT(jsReentLock, BOOL hasItem = JavascriptOperators::HasItem(obj, k));
                if (hasItem)
            {
                    JS_REENTRANT(jsReentLock,
                        element = JavascriptOperators::GetItem(obj, k, scriptContext),
                        accumulator = CALL_FUNCTION(scriptContext->GetThreadContext(), callBackFn, CallInfo(flags, 5), scriptContext->GetLibrary()->GetUndefined(),
                            accumulator,
                            element,
                            JavascriptNumber::ToVar(k, scriptContext),
                            obj));
            }
        }

        return accumulator;
    }

    Var JavascriptArray::EntryReduceRight(RecyclableObject* function, CallInfo callInfo, ...)
    {
        PROBE_STACK(function->GetScriptContext(), Js::Constants::MinStackDefault);

        ARGUMENTS(args, callInfo);
        ScriptContext* scriptContext = function->GetScriptContext();
        JS_REENTRANCY_LOCK(jsReentLock, scriptContext->GetThreadContext());

        AUTO_TAG_NATIVE_LIBRARY_ENTRY(function, callInfo, _u("Array.prototype.reduceRight"));

        CHAKRATEL_LANGSTATS_INC_BUILTINCOUNT(Array_Prototype_reduceRight);

        Assert(!(callInfo.Flags & CallFlags_New));

        if (args.Info.Count == 0)
        {
            JavascriptError::ThrowTypeError(scriptContext, JSERR_This_NullOrUndefined, _u("Array.prototype.reduceRight"));
        }

        BigIndex length;
        JavascriptArray * pArr = nullptr;
        RecyclableObject* obj = nullptr;
        JS_REENTRANT(jsReentLock, TryGetArrayAndLength(args[0], scriptContext, _u("Array.prototype.reduceRight"), &pArr, &obj, &length));

        if (length.IsSmallIndex())
        {
            JS_REENTRANT_UNLOCK(jsReentLock, return JavascriptArray::ReduceRightHelper(pArr, nullptr, obj, length.GetSmallIndex(), args, scriptContext));
        }

        JS_REENTRANT_UNLOCK(jsReentLock, return JavascriptArray::ReduceRightHelper(pArr, nullptr, obj, length.GetBigIndex(), args, scriptContext));
    }

    // Array.prototype.reduceRight as described in ES6.0 (draft 22) Section 22.1.3.19
    template <typename T>
    Var JavascriptArray::ReduceRightHelper(JavascriptArray* pArr, Js::TypedArrayBase* typedArrayBase, RecyclableObject* obj, T length, Arguments& args, ScriptContext* scriptContext)
    {
        JS_REENTRANCY_LOCK(jsReentLock, scriptContext->GetThreadContext());

        if (args.Info.Count < 2 || !JavascriptConversion::IsCallable(args[1]))
        {
            if (typedArrayBase != nullptr)
            {
                JavascriptError::ThrowTypeError(scriptContext, JSERR_FunctionArgument_NeedFunction, _u("[TypedArray].prototype.reduceRight"));
            }
            else
            {
                JavascriptError::ThrowTypeError(scriptContext, JSERR_FunctionArgument_NeedFunction, _u("Array.prototype.reduceRight"));
            }
        }

        // If we came from Array.prototype.reduceRight and source object is not a JavascriptArray, source could be a TypedArray
        if (typedArrayBase == nullptr && pArr == nullptr && TypedArrayBase::Is(obj))
        {
            typedArrayBase = TypedArrayBase::FromVar(obj);
        }

        RecyclableObject* callBackFn = RecyclableObject::FromVar(args[1]);
        Var accumulator = nullptr;
        Var element = nullptr;
        T k = 0;
        T index = 0;

        if (args.Info.Count > 2)
        {
            accumulator = args[2];
        }
        else
        {
            if (length == 0)
            {
                JavascriptError::ThrowTypeError(scriptContext, VBSERR_ActionNotSupported);
            }

            bool bPresent = false;
            if (pArr)
            {
                for (; k < length && bPresent == false; k++)
                {
                    index = length - k - 1;
                    JS_REENTRANT(jsReentLock, BOOL gotItem = pArr->DirectGetItemAtFull((uint32)index, &element));
                    if (!gotItem)
                    {
                        continue;
                    }
                    bPresent = true;
                    accumulator = element;
                }

                // Side-effects in the callback function may have changed the source array into an ES5Array. If this happens
                // we will process the array elements like an ES5Array.
                if (!JavascriptArray::Is(obj))
                {
                    AssertOrFailFastMsg(ES5Array::Is(obj), "The array should have been converted to an ES5Array");
                    pArr = nullptr;
                }
            }
            else if (typedArrayBase)
            {
                AssertAndFailFast(TypedArrayBase::Is(typedArrayBase));
                uint32 end = (uint32)min(length, (T)typedArrayBase->GetLength());

                for (; k < end && bPresent == false; k++)
                {
                    // No need to do HasItem, as it cannot be observable unless 'typedArrayBase' is proxy. And we have established that it is indeed typedarray.

                    index = length - k - 1;
                    element = typedArrayBase->DirectGetItem((uint32)index);
                    bPresent = true;
                    accumulator = element;
                }
            }
            else
            {
                for (; k < length && bPresent == false; k++)
                {
                    index = length - k - 1;
                    JS_REENTRANT(jsReentLock, BOOL hasItem = JavascriptOperators::HasItem(obj, index));
                    if (hasItem)
                    {
                        JS_REENTRANT(jsReentLock, accumulator = JavascriptOperators::GetItem(obj, index, scriptContext));
                        bPresent = true;
                    }
                }
            }
            if (bPresent == false)
            {
                JavascriptError::ThrowTypeError(scriptContext, VBSERR_ActionNotSupported);
            }
        }

        // The correct flag value is CallFlags_Value but we pass CallFlags_None in compat modes
        CallFlags flags = CallFlags_Value;
        Var undefinedValue = scriptContext->GetLibrary()->GetUndefined();

        if (pArr)
        {
            for (; k < length; k++)
            {
                index = length - k - 1;
                JS_REENTRANT(jsReentLock, BOOL gotItem = pArr->DirectGetItemAtFull((uint32)index, &element));
                if (!gotItem)
                {
                    continue;
                }

                JS_REENTRANT(jsReentLock,
                    accumulator = CALL_FUNCTION(scriptContext->GetThreadContext(), callBackFn, CallInfo(flags, 5), undefinedValue,
                        accumulator,
                        element,
                        JavascriptNumber::ToVar(index, scriptContext),
                        pArr));

                // Side-effects in the callback function may have changed the source array into an ES5Array. If this happens
                // we will process the rest of the array elements like an ES5Array.
                if (!JavascriptArray::Is(obj))
                {
                    AssertOrFailFastMsg(ES5Array::Is(obj), "The array should have been converted to an ES5Array");
                    JS_REENTRANT_UNLOCK(jsReentLock, return JavascriptArray::ReduceRightObjectHelper<T>(obj, length, k + 1, callBackFn, accumulator, scriptContext));
                }
            }
        }
        else if (typedArrayBase)
        {
            AssertAndFailFast(TypedArrayBase::Is(typedArrayBase));
            uint32 end = (uint32)min(length, (T)typedArrayBase->GetLength());

            for (; k < end; k++)
            {
                // No need to do HasItem, as it cannot be observable unless 'typedArrayBase' is proxy. And we have established that it is indeed typedarray.

                index = length - k - 1;
                element = typedArrayBase->DirectGetItem((uint32)index);

                JS_REENTRANT(jsReentLock,
                    accumulator = CALL_FUNCTION(scriptContext->GetThreadContext(), callBackFn, CallInfo(flags, 5), undefinedValue,
                        accumulator,
                        element,
                        JavascriptNumber::ToVar(index, scriptContext),
                        typedArrayBase));
            }
        }
        else
        {
            JS_REENTRANT_UNLOCK(jsReentLock, return JavascriptArray::ReduceRightObjectHelper<T>(obj, length, k, callBackFn, accumulator, scriptContext));
        }

        return accumulator;
    }

    template <typename T>
    Var JavascriptArray::ReduceRightObjectHelper(RecyclableObject* obj, T length, T start, RecyclableObject* callBackFn, Var accumulator, ScriptContext* scriptContext)
    {
        JS_REENTRANCY_LOCK(jsReentLock, scriptContext->GetThreadContext());

        // The correct flag value is CallFlags_Value but we pass CallFlags_None in compat modes
        CallFlags flags = CallFlags_Value;
        Var element = nullptr;
        T index = 0;

        for (T k = start; k < length; k++)
        {
            index = length - k - 1;
            JS_REENTRANT(jsReentLock, BOOL hasItem = JavascriptOperators::HasItem(obj, index));
            if (hasItem)
            {
                JS_REENTRANT(jsReentLock,
                    element = JavascriptOperators::GetItem(obj, index, scriptContext),
                    accumulator = CALL_FUNCTION(scriptContext->GetThreadContext(),
                        callBackFn, CallInfo(flags, 5), scriptContext->GetLibrary()->GetUndefined(),
                        accumulator,
                        element,
                        JavascriptNumber::ToVar(index, scriptContext),
                        obj));
            }
        }

        return accumulator;
    }

    Var JavascriptArray::EntryFrom(RecyclableObject* function, CallInfo callInfo, ...)
    {
        PROBE_STACK(function->GetScriptContext(), Js::Constants::MinStackDefault);

        ARGUMENTS(args, callInfo);
        ScriptContext* scriptContext = function->GetScriptContext();
        JS_REENTRANCY_LOCK(jsReentLock, scriptContext->GetThreadContext());

        AUTO_TAG_NATIVE_LIBRARY_ENTRY(function, callInfo, _u("Array.from"));

        Assert(!(callInfo.Flags & CallFlags_New));

        JavascriptLibrary* library = scriptContext->GetLibrary();
        RecyclableObject* constructor = nullptr;

        if (JavascriptOperators::IsConstructor(args[0]))
        {
            constructor = RecyclableObject::FromVar(args[0]);
        }

        RecyclableObject* items = nullptr;

        if (args.Info.Count < 2 || !JavascriptConversion::ToObject(args[1], scriptContext, &items))
        {
            JavascriptError::ThrowTypeError(scriptContext, JSERR_FunctionArgument_NeedObject, _u("Array.from"));
        }

        JavascriptArray* itemsArr = nullptr;

        if (JavascriptArray::Is(items))
        {
#if ENABLE_COPYONACCESS_ARRAY
            JavascriptLibrary::CheckAndConvertCopyOnAccessNativeIntArray<Var>(items);
#endif
            itemsArr = JavascriptArray::FromVar(items);
        }

        bool mapping = false;
        JavascriptFunction* mapFn = nullptr;
        Var mapFnThisArg = nullptr;

        if (args.Info.Count >= 3 && !JavascriptOperators::IsUndefinedObject(args[2]))
        {
            if (!JavascriptFunction::Is(args[2]))
            {
                JavascriptError::ThrowTypeError(scriptContext, JSERR_FunctionArgument_NeedFunction, _u("Array.from"));
            }

            mapFn = JavascriptFunction::FromVar(args[2]);

            if (args.Info.Count >= 4)
            {
                mapFnThisArg = args[3];
            }
            else
            {
                mapFnThisArg = library->GetUndefined();
            }

            mapping = true;
        }

        RecyclableObject* newObj = nullptr;
        JavascriptArray* newArr = nullptr;

        JS_REENTRANT(jsReentLock, RecyclableObject* iterator = JavascriptOperators::GetIterator(items, scriptContext, true /* optional */));

        if (iterator != nullptr)
        {
            if (constructor)
            {
                Js::Var constructorArgs[] = { constructor };
                Js::CallInfo constructorCallInfo(Js::CallFlags_New, _countof(constructorArgs));
                JS_REENTRANT(jsReentLock, newObj = RecyclableObject::FromVar(JavascriptOperators::NewScObject(constructor, Js::Arguments(constructorCallInfo, constructorArgs), scriptContext)));

                if (JavascriptArray::Is(newObj))
                {
#if ENABLE_COPYONACCESS_ARRAY
                    JavascriptLibrary::CheckAndConvertCopyOnAccessNativeIntArray<Var>(newObj);
#endif
                    newArr = JavascriptArray::FromVar(newObj);
                }
            }
            else
            {
                newArr = scriptContext->GetLibrary()->CreateArray(0);
                newArr->EnsureHead<Var>();
                newObj = newArr;
            }

            uint32 k = 0;

            JS_REENTRANT(jsReentLock, JavascriptOperators::DoIteratorStepAndValue(iterator, scriptContext, [&](Var nextValue) {
                if (mapping)
                {
                    Assert(mapFn != nullptr);
                    Assert(mapFnThisArg != nullptr);

                    Js::Var mapFnArgs[] = { mapFnThisArg, nextValue, JavascriptNumber::ToVar(k, scriptContext) };
                    Js::CallInfo mapFnCallInfo(Js::CallFlags_Value, _countof(mapFnArgs));
                    nextValue = mapFn->CallFunction(Js::Arguments(mapFnCallInfo, mapFnArgs));
                }

                if (newArr)
                {
                    newArr->SetItem(k, nextValue, PropertyOperation_None);
                }
                else
                {
                    ThrowErrorOnFailure(JavascriptArray::SetArrayLikeObjects(newObj, k, nextValue), scriptContext, k);
                }

                k++;
            }));

            JS_REENTRANT(jsReentLock, JavascriptOperators::SetProperty(newObj, newObj, Js::PropertyIds::length, JavascriptNumber::ToVar(k, scriptContext), scriptContext, PropertyOperation_ThrowIfNotExtensible));
        }
        else
        {
            JS_REENTRANT(jsReentLock, int64 len = (int64)OP_GetLength(items, scriptContext));

            if (constructor)
            {
                Js::Var constructorArgs[] = { constructor, JavascriptNumber::ToVar(len, scriptContext) };
                Js::CallInfo constructorCallInfo(Js::CallFlags_New, _countof(constructorArgs));
                JS_REENTRANT(jsReentLock, newObj = RecyclableObject::FromVar(JavascriptOperators::NewScObject(constructor, Js::Arguments(constructorCallInfo, constructorArgs), scriptContext)));

                if (JavascriptArray::Is(newObj))
                {
#if ENABLE_COPYONACCESS_ARRAY
                    JavascriptLibrary::CheckAndConvertCopyOnAccessNativeIntArray<Var>(newObj);
#endif
                    newArr = JavascriptArray::FromVar(newObj);
                }
            }
            else
            {
                // Abstract operation ArrayCreate throws RangeError if length argument is > 2^32 -1
                if (len > MaxArrayLength)
                {
                    JavascriptError::ThrowRangeError(scriptContext, JSERR_ArrayLengthAssignIncorrect, _u("Array.from"));
                }

                // Static cast len should be valid (len < 2^32) or we would throw above
                newArr = scriptContext->GetLibrary()->CreateArray(static_cast<uint32>(len));
                newArr->EnsureHead<Var>();
                newObj = newArr;
            }

            uint32 k = 0;

            for ( ; k < len; k++)
            {
                Var kValue;

                if (itemsArr)
                {
                    JS_REENTRANT(jsReentLock, kValue = itemsArr->DirectGetItem(k));
                }
                else
                {
                    JS_REENTRANT(jsReentLock, kValue = JavascriptOperators::OP_GetElementI_UInt32(items, k, scriptContext));
                }

                if (mapping)
                {
                    Assert(mapFn != nullptr);
                    Assert(mapFnThisArg != nullptr);

                    Js::Var mapFnArgs[] = { mapFnThisArg, kValue, JavascriptNumber::ToVar(k, scriptContext) };
                    Js::CallInfo mapFnCallInfo(Js::CallFlags_Value, _countof(mapFnArgs));
                    JS_REENTRANT(jsReentLock, kValue = mapFn->CallFunction(Js::Arguments(mapFnCallInfo, mapFnArgs)));
                }

                if (newArr)
                {
                    newArr->SetItem(k, kValue, PropertyOperation_None);
                }
                else
                {
                    JS_REENTRANT(jsReentLock, ThrowErrorOnFailure(JavascriptArray::SetArrayLikeObjects(newObj, k, kValue), scriptContext, k));
                }
            }

            JS_REENTRANT(jsReentLock, JavascriptOperators::SetProperty(newObj, newObj, Js::PropertyIds::length, JavascriptNumber::ToVar(len, scriptContext), scriptContext, PropertyOperation_ThrowIfNotExtensible));
        }

        return newObj;
    }

    Var JavascriptArray::EntryOf(RecyclableObject* function, CallInfo callInfo, ...)
    {
        PROBE_STACK(function->GetScriptContext(), Js::Constants::MinStackDefault);

        ARGUMENTS(args, callInfo);
        ScriptContext* scriptContext = function->GetScriptContext();
        JS_REENTRANCY_LOCK(jsReentLock, scriptContext->GetThreadContext());

        Assert(!(callInfo.Flags & CallFlags_New));

        if (args.Info.Count == 0)
        {
            JavascriptError::ThrowTypeError(scriptContext, JSERR_This_NullOrUndefined, _u("Array.of"));
        }

        JS_REENTRANT_UNLOCK(jsReentLock, return JavascriptArray::OfHelper(false, args, scriptContext));
    }

    Var JavascriptArray::EntryGetterSymbolSpecies(RecyclableObject* function, CallInfo callInfo, ...)
    {
        ARGUMENTS(args, callInfo);

        Assert(args.Info.Count > 0);

        return args[0];
    }

    // Array.of and %TypedArray%.of as described in ES6.0 (draft 22) Section 22.1.2.2 and 22.2.2.2
    Var JavascriptArray::OfHelper(bool isTypedArrayEntryPoint, Arguments& args, ScriptContext* scriptContext)
    {
        JS_REENTRANCY_LOCK(jsReentLock, scriptContext->GetThreadContext());

        Assert(args.Info.Count > 0);

        // args.Info.Count cannot equal zero or we would have thrown above so no chance of underflowing
        uint32 len = args.Info.Count - 1;
        Var newObj = nullptr;
        JavascriptArray* newArr = nullptr;
        TypedArrayBase* newTypedArray = nullptr;
        bool isBuiltinArrayCtor = true;

        if (JavascriptOperators::IsConstructor(args[0]))
        {
            RecyclableObject* constructor = RecyclableObject::FromVar(args[0]);
            isBuiltinArrayCtor = (constructor == scriptContext->GetLibrary()->GetArrayConstructor());

            Js::Var constructorArgs[] = { constructor, JavascriptNumber::ToVar(len, scriptContext) };
            Js::CallInfo constructorCallInfo(Js::CallFlags_New, _countof(constructorArgs));
            if (isTypedArrayEntryPoint)
            {
                JS_REENTRANT(jsReentLock, newObj = TypedArrayBase::TypedArrayCreate(constructor, &Js::Arguments(constructorCallInfo, constructorArgs), len, scriptContext));
            }
            else
            {
                JS_REENTRANT(jsReentLock, newObj = JavascriptOperators::NewScObject(constructor, Js::Arguments(constructorCallInfo, constructorArgs), scriptContext));
            }

            // If the new object we created is an array, remember that as it will save us time setting properties in the object below
            if (JavascriptArray::Is(newObj))
            {
#if ENABLE_COPYONACCESS_ARRAY
                JavascriptLibrary::CheckAndConvertCopyOnAccessNativeIntArray<Var>(newObj);
#endif
                newArr = JavascriptArray::FromVar(newObj);
            }
            else if (TypedArrayBase::Is(newObj))
            {
                newTypedArray = TypedArrayBase::FromVar(newObj);
            }
        }
        else
        {
            // We only throw when the constructor property is not a constructor function in the TypedArray version
            if (isTypedArrayEntryPoint)
            {
                JavascriptError::ThrowTypeError(scriptContext, JSERR_This_NeedFunction, _u("[TypedArray].of"));
            }

            newArr = scriptContext->GetLibrary()->CreateArray(len);
            newArr->EnsureHead<Var>();
            newObj = newArr;
        }

        // At least we have a new object of some kind
        Assert(newObj);

        if (isBuiltinArrayCtor)
        {
            for (uint32 k = 0; k < len; k++)
            {
                Var kValue = args[k + 1];

                newArr->DirectSetItemAt(k, kValue);
            }
        }
        else if (newTypedArray)
        {
            for (uint32 k = 0; k < len; k++)
            {
                Var kValue = args[k + 1];

                JS_REENTRANT(jsReentLock, newTypedArray->DirectSetItem(k, kValue));
            }
        }
        else
        {
            for (uint32 k = 0; k < len; k++)
            {
                Var kValue = args[k + 1];
                JS_REENTRANT(jsReentLock, ThrowErrorOnFailure(JavascriptArray::SetArrayLikeObjects(RecyclableObject::FromVar(newObj), k, kValue), scriptContext, k));
            }
        }

        if (!isTypedArrayEntryPoint)
        {
            // Set length if we are in the Array version of the function
            JS_REENTRANT(jsReentLock, JavascriptOperators::OP_SetProperty(newObj, Js::PropertyIds::length, JavascriptNumber::ToVar(len, scriptContext), scriptContext, nullptr, PropertyOperation_ThrowIfNotExtensible));
        }

        return newObj;
    }

    JavascriptString* JavascriptArray::ToLocaleStringHelper(Var value, ScriptContext* scriptContext)
    {
        TypeId typeId = JavascriptOperators::GetTypeId(value);
        if (typeId == TypeIds_Null || typeId == TypeIds_Undefined)
        {
            return scriptContext->GetLibrary()->GetEmptyString();
        }
        else
        {
            return JavascriptConversion::ToLocaleString(value, scriptContext);
        }
    }

    inline BOOL JavascriptArray::IsFullArray() const
    {
        if (head && head->length == length)
        {
            AssertMsg(head->next == 0 && head->left == 0, "Invalid Array");
            return true;
        }
        return (0 == length);
    }

    /*
    *   IsFillFromPrototypes
    *   -   Check the array has no missing values and only head segment.
    *   -   Also ensure if the lengths match.
    */
    bool JavascriptArray::IsFillFromPrototypes()
    {
        return !(this->head->next == nullptr && this->HasNoMissingValues() && this->length == this->head->length);
    }

    // Fill all missing value in the array and fill it from prototype between startIndex and limitIndex
    // typically startIndex = 0 and limitIndex = length. From start of the array till end of the array.
    void JavascriptArray::FillFromPrototypes(uint32 startIndex, uint32 limitIndex)
    {
        if (startIndex >= limitIndex)
        {
            return;
        }

        RecyclableObject* prototype = this->GetPrototype();

        // Fill all missing values by walking through prototype
        while (JavascriptOperators::GetTypeId(prototype) != TypeIds_Null)
        {
            ForEachOwnMissingArrayIndexOfObject(this, nullptr, prototype, startIndex, limitIndex,0, [this](uint32 index, Var value) {
                this->SetItem(index, value, PropertyOperation_None);
            });

            prototype = prototype->GetPrototype();
        }
#ifdef VALIDATE_ARRAY
        ValidateArray();
#endif
    }

    //
    // JavascriptArray requires head->left == 0 for fast path Get.
    //
    template<typename T>
    void JavascriptArray::EnsureHeadStartsFromZero(Recycler * recycler)
    {
        if (head == nullptr || head->left != 0)
        {
            // This is used to fix up altered arrays.
            // any SegmentMap would be invalid at this point.
            ClearSegmentMap();

            //
            // We could OOM and throw when allocating new empty head, resulting in a corrupted array. Need
            // some protection here. Save the head and switch this array to EmptySegment. Will be restored
            // correctly if allocating new segment succeeds.
            //
            SparseArraySegment<T>* savedHead = SparseArraySegment<T>::From(this->head);
            SparseArraySegment<T>* savedLastUsedSegment = (SparseArraySegment<T>*)this->GetLastUsedSegment();
            SetHeadAndLastUsedSegment(const_cast<SparseArraySegmentBase*>(EmptySegment));

            SparseArraySegment<T> *newSeg = SparseArraySegment<T>::AllocateSegment(recycler, 0, 0, savedHead);
            newSeg->next = savedHead;
            this->head = newSeg;
            SetHasNoMissingValues();
            this->SetLastUsedSegment(savedLastUsedSegment);
        }
    }

#ifdef ENABLE_DEBUG_CONFIG_OPTIONS
    void JavascriptArray::CheckForceES5Array()
    {
        if (Configuration::Global.flags.ForceES5Array)
        {
            // There's a bad interaction with the jitted code for native array creation here.
            // ForceES5Array doesn't interact well with native arrays
            if (PHASE_OFF1(NativeArrayPhase))
            {
                GetTypeHandler()->ConvertToTypeWithItemAttributes(this);
            }
        }
    }
#endif

    template <typename Fn>
    void JavascriptArray::ForEachOwnMissingArrayIndexOfObject(JavascriptArray *baseArray, JavascriptArray *destArray, RecyclableObject* obj, uint32 startIndex, uint32 limitIndex, uint32 destIndex, Fn fn)
    {
        JS_REENTRANCY_LOCK(jsReentLock, baseArray->GetScriptContext()->GetThreadContext());
        Assert(DynamicObject::IsAnyArray(obj) || JavascriptOperators::IsObject(obj));

        Var oldValue;
        JavascriptArray* arr = nullptr;
        if (DynamicObject::IsAnyArray(obj))
        {
            arr = JavascriptArray::FromAnyArray(obj);
        }
        else if (DynamicType::Is(obj->GetTypeId()))
        {
            DynamicObject* dynobj = DynamicObject::FromVar(obj);
            ArrayObject* objectArray = dynobj->GetObjectArray();
            arr = (objectArray && JavascriptArray::IsAnyArray(objectArray)) ? JavascriptArray::FromAnyArray(objectArray) : nullptr;
        }

        if (arr != nullptr)
        {
            if (JavascriptArray::Is(arr))
            {
                arr = EnsureNonNativeArray(arr);
                ArrayElementEnumerator e(arr, startIndex, limitIndex);

                while(e.MoveNext<Var>())
                {
                    uint32 index = e.GetIndex();
                    if (!baseArray->DirectGetVarItemAt(index, &oldValue, baseArray->GetScriptContext()))
                    {
                        uint32 n = destIndex + (index - startIndex);
                        if (destArray == nullptr || !destArray->DirectGetItemAt(n, &oldValue))
                        {
                            JS_REENTRANT(jsReentLock, fn(index, e.GetItem<Var>()));
                        }
                    }
                }
            }
            else
            {
                ScriptContext* scriptContext = obj->GetScriptContext();

                Assert(ES5Array::Is(arr));

                ES5Array* es5Array = ES5Array::FromVar(arr);
                ES5ArrayIndexStaticEnumerator<true> e(es5Array);

                while (e.MoveNext())
                {
                    uint32 index = e.GetIndex();
                    if (index < startIndex) continue;
                    else if (index >= limitIndex) break;

                    if (!baseArray->DirectGetVarItemAt(index, &oldValue, baseArray->GetScriptContext()))
                    {
                        uint32 n = destIndex + (index - startIndex);
                        if (destArray == nullptr || !destArray->DirectGetItemAt(n, &oldValue))
                        {
                            Var value = nullptr;
                            JS_REENTRANT(jsReentLock, BOOL gotItem = JavascriptOperators::GetOwnItem(obj, index, &value, scriptContext));
                            if (gotItem)
                            {
                                JS_REENTRANT(jsReentLock, fn(index, value));
                            }
                        }
                    }
                }
            }
        }
    }

    //
    // ArrayElementEnumerator to enumerate array elements (not including elements from prototypes).
    //
    JavascriptArray::ArrayElementEnumerator::ArrayElementEnumerator(JavascriptArray* arr, uint32 start, uint32 end)
        : start(start), end(min(end, arr->length))
    {
        Init(arr);
    }

    //
    // Initialize this enumerator and prepare for the first MoveNext.
    //
    void JavascriptArray::ArrayElementEnumerator::Init(JavascriptArray* arr)
    {
        // Find start segment
        seg = (arr ? arr->GetBeginLookupSegment(start) : nullptr);
        while (seg && (seg->left + seg->length <= start))
        {
            seg = seg->next;
        }

        // Set start index and endIndex
        if (seg)
        {
            if (seg->left >= end)
            {
                seg = nullptr;
            }
            else
            {
                // set index to be at target index - 1, so MoveNext will move to target
                index = max(seg->left, start) - seg->left - 1;
                endIndex = min(end - seg->left, seg->length);
            }
        }
    }

    //
    // Move to the next element if available.
    //
    template<typename T>
    inline bool JavascriptArray::ArrayElementEnumerator::MoveNext()
    {
        while (seg)
        {
            // Look for next non-null item in current segment
            while (++index < endIndex)
            {
                if (!SparseArraySegment<T>::IsMissingItem(&((SparseArraySegment<T>*)seg)->elements[index]))
                {
                    return true;
                }
            }

            // Move to next segment
            seg = seg->next;
            if (seg)
            {
                if (seg->left >= end)
                {
                    seg = nullptr;
                    break;
                }
                else
                {
                    index = static_cast<uint32>(-1);
                    endIndex = min(end - seg->left, seg->length);
                }
            }
        }

        return false;
    }

    //
    // Get current array element index.
    //
    uint32 JavascriptArray::ArrayElementEnumerator::GetIndex() const
    {
        Assert(seg && index < seg->length && index < endIndex);
        return seg->left + index;
    }

    //
    // Get current array element value.
    //
    template<typename T>
    T JavascriptArray::ArrayElementEnumerator::GetItem() const
    {
        Assert(seg && index < seg->length && index < endIndex &&
               !SparseArraySegment<T>::IsMissingItem(&((SparseArraySegment<T>*)seg)->elements[index]));
        return ((SparseArraySegment<T>*)seg)->elements[index];
    }

    //
    // Construct a BigIndex initialized to a given uint32 (small index).
    //
    JavascriptArray::BigIndex::BigIndex(uint32 initIndex)
        : index(initIndex), bigIndex(InvalidIndex)
    {
        //ok if initIndex == InvalidIndex
    }

    //
    // Construct a BigIndex initialized to a given uint64 (large or small index).
    //
    JavascriptArray::BigIndex::BigIndex(uint64 initIndex)
        : index(InvalidIndex), bigIndex(initIndex)
    {
        if (bigIndex < InvalidIndex) // if it's actually small index
        {
            index = static_cast<uint32>(bigIndex);
            bigIndex = InvalidIndex;
        }
    }

    bool JavascriptArray::BigIndex::IsUint32Max() const
    {
        return index == InvalidIndex && bigIndex == InvalidIndex;
    }
    bool JavascriptArray::BigIndex::IsSmallIndex() const
    {
        return index < InvalidIndex;
    }

    uint32 JavascriptArray::BigIndex::GetSmallIndex() const
    {
        Assert(IsSmallIndex());
        return index;
    }

    uint64 JavascriptArray::BigIndex::GetBigIndex() const
    {
        Assert(!IsSmallIndex());
        return bigIndex;
    }
    //
    // Convert this index value to a JS number
    //
    Var JavascriptArray::BigIndex::ToNumber(ScriptContext* scriptContext) const
    {
        if (IsSmallIndex())
        {
            return small_index::ToNumber(index, scriptContext);
        }
        else
        {
            return JavascriptNumber::ToVar(bigIndex, scriptContext);
        }
    }

    //
    // Increment this index by 1.
    //
    const JavascriptArray::BigIndex& JavascriptArray::BigIndex::operator++()
    {
        if (IsSmallIndex())
        {
            ++index;
            // If index reaches InvalidIndex, we will start to use bigIndex which is initially InvalidIndex.
        }
        else
        {
            bigIndex = bigIndex + 1;
        }

        return *this;
    }

    //
    // Decrement this index by 1.
    //
    const JavascriptArray::BigIndex& JavascriptArray::BigIndex::operator--()
    {
        if (IsSmallIndex())
        {
            --index;
        }
        else
        {
            Assert(index == InvalidIndex && bigIndex >= InvalidIndex);

            --bigIndex;
            if (bigIndex < InvalidIndex)
            {
                index = InvalidIndex - 1;
                bigIndex = InvalidIndex;
            }
        }

        return *this;
    }

    JavascriptArray::BigIndex JavascriptArray::BigIndex::operator+(const BigIndex& delta) const
    {
        if (delta.IsSmallIndex())
        {
            return operator+(delta.GetSmallIndex());
        }
        if (IsSmallIndex())
        {
            return index + delta.GetBigIndex();
        }

        return bigIndex + delta.GetBigIndex();
    }

    //
    // Get a new BigIndex representing this + delta.
    //
    JavascriptArray::BigIndex JavascriptArray::BigIndex::operator+(uint32 delta) const
    {
        if (IsSmallIndex())
        {
            uint32 newIndex;
            if (UInt32Math::Add(index, delta, &newIndex))
            {
                return static_cast<uint64>(index) + static_cast<uint64>(delta);
            }
            else
            {
                return newIndex; // ok if newIndex == InvalidIndex
            }
        }
        else
        {
            return bigIndex + static_cast<uint64>(delta);
        }
    }

    bool JavascriptArray::BigIndex::operator==(const BigIndex& rhs) const
    {
        if (rhs.IsSmallIndex() && this->IsSmallIndex())
        {
            return this->GetSmallIndex() == rhs.GetSmallIndex();
        }
        else if (rhs.IsSmallIndex() && !this->IsSmallIndex())
        {
            // if lhs is big promote rhs
            return this->GetBigIndex() == (uint64) rhs.GetSmallIndex();
        }
        else if (!rhs.IsSmallIndex() && this->IsSmallIndex())
        {
            // if rhs is big promote lhs
            return ((uint64)this->GetSmallIndex()) == rhs.GetBigIndex();
        }
        return this->GetBigIndex() == rhs.GetBigIndex();
    }

    bool JavascriptArray::BigIndex::operator> (const BigIndex& rhs) const
    {
        if (rhs.IsSmallIndex() && this->IsSmallIndex())
        {
            return this->GetSmallIndex() > rhs.GetSmallIndex();
        }
        else if (rhs.IsSmallIndex() && !this->IsSmallIndex())
        {
            // if lhs is big promote rhs
            return this->GetBigIndex() > (uint64)rhs.GetSmallIndex();
        }
        else if (!rhs.IsSmallIndex() && this->IsSmallIndex())
        {
            // if rhs is big promote lhs
            return ((uint64)this->GetSmallIndex()) > rhs.GetBigIndex();
        }
        return this->GetBigIndex() > rhs.GetBigIndex();
    }

    bool JavascriptArray::BigIndex::operator< (const BigIndex& rhs) const
    {
        if (rhs.IsSmallIndex() && this->IsSmallIndex())
        {
            return this->GetSmallIndex() < rhs.GetSmallIndex();
        }
        else if (rhs.IsSmallIndex() && !this->IsSmallIndex())
        {
            // if lhs is big promote rhs
            return this->GetBigIndex() < (uint64)rhs.GetSmallIndex();
        }
        else if (!rhs.IsSmallIndex() && this->IsSmallIndex())
        {
            // if rhs is big promote lhs
            return ((uint64)this->GetSmallIndex()) < rhs.GetBigIndex();
        }
        return this->GetBigIndex() < rhs.GetBigIndex();
    }

    bool JavascriptArray::BigIndex::operator<=(const BigIndex& rhs) const
    {
        if (rhs.IsSmallIndex() && this->IsSmallIndex())
        {
            return this->GetSmallIndex() <= rhs.GetSmallIndex();
        }
        else if (rhs.IsSmallIndex() && !this->IsSmallIndex())
        {
            // if lhs is big promote rhs
            return this->GetBigIndex() <= (uint64)rhs.GetSmallIndex();
        }
        else if (!rhs.IsSmallIndex() && !this->IsSmallIndex())
        {
            // if rhs is big promote lhs
            return ((uint64)this->GetSmallIndex()) <= rhs.GetBigIndex();
        }
        return this->GetBigIndex() <= rhs.GetBigIndex();
    }

    bool JavascriptArray::BigIndex::operator>=(const BigIndex& rhs) const
    {
        if (rhs.IsSmallIndex() && this->IsSmallIndex())
        {
            return this->GetSmallIndex() >= rhs.GetSmallIndex();
        }
        else if (rhs.IsSmallIndex() && !this->IsSmallIndex())
        {
            // if lhs is big promote rhs
            return this->GetBigIndex() >= (uint64)rhs.GetSmallIndex();
        }
        else if (!rhs.IsSmallIndex() && this->IsSmallIndex())
        {
            // if rhs is big promote lhs
            return ((uint64)this->GetSmallIndex()) >= rhs.GetBigIndex();
        }
        return this->GetBigIndex() >= rhs.GetBigIndex();
    }

    BOOL JavascriptArray::BigIndex::GetItem(JavascriptArray* arr, Var* outVal) const
    {
        if (IsSmallIndex())
        {
            return small_index::GetItem(arr, index, outVal);
        }
        else
        {
            ScriptContext* scriptContext = arr->GetScriptContext();
            PropertyRecord const * propertyRecord;
            JavascriptOperators::GetPropertyIdForInt(bigIndex, scriptContext, &propertyRecord);
            return arr->GetProperty(arr, propertyRecord->GetPropertyId(), outVal, NULL, scriptContext);
        }
    }

    BOOL JavascriptArray::BigIndex::SetItem(JavascriptArray* arr, Var newValue) const
    {
        if (IsSmallIndex())
        {
            return small_index::SetItem(arr, index, newValue);
        }
        else
        {
            ScriptContext* scriptContext = arr->GetScriptContext();
            PropertyRecord const * propertyRecord;
            JavascriptOperators::GetPropertyIdForInt(bigIndex, scriptContext, &propertyRecord);
            return arr->SetProperty(propertyRecord->GetPropertyId(), newValue, PropertyOperation_None, NULL);
        }
    }

    void JavascriptArray::BigIndex::SetItemIfNotExist(JavascriptArray* arr, Var newValue) const
    {
        if (IsSmallIndex())
        {
            small_index::SetItemIfNotExist(arr, index, newValue);
        }
        else
        {
            ScriptContext* scriptContext = arr->GetScriptContext();
            PropertyRecord const * propertyRecord;
            JavascriptOperators::GetPropertyIdForInt(bigIndex, scriptContext, &propertyRecord);
            Var oldValue;
            PropertyId propertyId = propertyRecord->GetPropertyId();
            if (!arr->GetProperty(arr, propertyId, &oldValue, NULL, scriptContext))
            {
                arr->SetProperty(propertyId, newValue, PropertyOperation_None, NULL);
            }
        }
    }

    BOOL JavascriptArray::BigIndex::DeleteItem(JavascriptArray* arr) const
    {
        if (IsSmallIndex())
        {
            return small_index::DeleteItem(arr, index);
        }
        else
        {
            ScriptContext* scriptContext = arr->GetScriptContext();
            PropertyRecord const * propertyRecord;
            JavascriptOperators::GetPropertyIdForInt(bigIndex, scriptContext, &propertyRecord);
            return arr->DeleteProperty(propertyRecord->GetPropertyId(), PropertyOperation_None);
        }
    }

    BOOL JavascriptArray::BigIndex::SetItem(RecyclableObject* obj, Var newValue, PropertyOperationFlags flags) const
    {
        if (IsSmallIndex())
        {
            return small_index::SetItem(obj, index, newValue, flags);
        }
        else
        {
            ScriptContext* scriptContext = obj->GetScriptContext();
            PropertyRecord const * propertyRecord;
            JavascriptOperators::GetPropertyIdForInt(bigIndex, scriptContext, &propertyRecord);
            return JavascriptOperators::SetProperty(obj, obj, propertyRecord->GetPropertyId(), newValue, scriptContext, flags);
        }
    }

    BOOL JavascriptArray::BigIndex::DeleteItem(RecyclableObject* obj, PropertyOperationFlags flags) const
    {
        if (IsSmallIndex())
        {
            return small_index::DeleteItem(obj, index, flags);
        }
        else
        {
            PropertyRecord const * propertyRecord;
            JavascriptOperators::GetPropertyIdForInt(bigIndex, obj->GetScriptContext(), &propertyRecord);
            return JavascriptOperators::DeleteProperty(obj, propertyRecord->GetPropertyId(), flags);
        }
    }

    //
    // Truncate the array at start and clone the truncated span as properties starting at dstIndex (asserting dstIndex >= MaxArrayLength).
    //
    void JavascriptArray::TruncateToProperties(const BigIndex& dstIndex, uint32 start)
    {
        Assert(!dstIndex.IsSmallIndex());
        typedef IndexTrace<BigIndex> index_trace;

        BigIndex dst = dstIndex;
        uint32 i = start;

        ArrayElementEnumerator e(this, start);
        while(e.MoveNext<Var>())
        {
            // delete all items not enumerated
            while (i < e.GetIndex())
            {
                index_trace::DeleteItem(this, dst);
                ++i;
                ++dst;
            }

            // Copy over the item
            index_trace::SetItem(this, dst, e.GetItem<Var>());
            ++i;
            ++dst;
        }

        // Delete the rest till length
        while (i < this->length)
        {
            index_trace::DeleteItem(this, dst);
            ++i;
            ++dst;
        }

        // Elements moved, truncate the array at start
        SetLength(start);
    }

    //
    // Copy a srcArray elements (including elements from prototypes) to a dstArray starting from an index.
    //
    void JavascriptArray::InternalCopyArrayElements(JavascriptArray* dstArray, const uint32 dstIndex, JavascriptArray* srcArray, uint32 start, uint32 end)
    {
        Assert(start < end && end <= srcArray->length);

        uint32 count = 0;

        // iterate on the array itself
        ArrayElementEnumerator e(srcArray, start, end);
        while(e.MoveNext<Var>())
        {
            uint32 n = dstIndex + (e.GetIndex() - start);
            dstArray->DirectSetItemAt(n, e.GetItem<Var>());
            count++;
        }

        // iterate on the array's prototypes only if not all elements found
        if (start + count != end)
        {
            InternalFillFromPrototype(dstArray, dstIndex, srcArray, start, end, count);
        }
    }

    //
    // Faster small_index overload of CopyArrayElements, asserting the uint32 dstIndex won't overflow.
    //
    void JavascriptArray::CopyArrayElements(JavascriptArray* dstArray, uint32 dstIndex, JavascriptArray* srcArray, uint32 start, uint32 end)
    {
        end = min(end, srcArray->length);
        if (start < end)
        {
            Assert(end - start <= MaxArrayLength - dstIndex);
            InternalCopyArrayElements(dstArray, dstIndex, srcArray, start, end);
        }
    }

    template <typename T>
    void JavascriptArray::CopyAnyArrayElementsToVar(JavascriptArray* dstArray, T dstIndex, JavascriptArray* srcArray, uint32 start, uint32 end)
    {
#if ENABLE_COPYONACCESS_ARRAY
        JavascriptLibrary::CheckAndConvertCopyOnAccessNativeIntArray<Var>(srcArray);
#endif
#if ENABLE_COPYONACCESS_ARRAY
        JavascriptLibrary::CheckAndConvertCopyOnAccessNativeIntArray<Var>(dstArray);
#endif
        if (JavascriptNativeIntArray::Is(srcArray))
        {
            CopyNativeIntArrayElementsToVar(dstArray, dstIndex, JavascriptNativeIntArray::FromVar(srcArray), start, end);
        }
        else if (JavascriptNativeFloatArray::Is(srcArray))
        {
            CopyNativeFloatArrayElementsToVar(dstArray, dstIndex, JavascriptNativeFloatArray::FromVar(srcArray), start, end);
        }
        else
        {
            CopyArrayElements(dstArray, dstIndex, srcArray, start, end);
        }
    }

    //
    // Faster small_index overload of CopyArrayElements, asserting the uint32 dstIndex won't overflow.
    //
    void JavascriptArray::CopyNativeIntArrayElementsToVar(JavascriptArray* dstArray, uint32 dstIndex, JavascriptNativeIntArray* srcArray, uint32 start, uint32 end)
    {
        end = min(end, srcArray->length);
        if (start < end)
        {
            Assert(end - start <= MaxArrayLength - dstIndex);
            InternalCopyNativeIntArrayElements(dstArray, dstIndex, srcArray, start, end);
        }
    }

    bool JavascriptArray::CopyNativeIntArrayElements(JavascriptNativeIntArray* dstArray, uint32 dstIndex, JavascriptNativeIntArray* srcArray, uint32 start, uint32 end)
    {
        end = min(end, srcArray->length);
        if (start >= end)
        {
            return false;
        }

        Assert(end - start <= MaxArrayLength - dstIndex);
        Assert(start < end && end <= srcArray->length);

        uint32 count = 0;

        // iterate on the array itself
        ArrayElementEnumerator e(srcArray, start, end);
        while(e.MoveNext<int32>())
        {
            uint n = dstIndex + (e.GetIndex() - start);
            dstArray->DirectSetItemAt(n, e.GetItem<int32>());
            count++;
        }

        // iterate on the array's prototypes only if not all elements found
        if (start + count != end)
        {
            JavascriptArray *varArray = JavascriptNativeIntArray::ToVarArray(dstArray);
            InternalFillFromPrototype(varArray, dstIndex, srcArray, start, end, count);
            return true;
        }

        return false;
    }

    bool JavascriptArray::CopyNativeIntArrayElementsToFloat(JavascriptNativeFloatArray* dstArray, uint32 dstIndex, JavascriptNativeIntArray* srcArray, uint32 start, uint32 end)
    {
        end = min(end, srcArray->length);
        if (start >= end)
        {
            return false;
        }

        Assert(end - start <= MaxArrayLength - dstIndex);
        Assert(start < end && end <= srcArray->length);

        uint32 count = 0;

        // iterate on the array itself
        ArrayElementEnumerator e(srcArray, start, end);
        while(e.MoveNext<int32>())
        {
            uint n = dstIndex + (e.GetIndex() - start);
            dstArray->DirectSetItemAt(n, (double)e.GetItem<int32>());
            count++;
        }

        // iterate on the array's prototypes only if not all elements found
        if (start + count != end)
        {
            JavascriptArray *varArray = JavascriptNativeFloatArray::ToVarArray(dstArray);
            InternalFillFromPrototype(varArray, dstIndex, srcArray, start, end, count);
            return true;
        }

        return false;
    }

    //
    // Faster small_index overload of CopyArrayElements, asserting the uint32 dstIndex won't overflow.
    //
    void JavascriptArray::CopyNativeFloatArrayElementsToVar(JavascriptArray* dstArray, uint32 dstIndex, JavascriptNativeFloatArray* srcArray, uint32 start, uint32 end)
    {
        end = min(end, srcArray->length);
        if (start < end)
        {
            Assert(end - start <= MaxArrayLength - dstIndex);
            InternalCopyNativeFloatArrayElements(dstArray, dstIndex, srcArray, start, end);
        }
    }

    bool JavascriptArray::CopyNativeFloatArrayElements(JavascriptNativeFloatArray* dstArray, uint32 dstIndex, JavascriptNativeFloatArray* srcArray, uint32 start, uint32 end)
    {
        end = min(end, srcArray->length);
        if (start >= end)
        {
            return false;
        }

        Assert(end - start <= MaxArrayLength - dstIndex);
        Assert(start < end && end <= srcArray->length);

        uint32 count = 0;

        // iterate on the array itself
        ArrayElementEnumerator e(srcArray, start, end);
        while(e.MoveNext<double>())
        {
            uint n = dstIndex + (e.GetIndex() - start);
            dstArray->DirectSetItemAt(n, e.GetItem<double>());
            count++;
        }

        // iterate on the array's prototypes only if not all elements found
        if (start + count != end)
        {
            JavascriptArray *varArray = JavascriptNativeFloatArray::ToVarArray(dstArray);
            InternalFillFromPrototype(varArray, dstIndex, srcArray, start, end, count);
            return true;
        }

        return false;
    }

    JavascriptArray *JavascriptArray::EnsureNonNativeArray(JavascriptArray *arr)
    {
#if ENABLE_COPYONACCESS_ARRAY
        JavascriptLibrary::CheckAndConvertCopyOnAccessNativeIntArray<Var>(arr);
#endif
        if (JavascriptNativeIntArray::Is(arr))
        {
            arr = JavascriptNativeIntArray::ToVarArray((JavascriptNativeIntArray*)arr);
        }
        else if (JavascriptNativeFloatArray::Is(arr))
        {
            arr = JavascriptNativeFloatArray::ToVarArray((JavascriptNativeFloatArray*)arr);
        }

        return arr;
    }

    BOOL JavascriptNativeIntArray::DirectGetItemAtFull(uint32 index, Var* outVal)
    {
        ScriptContext* requestContext = type->GetScriptContext();
        if (JavascriptConversion::PropertyQueryFlagsToBoolean(JavascriptNativeIntArray::GetItemQuery(this, index, outVal, requestContext)))
        {
            return TRUE;
        }

        return JavascriptOperators::GetItem(this, this->GetPrototype(), index, outVal, requestContext);
    }

    BOOL JavascriptNativeFloatArray::DirectGetItemAtFull(uint32 index, Var* outVal)
    {
        ScriptContext* requestContext = type->GetScriptContext();
        if (JavascriptConversion::PropertyQueryFlagsToBoolean(JavascriptNativeFloatArray::GetItemQuery(this, index, outVal, requestContext)))
        {
            return TRUE;
        }

        return JavascriptOperators::GetItem(this, this->GetPrototype(), index, outVal, requestContext);
    }

    void JavascriptArray::InternalCopyNativeIntArrayElements(JavascriptArray* dstArray, uint32 dstIndex, JavascriptNativeIntArray* srcArray, uint32 start, uint32 end)
    {
        Assert(start < end && end <= srcArray->length);

        uint32 count = 0;

        // iterate on the array itself
        ScriptContext *scriptContext = dstArray->GetScriptContext();

        ArrayElementEnumerator e(srcArray, start, end);
        while(e.MoveNext<int32>())
        {
            uint32 n = dstIndex + (e.GetIndex() - start);
            dstArray->DirectSetItemAt(n, JavascriptNumber::ToVar(e.GetItem<int32>(), scriptContext));
            count++;
        }

        // iterate on the array's prototypes only if not all elements found
        if (start + count != end)
        {
            InternalFillFromPrototype(dstArray, dstIndex, srcArray, start, end, count);
        }
    }

    void JavascriptArray::InternalCopyNativeFloatArrayElements(JavascriptArray* dstArray, uint32 dstIndex, JavascriptNativeFloatArray* srcArray, uint32 start, uint32 end)
    {
        Assert(start < end && end <= srcArray->length);

        uint32 count = 0;

        // iterate on the array itself
        ScriptContext *scriptContext = dstArray->GetScriptContext();
        ArrayElementEnumerator e(srcArray, start, end);
        while(e.MoveNext<double>())
        {
            uint32 n = dstIndex + (e.GetIndex() - start);
            dstArray->DirectSetItemAt(n, JavascriptNumber::ToVarWithCheck(e.GetItem<double>(), scriptContext));
            count++;
        }

        // iterate on the array's prototypes only if not all elements found
        if (start + count != end)
        {
            InternalFillFromPrototype(dstArray, dstIndex, srcArray, start, end, count);
        }
    }

    Var JavascriptArray::SpreadArrayArgs(Var arrayToSpread, const Js::AuxArray<uint32> *spreadIndices, ScriptContext *scriptContext)
    {
        JS_REENTRANCY_LOCK(jsReentLock, scriptContext->GetThreadContext());

        // At this stage we have an array literal with some arguments to be spread.
        // First we need to calculate the real size of the final literal.
#if ENABLE_COPYONACCESS_ARRAY
        JavascriptLibrary::CheckAndConvertCopyOnAccessNativeIntArray<Var>(arrayToSpread);
#endif
        JavascriptArray *array = FromVar(arrayToSpread);
        uint32 arrayLength = array->GetLength();
        uint32 actualLength = arrayLength;

        for (unsigned i = 0; i < spreadIndices->count; ++i)
        {
            JS_REENTRANT(jsReentLock,
                actualLength = UInt32Math::Add(actualLength - 1, GetSpreadArgLen(array->DirectGetItem(spreadIndices->elements[i]), scriptContext)));
        }

        JavascriptArray *result = FromVar(OP_NewScArrayWithMissingValues(actualLength, scriptContext));

        // Now we copy each element and expand the spread parameters inline.
        for (unsigned i = 0, spreadArrIndex = 0, resultIndex = 0; i < arrayLength && resultIndex < actualLength; ++i)
        {
            uint32 spreadIndex = spreadIndices->elements[spreadArrIndex]; // The index of the next element to be spread.

            // An array needs a slow copy if it is a cross-site object or we have missing values that need to be set to undefined.
            auto needArraySlowCopy = [&](Var instance) {
                if (JavascriptArray::Is(instance))
                {
                    JavascriptArray *arr = JavascriptArray::FromVar(instance);
                    JS_REENTRANT_UNLOCK(jsReentLock, return arr->IsCrossSiteObject() || arr->IsFillFromPrototypes());
                }
                return false;
            };

            // Designed to have interchangeable arguments with CopyAnyArrayElementsToVar.
            auto slowCopy = [&scriptContext, &needArraySlowCopy
                ](JavascriptArray *dstArray, unsigned dstIndex, Var srcArray, uint32 start, uint32 end) {
                Assert(needArraySlowCopy(srcArray) || ArgumentsObject::Is(srcArray) || TypedArrayBase::Is(srcArray) || JavascriptString::Is(srcArray));
                JS_REENTRANCY_LOCK(jsReentLock, scriptContext->GetThreadContext());

                RecyclableObject *propertyObject;
                if (!JavascriptOperators::GetPropertyObject(srcArray, scriptContext, &propertyObject))
                {
                    JavascriptError::ThrowTypeError(scriptContext, JSERR_InvalidSpreadArgument);
                }

                for (uint32 j = start; j < end; j++)
                {
                    Var element;
                    JS_REENTRANT(jsReentLock, BOOL gotItem = JavascriptOperators::GetItem(srcArray, propertyObject, j, &element, scriptContext));
                    if (!gotItem)
                    {
                        // Copy across missing values as undefined as per 12.2.5.2 SpreadElement : ... AssignmentExpression 5f.
                        element = scriptContext->GetLibrary()->GetUndefined();
                    }
                    dstArray->DirectSetItemAt(dstIndex++, element);
                }
            };

            if (i < spreadIndex)
            {
                // Any non-spread elements can be copied in bulk.

                if (needArraySlowCopy(array))
                {
                    slowCopy(result, resultIndex, (Var)array, i, spreadIndex);
                }
                else
                {
                    JS_REENTRANT(jsReentLock, CopyAnyArrayElementsToVar(result, resultIndex, array, i, spreadIndex));
                }
                resultIndex += spreadIndex - i;
                i = spreadIndex - 1;
                continue;
            }
            else if (i > spreadIndex)
            {
                // Any non-spread elements terminating the array can also be copied in bulk.
                Assert(spreadArrIndex == spreadIndices->count - 1);
                if (needArraySlowCopy(array))
                {
                    slowCopy(result, resultIndex, array, i, arrayLength);
                }
                else
                {
                    JS_REENTRANT(jsReentLock, CopyAnyArrayElementsToVar(result, resultIndex, array, i, arrayLength));
                }
                break;
            }
            else
            {
                JS_REENTRANT(jsReentLock, Var instance = array->DirectGetItem(i));

                if (SpreadArgument::Is(instance))
                {
                    SpreadArgument* spreadArgument = SpreadArgument::FromVar(instance);
                    uint32 len = spreadArgument->GetArgumentSpreadCount();
                    const Var*  spreadItems = spreadArgument->GetArgumentSpread();
                    for (uint32 j = 0; j < len; j++)
                    {
                        result->DirectSetItemAt(resultIndex++, spreadItems[j]);
                    }

                }
                else
                {
                    Assert(JavascriptOperators::IsUndefinedObject(instance));
                    result->DirectSetItemAt(resultIndex++, instance);
                }

                if (spreadArrIndex < spreadIndices->count - 1)
                {
                    spreadArrIndex++;
                }
            }
        }
        AssertMsg(arrayLength == array->GetLength(), "Array's length should not have changed");
        return result;
    }

    uint32 JavascriptArray::GetSpreadArgLen(Var spreadArg, ScriptContext *scriptContext)
    {
        // A spread argument can be anything that returns a 'length' property, even if that
        // property is null or undefined.
        spreadArg = CrossSite::MarshalVar(scriptContext, spreadArg);
        if (JavascriptArray::Is(spreadArg))
        {
            JavascriptArray *arr = JavascriptArray::FromVar(spreadArg);
            return arr->GetLength();
        }

        if (TypedArrayBase::Is(spreadArg))
        {
            TypedArrayBase *tarr = TypedArrayBase::FromVar(spreadArg);
            return tarr->GetLength();
        }

        if (SpreadArgument::Is(spreadArg))
        {
            SpreadArgument *spreadFunctionArgs = SpreadArgument::FromVar(spreadArg);
            return spreadFunctionArgs->GetArgumentSpreadCount();
        }

        AssertMsg(false, "LdCustomSpreadIteratorList should have converted the arg to one of the above types");
        Throw::FatalInternalError();
    }

#ifdef VALIDATE_ARRAY
    class ArraySegmentsVisitor
    {
    private:
        SparseArraySegmentBase* seg;

    public:
        ArraySegmentsVisitor(SparseArraySegmentBase* head)
            : seg(head)
        {
        }

        void operator()(SparseArraySegmentBase* s)
        {
            Assert(seg == s);
            if (seg)
            {
                seg = seg->next;
            }
        }
    };

    void JavascriptArray::ValidateArrayCommon()
    {
        SparseArraySegmentBase * lastUsedSegment = this->GetLastUsedSegment();
        AssertMsg(this != nullptr && head && lastUsedSegment, "Array should not be null");
        AssertMsg(head->left == 0, "Array always should have a segment starting at zero");

        // Simple segments validation
        bool foundLastUsedSegment = false;
        SparseArraySegmentBase *seg = head;
        while(seg != nullptr)
        {
            if (seg == lastUsedSegment)
            {
                foundLastUsedSegment = true;
            }

            AssertMsg(seg->length <= seg->size , "Length greater than size not possible");

            SparseArraySegmentBase* next = seg->next;
            if (next != nullptr)
            {
                AssertMsg(seg->left < next->left, "Segment is adjacent to or overlaps with next segment");
                AssertMsg(seg->size <= (next->left - seg->left), "Segment is adjacent to or overlaps with next segment");
                AssertMsg(!SparseArraySegmentBase::IsLeafSegment(seg, this->GetScriptContext()->GetRecycler()), "Leaf segment with a next pointer");
            }
            else
            {
                AssertMsg(seg->length <= MaxArrayLength - seg->left, "Segment index range overflow");
                AssertMsg(seg->left + seg->length <= this->length, "Segment index range exceeds array length");
            }

            seg = next;
        }
        AssertMsg(foundLastUsedSegment || HasSegmentMap(), "Corrupt lastUsedSegment in array header");

        // Validate segmentMap if present
        if (HasSegmentMap())
        {
            ArraySegmentsVisitor visitor(head);
            GetSegmentMap()->Walk(visitor);
        }
    }

    void JavascriptArray::ValidateArray()
    {
        if (!Js::Configuration::Global.flags.ArrayValidate)
        {
            return;
        }
        ValidateArrayCommon();
        // Detailed segments validation
        JavascriptArray::ValidateVarSegment(SparseArraySegment<Var>::From(head));
    }

    void JavascriptNativeIntArray::ValidateArray()
    {
        if (!Js::Configuration::Global.flags.ArrayValidate)
        {
#if DBG
            SparseArraySegmentBase *seg = head;
            while (seg)
            {
                if (seg->next != nullptr)
                {
                    AssertMsg(!SparseArraySegmentBase::IsLeafSegment(seg, this->GetScriptContext()->GetRecycler()), "Leaf segment with a next pointer");
                }
                seg = seg->next;
            }
#endif
            return;
        }
        ValidateArrayCommon();
        // Detailed segments validation
        JavascriptArray::ValidateSegment<int32>(SparseArraySegment<int32>::From(head));
    }

    void JavascriptNativeFloatArray::ValidateArray()
    {
        if (!Js::Configuration::Global.flags.ArrayValidate)
        {
#if DBG
            SparseArraySegmentBase *seg = head;
            while (seg)
            {
                if (seg->next != nullptr)
                {
                    AssertMsg(!SparseArraySegmentBase::IsLeafSegment(seg, this->GetScriptContext()->GetRecycler()), "Leaf segment with a next pointer");
                }
                seg = seg->next;
            }
#endif
            return;
        }
        ValidateArrayCommon();
        // Detailed segments validation
        JavascriptArray::ValidateSegment<double>(SparseArraySegment<double>::From(head));
    }


    void JavascriptArray::ValidateVarSegment(SparseArraySegment<Var>* seg)
    {
        if (!Js::Configuration::Global.flags.ArrayValidate)
        {
            return;
        }
        int32 inspect;
        double inspectDouble;
        while (seg)
        {
            uint32 i = 0;
            for (i = 0; i < seg->length; i++)
            {
                if (SparseArraySegment<Var>::IsMissingItem(&seg->elements[i]))
                {
                    continue;
                }
                if (TaggedInt::Is(seg->elements[i]))
                {
                    inspect = TaggedInt::ToInt32(seg->elements[i]);

                }
                else if (JavascriptNumber::Is_NoTaggedIntCheck(seg->elements[i]))
                {
                    inspectDouble = JavascriptNumber::GetValue(seg->elements[i]);
                }
                else
                {
                    AssertMsg(RecyclableObject::Is(seg->elements[i]), "Invalid entry in segment");
                }
            }
            ValidateSegment(seg);

            seg = SparseArraySegment<Var>::From(seg->next);
        }
    }

    template<typename T>
    void JavascriptArray::ValidateSegment(SparseArraySegment<T>* seg)
    {
        if (!Js::Configuration::Global.flags.ArrayValidate)
        {
            return;
        }

        while (seg)
        {
            uint32 i = seg->length;
            while (i < seg->size)
            {
                AssertMsg(SparseArraySegment<T>::IsMissingItem(&seg->elements[i]), "Non missing value the end of the segment");
                i++;
            }

            seg = SparseArraySegment<T>::From(seg->next);
        }
    }
#endif

    template <typename T>
    void JavascriptArray::InitBoxedInlineHeadSegment(SparseArraySegment<T> * dst, SparseArraySegment<T> * src)
    {
        // Don't copy the segment map, we will build it again
        SetFlags(GetFlags() & ~DynamicObjectFlags::HasSegmentMap);

        SetHeadAndLastUsedSegment(dst);

        dst->left = src->left;
        dst->length = src->length;
        dst->size = src->size;
        dst->CheckLengthvsSize();
        dst->next = src->next;

        CopyArray(dst->elements, dst->size, src->elements, src->size);
    }

    JavascriptArray::JavascriptArray(JavascriptArray * instance, bool boxHead)
        : ArrayObject(instance)
    {
        if (boxHead)
        {
            InitBoxedInlineHeadSegment(DetermineInlineHeadSegmentPointer<JavascriptArray, 0, true>(this), SparseArraySegment<Var>::From(instance->head));
        }
        else
        {

            SetFlags(GetFlags() & ~DynamicObjectFlags::HasSegmentMap);
            head = instance->head;
            SetLastUsedSegment(instance->GetLastUsedSegment());
        }
    }

    template <typename T>
    T * JavascriptArray::BoxStackInstance(T * instance)
    {
        Assert(ThreadContext::IsOnStack(instance));
        // On the stack, the we reserved a pointer before the object as to store the boxed value
        T ** boxedInstanceRef = ((T **)instance) - 1;
        T * boxedInstance = *boxedInstanceRef;
        if (boxedInstance)
        {
            return boxedInstance;
        }

        const size_t inlineSlotsSize = instance->GetTypeHandler()->GetInlineSlotsSize();
        if (ThreadContext::IsOnStack(instance->head))
        {
            boxedInstance = RecyclerNewPlusZ(instance->GetRecycler(),
                inlineSlotsSize + sizeof(Js::SparseArraySegmentBase) + instance->head->size * sizeof(typename T::TElement),
                T, instance, true);
        }
        else if(inlineSlotsSize)
        {
            boxedInstance = RecyclerNewPlusZ(instance->GetRecycler(), inlineSlotsSize, T, instance, false);
        }
        else
        {
            boxedInstance = RecyclerNew(instance->GetRecycler(), T, instance, false);
        }

        *boxedInstanceRef = boxedInstance;
        return boxedInstance;
    }

    JavascriptArray *
    JavascriptArray::BoxStackInstance(JavascriptArray * instance)
    {
        return BoxStackInstance<JavascriptArray>(instance);
    }

#if ENABLE_TTD
    void JavascriptArray::MarkVisitKindSpecificPtrs(TTD::SnapshotExtractor* extractor)
    {
        TTDAssert(this->GetTypeId() == Js::TypeIds_Array || this->GetTypeId() == Js::TypeIds_ES5Array, "Should only be used on basic arrays (or called as super from ES5Array.");

        ScriptContext* ctx = this->GetScriptContext();

        uint32 index = Js::JavascriptArray::InvalidIndex;
        while(true)
        {
            index = this->GetNextIndex(index);
            if(index == Js::JavascriptArray::InvalidIndex) // End of array
            {
                break;
            }

            Js::Var aval = nullptr;
            if(this->DirectGetVarItemAt(index, &aval, ctx))
            {
                extractor->MarkVisitVar(aval);
            }
        }
    }

    void JavascriptArray::ProcessCorePaths()
    {
        TTDAssert(this->GetTypeId() == Js::TypeIds_Array, "Should only be used on basic arrays.");

        ScriptContext* ctx = this->GetScriptContext();

        uint32 index = Js::JavascriptArray::InvalidIndex;
        while(true)
        {
            index = this->GetNextIndex(index);
            if(index == Js::JavascriptArray::InvalidIndex) // End of array
            {
                break;
            }

            Js::Var aval = nullptr;
            if(this->DirectGetVarItemAt(index, &aval, ctx))
            {
                TTD::UtilSupport::TTAutoString pathExt;
                ctx->TTDWellKnownInfo->BuildArrayIndexBuffer(index, pathExt);

                ctx->TTDWellKnownInfo->EnqueueNewPathVarAsNeeded(this, aval, pathExt.GetStrValue());
            }
        }
    }

    TTD::NSSnapObjects::SnapObjectType JavascriptArray::GetSnapTag_TTD() const
    {
        return TTD::NSSnapObjects::SnapObjectType::SnapArrayObject;
    }

    void JavascriptArray::ExtractSnapObjectDataInto(TTD::NSSnapObjects::SnapObject* objData, TTD::SlabAllocator& alloc)
    {
        TTDAssert(this->GetTypeId() == Js::TypeIds_Array, "Should only be used on basic Js arrays.");

        TTD::NSSnapObjects::SnapArrayInfo<TTD::TTDVar>* sai = TTD::NSSnapObjects::ExtractArrayValues<TTD::TTDVar>(this, alloc);
        TTD::NSSnapObjects::StdExtractSetKindSpecificInfo<TTD::NSSnapObjects::SnapArrayInfo<TTD::TTDVar>*, TTD::NSSnapObjects::SnapObjectType::SnapArrayObject>(objData, sai);
    }
#endif

    JavascriptNativeArray::JavascriptNativeArray(JavascriptNativeArray * instance) :
        JavascriptArray(instance, false),
        weakRefToFuncBody(instance->weakRefToFuncBody)
    {
    }

    JavascriptNativeIntArray::JavascriptNativeIntArray(JavascriptNativeIntArray * instance, bool boxHead) :
        JavascriptNativeArray(instance)
    {
        if (boxHead)
        {
            InitBoxedInlineHeadSegment(DetermineInlineHeadSegmentPointer<JavascriptNativeIntArray, 0, true>(this), SparseArraySegment<int>::From(instance->head));
        }
        else
        {
            // Base class ctor should have copied these
            Assert(head == instance->head);
            Assert(segmentUnion.lastUsedSegment == instance->GetLastUsedSegment());
        }
    }

    JavascriptNativeIntArray *
    JavascriptNativeIntArray::BoxStackInstance(JavascriptNativeIntArray * instance)
    {
        return JavascriptArray::BoxStackInstance<JavascriptNativeIntArray>(instance);
    }

#if ENABLE_TTD
    TTD::NSSnapObjects::SnapObjectType JavascriptNativeIntArray::GetSnapTag_TTD() const
    {
        return TTD::NSSnapObjects::SnapObjectType::SnapNativeIntArrayObject;
    }

    void JavascriptNativeIntArray::ExtractSnapObjectDataInto(TTD::NSSnapObjects::SnapObject* objData, TTD::SlabAllocator& alloc)
    {
        TTD::NSSnapObjects::SnapArrayInfo<int32>* sai = TTD::NSSnapObjects::ExtractArrayValues<int32>(this, alloc);
        TTD::NSSnapObjects::StdExtractSetKindSpecificInfo<TTD::NSSnapObjects::SnapArrayInfo<int32>*, TTD::NSSnapObjects::SnapObjectType::SnapNativeIntArrayObject>(objData, sai);
    }

#if ENABLE_COPYONACCESS_ARRAY
    TTD::NSSnapObjects::SnapObjectType JavascriptCopyOnAccessNativeIntArray::GetSnapTag_TTD() const
    {
        return TTD::NSSnapObjects::SnapObjectType::Invalid;
    }

    void JavascriptCopyOnAccessNativeIntArray::ExtractSnapObjectDataInto(TTD::NSSnapObjects::SnapObject* objData, TTD::SlabAllocator& alloc)
    {
        TTDAssert(false, "Not implemented yet!!!");
    }
#endif
#endif

    JavascriptNativeFloatArray::JavascriptNativeFloatArray(JavascriptNativeFloatArray * instance, bool boxHead) :
        JavascriptNativeArray(instance)
    {
        if (boxHead)
        {
            InitBoxedInlineHeadSegment(DetermineInlineHeadSegmentPointer<JavascriptNativeFloatArray, 0, true>(this), SparseArraySegment<double>::From(instance->head));
        }
        else
        {
            // Base class ctor should have copied these
            Assert(head == instance->head);
            Assert(segmentUnion.lastUsedSegment == instance->GetLastUsedSegment());
        }
    }

    JavascriptNativeFloatArray *
    JavascriptNativeFloatArray::BoxStackInstance(JavascriptNativeFloatArray * instance)
    {
        return JavascriptArray::BoxStackInstance<JavascriptNativeFloatArray>(instance);
    }

#if ENABLE_TTD
    TTD::NSSnapObjects::SnapObjectType JavascriptNativeFloatArray::GetSnapTag_TTD() const
    {
        return TTD::NSSnapObjects::SnapObjectType::SnapNativeFloatArrayObject;
    }

    void JavascriptNativeFloatArray::ExtractSnapObjectDataInto(TTD::NSSnapObjects::SnapObject* objData, TTD::SlabAllocator& alloc)
    {
        TTDAssert(this->GetTypeId() == Js::TypeIds_NativeFloatArray, "Should only be used on native float arrays.");

        TTD::NSSnapObjects::SnapArrayInfo<double>* sai = TTD::NSSnapObjects::ExtractArrayValues<double>(this, alloc);
        TTD::NSSnapObjects::StdExtractSetKindSpecificInfo<TTD::NSSnapObjects::SnapArrayInfo<double>*, TTD::NSSnapObjects::SnapObjectType::SnapNativeFloatArrayObject>(objData, sai);
    }
#endif

    template<typename T>
    RecyclableObject*
    JavascriptArray::ArraySpeciesCreate(Var originalArray, T length, ScriptContext* scriptContext, bool *pIsIntArray, bool *pIsFloatArray, bool *pIsBuiltinArrayCtor)
    {
        if (originalArray == nullptr || !scriptContext->GetConfig()->IsES6SpeciesEnabled())
        {
            return nullptr;
        }

        if (JavascriptArray::Is(originalArray)
            && !DynamicObject::FromVar(originalArray)->GetDynamicType()->GetTypeHandler()->GetIsNotPathTypeHandlerOrHasUserDefinedCtor()
            && DynamicObject::FromVar(originalArray)->GetPrototype() == scriptContext->GetLibrary()->GetArrayPrototype()
            && !scriptContext->GetLibrary()->GetArrayObjectHasUserDefinedSpecies())
        {
            return nullptr;
        }

        Var constructor = scriptContext->GetLibrary()->GetUndefined();

        if (JavascriptOperators::IsArray(originalArray))
        {
            if (!JavascriptOperators::GetProperty(RecyclableObject::FromVar(originalArray), PropertyIds::constructor, &constructor, scriptContext))
            {
                return nullptr;
            }

            if (JavascriptOperators::IsConstructor(constructor))
            {
                ScriptContext* constructorScriptContext = RecyclableObject::FromVar(constructor)->GetScriptContext();
                if (constructorScriptContext != scriptContext)
                {
                    if (constructorScriptContext->GetLibrary()->GetArrayConstructor() == constructor)
                    {
                        constructor = scriptContext->GetLibrary()->GetUndefined();
                    }
                }
            }

            if (JavascriptOperators::IsObject(constructor))
            {
                if (!JavascriptOperators::GetProperty((RecyclableObject*)constructor, PropertyIds::_symbolSpecies, &constructor, scriptContext))
                {
                    if (pIsBuiltinArrayCtor != nullptr)
                    {
                        *pIsBuiltinArrayCtor = false;
                    }
                    return nullptr;
                }
                if (constructor == scriptContext->GetLibrary()->GetNull())
                {
                    constructor = scriptContext->GetLibrary()->GetUndefined();
                }
            }
        }

        if (constructor == scriptContext->GetLibrary()->GetUndefined() || constructor == scriptContext->GetLibrary()->GetArrayConstructor())
        {
            if (length > UINT_MAX)
            {
                JavascriptError::ThrowRangeError(scriptContext, JSERR_ArrayLengthConstructIncorrect);
            }

            if (nullptr == pIsIntArray)
            {
                return scriptContext->GetLibrary()->CreateArray(static_cast<uint32>(length));
            }
            else
            {
                // If the constructor function is the built-in Array constructor, we can be smart and create the right type of native array.
                JavascriptArray* pArr = JavascriptArray::FromVar(originalArray);
                pArr->GetArrayTypeAndConvert(pIsIntArray, pIsFloatArray);
                return CreateNewArrayHelper(static_cast<uint32>(length), *pIsIntArray, *pIsFloatArray, pArr, scriptContext);
            }
        }

        if (!JavascriptOperators::IsConstructor(constructor))
        {
            JavascriptError::ThrowTypeError(scriptContext, JSERR_NotAConstructor, _u("constructor[Symbol.species]"));
        }

        if (pIsBuiltinArrayCtor != nullptr)
        {
            *pIsBuiltinArrayCtor = false;
        }

        Js::Var constructorArgs[] = { constructor, JavascriptNumber::ToVar(length, scriptContext) };
        Js::CallInfo constructorCallInfo(Js::CallFlags_New, _countof(constructorArgs));

        return RecyclableObject::FromVar(JavascriptOperators::NewScObject(constructor, Js::Arguments(constructorCallInfo, constructorArgs), scriptContext));
    }
    /*static*/
    PropertyId const JavascriptArray::specialPropertyIds[] =
    {
        PropertyIds::length
    };

    BOOL JavascriptArray::DeleteProperty(PropertyId propertyId, PropertyOperationFlags flags)
    {
        if (propertyId == PropertyIds::length)
        {
            return false;
        }
        return DynamicObject::DeleteProperty(propertyId, flags);
    }

    BOOL JavascriptArray::DeleteProperty(JavascriptString *propertyNameString, PropertyOperationFlags flags)
    {
        JsUtil::CharacterBuffer<WCHAR> propertyName(propertyNameString->GetString(), propertyNameString->GetLength());
        if (BuiltInPropertyRecords::length.Equals(propertyName))
        {
            return false;
        }
        return DynamicObject::DeleteProperty(propertyNameString, flags);
    }

    PropertyQueryFlags JavascriptArray::HasPropertyQuery(PropertyId propertyId)
    {
        if (propertyId == PropertyIds::length)
        {
            return Property_Found;
        }

        ScriptContext* scriptContext = GetScriptContext();
        uint32 index;
        if (scriptContext->IsNumericPropertyId(propertyId, &index))
        {
            return JavascriptConversion::BooleanToPropertyQueryFlags(this->HasItem(index));
        }

        return DynamicObject::HasPropertyQuery(propertyId);
    }

    BOOL JavascriptArray::IsEnumerable(PropertyId propertyId)
    {
        if (propertyId == PropertyIds::length)
        {
            return false;
        }
        return DynamicObject::IsEnumerable(propertyId);
    }

    BOOL JavascriptArray::IsConfigurable(PropertyId propertyId)
    {
        if (propertyId == PropertyIds::length)
        {
            return false;
        }
        return DynamicObject::IsConfigurable(propertyId);
    }

    //
    // Evolve typeHandlers explicitly so that simple typeHandlers can skip array
    // handling and only check instance objectArray for numeric propertyIds.
    //
    BOOL JavascriptArray::SetEnumerable(PropertyId propertyId, BOOL value)
    {
        if (propertyId == PropertyIds::length)
        {
            Assert(!value); // Can't change array length enumerable
            return true;
        }

        ScriptContext* scriptContext = this->GetScriptContext();

        uint32 index;
        if (scriptContext->IsNumericPropertyId(propertyId, &index))
        {
            return GetTypeHandler()->ConvertToTypeWithItemAttributes(this)
                ->SetEnumerable(this, propertyId, value);
        }

        return __super::SetEnumerable(propertyId, value);
    }

    //
    // Evolve typeHandlers explicitly so that simple typeHandlers can skip array
    // handling and only check instance objectArray for numeric propertyIds.
    //
    BOOL JavascriptArray::SetWritable(PropertyId propertyId, BOOL value)
    {
        ScriptContext* scriptContext = this->GetScriptContext();
        uint32 index;

        bool setLengthNonWritable = (propertyId == PropertyIds::length && !value);
        if (setLengthNonWritable || scriptContext->IsNumericPropertyId(propertyId, &index))
        {
            return GetTypeHandler()->ConvertToTypeWithItemAttributes(this)
                ->SetWritable(this, propertyId, value);
        }

        return __super::SetWritable(propertyId, value);
    }

    //
    // Evolve typeHandlers explicitly so that simple typeHandlers can skip array
    // handling and only check instance objectArray for numeric propertyIds.
    //
    BOOL JavascriptArray::SetConfigurable(PropertyId propertyId, BOOL value)
    {
        if (propertyId == PropertyIds::length)
        {
            Assert(!value); // Can't change array length configurable
            return true;
        }

        ScriptContext* scriptContext = this->GetScriptContext();

        uint32 index;
        if (scriptContext->IsNumericPropertyId(propertyId, &index))
        {
            return GetTypeHandler()->ConvertToTypeWithItemAttributes(this)
                ->SetConfigurable(this, propertyId, value);
        }

        return __super::SetConfigurable(propertyId, value);
    }

    //
    // Evolve typeHandlers explicitly so that simple typeHandlers can skip array
    // handling and only check instance objectArray for numeric propertyIds.
    //
    BOOL JavascriptArray::SetAttributes(PropertyId propertyId, PropertyAttributes attributes)
    {
        ScriptContext* scriptContext = this->GetScriptContext();

        // SetAttributes on "length" is not expected. DefineOwnProperty uses SetWritable. If this is
        // changed, we need to handle it here.
        Assert(propertyId != PropertyIds::length);

        uint32 index;
        if (scriptContext->IsNumericPropertyId(propertyId, &index))
        {
            return GetTypeHandler()->ConvertToTypeWithItemAttributes(this)
                ->SetItemAttributes(this, index, attributes);
        }

        return __super::SetAttributes(propertyId, attributes);
    }

    //
    // Evolve typeHandlers explicitly so that simple typeHandlers can skip array
    // handling and only check instance objectArray for numeric propertyIds.
    //
    BOOL JavascriptArray::SetAccessors(PropertyId propertyId, Var getter, Var setter, PropertyOperationFlags flags)
    {
        ScriptContext* scriptContext = this->GetScriptContext();

        uint32 index;
        if (scriptContext->IsNumericPropertyId(propertyId, &index))
        {
            return GetTypeHandler()->ConvertToTypeWithItemAttributes(this)
                ->SetItemAccessors(this, index, getter, setter);
        }

        return __super::SetAccessors(propertyId, getter, setter, flags);
    }

    //
    // Evolve typeHandlers explicitly so that simple typeHandlers can skip array
    // handling and only check instance objectArray for numeric propertyIds.
    //
    BOOL JavascriptArray::SetItemWithAttributes(uint32 index, Var value, PropertyAttributes attributes)
    {
        return GetTypeHandler()->ConvertToTypeWithItemAttributes(this)
            ->SetItemWithAttributes(this, index, value, attributes);
    }

    //
    // Evolve typeHandlers explicitly so that simple typeHandlers can skip array
    // handling and only check instance objectArray for numeric propertyIds.
    //
    BOOL JavascriptArray::SetItemAttributes(uint32 index, PropertyAttributes attributes)
    {
        return GetTypeHandler()->ConvertToTypeWithItemAttributes(this)
            ->SetItemAttributes(this, index, attributes);
    }

    //
    // Evolve typeHandlers explicitly so that simple typeHandlers can skip array
    // handling and only check instance objectArray for numeric propertyIds.
    //
    BOOL JavascriptArray::SetItemAccessors(uint32 index, Var getter, Var setter)
    {
        return GetTypeHandler()->ConvertToTypeWithItemAttributes(this)
            ->SetItemAccessors(this, index, getter, setter);
    }

    // Check if this objectArray isFrozen.
    BOOL JavascriptArray::IsObjectArrayFrozen()
    {
        // If this is still a JavascriptArray, it's not frozen.
        return false;
    }

    JavascriptEnumerator * JavascriptArray::GetIndexEnumerator(EnumeratorFlags flags, ScriptContext* requestContext)
    {
        if (!!(flags & EnumeratorFlags::SnapShotSemantics))
        {
            return RecyclerNew(GetRecycler(), JavascriptArrayIndexSnapshotEnumerator, this, flags, requestContext);
        }
        return RecyclerNew(GetRecycler(), JavascriptArrayIndexEnumerator, this, flags, requestContext);
    }

    BOOL JavascriptArray::GetNonIndexEnumerator(JavascriptStaticEnumerator * enumerator, ScriptContext* requestContext)
    {
        return enumerator->Initialize(nullptr, nullptr, this, EnumeratorFlags::SnapShotSemantics, requestContext, nullptr);
    }

    BOOL JavascriptArray::IsItemEnumerable(uint32 index)
    {
        return true;
    }

    //
    // Evolve typeHandlers explicitly so that simple typeHandlers can skip array
    // handling and only check instance objectArray for numeric propertyIds.
    //
    BOOL JavascriptArray::PreventExtensions()
    {
        return GetTypeHandler()->ConvertToTypeWithItemAttributes(this)->PreventExtensions(this);
    }

    //
    // Evolve typeHandlers explicitly so that simple typeHandlers can skip array
    // handling and only check instance objectArray for numeric propertyIds.
    //
    BOOL JavascriptArray::Seal()
    {
        return GetTypeHandler()->ConvertToTypeWithItemAttributes(this)->Seal(this);
    }

    //
    // Evolve typeHandlers explicitly so that simple typeHandlers can skip array
    // handling and only check instance objectArray for numeric propertyIds.
    //
    BOOL JavascriptArray::Freeze()
    {
        return GetTypeHandler()->ConvertToTypeWithItemAttributes(this)->Freeze(this);
    }

    BOOL JavascriptArray::GetSpecialPropertyName(uint32 index, JavascriptString ** propertyName, ScriptContext * requestContext)
    {
        if (index == 0)
        {
            *propertyName = requestContext->GetPropertyString(PropertyIds::length);
            return true;
        }
        return false;
    }

    // Returns the number of special non-enumerable properties this type has.
    uint JavascriptArray::GetSpecialPropertyCount() const
    {
        return _countof(specialPropertyIds);
    }

    // Returns the list of special non-enumerable properties for the type.
    PropertyId const * JavascriptArray::GetSpecialPropertyIds() const
    {
        return specialPropertyIds;
    }

    PropertyQueryFlags JavascriptArray::GetPropertyReferenceQuery(Var originalInstance, PropertyId propertyId, Var* value, PropertyValueInfo* info, ScriptContext* requestContext)
    {
        return JavascriptArray::GetPropertyQuery(originalInstance, propertyId, value, info, requestContext);
    }

    PropertyQueryFlags JavascriptArray::GetPropertyQuery(Var originalInstance, PropertyId propertyId, Var* value, PropertyValueInfo* info, ScriptContext* requestContext)
    {
        if (GetPropertyBuiltIns(propertyId, value))
        {
            return Property_Found;
        }

        ScriptContext* scriptContext = GetScriptContext();
        uint32 index;
        if (scriptContext->IsNumericPropertyId(propertyId, &index))
        {
            return JavascriptConversion::BooleanToPropertyQueryFlags(this->GetItem(this, index, value, scriptContext));
        }

        return DynamicObject::GetPropertyQuery(originalInstance, propertyId, value, info, requestContext);
    }

    PropertyQueryFlags JavascriptArray::GetPropertyQuery(Var originalInstance, JavascriptString* propertyNameString, Var* value, PropertyValueInfo* info, ScriptContext* requestContext)
    {
        AssertMsg(!PropertyRecord::IsPropertyNameNumeric(propertyNameString->GetString(), propertyNameString->GetLength()),
            "Numeric property names should have been converted to uint or PropertyRecord*");

        PropertyRecord const* propertyRecord;
        this->GetScriptContext()->FindPropertyRecord(propertyNameString, &propertyRecord);

        if (propertyRecord != nullptr && GetPropertyBuiltIns(propertyRecord->GetPropertyId(), value))
        {
            return Property_Found;
        }

        return DynamicObject::GetPropertyQuery(originalInstance, propertyNameString, value, info, requestContext);
    }

    BOOL JavascriptArray::GetPropertyBuiltIns(PropertyId propertyId, Var* value)
    {
        //
        // length being accessed. Return array length
        //
        if (propertyId == PropertyIds::length)
        {
            *value = JavascriptNumber::ToVar(this->GetLength(), GetScriptContext());
            return true;
        }

        return false;
    }

    PropertyQueryFlags JavascriptArray::HasItemQuery(uint32 index)
    {
        Var value;
        return JavascriptConversion::BooleanToPropertyQueryFlags(this->DirectGetItemAt<Var>(index, &value));
    }

    PropertyQueryFlags JavascriptArray::GetItemQuery(Var originalInstance, uint32 index, Var* value, ScriptContext* requestContext)
    {
        return JavascriptConversion::BooleanToPropertyQueryFlags(this->DirectGetItemAt<Var>(index, value));
    }

    PropertyQueryFlags JavascriptArray::GetItemReferenceQuery(Var originalInstance, uint32 index, Var* value, ScriptContext* requestContext)
    {
        return JavascriptConversion::BooleanToPropertyQueryFlags(this->DirectGetItemAt<Var>(index, value));
    }

    BOOL JavascriptArray::DirectGetVarItemAt(uint32 index, Var *value, ScriptContext *requestContext)
    {
        return this->DirectGetItemAt<Var>(index, value);
    }

    PropertyQueryFlags JavascriptNativeIntArray::HasItemQuery(uint32 index)
    {
#if ENABLE_COPYONACCESS_ARRAY
        JavascriptLibrary::CheckAndConvertCopyOnAccessNativeIntArray<Var>(this);
#endif
        int32 value;
        return JavascriptConversion::BooleanToPropertyQueryFlags(this->DirectGetItemAt<int32>(index, &value));
    }

    PropertyQueryFlags JavascriptNativeFloatArray::HasItemQuery(uint32 index)
    {
        double dvalue;
        return JavascriptConversion::BooleanToPropertyQueryFlags(this->DirectGetItemAt<double>(index, &dvalue));
    }

    PropertyQueryFlags JavascriptNativeIntArray::GetItemQuery(Var originalInstance, uint32 index, Var* value, ScriptContext* requestContext)
    {
#if ENABLE_COPYONACCESS_ARRAY
        JavascriptLibrary::CheckAndConvertCopyOnAccessNativeIntArray<Var>(this);
#endif
        return JavascriptConversion::BooleanToPropertyQueryFlags(JavascriptNativeIntArray::DirectGetVarItemAt(index, value, requestContext));
    }

    BOOL JavascriptNativeIntArray::DirectGetVarItemAt(uint32 index, Var *value, ScriptContext *requestContext)
    {
        int32 intvalue;
        if (!this->DirectGetItemAt<int32>(index, &intvalue))
        {
            return FALSE;
        }
        *value = JavascriptNumber::ToVar(intvalue, requestContext);
        return TRUE;
    }

    PropertyQueryFlags JavascriptNativeIntArray::GetItemReferenceQuery(Var originalInstance, uint32 index, Var* value, ScriptContext* requestContext)
    {
        return JavascriptNativeIntArray::GetItemQuery(originalInstance, index, value, requestContext);
    }

    PropertyQueryFlags JavascriptNativeFloatArray::GetItemQuery(Var originalInstance, uint32 index, Var* value, ScriptContext* requestContext)
    {
        return JavascriptConversion::BooleanToPropertyQueryFlags(JavascriptNativeFloatArray::DirectGetVarItemAt(index, value, requestContext));
    }

    BOOL JavascriptNativeFloatArray::DirectGetVarItemAt(uint32 index, Var *value, ScriptContext *requestContext)
    {
        double dvalue;
        int32 ivalue;
        if (!this->DirectGetItemAt<double>(index, &dvalue))
        {
            return FALSE;
        }
        if (*(uint64*)&dvalue == 0ull)
        {
            *value = TaggedInt::ToVarUnchecked(0);
        }
        else if (JavascriptNumber::TryGetInt32Value(dvalue, &ivalue) && !TaggedInt::IsOverflow(ivalue))
        {
            *value = TaggedInt::ToVarUnchecked(ivalue);
        }
        else
        {
            *value = JavascriptNumber::ToVarWithCheck(dvalue, requestContext);
        }
        return TRUE;
    }

    PropertyQueryFlags JavascriptNativeFloatArray::GetItemReferenceQuery(Var originalInstance, uint32 index, Var* value, ScriptContext* requestContext)
    {
        return JavascriptNativeFloatArray::GetItemQuery(originalInstance, index, value, requestContext);
    }

    BOOL JavascriptArray::SetProperty(PropertyId propertyId, Var value, PropertyOperationFlags flags, PropertyValueInfo* info)
    {
#if ENABLE_COPYONACCESS_ARRAY
        JavascriptLibrary::CheckAndConvertCopyOnAccessNativeIntArray<Var>(this);
#endif
        uint32 indexValue;
        if (propertyId == PropertyIds::length)
        {
            return this->SetLength(value);
        }
        else if (GetScriptContext()->IsNumericPropertyId(propertyId, &indexValue))
        {
            // Call this or subclass method
            return SetItem(indexValue, value, flags);
        }
        else
        {
            return DynamicObject::SetProperty(propertyId, value, flags, info);
        }
    }

    BOOL JavascriptArray::SetProperty(JavascriptString* propertyNameString, Var value, PropertyOperationFlags flags, PropertyValueInfo* info)
    {
        AssertMsg(!PropertyRecord::IsPropertyNameNumeric(propertyNameString->GetString(), propertyNameString->GetLength()),
            "Numeric property names should have been converted to uint or PropertyRecord*");

#if ENABLE_COPYONACCESS_ARRAY
        JavascriptLibrary::CheckAndConvertCopyOnAccessNativeIntArray<Var>(this);
#endif
        PropertyRecord const* propertyRecord;
        this->GetScriptContext()->FindPropertyRecord(propertyNameString, &propertyRecord);

        if (propertyRecord != nullptr && propertyRecord->GetPropertyId() == PropertyIds::length)
        {
            return this->SetLength(value);
        }

        return DynamicObject::SetProperty(propertyNameString, value, flags, info);
    }

    BOOL JavascriptArray::SetPropertyWithAttributes(PropertyId propertyId, Var value, PropertyAttributes attributes, PropertyValueInfo* info, PropertyOperationFlags flags, SideEffects possibleSideEffects)
    {
#if ENABLE_COPYONACCESS_ARRAY
        JavascriptLibrary::CheckAndConvertCopyOnAccessNativeIntArray<Var>(this);
#endif
        ScriptContext* scriptContext = GetScriptContext();

        if (propertyId == PropertyIds::length)
        {
            Assert(attributes == PropertyWritable);
            Assert(IsWritable(propertyId) && !IsConfigurable(propertyId) && !IsEnumerable(propertyId));
            return this->SetLength(value);
        }

        uint32 index;
        if (scriptContext->IsNumericPropertyId(propertyId, &index))
        {
            // Call this or subclass method
            return SetItemWithAttributes(index, value, attributes);
        }

        return __super::SetPropertyWithAttributes(propertyId, value, attributes, info, flags, possibleSideEffects);
    }

    BOOL JavascriptArray::SetItem(uint32 index, Var value, PropertyOperationFlags flags)
    {
        this->DirectSetItemAt(index, value);
        return true;
    }

    BOOL JavascriptNativeIntArray::SetItem(uint32 index, Var value, PropertyOperationFlags flags)
    {
        int32 iValue;
        double dValue;
#if ENABLE_COPYONACCESS_ARRAY
        JavascriptLibrary::CheckAndConvertCopyOnAccessNativeIntArray<Var>(this);
#endif
        TypeId typeId = this->TrySetNativeIntArrayItem(value, &iValue, &dValue);
        if (typeId == TypeIds_NativeIntArray)
        {
            this->SetItem(index, iValue);
        }
        else if (typeId == TypeIds_NativeFloatArray)
        {
            reinterpret_cast<JavascriptNativeFloatArray*>(this)->DirectSetItemAt<double>(index, dValue);
        }
        else
        {
            this->DirectSetItemAt<Var>(index, value);
        }

        return TRUE;
    }

    TypeId JavascriptNativeIntArray::TrySetNativeIntArrayItem(Var value, int32 *iValue, double *dValue)
    {
        if (TaggedInt::Is(value))
        {
            int32 i = TaggedInt::ToInt32(value);
            if (i != JavascriptNativeIntArray::MissingItem)
            {
                *iValue = i;
                return TypeIds_NativeIntArray;
            }
        }
        if (JavascriptNumber::Is_NoTaggedIntCheck(value))
        {
            bool isInt32;
            int32 i;
            double d = JavascriptNumber::GetValue(value);
            if (JavascriptNumber::TryGetInt32OrUInt32Value(d, &i, &isInt32))
            {
                if (isInt32 && i != JavascriptNativeIntArray::MissingItem)
                {
                    *iValue = i;
                    return TypeIds_NativeIntArray;
                }
            }
            else
            {
                *dValue = d;
                JavascriptNativeIntArray::ToNativeFloatArray(this);
                return TypeIds_NativeFloatArray;
            }
        }

        JavascriptNativeIntArray::ToVarArray(this);
        return TypeIds_Array;
    }

    BOOL JavascriptNativeIntArray::SetItem(uint32 index, int32 iValue)
    {
        if (iValue == JavascriptNativeIntArray::MissingItem)
        {
            JavascriptArray *varArr = JavascriptNativeIntArray::ToVarArray(this);
            varArr->DirectSetItemAt(index, JavascriptNumber::ToVar(iValue, GetScriptContext()));
            return TRUE;
        }

        this->DirectSetItemAt(index, iValue);
        return TRUE;
    }

    BOOL JavascriptNativeFloatArray::SetItem(uint32 index, Var value, PropertyOperationFlags flags)
    {
        double dValue;
        TypeId typeId = this->TrySetNativeFloatArrayItem(value, &dValue);
        if (typeId == TypeIds_NativeFloatArray)
        {
            this->SetItem(index, dValue);
        }
        else
        {
            this->DirectSetItemAt(index, value);
        }
        return TRUE;
    }

    TypeId JavascriptNativeFloatArray::TrySetNativeFloatArrayItem(Var value, double *dValue)
    {
        if (TaggedInt::Is(value))
        {
            *dValue = (double)TaggedInt::ToInt32(value);
            return TypeIds_NativeFloatArray;
        }
        else if (JavascriptNumber::Is_NoTaggedIntCheck(value))
        {
            *dValue = JavascriptNumber::GetValue(value);
            return TypeIds_NativeFloatArray;
        }

        JavascriptNativeFloatArray::ToVarArray(this);
        return TypeIds_Array;
    }

    BOOL JavascriptNativeFloatArray::SetItem(uint32 index, double dValue)
    {
        if (*(uint64*)&dValue == *(uint64*)&JavascriptNativeFloatArray::MissingItem)
        {
            JavascriptArray *varArr = JavascriptNativeFloatArray::ToVarArray(this);
            varArr->DirectSetItemAt(index, JavascriptNumber::ToVarNoCheck(dValue, GetScriptContext()));
            return TRUE;
        }

        this->DirectSetItemAt<double>(index, dValue);
        return TRUE;
    }

    BOOL JavascriptArray::DeleteItem(uint32 index, PropertyOperationFlags flags)
    {
        return this->DirectDeleteItemAt<Var>(index);
    }

    BOOL JavascriptNativeIntArray::DeleteItem(uint32 index, PropertyOperationFlags flags)
    {
        return this->DirectDeleteItemAt<int32>(index);
    }

    BOOL JavascriptNativeFloatArray::DeleteItem(uint32 index, PropertyOperationFlags flags)
    {
        return this->DirectDeleteItemAt<double>(index);
    }

    BOOL JavascriptArray::GetEnumerator(JavascriptStaticEnumerator * enumerator, EnumeratorFlags flags, ScriptContext* requestContext, ForInCache * forInCache)
    {
        return enumerator->Initialize(nullptr, this, this, flags, requestContext, forInCache);
    }

    BOOL JavascriptArray::GetDiagValueString(StringBuilder<ArenaAllocator>* stringBuilder, ScriptContext* requestContext)
    {
        stringBuilder->Append(_u('['));

        if (this->length < 10)
        {
            auto funcPtr = [&]()
            {
                ENTER_PINNED_SCOPE(JavascriptString, valueStr);
                valueStr = JavascriptArray::JoinHelper(this, GetLibrary()->GetCommaDisplayString(), requestContext);
                stringBuilder->Append(valueStr->GetString(), valueStr->GetLength());
                LEAVE_PINNED_SCOPE();
            };

            if (!requestContext->GetThreadContext()->IsScriptActive())
            {
                BEGIN_JS_RUNTIME_CALL(requestContext);
                {
                    funcPtr();
                }
                END_JS_RUNTIME_CALL(requestContext);
            }
            else
            {
                funcPtr();
            }
        }
        else
        {
            stringBuilder->AppendCppLiteral(_u("..."));
        }

        stringBuilder->Append(_u(']'));

        return TRUE;
    }

    BOOL JavascriptArray::GetDiagTypeString(StringBuilder<ArenaAllocator>* stringBuilder, ScriptContext* requestContext)
    {
        stringBuilder->AppendCppLiteral(_u("Object, (Array)"));
        return TRUE;
    }

    bool JavascriptNativeArray::Is(Var aValue)
    {
        TypeId typeId = JavascriptOperators::GetTypeId(aValue);
        return JavascriptNativeArray::Is(typeId);
    }

    bool JavascriptNativeArray::Is(TypeId typeId)
    {
        return JavascriptNativeIntArray::Is(typeId) || JavascriptNativeFloatArray::Is(typeId);
    }

    JavascriptNativeArray* JavascriptNativeArray::FromVar(Var aValue)
    {
        AssertMsg(Is(aValue), "Ensure var is actually a 'JavascriptNativeArray'");

        return static_cast<JavascriptNativeArray *>(RecyclableObject::FromVar(aValue));
    }

    bool JavascriptNativeIntArray::Is(Var aValue)
    {
        TypeId typeId = JavascriptOperators::GetTypeId(aValue);
        return JavascriptNativeIntArray::Is(typeId);
    }

#if ENABLE_COPYONACCESS_ARRAY
    bool JavascriptCopyOnAccessNativeIntArray::Is(Var aValue)
    {
        TypeId typeId = JavascriptOperators::GetTypeId(aValue);
        return JavascriptCopyOnAccessNativeIntArray::Is(typeId);
    }
#endif

    bool JavascriptNativeIntArray::Is(TypeId typeId)
    {
        return typeId == TypeIds_NativeIntArray;
    }

#if ENABLE_COPYONACCESS_ARRAY
    bool JavascriptCopyOnAccessNativeIntArray::Is(TypeId typeId)
    {
        return typeId == TypeIds_CopyOnAccessNativeIntArray;
    }
#endif

    bool JavascriptNativeIntArray::IsNonCrossSite(Var aValue)
    {
        bool ret = !TaggedInt::Is(aValue) && VirtualTableInfo<JavascriptNativeIntArray>::HasVirtualTable(aValue);
        Assert(ret == (JavascriptNativeIntArray::Is(aValue) && !JavascriptNativeIntArray::FromVar(aValue)->IsCrossSiteObject()));
        return ret;
    }

    JavascriptNativeIntArray* JavascriptNativeIntArray::FromVar(Var aValue)
    {
        AssertMsg(Is(aValue), "Ensure var is actually a 'JavascriptNativeIntArray'");

        return static_cast<JavascriptNativeIntArray *>(RecyclableObject::FromVar(aValue));
    }

#if ENABLE_COPYONACCESS_ARRAY
    JavascriptCopyOnAccessNativeIntArray* JavascriptCopyOnAccessNativeIntArray::FromVar(Var aValue)
    {
        AssertMsg(Is(aValue), "Ensure var is actually a 'JavascriptCopyOnAccessNativeIntArray'");

        return static_cast<JavascriptCopyOnAccessNativeIntArray *>(RecyclableObject::FromVar(aValue));
    }
#endif

    bool JavascriptNativeFloatArray::Is(Var aValue)
    {
        TypeId typeId = JavascriptOperators::GetTypeId(aValue);
        return JavascriptNativeFloatArray::Is(typeId);
    }

    bool JavascriptNativeFloatArray::Is(TypeId typeId)
    {
        return typeId == TypeIds_NativeFloatArray;
    }

    bool JavascriptNativeFloatArray::IsNonCrossSite(Var aValue)
    {
        bool ret = !TaggedInt::Is(aValue) && VirtualTableInfo<JavascriptNativeFloatArray>::HasVirtualTable(aValue);
        Assert(ret == (JavascriptNativeFloatArray::Is(aValue) && !JavascriptNativeFloatArray::FromVar(aValue)->IsCrossSiteObject()));
        return ret;
    }

    JavascriptNativeFloatArray* JavascriptNativeFloatArray::FromVar(Var aValue)
    {
        AssertMsg(Is(aValue), "Ensure var is actually a 'JavascriptNativeFloatArray'");

        return static_cast<JavascriptNativeFloatArray *>(RecyclableObject::FromVar(aValue));
    }

    AutoFailFastOnError::~AutoFailFastOnError()
    {
        if (!m_operationCompleted)
        {
            AssertOrFailFast(false);
        }
    }

    template int   Js::JavascriptArray::GetParamForIndexOf<unsigned int>(unsigned int, Js::Arguments const&, void*&, unsigned int&, Js::ScriptContext*);
    template bool  Js::JavascriptArray::ArrayElementEnumerator::MoveNext<void*>();
    template void  Js::JavascriptArray::SetArrayLiteralItem<void*>(unsigned int, void*);
    template void* Js::JavascriptArray::TemplatedIndexOfHelper<false, Js::TypedArrayBase, unsigned int>(Js::TypedArrayBase*, void*, unsigned int, unsigned int, Js::ScriptContext*);
    template void* Js::JavascriptArray::TemplatedIndexOfHelper<true, Js::TypedArrayBase, unsigned int>(Js::TypedArrayBase*, void*, unsigned int, unsigned int, Js::ScriptContext*);
} //namespace Js<|MERGE_RESOLUTION|>--- conflicted
+++ resolved
@@ -7708,12 +7708,7 @@
                 pArr->ClearSegmentMap(); // Dump segmentMap on unshift (before any possible allocation and throw)
 
                 Assert(pArr->length <= MaxArrayLength - unshiftElements);
-<<<<<<< HEAD
-
-                SparseArraySegmentBase* renumberSeg = pArr->head->next;
-
-=======
->>>>>>> bd1dba2d
+
                 bool isIntArray = false;
                 bool isFloatArray = false;
 
@@ -7744,11 +7739,8 @@
                     }
                 }
 
-<<<<<<< HEAD
-=======
                 SparseArraySegmentBase* renumberSeg = pArr->head->next;
 
->>>>>>> bd1dba2d
                 while (renumberSeg)
                 {
                     renumberSeg->left += unshiftElements;

--- conflicted
+++ resolved
@@ -594,11 +594,7 @@
             Js::DeferredTypeHandler<Js::JavascriptExternalFunction::DeferredConstructorInitializer>::GetDefaultInstance(), true, true);
 
         boundFunctionType = DynamicType::New(scriptContext, TypeIds_Function, functionPrototype, BoundFunction::NewInstance,
-<<<<<<< HEAD
-            GetDeferredFunctionTypeHandler(), true, true);
-=======
             GetDeferredFunctionWithLengthUnsetTypeHandler(), true, true);
->>>>>>> f1a2cdc7
         crossSiteDeferredFunctionType = CreateDeferredFunctionTypeNoProfileThunk(
             scriptContext->CurrentCrossSiteThunk, true /*isShared*/);
         crossSiteDeferredPrototypeFunctionType = CreateDeferredPrototypeFunctionTypeNoProfileThunk(

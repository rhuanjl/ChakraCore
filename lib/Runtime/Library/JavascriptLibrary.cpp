//-------------------------------------------------------------------------------------------------------
// Copyright (C) Microsoft Corporation and contributors. All rights reserved.
// Licensed under the MIT license. See LICENSE.txt file in the project root for full license information.
//-------------------------------------------------------------------------------------------------------

#include "RuntimeLibraryPch.h"

#include "Library/JSON.h"
#include "Types/MissingPropertyTypeHandler.h"
#include "Types/NullTypeHandler.h"
#include "Types/SimpleTypeHandler.h"
#include "Types/DeferredTypeHandler.h"
#include "Types/PathTypeHandler.h"
#include "Types/PropertyIndexRanges.h"
#include "Types/SimpleDictionaryPropertyDescriptor.h"
#include "Types/SimpleDictionaryTypeHandler.h"

#include "Types/DynamicObjectEnumerator.h"
#include "Types/DynamicObjectSnapshotEnumerator.h"
#include "Types/DynamicObjectSnapshotEnumeratorWPCache.h"
#include "Library/ForInObjectEnumerator.h"
#include "Library/NullEnumerator.h"
#include "Library/EngineInterfaceObject.h"
#include "Library/IntlEngineInterfaceExtensionObject.h"
#include "Library/ThrowErrorObject.h"
#include "Library/StackScriptFunction.h"

namespace Js
{
    SimplePropertyDescriptor const JavascriptLibrary::SharedFunctionPropertyDescriptors[2] =
    {
        SimplePropertyDescriptor(BuiltInPropertyRecords::prototype, PropertyWritable),
        SimplePropertyDescriptor(BuiltInPropertyRecords::name, PropertyConfigurable)
    };

    SimplePropertyDescriptor const JavascriptLibrary::FunctionWithLengthAndNameTypeDescriptors[2] =
    {
        SimplePropertyDescriptor(BuiltInPropertyRecords::length, PropertyConfigurable),
        SimplePropertyDescriptor(BuiltInPropertyRecords::name, PropertyConfigurable)
    };

    SimpleTypeHandler<1> JavascriptLibrary::SharedPrototypeTypeHandler(BuiltInPropertyRecords::constructor, PropertyWritable | PropertyConfigurable, PropertyTypesWritableDataOnly, 4, sizeof(DynamicObject));
    SimpleTypeHandler<1> JavascriptLibrary::SharedFunctionWithoutPrototypeTypeHandler(BuiltInPropertyRecords::name, PropertyConfigurable);
    SimpleTypeHandler<1> JavascriptLibrary::SharedFunctionWithPrototypeTypeHandlerV11(BuiltInPropertyRecords::prototype, PropertyWritable);
    SimpleTypeHandler<2> JavascriptLibrary::SharedFunctionWithPrototypeTypeHandler(SharedFunctionPropertyDescriptors);
    SimpleTypeHandler<1> JavascriptLibrary::SharedIdMappedFunctionWithPrototypeTypeHandler(BuiltInPropertyRecords::prototype);
    SimpleTypeHandler<1> JavascriptLibrary::SharedFunctionWithLengthTypeHandler(BuiltInPropertyRecords::length);
    SimpleTypeHandler<2> JavascriptLibrary::SharedFunctionWithLengthAndNameTypeHandler(FunctionWithLengthAndNameTypeDescriptors);
    MissingPropertyTypeHandler JavascriptLibrary::MissingPropertyHolderTypeHandler;


    SimplePropertyDescriptor const JavascriptLibrary::HeapArgumentsPropertyDescriptors[3] =
    {
        SimplePropertyDescriptor(BuiltInPropertyRecords::length, PropertyConfigurable | PropertyWritable),
        SimplePropertyDescriptor(BuiltInPropertyRecords::callee, PropertyConfigurable | PropertyWritable),
        SimplePropertyDescriptor(BuiltInPropertyRecords::_symbolIterator, PropertyConfigurable | PropertyWritable)
    };

    SimplePropertyDescriptor const JavascriptLibrary::FunctionWithLengthAndPrototypeTypeDescriptors[2] =
    {
        SimplePropertyDescriptor(BuiltInPropertyRecords::prototype, PropertyNone),
        SimplePropertyDescriptor(BuiltInPropertyRecords::length, PropertyConfigurable)
    };

    void JavascriptLibrary::Initialize(ScriptContext* scriptContext, GlobalObject * globalObject)
    {
        PROBE_STACK(scriptContext, Js::Constants::MinStackDefault);
#ifdef PROFILE_EXEC
        scriptContext->ProfileBegin(Js::LibInitPhase);
#endif
        this->scriptContext = scriptContext;
        this->recycler = scriptContext->GetRecycler();
        this->undeclBlockVarSentinel = RecyclerNew(recycler, UndeclaredBlockVariable, StaticType::New(scriptContext, TypeIds_Null, nullptr, nullptr));

        typesEnsuredToHaveOnlyWritableDataPropertiesInItAndPrototypeChain = RecyclerNew(recycler, JsUtil::List<Type *>, recycler);

        // !!!!!!!!!!!!!!!!!!!!!!!!!!!!!!!!!!!!!!!!!!!!!!!!!!!!!!!!!!!!!!!!!!!!!!!!!!!!!!!!!!!!!!!!!!!!!!!
        // WARNING: Any objects created here using DeferredTypeHandler need to appear in EnsureLibraryReadyForHybridDebugging
        // !!!!!!!!!!!!!!!!!!!!!!!!!!!!!!!!!!!!!!!!!!!!!!!!!!!!!!!!!!!!!!!!!!!!!!!!!!!!!!!!!!!!!!!!!!!!!!!

        // Library is not zero-initialized. memset the memory occupied by builtinFunctions array to 0.
        memset(builtinFunctions, 0, sizeof(JavascriptFunction *) * BuiltinFunction::Count);

        funcInfoToBuiltinIdMap = Anew(scriptContext->GeneralAllocator(), FuncInfoToBuiltinIdMap, scriptContext->GeneralAllocator());
#define LIBRARY_FUNCTION(target, name, argc, flags, entry) \
    funcInfoToBuiltinIdMap->AddNew(&entry, BuiltinFunction::##target##_##name);
#include "LibraryFunction.h"
#undef LIBRARY_FUNCTION



        // Note: InitializePrototypes and InitializeTypes must be called first.
        InitializePrototypes();
        InitializeTypes();
        InitializeGlobal(globalObject);
        InitializeComplexThings();
        InitializeStaticValues();

        // Do an early check of hybrid debugging. Note that script engine is not ready, so objects that run script in initializer
        // can't be un-deferred yet. However, we can possibly mark isHybridDebugging and avoid deferring new runtime objects.
        EnsureReadyIfHybridDebugging(/*isScriptEngineReady*/false);

#if ENABLE_COPYONACCESS_ARRAY
        if (!PHASE_OFF1(CopyOnAccessArrayPhase))
        {
            this->cacheForCopyOnAccessArraySegments = RecyclerNewZ(this->recycler, CacheForCopyOnAccessArraySegments);
        }
#endif
#ifdef PROFILE_EXEC
        scriptContext->ProfileEnd(Js::LibInitPhase);
#endif
    }

    void JavascriptLibrary::Uninitialize()
    {
        this->globalObject = nullptr;
    }

    void JavascriptLibrary::InitializePrototypes()
    {
        Recycler* recycler = this->GetRecycler();

        // Recycler macros below expect that their arguments will not throw when they're evaluated. 
        // We allocate a lot of types for the built-in prototype objects which we need to store temporarily.
        DynamicType* tempDynamicType = nullptr;
        Type* tempType = StaticType::New(scriptContext, TypeIds_Null, nullptr, nullptr);
        nullValue = RecyclerNew(recycler, RecyclableObject, tempType);
        nullValue->GetType()->SetHasSpecialPrototype(true);
        this->rootPath = TypePath::New(recycler);

        ArrayBuffer* baseArrayBuffer;

        // !!!!!!!!!!!!!!!!!!!!!!!!!!!!!!!!!!!!!!!!!!!!!!!!!!!!!!!!!!!!!!!!!!!!!!!!!!!!!!!!!!!!!!!!!!!!!!!
        // WARNING: Any objects here using DeferredTypeHandler need to appear in EnsureLibraryReadyForHybridDebugging
        // !!!!!!!!!!!!!!!!!!!!!!!!!!!!!!!!!!!!!!!!!!!!!!!!!!!!!!!!!!!!!!!!!!!!!!!!!!!!!!!!!!!!!!!!!!!!!!!

        // The prototype property of the object prototype is null.
        objectPrototype = ObjectPrototypeObject::New(recycler,
            DynamicType::New(scriptContext, TypeIds_Object, nullValue, nullptr,
            DeferredTypeHandler<InitializeObjectPrototype, DefaultDeferredTypeFilter, true>::GetDefaultInstance()));

        constructorPrototypeObjectType = DynamicType::New(scriptContext, TypeIds_Object, objectPrototype, nullptr,
            &SharedPrototypeTypeHandler, true, true);

        constructorPrototypeObjectType->SetHasNoEnumerableProperties(true);

        if (scriptContext->GetConfig()->IsTypedArrayEnabled())
        {
            if (scriptContext->GetConfig()->IsES6TypedArrayExtensionsEnabled())
            {
                arrayBufferPrototype = DynamicObject::New(recycler,
                    DynamicType::New(scriptContext, TypeIds_Object, objectPrototype, nullptr,
                    DeferredTypeHandler<InitializeArrayBufferPrototype, DefaultDeferredTypeFilter, true>::GetDefaultInstance()));

                arrayBufferType = DynamicType::New(scriptContext, TypeIds_ArrayBuffer, arrayBufferPrototype, nullptr,
                    SimplePathTypeHandler::New(scriptContext, this->GetRootPath(), 0, 0, 0, true, true), true, true);

                dataViewPrototype = DynamicObject::New(recycler,
                    DynamicType::New(scriptContext, TypeIds_Object, objectPrototype, nullptr,
                    DeferredTypeHandler<InitializeDataViewPrototype, DefaultDeferredTypeFilter, true>::GetDefaultInstance()));

                typedArrayPrototype = DynamicObject::New(recycler,
                    DynamicType::New(scriptContext, TypeIds_Object, objectPrototype, nullptr,
                    DeferredTypeHandler<InitializeTypedArrayPrototype, DefaultDeferredTypeFilter, true>::GetDefaultInstance()));

                Int8ArrayPrototype = DynamicObject::New(recycler,
                    DynamicType::New(scriptContext, TypeIds_Object, typedArrayPrototype, nullptr,
                    DeferredTypeHandler<InitializeInt8ArrayPrototype, DefaultDeferredTypeFilter, true>::GetDefaultInstance()));

                Uint8ArrayPrototype = DynamicObject::New(recycler,
                    DynamicType::New(scriptContext, TypeIds_Object, typedArrayPrototype, nullptr,
                    DeferredTypeHandler<InitializeUint8ArrayPrototype, DefaultDeferredTypeFilter, true>::GetDefaultInstance()));

                // If ES6 TypedArrays are enabled, we have Khronos Interop mode enabled
                Uint8ClampedArrayPrototype = DynamicObject::New(recycler,
                    DynamicType::New(scriptContext, TypeIds_Object, typedArrayPrototype, nullptr,
                    DeferredTypeHandler<InitializeUint8ClampedArrayPrototype, DefaultDeferredTypeFilter, true>::GetDefaultInstance()));

                Int16ArrayPrototype = DynamicObject::New(recycler,
                    DynamicType::New(scriptContext, TypeIds_Object, typedArrayPrototype, nullptr,
                    DeferredTypeHandler<InitializeInt16ArrayPrototype, DefaultDeferredTypeFilter, true>::GetDefaultInstance()));

                Uint16ArrayPrototype = DynamicObject::New(recycler,
                    DynamicType::New(scriptContext, TypeIds_Object, typedArrayPrototype, nullptr,
                    DeferredTypeHandler<InitializeUint16ArrayPrototype, DefaultDeferredTypeFilter, true>::GetDefaultInstance()));

                Int32ArrayPrototype = DynamicObject::New(recycler,
                    DynamicType::New(scriptContext, TypeIds_Object, typedArrayPrototype, nullptr,
                    DeferredTypeHandler<InitializeInt32ArrayPrototype, DefaultDeferredTypeFilter, true>::GetDefaultInstance()));

                Uint32ArrayPrototype = DynamicObject::New(recycler,
                    DynamicType::New(scriptContext, TypeIds_Object, typedArrayPrototype, nullptr,
                    DeferredTypeHandler<InitializeUint32ArrayPrototype, DefaultDeferredTypeFilter, true>::GetDefaultInstance()));

                Float32ArrayPrototype = DynamicObject::New(recycler,
                    DynamicType::New(scriptContext, TypeIds_Object, typedArrayPrototype, nullptr,
                    DeferredTypeHandler<InitializeFloat32ArrayPrototype, DefaultDeferredTypeFilter, true>::GetDefaultInstance()));

                Float64ArrayPrototype = DynamicObject::New(recycler,
                    DynamicType::New(scriptContext, TypeIds_Object, typedArrayPrototype, nullptr,
                    DeferredTypeHandler<InitializeFloat64ArrayPrototype, DefaultDeferredTypeFilter, true>::GetDefaultInstance()));

                Int64ArrayPrototype = DynamicObject::New(recycler,
                    DynamicType::New(scriptContext, TypeIds_Object, typedArrayPrototype, nullptr,
                    DeferredTypeHandler<InitializeInt64ArrayPrototype, DefaultDeferredTypeFilter, true>::GetDefaultInstance()));

                Uint64ArrayPrototype = DynamicObject::New(recycler,
                    DynamicType::New(scriptContext, TypeIds_Object, typedArrayPrototype, nullptr,
                    DeferredTypeHandler<InitializeUint64ArrayPrototype, DefaultDeferredTypeFilter, true>::GetDefaultInstance()));

                BoolArrayPrototype = DynamicObject::New(recycler,
                    DynamicType::New(scriptContext, TypeIds_Object, typedArrayPrototype, nullptr,
                    DeferredTypeHandler<InitializeBoolArrayPrototype, DefaultDeferredTypeFilter, true>::GetDefaultInstance()));

                CharArrayPrototype = DynamicObject::New(recycler,
                    DynamicType::New(scriptContext, TypeIds_Object, typedArrayPrototype, nullptr,
                    DeferredTypeHandler<InitializeCharArrayPrototype, DefaultDeferredTypeFilter, true>::GetDefaultInstance()));
            }
            else
            {
                arrayBufferPrototype = JavascriptArrayBuffer::Create(0,
                    DynamicType::New(scriptContext, TypeIds_ArrayBuffer, objectPrototype, nullptr,
                    DeferredTypeHandler<InitializeArrayBufferPrototype, DefaultDeferredTypeFilter, true>::GetDefaultInstance()));

                arrayBufferType = DynamicType::New(scriptContext, TypeIds_ArrayBuffer, arrayBufferPrototype, nullptr,
                    SimplePathTypeHandler::New(scriptContext, this->GetRootPath(), 0, 0, 0, true, true), true, true);

                tempDynamicType = DynamicType::New(scriptContext, TypeIds_Int8Array, objectPrototype, nullptr,
                    DeferredTypeHandler<InitializeInt8ArrayPrototype, DefaultDeferredTypeFilter, true>::GetDefaultInstance());
                baseArrayBuffer = JavascriptArrayBuffer::Create(0, arrayBufferType);
                Int8ArrayPrototype = RecyclerNew(recycler, Int8Array, baseArrayBuffer, 0, 0, tempDynamicType);

                tempDynamicType = DynamicType::New(scriptContext, TypeIds_Uint8Array, objectPrototype, nullptr,
                    DeferredTypeHandler<InitializeUint8ArrayPrototype, DefaultDeferredTypeFilter, true>::GetDefaultInstance());
                baseArrayBuffer = JavascriptArrayBuffer::Create(0, arrayBufferType);
                Uint8ArrayPrototype = RecyclerNew(recycler, Uint8Array, baseArrayBuffer, 0, 0, tempDynamicType);

                dataViewPrototype = DynamicObject::New(recycler,
                    DynamicType::New(scriptContext, TypeIds_Object, objectPrototype, nullptr,
                    DeferredTypeHandler<InitializeDataViewPrototype, DefaultDeferredTypeFilter, true>::GetDefaultInstance()));

                tempDynamicType = DynamicType::New(scriptContext, TypeIds_Uint8ClampedArray, objectPrototype, nullptr,
                    DeferredTypeHandler<InitializeUint8ClampedArrayPrototype, DefaultDeferredTypeFilter, true>::GetDefaultInstance());
                baseArrayBuffer = JavascriptArrayBuffer::Create(0, arrayBufferType);
                Uint8ClampedArrayPrototype = RecyclerNew(recycler, Uint8ClampedArray, baseArrayBuffer, 0, 0, tempDynamicType);

                tempDynamicType = DynamicType::New(scriptContext, TypeIds_Int16Array, objectPrototype, nullptr,
                    DeferredTypeHandler<InitializeInt16ArrayPrototype, DefaultDeferredTypeFilter, true>::GetDefaultInstance());
                baseArrayBuffer = JavascriptArrayBuffer::Create(0, arrayBufferType);
                Int16ArrayPrototype = RecyclerNew(recycler, Int16Array, baseArrayBuffer, 0, 0, tempDynamicType);

                tempDynamicType = DynamicType::New(scriptContext, TypeIds_Uint16Array, objectPrototype, nullptr,
                    DeferredTypeHandler<InitializeUint16ArrayPrototype, DefaultDeferredTypeFilter, true>::GetDefaultInstance());
                baseArrayBuffer = JavascriptArrayBuffer::Create(0, arrayBufferType);
                Uint16ArrayPrototype = RecyclerNew(recycler, Uint16Array, baseArrayBuffer, 0, 0, tempDynamicType);

                tempDynamicType = DynamicType::New(scriptContext, TypeIds_Int32Array, objectPrototype, nullptr,
                    DeferredTypeHandler<InitializeInt32ArrayPrototype, DefaultDeferredTypeFilter, true>::GetDefaultInstance());
                baseArrayBuffer = JavascriptArrayBuffer::Create(0, arrayBufferType);
                Int32ArrayPrototype = RecyclerNew(recycler, Int32Array, baseArrayBuffer, 0, 0, tempDynamicType);

                tempDynamicType = DynamicType::New(scriptContext, TypeIds_Uint32Array, objectPrototype, nullptr,
                    DeferredTypeHandler<InitializeUint32ArrayPrototype, DefaultDeferredTypeFilter, true>::GetDefaultInstance());
                baseArrayBuffer = JavascriptArrayBuffer::Create(0, arrayBufferType);
                Uint32ArrayPrototype = RecyclerNew(recycler, Uint32Array, baseArrayBuffer, 0, 0, tempDynamicType);

                tempDynamicType = DynamicType::New(scriptContext, TypeIds_Float32Array, objectPrototype, nullptr,
                    DeferredTypeHandler<InitializeFloat32ArrayPrototype, DefaultDeferredTypeFilter, true>::GetDefaultInstance());
                baseArrayBuffer = JavascriptArrayBuffer::Create(0, arrayBufferType);
                Float32ArrayPrototype = RecyclerNew(recycler, Float32Array, baseArrayBuffer, 0, 0, tempDynamicType);

                tempDynamicType = DynamicType::New(scriptContext, TypeIds_Float64Array, objectPrototype, nullptr,
                    DeferredTypeHandler<InitializeFloat64ArrayPrototype, DefaultDeferredTypeFilter, true>::GetDefaultInstance());
                baseArrayBuffer = JavascriptArrayBuffer::Create(0, arrayBufferType);
                Float64ArrayPrototype = RecyclerNew(recycler, Float64Array, baseArrayBuffer, 0, 0, tempDynamicType);

                tempDynamicType = DynamicType::New(scriptContext, TypeIds_Int64Array, objectPrototype, nullptr,
                    DeferredTypeHandler<InitializeInt64ArrayPrototype, DefaultDeferredTypeFilter, true>::GetDefaultInstance());
                baseArrayBuffer = JavascriptArrayBuffer::Create(0, arrayBufferType);
                Int64ArrayPrototype = RecyclerNew(recycler, Int64Array, baseArrayBuffer, 0, 0, tempDynamicType);

                tempDynamicType = DynamicType::New(scriptContext, TypeIds_Uint64Array, objectPrototype, nullptr,
                    DeferredTypeHandler<InitializeUint64ArrayPrototype, DefaultDeferredTypeFilter, true>::GetDefaultInstance());
                baseArrayBuffer = JavascriptArrayBuffer::Create(0, arrayBufferType);
                Uint64ArrayPrototype = RecyclerNew(recycler, Uint64Array, baseArrayBuffer, 0, 0, tempDynamicType);

                tempDynamicType = DynamicType::New(scriptContext, TypeIds_BoolArray, objectPrototype, nullptr,
                    DeferredTypeHandler<InitializeBoolArrayPrototype, DefaultDeferredTypeFilter, true>::GetDefaultInstance());
                baseArrayBuffer = JavascriptArrayBuffer::Create(0, arrayBufferType);
                BoolArrayPrototype = RecyclerNew(recycler, BoolArray, baseArrayBuffer, 0, 0, tempDynamicType);

                tempDynamicType = DynamicType::New(scriptContext, TypeIds_CharArray, objectPrototype, nullptr,
                    DeferredTypeHandler<InitializeCharArrayPrototype, DefaultDeferredTypeFilter, true>::GetDefaultInstance());
                baseArrayBuffer = JavascriptArrayBuffer::Create(0, arrayBufferType);
                CharArrayPrototype = RecyclerNew(recycler, CharArray, baseArrayBuffer, 0, 0, tempDynamicType);
            }
        }
        else
        {
            arrayBufferType = nullptr;

            arrayBufferPrototype = nullptr;
            dataViewPrototype = nullptr;
            Int8ArrayPrototype = nullptr;
            Uint8ArrayPrototype = nullptr;
            Uint8ClampedArrayPrototype = nullptr;
            Int16ArrayPrototype = nullptr;
            Uint16ArrayPrototype = nullptr;
            Int32ArrayPrototype = nullptr;
            Uint32ArrayPrototype = nullptr;
            Float32ArrayPrototype = nullptr;
            Float64ArrayPrototype = nullptr;
            Int64ArrayPrototype = nullptr;
            Uint64ArrayPrototype = nullptr;
            BoolArrayPrototype = nullptr;
            CharArrayPrototype = nullptr;
        }

        arrayPrototype = JavascriptArray::New<Var, JavascriptArray, 0>(0,
            DynamicType::New(scriptContext, TypeIds_Array, objectPrototype, nullptr,
            DeferredTypeHandler<InitializeArrayPrototype, DefaultDeferredTypeFilter, true>::GetDefaultInstance()), recycler);

        tempDynamicType = DynamicType::New(scriptContext, TypeIds_BooleanObject, objectPrototype, nullptr,
            DeferredTypeHandler<InitializeBooleanPrototype, DefaultDeferredTypeFilter, true>::GetDefaultInstance());
        booleanPrototype = RecyclerNew(recycler, JavascriptBooleanObject, nullptr, tempDynamicType);

        tempDynamicType = DynamicType::New(scriptContext, TypeIds_NumberObject, objectPrototype, nullptr,
            DeferredTypeHandler<InitializeNumberPrototype, DefaultDeferredTypeFilter, true>::GetDefaultInstance());
        numberPrototype = RecyclerNew(recycler, JavascriptNumberObject, TaggedInt::ToVarUnchecked(0), tempDynamicType);

        tempDynamicType = DynamicType::New(scriptContext, TypeIds_StringObject, objectPrototype, nullptr,
            DeferredTypeHandler<InitializeStringPrototype, DefaultDeferredTypeFilter, true>::GetDefaultInstance());
        stringPrototype = RecyclerNew(recycler, JavascriptStringObject, nullptr, tempDynamicType);

#ifdef ENABLE_SIMDJS
        /* Initialize SIMD prototypes*/
        if (GetScriptContext()->GetConfig()->IsSimdjsEnabled())
        {
            tempDynamicType = DynamicType::New(scriptContext, TypeIds_SIMDObject, objectPrototype, nullptr,
                DeferredTypeHandler<InitializeSIMDBool8x16Prototype, DefaultDeferredTypeFilter, true>::GetDefaultInstance());
            simdBool8x16Prototype = RecyclerNew(recycler, JavascriptSIMDObject, nullptr, tempDynamicType);
            tempDynamicType = DynamicType::New(scriptContext, TypeIds_SIMDObject, objectPrototype, nullptr,
                DeferredTypeHandler<InitializeSIMDBool16x8Prototype, DefaultDeferredTypeFilter, true>::GetDefaultInstance());
            simdBool16x8Prototype = RecyclerNew(recycler, JavascriptSIMDObject, nullptr, tempDynamicType);
            tempDynamicType = DynamicType::New(scriptContext, TypeIds_SIMDObject, objectPrototype, nullptr,
                DeferredTypeHandler<InitializeSIMDBool32x4Prototype, DefaultDeferredTypeFilter, true>::GetDefaultInstance());
            simdBool32x4Prototype = RecyclerNew(recycler, JavascriptSIMDObject, nullptr, tempDynamicType);

            tempDynamicType = DynamicType::New(scriptContext, TypeIds_SIMDObject, objectPrototype, nullptr,
                DeferredTypeHandler<InitializeSIMDInt8x16Prototype, DefaultDeferredTypeFilter, true>::GetDefaultInstance());
            simdInt8x16Prototype = RecyclerNew(recycler, JavascriptSIMDObject, nullptr, tempDynamicType);
            tempDynamicType = DynamicType::New(scriptContext, TypeIds_SIMDObject, objectPrototype, nullptr,
                DeferredTypeHandler<InitializeSIMDInt16x8Prototype, DefaultDeferredTypeFilter, true>::GetDefaultInstance());
            simdInt16x8Prototype = RecyclerNew(recycler, JavascriptSIMDObject, nullptr, tempDynamicType);
            tempDynamicType = DynamicType::New(scriptContext, TypeIds_SIMDObject, objectPrototype, nullptr,
                DeferredTypeHandler<InitializeSIMDInt32x4Prototype, DefaultDeferredTypeFilter, true>::GetDefaultInstance());
            simdInt32x4Prototype = RecyclerNew(recycler, JavascriptSIMDObject, nullptr, tempDynamicType);

            tempDynamicType = DynamicType::New(scriptContext, TypeIds_SIMDObject, objectPrototype, nullptr,
                DeferredTypeHandler<InitializeSIMDUint8x16Prototype, DefaultDeferredTypeFilter, true>::GetDefaultInstance());
            simdUint8x16Prototype = RecyclerNew(recycler, JavascriptSIMDObject, nullptr, tempDynamicType);
            tempDynamicType = DynamicType::New(scriptContext, TypeIds_SIMDObject, objectPrototype, nullptr,
                DeferredTypeHandler<InitializeSIMDUint16x8Prototype, DefaultDeferredTypeFilter, true>::GetDefaultInstance());
            simdUint16x8Prototype = RecyclerNew(recycler, JavascriptSIMDObject, nullptr, tempDynamicType);
            tempDynamicType = DynamicType::New(scriptContext, TypeIds_SIMDObject, objectPrototype, nullptr,
                DeferredTypeHandler<InitializeSIMDUint32x4Prototype, DefaultDeferredTypeFilter, true>::GetDefaultInstance());
            simdUint32x4Prototype = RecyclerNew(recycler, JavascriptSIMDObject, nullptr, tempDynamicType);

            tempDynamicType = DynamicType::New(scriptContext, TypeIds_SIMDObject, objectPrototype, nullptr,
                DeferredTypeHandler<InitializeSIMDFloat32x4Prototype, DefaultDeferredTypeFilter, true>::GetDefaultInstance());
            simdFloat32x4Prototype = RecyclerNew(recycler, JavascriptSIMDObject, nullptr, tempDynamicType);
        }
#endif
        
        if (scriptContext->GetConfig()->IsES6PrototypeChain())
        {
            datePrototype = DynamicObject::New(recycler,
                DynamicType::New(scriptContext, TypeIds_Object, objectPrototype, nullptr,
                DeferredTypeHandler<InitializeDatePrototype, DefaultDeferredTypeFilter, true>::GetDefaultInstance()));

            regexPrototype = DynamicObject::New(recycler,
                DynamicType::New(scriptContext, TypeIds_Object, objectPrototype, nullptr,
                DeferredTypeHandler<InitializeRegexPrototype, DefaultDeferredTypeFilter, true>::GetDefaultInstance()));
        }
        else
        {
            double initDateValue = JavascriptNumber::NaN;

            tempDynamicType = DynamicType::New(scriptContext, TypeIds_Date, objectPrototype, nullptr,
                DeferredTypeHandler<InitializeDatePrototype, DefaultDeferredTypeFilter, true>::GetDefaultInstance());
            datePrototype = RecyclerNewZ(recycler, JavascriptDate, initDateValue, tempDynamicType);
        }

        if (scriptContext->GetConfig()->IsES6PrototypeChain())
        {
            errorPrototype = DynamicObject::New(recycler,
                DynamicType::New(scriptContext, TypeIds_Object, objectPrototype, nullptr,
                DeferredTypeHandler<InitializeErrorPrototype, DefaultDeferredTypeFilter, true>::GetDefaultInstance()));

            evalErrorPrototype = DynamicObject::New(recycler,
                DynamicType::New(scriptContext, TypeIds_Object, errorPrototype, nullptr,
                DeferredTypeHandler<InitializeEvalErrorPrototype, DefaultDeferredTypeFilter, true>::GetDefaultInstance()));

            rangeErrorPrototype = DynamicObject::New(recycler,
                DynamicType::New(scriptContext, TypeIds_Object, errorPrototype, nullptr,
                DeferredTypeHandler<InitializeRangeErrorPrototype, DefaultDeferredTypeFilter, true>::GetDefaultInstance()));

            referenceErrorPrototype = DynamicObject::New(recycler,
                DynamicType::New(scriptContext, TypeIds_Object, errorPrototype, nullptr,
                DeferredTypeHandler<InitializeReferenceErrorPrototype, DefaultDeferredTypeFilter, true>::GetDefaultInstance()));

            syntaxErrorPrototype = DynamicObject::New(recycler,
                DynamicType::New(scriptContext, TypeIds_Object, errorPrototype, nullptr,
                DeferredTypeHandler<InitializeSyntaxErrorPrototype, DefaultDeferredTypeFilter, true>::GetDefaultInstance()));

            typeErrorPrototype = DynamicObject::New(recycler,
                DynamicType::New(scriptContext, TypeIds_Object, errorPrototype, nullptr,
                DeferredTypeHandler<InitializeTypeErrorPrototype, DefaultDeferredTypeFilter, true>::GetDefaultInstance()));

            uriErrorPrototype = DynamicObject::New(recycler,
                DynamicType::New(scriptContext, TypeIds_Object, errorPrototype, nullptr,
                DeferredTypeHandler<InitializeURIErrorPrototype, DefaultDeferredTypeFilter, true>::GetDefaultInstance()));
        }
        else
        {
            tempDynamicType = DynamicType::New(scriptContext, TypeIds_Error, objectPrototype, nullptr,
                DeferredTypeHandler<InitializeErrorPrototype, DefaultDeferredTypeFilter, true>::GetDefaultInstance());
            errorPrototype = RecyclerNew(this->GetRecycler(), JavascriptError, tempDynamicType, /*isExternalError*/FALSE, /*isPrototype*/TRUE);

            tempDynamicType = DynamicType::New(scriptContext, TypeIds_Error, errorPrototype, nullptr,
                DeferredTypeHandler<InitializeEvalErrorPrototype, DefaultDeferredTypeFilter, true>::GetDefaultInstance());
            evalErrorPrototype = RecyclerNew(this->GetRecycler(), JavascriptError, tempDynamicType, /*isExternalError*/FALSE, /*isPrototype*/TRUE);

            tempDynamicType = DynamicType::New(scriptContext, TypeIds_Error, errorPrototype, nullptr,
                DeferredTypeHandler<InitializeRangeErrorPrototype, DefaultDeferredTypeFilter, true>::GetDefaultInstance());
            rangeErrorPrototype = RecyclerNew(this->GetRecycler(), JavascriptError, tempDynamicType, /*isExternalError*/FALSE, /*isPrototype*/TRUE);

            tempDynamicType = DynamicType::New(scriptContext, TypeIds_Error, errorPrototype, nullptr,
                DeferredTypeHandler<InitializeReferenceErrorPrototype, DefaultDeferredTypeFilter, true>::GetDefaultInstance());
            referenceErrorPrototype = RecyclerNew(this->GetRecycler(), JavascriptError, tempDynamicType, /*isExternalError*/FALSE, /*isPrototype*/TRUE);

            tempDynamicType = DynamicType::New(scriptContext, TypeIds_Error, errorPrototype, nullptr,
                DeferredTypeHandler<InitializeSyntaxErrorPrototype, DefaultDeferredTypeFilter, true>::GetDefaultInstance());
            syntaxErrorPrototype = RecyclerNew(this->GetRecycler(), JavascriptError, tempDynamicType, /*isExternalError*/FALSE, /*isPrototype*/TRUE);

            tempDynamicType = DynamicType::New(scriptContext, TypeIds_Error, errorPrototype, nullptr,
                DeferredTypeHandler<InitializeTypeErrorPrototype, DefaultDeferredTypeFilter, true>::GetDefaultInstance());
            typeErrorPrototype = RecyclerNew(this->GetRecycler(), JavascriptError, tempDynamicType, /*isExternalError*/FALSE, /*isPrototype*/TRUE);

            tempDynamicType = DynamicType::New(scriptContext, TypeIds_Error, errorPrototype, nullptr,
                DeferredTypeHandler<InitializeURIErrorPrototype, DefaultDeferredTypeFilter, true>::GetDefaultInstance());
            uriErrorPrototype = RecyclerNew(this->GetRecycler(), JavascriptError, tempDynamicType, /*isExternalError*/FALSE, /*isPrototype*/TRUE);
        }

        tempDynamicType = DynamicType::New(scriptContext, TypeIds_Function, objectPrototype, JavascriptFunction::PrototypeEntryPoint,
            DeferredTypeHandler<InitializeFunctionPrototype, DefaultDeferredTypeFilter, true>::GetDefaultInstance());
        functionPrototype = RecyclerNew(recycler, JavascriptFunction, tempDynamicType, &JavascriptFunction::EntryInfo::PrototypeEntryPoint);

        promisePrototype = nullptr;
        javascriptEnumeratorIteratorPrototype = nullptr;
        generatorFunctionPrototype = nullptr;
        generatorPrototype = nullptr;
        asyncFunctionPrototype = nullptr;

        symbolPrototype = DynamicObject::New(recycler,
            DynamicType::New(scriptContext, TypeIds_Object, objectPrototype, nullptr,
            DeferredTypeHandler<InitializeSymbolPrototype, DefaultDeferredTypeFilter, true>::GetDefaultInstance()));

        mapPrototype = DynamicObject::New(recycler,
            DynamicType::New(scriptContext, TypeIds_Object, objectPrototype, nullptr,
            DeferredTypeHandler<InitializeMapPrototype, DefaultDeferredTypeFilter, true>::GetDefaultInstance()));

        setPrototype = DynamicObject::New(recycler,
            DynamicType::New(scriptContext, TypeIds_Object, objectPrototype, nullptr,
            DeferredTypeHandler<InitializeSetPrototype, DefaultDeferredTypeFilter, true>::GetDefaultInstance()));

        weakMapPrototype = DynamicObject::New(recycler,
            DynamicType::New(scriptContext, TypeIds_Object, objectPrototype, nullptr,
            DeferredTypeHandler<InitializeWeakMapPrototype, DefaultDeferredTypeFilter, true>::GetDefaultInstance()));

        weakSetPrototype = DynamicObject::New(recycler,
            DynamicType::New(scriptContext, TypeIds_Object, objectPrototype, nullptr,
            DeferredTypeHandler<InitializeWeakSetPrototype, DefaultDeferredTypeFilter, true>::GetDefaultInstance()));

        iteratorPrototype = DynamicObject::New(recycler,
            DynamicType::New(scriptContext, TypeIds_Object, objectPrototype, nullptr,
            DeferredTypeHandler<InitializeIteratorPrototype, DefaultDeferredTypeFilter, true>::GetDefaultInstance()));

        arrayIteratorPrototype = DynamicObject::New(recycler,
            DynamicType::New(scriptContext, TypeIds_Object, iteratorPrototype, nullptr,
            DeferredTypeHandler<InitializeArrayIteratorPrototype, DefaultDeferredTypeFilter, true>::GetDefaultInstance()));
        mapIteratorPrototype = DynamicObject::New(recycler,
            DynamicType::New(scriptContext, TypeIds_Object, iteratorPrototype, nullptr,
            DeferredTypeHandler<InitializeMapIteratorPrototype, DefaultDeferredTypeFilter, true>::GetDefaultInstance()));
        setIteratorPrototype = DynamicObject::New(recycler,
            DynamicType::New(scriptContext, TypeIds_Object, iteratorPrototype, nullptr,
            DeferredTypeHandler<InitializeSetIteratorPrototype, DefaultDeferredTypeFilter, true>::GetDefaultInstance()));
        stringIteratorPrototype = DynamicObject::New(recycler,
            DynamicType::New(scriptContext, TypeIds_Object, iteratorPrototype, nullptr,
            DeferredTypeHandler<InitializeStringIteratorPrototype, DefaultDeferredTypeFilter, true>::GetDefaultInstance()));

        if (scriptContext->GetConfig()->IsES6PromiseEnabled())
        {
            promisePrototype = DynamicObject::New(recycler,
                DynamicType::New(scriptContext, TypeIds_Object, objectPrototype, nullptr,
                DeferredTypeHandler<InitializePromisePrototype, DefaultDeferredTypeFilter, true>::GetDefaultInstance()));
        }

        if (scriptContext->GetConfig()->IsES6ProxyEnabled())
        {
            javascriptEnumeratorIteratorPrototype = DynamicObject::New(recycler,
                DynamicType::New(scriptContext, TypeIds_Object, iteratorPrototype, nullptr,
                DeferredTypeHandler<InitializeJavascriptEnumeratorIteratorPrototype, DefaultDeferredTypeFilter, true>::GetDefaultInstance()));
        }

        if (scriptContext->GetConfig()->IsES6GeneratorsEnabled())
        {
            generatorFunctionPrototype = DynamicObject::New(recycler,
                DynamicType::New(scriptContext, TypeIds_Object, functionPrototype, nullptr,
                DeferredTypeHandler<InitializeGeneratorFunctionPrototype, DefaultDeferredTypeFilter, true>::GetDefaultInstance()));

            generatorPrototype = DynamicObject::New(recycler,
                DynamicType::New(scriptContext, TypeIds_Object, iteratorPrototype, nullptr,
                DeferredTypeHandler<InitializeGeneratorPrototype, DefaultDeferredTypeFilter, true>::GetDefaultInstance()));
        }

        if (scriptContext->GetConfig()->IsES7AsyncAndAwaitEnabled())
        {
            asyncFunctionPrototype = DynamicObject::New(recycler,
                DynamicType::New(scriptContext, TypeIds_Object, functionPrototype, nullptr,
                DeferredTypeHandler<InitializeAsyncFunctionPrototype, DefaultDeferredTypeFilter, true>::GetDefaultInstance()));
        }
    }

    void JavascriptLibrary::InitializeTypes()
    {
        Recycler* recycler = this->GetRecycler();
        ScriptConfiguration const *config = scriptContext->GetConfig();

        enumeratorType = StaticType::New(scriptContext, TypeIds_Enumerator, objectPrototype, nullptr);

        // Initialize Array/Argument types
        heapArgumentsType = DynamicType::New(scriptContext, TypeIds_Arguments, objectPrototype, nullptr,
            SimpleDictionaryTypeHandler::New(scriptContext, HeapArgumentsPropertyDescriptors, _countof(HeapArgumentsPropertyDescriptors), 0, 0, true, true), true, true);
        activationObjectType = DynamicType::New(scriptContext, TypeIds_ActivationObject, nullValue, nullptr,
            SimplePathTypeHandler::New(scriptContext, this->GetRootPath(), 0, 0, 0, true, true), true, true);
        arrayType = DynamicType::New(scriptContext, TypeIds_Array, arrayPrototype, nullptr,
            SimplePathTypeHandler::New(scriptContext, this->GetRootPath(), 0, 0, 0, true, true), true, true);
        nativeIntArrayType = DynamicType::New(scriptContext, TypeIds_NativeIntArray, arrayPrototype, nullptr,
            SimplePathTypeHandler::New(scriptContext, this->GetRootPath(), 0, 0, 0, true, true), true, true);
#if ENABLE_COPYONACCESS_ARRAY
        copyOnAccessNativeIntArrayType = DynamicType::New(scriptContext, TypeIds_CopyOnAccessNativeIntArray, arrayPrototype, nullptr,
            SimplePathTypeHandler::New(scriptContext, this->GetRootPath(), 0, 0, 0, true, true), true, true);
#endif
        nativeFloatArrayType = DynamicType::New(scriptContext, TypeIds_NativeFloatArray, arrayPrototype, nullptr,
            SimplePathTypeHandler::New(scriptContext, this->GetRootPath(), 0, 0, 0, true, true), true, true);

        arrayBufferType = DynamicType::New(scriptContext, TypeIds_ArrayBuffer, arrayBufferPrototype, nullptr,
            SimplePathTypeHandler::New(scriptContext, this->GetRootPath(), 0, 0, 0, true, true), true, true);
        dataViewType = DynamicType::New(scriptContext, TypeIds_DataView, dataViewPrototype, nullptr,
            SimplePathTypeHandler::New(scriptContext, this->GetRootPath(), 0, 0, 0, true, true), true, true);

        int8ArrayType = DynamicType::New(scriptContext, TypeIds_Int8Array, Int8ArrayPrototype, nullptr,
            SimplePathTypeHandler::New(scriptContext, this->GetRootPath(), 0, 0, 0, true, true), true, true);

        uint8ArrayType = DynamicType::New(scriptContext, TypeIds_Uint8Array, Uint8ArrayPrototype, nullptr,
            SimplePathTypeHandler::New(scriptContext, this->GetRootPath(), 0, 0, 0, true, true), true, true);
        uint8ClampedArrayType = DynamicType::New(scriptContext, TypeIds_Uint8ClampedArray, Uint8ClampedArrayPrototype, nullptr,
            SimplePathTypeHandler::New(scriptContext, this->GetRootPath(), 0, 0, 0, true, true), true, true);
        int16ArrayType = DynamicType::New(scriptContext, TypeIds_Int16Array, Int16ArrayPrototype, nullptr,
            SimplePathTypeHandler::New(scriptContext, this->GetRootPath(), 0, 0, 0, true, true), true, true);
        uint16ArrayType = DynamicType::New(scriptContext, TypeIds_Uint16Array, Uint16ArrayPrototype, nullptr,
            SimplePathTypeHandler::New(scriptContext, this->GetRootPath(), 0, 0, 0, true, true), true, true);
        int32ArrayType = DynamicType::New(scriptContext, TypeIds_Int32Array, Int32ArrayPrototype, nullptr,
            SimplePathTypeHandler::New(scriptContext, this->GetRootPath(), 0, 0, 0, true, true), true, true);
        uint32ArrayType = DynamicType::New(scriptContext, TypeIds_Uint32Array, Uint32ArrayPrototype, nullptr,
            SimplePathTypeHandler::New(scriptContext, this->GetRootPath(), 0, 0, 0, true, true), true, true);
        float32ArrayType = DynamicType::New(scriptContext, TypeIds_Float32Array, Float32ArrayPrototype, nullptr,
            SimplePathTypeHandler::New(scriptContext, this->GetRootPath(), 0, 0, 0, true, true), true, true);
        float64ArrayType = DynamicType::New(scriptContext, TypeIds_Float64Array, Float64ArrayPrototype, nullptr,
            SimplePathTypeHandler::New(scriptContext, this->GetRootPath(), 0, 0, 0, true, true), true, true);
        int64ArrayType = DynamicType::New(scriptContext, TypeIds_Int64Array, Int64ArrayPrototype, nullptr,
            SimplePathTypeHandler::New(scriptContext, this->GetRootPath(), 0, 0, 0, true, true), true, true);
        uint64ArrayType = DynamicType::New(scriptContext, TypeIds_Uint64Array, Uint64ArrayPrototype, nullptr,
            SimplePathTypeHandler::New(scriptContext, this->GetRootPath(), 0, 0, 0, true, true), true, true);
        boolArrayType = DynamicType::New(scriptContext, TypeIds_BoolArray, BoolArrayPrototype, nullptr,
            SimplePathTypeHandler::New(scriptContext, this->GetRootPath(), 0, 0, 0, true, true), true, true);
        charArrayType = DynamicType::New(scriptContext, TypeIds_CharArray, CharArrayPrototype, nullptr,
            SimplePathTypeHandler::New(scriptContext, this->GetRootPath(), 0, 0, 0, true, true), true, true);

        errorType = DynamicType::New(scriptContext, TypeIds_Error, errorPrototype, nullptr,
            SimplePathTypeHandler::New(scriptContext, this->GetRootPath(), 0, 0, 0, true, true), true, true);
        evalErrorType = DynamicType::New(scriptContext, TypeIds_Error, evalErrorPrototype, nullptr,
            SimplePathTypeHandler::New(scriptContext, this->GetRootPath(), 0, 0, 0, true, true), true, true);
        rangeErrorType = DynamicType::New(scriptContext, TypeIds_Error, rangeErrorPrototype, nullptr,
            SimplePathTypeHandler::New(scriptContext, this->GetRootPath(), 0, 0, 0, true, true), true, true);
        referenceErrorType = DynamicType::New(scriptContext, TypeIds_Error, referenceErrorPrototype, nullptr,
            SimplePathTypeHandler::New(scriptContext, this->GetRootPath(), 0, 0, 0, true, true), true, true);
        syntaxErrorType = DynamicType::New(scriptContext, TypeIds_Error, syntaxErrorPrototype, nullptr,
            SimplePathTypeHandler::New(scriptContext, this->GetRootPath(), 0, 0, 0, true, true), true, true);
        typeErrorType = DynamicType::New(scriptContext, TypeIds_Error, typeErrorPrototype, nullptr,
            SimplePathTypeHandler::New(scriptContext, this->GetRootPath(), 0, 0, 0, true, true), true, true);
        uriErrorType = DynamicType::New(scriptContext, TypeIds_Error, uriErrorPrototype, nullptr,
            SimplePathTypeHandler::New(scriptContext, this->GetRootPath(), 0, 0, 0, true, true), true, true);

        withType    = nullptr;
        proxyType   = nullptr;
        promiseType = nullptr;
        javascriptEnumeratorIteratorType = nullptr;

        // Initialize boolean types
        booleanTypeStatic = StaticType::New(scriptContext, TypeIds_Boolean, booleanPrototype, nullptr);
        booleanTypeDynamic = DynamicType::New(scriptContext, TypeIds_BooleanObject, booleanPrototype, nullptr, NullTypeHandler<false>::GetDefaultInstance(), true, true);

        // Initialize symbol types
        symbolTypeStatic = StaticType::New(scriptContext, TypeIds_Symbol, symbolPrototype, nullptr);
        symbolTypeDynamic = DynamicType::New(scriptContext, TypeIds_SymbolObject, symbolPrototype, nullptr, NullTypeHandler<false>::GetDefaultInstance(), true, true);

        if (config->IsES6UnscopablesEnabled())
        {
            withType = StaticType::New(scriptContext, TypeIds_WithScopeObject, GetNull(), nullptr);
        }

        if (config->IsES6SpreadEnabled())
        {
            SpreadArgumentType = DynamicType::New(scriptContext, TypeIds_SpreadArgument, GetNull(), nullptr, NullTypeHandler<false>::GetDefaultInstance(), true, true);
        }

        if (config->IsES6ProxyEnabled())
        {
            // proxy's prototype is not actually used. once a proxy is used, the GetType()->GetPrototype() is not used in instanceOf style usage as they are trapped.
            // We can use GetType()->GetPrototype() in [[get]], [[set]], and [[hasProperty]] to force the prototype walk to stop at prototype so we don't need to
            // continue prototype chain walk after proxy.
            proxyType = DynamicType::New(scriptContext, TypeIds_Proxy, GetNull(), nullptr, NullTypeHandler<false>::GetDefaultInstance(), true, true);

            javascriptEnumeratorIteratorType = DynamicType::New(scriptContext, TypeIds_JavascriptEnumeratorIterator, javascriptEnumeratorIteratorPrototype, nullptr,

                SimplePathTypeHandler::New(scriptContext, this->GetRootPath(), 0, 0, 0, true, true), true, true);
        }

        if (config->IsES6PromiseEnabled())
        {
            promiseType = DynamicType::New(scriptContext, TypeIds_Promise, promisePrototype, nullptr, NullTypeHandler<false>::GetDefaultInstance(), true, true);
        }

        // Initialize Date types
        dateType = DynamicType::New(scriptContext, TypeIds_Date, datePrototype, nullptr,
            SimplePathTypeHandler::New(scriptContext, this->GetRootPath(), 0, 0, 0, true, true), true, true);
        variantDateType = StaticType::New(scriptContext, TypeIds_VariantDate, nullValue, nullptr);

        anonymousFunctionTypeHandler = NullTypeHandler<false>::GetDefaultInstance();
        anonymousFunctionWithPrototypeTypeHandler = &SharedFunctionWithPrototypeTypeHandlerV11;
        //  Initialize function types
        if (config->IsES6FunctionNameEnabled())
        {
            functionTypeHandler = &SharedFunctionWithoutPrototypeTypeHandler;
        }
        else
        {
            functionTypeHandler = anonymousFunctionTypeHandler;
        }

        if (config->IsES6FunctionNameEnabled())
        {
            functionWithPrototypeTypeHandler = &SharedFunctionWithPrototypeTypeHandler;
        }
        else
        {
            functionWithPrototypeTypeHandler = anonymousFunctionWithPrototypeTypeHandler;
        }
        functionWithPrototypeTypeHandler->SetHasKnownSlot0();

        externalFunctionWithDeferredPrototypeType = CreateDeferredPrototypeFunctionTypeNoProfileThunk(JavascriptExternalFunction::ExternalFunctionThunk, true /*isShared*/);
        wrappedFunctionWithDeferredPrototypeType = CreateDeferredPrototypeFunctionTypeNoProfileThunk(JavascriptExternalFunction::WrappedFunctionThunk, true /*isShared*/);
        stdCallFunctionWithDeferredPrototypeType = CreateDeferredPrototypeFunctionTypeNoProfileThunk(JavascriptExternalFunction::StdCallExternalFunctionThunk, true /*isShared*/);
        idMappedFunctionWithPrototypeType = DynamicType::New(scriptContext, TypeIds_Function, functionPrototype, JavascriptExternalFunction::ExternalFunctionThunk,
            &SharedIdMappedFunctionWithPrototypeTypeHandler, true, true);
        externalConstructorFunctionWithDeferredPrototypeType = DynamicType::New(scriptContext, TypeIds_Function, functionPrototype, JavascriptExternalFunction::ExternalFunctionThunk,
            Js::DeferredTypeHandler<Js::JavascriptExternalFunction::DeferredInitializer>::GetDefaultInstance(), true, true);

        if (config->IsES6FunctionNameEnabled())
        {
            boundFunctionType = DynamicType::New(scriptContext, TypeIds_Function, functionPrototype, BoundFunction::NewInstance,
                GetDeferredFunctionTypeHandler(), true, true);
        }
        else
        {
            boundFunctionType = DynamicType::New(scriptContext, TypeIds_Function, functionPrototype, BoundFunction::NewInstance,
                SimplePathTypeHandler::New(scriptContext, this->GetRootPath(), 0, 0, 0, true, true), true, true);
        }
        crossSiteDeferredPrototypeFunctionType = CreateDeferredPrototypeFunctionTypeNoProfileThunk(
            scriptContext->CurrentCrossSiteThunk, true /*isShared*/);
        crossSiteIdMappedFunctionWithPrototypeType = DynamicType::New(scriptContext, TypeIds_Function, functionPrototype, scriptContext->CurrentCrossSiteThunk,
            &SharedIdMappedFunctionWithPrototypeTypeHandler, true, true);
        crossSiteExternalConstructFunctionWithPrototypeType = DynamicType::New(scriptContext, TypeIds_Function, functionPrototype, scriptContext->CurrentCrossSiteThunk,
            Js::DeferredTypeHandler<Js::JavascriptExternalFunction::DeferredInitializer>::GetDefaultInstance(), true, true);

        // Initialize Number types
        numberTypeStatic = StaticType::New(scriptContext, TypeIds_Number, numberPrototype, nullptr);
        int64NumberTypeStatic = StaticType::New(scriptContext, TypeIds_Int64Number, numberPrototype, nullptr);
        uint64NumberTypeStatic = StaticType::New(scriptContext, TypeIds_UInt64Number, numberPrototype, nullptr);
        numberTypeDynamic = DynamicType::New(scriptContext, TypeIds_NumberObject, numberPrototype, nullptr, NullTypeHandler<false>::GetDefaultInstance(), true, true);

        // SIMD_JS
        // Initialize types
#ifdef ENABLE_SIMDJS
        if (GetScriptContext()->GetConfig()->IsSimdjsEnabled())
        {
            simdBool8x16TypeDynamic  = DynamicType::New(scriptContext, TypeIds_SIMDObject, simdBool8x16Prototype, nullptr, NullTypeHandler<false>::GetDefaultInstance(), true, true);
            simdBool16x8TypeDynamic  = DynamicType::New(scriptContext, TypeIds_SIMDObject, simdBool16x8Prototype, nullptr, NullTypeHandler<false>::GetDefaultInstance(), true, true);
            simdBool32x4TypeDynamic  = DynamicType::New(scriptContext, TypeIds_SIMDObject, simdBool32x4Prototype, nullptr, NullTypeHandler<false>::GetDefaultInstance(), true, true);

            simdInt8x16TypeDynamic   = DynamicType::New(scriptContext, TypeIds_SIMDObject, simdInt8x16Prototype, nullptr, NullTypeHandler<false>::GetDefaultInstance(), true, true);
            simdInt16x8TypeDynamic   = DynamicType::New(scriptContext, TypeIds_SIMDObject, simdInt16x8Prototype, nullptr, NullTypeHandler<false>::GetDefaultInstance(), true, true);
            simdInt32x4TypeDynamic   = DynamicType::New(scriptContext, TypeIds_SIMDObject, simdInt32x4Prototype, nullptr, NullTypeHandler<false>::GetDefaultInstance(), true, true);

            simdUint8x16TypeDynamic  = DynamicType::New(scriptContext, TypeIds_SIMDObject, simdUint8x16Prototype, nullptr, NullTypeHandler<false>::GetDefaultInstance(), true, true);
            simdUint16x8TypeDynamic  = DynamicType::New(scriptContext, TypeIds_SIMDObject, simdUint16x8Prototype, nullptr, NullTypeHandler<false>::GetDefaultInstance(), true, true);
            simdUint32x4TypeDynamic  = DynamicType::New(scriptContext, TypeIds_SIMDObject, simdUint32x4Prototype, nullptr, NullTypeHandler<false>::GetDefaultInstance(), true, true);
            simdFloat32x4TypeDynamic = DynamicType::New(scriptContext, TypeIds_SIMDObject, simdFloat32x4Prototype, nullptr, NullTypeHandler<false>::GetDefaultInstance(), true, true);

            simdFloat32x4TypeStatic = StaticType::New(scriptContext, TypeIds_SIMDFloat32x4, simdFloat32x4Prototype , nullptr);
            //simdFloat64x2TypeStatic = StaticType::New(scriptContext, TypeIds_SIMDFloat64x2, simdFloat64x2Prototype, nullptr);
            simdInt32x4TypeStatic   = StaticType::New(scriptContext, TypeIds_SIMDInt32x4, simdInt32x4Prototype, nullptr);
            simdInt16x8TypeStatic   = StaticType::New(scriptContext, TypeIds_SIMDInt16x8, simdInt16x8Prototype, nullptr);
            simdInt8x16TypeStatic   = StaticType::New(scriptContext, TypeIds_SIMDInt8x16, simdInt8x16Prototype, nullptr);

            simdBool32x4TypeStatic = StaticType::New(scriptContext, TypeIds_SIMDBool32x4, simdBool32x4Prototype, nullptr);
            simdBool16x8TypeStatic = StaticType::New(scriptContext, TypeIds_SIMDBool16x8, simdBool16x8Prototype, nullptr);
            simdBool8x16TypeStatic = StaticType::New(scriptContext, TypeIds_SIMDBool8x16, simdBool8x16Prototype, nullptr);

            simdUint32x4TypeStatic = StaticType::New(scriptContext, TypeIds_SIMDUint32x4, simdUint32x4Prototype, nullptr);
            simdUint16x8TypeStatic = StaticType::New(scriptContext, TypeIds_SIMDUint16x8, simdUint16x8Prototype, nullptr);
            simdUint8x16TypeStatic = StaticType::New(scriptContext, TypeIds_SIMDUint8x16, simdUint8x16Prototype, nullptr);
        }
#endif
        
        // Initialize Object types
        for (int16 i = 0; i < PreInitializedObjectTypeCount; i++)
        {
            SimplePathTypeHandler * typeHandler =
                SimplePathTypeHandler::New(
                    scriptContext,
                    this->GetRootPath(),
                    0,
                    i * InlineSlotCountIncrement,
                    sizeof(DynamicObject),
                    true,
                    true);
            typeHandler->SetIsInlineSlotCapacityLocked();
            objectTypes[i] = DynamicType::New(scriptContext, TypeIds_Object, objectPrototype, nullptr, typeHandler, true, true);
        }
        for (int16 i = 0; i < PreInitializedObjectTypeCount; i++)
        {
            SimplePathTypeHandler * typeHandler =
                SimplePathTypeHandler::New(
                    scriptContext,
                    this->GetRootPath(),
                    0,
                    DynamicTypeHandler::GetObjectHeaderInlinableSlotCapacity() + i * InlineSlotCountIncrement,
                    DynamicTypeHandler::GetOffsetOfObjectHeaderInlineSlots(),
                    true,
                    true);
            typeHandler->SetIsInlineSlotCapacityLocked();
            objectHeaderInlinedTypes[i] =
                DynamicType::New(scriptContext, TypeIds_Object, objectPrototype, nullptr, typeHandler, true, true);
        }

        // Initialize regex types
        TypePath *const regexResultPath = TypePath::New(recycler);
        regexResultPath->Add(BuiltInPropertyRecords::input);
        regexResultPath->Add(BuiltInPropertyRecords::index);
        regexResultType = DynamicType::New(scriptContext, TypeIds_Array, arrayPrototype, nullptr,
            SimplePathTypeHandler::New(scriptContext, regexResultPath, regexResultPath->GetPathLength(), JavascriptRegularExpressionResult::InlineSlotCount, sizeof(JavascriptArray), true, true), true, true);

        // Initialize string types
        stringTypeStatic = StaticType::New(scriptContext, TypeIds_String, stringPrototype, nullptr);
        stringTypeDynamic = DynamicType::New(scriptContext, TypeIds_StringObject, stringPrototype, nullptr, NullTypeHandler<false>::GetDefaultInstance(), true, true);

        // Initialize Throw error object type
        throwErrorObjectType = StaticType::New(scriptContext, TypeIds_Undefined, nullValue, ThrowErrorObject::DefaultEntryPoint);

        mapType = DynamicType::New(scriptContext, TypeIds_Map, mapPrototype, nullptr,
            SimplePathTypeHandler::New(scriptContext, this->GetRootPath(), 0, 0, 0, true, true), true, true);

        setType = DynamicType::New(scriptContext, TypeIds_Set, setPrototype, nullptr,
            SimplePathTypeHandler::New(scriptContext, this->GetRootPath(), 0, 0, 0, true, true), true, true);

        weakMapType = DynamicType::New(scriptContext, TypeIds_WeakMap, weakMapPrototype, nullptr,
            SimplePathTypeHandler::New(scriptContext, this->GetRootPath(), 0, 0, 0, true, true), true, true);

        weakSetType = DynamicType::New(scriptContext, TypeIds_WeakSet, weakSetPrototype, nullptr,
            SimplePathTypeHandler::New(scriptContext, this->GetRootPath(), 0, 0, 0, true, true), true, true);

        TypePath *const iteratorResultPath = TypePath::New(recycler);
        iteratorResultPath->Add(BuiltInPropertyRecords::value);
        iteratorResultPath->Add(BuiltInPropertyRecords::done);
        iteratorResultType = DynamicType::New(scriptContext, TypeIds_Object, objectPrototype, nullptr,
            SimplePathTypeHandler::New(scriptContext, iteratorResultPath, iteratorResultPath->GetPathLength(), 2, sizeof(DynamicObject), true, true), true, true);

        arrayIteratorType = DynamicType::New(scriptContext, TypeIds_ArrayIterator, arrayIteratorPrototype, nullptr,
            SimplePathTypeHandler::New(scriptContext, this->GetRootPath(), 0, 0, 0, true, true), true, true);
        mapIteratorType = DynamicType::New(scriptContext, TypeIds_MapIterator, mapIteratorPrototype, nullptr,
            SimplePathTypeHandler::New(scriptContext, this->GetRootPath(), 0, 0, 0, true, true), true, true);
        setIteratorType = DynamicType::New(scriptContext, TypeIds_SetIterator, setIteratorPrototype, nullptr,
            SimplePathTypeHandler::New(scriptContext, this->GetRootPath(), 0, 0, 0, true, true), true, true);
        stringIteratorType = DynamicType::New(scriptContext, TypeIds_StringIterator, stringIteratorPrototype, nullptr,
            SimplePathTypeHandler::New(scriptContext, this->GetRootPath(), 0, 0, 0, true, true), true, true);

        if (config->IsES6GeneratorsEnabled())
        {
            generatorConstructorPrototypeObjectType = DynamicType::New(scriptContext, TypeIds_Object, generatorPrototype, nullptr,
                NullTypeHandler<false>::GetDefaultInstance(), true, true);

            generatorConstructorPrototypeObjectType->SetHasNoEnumerableProperties(true);
        }

#ifdef ENABLE_DEBUG_CONFIG_OPTIONS
        debugDisposableObjectType = DynamicType::New(scriptContext, TypeIds_Object, objectPrototype, nullptr,
            SimplePathTypeHandler::New(scriptContext, this->GetRootPath(), 0, 0, 0, true, true), true, true);

        debugFuncExecutorInDisposeObjectType = DynamicType::New(scriptContext, TypeIds_Object, objectPrototype, nullptr,
            SimplePathTypeHandler::New(scriptContext, this->GetRootPath(), 0, 0, 0, true, true), true, true);
#endif
    }

    void JavascriptLibrary::InitializeGeneratorFunction(DynamicObject *function, DeferredTypeHandlerBase * typeHandler, DeferredInitializeMode mode)
    {
        bool isAnonymousFunction = JavascriptGeneratorFunction::FromVar(function)->IsAnonymousFunction();

        JavascriptLibrary* javascriptLibrary = function->GetType()->GetLibrary();
        typeHandler->Convert(function, isAnonymousFunction ? javascriptLibrary->anonymousFunctionWithPrototypeTypeHandler : javascriptLibrary->functionWithPrototypeTypeHandler);
        function->SetPropertyWithAttributes(PropertyIds::prototype, javascriptLibrary->CreateGeneratorConstructorPrototypeObject(), PropertyWritable, nullptr);

        if (function->GetScriptContext()->GetConfig()->IsES6FunctionNameEnabled() && !isAnonymousFunction)
        {
            JavascriptString * functionName = nullptr;
            DebugOnly(bool status = ) ((Js::JavascriptFunction*)function)->GetFunctionName(&functionName);
            Assert(status);
            function->SetPropertyWithAttributes(PropertyIds::name,functionName, PropertyConfigurable, nullptr);
        }
    }


    template<bool addPrototype>
    void JavascriptLibrary::InitializeFunction(DynamicObject *function, DeferredTypeHandlerBase * typeHandler, DeferredInitializeMode mode)
    {
        JavascriptLibrary* javascriptLibrary = function->GetType()->GetLibrary();
        ScriptFunction *scriptFunction = nullptr;
        bool useAnonymous = false;
        if (ScriptFunction::Is(function))
        {
            scriptFunction = Js::ScriptFunction::FromVar(function);
            useAnonymous = scriptFunction->IsAnonymousFunction();
        }

        if (!addPrototype)
        {
            Assert(!useAnonymous);
            typeHandler->Convert(function, javascriptLibrary->functionTypeHandler);
        }
        else
        {
            typeHandler->Convert(function, useAnonymous ? javascriptLibrary->anonymousFunctionWithPrototypeTypeHandler : javascriptLibrary->functionWithPrototypeTypeHandler);
            function->SetProperty(PropertyIds::prototype, javascriptLibrary->CreateConstructorPrototypeObject((Js::JavascriptFunction *)function), PropertyOperation_None, nullptr);
        }

        if (scriptFunction)
        {
            if (scriptFunction->GetFunctionInfo()->IsClassConstructor())
            {
                scriptFunction->SetWritable(Js::PropertyIds::prototype, FALSE);
            }
        }

        ScriptContext *scriptContext = function->GetScriptContext();
        if (scriptContext->GetConfig()->IsES6FunctionNameEnabled())
        {
            if(scriptFunction && (useAnonymous || scriptFunction->GetFunctionProxy()->EnsureDeserialized()->GetIsStaticNameFunction()))
            {
                return;
            }
            JavascriptString * functionName = nullptr;
            if (((Js::JavascriptFunction*)function)->GetFunctionName(&functionName))
            {
                function->SetPropertyWithAttributes(PropertyIds::name, functionName, PropertyConfigurable, nullptr);
            }
        }
    }

    template<bool isNameAvailable, bool isPrototypeAvailable>
    class InitializeFunctionDeferredTypeHandlerFilter
    {
    public:
        static bool HasFilter() { return true; }
        static bool HasProperty(PropertyId propertyId)
        {
            switch (propertyId)
            {
            case PropertyIds::prototype:
                return isPrototypeAvailable;
            case PropertyIds::name:
                return isNameAvailable;
            }
            return false;
        }
    };

    template<bool isNameAvailable, bool isPrototypeAvailable>
    DynamicTypeHandler * JavascriptLibrary::GetDeferredFunctionTypeHandlerBase()
    {
        return DeferredTypeHandler<InitializeFunction<isPrototypeAvailable>, InitializeFunctionDeferredTypeHandlerFilter<isNameAvailable, isPrototypeAvailable>>::GetDefaultInstance();
    }

    template<bool isNameAvailable, bool isPrototypeAvailable>
    DynamicTypeHandler * JavascriptLibrary::GetDeferredGeneratorFunctionTypeHandlerBase()
    {
        return DeferredTypeHandler<InitializeGeneratorFunction, InitializeFunctionDeferredTypeHandlerFilter<isNameAvailable, isPrototypeAvailable>>::GetDefaultInstance();
    }

    DynamicTypeHandler * JavascriptLibrary::GetDeferredAnonymousPrototypeGeneratorFunctionTypeHandler()
    {
        return JavascriptLibrary::GetDeferredGeneratorFunctionTypeHandlerBase</*isNameAvailable*/ false>();
    }

    DynamicTypeHandler * JavascriptLibrary::GetDeferredPrototypeGeneratorFunctionTypeHandler(ScriptContext* scriptContext)
    {
        if (scriptContext->GetConfig()->IsES6FunctionNameEnabled())
        {
            return JavascriptLibrary::GetDeferredGeneratorFunctionTypeHandlerBase</*isNameAvailable*/ true>();
        }
        else
        {
            return JavascriptLibrary::GetDeferredGeneratorFunctionTypeHandlerBase</*isNameAvailable*/ false>();
        }

    }

    DynamicTypeHandler * JavascriptLibrary::GetDeferredAnonymousPrototypeFunctionTypeHandler()
    {
        return JavascriptLibrary::GetDeferredFunctionTypeHandlerBase</*isNameAvailable*/ false>();
    }

    DynamicTypeHandler * JavascriptLibrary::GetDeferredPrototypeFunctionTypeHandler(ScriptContext* scriptContext)
    {
        if (scriptContext->GetConfig()->IsES6FunctionNameEnabled())
        {
            return JavascriptLibrary::GetDeferredFunctionTypeHandlerBase</*isNameAvailable*/ true>();
        }
        else
        {
            return JavascriptLibrary::GetDeferredFunctionTypeHandlerBase</*isNameAvailable*/ false>();
        }
    }

    DynamicTypeHandler * JavascriptLibrary::GetDeferredAnonymousFunctionTypeHandler()
    {
        return anonymousFunctionTypeHandler;
    }

    DynamicTypeHandler * JavascriptLibrary::GetDeferredFunctionTypeHandler()
    {
        if (this->GetScriptContext()->GetConfig()->IsES6FunctionNameEnabled())
        {
            return GetDeferredFunctionTypeHandlerBase</*isNameAvailable*/ true, /*isPrototypeAvailable*/ false>();
        }
        return functionTypeHandler;
    }

    DynamicTypeHandler * JavascriptLibrary::ScriptFunctionTypeHandler(bool noPrototypeProperty, bool isAnonymousFunction)
    {
        DynamicTypeHandler * scriptFunctionTypeHandler = nullptr;

        if (noPrototypeProperty)
        {
            scriptFunctionTypeHandler = isAnonymousFunction ?
                this->GetDeferredAnonymousFunctionTypeHandler() :
                this->GetDeferredFunctionTypeHandler();
        }
        else
        {
            scriptFunctionTypeHandler = isAnonymousFunction ?
                JavascriptLibrary::GetDeferredAnonymousPrototypeFunctionTypeHandler() :
                JavascriptLibrary::GetDeferredPrototypeFunctionTypeHandler(scriptContext);
        }
        return scriptFunctionTypeHandler;
    }

    DynamicType * JavascriptLibrary::CreateDeferredPrototypeGeneratorFunctionType(JavascriptMethod entrypoint, bool isAnonymousFunction, bool isShared)
    {
        return DynamicType::New(scriptContext, TypeIds_Function, generatorFunctionPrototype, entrypoint,
            isAnonymousFunction ? GetDeferredAnonymousPrototypeGeneratorFunctionTypeHandler() : GetDeferredPrototypeGeneratorFunctionTypeHandler(scriptContext), isShared, isShared);
    }

    DynamicType * JavascriptLibrary::CreateDeferredPrototypeFunctionType(JavascriptMethod entrypoint)
    {
        return CreateDeferredPrototypeFunctionTypeNoProfileThunk(this->inDispatchProfileMode ? ProfileEntryThunk : entrypoint);
    }

    DynamicType * JavascriptLibrary::CreateDeferredPrototypeFunctionTypeNoProfileThunk(JavascriptMethod entrypoint, bool isShared)
    {
        // Note: the lack of TypeHandler switching here based on the isAnonymousFunction flag is intentional.
        // We can't switch shared typeHandlers and RuntimeFunctions do not produce script code for us to know if a function is Anonymous.
        // As a result we may have an issue where hasProperty would say you have a name property but getProperty returns undefined
        return DynamicType::New(scriptContext, TypeIds_Function, functionPrototype, entrypoint,
            GetDeferredPrototypeFunctionTypeHandler(scriptContext), isShared, isShared);
    }
    DynamicType * JavascriptLibrary::CreateFunctionType(JavascriptMethod entrypoint, RecyclableObject* prototype)
    {
        if (prototype == nullptr)
        {
            prototype = functionPrototype;
        }

        return DynamicType::New(scriptContext, TypeIds_Function, prototype, entrypoint,
            GetDeferredFunctionTypeHandler(), false, false);
    }

    DynamicType * JavascriptLibrary::CreateFunctionWithLengthType(FunctionInfo * functionInfo)
    {
        return CreateFunctionWithLengthType(this->GetFunctionPrototype(), functionInfo);
    }

    DynamicType * JavascriptLibrary::CreateFunctionWithLengthAndNameType(FunctionInfo * functionInfo)
    {
        return CreateFunctionWithLengthAndNameType(this->GetFunctionPrototype(), functionInfo);
    }

    DynamicType * JavascriptLibrary::CreateFunctionWithLengthAndPrototypeType(FunctionInfo * functionInfo)
    {
        return CreateFunctionWithLengthAndPrototypeType(this->GetFunctionPrototype(), functionInfo);
    }

    DynamicType * JavascriptLibrary::CreateFunctionWithLengthType(DynamicObject * prototype, FunctionInfo * functionInfo)
    {
        Assert(!functionInfo->HasBody());
        return DynamicType::New(scriptContext, TypeIds_Function, prototype,
            this->inProfileMode? ProfileEntryThunk : functionInfo->GetOriginalEntryPoint(),
            &SharedFunctionWithLengthTypeHandler);
    }

    DynamicType * JavascriptLibrary::CreateFunctionWithLengthAndNameType(DynamicObject * prototype, FunctionInfo * functionInfo)
    {
        Assert(!functionInfo->HasBody());
        return DynamicType::New(scriptContext, TypeIds_Function, prototype,
            this->inProfileMode ? ProfileEntryThunk : functionInfo->GetOriginalEntryPoint(),
            &SharedFunctionWithLengthAndNameTypeHandler);
    }

    DynamicType * JavascriptLibrary::CreateFunctionWithLengthAndPrototypeType(DynamicObject * prototype, FunctionInfo * functionInfo)
    {
        Assert(!functionInfo->HasBody());
        return DynamicType::New(scriptContext, TypeIds_Function, prototype,
            this->inProfileMode? ProfileEntryThunk : functionInfo->GetOriginalEntryPoint(),
            SimpleDictionaryTypeHandler::New(scriptContext, FunctionWithLengthAndPrototypeTypeDescriptors, _countof(FunctionWithLengthAndPrototypeTypeDescriptors), 0, 0));
    }

    void JavascriptLibrary::InitializeProperties(ThreadContext * threadContext)
    {
        if ( threadContext->GetMaxPropertyId() < PropertyIds::_countJSOnlyProperty )
        {
            threadContext->UncheckedAddBuiltInPropertyId();
        }
    }

    DynamicObject * JavascriptLibraryBase::GetObjectPrototype()
    {
        return GetObjectPrototypeObject();
    }

    void JavascriptLibraryBase::Finalize(bool isShutdown)
    {
        if (scriptContext)
        {
            // Clear the weak reference dictionary so we don't need to clean them
            // during PostCollectCallBack before Dispose deleting the script context.
            scriptContext->ResetWeakReferenceDictionaryList();
        }
    }

    void JavascriptLibraryBase::Dispose(bool isShutdown)
    {
        if (scriptContext)
        {
            if (isShutdown)
            {
                // during shut down the global object might not be closed yet.
                // Clear the global object from the script context so it doesn't
                // get unpinned (which may fail because the recycler is shutting down)
                scriptContext->Close(true);
                scriptContext->ClearGlobalObject();
            }
            else
            {
                Assert(scriptContext->IsClosed());
            }
            HeapDelete(scriptContext);
            scriptContext = nullptr;
        }
    }

    JavascriptEnumerator * JavascriptLibrary::GetNullEnumerator() const
    {
        return nullEnumerator;
    }

#define  ADD_TYPEDARRAY_CONSTRUCTOR(typedarrayConstructor, TypedArray) \
    typedarrayConstructor = CreateBuiltinConstructor(&TypedArray##::EntryInfo::NewInstance, \
    DeferredTypeHandler<Initialize##TypedArray##Constructor>::GetDefaultInstance()); \
            AddFunction(globalObject, PropertyIds::TypedArray, typedarrayConstructor); \

    void JavascriptLibrary::InitializeGlobal(GlobalObject * globalObject)
    {
        // !!!!!!!!!!!!!!!!!!!!!!!!!!!!!!!!!!!!!!!!!!!!!!!!!!!!!!!!!!!!!!!!!!!!!!!!!!!!!!!!!!!!!!!!!!!!!!!
        // WARNING: Any objects here using DeferredTypeHandler need to appear in EnsureLibraryReadyForHybridDebugging
        // !!!!!!!!!!!!!!!!!!!!!!!!!!!!!!!!!!!!!!!!!!!!!!!!!!!!!!!!!!!!!!!!!!!!!!!!!!!!!!!!!!!!!!!!!!!!!!!

        RecyclableObject* globalObjectPrototype = GetObjectPrototype();
        globalObject->SetPrototype(globalObjectPrototype);
        Recycler * recycler = this->GetRecycler();

        pi = JavascriptNumber::New(Math::PI, scriptContext);
        nan = JavascriptNumber::New(JavascriptNumber::NaN, scriptContext);
        negativeInfinite = JavascriptNumber::New(JavascriptNumber::NEGATIVE_INFINITY, scriptContext);
        positiveInfinite = JavascriptNumber::New(JavascriptNumber::POSITIVE_INFINITY, scriptContext);
        minValue = JavascriptNumber::New(JavascriptNumber::MIN_VALUE, scriptContext);
        maxValue = JavascriptNumber::New(JavascriptNumber::MAX_VALUE, scriptContext);
        negativeZero = JavascriptNumber::New(JavascriptNumber::NEG_ZERO, scriptContext);

        Type* type = StaticType::New(scriptContext, TypeIds_Undefined, nullValue, nullptr);
        undefinedValue = RecyclerNew(recycler, RecyclableObject, type);
        DynamicType* dynamicType = DynamicType::New(scriptContext, TypeIds_Object, nullValue, nullptr, &MissingPropertyHolderTypeHandler);
        missingPropertyHolder = RecyclerNewPlus(recycler, sizeof(Var), DynamicObject, dynamicType);
        MissingPropertyTypeHandler::SetUndefinedPropertySlot(missingPropertyHolder);

        emptyString = CreateEmptyString(); // Must be created before other calls to CreateString
        nullString = CreateEmptyString(); // Must be distinct from emptyString (for the DOM)
        quotesString = CreateStringFromCppLiteral(_u("\"\""));
        whackString = CreateStringFromCppLiteral(_u("/"));
        undefinedDisplayString = CreateStringFromCppLiteral(_u("undefined"));
        nanDisplayString = CreateStringFromCppLiteral(_u("NaN"));
        nullDisplayString = CreateStringFromCppLiteral(_u("null"));
        unknownDisplayString = CreateStringFromCppLiteral(_u("unknown"));
        commaDisplayString = CreateStringFromCppLiteral(_u(","));
        commaSpaceDisplayString = CreateStringFromCppLiteral(_u(", "));
        trueDisplayString = CreateStringFromCppLiteral(_u("true"));
        falseDisplayString = CreateStringFromCppLiteral(_u("false"));
        lengthDisplayString = CreateStringFromCppLiteral(_u("length"));
        objectDisplayString = CreateStringFromCppLiteral(_u("[object Object]"));
        errorDisplayString = CreateStringFromCppLiteral(_u("[object Error]"));
        stringTypeDisplayString = CreateStringFromCppLiteral(_u("string"));
        functionPrefixString = CreateStringFromCppLiteral(_u("function "));
        generatorFunctionPrefixString = CreateStringFromCppLiteral(_u("function* "));
        asyncFunctionPrefixString = CreateStringFromCppLiteral(_u("async function "));
        functionDisplayString = CreateStringFromCppLiteral(JS_DISPLAY_STRING_FUNCTION_ANONYMOUS);
        xDomainFunctionDisplayString = CreateStringFromCppLiteral(_u("\012function anonymous() {\012    [x-domain code]\012}\012"));
        invalidDateString = CreateStringFromCppLiteral(_u("Invalid Date"));
        objectTypeDisplayString = CreateStringFromCppLiteral(_u("object"));
        functionTypeDisplayString = CreateStringFromCppLiteral(_u("function"));
        booleanTypeDisplayString = CreateStringFromCppLiteral(_u("boolean"));
        numberTypeDisplayString = CreateStringFromCppLiteral(_u("number"));
        promiseResolveFunction = nullptr;

#ifdef ENABLE_SIMDJS
        if (GetScriptContext()->GetConfig()->IsSimdjsEnabled())
        {
            simdFloat32x4DisplayString = CreateStringFromCppLiteral(_u("float32x4"));
            //simdFloat64x2DisplayString = CreateStringFromCppLiteral(_u("float64x2"));
            simdInt32x4DisplayString = CreateStringFromCppLiteral(_u("int32x4"));
            simdInt16x8DisplayString = CreateStringFromCppLiteral(_u("int16x8"));
            simdInt8x16DisplayString = CreateStringFromCppLiteral(_u("int8x16"));

            simdBool32x4DisplayString = CreateStringFromCppLiteral(_u("bool32x4"));
            simdBool16x8DisplayString = CreateStringFromCppLiteral(_u("bool16x8"));
            simdBool8x16DisplayString = CreateStringFromCppLiteral(_u("bool8x16"));

            simdUint32x4DisplayString = CreateStringFromCppLiteral(_u("uint32x4"));
            simdUint16x8DisplayString = CreateStringFromCppLiteral(_u("uint16x8"));
            simdUint8x16DisplayString = CreateStringFromCppLiteral(_u("uint8x16"));
        }
#endif
        
        symbolTypeDisplayString = CreateStringFromCppLiteral(_u("symbol"));

        symbolHasInstance = CreateSymbol(BuiltInPropertyRecords::_symbolHasInstance);
        symbolIsConcatSpreadable = CreateSymbol(BuiltInPropertyRecords::_symbolIsConcatSpreadable);
        symbolIterator = CreateSymbol(BuiltInPropertyRecords::_symbolIterator);
        symbolSpecies = CreateSymbol(BuiltInPropertyRecords::_symbolSpecies);
        symbolToPrimitive = CreateSymbol(BuiltInPropertyRecords::_symbolToPrimitive);
        symbolToStringTag = CreateSymbol(BuiltInPropertyRecords::_symbolToStringTag);
        symbolUnscopables = CreateSymbol(BuiltInPropertyRecords::_symbolUnscopables);

        if (scriptContext->GetConfig()->IsES6RegExSymbolsEnabled())
        {
            symbolMatch = CreateSymbol(BuiltInPropertyRecords::_symbolMatch);
            symbolReplace = CreateSymbol(BuiltInPropertyRecords::_symbolReplace);
            symbolSearch = CreateSymbol(BuiltInPropertyRecords::_symbolSearch);
            symbolSplit = CreateSymbol(BuiltInPropertyRecords::_symbolSplit);
        }
        else
        {
            symbolMatch = nullptr;
            symbolReplace = nullptr;
            symbolSearch = nullptr;
            symbolSplit = nullptr;
        }

        debuggerDeadZoneBlockVariableString = CreateStringFromCppLiteral(_u("[Uninitialized block variable]"));
        defaultAccessorFunction = CreateNonProfiledFunction(&JavascriptOperators::EntryInfo::DefaultAccessor);

        if (scriptContext->GetConfig()->IsErrorStackTraceEnabled())
        {
            stackTraceAccessorFunction = CreateNonProfiledFunction(&JavascriptExceptionOperators::EntryInfo::StackTraceAccessor);
            stackTraceAccessorFunction->SetPropertyWithAttributes(PropertyIds::length, TaggedInt::ToVarUnchecked(0), PropertyNone, nullptr);
        }

        throwTypeErrorAccessorFunction = CreateNonProfiledFunction(&JavascriptExceptionOperators::EntryInfo::ThrowTypeErrorAccessor);
        throwTypeErrorAccessorFunction->SetPropertyWithAttributes(PropertyIds::length, TaggedInt::ToVarUnchecked(0), PropertyNone, nullptr);

        throwTypeErrorCallerAccessorFunction = CreateNonProfiledFunction(&JavascriptExceptionOperators::EntryInfo::ThrowTypeErrorCallerAccessor);
        throwTypeErrorCallerAccessorFunction->SetPropertyWithAttributes(PropertyIds::length, TaggedInt::ToVarUnchecked(0), PropertyNone, nullptr);

        throwTypeErrorCalleeAccessorFunction = CreateNonProfiledFunction(&JavascriptExceptionOperators::EntryInfo::ThrowTypeErrorCalleeAccessor);
        throwTypeErrorCalleeAccessorFunction->SetPropertyWithAttributes(PropertyIds::length, TaggedInt::ToVarUnchecked(0), PropertyNone, nullptr);

        throwTypeErrorArgumentsAccessorFunction = CreateNonProfiledFunction(&JavascriptExceptionOperators::EntryInfo::ThrowTypeErrorArgumentsAccessor);
        throwTypeErrorArgumentsAccessorFunction->SetPropertyWithAttributes(PropertyIds::length, TaggedInt::ToVarUnchecked(0), PropertyNone, nullptr);

        __proto__getterFunction = CreateNonProfiledFunction(&ObjectPrototypeObject::EntryInfo::__proto__getter);
        __proto__getterFunction->SetPropertyWithAttributes(PropertyIds::length, TaggedInt::ToVarUnchecked(0), PropertyNone, nullptr);

        __proto__setterFunction = CreateNonProfiledFunction(&ObjectPrototypeObject::EntryInfo::__proto__setter);
        __proto__setterFunction->SetPropertyWithAttributes(PropertyIds::length, TaggedInt::ToVarUnchecked(1), PropertyNone, nullptr);

        if (scriptContext->GetConfig()->IsES6PromiseEnabled())
        {
            identityFunction = CreateNonProfiledFunction(&JavascriptPromise::EntryInfo::Identity);
            identityFunction->SetPropertyWithAttributes(PropertyIds::length, TaggedInt::ToVarUnchecked(1), PropertyNone, nullptr);

            throwerFunction = CreateNonProfiledFunction(&JavascriptPromise::EntryInfo::Thrower);
            throwerFunction->SetPropertyWithAttributes(PropertyIds::length, TaggedInt::ToVarUnchecked(1), PropertyNone, nullptr);
        }

        booleanTrue = RecyclerNew(recycler, JavascriptBoolean, true, booleanTypeStatic);
        booleanFalse = RecyclerNew(recycler, JavascriptBoolean, false, booleanTypeStatic);

        isPRNGSeeded = false;
        randSeed0 = 0;
        randSeed1 = 0;

        AddMember(globalObject, PropertyIds::NaN, nan, PropertyNone);
        AddMember(globalObject, PropertyIds::Infinity, positiveInfinite, PropertyNone);
        AddMember(globalObject, PropertyIds::undefined, undefinedValue, PropertyNone);

        // Note: Any global function added/removed/changed here should also be updated in JavascriptLibrary::ProfilerRegisterBuiltinFunctions
        // so that the new functions show up in the profiler too.
        JavascriptFunction ** builtinFuncs = this->GetBuiltinFunctions();

        evalFunctionObject = AddFunctionToLibraryObject(globalObject, PropertyIds::eval, &GlobalObject::EntryInfo::Eval, 1);
        parseIntFunctionObject = AddFunctionToLibraryObject(globalObject, PropertyIds::parseInt, &GlobalObject::EntryInfo::ParseInt, 2);
        builtinFuncs[BuiltinFunction::GlobalObject_ParseInt] = parseIntFunctionObject;
        parseFloatFunctionObject = AddFunctionToLibraryObject(globalObject, PropertyIds::parseFloat, &GlobalObject::EntryInfo::ParseFloat, 1);
        AddFunctionToLibraryObject(globalObject, PropertyIds::isNaN, &GlobalObject::EntryInfo::IsNaN, 1);
        AddFunctionToLibraryObject(globalObject, PropertyIds::isFinite, &GlobalObject::EntryInfo::IsFinite, 1);
        AddFunctionToLibraryObject(globalObject, PropertyIds::decodeURI, &GlobalObject::EntryInfo::DecodeURI, 1);
        AddFunctionToLibraryObject(globalObject, PropertyIds::decodeURIComponent, &GlobalObject::EntryInfo::DecodeURIComponent, 1);
        AddFunctionToLibraryObject(globalObject, PropertyIds::encodeURI, &GlobalObject::EntryInfo::EncodeURI, 1);
        AddFunctionToLibraryObject(globalObject, PropertyIds::encodeURIComponent, &GlobalObject::EntryInfo::EncodeURIComponent, 1);
        AddFunctionToLibraryObject(globalObject, PropertyIds::escape, &GlobalObject::EntryInfo::Escape, 1);
        AddFunctionToLibraryObject(globalObject, PropertyIds::unescape, &GlobalObject::EntryInfo::UnEscape, 1);

        if (scriptContext->GetConfig()->SupportsCollectGarbage()
#ifdef ENABLE_PROJECTION
            || scriptContext->GetConfig()->GetHostType() == HostType::HostTypeApplication
            || scriptContext->GetConfig()->GetHostType() == HostType::HostTypeWebview
#endif
            )
        {
            AddFunctionToLibraryObject(globalObject, PropertyIds::CollectGarbage, &GlobalObject::EntryInfo::CollectGarbage, 0);
        }

#ifdef IR_VIEWER
        if (Js::Configuration::Global.flags.IsEnabled(Js::IRViewerFlag))
        {
            AddFunctionToLibraryObjectWithPropertyName(globalObject, _u("parseIR"), &GlobalObject::EntryInfo::ParseIR, 1);
            AddFunctionToLibraryObjectWithPropertyName(globalObject, _u("functionList"), &GlobalObject::EntryInfo::FunctionList, 1);
            AddFunctionToLibraryObjectWithPropertyName(globalObject, _u("rejitFunction"), &GlobalObject::EntryInfo::RejitFunction, 2);
        }
#endif /* IR_VIEWER */

        DebugOnly(CheckRegisteredBuiltIns(builtinFuncs, scriptContext));

        builtInConstructorCache = RecyclerNew(this->GetRecycler(), ConstructorCache);
        builtInConstructorCache->PopulateForSkipDefaultNewObject(this->GetScriptContext());

        objectConstructor = CreateBuiltinConstructor(&JavascriptObject::EntryInfo::NewInstance,
            DeferredTypeHandler<InitializeObjectConstructor>::GetDefaultInstance());
        AddFunction(globalObject, PropertyIds::Object, objectConstructor);
        arrayConstructor = CreateBuiltinConstructor(&JavascriptArray::EntryInfo::NewInstance,
            DeferredTypeHandler<InitializeArrayConstructor>::GetDefaultInstance());
        SetArrayObjectHasUserDefinedSpecies(false);
        AddFunction(globalObject, PropertyIds::Array, arrayConstructor);
        booleanConstructor = CreateBuiltinConstructor(&JavascriptBoolean::EntryInfo::NewInstance,
            DeferredTypeHandler<InitializeBooleanConstructor>::GetDefaultInstance());
        AddFunction(globalObject, PropertyIds::Boolean, booleanConstructor);

        symbolConstructor = nullptr;
        proxyConstructor = nullptr;
        promiseConstructor = nullptr;
        reflectObject = nullptr;

        symbolConstructor = CreateBuiltinConstructor(&JavascriptSymbol::EntryInfo::NewInstance,
            DeferredTypeHandler<InitializeSymbolConstructor>::GetDefaultInstance());
        AddFunction(globalObject, PropertyIds::Symbol, symbolConstructor);

        if (scriptContext->GetConfig()->IsES6ProxyEnabled())
        {
            proxyConstructor = CreateBuiltinConstructor(&JavascriptProxy::EntryInfo::NewInstance,
                DeferredTypeHandler<InitializeProxyConstructor>::GetDefaultInstance());
            AddFunction(globalObject, PropertyIds::Proxy, proxyConstructor);
            reflectObject = DynamicObject::New(recycler,
                DynamicType::New(scriptContext, TypeIds_Object, objectPrototype, nullptr,
                DeferredTypeHandler<InitializeReflectObject>::GetDefaultInstance()));
            AddMember(globalObject, PropertyIds::Reflect, reflectObject);
        }

        if (scriptContext->GetConfig()->IsES6PromiseEnabled())
        {
            promiseConstructor = CreateBuiltinConstructor(&JavascriptPromise::EntryInfo::NewInstance,
                DeferredTypeHandler<InitializePromiseConstructor>::GetDefaultInstance());
            AddFunction(globalObject, PropertyIds::Promise, promiseConstructor);
        }

        dateConstructor = CreateBuiltinConstructor(&JavascriptDate::EntryInfo::NewInstance,
            DeferredTypeHandler<InitializeDateConstructor>::GetDefaultInstance());
        AddFunction(globalObject, PropertyIds::Date, dateConstructor);
        functionConstructor = CreateBuiltinConstructor(&JavascriptFunction::EntryInfo::NewInstance,
            DeferredTypeHandler<InitializeFunctionConstructor, DefaultDeferredTypeFilter, true>::GetDefaultInstance());
        AddFunction(globalObject, PropertyIds::Function, functionConstructor);
        mathObject = DynamicObject::New(recycler,
            DynamicType::New(scriptContext, TypeIds_Object, objectPrototype, nullptr,
            DeferredTypeHandler<InitializeMathObject>::GetDefaultInstance()));
        AddMember(globalObject, PropertyIds::Math, mathObject);

        // SIMD_JS
        // we declare global objects and lib functions only if SSE2 is available. Else, we use the polyfill.
#ifdef ENABLE_SIMDJS
        if (GetScriptContext()->GetConfig()->IsSimdjsEnabled())
        {
            simdObject = DynamicObject::New(recycler,
                DynamicType::New(scriptContext, TypeIds_Object, objectPrototype, nullptr,
                DeferredTypeHandler<InitializeSIMDObject>::GetDefaultInstance()));

            AddMember(globalObject, PropertyIds::SIMD, simdObject);
        }
#endif
        debugObject = nullptr;

        numberConstructor = CreateBuiltinConstructor(&JavascriptNumber::EntryInfo::NewInstance,
            DeferredTypeHandler<InitializeNumberConstructor>::GetDefaultInstance());
        AddFunction(globalObject, PropertyIds::Number, numberConstructor);
        stringConstructor = CreateBuiltinConstructor(&JavascriptString::EntryInfo::NewInstance,
            DeferredTypeHandler<InitializeStringConstructor>::GetDefaultInstance());
        AddFunction(globalObject, PropertyIds::String, stringConstructor);
        regexConstructorType = DynamicType::New(scriptContext, TypeIds_Function, functionPrototype, JavascriptRegExp::NewInstance,
            DeferredTypeHandler<InitializeRegexConstructor>::GetDefaultInstance());
        regexConstructor = RecyclerNewEnumClass(recycler, EnumFunctionClass, JavascriptRegExpConstructor, regexConstructorType);
        AddFunction(globalObject, PropertyIds::RegExp, regexConstructor);

        if (scriptContext->GetConfig()->IsTypedArrayEnabled())
        {
            arrayBufferConstructor = CreateBuiltinConstructor(&ArrayBuffer::EntryInfo::NewInstance,
                DeferredTypeHandler<InitializeArrayBufferConstructor>::GetDefaultInstance());
            AddFunction(globalObject, PropertyIds::ArrayBuffer, arrayBufferConstructor);
            dataViewConstructor = CreateBuiltinConstructor(&DataView::EntryInfo::NewInstance,
                DeferredTypeHandler<InitializeDataViewConstructor>::GetDefaultInstance());
            AddFunction(globalObject, PropertyIds::DataView, dataViewConstructor);

            if (scriptContext->GetConfig()->IsES6TypedArrayExtensionsEnabled())
            {
                typedArrayConstructor = CreateBuiltinConstructor(&TypedArrayBase::EntryInfo::NewInstance,
                    DeferredTypeHandler<InitializeTypedArrayConstructor, DefaultDeferredTypeFilter, true>::GetDefaultInstance(),
                    functionPrototype);

                Int8ArrayConstructor = CreateBuiltinConstructor(&Int8Array::EntryInfo::NewInstance,
                    DeferredTypeHandler<InitializeInt8ArrayConstructor>::GetDefaultInstance(),
                    typedArrayConstructor);
                AddFunction(globalObject, PropertyIds::Int8Array, Int8ArrayConstructor);

                Uint8ArrayConstructor = CreateBuiltinConstructor(&Uint8Array::EntryInfo::NewInstance,
                    DeferredTypeHandler<InitializeUint8ArrayConstructor>::GetDefaultInstance(),
                    typedArrayConstructor);
                AddFunction(globalObject, PropertyIds::Uint8Array, Uint8ArrayConstructor);

                Uint8ClampedArrayConstructor = CreateBuiltinConstructor(&Uint8ClampedArray::EntryInfo::NewInstance,
                    DeferredTypeHandler<InitializeUint8ClampedArrayConstructor>::GetDefaultInstance(),
                    typedArrayConstructor);
                AddFunction(globalObject, PropertyIds::Uint8ClampedArray, Uint8ClampedArrayConstructor);

                Int16ArrayConstructor = CreateBuiltinConstructor(&Int16Array::EntryInfo::NewInstance,
                    DeferredTypeHandler<InitializeInt16ArrayConstructor>::GetDefaultInstance(),
                    typedArrayConstructor);
                AddFunction(globalObject, PropertyIds::Int16Array, Int16ArrayConstructor);

                Uint16ArrayConstructor = CreateBuiltinConstructor(&Uint16Array::EntryInfo::NewInstance,
                    DeferredTypeHandler<InitializeUint16ArrayConstructor>::GetDefaultInstance(),
                    typedArrayConstructor);
                AddFunction(globalObject, PropertyIds::Uint16Array, Uint16ArrayConstructor);

                Int32ArrayConstructor = CreateBuiltinConstructor(&Int32Array::EntryInfo::NewInstance,
                    DeferredTypeHandler<InitializeInt32ArrayConstructor>::GetDefaultInstance(),
                    typedArrayConstructor);
                AddFunction(globalObject, PropertyIds::Int32Array, Int32ArrayConstructor);

                Uint32ArrayConstructor = CreateBuiltinConstructor(&Uint32Array::EntryInfo::NewInstance,
                    DeferredTypeHandler<InitializeUint32ArrayConstructor>::GetDefaultInstance(),
                    typedArrayConstructor);
                AddFunction(globalObject, PropertyIds::Uint32Array, Uint32ArrayConstructor);

                Float32ArrayConstructor = CreateBuiltinConstructor(&Float32Array::EntryInfo::NewInstance,
                    DeferredTypeHandler<InitializeFloat32ArrayConstructor>::GetDefaultInstance(),
                    typedArrayConstructor);
                AddFunction(globalObject, PropertyIds::Float32Array, Float32ArrayConstructor);

                Float64ArrayConstructor = CreateBuiltinConstructor(&Float64Array::EntryInfo::NewInstance,
                    DeferredTypeHandler<InitializeFloat64ArrayConstructor>::GetDefaultInstance(),
                    typedArrayConstructor);
                AddFunction(globalObject, PropertyIds::Float64Array, Float64ArrayConstructor);
            }
            else
            {
                ADD_TYPEDARRAY_CONSTRUCTOR(Int8ArrayConstructor, Int8Array);
                ADD_TYPEDARRAY_CONSTRUCTOR(Uint8ArrayConstructor, Uint8Array);
                ADD_TYPEDARRAY_CONSTRUCTOR(Uint8ClampedArrayConstructor, Uint8ClampedArray);
                ADD_TYPEDARRAY_CONSTRUCTOR(Int16ArrayConstructor, Int16Array);
                ADD_TYPEDARRAY_CONSTRUCTOR(Uint16ArrayConstructor, Uint16Array);
                ADD_TYPEDARRAY_CONSTRUCTOR(Int32ArrayConstructor, Int32Array);
                ADD_TYPEDARRAY_CONSTRUCTOR(Uint32ArrayConstructor, Uint32Array);
                ADD_TYPEDARRAY_CONSTRUCTOR(Float32ArrayConstructor, Float32Array);
                ADD_TYPEDARRAY_CONSTRUCTOR(Float64ArrayConstructor, Float64Array);
            }
        }
        else
        {
            arrayBufferConstructor = nullptr;
            Int8ArrayConstructor = nullptr;
            Uint8ArrayConstructor = nullptr;
            Uint8ClampedArrayConstructor = nullptr;
            Int16ArrayConstructor = nullptr;
            Uint16ArrayConstructor = nullptr;
            Int32ArrayConstructor = nullptr;
            Uint32ArrayConstructor = nullptr;
            Float32ArrayConstructor = nullptr;
            Float64ArrayConstructor = nullptr;
            dataViewConstructor = nullptr;
        }


        JSONObject = DynamicObject::New(recycler,
            DynamicType::New(scriptContext, TypeIds_Object, objectPrototype, nullptr,
            DeferredTypeHandler<InitializeJSONObject>::GetDefaultInstance()));
        AddMember(globalObject, PropertyIds::JSON, JSONObject);

#ifdef ENABLE_INTL_OBJECT
        if (scriptContext->IsIntlEnabled())
        {
            IntlObject = DynamicObject::New(recycler,
                DynamicType::New(scriptContext, TypeIds_Object, objectPrototype, nullptr,
                DeferredTypeHandler<InitializeIntlObject>::GetDefaultInstance()));
            AddMember(globalObject, PropertyIds::Intl, IntlObject);
        }
        else
        {
            IntlObject = nullptr;
        }
#endif

#if defined(ENABLE_INTL_OBJECT) || defined(ENABLE_PROJECTION)
        engineInterfaceObject = EngineInterfaceObject::New(recycler,
            DynamicType::New(scriptContext, TypeIds_EngineInterfaceObject, objectPrototype, nullptr,
            DeferredTypeHandler<InitializeEngineInterfaceObject>::GetDefaultInstance()));

#ifdef ENABLE_INTL_OBJECT
        IntlEngineInterfaceExtensionObject* intlExtension = RecyclerNew(recycler, IntlEngineInterfaceExtensionObject, scriptContext);
        engineInterfaceObject->SetEngineExtension(EngineInterfaceExtensionKind_Intl, intlExtension);
#endif
#endif

        mapConstructor = CreateBuiltinConstructor(&JavascriptMap::EntryInfo::NewInstance,
            DeferredTypeHandler<InitializeMapConstructor>::GetDefaultInstance());
        AddFunction(globalObject, PropertyIds::Map, mapConstructor);

        setConstructor = CreateBuiltinConstructor(&JavascriptSet::EntryInfo::NewInstance,
            DeferredTypeHandler<InitializeSetConstructor>::GetDefaultInstance());
        AddFunction(globalObject, PropertyIds::Set, setConstructor);

        weakMapConstructor = CreateBuiltinConstructor(&JavascriptWeakMap::EntryInfo::NewInstance,
            DeferredTypeHandler<InitializeWeakMapConstructor>::GetDefaultInstance());
        AddFunction(globalObject, PropertyIds::WeakMap, weakMapConstructor);

        weakSetConstructor = CreateBuiltinConstructor(&JavascriptWeakSet::EntryInfo::NewInstance,
            DeferredTypeHandler<InitializeWeakSetConstructor>::GetDefaultInstance());
        AddFunction(globalObject, PropertyIds::WeakSet, weakSetConstructor);

        generatorFunctionConstructor = nullptr;

        if (scriptContext->GetConfig()->IsES6GeneratorsEnabled())
        {
            generatorFunctionConstructor = CreateBuiltinConstructor(&JavascriptGeneratorFunction::EntryInfo::NewInstance,
                DeferredTypeHandler<InitializeGeneratorFunctionConstructor>::GetDefaultInstance(),
                functionConstructor);
            // GeneratorFunction is not a global property by ES6 spec so don't add it to the global object
        }

        asyncFunctionConstructor = nullptr;

        if (scriptContext->GetConfig()->IsES7AsyncAndAwaitEnabled())
        {
            asyncFunctionConstructor = CreateBuiltinConstructor(&JavascriptFunction::EntryInfo::NewAsyncFunctionInstance,
                DeferredTypeHandler<InitializeAsyncFunctionConstructor>::GetDefaultInstance(),
                functionConstructor);
            // AsyncFunction is not a global property by ES7 spec so don't add it to the global object
        }

        errorConstructor = CreateBuiltinConstructor(&JavascriptError::EntryInfo::NewErrorInstance,
            DeferredTypeHandler<InitializeErrorConstructor>::GetDefaultInstance());
        AddFunction(globalObject, PropertyIds::Error, errorConstructor);

        RuntimeFunction* nativeErrorPrototype = nullptr;
        if (scriptContext->GetConfig()->IsES6PrototypeChain())
        {
            nativeErrorPrototype = errorConstructor;
        }

        evalErrorConstructor = CreateBuiltinConstructor(&JavascriptError::EntryInfo::NewEvalErrorInstance,
            DeferredTypeHandler<InitializeEvalErrorConstructor>::GetDefaultInstance(),
            nativeErrorPrototype);
        AddFunction(globalObject, PropertyIds::EvalError, evalErrorConstructor);

        rangeErrorConstructor = CreateBuiltinConstructor(&JavascriptError::EntryInfo::NewRangeErrorInstance,
            DeferredTypeHandler<InitializeRangeErrorConstructor>::GetDefaultInstance(),
            nativeErrorPrototype);
        AddFunction(globalObject, PropertyIds::RangeError, rangeErrorConstructor);

        referenceErrorConstructor = CreateBuiltinConstructor(&JavascriptError::EntryInfo::NewReferenceErrorInstance,
            DeferredTypeHandler<InitializeReferenceErrorConstructor>::GetDefaultInstance(),
            nativeErrorPrototype);
        AddFunction(globalObject, PropertyIds::ReferenceError, referenceErrorConstructor);

        syntaxErrorConstructor = CreateBuiltinConstructor(&JavascriptError::EntryInfo::NewSyntaxErrorInstance,
            DeferredTypeHandler<InitializeSyntaxErrorConstructor>::GetDefaultInstance(),
            nativeErrorPrototype);
        AddFunction(globalObject, PropertyIds::SyntaxError, syntaxErrorConstructor);

        typeErrorConstructor = CreateBuiltinConstructor(&JavascriptError::EntryInfo::NewTypeErrorInstance,
            DeferredTypeHandler<InitializeTypeErrorConstructor>::GetDefaultInstance(),
            nativeErrorPrototype);
        AddFunction(globalObject, PropertyIds::TypeError, typeErrorConstructor);

        uriErrorConstructor = CreateBuiltinConstructor(&JavascriptError::EntryInfo::NewURIErrorInstance,
            DeferredTypeHandler<InitializeURIErrorConstructor>::GetDefaultInstance(),
            nativeErrorPrototype);
        AddFunction(globalObject, PropertyIds::URIError, uriErrorConstructor);

        nullEnumerator = RecyclerNew(this->recycler, NullEnumerator, scriptContext);
    }

    void JavascriptLibrary::EnsureDebugObject(DynamicObject* newDebugObject)
    {
        Assert(!debugObject);

        if (!debugObject)
        {
            this->debugObject = newDebugObject;
            AddMember(globalObject, PropertyIds::Debug, debugObject);
        }
    }

    void JavascriptLibrary::SetDebugObjectNonUserAccessor(FunctionInfo *funcGetter, FunctionInfo *funcSetter)
    {
        Assert(funcGetter);
        Assert(funcSetter);

        debugObjectNonUserGetterFunction = CreateNonProfiledFunction(funcGetter);
        debugObjectNonUserGetterFunction->SetPropertyWithAttributes(PropertyIds::length, TaggedInt::ToVarUnchecked(0), PropertyNone, nullptr);

        debugObjectNonUserSetterFunction = CreateNonProfiledFunction(funcSetter);
        debugObjectNonUserSetterFunction->SetPropertyWithAttributes(PropertyIds::length, TaggedInt::ToVarUnchecked(1), PropertyNone, nullptr);
    }

#ifdef ENABLE_DEBUG_CONFIG_OPTIONS
    void JavascriptLibrary::SetDebugObjectFaultInjectionCookieGetterAccessor(FunctionInfo *funcGetter, FunctionInfo *funcSetter)
    {
        Assert(funcGetter);
        Assert(funcSetter);

        debugObjectFaultInjectionCookieGetterFunction = CreateNonProfiledFunction(funcGetter);
        debugObjectFaultInjectionCookieGetterFunction->SetPropertyWithAttributes(PropertyIds::length, TaggedInt::ToVarUnchecked(0), PropertyNone, nullptr);

        debugObjectFaultInjectionCookieSetterFunction = CreateNonProfiledFunction(funcSetter);
        debugObjectFaultInjectionCookieSetterFunction->SetPropertyWithAttributes(PropertyIds::length, TaggedInt::ToVarUnchecked(1), PropertyNone, nullptr);
    }
#endif

    void JavascriptLibrary::SetDebugObjectDebugModeAccessor(FunctionInfo *funcGetter)
    {
        Assert(funcGetter);

        debugObjectDebugModeGetterFunction = CreateNonProfiledFunction(funcGetter);
        debugObjectDebugModeGetterFunction->SetPropertyWithAttributes(PropertyIds::length, TaggedInt::ToVarUnchecked(0), PropertyNone, nullptr);
    }

    void JavascriptLibrary::InitializeArrayConstructor(DynamicObject* arrayConstructor, DeferredTypeHandlerBase * typeHandler, DeferredInitializeMode mode)
    {
        typeHandler->Convert(arrayConstructor, mode, 6);
        // Note: Any new function addition/deletion/modification should also be updated in JavascriptLibrary::ProfilerRegisterArray
        // so that the update is in sync with profiler
        ScriptContext* scriptContext = arrayConstructor->GetScriptContext();
        JavascriptLibrary* library = arrayConstructor->GetLibrary();
        JavascriptFunction ** builtinFuncs = library->GetBuiltinFunctions();

        library->AddMember(arrayConstructor, PropertyIds::length, TaggedInt::ToVarUnchecked(1), PropertyNone);
        library->AddMember(arrayConstructor, PropertyIds::prototype, scriptContext->GetLibrary()->arrayPrototype, PropertyNone);
        if (scriptContext->GetConfig()->IsES6SpeciesEnabled())
        {
            library->AddAccessorsToLibraryObject(arrayConstructor, PropertyIds::_symbolSpecies, &JavascriptArray::EntryInfo::GetterSymbolSpecies, nullptr);
        }

        if (scriptContext->GetConfig()->IsES6FunctionNameEnabled())
        {
            library->AddMember(arrayConstructor, PropertyIds::name, scriptContext->GetPropertyString(PropertyIds::Array), PropertyConfigurable);
        }
        builtinFuncs[BuiltinFunction::Array_IsArray] = library->AddFunctionToLibraryObject(arrayConstructor, PropertyIds::isArray, &JavascriptArray::EntryInfo::IsArray, 1);

        // Array.from and Array.of are implemented as part of the ES6 TypedArray feature
        if (scriptContext->GetConfig()->IsES6TypedArrayExtensionsEnabled())
        {
            library->AddFunctionToLibraryObject(arrayConstructor, PropertyIds::from, &JavascriptArray::EntryInfo::From, 1);
            library->AddFunctionToLibraryObject(arrayConstructor, PropertyIds::of, &JavascriptArray::EntryInfo::Of, 0);
        }

        DebugOnly(CheckRegisteredBuiltIns(builtinFuncs, scriptContext));

        arrayConstructor->SetHasNoEnumerableProperties(true);
    }

    JavascriptFunction* JavascriptLibrary::EnsureArrayPrototypeValuesFunction()
    {
        if (arrayPrototypeValuesFunction == nullptr)
        {
            arrayPrototypeValuesFunction = DefaultCreateFunction(&JavascriptArray::EntryInfo::Values, 0, nullptr, nullptr, PropertyIds::values);
        }

        return arrayPrototypeValuesFunction;
    }

    void JavascriptLibrary::InitializeArrayPrototype(DynamicObject* arrayPrototype, DeferredTypeHandlerBase * typeHandler, DeferredInitializeMode mode)
    {
        typeHandler->Convert(arrayPrototype, mode, 24);
        // Note: Any new function addition/deletion/modification should also be updated in JavascriptLibrary::ProfilerRegisterArray
        // so that the update is in sync with profiler

        ScriptContext* scriptContext = arrayPrototype->GetScriptContext();
        JavascriptLibrary* library = arrayPrototype->GetLibrary();
        library->AddMember(arrayPrototype, PropertyIds::constructor, library->arrayConstructor);

        JavascriptFunction ** builtinFuncs = library->GetBuiltinFunctions();

        builtinFuncs[BuiltinFunction::Array_Push]               = library->AddFunctionToLibraryObject(arrayPrototype, PropertyIds::push,            &JavascriptArray::EntryInfo::Push,              1);
        builtinFuncs[BuiltinFunction::Array_Concat]             = library->AddFunctionToLibraryObject(arrayPrototype, PropertyIds::concat,          &JavascriptArray::EntryInfo::Concat,            1);
        builtinFuncs[BuiltinFunction::Array_Join]               = library->AddFunctionToLibraryObject(arrayPrototype, PropertyIds::join,            &JavascriptArray::EntryInfo::Join,              1);
        builtinFuncs[BuiltinFunction::Array_Pop]                = library->AddFunctionToLibraryObject(arrayPrototype, PropertyIds::pop,             &JavascriptArray::EntryInfo::Pop,               0);
        builtinFuncs[BuiltinFunction::Array_Reverse]            = library->AddFunctionToLibraryObject(arrayPrototype, PropertyIds::reverse,         &JavascriptArray::EntryInfo::Reverse,           0);
        builtinFuncs[BuiltinFunction::Array_Shift]              = library->AddFunctionToLibraryObject(arrayPrototype, PropertyIds::shift,           &JavascriptArray::EntryInfo::Shift,             0);
        builtinFuncs[BuiltinFunction::Array_Slice]              = library->AddFunctionToLibraryObject(arrayPrototype, PropertyIds::slice,           &JavascriptArray::EntryInfo::Slice,             2);
        /* No inlining                Array_Sort               */ library->AddFunctionToLibraryObject(arrayPrototype, PropertyIds::sort,            &JavascriptArray::EntryInfo::Sort,              1);
        builtinFuncs[BuiltinFunction::Array_Splice]             = library->AddFunctionToLibraryObject(arrayPrototype, PropertyIds::splice,          &JavascriptArray::EntryInfo::Splice,            2);

        // The toString and toLocaleString properties are shared between Array.prototype and %TypedArray%.prototype.
        // Whichever prototype is initialized first will create the functions, the other should just load the existing function objects.
        if (library->arrayPrototypeToStringFunction == nullptr)
        {
            Assert(library->arrayPrototypeToLocaleStringFunction == nullptr);

            library->arrayPrototypeToLocaleStringFunction = /* No inlining       Array_ToLocaleString */ library->AddFunctionToLibraryObject(arrayPrototype, PropertyIds::toLocaleString, &JavascriptArray::EntryInfo::ToLocaleString, 0);
            library->arrayPrototypeToStringFunction =       /* No inlining       Array_ToString       */ library->AddFunctionToLibraryObject(arrayPrototype, PropertyIds::toString, &JavascriptArray::EntryInfo::ToString, 0);
        }
        else
        {
            Assert(library->arrayPrototypeToLocaleStringFunction);

            library->AddMember(arrayPrototype, PropertyIds::toLocaleString, library->arrayPrototypeToLocaleStringFunction);
            library->AddMember(arrayPrototype, PropertyIds::toString, library->arrayPrototypeToStringFunction);
        }

        builtinFuncs[BuiltinFunction::Array_Unshift]            = library->AddFunctionToLibraryObject(arrayPrototype, PropertyIds::unshift,         &JavascriptArray::EntryInfo::Unshift,           1);


        builtinFuncs[BuiltinFunction::Array_IndexOf]        = library->AddFunctionToLibraryObject(arrayPrototype, PropertyIds::indexOf,         &JavascriptArray::EntryInfo::IndexOf,           1);
        /* No inlining                Array_Every          */ library->AddFunctionToLibraryObject(arrayPrototype, PropertyIds::every,           &JavascriptArray::EntryInfo::Every,             1);
        /* No inlining                Array_Filter         */ library->AddFunctionToLibraryObject(arrayPrototype, PropertyIds::filter,          &JavascriptArray::EntryInfo::Filter,            1);
        /* No inlining                Array_ForEach        */ library->AddFunctionToLibraryObject(arrayPrototype, PropertyIds::forEach,         &JavascriptArray::EntryInfo::ForEach,           1);
        builtinFuncs[BuiltinFunction::Array_LastIndexOf]    = library->AddFunctionToLibraryObject(arrayPrototype, PropertyIds::lastIndexOf,     &JavascriptArray::EntryInfo::LastIndexOf,       1);
        /* No inlining                Array_Map            */ library->AddFunctionToLibraryObject(arrayPrototype, PropertyIds::map,             &JavascriptArray::EntryInfo::Map,               1);
        /* No inlining                Array_Reduce         */ library->AddFunctionToLibraryObject(arrayPrototype, PropertyIds::reduce,          &JavascriptArray::EntryInfo::Reduce,            1);
        /* No inlining                Array_ReduceRight    */ library->AddFunctionToLibraryObject(arrayPrototype, PropertyIds::reduceRight,     &JavascriptArray::EntryInfo::ReduceRight,       1);
        /* No inlining                Array_Some           */ library->AddFunctionToLibraryObject(arrayPrototype, PropertyIds::some,            &JavascriptArray::EntryInfo::Some,              1);

        if (scriptContext->GetConfig()->IsES6StringExtensionsEnabled()) // This is not a typo, Array.prototype.find and .findIndex are part of the ES6 Improved String APIs feature
        {
            /* No inlining            Array_Find           */ library->AddFunctionToLibraryObject(arrayPrototype, PropertyIds::find,            &JavascriptArray::EntryInfo::Find,              1);
            /* No inlining            Array_FindIndex      */ library->AddFunctionToLibraryObject(arrayPrototype, PropertyIds::findIndex,       &JavascriptArray::EntryInfo::FindIndex,         1);
        }

        /* No inlining                Array_Entries        */ library->AddFunctionToLibraryObject(arrayPrototype, PropertyIds::entries,         &JavascriptArray::EntryInfo::Entries,           0);
        /* No inlining                Array_Keys           */ library->AddFunctionToLibraryObject(arrayPrototype, PropertyIds::keys,            &JavascriptArray::EntryInfo::Keys,              0);

        JavascriptFunction *values = library->EnsureArrayPrototypeValuesFunction();
        /* No inlining                Array_Values         */ library->AddMember(arrayPrototype, PropertyIds::values, values);
        /* No inlining                Array_SymbolIterator */ library->AddMember(arrayPrototype, PropertyIds::_symbolIterator, values);

        if (scriptContext->GetConfig()->IsES6UnscopablesEnabled())
        {
            DynamicType* dynamicType = DynamicType::New(scriptContext, TypeIds_Object, library->nullValue, nullptr, NullTypeHandler<false>::GetDefaultInstance(), false);
            DynamicObject* unscopablesList = DynamicObject::New(library->GetRecycler(), dynamicType);
            unscopablesList->SetProperty(PropertyIds::find,       JavascriptBoolean::ToVar(true, scriptContext), PropertyOperation_None, nullptr);
            unscopablesList->SetProperty(PropertyIds::findIndex,  JavascriptBoolean::ToVar(true, scriptContext), PropertyOperation_None, nullptr);
            unscopablesList->SetProperty(PropertyIds::fill,       JavascriptBoolean::ToVar(true, scriptContext), PropertyOperation_None, nullptr);
            unscopablesList->SetProperty(PropertyIds::copyWithin, JavascriptBoolean::ToVar(true, scriptContext), PropertyOperation_None, nullptr);
            unscopablesList->SetProperty(PropertyIds::entries,    JavascriptBoolean::ToVar(true, scriptContext), PropertyOperation_None, nullptr);
            unscopablesList->SetProperty(PropertyIds::includes,   JavascriptBoolean::ToVar(true, scriptContext), PropertyOperation_None, nullptr);
            unscopablesList->SetProperty(PropertyIds::keys,       JavascriptBoolean::ToVar(true, scriptContext), PropertyOperation_None, nullptr);
            unscopablesList->SetProperty(PropertyIds::values,     JavascriptBoolean::ToVar(true, scriptContext), PropertyOperation_None, nullptr);
            library->AddMember(arrayPrototype, PropertyIds::_symbolUnscopables, unscopablesList, PropertyConfigurable);
        }

        if (scriptContext->GetConfig()->IsES6TypedArrayExtensionsEnabled()) // This is not a typo, Array.prototype.fill and .copyWithin are part of the ES6 TypedArray feature
        {
            /* No inlining            Array_Fill           */ library->AddFunctionToLibraryObject(arrayPrototype, PropertyIds::fill, &JavascriptArray::EntryInfo::Fill, 1);
            /* No inlining            Array_CopyWithin     */ library->AddFunctionToLibraryObject(arrayPrototype, PropertyIds::copyWithin, &JavascriptArray::EntryInfo::CopyWithin, 2);
        }


        builtinFuncs[BuiltinFunction::Array_Includes] = library->AddFunctionToLibraryObject(arrayPrototype, PropertyIds::includes, &JavascriptArray::EntryInfo::Includes, 1);

        DebugOnly(CheckRegisteredBuiltIns(builtinFuncs, scriptContext));

        arrayPrototype->SetHasNoEnumerableProperties(true);
    }

    void  JavascriptLibrary::InitializeArrayBufferConstructor(DynamicObject* arrayBufferConstructor, DeferredTypeHandlerBase * typeHandler, DeferredInitializeMode mode)
    {
        typeHandler->Convert(arrayBufferConstructor, mode, 4);

        ScriptContext* scriptContext = arrayBufferConstructor->GetScriptContext();
        JavascriptLibrary* library = arrayBufferConstructor->GetLibrary();
        library->AddMember(arrayBufferConstructor, PropertyIds::length, TaggedInt::ToVarUnchecked(1), PropertyNone);
        library->AddMember(arrayBufferConstructor, PropertyIds::prototype, scriptContext->GetLibrary()->arrayBufferPrototype, PropertyNone);

        if (scriptContext->GetConfig()->IsES6SpeciesEnabled())
        {
            library->AddAccessorsToLibraryObject(arrayBufferConstructor, PropertyIds::_symbolSpecies, &ArrayBuffer::EntryInfo::GetterSymbolSpecies, nullptr);
        }

        if (scriptContext->GetConfig()->IsES6FunctionNameEnabled())
        {
            library->AddMember(arrayBufferConstructor, PropertyIds::name, scriptContext->GetPropertyString(PropertyIds::ArrayBuffer), PropertyConfigurable);
        }
        library->AddFunctionToLibraryObject(arrayBufferConstructor, PropertyIds::isView, &ArrayBuffer::EntryInfo::IsView, 1);

        if (scriptContext->GetConfig()->IsArrayBufferTransferEnabled())
        {
            library->AddFunctionToLibraryObject(arrayBufferConstructor, PropertyIds::transfer, &ArrayBuffer::EntryInfo::Transfer, 2);
        }

        arrayBufferConstructor->SetHasNoEnumerableProperties(true);
    }

    void  JavascriptLibrary::InitializeArrayBufferPrototype(DynamicObject* arrayBufferPrototype, DeferredTypeHandlerBase * typeHandler, DeferredInitializeMode mode)
    {
        typeHandler->Convert(arrayBufferPrototype, mode, 2);

        ScriptContext* scriptContext = arrayBufferPrototype->GetScriptContext();
        JavascriptLibrary* library = arrayBufferPrototype->GetLibrary();
        library->AddMember(arrayBufferPrototype, PropertyIds::constructor, library->arrayBufferConstructor);

        library->AddFunctionToLibraryObject(arrayBufferPrototype, PropertyIds::slice, &ArrayBuffer::EntryInfo::Slice, 2);

        if (scriptContext->GetConfig()->IsES6TypedArrayExtensionsEnabled())
        {
            library->AddAccessorsToLibraryObject(arrayBufferPrototype, PropertyIds::byteLength, &ArrayBuffer::EntryInfo::GetterByteLength, nullptr);
        }

        if (scriptContext->GetConfig()->IsES6ToStringTagEnabled())
        {
            library->AddMember(arrayBufferPrototype, PropertyIds::_symbolToStringTag, library->CreateStringFromCppLiteral(_u("ArrayBuffer")), PropertyConfigurable);
        }

        arrayBufferPrototype->SetHasNoEnumerableProperties(true);
    }

    void  JavascriptLibrary::InitializeDataViewConstructor(DynamicObject* dataViewConstructor, DeferredTypeHandlerBase * typeHandler, DeferredInitializeMode mode)
    {
        typeHandler->Convert(dataViewConstructor, mode, 3);

        ScriptContext* scriptContext = dataViewConstructor->GetScriptContext();
        JavascriptLibrary* library = dataViewConstructor->GetLibrary();
        library->AddMember(dataViewConstructor, PropertyIds::length, TaggedInt::ToVarUnchecked(1), PropertyNone);
        library->AddMember(dataViewConstructor, PropertyIds::prototype, scriptContext->GetLibrary()->dataViewPrototype, PropertyNone);
        if (scriptContext->GetConfig()->IsES6FunctionNameEnabled())
        {
            library->AddMember(dataViewConstructor, PropertyIds::name, scriptContext->GetPropertyString(PropertyIds::DataView), PropertyConfigurable);
        }
        dataViewConstructor->SetHasNoEnumerableProperties(true);
    }

    void JavascriptLibrary::InitializeDataViewPrototype(DynamicObject* dataViewPrototype, DeferredTypeHandlerBase * typeHandler, DeferredInitializeMode mode)
    {
        typeHandler->Convert(dataViewPrototype, mode, 2);

        ScriptContext* scriptContext = dataViewPrototype->GetScriptContext();
        JavascriptLibrary* library = dataViewPrototype->GetLibrary();
        library->AddMember(dataViewPrototype, PropertyIds::constructor, library->dataViewConstructor);
        library->AddFunctionToLibraryObject(dataViewPrototype, PropertyIds::setInt8, &DataView::EntryInfo::SetInt8, 1);
        library->AddFunctionToLibraryObject(dataViewPrototype, PropertyIds::setUint8, &DataView::EntryInfo::SetUint8, 1);
        library->AddFunctionToLibraryObject(dataViewPrototype, PropertyIds::setInt16, &DataView::EntryInfo::SetInt16, 1);
        library->AddFunctionToLibraryObject(dataViewPrototype, PropertyIds::setUint16, &DataView::EntryInfo::SetUint16, 1);
        library->AddFunctionToLibraryObject(dataViewPrototype, PropertyIds::setInt32, &DataView::EntryInfo::SetInt32, 1);
        library->AddFunctionToLibraryObject(dataViewPrototype, PropertyIds::setUint32, &DataView::EntryInfo::SetUint32, 1);
        library->AddFunctionToLibraryObject(dataViewPrototype, PropertyIds::setFloat32, &DataView::EntryInfo::SetFloat32, 1);
        library->AddFunctionToLibraryObject(dataViewPrototype, PropertyIds::setFloat64, &DataView::EntryInfo::SetFloat64, 1);
        library->AddFunctionToLibraryObject(dataViewPrototype, PropertyIds::getInt8, &DataView::EntryInfo::GetInt8, 1);
        library->AddFunctionToLibraryObject(dataViewPrototype, PropertyIds::getUint8, &DataView::EntryInfo::GetUint8, 1);
        library->AddFunctionToLibraryObject(dataViewPrototype, PropertyIds::getInt16, &DataView::EntryInfo::GetInt16, 1);
        library->AddFunctionToLibraryObject(dataViewPrototype, PropertyIds::getUint16, &DataView::EntryInfo::GetUint16, 1);
        library->AddFunctionToLibraryObject(dataViewPrototype, PropertyIds::getInt32, &DataView::EntryInfo::GetInt32, 1);
        library->AddFunctionToLibraryObject(dataViewPrototype, PropertyIds::getUint32, &DataView::EntryInfo::GetUint32, 1);
        library->AddFunctionToLibraryObject(dataViewPrototype, PropertyIds::getFloat32, &DataView::EntryInfo::GetFloat32, 1);
        library->AddFunctionToLibraryObject(dataViewPrototype, PropertyIds::getFloat64, &DataView::EntryInfo::GetFloat64, 1);

        library->AddAccessorsToLibraryObject(dataViewPrototype, PropertyIds::buffer, &DataView::EntryInfo::GetterBuffer, nullptr);
        library->AddAccessorsToLibraryObject(dataViewPrototype, PropertyIds::byteLength, &DataView::EntryInfo::GetterByteLength, nullptr);
        library->AddAccessorsToLibraryObject(dataViewPrototype, PropertyIds::byteOffset, &DataView::EntryInfo::GetterByteOffset, nullptr);

        if (scriptContext->GetConfig()->IsES6ToStringTagEnabled())
        {
            library->AddMember(dataViewPrototype, PropertyIds::_symbolToStringTag, library->CreateStringFromCppLiteral(_u("DataView")), PropertyConfigurable);
        }

        dataViewPrototype->SetHasNoEnumerableProperties(true);
    }

    void JavascriptLibrary::InitializeTypedArrayConstructor(DynamicObject* typedArrayConstructor, DeferredTypeHandlerBase * typeHandler, DeferredInitializeMode mode)
    {
        typeHandler->Convert(typedArrayConstructor, mode, 5);

        ScriptContext* scriptContext = typedArrayConstructor->GetScriptContext();
        JavascriptLibrary* library = typedArrayConstructor->GetLibrary();

        Assert(scriptContext->GetConfig()->IsES6TypedArrayExtensionsEnabled());

        library->AddMember(typedArrayConstructor, PropertyIds::length, TaggedInt::ToVarUnchecked(3), PropertyNone);
        if (scriptContext->GetConfig()->IsES6FunctionNameEnabled())
        {
            library->AddMember(typedArrayConstructor, PropertyIds::name, library->CreateStringFromCppLiteral(_u("TypedArray")), PropertyConfigurable);
        }
        library->AddMember(typedArrayConstructor, PropertyIds::prototype, library->typedArrayPrototype, PropertyNone);

        library->AddFunctionToLibraryObject(typedArrayConstructor, PropertyIds::from, &TypedArrayBase::EntryInfo::From, 1);
        library->AddFunctionToLibraryObject(typedArrayConstructor, PropertyIds::of, &TypedArrayBase::EntryInfo::Of, 0);
        if (scriptContext->GetConfig()->IsES6SpeciesEnabled())
        {
            library->AddAccessorsToLibraryObject(typedArrayConstructor, PropertyIds::_symbolSpecies, &TypedArrayBase::EntryInfo::GetterSymbolSpecies, nullptr);
        }

        typedArrayConstructor->SetHasNoEnumerableProperties(true);
    }

    void JavascriptLibrary::InitializeTypedArrayPrototype(DynamicObject* typedarrayPrototype, DeferredTypeHandlerBase * typeHandler, DeferredInitializeMode mode)
    {
        typeHandler->Convert(typedarrayPrototype, mode, 31);

        ScriptContext* scriptContext = typedarrayPrototype->GetScriptContext();
        JavascriptLibrary* library = typedarrayPrototype->GetLibrary();

        Assert(scriptContext->GetConfig()->IsES6TypedArrayExtensionsEnabled());

        library->AddMember(typedarrayPrototype, PropertyIds::constructor, library->typedArrayConstructor);
        library->AddFunctionToLibraryObject(typedarrayPrototype, PropertyIds::set, &TypedArrayBase::EntryInfo::Set, 2);
        library->AddFunctionToLibraryObject(typedarrayPrototype, PropertyIds::subarray, &TypedArrayBase::EntryInfo::Subarray, 2);
        library->AddFunctionToLibraryObject(typedarrayPrototype, PropertyIds::copyWithin, &TypedArrayBase::EntryInfo::CopyWithin, 2);
        library->AddFunctionToLibraryObject(typedarrayPrototype, PropertyIds::every, &TypedArrayBase::EntryInfo::Every, 1);
        library->AddFunctionToLibraryObject(typedarrayPrototype, PropertyIds::fill, &TypedArrayBase::EntryInfo::Fill, 1);
        library->AddFunctionToLibraryObject(typedarrayPrototype, PropertyIds::filter, &TypedArrayBase::EntryInfo::Filter, 1);
        library->AddFunctionToLibraryObject(typedarrayPrototype, PropertyIds::find, &TypedArrayBase::EntryInfo::Find, 1);
        library->AddFunctionToLibraryObject(typedarrayPrototype, PropertyIds::findIndex, &TypedArrayBase::EntryInfo::FindIndex, 1);
        library->AddFunctionToLibraryObject(typedarrayPrototype, PropertyIds::forEach, &TypedArrayBase::EntryInfo::ForEach, 1);
        library->AddFunctionToLibraryObject(typedarrayPrototype, PropertyIds::indexOf, &TypedArrayBase::EntryInfo::IndexOf, 1);
        library->AddFunctionToLibraryObject(typedarrayPrototype, PropertyIds::join, &TypedArrayBase::EntryInfo::Join, 1);
        library->AddFunctionToLibraryObject(typedarrayPrototype, PropertyIds::lastIndexOf, &TypedArrayBase::EntryInfo::LastIndexOf, 1);
        library->AddFunctionToLibraryObject(typedarrayPrototype, PropertyIds::map, &TypedArrayBase::EntryInfo::Map, 1);
        library->AddFunctionToLibraryObject(typedarrayPrototype, PropertyIds::reduce, &TypedArrayBase::EntryInfo::Reduce, 1);
        library->AddFunctionToLibraryObject(typedarrayPrototype, PropertyIds::reduceRight, &TypedArrayBase::EntryInfo::ReduceRight, 1);
        library->AddFunctionToLibraryObject(typedarrayPrototype, PropertyIds::reverse, &TypedArrayBase::EntryInfo::Reverse, 0);
        library->AddFunctionToLibraryObject(typedarrayPrototype, PropertyIds::slice, &TypedArrayBase::EntryInfo::Slice, 2);
        library->AddFunctionToLibraryObject(typedarrayPrototype, PropertyIds::some, &TypedArrayBase::EntryInfo::Some, 1);
        library->AddFunctionToLibraryObject(typedarrayPrototype, PropertyIds::sort, &TypedArrayBase::EntryInfo::Sort, 1);
        library->AddFunctionToLibraryObject(typedarrayPrototype, PropertyIds::entries, &TypedArrayBase::EntryInfo::Entries, 0);
        library->AddFunctionToLibraryObject(typedarrayPrototype, PropertyIds::keys, &TypedArrayBase::EntryInfo::Keys, 0);
        JavascriptFunction* valuesFunc = library->AddFunctionToLibraryObject(typedarrayPrototype, PropertyIds::values, &TypedArrayBase::EntryInfo::Values, 0);
        library->AddMember(typedarrayPrototype, PropertyIds::_symbolIterator, valuesFunc);
        library->AddFunctionToLibraryObject(typedarrayPrototype, PropertyIds::includes, &TypedArrayBase::EntryInfo::Includes, 1);

        library->AddAccessorsToLibraryObject(typedarrayPrototype, PropertyIds::buffer, &TypedArrayBase::EntryInfo::GetterBuffer, nullptr);
        library->AddAccessorsToLibraryObject(typedarrayPrototype, PropertyIds::byteLength, &TypedArrayBase::EntryInfo::GetterByteLength, nullptr);
        library->AddAccessorsToLibraryObject(typedarrayPrototype, PropertyIds::byteOffset, &TypedArrayBase::EntryInfo::GetterByteOffset, nullptr);
        library->AddAccessorsToLibraryObject(typedarrayPrototype, PropertyIds::length, &TypedArrayBase::EntryInfo::GetterLength, nullptr);

        if (scriptContext->GetConfig()->IsES6ToStringTagEnabled())
        {
            library->AddAccessorsToLibraryObjectWithName(typedarrayPrototype, PropertyIds::_symbolToStringTag,
                PropertyIds::_RuntimeFunctionNameId_toStringTag, &TypedArrayBase::EntryInfo::GetterSymbolToStringTag, nullptr);
        }
        // The toString and toLocaleString properties are shared between Array.prototype and %TypedArray%.prototype.
        // Whichever prototype is initialized first will create the functions, the other should just load the existing function objects.
        if (library->arrayPrototypeToStringFunction == nullptr)
        {
            Assert(library->arrayPrototypeToLocaleStringFunction == nullptr);

            library->arrayPrototypeToLocaleStringFunction = library->AddFunctionToLibraryObject(typedarrayPrototype, PropertyIds::toLocaleString, &JavascriptArray::EntryInfo::ToLocaleString, 0);
            library->arrayPrototypeToStringFunction = library->AddFunctionToLibraryObject(typedarrayPrototype, PropertyIds::toString, &JavascriptArray::EntryInfo::ToString, 0);
        }
        else
        {
            Assert(library->arrayPrototypeToLocaleStringFunction);

            library->AddMember(typedarrayPrototype, PropertyIds::toLocaleString, library->arrayPrototypeToLocaleStringFunction);
            library->AddMember(typedarrayPrototype, PropertyIds::toString, library->arrayPrototypeToStringFunction);
        }

        typedarrayPrototype->SetHasNoEnumerableProperties(true);
    }

#define INIT_TYPEDARRAY_CONSTRUCTOR(typedArray, typedarrayPrototype, TypeName) \
    void  JavascriptLibrary::Initialize##typedArray##Constructor(DynamicObject* typedArrayConstructor, DeferredTypeHandlerBase * typeHandler, DeferredInitializeMode mode) \
    { \
        typeHandler->Convert(typedArrayConstructor, mode, 4); \
        ScriptContext* scriptContext = typedArrayConstructor->GetScriptContext(); \
        JavascriptLibrary* library = typedArrayConstructor->GetLibrary(); \
        if (scriptContext->GetConfig()->IsES6TypedArrayExtensionsEnabled()) \
        { \
            library->AddMember(typedArrayConstructor, PropertyIds::length, TaggedInt::ToVarUnchecked(3), PropertyNone); \
            if (scriptContext->GetConfig()->IsES6FunctionNameEnabled()) \
            { \
                library->AddMember(typedArrayConstructor, PropertyIds::name, library->CreateStringFromCppLiteral(_u(#typedArray)), PropertyConfigurable); \
            } \
        } \
        else \
        { \
            library->AddMember(typedArrayConstructor, PropertyIds::length, TaggedInt::ToVarUnchecked(1), PropertyNone); \
        } \
        library->AddMember(typedArrayConstructor, PropertyIds::BYTES_PER_ELEMENT, TaggedInt::ToVarUnchecked(sizeof(TypeName)), PropertyNone); \
        library->AddMember(typedArrayConstructor, PropertyIds::prototype, scriptContext->GetLibrary()->##typedarrayPrototype##, PropertyNone); \
        typedArrayConstructor->SetHasNoEnumerableProperties(true); \
    } \

    INIT_TYPEDARRAY_CONSTRUCTOR(Int8Array, Int8ArrayPrototype, int8);
    INIT_TYPEDARRAY_CONSTRUCTOR(Uint8Array, Uint8ArrayPrototype, uint8);
    INIT_TYPEDARRAY_CONSTRUCTOR(Uint8ClampedArray, Uint8ClampedArrayPrototype, uint8);
    INIT_TYPEDARRAY_CONSTRUCTOR(Int16Array, Int16ArrayPrototype, int16);
    INIT_TYPEDARRAY_CONSTRUCTOR(Uint16Array, Uint16ArrayPrototype, uint16);
    INIT_TYPEDARRAY_CONSTRUCTOR(Int32Array, Int32ArrayPrototype, int32);
    INIT_TYPEDARRAY_CONSTRUCTOR(Uint32Array, Uint32ArrayPrototype, uint32);
    INIT_TYPEDARRAY_CONSTRUCTOR(Float32Array, Float32ArrayPrototype, float);
    INIT_TYPEDARRAY_CONSTRUCTOR(Float64Array, Float64ArrayPrototype, double);

#define INIT_TYPEDARRAY_PROTOTYPE(typedArray, typedarrayPrototype, TypeName) \
    void JavascriptLibrary::Initialize##typedarrayPrototype##(DynamicObject* typedarrayPrototype, DeferredTypeHandlerBase * typeHandler, DeferredInitializeMode mode) \
    { \
        typeHandler->Convert(typedarrayPrototype, mode, 2); \
        ScriptContext* scriptContext = typedarrayPrototype->GetScriptContext(); \
        JavascriptLibrary* library = typedarrayPrototype->GetLibrary(); \
        library->AddMember(typedarrayPrototype, PropertyIds::constructor, library->##typedArray##Constructor); \
        if (scriptContext->GetConfig()->IsES6TypedArrayExtensionsEnabled()) \
        { \
            library->AddMember(typedarrayPrototype, PropertyIds::BYTES_PER_ELEMENT, TaggedInt::ToVarUnchecked(sizeof(TypeName)), PropertyNone); \
        } \
        else \
        { \
            library->AddFunctionToLibraryObject(typedarrayPrototype, PropertyIds::set, &##typedArray##::EntryInfo::Set, 2); \
            library->AddFunctionToLibraryObject(typedarrayPrototype, PropertyIds::subarray, &##typedArray##::EntryInfo::Subarray, 2); \
        } \
        typedarrayPrototype->SetHasNoEnumerableProperties(true); \
    } \

    INIT_TYPEDARRAY_PROTOTYPE(Int8Array, Int8ArrayPrototype, int8);
    INIT_TYPEDARRAY_PROTOTYPE(Uint8Array, Uint8ArrayPrototype, uint8);
    INIT_TYPEDARRAY_PROTOTYPE(Uint8ClampedArray, Uint8ClampedArrayPrototype, uint8);
    INIT_TYPEDARRAY_PROTOTYPE(Int16Array, Int16ArrayPrototype, int16);
    INIT_TYPEDARRAY_PROTOTYPE(Uint16Array, Uint16ArrayPrototype, uint16);
    INIT_TYPEDARRAY_PROTOTYPE(Int32Array, Int32ArrayPrototype, int32);
    INIT_TYPEDARRAY_PROTOTYPE(Uint32Array, Uint32ArrayPrototype, uint32);
    INIT_TYPEDARRAY_PROTOTYPE(Float32Array, Float32ArrayPrototype, float);
    INIT_TYPEDARRAY_PROTOTYPE(Float64Array, Float64ArrayPrototype, double);

    // For Microsoft extension typed array, like Int64Array, BoolArray, we don't have constructor as they can only be created from the projection arguments.
    // there is no subarray method either as that's another way to create typed array.
#define INIT_MSINTERNAL_TYPEDARRAY_PROTOTYPE(typedArray, typedarrayPrototype) \
    void JavascriptLibrary::Initialize##typedarrayPrototype##(DynamicObject* typedarrayPrototype, DeferredTypeHandlerBase * typeHandler, DeferredInitializeMode mode)  \
    {   \
        typeHandler->Convert(typedarrayPrototype, mode, 1); \
        JavascriptLibrary* library = typedarrayPrototype->GetLibrary(); \
        library->AddFunctionToLibraryObject(typedarrayPrototype, PropertyIds::set, &##typedArray##::EntryInfo::Set, 2); \
        typedarrayPrototype->SetHasNoEnumerableProperties(true); \
    }   \

    INIT_MSINTERNAL_TYPEDARRAY_PROTOTYPE(Int64Array, Int64ArrayPrototype);
    INIT_MSINTERNAL_TYPEDARRAY_PROTOTYPE(Uint64Array, Uint64ArrayPrototype);
    INIT_MSINTERNAL_TYPEDARRAY_PROTOTYPE(BoolArray, BoolArrayPrototype);
    INIT_MSINTERNAL_TYPEDARRAY_PROTOTYPE(CharArray, CharArrayPrototype);

    void JavascriptLibrary::InitializeErrorConstructor(DynamicObject* constructor, DeferredTypeHandlerBase * typeHandler, DeferredInitializeMode mode)
    {
        typeHandler->Convert(constructor, mode, 4);

        ScriptContext* scriptContext = constructor->GetScriptContext();
        JavascriptLibrary* library = constructor->GetLibrary();

        library->AddMember(constructor, PropertyIds::prototype, library->errorPrototype, PropertyNone);
        library->AddMember(constructor, PropertyIds::length, TaggedInt::ToVarUnchecked(1), PropertyNone);

        if (scriptContext->GetConfig()->IsES6FunctionNameEnabled())
        {
            library->AddMember(constructor, PropertyIds::name, scriptContext->GetPropertyString(PropertyIds::Error), PropertyConfigurable);
        }
        if (scriptContext->GetConfig()->IsErrorStackTraceEnabled())
        {
            library->AddMember(constructor, PropertyIds::stackTraceLimit, JavascriptNumber::ToVar(JavascriptExceptionOperators::DefaultStackTraceLimit, scriptContext), PropertyConfigurable | PropertyWritable | PropertyEnumerable);
        }

        constructor->SetHasNoEnumerableProperties(true);
    }

    void JavascriptLibrary::InitializeErrorPrototype(DynamicObject* prototype, DeferredTypeHandlerBase* typeHandler, DeferredInitializeMode mode)
    {
        typeHandler->Convert(prototype, mode, 4);

        JavascriptLibrary* library = prototype->GetLibrary();

        library->AddMember(prototype, PropertyIds::constructor, library->errorConstructor);

        bool hasNoEnumerableProperties = true;
        PropertyAttributes prototypeNameMessageAttributes = PropertyConfigurable | PropertyWritable;

        library->AddMember(prototype, PropertyIds::name, library->CreateStringFromCppLiteral(_u("Error")), prototypeNameMessageAttributes);
        library->AddMember(prototype, PropertyIds::message, library->GetEmptyString(), prototypeNameMessageAttributes);
        library->AddFunctionToLibraryObject(prototype, PropertyIds::toString, &JavascriptError::EntryInfo::ToString, 0);

        prototype->SetHasNoEnumerableProperties(hasNoEnumerableProperties);
    }

#define INIT_ERROR_CONSTRUCTOR(error) \
    void JavascriptLibrary::Initialize##error##Constructor(DynamicObject* constructor, DeferredTypeHandlerBase* typeHandler, DeferredInitializeMode mode) \
    { \
        typeHandler->Convert(constructor, mode, 3); \
        ScriptContext* scriptContext = constructor->GetScriptContext(); \
        JavascriptLibrary* library = constructor->GetLibrary(); \
        library->AddMember(constructor, PropertyIds::prototype, library->Get##error##Prototype(), PropertyNone); \
        library->AddMember(constructor, PropertyIds::length, TaggedInt::ToVarUnchecked(1), PropertyNone); \
        if (scriptContext->GetConfig()->IsES6FunctionNameEnabled()) \
        { \
            PropertyAttributes prototypeNameMessageAttributes = PropertyConfigurable; \
            library->AddMember(constructor, PropertyIds::name, library->CreateStringFromCppLiteral(_u(#error)), prototypeNameMessageAttributes); \
        } \
        constructor->SetHasNoEnumerableProperties(true); \
    } \

    INIT_ERROR_CONSTRUCTOR(EvalError);
    INIT_ERROR_CONSTRUCTOR(RangeError);
    INIT_ERROR_CONSTRUCTOR(ReferenceError);
    INIT_ERROR_CONSTRUCTOR(SyntaxError);
    INIT_ERROR_CONSTRUCTOR(TypeError);
    INIT_ERROR_CONSTRUCTOR(URIError);

#define INIT_ERROR_PROTOTYPE(error) \
    void JavascriptLibrary::Initialize##error##Prototype(DynamicObject* prototype, DeferredTypeHandlerBase* typeHandler, DeferredInitializeMode mode) \
    { \
        typeHandler->Convert(prototype, mode, 4); \
        JavascriptLibrary* library = prototype->GetLibrary(); \
        library->AddMember(prototype, PropertyIds::constructor, library->Get##error##Constructor()); \
        bool hasNoEnumerableProperties = true; \
        PropertyAttributes prototypeNameMessageAttributes = PropertyConfigurable | PropertyWritable; \
        library->AddMember(prototype, PropertyIds::name, library->CreateStringFromCppLiteral(_u(#error)), prototypeNameMessageAttributes); \
        library->AddMember(prototype, PropertyIds::message, library->GetEmptyString(), prototypeNameMessageAttributes); \
        library->AddFunctionToLibraryObject(prototype, PropertyIds::toString, &JavascriptError::EntryInfo::ToString, 0); \
        prototype->SetHasNoEnumerableProperties(hasNoEnumerableProperties); \
    } \

    INIT_ERROR_PROTOTYPE(EvalError);
    INIT_ERROR_PROTOTYPE(RangeError);
    INIT_ERROR_PROTOTYPE(ReferenceError);
    INIT_ERROR_PROTOTYPE(SyntaxError);
    INIT_ERROR_PROTOTYPE(TypeError);
    INIT_ERROR_PROTOTYPE(URIError);

    void JavascriptLibrary::InitializeBooleanConstructor(DynamicObject* booleanConstructor, DeferredTypeHandlerBase * typeHandler, DeferredInitializeMode mode)
    {
        typeHandler->Convert(booleanConstructor, mode, 3);
        // Note: Any new function addition/deletion/modification should also be updated in JavascriptLibrary::ProfilerRegisterBoolean
        // so that the update is in sync with profiler
        ScriptContext* scriptContext = booleanConstructor->GetScriptContext();
        JavascriptLibrary* library = booleanConstructor->GetLibrary();
        library->AddMember(booleanConstructor, PropertyIds::length, TaggedInt::ToVarUnchecked(1), PropertyNone);
        library->AddMember(booleanConstructor, PropertyIds::prototype, library->booleanPrototype, PropertyNone);
        if (scriptContext->GetConfig()->IsES6FunctionNameEnabled())
        {
            library->AddMember(booleanConstructor, PropertyIds::name, scriptContext->GetPropertyString(PropertyIds::Boolean), PropertyConfigurable);
        }

        booleanConstructor->SetHasNoEnumerableProperties(true);
    }

    void JavascriptLibrary::InitializeBooleanPrototype(DynamicObject* booleanPrototype, DeferredTypeHandlerBase * typeHandler, DeferredInitializeMode mode)
    {
        typeHandler->Convert(booleanPrototype, mode, 3);
        // Note: Any new function addition/deletion/modification should also be updated in JavascriptLibrary::ProfilerRegisterBoolean
        // so that the update is in sync with profiler
        JavascriptLibrary* library = booleanPrototype->GetLibrary();
        ScriptContext* scriptContext = booleanPrototype->GetScriptContext();
        library->AddMember(booleanPrototype, PropertyIds::constructor, library->booleanConstructor);
        scriptContext->SetBuiltInLibraryFunction(JavascriptBoolean::EntryInfo::ValueOf.GetOriginalEntryPoint(),
            library->AddFunctionToLibraryObject(booleanPrototype, PropertyIds::valueOf, &JavascriptBoolean::EntryInfo::ValueOf, 0));
        scriptContext->SetBuiltInLibraryFunction(JavascriptBoolean::EntryInfo::ToString.GetOriginalEntryPoint(),
            library->AddFunctionToLibraryObject(booleanPrototype, PropertyIds::toString, &JavascriptBoolean::EntryInfo::ToString, 0));

        booleanPrototype->SetHasNoEnumerableProperties(true);
    }

    void JavascriptLibrary::InitializeSymbolConstructor(DynamicObject* symbolConstructor, DeferredTypeHandlerBase * typeHandler, DeferredInitializeMode mode)
    {
        typeHandler->Convert(symbolConstructor, mode, 16);
        // Note: Any new function addition/deletion/modification should also be updated in JavascriptLibrary::ProfilerRegisterSymbol
        // so that the update is in sync with profiler
        JavascriptLibrary* library = symbolConstructor->GetLibrary();
        ScriptContext* scriptContext = symbolConstructor->GetScriptContext();
        library->AddMember(symbolConstructor, PropertyIds::length, TaggedInt::ToVarUnchecked(0), PropertyNone);
        library->AddMember(symbolConstructor, PropertyIds::prototype, library->symbolPrototype, PropertyNone);
        if (scriptContext->GetConfig()->IsES6FunctionNameEnabled())
        {
            library->AddMember(symbolConstructor, PropertyIds::name, scriptContext->GetPropertyString(PropertyIds::Symbol), PropertyConfigurable);
        }
        if (scriptContext->GetConfig()->IsES6HasInstanceEnabled())
        {
            library->AddMember(symbolConstructor, PropertyIds::hasInstance, library->GetSymbolHasInstance(), PropertyNone);
        }
        if (scriptContext->GetConfig()->IsES6IsConcatSpreadableEnabled())
        {
            library->AddMember(symbolConstructor, PropertyIds::isConcatSpreadable, library->GetSymbolIsConcatSpreadable(), PropertyNone);
        }
        library->AddMember(symbolConstructor, PropertyIds::iterator, library->GetSymbolIterator(), PropertyNone);
        if (scriptContext->GetConfig()->IsES6SpeciesEnabled())
        {
            library->AddMember(symbolConstructor, PropertyIds::species, library->GetSymbolSpecies(), PropertyNone);
        }

        if (scriptContext->GetConfig()->IsES6ToPrimitiveEnabled())
        {
            library->AddMember(symbolConstructor, PropertyIds::toPrimitive, library->GetSymbolToPrimitive(), PropertyNone);
        }

        if (scriptContext->GetConfig()->IsES6ToStringTagEnabled())
        {
            library->AddMember(symbolConstructor, PropertyIds::toStringTag, library->GetSymbolToStringTag(), PropertyNone);
        }
        library->AddMember(symbolConstructor, PropertyIds::unscopables, library->GetSymbolUnscopables(), PropertyNone);

        if (scriptContext->GetConfig()->IsES6RegExSymbolsEnabled())
        {
            library->AddMember(symbolConstructor, PropertyIds::match, library->GetSymbolMatch(), PropertyNone);
            library->AddMember(symbolConstructor, PropertyIds::replace, library->GetSymbolReplace(), PropertyNone);
            library->AddMember(symbolConstructor, PropertyIds::search, library->GetSymbolSearch(), PropertyNone);
            library->AddMember(symbolConstructor, PropertyIds::split, library->GetSymbolSplit(), PropertyNone);
        }

        library->AddFunctionToLibraryObject(symbolConstructor, PropertyIds::for_, &JavascriptSymbol::EntryInfo::For, 1);
        library->AddFunctionToLibraryObject(symbolConstructor, PropertyIds::keyFor, &JavascriptSymbol::EntryInfo::KeyFor, 1);

        symbolConstructor->SetHasNoEnumerableProperties(true);
    }

    void JavascriptLibrary::InitializeSymbolPrototype(DynamicObject* symbolPrototype, DeferredTypeHandlerBase * typeHandler, DeferredInitializeMode mode)
    {
        typeHandler->Convert(symbolPrototype, mode, 5);
        // Note: Any new function addition/deletion/modification should also be updated in JavascriptLibrary::ProfilerRegisterSymbol
        // so that the update is in sync with profiler
        JavascriptLibrary* library = symbolPrototype->GetLibrary();
        ScriptContext* scriptContext = symbolPrototype->GetScriptContext();

        library->AddMember(symbolPrototype, PropertyIds::constructor, library->symbolConstructor);

        if (scriptContext->GetConfig()->IsES6ToStringTagEnabled())
        {
            library->AddMember(symbolPrototype, PropertyIds::_symbolToStringTag, library->CreateStringFromCppLiteral(_u("Symbol")), PropertyConfigurable);
        }
        scriptContext->SetBuiltInLibraryFunction(JavascriptSymbol::EntryInfo::ValueOf.GetOriginalEntryPoint(),
            library->AddFunctionToLibraryObject(symbolPrototype, PropertyIds::valueOf, &JavascriptSymbol::EntryInfo::ValueOf, 0));
        scriptContext->SetBuiltInLibraryFunction(JavascriptSymbol::EntryInfo::ToString.GetOriginalEntryPoint(),
            library->AddFunctionToLibraryObject(symbolPrototype, PropertyIds::toString, &JavascriptSymbol::EntryInfo::ToString, 0));

        if (scriptContext->GetConfig()->IsES6ToPrimitiveEnabled())
        {
            scriptContext->SetBuiltInLibraryFunction(JavascriptSymbol::EntryInfo::SymbolToPrimitive.GetOriginalEntryPoint(),
                library->AddFunctionToLibraryObjectWithName(symbolPrototype, PropertyIds::_symbolToPrimitive, PropertyIds::_RuntimeFunctionNameId_toPrimitive,
                &JavascriptSymbol::EntryInfo::SymbolToPrimitive, 1));
            symbolPrototype->SetWritable(PropertyIds::_symbolToPrimitive, false);
        }
        symbolPrototype->SetHasNoEnumerableProperties(true);
    }

    void JavascriptLibrary::InitializePromiseConstructor(DynamicObject* promiseConstructor, DeferredTypeHandlerBase * typeHandler, DeferredInitializeMode mode)
    {
        typeHandler->Convert(promiseConstructor, mode, 8);
        // Note: Any new function addition/deletion/modification should also be updated in JavascriptLibrary::ProfilerRegisterPromise
        // so that the update is in sync with profiler
        JavascriptLibrary* library = promiseConstructor->GetLibrary();
        ScriptContext* scriptContext = promiseConstructor->GetScriptContext();
        library->AddMember(promiseConstructor, PropertyIds::length, TaggedInt::ToVarUnchecked(1), PropertyNone);
        library->AddMember(promiseConstructor, PropertyIds::prototype, library->promisePrototype, PropertyNone);

        if (scriptContext->GetConfig()->IsES6SpeciesEnabled())
        {
            library->AddAccessorsToLibraryObject(promiseConstructor, PropertyIds::_symbolSpecies, &JavascriptPromise::EntryInfo::GetterSymbolSpecies, nullptr);
        }

        if (scriptContext->GetConfig()->IsES6FunctionNameEnabled())
        {
            library->AddMember(promiseConstructor, PropertyIds::name, scriptContext->GetPropertyString(PropertyIds::Promise), PropertyConfigurable);
        }

        library->AddFunctionToLibraryObject(promiseConstructor, PropertyIds::all, &JavascriptPromise::EntryInfo::All, 1);
        library->AddFunctionToLibraryObject(promiseConstructor, PropertyIds::race, &JavascriptPromise::EntryInfo::Race, 1);
        library->AddFunctionToLibraryObject(promiseConstructor, PropertyIds::reject, &JavascriptPromise::EntryInfo::Reject, 1);
        library->AddMember(promiseConstructor, PropertyIds::resolve, library->EnsurePromiseResolveFunction(), PropertyBuiltInMethodDefaults);

        promiseConstructor->SetHasNoEnumerableProperties(true);
    }

    JavascriptFunction* JavascriptLibrary::EnsurePromiseResolveFunction()
    {
        if (promiseResolveFunction == nullptr)
        {
            promiseResolveFunction = DefaultCreateFunction(&JavascriptPromise::EntryInfo::Resolve, 1, nullptr, nullptr, PropertyIds::resolve);
        }
        return promiseResolveFunction;
    }

    void JavascriptLibrary::InitializePromisePrototype(DynamicObject* promisePrototype, DeferredTypeHandlerBase * typeHandler, DeferredInitializeMode mode)
    {
        typeHandler->Convert(promisePrototype, mode, 4);
        // Note: Any new function addition/deletion/modification should also be updated in JavascriptLibrary::ProfilerRegisterPromise
        // so that the update is in sync with profiler
        JavascriptLibrary* library = promisePrototype->GetLibrary();
        ScriptContext* scriptContext = promisePrototype->GetScriptContext();

        library->AddMember(promisePrototype, PropertyIds::constructor, library->promiseConstructor);
        if (scriptContext->GetConfig()->IsES6ToStringTagEnabled())
        {
            library->AddMember(promisePrototype, PropertyIds::_symbolToStringTag, library->CreateStringFromCppLiteral(_u("Promise")), PropertyConfigurable);
        }
        scriptContext->SetBuiltInLibraryFunction(JavascriptPromise::EntryInfo::Catch.GetOriginalEntryPoint(),
            library->AddFunctionToLibraryObject(promisePrototype, PropertyIds::catch_, &JavascriptPromise::EntryInfo::Catch, 1));
        scriptContext->SetBuiltInLibraryFunction(JavascriptPromise::EntryInfo::Then.GetOriginalEntryPoint(),
            library->AddFunctionToLibraryObject(promisePrototype, PropertyIds::then, &JavascriptPromise::EntryInfo::Then, 2));

        promisePrototype->SetHasNoEnumerableProperties(true);
    }

    void JavascriptLibrary::InitializeGeneratorFunctionConstructor(DynamicObject* generatorFunctionConstructor, DeferredTypeHandlerBase * typeHandler, DeferredInitializeMode mode)
    {
        typeHandler->Convert(generatorFunctionConstructor, mode, 3);
        JavascriptLibrary* library = generatorFunctionConstructor->GetLibrary();
        ScriptContext* scriptContext = generatorFunctionConstructor->GetScriptContext();
        library->AddMember(generatorFunctionConstructor, PropertyIds::length, TaggedInt::ToVarUnchecked(1), PropertyConfigurable);
        library->AddMember(generatorFunctionConstructor, PropertyIds::prototype, library->generatorFunctionPrototype, PropertyNone);
        if (scriptContext->GetConfig()->IsES6FunctionNameEnabled())
        {
            library->AddMember(generatorFunctionConstructor, PropertyIds::name, library->CreateStringFromCppLiteral(_u("GeneratorFunction")), PropertyConfigurable);
        }
        generatorFunctionConstructor->SetHasNoEnumerableProperties(true);
    }

    void JavascriptLibrary::InitializeGeneratorFunctionPrototype(DynamicObject* generatorFunctionPrototype, DeferredTypeHandlerBase * typeHandler, DeferredInitializeMode mode)
    {
        typeHandler->Convert(generatorFunctionPrototype, mode, 3);
        JavascriptLibrary* library = generatorFunctionPrototype->GetLibrary();
        ScriptContext* scriptContext = library->GetScriptContext();

        library->AddMember(generatorFunctionPrototype, PropertyIds::constructor, library->generatorFunctionConstructor, PropertyConfigurable);
        library->AddMember(generatorFunctionPrototype, PropertyIds::prototype, library->generatorPrototype, PropertyConfigurable);
        if (scriptContext->GetConfig()->IsES6ToStringTagEnabled())
        {
            library->AddMember(generatorFunctionPrototype, PropertyIds::_symbolToStringTag, library->CreateStringFromCppLiteral(_u("GeneratorFunction")), PropertyConfigurable);
        }
        generatorFunctionPrototype->SetHasNoEnumerableProperties(true);
    }

    void JavascriptLibrary::InitializeGeneratorPrototype(DynamicObject* generatorPrototype, DeferredTypeHandlerBase * typeHandler, DeferredInitializeMode mode)
    {
        typeHandler->Convert(generatorPrototype, mode, 5);
        // Note: Any new function addition/deletion/modification should also be updated in JavascriptLibrary::ProfilerRegisterGenerator
        // so that the update is in sync with profiler
        JavascriptLibrary* library = generatorPrototype->GetLibrary();
        ScriptContext* scriptContext = library->GetScriptContext();

        library->AddMember(generatorPrototype, PropertyIds::constructor, library->generatorFunctionPrototype, PropertyConfigurable);
        if (scriptContext->GetConfig()->IsES6ToStringTagEnabled())
        {
            library->AddMember(generatorPrototype, PropertyIds::_symbolToStringTag, library->CreateStringFromCppLiteral(_u("Generator")), PropertyConfigurable);
        }
        library->AddFunctionToLibraryObject(generatorPrototype, PropertyIds::next, &JavascriptGenerator::EntryInfo::Next, 1);
        library->AddFunctionToLibraryObject(generatorPrototype, PropertyIds::return_, &JavascriptGenerator::EntryInfo::Return, 1);
        library->AddFunctionToLibraryObject(generatorPrototype, PropertyIds::throw_, &JavascriptGenerator::EntryInfo::Throw, 1);

        generatorPrototype->SetHasNoEnumerableProperties(true);
    }

    void JavascriptLibrary::InitializeAsyncFunctionConstructor(DynamicObject* asyncFunctionConstructor, DeferredTypeHandlerBase * typeHandler, DeferredInitializeMode mode)
    {
        typeHandler->Convert(asyncFunctionConstructor, mode, 3);
        JavascriptLibrary* library = asyncFunctionConstructor->GetLibrary();
        ScriptContext* scriptContext = asyncFunctionConstructor->GetScriptContext();
        library->AddMember(asyncFunctionConstructor, PropertyIds::length, TaggedInt::ToVarUnchecked(1), PropertyConfigurable);
        library->AddMember(asyncFunctionConstructor, PropertyIds::prototype, library->asyncFunctionPrototype, PropertyNone);
        if (scriptContext->GetConfig()->IsES6FunctionNameEnabled())
        {
            library->AddMember(asyncFunctionConstructor, PropertyIds::name, library->CreateStringFromCppLiteral(_u("AsyncFunction")), PropertyConfigurable);
        }
        asyncFunctionConstructor->SetHasNoEnumerableProperties(true);
    }

    void JavascriptLibrary::InitializeAsyncFunctionPrototype(DynamicObject* asyncFunctionPrototype, DeferredTypeHandlerBase * typeHandler, DeferredInitializeMode mode)
    {
        typeHandler->Convert(asyncFunctionPrototype, mode, 2);
        JavascriptLibrary* library = asyncFunctionPrototype->GetLibrary();
        ScriptContext* scriptContext = library->GetScriptContext();

        library->AddMember(asyncFunctionPrototype, PropertyIds::constructor, library->asyncFunctionConstructor, PropertyConfigurable);
        if (scriptContext->GetConfig()->IsES6ToStringTagEnabled())
        {
            library->AddMember(asyncFunctionPrototype, PropertyIds::_symbolToStringTag, library->CreateStringFromCppLiteral(_u("AsyncFunction")), PropertyConfigurable);
        }
        asyncFunctionPrototype->SetHasNoEnumerableProperties(true);
    }

    void JavascriptLibrary::InitializeProxyConstructor(DynamicObject* proxyConstructor, DeferredTypeHandlerBase * typeHandler, DeferredInitializeMode mode)
    {
        typeHandler->Convert(proxyConstructor, mode, 4);
        // Note: Any new function addition/deletion/modification should also be updated in JavascriptLibrary::ProfilerRegisterSymbol
        // so that the update is in sync with profiler
        JavascriptLibrary* library = proxyConstructor->GetLibrary();
        ScriptContext* scriptContext = proxyConstructor->GetScriptContext();
        library->AddMember(proxyConstructor, PropertyIds::length, TaggedInt::ToVarUnchecked(2), PropertyConfigurable);
        if (scriptContext->GetConfig()->IsES6FunctionNameEnabled())
        {
            library->AddMember(proxyConstructor, PropertyIds::name, scriptContext->GetPropertyString(PropertyIds::Proxy), PropertyConfigurable);
        }
        library->AddFunctionToLibraryObject(proxyConstructor, PropertyIds::revocable, &JavascriptProxy::EntryInfo::Revocable, PropertyNone);

        proxyConstructor->SetHasNoEnumerableProperties(true);
    }

    void JavascriptLibrary::InitializeProxyPrototype(DynamicObject* proxyPrototype, DeferredTypeHandlerBase * typeHandler, DeferredInitializeMode mode)
    {
        typeHandler->Convert(proxyPrototype, mode, 1);
        // Note: Any new function addition/deletion/modification should also be updated in JavascriptLibrary::ProfilerRegisterSymbol
        // so that the update is in sync with profiler
        JavascriptLibrary* library = proxyPrototype->GetLibrary();
        library->AddMember(proxyPrototype, PropertyIds::constructor, library->proxyConstructor);

        proxyPrototype->SetHasNoEnumerableProperties(true);
    }

    void JavascriptLibrary::InitializeDateConstructor(DynamicObject* dateConstructor, DeferredTypeHandlerBase * typeHandler, DeferredInitializeMode mode)
    {
        typeHandler->Convert(dateConstructor, mode, 6);
        // Note: Any new function addition/deletion/modification should also be updated in JavascriptLibrary::ProfilerRegisterDate
        // so that the update is in sync with profiler
        JavascriptLibrary* library = dateConstructor->GetLibrary();
        ScriptContext* scriptContext = dateConstructor->GetScriptContext();
        library->AddMember(dateConstructor, PropertyIds::length, TaggedInt::ToVarUnchecked(7), PropertyNone);
        library->AddMember(dateConstructor, PropertyIds::prototype, library->datePrototype, PropertyNone);
        if (scriptContext->GetConfig()->IsES6FunctionNameEnabled())
        {
            library->AddMember(dateConstructor, PropertyIds::name, scriptContext->GetPropertyString(PropertyIds::Date), PropertyConfigurable);
        }
        library->AddFunctionToLibraryObject(dateConstructor, PropertyIds::parse, &JavascriptDate::EntryInfo::Parse, 1); // should be static
        library->AddFunctionToLibraryObject(dateConstructor, PropertyIds::now, &JavascriptDate::EntryInfo::Now, 0);     // should be static
        library->AddFunctionToLibraryObject(dateConstructor, PropertyIds::UTC, &JavascriptDate::EntryInfo::UTC, 7);     // should be static

        dateConstructor->SetHasNoEnumerableProperties(true);
    }

    void JavascriptLibrary::InitializeDatePrototype(DynamicObject* datePrototype, DeferredTypeHandlerBase * typeHandler, DeferredInitializeMode mode)
    {
        typeHandler->Convert(datePrototype, mode, 51);
        // Note: Any new function addition/deletion/modification should also be updated in JavascriptLibrary::ProfilerRegisterDate
        // so that the update is in sync with profiler
        ScriptContext* scriptContext = datePrototype->GetScriptContext();
        JavascriptLibrary* library = datePrototype->GetLibrary();
        library->AddMember(datePrototype, PropertyIds::constructor, library->dateConstructor);
        scriptContext->SetBuiltInLibraryFunction(JavascriptDate::EntryInfo::GetDate.GetOriginalEntryPoint(),
            library->AddFunctionToLibraryObject(datePrototype, PropertyIds::getDate, &JavascriptDate::EntryInfo::GetDate, 0));
        scriptContext->SetBuiltInLibraryFunction(JavascriptDate::EntryInfo::GetDay.GetOriginalEntryPoint(),
            library->AddFunctionToLibraryObject(datePrototype, PropertyIds::getDay, &JavascriptDate::EntryInfo::GetDay, 0));
        scriptContext->SetBuiltInLibraryFunction(JavascriptDate::EntryInfo::GetFullYear.GetOriginalEntryPoint(),
            library->AddFunctionToLibraryObject(datePrototype, PropertyIds::getFullYear, &JavascriptDate::EntryInfo::GetFullYear, 0));
        scriptContext->SetBuiltInLibraryFunction(JavascriptDate::EntryInfo::GetHours.GetOriginalEntryPoint(),
            library->AddFunctionToLibraryObject(datePrototype, PropertyIds::getHours, &JavascriptDate::EntryInfo::GetHours, 0));
        scriptContext->SetBuiltInLibraryFunction(JavascriptDate::EntryInfo::GetMilliseconds.GetOriginalEntryPoint(),
            library->AddFunctionToLibraryObject(datePrototype, PropertyIds::getMilliseconds, &JavascriptDate::EntryInfo::GetMilliseconds, 0));
        scriptContext->SetBuiltInLibraryFunction(JavascriptDate::EntryInfo::GetMinutes.GetOriginalEntryPoint(),
            library->AddFunctionToLibraryObject(datePrototype, PropertyIds::getMinutes, &JavascriptDate::EntryInfo::GetMinutes, 0));
        scriptContext->SetBuiltInLibraryFunction(JavascriptDate::EntryInfo::GetMonth.GetOriginalEntryPoint(),
            library->AddFunctionToLibraryObject(datePrototype, PropertyIds::getMonth, &JavascriptDate::EntryInfo::GetMonth, 0));
        scriptContext->SetBuiltInLibraryFunction(JavascriptDate::EntryInfo::GetSeconds.GetOriginalEntryPoint(),
            library->AddFunctionToLibraryObject(datePrototype, PropertyIds::getSeconds, &JavascriptDate::EntryInfo::GetSeconds, 0));
        scriptContext->SetBuiltInLibraryFunction(JavascriptDate::EntryInfo::GetTime.GetOriginalEntryPoint(),
            library->AddFunctionToLibraryObject(datePrototype, PropertyIds::getTime, &JavascriptDate::EntryInfo::GetTime, 0));
        scriptContext->SetBuiltInLibraryFunction(JavascriptDate::EntryInfo::GetTimezoneOffset.GetOriginalEntryPoint(),
            library->AddFunctionToLibraryObject(datePrototype, PropertyIds::getTimezoneOffset, &JavascriptDate::EntryInfo::GetTimezoneOffset, 0));
        scriptContext->SetBuiltInLibraryFunction(JavascriptDate::EntryInfo::GetUTCDate.GetOriginalEntryPoint(),
            library->AddFunctionToLibraryObject(datePrototype, PropertyIds::getUTCDate, &JavascriptDate::EntryInfo::GetUTCDate, 0));
        scriptContext->SetBuiltInLibraryFunction(JavascriptDate::EntryInfo::GetUTCDay.GetOriginalEntryPoint(),
            library->AddFunctionToLibraryObject(datePrototype, PropertyIds::getUTCDay, &JavascriptDate::EntryInfo::GetUTCDay, 0));
        scriptContext->SetBuiltInLibraryFunction(JavascriptDate::EntryInfo::GetUTCFullYear.GetOriginalEntryPoint(),
            library->AddFunctionToLibraryObject(datePrototype, PropertyIds::getUTCFullYear, &JavascriptDate::EntryInfo::GetUTCFullYear, 0));
        scriptContext->SetBuiltInLibraryFunction(JavascriptDate::EntryInfo::GetUTCHours.GetOriginalEntryPoint(),
            library->AddFunctionToLibraryObject(datePrototype, PropertyIds::getUTCHours, &JavascriptDate::EntryInfo::GetUTCHours, 0));
        scriptContext->SetBuiltInLibraryFunction(JavascriptDate::EntryInfo::GetUTCMilliseconds.GetOriginalEntryPoint(),
            library->AddFunctionToLibraryObject(datePrototype, PropertyIds::getUTCMilliseconds, &JavascriptDate::EntryInfo::GetUTCMilliseconds, 0));
        scriptContext->SetBuiltInLibraryFunction(JavascriptDate::EntryInfo::GetUTCMinutes.GetOriginalEntryPoint(),
            library->AddFunctionToLibraryObject(datePrototype, PropertyIds::getUTCMinutes, &JavascriptDate::EntryInfo::GetUTCMinutes, 0));
        scriptContext->SetBuiltInLibraryFunction(JavascriptDate::EntryInfo::GetUTCMonth.GetOriginalEntryPoint(),
            library->AddFunctionToLibraryObject(datePrototype, PropertyIds::getUTCMonth, &JavascriptDate::EntryInfo::GetUTCMonth, 0));
        scriptContext->SetBuiltInLibraryFunction(JavascriptDate::EntryInfo::GetUTCSeconds.GetOriginalEntryPoint(),
            library->AddFunctionToLibraryObject(datePrototype, PropertyIds::getUTCSeconds, &JavascriptDate::EntryInfo::GetUTCSeconds, 0));
        if (scriptContext->GetConfig()->SupportsES3Extensions())
        {
            scriptContext->SetBuiltInLibraryFunction(JavascriptDate::EntryInfo::GetVarDate.GetOriginalEntryPoint(),
                library->AddFunctionToLibraryObject(datePrototype, PropertyIds::getVarDate, &JavascriptDate::EntryInfo::GetVarDate, 0));
        }
        scriptContext->SetBuiltInLibraryFunction(JavascriptDate::EntryInfo::GetYear.GetOriginalEntryPoint(),
            library->AddFunctionToLibraryObject(datePrototype, PropertyIds::getYear, &JavascriptDate::EntryInfo::GetYear, 0));
        scriptContext->SetBuiltInLibraryFunction(JavascriptDate::EntryInfo::SetDate.GetOriginalEntryPoint(),
            library->AddFunctionToLibraryObject(datePrototype, PropertyIds::setDate, &JavascriptDate::EntryInfo::SetDate, 1));
        scriptContext->SetBuiltInLibraryFunction(JavascriptDate::EntryInfo::SetFullYear.GetOriginalEntryPoint(),
            library->AddFunctionToLibraryObject(datePrototype, PropertyIds::setFullYear, &JavascriptDate::EntryInfo::SetFullYear, 3));
        scriptContext->SetBuiltInLibraryFunction(JavascriptDate::EntryInfo::SetHours.GetOriginalEntryPoint(),
            library->AddFunctionToLibraryObject(datePrototype, PropertyIds::setHours, &JavascriptDate::EntryInfo::SetHours, 4));
        scriptContext->SetBuiltInLibraryFunction(JavascriptDate::EntryInfo::SetMilliseconds.GetOriginalEntryPoint(),
            library->AddFunctionToLibraryObject(datePrototype, PropertyIds::setMilliseconds, &JavascriptDate::EntryInfo::SetMilliseconds, 1));
        scriptContext->SetBuiltInLibraryFunction(JavascriptDate::EntryInfo::SetMinutes.GetOriginalEntryPoint(),
            library->AddFunctionToLibraryObject(datePrototype, PropertyIds::setMinutes, &JavascriptDate::EntryInfo::SetMinutes, 3));
        scriptContext->SetBuiltInLibraryFunction(JavascriptDate::EntryInfo::SetMonth.GetOriginalEntryPoint(),
            library->AddFunctionToLibraryObject(datePrototype, PropertyIds::setMonth, &JavascriptDate::EntryInfo::SetMonth, 2));
        scriptContext->SetBuiltInLibraryFunction(JavascriptDate::EntryInfo::SetSeconds.GetOriginalEntryPoint(),
            library->AddFunctionToLibraryObject(datePrototype, PropertyIds::setSeconds, &JavascriptDate::EntryInfo::SetSeconds, 2));
        scriptContext->SetBuiltInLibraryFunction(JavascriptDate::EntryInfo::SetTime.GetOriginalEntryPoint(),
            library->AddFunctionToLibraryObject(datePrototype, PropertyIds::setTime, &JavascriptDate::EntryInfo::SetTime, 1));
        scriptContext->SetBuiltInLibraryFunction(JavascriptDate::EntryInfo::SetUTCDate.GetOriginalEntryPoint(),
            library->AddFunctionToLibraryObject(datePrototype, PropertyIds::setUTCDate, &JavascriptDate::EntryInfo::SetUTCDate, 1));
        scriptContext->SetBuiltInLibraryFunction(JavascriptDate::EntryInfo::SetUTCFullYear.GetOriginalEntryPoint(),
            library->AddFunctionToLibraryObject(datePrototype, PropertyIds::setUTCFullYear, &JavascriptDate::EntryInfo::SetUTCFullYear, 3));
        scriptContext->SetBuiltInLibraryFunction(JavascriptDate::EntryInfo::SetUTCHours.GetOriginalEntryPoint(),
            library->AddFunctionToLibraryObject(datePrototype, PropertyIds::setUTCHours, &JavascriptDate::EntryInfo::SetUTCHours, 4));
        scriptContext->SetBuiltInLibraryFunction(JavascriptDate::EntryInfo::SetUTCMilliseconds.GetOriginalEntryPoint(),
            library->AddFunctionToLibraryObject(datePrototype, PropertyIds::setUTCMilliseconds, &JavascriptDate::EntryInfo::SetUTCMilliseconds, 1));
        scriptContext->SetBuiltInLibraryFunction(JavascriptDate::EntryInfo::SetUTCMinutes.GetOriginalEntryPoint(),
            library->AddFunctionToLibraryObject(datePrototype, PropertyIds::setUTCMinutes, &JavascriptDate::EntryInfo::SetUTCMinutes, 3));
        scriptContext->SetBuiltInLibraryFunction(JavascriptDate::EntryInfo::SetUTCMonth.GetOriginalEntryPoint(),
            library->AddFunctionToLibraryObject(datePrototype, PropertyIds::setUTCMonth, &JavascriptDate::EntryInfo::SetUTCMonth, 2));
        scriptContext->SetBuiltInLibraryFunction(JavascriptDate::EntryInfo::SetUTCSeconds.GetOriginalEntryPoint(),
            library->AddFunctionToLibraryObject(datePrototype, PropertyIds::setUTCSeconds, &JavascriptDate::EntryInfo::SetUTCSeconds, 2));
        scriptContext->SetBuiltInLibraryFunction(JavascriptDate::EntryInfo::SetYear.GetOriginalEntryPoint(),
            library->AddFunctionToLibraryObject(datePrototype, PropertyIds::setYear, &JavascriptDate::EntryInfo::SetYear, 1));
        scriptContext->SetBuiltInLibraryFunction(JavascriptDate::EntryInfo::ToDateString.GetOriginalEntryPoint(),
            library->AddFunctionToLibraryObject(datePrototype, PropertyIds::toDateString, &JavascriptDate::EntryInfo::ToDateString, 0));
        scriptContext->SetBuiltInLibraryFunction(JavascriptDate::EntryInfo::ToISOString.GetOriginalEntryPoint(),
            library->AddFunctionToLibraryObject(datePrototype, PropertyIds::toISOString, &JavascriptDate::EntryInfo::ToISOString, 0));
        scriptContext->SetBuiltInLibraryFunction(JavascriptDate::EntryInfo::ToJSON.GetOriginalEntryPoint(),
             library->AddFunctionToLibraryObject(datePrototype, PropertyIds::toJSON, &JavascriptDate::EntryInfo::ToJSON, 1));
        scriptContext->SetBuiltInLibraryFunction(JavascriptDate::EntryInfo::ToLocaleDateString.GetOriginalEntryPoint(),
            library->AddFunctionToLibraryObject(datePrototype, PropertyIds::toLocaleDateString, &JavascriptDate::EntryInfo::ToLocaleDateString, 0));
        scriptContext->SetBuiltInLibraryFunction(JavascriptDate::EntryInfo::ToLocaleString.GetOriginalEntryPoint(),
            library->AddFunctionToLibraryObject(datePrototype, PropertyIds::toLocaleString, &JavascriptDate::EntryInfo::ToLocaleString, 0));
        scriptContext->SetBuiltInLibraryFunction(JavascriptDate::EntryInfo::ToLocaleTimeString.GetOriginalEntryPoint(),
            library->AddFunctionToLibraryObject(datePrototype, PropertyIds::toLocaleTimeString, &JavascriptDate::EntryInfo::ToLocaleTimeString, 0));
        scriptContext->SetBuiltInLibraryFunction(JavascriptDate::EntryInfo::ToString.GetOriginalEntryPoint(),
            library->AddFunctionToLibraryObject(datePrototype, PropertyIds::toString, &JavascriptDate::EntryInfo::ToString, 0));
        scriptContext->SetBuiltInLibraryFunction(JavascriptDate::EntryInfo::ToTimeString.GetOriginalEntryPoint(),
            library->AddFunctionToLibraryObject(datePrototype, PropertyIds::toTimeString, &JavascriptDate::EntryInfo::ToTimeString, 0));
        scriptContext->SetBuiltInLibraryFunction(JavascriptDate::EntryInfo::ToUTCString.GetOriginalEntryPoint(),
            library->AddFunctionToLibraryObject(datePrototype, PropertyIds::toUTCString, &JavascriptDate::EntryInfo::ToUTCString, 0));
        library->AddFunctionToLibraryObject(datePrototype, PropertyIds::toGMTString, &JavascriptDate::EntryInfo::ToGMTString, 0);
        scriptContext->SetBuiltInLibraryFunction(JavascriptDate::EntryInfo::ValueOf.GetOriginalEntryPoint(),
            library->AddFunctionToLibraryObject(datePrototype, PropertyIds::valueOf, &JavascriptDate::EntryInfo::ValueOf, 0));

        if (scriptContext->GetConfig()->IsES6ToPrimitiveEnabled())
        {
            scriptContext->SetBuiltInLibraryFunction(JavascriptDate::EntryInfo::SymbolToPrimitive.GetOriginalEntryPoint(),
                library->AddFunctionToLibraryObjectWithName(datePrototype, PropertyIds::_symbolToPrimitive, PropertyIds::_RuntimeFunctionNameId_toPrimitive,
                &JavascriptDate::EntryInfo::SymbolToPrimitive, 1));
            datePrototype->SetWritable(PropertyIds::_symbolToPrimitive, false);
        }
        datePrototype->SetHasNoEnumerableProperties(true);
    }


    void JavascriptLibrary::InitializeFunctionConstructor(DynamicObject* functionConstructor, DeferredTypeHandlerBase * typeHandler, DeferredInitializeMode mode)
    {
        typeHandler->Convert(functionConstructor, mode, 3);
        // Note: Any new function addition/deletion/modification should also be updated in JavascriptLibrary::ProfilerRegisterFunction
        // so that the update is in sync with profiler
        ScriptContext* scriptContext = functionConstructor->GetScriptContext();
        JavascriptLibrary* library = functionConstructor->GetLibrary();
        library->AddMember(functionConstructor, PropertyIds::prototype, library->functionPrototype, PropertyNone);
        library->AddMember(functionConstructor, PropertyIds::length, TaggedInt::ToVarUnchecked(1), PropertyConfigurable);
        if (scriptContext->GetConfig()->IsES6FunctionNameEnabled())
        {
            library->AddMember(functionConstructor, PropertyIds::name, scriptContext->GetPropertyString(PropertyIds::Function), PropertyConfigurable);
        }
        functionConstructor->SetHasNoEnumerableProperties(true);
    }

    void JavascriptLibrary::InitializeFunctionPrototype(DynamicObject* functionPrototype, DeferredTypeHandlerBase * typeHandler, DeferredInitializeMode mode)
    {
        typeHandler->Convert(functionPrototype, mode, 7);
        // Note: Any new function addition/deletion/modification should also be updated in JavascriptLibrary::ProfilerRegisterFunction
        // so that the update is in sync with profiler
        ScriptContext* scriptContext = functionPrototype->GetScriptContext();
        JavascriptLibrary* library = functionPrototype->GetLibrary();
        JavascriptFunction ** builtinFuncs = library->GetBuiltinFunctions();

        library->AddMember(functionPrototype, PropertyIds::constructor, library->functionConstructor);
        library->AddMember(functionPrototype, PropertyIds::length, TaggedInt::ToVarUnchecked(0), PropertyConfigurable);

        if (scriptContext->GetConfig()->IsES6FunctionNameEnabled())
        {
            library->AddMember(functionPrototype, PropertyIds::name, LiteralString::CreateEmptyString(scriptContext->GetLibrary()->GetStringTypeStatic()), PropertyConfigurable);
        }

        JavascriptFunction *func = library->AddFunctionToLibraryObject(functionPrototype, PropertyIds::apply, &JavascriptFunction::EntryInfo::Apply, 2);
        builtinFuncs[BuiltinFunction::Function_Apply] = func;

        library->AddFunctionToLibraryObject(functionPrototype, PropertyIds::bind, &JavascriptFunction::EntryInfo::Bind, 1);
        func = library->AddFunctionToLibraryObject(functionPrototype, PropertyIds::call, &JavascriptFunction::EntryInfo::Call, 1);
        builtinFuncs[BuiltinFunction::Function_Call] = func;
        library->AddFunctionToLibraryObject(functionPrototype, PropertyIds::toString, &JavascriptFunction::EntryInfo::ToString, 0);

        if (scriptContext->GetConfig()->IsES6HasInstanceEnabled())
        {
            scriptContext->SetBuiltInLibraryFunction(JavascriptFunction::EntryInfo::SymbolHasInstance.GetOriginalEntryPoint(),
                                                     library->AddFunctionToLibraryObjectWithName(functionPrototype, PropertyIds::_symbolHasInstance, PropertyIds::_RuntimeFunctionNameId_hasInstance,
                                                                                                 &JavascriptFunction::EntryInfo::SymbolHasInstance, 1));
            functionPrototype->SetWritable(PropertyIds::_symbolHasInstance, false);
        }

        DebugOnly(CheckRegisteredBuiltIns(builtinFuncs, scriptContext));

        functionPrototype->SetHasNoEnumerableProperties(true);
    }

    void JavascriptLibrary::InitializeComplexThings()
    {
        emptyRegexPattern = RegexHelper::CompileDynamic(scriptContext, _u(""), 0, _u(""), 0, false);

        Recycler *const recycler = GetRecycler();

        const ScriptConfiguration *scriptConfig = scriptContext->GetConfig();

        // Creating the regex prototype object requires compiling an empty regex, which may require error types to be
        // initialized first (such as when a stack probe fails). So, the regex prototype and other things that depend on it are
        // initialized here, which will be after the dependency types are initialized.
        //
        // In ES6, RegExp.prototype is not a RegExp object itself so we do not need to wait and create an empty RegExp.
        // Instead, we just create an ordinary object prototype for RegExp.prototype in InitializePrototypes.
        if (!scriptConfig->IsES6PrototypeChain() && regexPrototype == nullptr)
        {
            regexPrototype = RecyclerNew(recycler, JavascriptRegExp, emptyRegexPattern,
                DynamicType::New(scriptContext, TypeIds_RegEx, objectPrototype, nullptr,
                DeferredTypeHandler<InitializeRegexPrototype, DefaultDeferredTypeFilter, true>::GetDefaultInstance()));
        }

        SimplePathTypeHandler *typeHandler =
            SimplePathTypeHandler::New(scriptContext, this->GetRootPath(), 0, 0, 0, true, true);
        // See JavascriptRegExp::IsWritable for property writability
        if (!scriptConfig->IsES6RegExPrototypePropertiesEnabled())
        {
            typeHandler->ClearHasOnlyWritableDataProperties();
        }

        regexType = DynamicType::New(scriptContext, TypeIds_RegEx, regexPrototype, nullptr, typeHandler, true, true);
    }

    void JavascriptLibrary::InitializeMathObject(DynamicObject* mathObject, DeferredTypeHandlerBase * typeHandler, DeferredInitializeMode mode)
    {
        typeHandler->Convert(mathObject, mode, 42);
        // Note: Any new function addition/deletion/modification should also be updated in JavascriptLibrary::ProfilerRegisterMath
        // so that the update is in sync with profiler
        ScriptContext* scriptContext = mathObject->GetScriptContext();
        JavascriptLibrary* library = mathObject->GetLibrary();

        library->AddMember(mathObject, PropertyIds::E,       JavascriptNumber::New(Math::E,       scriptContext), PropertyNone);
        library->AddMember(mathObject, PropertyIds::LN10,    JavascriptNumber::New(Math::LN10,    scriptContext), PropertyNone);
        library->AddMember(mathObject, PropertyIds::LN2,     JavascriptNumber::New(Math::LN2,     scriptContext), PropertyNone);
        library->AddMember(mathObject, PropertyIds::LOG2E,   JavascriptNumber::New(Math::LOG2E,   scriptContext), PropertyNone);
        library->AddMember(mathObject, PropertyIds::LOG10E,  JavascriptNumber::New(Math::LOG10E,  scriptContext), PropertyNone);
        library->AddMember(mathObject, PropertyIds::PI,      library->pi,                                         PropertyNone);
        library->AddMember(mathObject, PropertyIds::SQRT1_2, JavascriptNumber::New(Math::SQRT1_2, scriptContext), PropertyNone);
        library->AddMember(mathObject, PropertyIds::SQRT2,   JavascriptNumber::New(Math::SQRT2,   scriptContext), PropertyNone);

        JavascriptFunction ** builtinFuncs = library->GetBuiltinFunctions();

        builtinFuncs[BuiltinFunction::Math_Abs]    = library->AddFunctionToLibraryObject(mathObject, PropertyIds::abs,    &Math::EntryInfo::Abs,    1);
        builtinFuncs[BuiltinFunction::Math_Acos]   = library->AddFunctionToLibraryObject(mathObject, PropertyIds::acos,   &Math::EntryInfo::Acos,   1);
        builtinFuncs[BuiltinFunction::Math_Asin]   = library->AddFunctionToLibraryObject(mathObject, PropertyIds::asin,   &Math::EntryInfo::Asin,   1);
        builtinFuncs[BuiltinFunction::Math_Atan]   = library->AddFunctionToLibraryObject(mathObject, PropertyIds::atan,   &Math::EntryInfo::Atan,   1);
        builtinFuncs[BuiltinFunction::Math_Atan2]  = library->AddFunctionToLibraryObject(mathObject, PropertyIds::atan2,  &Math::EntryInfo::Atan2,  2);
        builtinFuncs[BuiltinFunction::Math_Cos]    = library->AddFunctionToLibraryObject(mathObject, PropertyIds::cos,    &Math::EntryInfo::Cos,    1);
        builtinFuncs[BuiltinFunction::Math_Ceil]   = library->AddFunctionToLibraryObject(mathObject, PropertyIds::ceil,   &Math::EntryInfo::Ceil,   1);
        builtinFuncs[BuiltinFunction::Math_Exp]    = library->AddFunctionToLibraryObject(mathObject, PropertyIds::exp,    &Math::EntryInfo::Exp,    1);
        builtinFuncs[BuiltinFunction::Math_Floor]  = library->AddFunctionToLibraryObject(mathObject, PropertyIds::floor,  &Math::EntryInfo::Floor,  1);
        builtinFuncs[BuiltinFunction::Math_Log]    = library->AddFunctionToLibraryObject(mathObject, PropertyIds::log,    &Math::EntryInfo::Log,    1);
        builtinFuncs[BuiltinFunction::Math_Max]    = library->AddFunctionToLibraryObject(mathObject, PropertyIds::max,    &Math::EntryInfo::Max,    2);
        builtinFuncs[BuiltinFunction::Math_Min]    = library->AddFunctionToLibraryObject(mathObject, PropertyIds::min,    &Math::EntryInfo::Min,    2);
        builtinFuncs[BuiltinFunction::Math_Pow]    = library->AddFunctionToLibraryObject(mathObject, PropertyIds::pow,    &Math::EntryInfo::Pow,    2);
        builtinFuncs[BuiltinFunction::Math_Random] = library->AddFunctionToLibraryObject(mathObject, PropertyIds::random, &Math::EntryInfo::Random, 0);
        builtinFuncs[BuiltinFunction::Math_Round]  = library->AddFunctionToLibraryObject(mathObject, PropertyIds::round,  &Math::EntryInfo::Round,  1);
        builtinFuncs[BuiltinFunction::Math_Sin]    = library->AddFunctionToLibraryObject(mathObject, PropertyIds::sin,    &Math::EntryInfo::Sin,    1);
        builtinFuncs[BuiltinFunction::Math_Sqrt]   = library->AddFunctionToLibraryObject(mathObject, PropertyIds::sqrt,   &Math::EntryInfo::Sqrt,   1);
        builtinFuncs[BuiltinFunction::Math_Tan]    = library->AddFunctionToLibraryObject(mathObject, PropertyIds::tan,    &Math::EntryInfo::Tan,    1);

        if (scriptContext->GetConfig()->IsES6MathExtensionsEnabled())
        {
            builtinFuncs[BuiltinFunction::Math_Imul] = library->AddFunctionToLibraryObject(mathObject, PropertyIds::imul, &Math::EntryInfo::Imul, 2);
            builtinFuncs[BuiltinFunction::Math_Fround] = library->AddFunctionToLibraryObject(mathObject, PropertyIds::fround, &Math::EntryInfo::Fround, 1);
            /*builtinFuncs[BuiltinFunction::Math_Log10] =*/ library->AddFunctionToLibraryObject(mathObject, PropertyIds::log10, &Math::EntryInfo::Log10, 1);
            /*builtinFuncs[BuiltinFunction::Math_Log2]  =*/ library->AddFunctionToLibraryObject(mathObject, PropertyIds::log2,  &Math::EntryInfo::Log2,  1);
            /*builtinFuncs[BuiltinFunction::Math_Log1p] =*/ library->AddFunctionToLibraryObject(mathObject, PropertyIds::log1p, &Math::EntryInfo::Log1p, 1);
            /*builtinFuncs[BuiltinFunction::Math_Expm1] =*/ library->AddFunctionToLibraryObject(mathObject, PropertyIds::expm1, &Math::EntryInfo::Expm1, 1);
            /*builtinFuncs[BuiltinFunction::Math_Cosh]  =*/ library->AddFunctionToLibraryObject(mathObject, PropertyIds::cosh,  &Math::EntryInfo::Cosh,  1);
            /*builtinFuncs[BuiltinFunction::Math_Sinh]  =*/ library->AddFunctionToLibraryObject(mathObject, PropertyIds::sinh,  &Math::EntryInfo::Sinh,  1);
            /*builtinFuncs[BuiltinFunction::Math_Tanh]  =*/ library->AddFunctionToLibraryObject(mathObject, PropertyIds::tanh,  &Math::EntryInfo::Tanh,  1);
            /*builtinFuncs[BuiltinFunction::Math_Acosh] =*/ library->AddFunctionToLibraryObject(mathObject, PropertyIds::acosh, &Math::EntryInfo::Acosh, 1);
            /*builtinFuncs[BuiltinFunction::Math_Asinh] =*/ library->AddFunctionToLibraryObject(mathObject, PropertyIds::asinh, &Math::EntryInfo::Asinh, 1);
            /*builtinFuncs[BuiltinFunction::Math_Atanh] =*/ library->AddFunctionToLibraryObject(mathObject, PropertyIds::atanh, &Math::EntryInfo::Atanh, 1);
            /*builtinFuncs[BuiltinFunction::Math_Hypot] =*/ library->AddFunctionToLibraryObject(mathObject, PropertyIds::hypot, &Math::EntryInfo::Hypot, 2);
            /*builtinFuncs[BuiltinFunction::Math_Trunc] =*/ library->AddFunctionToLibraryObject(mathObject, PropertyIds::trunc, &Math::EntryInfo::Trunc, 1);
            /*builtinFuncs[BuiltinFunction::Math_Sign]  =*/ library->AddFunctionToLibraryObject(mathObject, PropertyIds::sign,  &Math::EntryInfo::Sign,  1);
            /*builtinFuncs[BuiltinFunction::Math_Cbrt]  =*/ library->AddFunctionToLibraryObject(mathObject, PropertyIds::cbrt,  &Math::EntryInfo::Cbrt,  1);
            /*builtinFuncs[BuiltinFunction::Math_Clz32] =*/ library->AddFunctionToLibraryObject(mathObject, PropertyIds::clz32, &Math::EntryInfo::Clz32, 1);
        }

        if (scriptContext->GetConfig()->IsES6ToStringTagEnabled())
        {
            library->AddMember(mathObject, PropertyIds::_symbolToStringTag, library->CreateStringFromCppLiteral(_u("Math")), PropertyConfigurable);
        }

        DebugOnly(CheckRegisteredBuiltIns(builtinFuncs, scriptContext));

        mathObject->SetHasNoEnumerableProperties(true);
    }

    // SIMD_JS
#ifdef ENABLE_SIMDJS
    void JavascriptLibrary::InitializeSIMDObject(DynamicObject* simdObject, DeferredTypeHandlerBase * typeHandler, DeferredInitializeMode mode)
    {
        // Any new function addition/deletion/modification should also be updated in JavascriptLibrary::ProfilerRegisterSIMD so that the update is in sync with profiler
        typeHandler->Convert(simdObject, mode, 2);
        JavascriptLibrary* library = simdObject->GetLibrary();

        // only functions to be inlined to be added to builtinFuncs
        JavascriptFunction ** builtinFuncs = library->GetBuiltinFunctions();

        /*** Float32x4 ***/
        JavascriptFunction* float32x4Function = library->AddFunctionToLibraryObjectWithPrototype(simdObject, PropertyIds::Float32x4, &SIMDFloat32x4Lib::EntryInfo::Float32x4, 5, library->simdFloat32x4Prototype, nullptr);
        builtinFuncs[BuiltinFunction::SIMD_Float32x4_Float32x4] = float32x4Function;        
        builtinFuncs[BuiltinFunction::SIMD_Float32x4_Check] = library->AddFunctionToLibraryObject(float32x4Function, PropertyIds::check, &SIMDFloat32x4Lib::EntryInfo::Check, 2);
        builtinFuncs[BuiltinFunction::SIMD_Float32x4_Splat] = library->AddFunctionToLibraryObject(float32x4Function, PropertyIds::splat, &SIMDFloat32x4Lib::EntryInfo::Splat, 2);

        // Lane Access
        builtinFuncs[BuiltinFunction::SIMD_Float32x4_ExtractLane] = library->AddFunctionToLibraryObject(float32x4Function, PropertyIds::extractLane, &SIMDFloat32x4Lib::EntryInfo::ExtractLane, 3);
        builtinFuncs[BuiltinFunction::SIMD_Float32x4_ReplaceLane] = library->AddFunctionToLibraryObject(float32x4Function, PropertyIds::replaceLane, &SIMDFloat32x4Lib::EntryInfo::ReplaceLane, 4);


        // type conversions
#if 0
        library->AddFunctionToLibraryObject(float32x4Function, PropertyIds::fromFloat64x2,     &SIMDFloat32x4Lib::EntryInfo::FromFloat64x2,     2);
        library->AddFunctionToLibraryObject(float32x4Function, PropertyIds::fromFloat64x2Bits, &SIMDFloat32x4Lib::EntryInfo::FromFloat64x2Bits, 2);
#endif   
        builtinFuncs[BuiltinFunction::SIMD_Float32x4_FromInt32x4] = library->AddFunctionToLibraryObject(float32x4Function, PropertyIds::fromInt32x4,       &SIMDFloat32x4Lib::EntryInfo::FromInt32x4,       2);

        library->AddFunctionToLibraryObject(float32x4Function, PropertyIds::fromUint32x4,      &SIMDFloat32x4Lib::EntryInfo::FromUint32x4,      2);
        library->AddFunctionToLibraryObject(float32x4Function, PropertyIds::fromInt16x8Bits,   &SIMDFloat32x4Lib::EntryInfo::FromInt16x8Bits,   2);
        library->AddFunctionToLibraryObject(float32x4Function, PropertyIds::fromInt8x16Bits,   &SIMDFloat32x4Lib::EntryInfo::FromInt8x16Bits,   2);
        builtinFuncs[BuiltinFunction::SIMD_Float32x4_FromInt32x4Bits] = library->AddFunctionToLibraryObject(float32x4Function, PropertyIds::fromInt32x4Bits, &SIMDFloat32x4Lib::EntryInfo::FromInt32x4Bits, 2);
        library->AddFunctionToLibraryObject(float32x4Function, PropertyIds::fromUint32x4Bits, &SIMDFloat32x4Lib::EntryInfo::FromUint32x4Bits, 2);
        library->AddFunctionToLibraryObject(float32x4Function, PropertyIds::fromUint16x8Bits, &SIMDFloat32x4Lib::EntryInfo::FromUint16x8Bits, 2);
        library->AddFunctionToLibraryObject(float32x4Function, PropertyIds::fromUint8x16Bits, &SIMDFloat32x4Lib::EntryInfo::FromUint8x16Bits, 2);
        // binary ops

        builtinFuncs[BuiltinFunction::SIMD_Float32x4_Add] = library->AddFunctionToLibraryObject(float32x4Function, PropertyIds::add, &SIMDFloat32x4Lib::EntryInfo::Add, 3);
        builtinFuncs[BuiltinFunction::SIMD_Float32x4_Sub] = library->AddFunctionToLibraryObject(float32x4Function, PropertyIds::sub,    &SIMDFloat32x4Lib::EntryInfo::Sub,   3);
        builtinFuncs[BuiltinFunction::SIMD_Float32x4_Mul] = library->AddFunctionToLibraryObject(float32x4Function, PropertyIds::mul,    &SIMDFloat32x4Lib::EntryInfo::Mul,   3);
        builtinFuncs[BuiltinFunction::SIMD_Float32x4_Div] = library->AddFunctionToLibraryObject(float32x4Function, PropertyIds::div,    &SIMDFloat32x4Lib::EntryInfo::Div,   3);
<<<<<<< HEAD
        library->AddFunctionToLibraryObject(float32x4Function, PropertyIds::and_,    &SIMDFloat32x4Lib::EntryInfo::And,   3);
        library->AddFunctionToLibraryObject(float32x4Function, PropertyIds::or_,     &SIMDFloat32x4Lib::EntryInfo::Or,    3);
        library->AddFunctionToLibraryObject(float32x4Function, PropertyIds::xor_,    &SIMDFloat32x4Lib::EntryInfo::Xor,   3);
=======
>>>>>>> e3139fee
        builtinFuncs[BuiltinFunction::SIMD_Float32x4_Min] = library->AddFunctionToLibraryObject(float32x4Function, PropertyIds::min,    &SIMDFloat32x4Lib::EntryInfo::Min,   3);
        builtinFuncs[BuiltinFunction::SIMD_Float32x4_Max] = library->AddFunctionToLibraryObject(float32x4Function, PropertyIds::max,    &SIMDFloat32x4Lib::EntryInfo::Max,   3);
        library->AddFunctionToLibraryObject(float32x4Function, PropertyIds::minNum, &SIMDFloat32x4Lib::EntryInfo::MinNum, 3);
        library->AddFunctionToLibraryObject(float32x4Function, PropertyIds::maxNum, &SIMDFloat32x4Lib::EntryInfo::MaxNum, 3);
        // unary ops
        builtinFuncs[BuiltinFunction::SIMD_Float32x4_Abs] = library->AddFunctionToLibraryObject(float32x4Function, PropertyIds::abs,            &SIMDFloat32x4Lib::EntryInfo::Abs,            2);
        builtinFuncs[BuiltinFunction::SIMD_Float32x4_Neg] = library->AddFunctionToLibraryObject(float32x4Function, PropertyIds::neg,            &SIMDFloat32x4Lib::EntryInfo::Neg,            2);
<<<<<<< HEAD
        library->AddFunctionToLibraryObject(float32x4Function, PropertyIds::not_,            &SIMDFloat32x4Lib::EntryInfo::Not,            2);
=======
>>>>>>> e3139fee
        builtinFuncs[BuiltinFunction::SIMD_Float32x4_Sqrt] = library->AddFunctionToLibraryObject(float32x4Function, PropertyIds::sqrt,           &SIMDFloat32x4Lib::EntryInfo::Sqrt,           2);
        builtinFuncs[BuiltinFunction::SIMD_Float32x4_Reciprocal] = library->AddFunctionToLibraryObject(float32x4Function, PropertyIds::reciprocalApproximation,     &SIMDFloat32x4Lib::EntryInfo::Reciprocal,     2);
        builtinFuncs[BuiltinFunction::SIMD_Float32x4_ReciprocalSqrt] = library->AddFunctionToLibraryObject(float32x4Function, PropertyIds::reciprocalSqrtApproximation, &SIMDFloat32x4Lib::EntryInfo::ReciprocalSqrt, 2);

        // compare ops
        library->AddFunctionToLibraryObject(float32x4Function, PropertyIds::lessThan,           &SIMDFloat32x4Lib::EntryInfo::LessThan,          3);
        library->AddFunctionToLibraryObject(float32x4Function, PropertyIds::lessThanOrEqual,    &SIMDFloat32x4Lib::EntryInfo::LessThanOrEqual,   3);
        library->AddFunctionToLibraryObject(float32x4Function, PropertyIds::equal,              &SIMDFloat32x4Lib::EntryInfo::Equal,             3);
        library->AddFunctionToLibraryObject(float32x4Function, PropertyIds::notEqual,           &SIMDFloat32x4Lib::EntryInfo::NotEqual,          3);
        library->AddFunctionToLibraryObject(float32x4Function, PropertyIds::greaterThan,        &SIMDFloat32x4Lib::EntryInfo::GreaterThan,       3);
        library->AddFunctionToLibraryObject(float32x4Function, PropertyIds::greaterThanOrEqual, &SIMDFloat32x4Lib::EntryInfo::GreaterThanOrEqual,3);
        // others
        builtinFuncs[BuiltinFunction::SIMD_Float32x4_Swizzle] = library->AddFunctionToLibraryObject(float32x4Function, PropertyIds::swizzle,            &SIMDFloat32x4Lib::EntryInfo::Swizzle, 6);
        builtinFuncs[BuiltinFunction::SIMD_Float32x4_Shuffle] = library->AddFunctionToLibraryObject(float32x4Function, PropertyIds::shuffle,            &SIMDFloat32x4Lib::EntryInfo::Shuffle, 7);
        library->AddFunctionToLibraryObject(float32x4Function, PropertyIds::select,             &SIMDFloat32x4Lib::EntryInfo::Select,  4);
        builtinFuncs[BuiltinFunction::SIMD_Float32x4_Load] = library->AddFunctionToLibraryObject(float32x4Function, PropertyIds::load,  &SIMDFloat32x4Lib::EntryInfo::Load,  3);
        builtinFuncs[BuiltinFunction::SIMD_Float32x4_Load1] = library->AddFunctionToLibraryObject(float32x4Function, PropertyIds::load1, &SIMDFloat32x4Lib::EntryInfo::Load1, 3);
        builtinFuncs[BuiltinFunction::SIMD_Float32x4_Load2] = library->AddFunctionToLibraryObject(float32x4Function, PropertyIds::load2, &SIMDFloat32x4Lib::EntryInfo::Load2, 3);
        builtinFuncs[BuiltinFunction::SIMD_Float32x4_Load3] = library->AddFunctionToLibraryObject(float32x4Function, PropertyIds::load3, &SIMDFloat32x4Lib::EntryInfo::Load3, 3);
        builtinFuncs[BuiltinFunction::SIMD_Float32x4_Store] = library->AddFunctionToLibraryObject(float32x4Function, PropertyIds::store, &SIMDFloat32x4Lib::EntryInfo::Store, 4);
        builtinFuncs[BuiltinFunction::SIMD_Float32x4_Store1] = library->AddFunctionToLibraryObject(float32x4Function, PropertyIds::store1, &SIMDFloat32x4Lib::EntryInfo::Store1, 4);
        builtinFuncs[BuiltinFunction::SIMD_Float32x4_Store2] = library->AddFunctionToLibraryObject(float32x4Function, PropertyIds::store2, &SIMDFloat32x4Lib::EntryInfo::Store2, 4);
        builtinFuncs[BuiltinFunction::SIMD_Float32x4_Store3] = library->AddFunctionToLibraryObject(float32x4Function, PropertyIds::store3, &SIMDFloat32x4Lib::EntryInfo::Store3, 4);
        /*** End Float32x4 ***/

        /*** Float64x2 ***/
#if 0
        JavascriptFunction* float64x2Function = library->AddFunctionToLibraryObject(simdObject, PropertyIds::Float64x2, &SIMDFloat64x2Lib::EntryInfo::Float64x2, 3);
        
        library->AddFunctionToLibraryObject(float64x2Function, PropertyIds::check, &SIMDFloat64x2Lib::EntryInfo::Check, 2);
        library->AddFunctionToLibraryObject(float64x2Function, PropertyIds::splat, &SIMDFloat64x2Lib::EntryInfo::Splat, 2);
        // type conversions
        library->AddFunctionToLibraryObject(float64x2Function, PropertyIds::fromFloat32x4,      &SIMDFloat64x2Lib::EntryInfo::FromFloat32x4,        2);
        library->AddFunctionToLibraryObject(float64x2Function, PropertyIds::fromFloat32x4Bits,  &SIMDFloat64x2Lib::EntryInfo::FromFloat32x4Bits,    2);
        library->AddFunctionToLibraryObject(float64x2Function, PropertyIds::fromInt32x4,        &SIMDFloat64x2Lib::EntryInfo::FromInt32x4,          2);
        library->AddFunctionToLibraryObject(float64x2Function, PropertyIds::fromInt32x4Bits,    &SIMDFloat64x2Lib::EntryInfo::FromInt32x4Bits,      2);
        // binary ops
        library->AddFunctionToLibraryObject(float64x2Function, PropertyIds::add, &SIMDFloat64x2Lib::EntryInfo::Add, 3);
        library->AddFunctionToLibraryObject(float64x2Function, PropertyIds::sub, &SIMDFloat64x2Lib::EntryInfo::Sub, 3);
        library->AddFunctionToLibraryObject(float64x2Function, PropertyIds::mul, &SIMDFloat64x2Lib::EntryInfo::Mul, 3);
        library->AddFunctionToLibraryObject(float64x2Function, PropertyIds::div, &SIMDFloat64x2Lib::EntryInfo::Div, 3);
        library->AddFunctionToLibraryObject(float64x2Function, PropertyIds::min,    &SIMDFloat64x2Lib::EntryInfo::Min,      3);
        library->AddFunctionToLibraryObject(float64x2Function, PropertyIds::max,    &SIMDFloat64x2Lib::EntryInfo::Max,      3);
        // unary ops
        library->AddFunctionToLibraryObject(float64x2Function, PropertyIds::abs,            &SIMDFloat64x2Lib::EntryInfo::Abs,              2);
        library->AddFunctionToLibraryObject(float64x2Function, PropertyIds::neg,            &SIMDFloat64x2Lib::EntryInfo::Neg,              2);
        library->AddFunctionToLibraryObject(float64x2Function, PropertyIds::sqrt,           &SIMDFloat64x2Lib::EntryInfo::Sqrt,             2);
        library->AddFunctionToLibraryObject(float64x2Function, PropertyIds::reciprocalApproximation,     &SIMDFloat64x2Lib::EntryInfo::Reciprocal,       2);
        library->AddFunctionToLibraryObject(float64x2Function, PropertyIds::reciprocalSqrtApproximation, &SIMDFloat64x2Lib::EntryInfo::ReciprocalSqrt,   2);
        // compare ops
        library->AddFunctionToLibraryObject(float64x2Function, PropertyIds::lessThan,           &SIMDFloat64x2Lib::EntryInfo::LessThan,             3);
        library->AddFunctionToLibraryObject(float64x2Function, PropertyIds::lessThanOrEqual,    &SIMDFloat64x2Lib::EntryInfo::LessThanOrEqual,      3);
        library->AddFunctionToLibraryObject(float64x2Function, PropertyIds::equal,              &SIMDFloat64x2Lib::EntryInfo::Equal,                3);
        library->AddFunctionToLibraryObject(float64x2Function, PropertyIds::notEqual,           &SIMDFloat64x2Lib::EntryInfo::NotEqual,             3);
        library->AddFunctionToLibraryObject(float64x2Function, PropertyIds::greaterThan,        &SIMDFloat64x2Lib::EntryInfo::GreaterThan,          3);
        library->AddFunctionToLibraryObject(float64x2Function, PropertyIds::greaterThanOrEqual, &SIMDFloat64x2Lib::EntryInfo::GreaterThanOrEqual,   3);
        // others
        library->AddFunctionToLibraryObject(float64x2Function, PropertyIds::swizzle,    &SIMDFloat64x2Lib::EntryInfo::Swizzle,  4);
        library->AddFunctionToLibraryObject(float64x2Function, PropertyIds::shuffle,    &SIMDFloat64x2Lib::EntryInfo::Shuffle,  5);
        library->AddFunctionToLibraryObject(float64x2Function, PropertyIds::select,     &SIMDFloat64x2Lib::EntryInfo::Select,   4);
        library->AddFunctionToLibraryObject(float64x2Function, PropertyIds::load,  &SIMDFloat64x2Lib::EntryInfo::Load, 3);
        library->AddFunctionToLibraryObject(float64x2Function, PropertyIds::load1, &SIMDFloat64x2Lib::EntryInfo::Load1, 3);
        library->AddFunctionToLibraryObject(float64x2Function, PropertyIds::store,  &SIMDFloat64x2Lib::EntryInfo::Store, 4);
        library->AddFunctionToLibraryObject(float64x2Function, PropertyIds::store1, &SIMDFloat64x2Lib::EntryInfo::Store1, 4);
#endif
        /*** End Float64x2 ***/

        /*** Int32x4 ***/
        JavascriptFunction* int32x4Function = library->AddFunctionToLibraryObjectWithPrototype(simdObject, PropertyIds::Int32x4, &SIMDInt32x4Lib::EntryInfo::Int32x4, 5, library->simdInt32x4Prototype, nullptr);
        builtinFuncs[BuiltinFunction::SIMD_Int32x4_Int32x4] = int32x4Function;
        builtinFuncs[BuiltinFunction::SIMD_Int32x4_Check] = library->AddFunctionToLibraryObject(int32x4Function, PropertyIds::check,        &SIMDInt32x4Lib::EntryInfo::Check,      2);
        builtinFuncs[BuiltinFunction::SIMD_Int32x4_Splat] = library->AddFunctionToLibraryObject(int32x4Function, PropertyIds::splat,        &SIMDInt32x4Lib::EntryInfo::Splat,      2);
        // Lane Access
        builtinFuncs[BuiltinFunction::SIMD_Int32x4_ExtractLane] = library->AddFunctionToLibraryObject(int32x4Function, PropertyIds::extractLane, &SIMDInt32x4Lib::EntryInfo::ExtractLane, 3);
        builtinFuncs[BuiltinFunction::SIMD_Int32x4_ReplaceLane] = library->AddFunctionToLibraryObject(int32x4Function, PropertyIds::replaceLane, &SIMDInt32x4Lib::EntryInfo::ReplaceLane, 4);
        // type conversions

        //library->AddFunctionToLibraryObject(int32x4Function, PropertyIds::fromFloat64x2, &SIMDInt32x4Lib::EntryInfo::FromFloat64x2,         2);
        //library->AddFunctionToLibraryObject(int32x4Function, PropertyIds::fromFloat64x2Bits, &SIMDInt32x4Lib::EntryInfo::FromFloat64x2Bits, 2);

        builtinFuncs[BuiltinFunction::SIMD_Int32x4_FromFloat32x4] = library->AddFunctionToLibraryObject(int32x4Function, PropertyIds::fromFloat32x4, &SIMDInt32x4Lib::EntryInfo::FromFloat32x4,         2);
        builtinFuncs[BuiltinFunction::SIMD_Int32x4_FromFloat32x4Bits] = library->AddFunctionToLibraryObject(int32x4Function, PropertyIds::fromFloat32x4Bits, &SIMDInt32x4Lib::EntryInfo::FromFloat32x4Bits, 2);
        library->AddFunctionToLibraryObject(int32x4Function, PropertyIds::fromUint32x4Bits, &SIMDInt32x4Lib::EntryInfo::FromUint32x4Bits,   2);
        library->AddFunctionToLibraryObject(int32x4Function, PropertyIds::fromUint8x16Bits, &SIMDInt32x4Lib::EntryInfo::FromUint8x16Bits,   2);
        library->AddFunctionToLibraryObject(int32x4Function, PropertyIds::fromUint16x8Bits, &SIMDInt32x4Lib::EntryInfo::FromUint16x8Bits,   2);
        library->AddFunctionToLibraryObject(int32x4Function, PropertyIds::fromInt8x16Bits, &SIMDInt32x4Lib::EntryInfo::FromInt8x16Bits,     2);
        library->AddFunctionToLibraryObject(int32x4Function, PropertyIds::fromInt16x8Bits, &SIMDInt32x4Lib::EntryInfo::FromInt16x8Bits,     2);

        // binary ops
        builtinFuncs[BuiltinFunction::SIMD_Int32x4_Add] = library->AddFunctionToLibraryObject(int32x4Function, PropertyIds::add, &SIMDInt32x4Lib::EntryInfo::Add, 3);
        builtinFuncs[BuiltinFunction::SIMD_Int32x4_Sub] = library->AddFunctionToLibraryObject(int32x4Function, PropertyIds::sub, &SIMDInt32x4Lib::EntryInfo::Sub, 3);
        builtinFuncs[BuiltinFunction::SIMD_Int32x4_Mul] = library->AddFunctionToLibraryObject(int32x4Function, PropertyIds::mul, &SIMDInt32x4Lib::EntryInfo::Mul, 3);
<<<<<<< HEAD
        builtinFuncs[BuiltinFunction::SIMD_Int32x4_And] = library->AddFunctionToLibraryObject(int32x4Function, PropertyIds::and_, &SIMDInt32x4Lib::EntryInfo::And, 3);
        builtinFuncs[BuiltinFunction::SIMD_Int32x4_Or] = library->AddFunctionToLibraryObject(int32x4Function, PropertyIds::or_,  &SIMDInt32x4Lib::EntryInfo::Or,  3);
        builtinFuncs[BuiltinFunction::SIMD_Int32x4_Xor] = library->AddFunctionToLibraryObject(int32x4Function, PropertyIds::xor_, &SIMDInt32x4Lib::EntryInfo::Xor, 3);
        library->AddFunctionToLibraryObject(int32x4Function, PropertyIds::min, &SIMDInt32x4Lib::EntryInfo::Min, 3);
        library->AddFunctionToLibraryObject(int32x4Function, PropertyIds::max, &SIMDInt32x4Lib::EntryInfo::Max, 3);
=======
        builtinFuncs[BuiltinFunction::SIMD_Int32x4_And] = library->AddFunctionToLibraryObject(int32x4Function, PropertyIds::and, &SIMDInt32x4Lib::EntryInfo::And, 3);
        builtinFuncs[BuiltinFunction::SIMD_Int32x4_Or] = library->AddFunctionToLibraryObject(int32x4Function, PropertyIds::or,  &SIMDInt32x4Lib::EntryInfo::Or,  3);
        builtinFuncs[BuiltinFunction::SIMD_Int32x4_Xor] = library->AddFunctionToLibraryObject(int32x4Function, PropertyIds::xor, &SIMDInt32x4Lib::EntryInfo::Xor, 3);
>>>>>>> e3139fee
        builtinFuncs[BuiltinFunction::SIMD_Int32x4_Neg] = library->AddFunctionToLibraryObject(int32x4Function, PropertyIds::neg, &SIMDInt32x4Lib::EntryInfo::Neg, 2);
        builtinFuncs[BuiltinFunction::SIMD_Int32x4_Not] = library->AddFunctionToLibraryObject(int32x4Function, PropertyIds::not_, &SIMDInt32x4Lib::EntryInfo::Not, 2);

        // compare ops
        library->AddFunctionToLibraryObject(int32x4Function, PropertyIds::lessThan,           &SIMDInt32x4Lib::EntryInfo::LessThan,           3);
        library->AddFunctionToLibraryObject(int32x4Function, PropertyIds::lessThanOrEqual,    &SIMDInt32x4Lib::EntryInfo::LessThanOrEqual,    3);
        library->AddFunctionToLibraryObject(int32x4Function, PropertyIds::equal,              &SIMDInt32x4Lib::EntryInfo::Equal,              3);
        library->AddFunctionToLibraryObject(int32x4Function, PropertyIds::notEqual,           &SIMDInt32x4Lib::EntryInfo::NotEqual,           3);
        library->AddFunctionToLibraryObject(int32x4Function, PropertyIds::greaterThan,        &SIMDInt32x4Lib::EntryInfo::GreaterThan,        3);
        library->AddFunctionToLibraryObject(int32x4Function, PropertyIds::greaterThanOrEqual, &SIMDInt32x4Lib::EntryInfo::GreaterThanOrEqual, 3);
        // shuffle
        builtinFuncs[BuiltinFunction::SIMD_Int32x4_Swizzle] = library->AddFunctionToLibraryObject(int32x4Function, PropertyIds::swizzle,      &SIMDInt32x4Lib::EntryInfo::Swizzle,     6);
        builtinFuncs[BuiltinFunction::SIMD_Int32x4_Shuffle] = library->AddFunctionToLibraryObject(int32x4Function, PropertyIds::shuffle,      &SIMDInt32x4Lib::EntryInfo::Shuffle,     7);
        // shift
        library->AddFunctionToLibraryObject(int32x4Function, PropertyIds::shiftLeftByScalar, &SIMDInt32x4Lib::EntryInfo::ShiftLeftByScalar, 3);
        library->AddFunctionToLibraryObject(int32x4Function, PropertyIds::shiftRightByScalar, &SIMDInt32x4Lib::EntryInfo::ShiftRightByScalar, 3);
        // select
        library->AddFunctionToLibraryObject(int32x4Function, PropertyIds::select, &SIMDInt32x4Lib::EntryInfo::Select, 4);
 
        builtinFuncs[BuiltinFunction::SIMD_Int32x4_Load] = library->AddFunctionToLibraryObject(int32x4Function, PropertyIds::load, &SIMDInt32x4Lib::EntryInfo::Load, 3);
        builtinFuncs[BuiltinFunction::SIMD_Int32x4_Load1] = library->AddFunctionToLibraryObject(int32x4Function, PropertyIds::load1, &SIMDInt32x4Lib::EntryInfo::Load1, 3);
        builtinFuncs[BuiltinFunction::SIMD_Int32x4_Load2] = library->AddFunctionToLibraryObject(int32x4Function, PropertyIds::load2, &SIMDInt32x4Lib::EntryInfo::Load2, 3);
        builtinFuncs[BuiltinFunction::SIMD_Int32x4_Load3] = library->AddFunctionToLibraryObject(int32x4Function, PropertyIds::load3, &SIMDInt32x4Lib::EntryInfo::Load3, 3);

        builtinFuncs[BuiltinFunction::SIMD_Int32x4_Store] = library->AddFunctionToLibraryObject(int32x4Function, PropertyIds::store, &SIMDInt32x4Lib::EntryInfo::Store, 4);
        builtinFuncs[BuiltinFunction::SIMD_Int32x4_Store1] = library->AddFunctionToLibraryObject(int32x4Function, PropertyIds::store1, &SIMDInt32x4Lib::EntryInfo::Store1, 4);
        builtinFuncs[BuiltinFunction::SIMD_Int32x4_Store2] = library->AddFunctionToLibraryObject(int32x4Function, PropertyIds::store2, &SIMDInt32x4Lib::EntryInfo::Store2, 4);
        builtinFuncs[BuiltinFunction::SIMD_Int32x4_Store3] = library->AddFunctionToLibraryObject(int32x4Function, PropertyIds::store3, &SIMDInt32x4Lib::EntryInfo::Store3, 4);
       /*** End Int32x4 ***/

        /*** Int16x8 ***/
        JavascriptFunction* int16x8Function = library->AddFunctionToLibraryObjectWithPrototype(simdObject, PropertyIds::Int16x8,
            &SIMDInt16x8Lib::EntryInfo::Int16x8, 9, library->simdInt16x8Prototype, nullptr);
        builtinFuncs[BuiltinFunction::SIMD_Int16x8_Int16x8] = int16x8Function;
        library->AddFunctionToLibraryObject(int16x8Function, PropertyIds::splat, &SIMDInt16x8Lib::EntryInfo::Splat, 2);
        library->AddFunctionToLibraryObject(int16x8Function, PropertyIds::check, &SIMDInt16x8Lib::EntryInfo::Check, 2);
        // type conversions
        library->AddFunctionToLibraryObject(int16x8Function, PropertyIds::fromFloat32x4Bits, &SIMDInt16x8Lib::EntryInfo::FromFloat32x4Bits, 2);
        library->AddFunctionToLibraryObject(int16x8Function, PropertyIds::fromInt32x4Bits, &SIMDInt16x8Lib::EntryInfo::FromInt32x4Bits, 2);
        library->AddFunctionToLibraryObject(int16x8Function, PropertyIds::fromInt8x16Bits, &SIMDInt16x8Lib::EntryInfo::FromInt8x16Bits, 2);
        library->AddFunctionToLibraryObject(int16x8Function, PropertyIds::fromUint32x4Bits, &SIMDInt16x8Lib::EntryInfo::FromUint32x4Bits, 2);
        library->AddFunctionToLibraryObject(int16x8Function, PropertyIds::fromUint16x8Bits, &SIMDInt16x8Lib::EntryInfo::FromUint16x8Bits, 2);
        library->AddFunctionToLibraryObject(int16x8Function, PropertyIds::fromUint8x16Bits, &SIMDInt16x8Lib::EntryInfo::FromUint8x16Bits, 2);
        // UnaryOps

        library->AddFunctionToLibraryObject(int16x8Function, PropertyIds::neg, &SIMDInt16x8Lib::EntryInfo::Neg, 2);
        library->AddFunctionToLibraryObject(int16x8Function, PropertyIds::not_, &SIMDInt16x8Lib::EntryInfo::Not, 2);
        // binary ops
        library->AddFunctionToLibraryObject(int16x8Function, PropertyIds::add, &SIMDInt16x8Lib::EntryInfo::Add, 3);
        library->AddFunctionToLibraryObject(int16x8Function, PropertyIds::sub, &SIMDInt16x8Lib::EntryInfo::Sub, 3);
        library->AddFunctionToLibraryObject(int16x8Function, PropertyIds::mul, &SIMDInt16x8Lib::EntryInfo::Mul, 3);
        library->AddFunctionToLibraryObject(int16x8Function, PropertyIds::and_, &SIMDInt16x8Lib::EntryInfo::And, 3);
        library->AddFunctionToLibraryObject(int16x8Function, PropertyIds::or_, &SIMDInt16x8Lib::EntryInfo::Or, 3);
        library->AddFunctionToLibraryObject(int16x8Function, PropertyIds::xor_, &SIMDInt16x8Lib::EntryInfo::Xor, 3);
        library->AddFunctionToLibraryObject(int16x8Function, PropertyIds::addSaturate, &SIMDInt16x8Lib::EntryInfo::AddSaturate, 3);
        library->AddFunctionToLibraryObject(int16x8Function, PropertyIds::subSaturate, &SIMDInt16x8Lib::EntryInfo::SubSaturate, 3);
<<<<<<< HEAD
        library->AddFunctionToLibraryObject(int16x8Function, PropertyIds::min, &SIMDInt16x8Lib::EntryInfo::Min, 3);
        library->AddFunctionToLibraryObject(int16x8Function, PropertyIds::max, &SIMDInt16x8Lib::EntryInfo::Max, 3);

=======
>>>>>>> e3139fee
        // compare ops
        library->AddFunctionToLibraryObject(int16x8Function, PropertyIds::lessThan, &SIMDInt16x8Lib::EntryInfo::LessThan, 3);
        library->AddFunctionToLibraryObject(int16x8Function, PropertyIds::lessThanOrEqual, &SIMDInt16x8Lib::EntryInfo::LessThanOrEqual, 3);
        library->AddFunctionToLibraryObject(int16x8Function, PropertyIds::equal, &SIMDInt16x8Lib::EntryInfo::Equal, 3);
        library->AddFunctionToLibraryObject(int16x8Function, PropertyIds::notEqual, &SIMDInt16x8Lib::EntryInfo::NotEqual, 3);
        library->AddFunctionToLibraryObject(int16x8Function, PropertyIds::greaterThan, &SIMDInt16x8Lib::EntryInfo::GreaterThan, 3);
        library->AddFunctionToLibraryObject(int16x8Function, PropertyIds::greaterThanOrEqual, &SIMDInt16x8Lib::EntryInfo::GreaterThanOrEqual, 3);
        // Lane Access
        library->AddFunctionToLibraryObject(int16x8Function, PropertyIds::extractLane, &SIMDInt16x8Lib::EntryInfo::ExtractLane, 3);
        library->AddFunctionToLibraryObject(int16x8Function, PropertyIds::replaceLane, &SIMDInt16x8Lib::EntryInfo::ReplaceLane, 3);
        // shift
        library->AddFunctionToLibraryObject(int16x8Function, PropertyIds::shiftLeftByScalar, &SIMDInt16x8Lib::EntryInfo::ShiftLeftByScalar, 3);
        library->AddFunctionToLibraryObject(int16x8Function, PropertyIds::shiftRightByScalar, &SIMDInt16x8Lib::EntryInfo::ShiftRightByScalar, 3);
        // load/store
        library->AddFunctionToLibraryObject(int16x8Function, PropertyIds::load, &SIMDInt16x8Lib::EntryInfo::Load, 3);
        library->AddFunctionToLibraryObject(int16x8Function, PropertyIds::store, &SIMDInt16x8Lib::EntryInfo::Store, 4);
        // others
        library->AddFunctionToLibraryObject(int16x8Function, PropertyIds::swizzle, &SIMDInt16x8Lib::EntryInfo::Swizzle, 10);
        library->AddFunctionToLibraryObject(int16x8Function, PropertyIds::shuffle, &SIMDInt16x8Lib::EntryInfo::Shuffle, 11);
        library->AddFunctionToLibraryObject(int16x8Function, PropertyIds::select, &SIMDInt16x8Lib::EntryInfo::Select, 4);
        /*** End Int16x8 ***/

        /*** Int8x16 ***/
        JavascriptFunction* int8x16Function = library->AddFunctionToLibraryObjectWithPrototype(simdObject, PropertyIds::Int8x16,
            &SIMDInt8x16Lib::EntryInfo::Int8x16, 17, library->simdInt8x16Prototype, nullptr);
        builtinFuncs[BuiltinFunction::SIMD_Int8x16_Int8x16] = int8x16Function;
        library->AddFunctionToLibraryObject(int8x16Function, PropertyIds::check, &SIMDInt8x16Lib::EntryInfo::Check, 2);
        library->AddFunctionToLibraryObject(int8x16Function, PropertyIds::splat, &SIMDInt8x16Lib::EntryInfo::Splat, 2);
        // type conversions
        library->AddFunctionToLibraryObject(int8x16Function, PropertyIds::fromFloat32x4Bits, &SIMDInt8x16Lib::EntryInfo::FromFloat32x4Bits, 2);
        library->AddFunctionToLibraryObject(int8x16Function, PropertyIds::fromInt32x4Bits, &SIMDInt8x16Lib::EntryInfo::FromInt32x4Bits, 2);
        library->AddFunctionToLibraryObject(int8x16Function, PropertyIds::fromInt16x8Bits, &SIMDInt8x16Lib::EntryInfo::FromInt16x8Bits, 2);
        library->AddFunctionToLibraryObject(int8x16Function, PropertyIds::fromUint32x4Bits, &SIMDInt8x16Lib::EntryInfo::FromUint32x4Bits, 2);
        library->AddFunctionToLibraryObject(int8x16Function, PropertyIds::fromUint16x8Bits, &SIMDInt8x16Lib::EntryInfo::FromUint16x8Bits, 2);
        library->AddFunctionToLibraryObject(int8x16Function, PropertyIds::fromUint8x16Bits, &SIMDInt8x16Lib::EntryInfo::FromUint8x16Bits, 2);
        // binary ops

        library->AddFunctionToLibraryObject(int8x16Function, PropertyIds::add, &SIMDInt8x16Lib::EntryInfo::Add, 3);
        library->AddFunctionToLibraryObject(int8x16Function, PropertyIds::sub, &SIMDInt8x16Lib::EntryInfo::Sub, 3);
        library->AddFunctionToLibraryObject(int8x16Function, PropertyIds::mul, &SIMDInt8x16Lib::EntryInfo::Mul, 3);
<<<<<<< HEAD
        library->AddFunctionToLibraryObject(int8x16Function, PropertyIds::and_, &SIMDInt8x16Lib::EntryInfo::And, 3);
        library->AddFunctionToLibraryObject(int8x16Function, PropertyIds::or_, &SIMDInt8x16Lib::EntryInfo::Or , 3);
        library->AddFunctionToLibraryObject(int8x16Function, PropertyIds::xor_, &SIMDInt8x16Lib::EntryInfo::Xor, 3);
        library->AddFunctionToLibraryObject(int8x16Function, PropertyIds::min, &SIMDInt8x16Lib::EntryInfo::Min, 3);
        library->AddFunctionToLibraryObject(int8x16Function, PropertyIds::max, &SIMDInt8x16Lib::EntryInfo::Max, 3);
=======
        library->AddFunctionToLibraryObject(int8x16Function, PropertyIds::and, &SIMDInt8x16Lib::EntryInfo::And, 3);
        library->AddFunctionToLibraryObject(int8x16Function, PropertyIds::or , &SIMDInt8x16Lib::EntryInfo::Or , 3);
        library->AddFunctionToLibraryObject(int8x16Function, PropertyIds::xor, &SIMDInt8x16Lib::EntryInfo::Xor, 3);
>>>>>>> e3139fee
        library->AddFunctionToLibraryObject(int8x16Function, PropertyIds::addSaturate, &SIMDInt8x16Lib::EntryInfo::AddSaturate, 3);
        library->AddFunctionToLibraryObject(int8x16Function, PropertyIds::subSaturate, &SIMDInt8x16Lib::EntryInfo::SubSaturate, 3);
        // unary ops
        library->AddFunctionToLibraryObject(int8x16Function, PropertyIds::neg, &SIMDInt8x16Lib::EntryInfo::Neg, 2);
        library->AddFunctionToLibraryObject(int8x16Function, PropertyIds::not_, &SIMDInt8x16Lib::EntryInfo::Not, 2);

        // compare ops
        library->AddFunctionToLibraryObject(int8x16Function, PropertyIds::lessThan, &SIMDInt8x16Lib::EntryInfo::LessThan, 3);
        library->AddFunctionToLibraryObject(int8x16Function, PropertyIds::lessThanOrEqual, &SIMDInt8x16Lib::EntryInfo::LessThanOrEqual, 3);
        library->AddFunctionToLibraryObject(int8x16Function, PropertyIds::equal   , &SIMDInt8x16Lib::EntryInfo::Equal   , 3);
        library->AddFunctionToLibraryObject(int8x16Function, PropertyIds::notEqual   , &SIMDInt8x16Lib::EntryInfo::NotEqual   , 3);
        library->AddFunctionToLibraryObject(int8x16Function, PropertyIds::greaterThan, &SIMDInt8x16Lib::EntryInfo::GreaterThan, 3);
        library->AddFunctionToLibraryObject(int8x16Function, PropertyIds::greaterThanOrEqual, &SIMDInt8x16Lib::EntryInfo::GreaterThanOrEqual , 3);
        // shuffle
        library->AddFunctionToLibraryObject(int8x16Function, PropertyIds::swizzle, &SIMDInt8x16Lib::EntryInfo::Swizzle, 18);
        library->AddFunctionToLibraryObject(int8x16Function, PropertyIds::shuffle, &SIMDInt8x16Lib::EntryInfo::Shuffle, 19);
        // shift
        library->AddFunctionToLibraryObject(int8x16Function, PropertyIds::shiftLeftByScalar, &SIMDInt8x16Lib::EntryInfo::ShiftLeftByScalar, 3);
        library->AddFunctionToLibraryObject(int8x16Function, PropertyIds::shiftRightByScalar, &SIMDInt8x16Lib::EntryInfo::ShiftRightByScalar, 3);
        // load/store
        library->AddFunctionToLibraryObject(int8x16Function, PropertyIds::load, &SIMDInt8x16Lib::EntryInfo::Load, 3);
        library->AddFunctionToLibraryObject(int8x16Function, PropertyIds::store, &SIMDInt8x16Lib::EntryInfo::Store, 4);
        // Lane Access
        library->AddFunctionToLibraryObject(int8x16Function, PropertyIds::extractLane, &SIMDInt8x16Lib::EntryInfo::ExtractLane, 3);
        library->AddFunctionToLibraryObject(int8x16Function, PropertyIds::replaceLane, &SIMDInt8x16Lib::EntryInfo::ReplaceLane, 4);
        // select
        library->AddFunctionToLibraryObject(int8x16Function, PropertyIds::select, &SIMDInt8x16Lib::EntryInfo::Select, 4);
        /*** End Int8x16 ***/

        /*** Bool32x4 ***/
        JavascriptFunction* bool32x4Function = library->AddFunctionToLibraryObjectWithPrototype(simdObject, PropertyIds::Bool32x4,
            &SIMDBool32x4Lib::EntryInfo::Bool32x4, 5, library->simdBool32x4Prototype, nullptr);
        builtinFuncs[BuiltinFunction::SIMD_Bool32x4_Bool32x4] = bool32x4Function;
        library->AddFunctionToLibraryObject(bool32x4Function, PropertyIds::check, &SIMDBool32x4Lib::EntryInfo::Check, 2);
        library->AddFunctionToLibraryObject(bool32x4Function, PropertyIds::splat, &SIMDBool32x4Lib::EntryInfo::Splat, 2);
        // UnaryOps
        library->AddFunctionToLibraryObject(bool32x4Function, PropertyIds::not_, &SIMDBool32x4Lib::EntryInfo::Not, 2);
        library->AddFunctionToLibraryObject(bool32x4Function, PropertyIds::allTrue, &SIMDBool32x4Lib::EntryInfo::AllTrue, 2);
        library->AddFunctionToLibraryObject(bool32x4Function, PropertyIds::anyTrue, &SIMDBool32x4Lib::EntryInfo::AnyTrue, 2);
        // BinaryOps
        library->AddFunctionToLibraryObject(bool32x4Function, PropertyIds::and_, &SIMDBool32x4Lib::EntryInfo::And, 2);
        library->AddFunctionToLibraryObject(bool32x4Function, PropertyIds::or_, &SIMDBool32x4Lib::EntryInfo::Or, 2);
        library->AddFunctionToLibraryObject(bool32x4Function, PropertyIds::xor_, &SIMDBool32x4Lib::EntryInfo::Xor, 2);

        // Lane Access
        library->AddFunctionToLibraryObject(bool32x4Function, PropertyIds::extractLane, &SIMDBool32x4Lib::EntryInfo::ExtractLane, 3);
        library->AddFunctionToLibraryObject(bool32x4Function, PropertyIds::replaceLane, &SIMDBool32x4Lib::EntryInfo::ReplaceLane, 4);
        /*** End Bool32x4 ***/

        /*** Bool16x8 ***/
        JavascriptFunction* bool16x8Function = library->AddFunctionToLibraryObjectWithPrototype(simdObject, PropertyIds::Bool16x8,
                &SIMDBool16x8Lib::EntryInfo::Bool16x8, 9, library->simdBool16x8Prototype, nullptr);
        builtinFuncs[BuiltinFunction::SIMD_Bool16x8_Bool16x8] = bool16x8Function;
        library->AddFunctionToLibraryObject(bool16x8Function, PropertyIds::check, &SIMDBool16x8Lib::EntryInfo::Check, 2);
        library->AddFunctionToLibraryObject(bool16x8Function, PropertyIds::splat, &SIMDBool16x8Lib::EntryInfo::Splat, 2);
        // UnaryOps
        library->AddFunctionToLibraryObject(bool16x8Function, PropertyIds::not_, &SIMDBool16x8Lib::EntryInfo::Not, 2);
        library->AddFunctionToLibraryObject(bool16x8Function, PropertyIds::allTrue, &SIMDBool16x8Lib::EntryInfo::AllTrue, 2);
        library->AddFunctionToLibraryObject(bool16x8Function, PropertyIds::anyTrue, &SIMDBool16x8Lib::EntryInfo::AnyTrue, 2);
        // BinaryOps
        library->AddFunctionToLibraryObject(bool16x8Function, PropertyIds::and_, &SIMDBool16x8Lib::EntryInfo::And, 2);
        library->AddFunctionToLibraryObject(bool16x8Function, PropertyIds::or_, &SIMDBool16x8Lib::EntryInfo::Or, 2);
        library->AddFunctionToLibraryObject(bool16x8Function, PropertyIds::xor_, &SIMDBool16x8Lib::EntryInfo::Xor, 2);

        // Lane Access
        library->AddFunctionToLibraryObject(bool16x8Function, PropertyIds::extractLane, &SIMDBool16x8Lib::EntryInfo::ExtractLane, 3);
        library->AddFunctionToLibraryObject(bool16x8Function, PropertyIds::replaceLane, &SIMDBool16x8Lib::EntryInfo::ReplaceLane, 4);
        /*** End Bool16x8 ***/

        /*** Bool8x16 ***/
        JavascriptFunction* bool8x16Function = library->AddFunctionToLibraryObjectWithPrototype(simdObject, PropertyIds::Bool8x16,
            &SIMDBool8x16Lib::EntryInfo::Bool8x16, 17, library->simdBool8x16Prototype, nullptr);
        builtinFuncs[BuiltinFunction::SIMD_Bool8x16_Bool8x16] = bool8x16Function;
        library->AddFunctionToLibraryObject(bool8x16Function, PropertyIds::check, &SIMDBool8x16Lib::EntryInfo::Check, 2);
        library->AddFunctionToLibraryObject(bool8x16Function, PropertyIds::splat, &SIMDBool8x16Lib::EntryInfo::Splat, 2);
        // UnaryOps
        library->AddFunctionToLibraryObject(bool8x16Function, PropertyIds::not_, &SIMDBool8x16Lib::EntryInfo::Not, 2);
        library->AddFunctionToLibraryObject(bool8x16Function, PropertyIds::allTrue, &SIMDBool8x16Lib::EntryInfo::AllTrue, 2);
        library->AddFunctionToLibraryObject(bool8x16Function, PropertyIds::anyTrue, &SIMDBool8x16Lib::EntryInfo::AnyTrue, 2);
        // BinaryOps
        library->AddFunctionToLibraryObject(bool8x16Function, PropertyIds::and_, &SIMDBool8x16Lib::EntryInfo::And, 2);
        library->AddFunctionToLibraryObject(bool8x16Function, PropertyIds::or_, &SIMDBool8x16Lib::EntryInfo::Or, 2);
        library->AddFunctionToLibraryObject(bool8x16Function, PropertyIds::xor_, &SIMDBool8x16Lib::EntryInfo::Xor, 2);

        // Lane Access
        library->AddFunctionToLibraryObject(bool8x16Function, PropertyIds::extractLane, &SIMDBool8x16Lib::EntryInfo::ExtractLane, 3);
        library->AddFunctionToLibraryObject(bool8x16Function, PropertyIds::replaceLane, &SIMDBool8x16Lib::EntryInfo::ReplaceLane, 4);
        /*** End Bool8x16 ***/

        /*** Uint32x4 ***/
        JavascriptFunction* uint32x4Function = library->AddFunctionToLibraryObjectWithPrototype(simdObject, PropertyIds::Uint32x4,
            &SIMDUint32x4Lib::EntryInfo::Uint32x4, 5, library->simdUint32x4Prototype, nullptr);
        builtinFuncs[BuiltinFunction::SIMD_Uint32x4_Uint32x4] = uint32x4Function;
        library->AddFunctionToLibraryObject(uint32x4Function, PropertyIds::check, &SIMDUint32x4Lib::EntryInfo::Check, 2);
        library->AddFunctionToLibraryObject(uint32x4Function, PropertyIds::splat, &SIMDUint32x4Lib::EntryInfo::Splat, 2);
        // Lane Access
        library->AddFunctionToLibraryObject(uint32x4Function, PropertyIds::extractLane, &SIMDUint32x4Lib::EntryInfo::ExtractLane, 3);
        library->AddFunctionToLibraryObject(uint32x4Function, PropertyIds::replaceLane, &SIMDUint32x4Lib::EntryInfo::ReplaceLane, 4);
        // type conversions
        library->AddFunctionToLibraryObject(uint32x4Function, PropertyIds::fromFloat32x4, &SIMDUint32x4Lib::EntryInfo::FromFloat32x4, 2);
        library->AddFunctionToLibraryObject(uint32x4Function, PropertyIds::fromFloat32x4Bits, &SIMDUint32x4Lib::EntryInfo::FromFloat32x4Bits, 2);
        library->AddFunctionToLibraryObject(uint32x4Function, PropertyIds::fromInt32x4Bits, &SIMDUint32x4Lib::EntryInfo::FromInt32x4Bits, 2);
        library->AddFunctionToLibraryObject(uint32x4Function, PropertyIds::fromInt16x8Bits, &SIMDUint32x4Lib::EntryInfo::FromInt16x8Bits, 2);
        library->AddFunctionToLibraryObject(uint32x4Function, PropertyIds::fromInt8x16Bits, &SIMDUint32x4Lib::EntryInfo::FromInt8x16Bits, 2);
        library->AddFunctionToLibraryObject(uint32x4Function, PropertyIds::fromUint16x8Bits, &SIMDUint32x4Lib::EntryInfo::FromUint16x8Bits, 2);
        library->AddFunctionToLibraryObject(uint32x4Function, PropertyIds::fromUint8x16Bits, &SIMDUint32x4Lib::EntryInfo::FromUint8x16Bits, 2);
        // unary ops
        library->AddFunctionToLibraryObject(uint32x4Function, PropertyIds::not_, &SIMDUint32x4Lib::EntryInfo::Not, 2);
        library->AddFunctionToLibraryObject(uint32x4Function, PropertyIds::neg, &SIMDUint32x4Lib::EntryInfo::Neg, 2);
        // binary ops
        library->AddFunctionToLibraryObject(uint32x4Function, PropertyIds::add, &SIMDUint32x4Lib::EntryInfo::Add, 3);
        library->AddFunctionToLibraryObject(uint32x4Function, PropertyIds::sub, &SIMDUint32x4Lib::EntryInfo::Sub, 3);
        library->AddFunctionToLibraryObject(uint32x4Function, PropertyIds::mul, &SIMDUint32x4Lib::EntryInfo::Mul, 3);
        library->AddFunctionToLibraryObject(uint32x4Function, PropertyIds::and_, &SIMDUint32x4Lib::EntryInfo::And, 3);
        library->AddFunctionToLibraryObject(uint32x4Function, PropertyIds::or_, &SIMDUint32x4Lib::EntryInfo::Or, 3);
        library->AddFunctionToLibraryObject(uint32x4Function, PropertyIds::xor_, &SIMDUint32x4Lib::EntryInfo::Xor, 3);
        // compare ops
        library->AddFunctionToLibraryObject(uint32x4Function, PropertyIds::lessThan, &SIMDUint32x4Lib::EntryInfo::LessThan, 3);
        library->AddFunctionToLibraryObject(uint32x4Function, PropertyIds::lessThanOrEqual, &SIMDUint32x4Lib::EntryInfo::LessThanOrEqual, 3);
        library->AddFunctionToLibraryObject(uint32x4Function, PropertyIds::equal, &SIMDUint32x4Lib::EntryInfo::Equal, 3);
        library->AddFunctionToLibraryObject(uint32x4Function, PropertyIds::notEqual, &SIMDUint32x4Lib::EntryInfo::NotEqual, 3);
        library->AddFunctionToLibraryObject(uint32x4Function, PropertyIds::greaterThan, &SIMDUint32x4Lib::EntryInfo::GreaterThan, 3);
        library->AddFunctionToLibraryObject(uint32x4Function, PropertyIds::greaterThanOrEqual, &SIMDUint32x4Lib::EntryInfo::GreaterThanOrEqual, 3);
        // others
        library->AddFunctionToLibraryObject(uint32x4Function, PropertyIds::swizzle, &SIMDUint32x4Lib::EntryInfo::Swizzle, 6);
        library->AddFunctionToLibraryObject(uint32x4Function, PropertyIds::shuffle, &SIMDUint32x4Lib::EntryInfo::Shuffle, 7);
        library->AddFunctionToLibraryObject(uint32x4Function, PropertyIds::select, &SIMDUint32x4Lib::EntryInfo::Select, 4);
        // shift
        library->AddFunctionToLibraryObject(uint32x4Function, PropertyIds::shiftLeftByScalar, &SIMDUint32x4Lib::EntryInfo::ShiftLeftByScalar, 3);
        library->AddFunctionToLibraryObject(uint32x4Function, PropertyIds::shiftRightByScalar, &SIMDUint32x4Lib::EntryInfo::ShiftRightByScalar, 3);
        // load/store
        library->AddFunctionToLibraryObject(uint32x4Function, PropertyIds::load, &SIMDUint32x4Lib::EntryInfo::Load, 3);
        library->AddFunctionToLibraryObject(uint32x4Function, PropertyIds::load1, &SIMDUint32x4Lib::EntryInfo::Load1, 3);
        library->AddFunctionToLibraryObject(uint32x4Function, PropertyIds::load2, &SIMDUint32x4Lib::EntryInfo::Load2, 3);
        library->AddFunctionToLibraryObject(uint32x4Function, PropertyIds::load3, &SIMDUint32x4Lib::EntryInfo::Load3, 3);
        library->AddFunctionToLibraryObject(uint32x4Function, PropertyIds::store, &SIMDUint32x4Lib::EntryInfo::Store, 4);
        library->AddFunctionToLibraryObject(uint32x4Function, PropertyIds::store1, &SIMDUint32x4Lib::EntryInfo::Store1, 4);
        library->AddFunctionToLibraryObject(uint32x4Function, PropertyIds::store2, &SIMDUint32x4Lib::EntryInfo::Store2, 4);
        library->AddFunctionToLibraryObject(uint32x4Function, PropertyIds::store3, &SIMDUint32x4Lib::EntryInfo::Store3, 4);
        /*** End Uint32x4 ***/

        /** Uint16x8 **/
        JavascriptFunction* uint16x8Function = library->AddFunctionToLibraryObjectWithPrototype(simdObject, PropertyIds::Uint16x8,
            &SIMDUint16x8Lib::EntryInfo::Uint16x8, 9, library->simdUint16x8Prototype, nullptr);
        builtinFuncs[BuiltinFunction::SIMD_Uint16x8_Uint16x8] = uint16x8Function;
        library->AddFunctionToLibraryObject(uint16x8Function, PropertyIds::splat, &SIMDUint16x8Lib::EntryInfo::Splat, 2);
        library->AddFunctionToLibraryObject(uint16x8Function, PropertyIds::check, &SIMDUint16x8Lib::EntryInfo::Check, 2);
        //// type conversions
        library->AddFunctionToLibraryObject(uint16x8Function, PropertyIds::fromFloat32x4Bits, &SIMDUint16x8Lib::EntryInfo::FromFloat32x4Bits, 2);
        library->AddFunctionToLibraryObject(uint16x8Function, PropertyIds::fromInt32x4Bits, &SIMDUint16x8Lib::EntryInfo::FromInt32x4Bits, 2);
        library->AddFunctionToLibraryObject(uint16x8Function, PropertyIds::fromInt16x8Bits, &SIMDUint16x8Lib::EntryInfo::FromInt16x8Bits, 2);
        library->AddFunctionToLibraryObject(uint16x8Function, PropertyIds::fromInt8x16Bits, &SIMDUint16x8Lib::EntryInfo::FromInt8x16Bits, 2);
        library->AddFunctionToLibraryObject(uint16x8Function, PropertyIds::fromUint32x4Bits, &SIMDUint16x8Lib::EntryInfo::FromUint32x4Bits, 2);
        library->AddFunctionToLibraryObject(uint16x8Function, PropertyIds::fromUint8x16Bits, &SIMDUint16x8Lib::EntryInfo::FromUint8x16Bits, 2);

        //// UnaryOps
        library->AddFunctionToLibraryObject(uint16x8Function, PropertyIds::not_, &SIMDUint16x8Lib::EntryInfo::Not, 2);
        library->AddFunctionToLibraryObject(uint16x8Function, PropertyIds::neg, &SIMDUint16x8Lib::EntryInfo::Neg, 2);
        //// binary ops
        library->AddFunctionToLibraryObject(uint16x8Function, PropertyIds::add, &SIMDUint16x8Lib::EntryInfo::Add, 3);
        library->AddFunctionToLibraryObject(uint16x8Function, PropertyIds::sub, &SIMDUint16x8Lib::EntryInfo::Sub, 3);
        library->AddFunctionToLibraryObject(uint16x8Function, PropertyIds::mul, &SIMDUint16x8Lib::EntryInfo::Mul, 3);
        library->AddFunctionToLibraryObject(uint16x8Function, PropertyIds::and_, &SIMDUint16x8Lib::EntryInfo::And, 3);
        library->AddFunctionToLibraryObject(uint16x8Function, PropertyIds::or_, &SIMDUint16x8Lib::EntryInfo::Or, 3);
        library->AddFunctionToLibraryObject(uint16x8Function, PropertyIds::xor_, &SIMDUint16x8Lib::EntryInfo::Xor, 3);
        library->AddFunctionToLibraryObject(uint16x8Function, PropertyIds::addSaturate, &SIMDUint16x8Lib::EntryInfo::AddSaturate, 3);
        library->AddFunctionToLibraryObject(uint16x8Function, PropertyIds::subSaturate, &SIMDUint16x8Lib::EntryInfo::SubSaturate, 3);
        //// compare ops
        library->AddFunctionToLibraryObject(uint16x8Function, PropertyIds::lessThan, &SIMDUint16x8Lib::EntryInfo::LessThan, 3);
        library->AddFunctionToLibraryObject(uint16x8Function, PropertyIds::lessThanOrEqual, &SIMDUint16x8Lib::EntryInfo::LessThanOrEqual, 3);
        library->AddFunctionToLibraryObject(uint16x8Function, PropertyIds::equal, &SIMDUint16x8Lib::EntryInfo::Equal, 3);
        library->AddFunctionToLibraryObject(uint16x8Function, PropertyIds::notEqual, &SIMDUint16x8Lib::EntryInfo::NotEqual, 3);
        library->AddFunctionToLibraryObject(uint16x8Function, PropertyIds::greaterThan, &SIMDUint16x8Lib::EntryInfo::GreaterThan, 3);
        library->AddFunctionToLibraryObject(uint16x8Function, PropertyIds::greaterThanOrEqual, &SIMDUint16x8Lib::EntryInfo::GreaterThanOrEqual, 3);
        //// Lane Access
        library->AddFunctionToLibraryObject(uint16x8Function, PropertyIds::extractLane, &SIMDUint16x8Lib::EntryInfo::ExtractLane, 3);
        library->AddFunctionToLibraryObject(uint16x8Function, PropertyIds::replaceLane, &SIMDUint16x8Lib::EntryInfo::ReplaceLane, 3);
        //// shift
        library->AddFunctionToLibraryObject(uint16x8Function, PropertyIds::shiftLeftByScalar, &SIMDUint16x8Lib::EntryInfo::ShiftLeftByScalar, 3);
        library->AddFunctionToLibraryObject(uint16x8Function, PropertyIds::shiftRightByScalar, &SIMDUint16x8Lib::EntryInfo::ShiftRightByScalar, 3);
        //// load/store
        library->AddFunctionToLibraryObject(uint16x8Function, PropertyIds::load, &SIMDUint16x8Lib::EntryInfo::Load, 3);
        library->AddFunctionToLibraryObject(uint16x8Function, PropertyIds::store, &SIMDUint16x8Lib::EntryInfo::Store, 3);
        //// others
        library->AddFunctionToLibraryObject(uint16x8Function, PropertyIds::swizzle, &SIMDUint16x8Lib::EntryInfo::Swizzle, 10);
        library->AddFunctionToLibraryObject(uint16x8Function, PropertyIds::shuffle, &SIMDUint16x8Lib::EntryInfo::Shuffle, 11);
        library->AddFunctionToLibraryObject(uint16x8Function, PropertyIds::select, &SIMDUint16x8Lib::EntryInfo::Select, 4);
        /** end Uint16x8 **/

        /** Uint8x16**/
        JavascriptFunction* uint8x16Function = library->AddFunctionToLibraryObjectWithPrototype(simdObject, PropertyIds::Uint8x16,
            &SIMDUint8x16Lib::EntryInfo::Uint8x16, 17, library->simdUint8x16Prototype, nullptr);
        builtinFuncs[BuiltinFunction::SIMD_Uint8x16_Uint8x16] = uint8x16Function;
        library->AddFunctionToLibraryObject(uint8x16Function, PropertyIds::splat, &SIMDUint8x16Lib::EntryInfo::Splat, 2);
        library->AddFunctionToLibraryObject(uint8x16Function, PropertyIds::check, &SIMDUint8x16Lib::EntryInfo::Check, 2);
        //// type conversions
        library->AddFunctionToLibraryObject(uint8x16Function, PropertyIds::fromInt32x4Bits, &SIMDUint8x16Lib::EntryInfo::FromInt32x4Bits, 2);
        library->AddFunctionToLibraryObject(uint8x16Function, PropertyIds::fromInt16x8Bits, &SIMDUint8x16Lib::EntryInfo::FromInt16x8Bits, 2);
        library->AddFunctionToLibraryObject(uint8x16Function, PropertyIds::fromInt8x16Bits, &SIMDUint8x16Lib::EntryInfo::FromInt8x16Bits, 2);
        library->AddFunctionToLibraryObject(uint8x16Function, PropertyIds::fromUint32x4Bits, &SIMDUint8x16Lib::EntryInfo::FromUint32x4Bits, 2);
        library->AddFunctionToLibraryObject(uint8x16Function, PropertyIds::fromUint16x8Bits, &SIMDUint8x16Lib::EntryInfo::FromUint16x8Bits, 2);
        library->AddFunctionToLibraryObject(uint8x16Function, PropertyIds::fromFloat32x4Bits, &SIMDUint8x16Lib::EntryInfo::FromFloat32x4Bits, 2);

        //// UnaryOps
        library->AddFunctionToLibraryObject(uint8x16Function, PropertyIds::not_, &SIMDUint8x16Lib::EntryInfo::Not, 2);
        library->AddFunctionToLibraryObject(uint8x16Function, PropertyIds::neg, &SIMDUint8x16Lib::EntryInfo::Neg, 2);
        //// binary ops
        library->AddFunctionToLibraryObject(uint8x16Function, PropertyIds::add, &SIMDUint8x16Lib::EntryInfo::Add, 3);
        library->AddFunctionToLibraryObject(uint8x16Function, PropertyIds::sub, &SIMDUint8x16Lib::EntryInfo::Sub, 3);
        library->AddFunctionToLibraryObject(uint8x16Function, PropertyIds::mul, &SIMDUint8x16Lib::EntryInfo::Mul, 3);
        library->AddFunctionToLibraryObject(uint8x16Function, PropertyIds::and_, &SIMDUint8x16Lib::EntryInfo::And, 3);
        library->AddFunctionToLibraryObject(uint8x16Function, PropertyIds::or_, &SIMDUint8x16Lib::EntryInfo::Or, 3);
        library->AddFunctionToLibraryObject(uint8x16Function, PropertyIds::xor_, &SIMDUint8x16Lib::EntryInfo::Xor, 3);
        library->AddFunctionToLibraryObject(uint8x16Function, PropertyIds::addSaturate, &SIMDUint8x16Lib::EntryInfo::AddSaturate, 3);
        library->AddFunctionToLibraryObject(uint8x16Function, PropertyIds::subSaturate, &SIMDUint8x16Lib::EntryInfo::SubSaturate, 3);
<<<<<<< HEAD
        library->AddFunctionToLibraryObject(uint8x16Function, PropertyIds::min, &SIMDUint8x16Lib::EntryInfo::Min, 3);
        library->AddFunctionToLibraryObject(uint8x16Function, PropertyIds::max, &SIMDUint8x16Lib::EntryInfo::Max, 3);

=======
>>>>>>> e3139fee
        //// compare ops
        library->AddFunctionToLibraryObject(uint8x16Function, PropertyIds::lessThan, &SIMDUint8x16Lib::EntryInfo::LessThan, 3);
        library->AddFunctionToLibraryObject(uint8x16Function, PropertyIds::lessThanOrEqual, &SIMDUint8x16Lib::EntryInfo::LessThanOrEqual, 3);
        library->AddFunctionToLibraryObject(uint8x16Function, PropertyIds::equal, &SIMDUint8x16Lib::EntryInfo::Equal, 3);
        library->AddFunctionToLibraryObject(uint8x16Function, PropertyIds::notEqual, &SIMDUint8x16Lib::EntryInfo::NotEqual, 3);
        library->AddFunctionToLibraryObject(uint8x16Function, PropertyIds::greaterThan, &SIMDUint8x16Lib::EntryInfo::GreaterThan, 3);
        library->AddFunctionToLibraryObject(uint8x16Function, PropertyIds::greaterThanOrEqual, &SIMDUint8x16Lib::EntryInfo::GreaterThanOrEqual, 3);
        //// Lane Access
        library->AddFunctionToLibraryObject(uint8x16Function, PropertyIds::extractLane, &SIMDUint8x16Lib::EntryInfo::ExtractLane, 3);
        library->AddFunctionToLibraryObject(uint8x16Function, PropertyIds::replaceLane, &SIMDUint8x16Lib::EntryInfo::ReplaceLane, 3);
        //// shift
        library->AddFunctionToLibraryObject(uint8x16Function, PropertyIds::shiftLeftByScalar, &SIMDUint8x16Lib::EntryInfo::ShiftLeftByScalar, 3);
        library->AddFunctionToLibraryObject(uint8x16Function, PropertyIds::shiftRightByScalar, &SIMDUint8x16Lib::EntryInfo::ShiftRightByScalar, 3);
        //// load/store
        library->AddFunctionToLibraryObject(uint8x16Function, PropertyIds::load, &SIMDUint8x16Lib::EntryInfo::Load, 3);
        library->AddFunctionToLibraryObject(uint8x16Function, PropertyIds::store, &SIMDUint8x16Lib::EntryInfo::Store, 3);
        //// others
        library->AddFunctionToLibraryObject(uint8x16Function, PropertyIds::swizzle, &SIMDUint8x16Lib::EntryInfo::Swizzle, 18);
        library->AddFunctionToLibraryObject(uint8x16Function, PropertyIds::shuffle, &SIMDUint8x16Lib::EntryInfo::Shuffle, 19);
        library->AddFunctionToLibraryObject(uint8x16Function, PropertyIds::select, &SIMDUint8x16Lib::EntryInfo::Select, 4);
        /** end Uint8x16 **/
    }
#endif

    void JavascriptLibrary::InitializeReflectObject(DynamicObject* reflectObject, DeferredTypeHandlerBase * typeHandler, DeferredInitializeMode mode)
    {
        typeHandler->Convert(reflectObject, mode, 12);
        // Note: Any new function addition/deletion/modification should also be updated in JavascriptLibrary::ProfilerRegisterReflect
        // so that the update is in sync with profiler
        ScriptContext* scriptContext = reflectObject->GetScriptContext();
        JavascriptLibrary* library = reflectObject->GetLibrary();
        scriptContext->SetBuiltInLibraryFunction(JavascriptReflect::EntryInfo::DefineProperty.GetOriginalEntryPoint(),
            library->AddFunctionToLibraryObject(reflectObject, PropertyIds::defineProperty, &JavascriptReflect::EntryInfo::DefineProperty, 3));
        scriptContext->SetBuiltInLibraryFunction(JavascriptReflect::EntryInfo::DeleteProperty.GetOriginalEntryPoint(),
            library->AddFunctionToLibraryObject(reflectObject, PropertyIds::deleteProperty, &JavascriptReflect::EntryInfo::DeleteProperty, 2));
        scriptContext->SetBuiltInLibraryFunction(JavascriptReflect::EntryInfo::Enumerate.GetOriginalEntryPoint(),
            library->AddFunctionToLibraryObject(reflectObject, PropertyIds::enumerate, &JavascriptReflect::EntryInfo::Enumerate, 1));
        scriptContext->SetBuiltInLibraryFunction(JavascriptReflect::EntryInfo::Get.GetOriginalEntryPoint(),
            library->AddFunctionToLibraryObject(reflectObject, PropertyIds::get, &JavascriptReflect::EntryInfo::Get, 2));
        scriptContext->SetBuiltInLibraryFunction(JavascriptReflect::EntryInfo::GetOwnPropertyDescriptor.GetOriginalEntryPoint(),
            library->AddFunctionToLibraryObject(reflectObject, PropertyIds::getOwnPropertyDescriptor, &JavascriptReflect::EntryInfo::GetOwnPropertyDescriptor, 2));
        scriptContext->SetBuiltInLibraryFunction(JavascriptReflect::EntryInfo::GetPrototypeOf.GetOriginalEntryPoint(),
            library->AddFunctionToLibraryObject(reflectObject, PropertyIds::getPrototypeOf, &JavascriptReflect::EntryInfo::GetPrototypeOf, 1));
        scriptContext->SetBuiltInLibraryFunction(JavascriptReflect::EntryInfo::Has.GetOriginalEntryPoint(),
            library->AddFunctionToLibraryObject(reflectObject, PropertyIds::has, &JavascriptReflect::EntryInfo::Has, 2));
        scriptContext->SetBuiltInLibraryFunction(JavascriptReflect::EntryInfo::IsExtensible.GetOriginalEntryPoint(),
            library->AddFunctionToLibraryObject(reflectObject, PropertyIds::isExtensible, &JavascriptReflect::EntryInfo::IsExtensible, 1));
        scriptContext->SetBuiltInLibraryFunction(JavascriptReflect::EntryInfo::OwnKeys.GetOriginalEntryPoint(),
            library->AddFunctionToLibraryObject(reflectObject, PropertyIds::ownKeys, &JavascriptReflect::EntryInfo::OwnKeys, 1));
        scriptContext->SetBuiltInLibraryFunction(JavascriptReflect::EntryInfo::PreventExtensions.GetOriginalEntryPoint(),
            library->AddFunctionToLibraryObject(reflectObject, PropertyIds::preventExtensions, &JavascriptReflect::EntryInfo::PreventExtensions, 1));
        scriptContext->SetBuiltInLibraryFunction(JavascriptReflect::EntryInfo::Set.GetOriginalEntryPoint(),
            library->AddFunctionToLibraryObject(reflectObject, PropertyIds::set, &JavascriptReflect::EntryInfo::Set, 3));
        scriptContext->SetBuiltInLibraryFunction(JavascriptReflect::EntryInfo::SetPrototypeOf.GetOriginalEntryPoint(),
            library->AddFunctionToLibraryObject(reflectObject, PropertyIds::setPrototypeOf, &JavascriptReflect::EntryInfo::SetPrototypeOf, 2));
        scriptContext->SetBuiltInLibraryFunction(JavascriptReflect::EntryInfo::Apply.GetOriginalEntryPoint(),
            library->AddFunctionToLibraryObject(reflectObject, PropertyIds::apply, &JavascriptReflect::EntryInfo::Apply, 3));
        scriptContext->SetBuiltInLibraryFunction(JavascriptReflect::EntryInfo::Construct.GetOriginalEntryPoint(),
            library->AddFunctionToLibraryObject(reflectObject, PropertyIds::construct, &JavascriptReflect::EntryInfo::Construct, 2));
    }

    void JavascriptLibrary::InitializeStaticValues()
    {
        constructorCacheDefaultInstance = &Js::ConstructorCache::DefaultInstance;
        absDoubleCst = Js::JavascriptNumber::AbsDoubleCst;
        uintConvertConst = Js::JavascriptNumber::UIntConvertConst;

        defaultPropertyDescriptor.SetValue(undefinedValue);
        defaultPropertyDescriptor.SetWritable(false);
        defaultPropertyDescriptor.SetGetter(defaultAccessorFunction);
        defaultPropertyDescriptor.SetSetter(defaultAccessorFunction);
        defaultPropertyDescriptor.SetEnumerable(false);
        defaultPropertyDescriptor.SetConfigurable(false);

#if !defined(_M_X64_OR_ARM64)
        vtableAddresses[VTableValue::VtableJavascriptNumber] = VirtualTableInfo<Js::JavascriptNumber>::Address;
#endif
        vtableAddresses[VTableValue::VtableDynamicObject] = VirtualTableInfo<Js::DynamicObject>::Address;
        vtableAddresses[VTableValue::VtableInvalid] = Js::ScriptContextOptimizationOverrideInfo::InvalidVtable;
        vtableAddresses[VTableValue::VtablePropertyString] = VirtualTableInfo<Js::PropertyString>::Address;
        vtableAddresses[VTableValue::VtableJavascriptBoolean] = VirtualTableInfo<Js::JavascriptBoolean>::Address;
        vtableAddresses[VTableValue::VtableSmallDynamicObjectSnapshotEnumeratorWPCache] = VirtualTableInfo<Js::DynamicObjectSnapshotEnumeratorWPCache<Js::BigPropertyIndex,true,false>>::Address;
        vtableAddresses[VTableValue::VtableJavascriptArray] = VirtualTableInfo<Js::JavascriptArray>::Address;
        vtableAddresses[VTableValue::VtableInt8Array] = VirtualTableInfo<Js::Int8Array>::Address;
        vtableAddresses[VTableValue::VtableUint8Array] = VirtualTableInfo<Js::Uint8Array>::Address;
        vtableAddresses[VTableValue::VtableUint8ClampedArray] = VirtualTableInfo<Js::Uint8ClampedArray>::Address;
        vtableAddresses[VTableValue::VtableInt16Array] = VirtualTableInfo<Js::Int16Array>::Address;
        vtableAddresses[VTableValue::VtableUint16Array] = VirtualTableInfo<Js::Uint16Array>::Address;
        vtableAddresses[VTableValue::VtableInt32Array] = VirtualTableInfo<Js::Int32Array>::Address;
        vtableAddresses[VTableValue::VtableUint32Array] = VirtualTableInfo<Js::Uint32Array>::Address;
        vtableAddresses[VTableValue::VtableFloat32Array] = VirtualTableInfo<Js::Float32Array>::Address;
        vtableAddresses[VTableValue::VtableFloat64Array] = VirtualTableInfo<Js::Float64Array>::Address;
        vtableAddresses[VTableValue::VtableInt64Array] = VirtualTableInfo<Js::Int64Array>::Address;
        vtableAddresses[VTableValue::VtableUint64Array] = VirtualTableInfo<Js::Uint64Array>::Address;

        vtableAddresses[VTableValue::VtableInt8VirtualArray] = VirtualTableInfo<Js::Int8VirtualArray>::Address;
        vtableAddresses[VTableValue::VtableUint8VirtualArray] = VirtualTableInfo<Js::Uint8VirtualArray>::Address;
        vtableAddresses[VTableValue::VtableUint8ClampedVirtualArray] = VirtualTableInfo<Js::Uint8ClampedVirtualArray>::Address;
        vtableAddresses[VTableValue::VtableInt16VirtualArray] = VirtualTableInfo<Js::Int16VirtualArray>::Address;
        vtableAddresses[VTableValue::VtableUint16VirtualArray] = VirtualTableInfo<Js::Uint16VirtualArray>::Address;
        vtableAddresses[VTableValue::VtableInt32VirtualArray] = VirtualTableInfo<Js::Int32VirtualArray>::Address;
        vtableAddresses[VTableValue::VtableUint32VirtualArray] = VirtualTableInfo<Js::Uint32VirtualArray>::Address;
        vtableAddresses[VTableValue::VtableFloat32VirtualArray] = VirtualTableInfo<Js::Float32VirtualArray>::Address;
        vtableAddresses[VTableValue::VtableFloat64VirtualArray] = VirtualTableInfo<Js::Float64VirtualArray>::Address;

        vtableAddresses[VTableValue::VtableBoolArray] = VirtualTableInfo<Js::BoolArray>::Address;
        vtableAddresses[VTableValue::VtableCharArray] = VirtualTableInfo<Js::CharArray>::Address;
        vtableAddresses[VTableValue::VtableNativeIntArray] = VirtualTableInfo<Js::JavascriptNativeIntArray>::Address;
#if ENABLE_COPYONACCESS_ARRAY
        vtableAddresses[VTableValue::VtableCopyOnAccessNativeIntArray] = VirtualTableInfo<Js::JavascriptCopyOnAccessNativeIntArray>::Address;
#endif
        vtableAddresses[VTableValue::VtableNativeFloatArray] = VirtualTableInfo<Js::JavascriptNativeFloatArray>::Address;
        vtableAddresses[VTableValue::VtableJavascriptNativeIntArray] = VirtualTableInfo<Js::JavascriptNativeIntArray>::Address;
        vtableAddresses[VTableValue::VtableJavascriptRegExp] = VirtualTableInfo<Js::JavascriptRegExp>::Address;
        vtableAddresses[VTableValue::VtableStackScriptFunction] = VirtualTableInfo<Js::StackScriptFunction>::Address;
        vtableAddresses[VTableValue::VtableScriptFunction] = VirtualTableInfo<Js::ScriptFunction>::Address;
        vtableAddresses[VTableValue::VtableJavascriptGeneratorFunction] = VirtualTableInfo<Js::JavascriptGeneratorFunction>::Address;
        vtableAddresses[VTableValue::VtableConcatStringMulti] = VirtualTableInfo<Js::ConcatStringMulti>::Address;
        vtableAddresses[VTableValue::VtableCompoundString] = VirtualTableInfo<Js::CompoundString>::Address;

        // SIMD_JS
#ifdef ENABLE_SIMDJS
        vtableAddresses[VTableValue::VtableSimd128F4] = VirtualTableInfo<Js::JavascriptSIMDFloat32x4>::Address;
        vtableAddresses[VTableValue::VtableSimd128I4] = VirtualTableInfo<Js::JavascriptSIMDInt32x4>::Address;
#endif
    }

    //
    // Ensure library ready if started hybrid debugging. Call this to support hybrid debugging when engine starts debug mode.
    //
    HRESULT JavascriptLibrary::EnsureReadyIfHybridDebugging(bool isScriptEngineReady /*= true*/)
    {
        HRESULT hr = S_OK;

        this->isHybridDebugging = Js::Configuration::Global.IsHybridDebugging();

        // If just started hybrid debugging, ensure library objects ready (but only if we can run script now)
        if (this->isHybridDebugging && !this->isLibraryReadyForHybridDebugging && isScriptEngineReady)
        {
            BEGIN_JS_RUNTIME_CALL_EX_AND_TRANSLATE_EXCEPTION_AND_ERROROBJECT_TO_HRESULT_NESTED(scriptContext, /*doCleanup*/false)
            {
                EnsureLibraryReadyForHybridDebugging();
            }
            END_JS_RUNTIME_CALL_AND_TRANSLATE_EXCEPTION_AND_ERROROBJECT_TO_HRESULT(hr)
        }

        return hr;
    }

    //
    // If under hybrid debugging, ensure one object ready (not using deferred type handler).
    //
    DynamicObject* JavascriptLibrary::EnsureReadyIfHybridDebugging(DynamicObject* obj)
    {
        if (IsHybridDebugging())
        {
            Assert(!obj->GetScriptContext()->GetThreadContext()->IsDisableImplicitCall());
            if (!obj->GetTypeHandler()->EnsureObjectReady(obj))
            {
                return obj;
            }
        }
        return obj;
    }

    //
    // When starting hybrid debugging, ensure all library objects ready (not using deferred type handler).
    //
    void JavascriptLibrary::EnsureLibraryReadyForHybridDebugging()
    {
        Assert(IsHybridDebugging() && !isLibraryReadyForHybridDebugging);

        // Note: List all library objects that use DeferredTypeHandler
        DynamicObject* objects[] =
        {
            this->objectPrototype,
            this->arrayPrototype,
            this->arrayBufferPrototype,
            this->dataViewPrototype,
            this->typedArrayPrototype,
            this->Int8ArrayPrototype,
            this->Uint8ArrayPrototype,
            this->Uint8ClampedArrayPrototype,
            this->Int16ArrayPrototype,
            this->Uint16ArrayPrototype,
            this->Int32ArrayPrototype,
            this->Uint32ArrayPrototype,
            this->Float32ArrayPrototype,
            this->Float64ArrayPrototype,
            this->Int64ArrayPrototype,
            this->Uint64ArrayPrototype,
            this->BoolArrayPrototype,
            this->CharArrayPrototype,
            this->booleanPrototype,
            this->datePrototype,
            this->functionPrototype,
            this->numberPrototype,
            this->stringPrototype,
            this->mapPrototype,
            this->setPrototype,
            this->weakMapPrototype,
            this->weakSetPrototype,
            this->regexPrototype,
            this->symbolPrototype,
            this->arrayIteratorPrototype,
            this->promisePrototype,
            this->javascriptEnumeratorIteratorPrototype,
            this->generatorFunctionPrototype,
            this->generatorPrototype,
            this->errorPrototype,
            this->evalErrorPrototype,
            this->rangeErrorPrototype,
            this->referenceErrorPrototype,
            this->syntaxErrorPrototype,
            this->typeErrorPrototype,
            this->uriErrorPrototype,
            this->objectConstructor,
            this->arrayConstructor,
            this->booleanConstructor,
            this->dateConstructor,
            this->functionConstructor,
            this->debugObject,
            this->mathObject,
            this->numberConstructor,
            this->stringConstructor,
            this->regexConstructor,
            this->arrayBufferConstructor,
            this->dataViewConstructor,
            this->typedArrayConstructor,
            this->Int8ArrayConstructor,
            this->Uint8ArrayConstructor,
            this->Uint8ClampedArrayConstructor,
            this->Int16ArrayConstructor,
            this->Uint16ArrayConstructor,
            this->Int32ArrayConstructor,
            this->Uint32ArrayConstructor,
            this->Float32ArrayConstructor,
            this->Float64ArrayConstructor,
            this->JSONObject,
#ifdef ENABLE_INTL_OBJECT
            this->IntlObject,
#endif
            this->mapConstructor,
            this->setConstructor,
            this->weakMapConstructor,
            this->weakSetConstructor,
            this->symbolConstructor,
            this->promiseConstructor,
            this->proxyConstructor,
            this->generatorFunctionConstructor,
            this->asyncFunctionConstructor,
            this->errorConstructor,
            this->evalErrorConstructor,
            this->rangeErrorConstructor,
            this->referenceErrorConstructor,
            this->syntaxErrorConstructor,
            this->typeErrorConstructor,
            this->uriErrorConstructor,
        };

        Assert(!scriptContext->GetThreadContext()->IsDisableImplicitCall());
        for (int i = 0; i < _countof(objects); i++)
        {
            if (objects[i]) // may be NULL for compat mode
            {
                objects[i]->GetTypeHandler()->EnsureObjectReady(objects[i]);
            }
        }

        isLibraryReadyForHybridDebugging = true;
    }

    // Note: This function is only used in float preferencing scenarios. Should remove it once we do away with float preferencing.

    // Cases like,
    // case PropertyIds::concat:
    // case PropertyIds::indexOf:
    // case PropertyIds::lastIndexOf:
    // case PropertyIds::slice:
    // which have same names for Array and String cannot be resolved just by the property id

    BuiltinFunction JavascriptLibrary::GetBuiltinFunctionForPropId(PropertyId id)
    {
        switch (id)
        {
        case PropertyIds::abs:
            return BuiltinFunction::Math_Abs;

        // For now, avoid mapping Math.atan2 to a direct CRT call, as the
        // fast CRT helper doesn't handle denormals correctly.
        // case PropertyIds::atan2:
        //    return BuiltinFunction::Atan2;

        case PropertyIds::acos:
            return BuiltinFunction::Math_Acos;

        case PropertyIds::asin:
            return BuiltinFunction::Math_Asin;

        case PropertyIds::atan:
            return BuiltinFunction::Math_Atan;

        case PropertyIds::cos:
            return BuiltinFunction::Math_Cos;

        case PropertyIds::exp:
            return BuiltinFunction::Math_Exp;

        case PropertyIds::log:
            return BuiltinFunction::Math_Log;

        case PropertyIds::pow:
            return BuiltinFunction::Math_Pow;

        case PropertyIds::random:
            return BuiltinFunction::Math_Random;

        case PropertyIds::sin:
            return BuiltinFunction::Math_Sin;

        case PropertyIds::sqrt:
            return BuiltinFunction::Math_Sqrt;

        case PropertyIds::tan:
            return BuiltinFunction::Math_Tan;

        case PropertyIds::floor:
            return BuiltinFunction::Math_Floor;

        case PropertyIds::ceil:
            return BuiltinFunction::Math_Ceil;

        case PropertyIds::round:
            return BuiltinFunction::Math_Round;

         case PropertyIds::max:
            return BuiltinFunction::Math_Max;

        case PropertyIds::min:
            return BuiltinFunction::Math_Min;

        case PropertyIds::imul:
            return BuiltinFunction::Math_Imul;

        case PropertyIds::fround:
            return BuiltinFunction::Math_Fround;

        case PropertyIds::codePointAt:
            return BuiltinFunction::String_CodePointAt;

        case PropertyIds::push:
            return BuiltinFunction::Array_Push;

        case PropertyIds::concat:
            return BuiltinFunction::Array_Concat;

        case PropertyIds::indexOf:
            return BuiltinFunction::Array_IndexOf;

        case PropertyIds::includes:
            return BuiltinFunction::Array_Includes;

        case PropertyIds::isArray:
            return BuiltinFunction::Array_IsArray;

        case PropertyIds::join:
            return BuiltinFunction::Array_Join;

        case PropertyIds::lastIndexOf:
            return BuiltinFunction::Array_LastIndexOf;

        case PropertyIds::reverse:
            return BuiltinFunction::Array_Reverse;

        case PropertyIds::shift:
            return BuiltinFunction::Array_Shift;

        case PropertyIds::slice:
            return BuiltinFunction::Array_Slice;

        case PropertyIds::splice:
            return BuiltinFunction::Array_Splice;

        case PropertyIds::unshift:
            return BuiltinFunction::Array_Unshift;

        case PropertyIds::apply:
            return BuiltinFunction::Function_Apply;

        case PropertyIds::charAt:
            return BuiltinFunction::String_CharAt;

        case PropertyIds::charCodeAt:
            return BuiltinFunction::String_CharCodeAt;

        case PropertyIds::fromCharCode:
            return BuiltinFunction::String_FromCharCode;

        case PropertyIds::fromCodePoint:
                return BuiltinFunction::String_FromCodePoint;

        case PropertyIds::link:
            return BuiltinFunction::String_Link;

        case PropertyIds::localeCompare:
            return BuiltinFunction::String_LocaleCompare;

        case PropertyIds::match:
            return BuiltinFunction::String_Match;

        case PropertyIds::replace:
            return BuiltinFunction::String_Replace;

        case PropertyIds::search:
            return BuiltinFunction::String_Search;

        case PropertyIds::_symbolSearch:
            return BuiltinFunction::RegExp_SymbolSearch;

        case PropertyIds::split:
            return BuiltinFunction::String_Split;

        case PropertyIds::substr:
            return BuiltinFunction::String_Substr;

        case PropertyIds::substring:
            return BuiltinFunction::String_Substring;

        case PropertyIds::toLocaleLowerCase:
            return BuiltinFunction::String_ToLocaleLowerCase;

        case PropertyIds::toLocaleUpperCase:
            return BuiltinFunction::String_ToLocaleUpperCase;

        case PropertyIds::toLowerCase:
            return BuiltinFunction::String_ToLowerCase;

        case PropertyIds::toUpperCase:
            return BuiltinFunction::String_ToUpperCase;

        case PropertyIds::trim:
            return BuiltinFunction::String_Trim;

        case PropertyIds::trimLeft:
            return BuiltinFunction::String_TrimLeft;

        case PropertyIds::trimRight:
            return BuiltinFunction::String_TrimRight;

        case PropertyIds::padStart:
            return BuiltinFunction::String_PadStart;

        case PropertyIds::padEnd:
            return BuiltinFunction::String_PadEnd;

        case PropertyIds::exec:
            return BuiltinFunction::RegExp_Exec;

        default:
            return BuiltinFunction::None;
        }
    }

    // Returns built-in enum value for given funcInfo. Ultimately this will work for all built-ins (not only Math.*).
    // Used by inliner.
    //static
    BuiltinFunction JavascriptLibrary::GetBuiltInForFuncInfo(FunctionInfo* funcInfo, ScriptContext *scriptContext)
    {
        Assert(funcInfo);

        return scriptContext->GetLibrary()->funcInfoToBuiltinIdMap->Item(funcInfo);
    }

    // Returns true if the function's return type is always float.
    BOOL JavascriptLibrary::IsFltFunc(BuiltinFunction index)
    {
        // Note: MathFunction is one of built-ins.
        if (!JavascriptLibrary::CanFloatPreferenceFunc(index))
        {
            return FALSE;
        }

        Js::BuiltInFlags builtInFlags = JavascriptLibrary::GetFlagsForBuiltIn(index);
        Js::BuiltInArgSpecializationType dstType = Js::JavascriptLibrary::GetBuiltInArgType(builtInFlags, Js::BuiltInArgShift::BIAS_Dst);
        bool isFloatFunc = dstType == Js::BuiltInArgSpecializationType::BIAST_Float;
        return isFloatFunc;
    }

    size_t const JavascriptLibrary::LibraryFunctionArgC[] = {
#define LIBRARY_FUNCTION(obj, name, argc, flags, entry) argc,
#include "LibraryFunction.h"
#undef LIBRARY_FUNCTION
        0
    };

#if ENABLE_DEBUG_CONFIG_OPTIONS
    char16 const * const JavascriptLibrary::LibraryFunctionName[] = {
#define LIBRARY_FUNCTION(obj, name, argc, flags, entry) _u(#obj) _u(".") _u(#name),
#include "LibraryFunction.h"
#undef LIBRARY_FUNCTION
        0
    };
#endif

    int const JavascriptLibrary::LibraryFunctionFlags[] = {
#define LIBRARY_FUNCTION(obj, name, argc, flags, entry) flags,
#include "LibraryFunction.h"
#undef LIBRARY_FUNCTION
        BIF_None
    };

    bool JavascriptLibrary::IsFloatFunctionCallsite(BuiltinFunction index, size_t argc)
    {
        if (IsFltFunc(index))
        {
            Assert(index < BuiltinFunction::Count);
            if (argc)
            {
                return JavascriptLibrary::LibraryFunctionArgC[index] <= (argc - 1 /* this */);
            }
        }

        return false;
    }

    // For abs, min, max -- return can be int or float, but still return true from here.
    BOOL JavascriptLibrary::CanFloatPreferenceFunc(BuiltinFunction index)
    {
        // Shortcut the common case:
        if (index == BuiltinFunction::None)
        {
            return FALSE;
        }

        switch (index)
        {
        case BuiltinFunction::Math_Abs:
        case BuiltinFunction::Math_Acos:
        case BuiltinFunction::Math_Asin:
        case BuiltinFunction::Math_Atan:
        case BuiltinFunction::Math_Cos:
        case BuiltinFunction::Math_Exp:
        case BuiltinFunction::Math_Log:
        case BuiltinFunction::Math_Min:
        case BuiltinFunction::Math_Max:
        case BuiltinFunction::Math_Pow:
        case BuiltinFunction::Math_Random:
        case BuiltinFunction::Math_Sin:
        case BuiltinFunction::Math_Sqrt:
        case BuiltinFunction::Math_Tan:
        case BuiltinFunction::Math_Fround:
            return TRUE;
        }
        return FALSE;
    }

    bool JavascriptLibrary::IsFltBuiltInConst(PropertyId propertyId)
    {
        switch (propertyId)
        {
        case Js::PropertyIds::E:
        case Js::PropertyIds::LN10:
        case Js::PropertyIds::LN2:
        case Js::PropertyIds::LOG2E:
        case Js::PropertyIds::LOG10E:
        case Js::PropertyIds::PI:
        case Js::PropertyIds::SQRT1_2:
        case Js::PropertyIds::SQRT2:
            return true;
        }
        return false;
    }

    void JavascriptLibrary::TypeAndPrototypesAreEnsuredToHaveOnlyWritableDataProperties(Type *const type)
    {
        Assert(type);
        Assert(type->GetScriptContext() == scriptContext);
        Assert(type->AreThisAndPrototypesEnsuredToHaveOnlyWritableDataProperties());
        Assert(!scriptContext->IsClosed());

        if(typesEnsuredToHaveOnlyWritableDataPropertiesInItAndPrototypeChain->Count() == 0)
        {
            scriptContext->RegisterPrototypeChainEnsuredToHaveOnlyWritableDataPropertiesScriptContext();
        }
        typesEnsuredToHaveOnlyWritableDataPropertiesInItAndPrototypeChain->Add(type);
    }

    void JavascriptLibrary::NoPrototypeChainsAreEnsuredToHaveOnlyWritableDataProperties()
    {
        for(int i = 0; i < typesEnsuredToHaveOnlyWritableDataPropertiesInItAndPrototypeChain->Count(); ++i)
        {
            typesEnsuredToHaveOnlyWritableDataPropertiesInItAndPrototypeChain
                ->Item(i)
                ->SetAreThisAndPrototypesEnsuredToHaveOnlyWritableDataProperties(false);
        }
        typesEnsuredToHaveOnlyWritableDataPropertiesInItAndPrototypeChain->ClearAndZero();
    }

    bool JavascriptLibrary::ArrayIteratorPrototypeHasUserDefinedNext(ScriptContext *scriptContext)
    {
        Var arrayIteratorPrototypeNext = nullptr;
        ImplicitCallFlags flags = scriptContext->GetThreadContext()->TryWithDisabledImplicitCall(
            [&]() { arrayIteratorPrototypeNext = JavascriptOperators::GetProperty(scriptContext->GetLibrary()->GetArrayIteratorPrototype(), PropertyIds::next, scriptContext); });

        return (flags != ImplicitCall_None) || arrayIteratorPrototypeNext != scriptContext->GetLibrary()->GetArrayIteratorPrototypeBuiltinNextFunction();
    }

    void JavascriptLibrary::InitializeNumberConstructor(DynamicObject* numberConstructor, DeferredTypeHandlerBase * typeHandler, DeferredInitializeMode mode)
    {
        typeHandler->Convert(numberConstructor, mode, 17);

        // Note: Any new function addition/deletion/modification should also be updated in JavascriptLibrary::ProfilerRegisterNumber
        // so that the update is in sync with profiler
        ScriptContext* scriptContext = numberConstructor->GetScriptContext();
        JavascriptLibrary* library = numberConstructor->GetLibrary();
        library->AddMember(numberConstructor, PropertyIds::length,            TaggedInt::ToVarUnchecked(1), PropertyNone);
        library->AddMember(numberConstructor, PropertyIds::prototype,         library->numberPrototype,     PropertyNone);
        if (scriptContext->GetConfig()->IsES6FunctionNameEnabled())
        {
            library->AddMember(numberConstructor, PropertyIds::name, scriptContext->GetPropertyString(PropertyIds::Number), PropertyConfigurable);
        }
        library->AddMember(numberConstructor, PropertyIds::MAX_VALUE,         library->maxValue,            PropertyNone);
        library->AddMember(numberConstructor, PropertyIds::MIN_VALUE,         library->minValue,            PropertyNone);
        library->AddMember(numberConstructor, PropertyIds::NaN,               library->nan,                 PropertyNone);
        library->AddMember(numberConstructor, PropertyIds::NEGATIVE_INFINITY, library->negativeInfinite,    PropertyNone);
        library->AddMember(numberConstructor, PropertyIds::POSITIVE_INFINITY, library->positiveInfinite,    PropertyNone);

        if (scriptContext->GetConfig()->IsES6NumberExtensionsEnabled())
        {
#ifdef DBG
            double epsilon = 0.0;
            for (double next = 1.0; next + 1.0 != 1.0; next = next / 2.0)
            {
                epsilon = next;
            }
            Assert(epsilon == Math::EPSILON);
#endif
            library->AddMember(numberConstructor, PropertyIds::EPSILON,     JavascriptNumber::New(Math::EPSILON,     scriptContext), PropertyNone);
            library->AddMember(numberConstructor, PropertyIds::MAX_SAFE_INTEGER, JavascriptNumber::New(Math::MAX_SAFE_INTEGER, scriptContext), PropertyNone);
            library->AddMember(numberConstructor, PropertyIds::MIN_SAFE_INTEGER, JavascriptNumber::New(Math::MIN_SAFE_INTEGER, scriptContext), PropertyNone);

            AssertMsg(library->parseIntFunctionObject != nullptr, "Where is parseIntFunctionObject? Should have been initialized with Global object initialization");
            AssertMsg(library->parseFloatFunctionObject != nullptr, "Where is parseIntFunctionObject? Should have been initialized with Global object initialization");
            library->AddMember(numberConstructor, PropertyIds::parseInt, library->parseIntFunctionObject);
            library->AddMember(numberConstructor, PropertyIds::parseFloat, library->parseFloatFunctionObject);
            library->AddFunctionToLibraryObject(numberConstructor, PropertyIds::isNaN, &JavascriptNumber::EntryInfo::IsNaN, 1);
            library->AddFunctionToLibraryObject(numberConstructor, PropertyIds::isFinite, &JavascriptNumber::EntryInfo::IsFinite, 1);
            library->AddFunctionToLibraryObject(numberConstructor, PropertyIds::isInteger, &JavascriptNumber::EntryInfo::IsInteger, 1);
            library->AddFunctionToLibraryObject(numberConstructor, PropertyIds::isSafeInteger, &JavascriptNumber::EntryInfo::IsSafeInteger, 1);
        }

        numberConstructor->SetHasNoEnumerableProperties(true);
    }

    void JavascriptLibrary::InitializeNumberPrototype(DynamicObject* numberPrototype, DeferredTypeHandlerBase * typeHandler, DeferredInitializeMode mode)
    {
        typeHandler->Convert(numberPrototype, mode, 8);
        // Note: Any new function addition/deletion/modification should also be updated in JavascriptLibrary::ProfilerRegisterNumber
        // so that the update is in sync with profiler
        ScriptContext* scriptContext = numberPrototype->GetScriptContext();
        JavascriptLibrary* library = numberPrototype->GetLibrary();
        library->AddMember(numberPrototype, PropertyIds::constructor, library->numberConstructor);
        scriptContext->SetBuiltInLibraryFunction(JavascriptNumber::EntryInfo::ToExponential.GetOriginalEntryPoint(),
            library->AddFunctionToLibraryObject(numberPrototype, PropertyIds::toExponential, &JavascriptNumber::EntryInfo::ToExponential, 1));
        scriptContext->SetBuiltInLibraryFunction(JavascriptNumber::EntryInfo::ToFixed.GetOriginalEntryPoint(),
            library->AddFunctionToLibraryObject(numberPrototype, PropertyIds::toFixed, &JavascriptNumber::EntryInfo::ToFixed, 1));
        scriptContext->SetBuiltInLibraryFunction(JavascriptNumber::EntryInfo::ToPrecision.GetOriginalEntryPoint(),
            library->AddFunctionToLibraryObject(numberPrototype, PropertyIds::toPrecision, &JavascriptNumber::EntryInfo::ToPrecision, 1));
        scriptContext->SetBuiltInLibraryFunction(JavascriptNumber::EntryInfo::ToLocaleString.GetOriginalEntryPoint(),
            library->AddFunctionToLibraryObject(numberPrototype, PropertyIds::toLocaleString, &JavascriptNumber::EntryInfo::ToLocaleString, 0));
        scriptContext->SetBuiltInLibraryFunction(JavascriptNumber::EntryInfo::ToString.GetOriginalEntryPoint(),
            library->AddFunctionToLibraryObject(numberPrototype, PropertyIds::toString, &JavascriptNumber::EntryInfo::ToString, 1));
        scriptContext->SetBuiltInLibraryFunction(JavascriptNumber::EntryInfo::ValueOf.GetOriginalEntryPoint(),
            library->AddFunctionToLibraryObject(numberPrototype, PropertyIds::valueOf, &JavascriptNumber::EntryInfo::ValueOf, 0));

        numberPrototype->SetHasNoEnumerableProperties(true);
    }

#ifdef ENABLE_SIMDJS
    template<typename SIMDTypeName>
    void JavascriptLibrary::SIMDPrototypeInitHelper(DynamicObject* simdPrototype, JavascriptLibrary* library, JavascriptFunction* constructorFn, JavascriptString* strLiteral)
    {
        ScriptContext* scriptContext = simdPrototype->GetScriptContext();
        //The initial value of SIMDConstructor.prototype.constructor is the intrinsic object %SIMDConstructor%
        library->AddMember(simdPrototype, PropertyIds::constructor, constructorFn);

        scriptContext->SetBuiltInLibraryFunction(SIMDTypeName::EntryInfo::ToLocaleString.GetOriginalEntryPoint(),
            library->AddFunctionToLibraryObject(simdPrototype, PropertyIds::toLocaleString, &SIMDTypeName::EntryInfo::ToLocaleString, 0));
        scriptContext->SetBuiltInLibraryFunction(SIMDTypeName::EntryInfo::ToString.GetOriginalEntryPoint(),
            library->AddFunctionToLibraryObject(simdPrototype, PropertyIds::toString, &SIMDTypeName::EntryInfo::ToString, 1));
        scriptContext->SetBuiltInLibraryFunction(SIMDTypeName::EntryInfo::ValueOf.GetOriginalEntryPoint(),
            library->AddFunctionToLibraryObject(simdPrototype, PropertyIds::valueOf, &SIMDTypeName::EntryInfo::ValueOf, 0));

        if (scriptContext->GetConfig()->IsES6ToStringTagEnabled())
        {
            library->AddMember(simdPrototype, PropertyIds::_symbolToStringTag, strLiteral, PropertyConfigurable);
        }

        if (scriptContext->GetConfig()->IsES6ToPrimitiveEnabled())
        {
            scriptContext->SetBuiltInLibraryFunction(SIMDTypeName::EntryInfo::SymbolToPrimitive.GetOriginalEntryPoint(),
                library->AddFunctionToLibraryObjectWithName(simdPrototype, PropertyIds::_symbolToPrimitive, PropertyIds::_RuntimeFunctionNameId_toPrimitive,
                    &SIMDTypeName::EntryInfo::SymbolToPrimitive, 1));
            simdPrototype->SetWritable(PropertyIds::_symbolToPrimitive, false);
        }
        simdPrototype->SetHasNoEnumerableProperties(true);

    }

    void JavascriptLibrary::InitializeSIMDBool8x16Prototype(DynamicObject* simdPrototype, DeferredTypeHandlerBase * typeHandler, DeferredInitializeMode mode)
    {
        typeHandler->Convert(simdPrototype, mode, 6);
        JavascriptLibrary* library = simdPrototype->GetLibrary();
        SIMDPrototypeInitHelper<JavascriptSIMDBool8x16>(simdPrototype, library, library->GetBuiltinFunctions()[BuiltinFunction::SIMD_Bool8x16_Bool8x16],
            library->CreateStringFromCppLiteral(_u("SIMD.Bool8x16")));
    }

    void JavascriptLibrary::InitializeSIMDBool16x8Prototype(DynamicObject* simdPrototype, DeferredTypeHandlerBase * typeHandler, DeferredInitializeMode mode)
    {
        typeHandler->Convert(simdPrototype, mode, 6);
        JavascriptLibrary* library = simdPrototype->GetLibrary();
        SIMDPrototypeInitHelper<JavascriptSIMDBool16x8>(simdPrototype, library, library->GetBuiltinFunctions()[BuiltinFunction::SIMD_Bool16x8_Bool16x8],
            library->CreateStringFromCppLiteral(_u("SIMD.Bool16x8")));
    }

    void JavascriptLibrary::InitializeSIMDBool32x4Prototype(DynamicObject* simdPrototype, DeferredTypeHandlerBase * typeHandler, DeferredInitializeMode mode)
    {
        typeHandler->Convert(simdPrototype, mode, 6);
        JavascriptLibrary* library = simdPrototype->GetLibrary();
        SIMDPrototypeInitHelper<JavascriptSIMDBool32x4>(simdPrototype, library, library->GetBuiltinFunctions()[BuiltinFunction::SIMD_Bool32x4_Bool32x4],
            library->CreateStringFromCppLiteral(_u("SIMD.Bool32x4")));
    }

    void JavascriptLibrary::InitializeSIMDInt8x16Prototype(DynamicObject* simdPrototype, DeferredTypeHandlerBase * typeHandler, DeferredInitializeMode mode)
    {
        typeHandler->Convert(simdPrototype, mode, 6);
        JavascriptLibrary* library = simdPrototype->GetLibrary();
        SIMDPrototypeInitHelper<JavascriptSIMDInt8x16>(simdPrototype, library, library->GetBuiltinFunctions()[BuiltinFunction::SIMD_Int8x16_Int8x16],
            library->CreateStringFromCppLiteral(_u("SIMD.Int8x16")));
    }

    void JavascriptLibrary::InitializeSIMDInt16x8Prototype(DynamicObject* simdPrototype, DeferredTypeHandlerBase * typeHandler, DeferredInitializeMode mode)
    {
        typeHandler->Convert(simdPrototype, mode, 6);
        JavascriptLibrary* library = simdPrototype->GetLibrary();
        SIMDPrototypeInitHelper<JavascriptSIMDInt16x8>(simdPrototype, library, library->GetBuiltinFunctions()[BuiltinFunction::SIMD_Int16x8_Int16x8],
            library->CreateStringFromCppLiteral(_u("SIMD.Int16x8")));
    }

    void JavascriptLibrary::InitializeSIMDInt32x4Prototype(DynamicObject* simdPrototype, DeferredTypeHandlerBase * typeHandler, DeferredInitializeMode mode)
    {
        typeHandler->Convert(simdPrototype, mode, 6);
        JavascriptLibrary* library = simdPrototype->GetLibrary();
        SIMDPrototypeInitHelper<JavascriptSIMDInt32x4>(simdPrototype, library, library->GetBuiltinFunctions()[BuiltinFunction::SIMD_Int32x4_Int32x4],
            library->CreateStringFromCppLiteral(_u("SIMD.Int32x4")));
    }

    void JavascriptLibrary::InitializeSIMDUint8x16Prototype(DynamicObject* simdPrototype, DeferredTypeHandlerBase * typeHandler, DeferredInitializeMode mode)
    {
        typeHandler->Convert(simdPrototype, mode, 6);
        JavascriptLibrary* library = simdPrototype->GetLibrary();
        SIMDPrototypeInitHelper<JavascriptSIMDUint8x16>(simdPrototype, library, library->GetBuiltinFunctions()[BuiltinFunction::SIMD_Uint8x16_Uint8x16],
            library->CreateStringFromCppLiteral(_u("SIMD.Uint8x16")));
    }

    void JavascriptLibrary::InitializeSIMDUint16x8Prototype(DynamicObject* simdPrototype, DeferredTypeHandlerBase * typeHandler, DeferredInitializeMode mode)
    {
        typeHandler->Convert(simdPrototype, mode, 6);
        JavascriptLibrary* library = simdPrototype->GetLibrary();
        SIMDPrototypeInitHelper<JavascriptSIMDUint16x8>(simdPrototype, library, library->GetBuiltinFunctions()[BuiltinFunction::SIMD_Uint16x8_Uint16x8],
            library->CreateStringFromCppLiteral(_u("SIMD.Uint16x8")));
    }

    void JavascriptLibrary::InitializeSIMDUint32x4Prototype(DynamicObject* simdPrototype, DeferredTypeHandlerBase * typeHandler, DeferredInitializeMode mode)
    {
        typeHandler->Convert(simdPrototype, mode, 6);
        JavascriptLibrary* library = simdPrototype->GetLibrary();
        SIMDPrototypeInitHelper<JavascriptSIMDUint32x4>(simdPrototype, library, library->GetBuiltinFunctions()[BuiltinFunction::SIMD_Uint32x4_Uint32x4],
            library->CreateStringFromCppLiteral(_u("SIMD.Uint32x4")));
    }

    void JavascriptLibrary::InitializeSIMDFloat32x4Prototype(DynamicObject* simdPrototype, DeferredTypeHandlerBase * typeHandler, DeferredInitializeMode mode)
    {
        typeHandler->Convert(simdPrototype, mode, 6);
        JavascriptLibrary* library = simdPrototype->GetLibrary();
        SIMDPrototypeInitHelper<JavascriptSIMDFloat32x4>(simdPrototype, library, library->GetBuiltinFunctions()[BuiltinFunction::SIMD_Float32x4_Float32x4],
            library->CreateStringFromCppLiteral(_u("SIMD.Float32x4")));
    }
#endif

    void JavascriptLibrary::InitializeObjectConstructor(DynamicObject* objectConstructor, DeferredTypeHandlerBase * typeHandler, DeferredInitializeMode mode)
    {
        // Note: Any new function addition/deletion/modification should also be updated in JavascriptLibrary::ProfilerRegisterObject
        // so that the update is in sync with profiler
        JavascriptLibrary* library = objectConstructor->GetLibrary();
        ScriptContext* scriptContext = objectConstructor->GetScriptContext();
        int propertyCount = 18;
        if (scriptContext->GetConfig()->IsES6ObjectExtensionsEnabled())
        {
            propertyCount += 2;
        }

        typeHandler->Convert(objectConstructor, mode, propertyCount);

        library->AddMember(objectConstructor, PropertyIds::length, TaggedInt::ToVarUnchecked(1), PropertyNone);
        library->AddMember(objectConstructor, PropertyIds::prototype, library->objectPrototype, PropertyNone);
        if (scriptContext->GetConfig()->IsES6FunctionNameEnabled())
        {
            library->AddMember(objectConstructor, PropertyIds::name, scriptContext->GetPropertyString(PropertyIds::Object), PropertyConfigurable);
        }

        scriptContext->SetBuiltInLibraryFunction(JavascriptObject::EntryInfo::DefineProperty.GetOriginalEntryPoint(),
            library->AddFunctionToLibraryObject(objectConstructor, PropertyIds::defineProperty, &JavascriptObject::EntryInfo::DefineProperty, 3));
        scriptContext->SetBuiltInLibraryFunction(JavascriptObject::EntryInfo::GetOwnPropertyDescriptor.GetOriginalEntryPoint(),
            library->AddFunctionToLibraryObject(objectConstructor, PropertyIds::getOwnPropertyDescriptor, &JavascriptObject::EntryInfo::GetOwnPropertyDescriptor, 2));
        scriptContext->SetBuiltInLibraryFunction(JavascriptObject::EntryInfo::DefineProperties.GetOriginalEntryPoint(),
            library->AddFunctionToLibraryObject(objectConstructor, PropertyIds::defineProperties, &JavascriptObject::EntryInfo::DefineProperties, 2));
        library->AddFunctionToLibraryObject(objectConstructor, PropertyIds::create, &JavascriptObject::EntryInfo::Create, 2);
        scriptContext->SetBuiltInLibraryFunction(JavascriptObject::EntryInfo::Seal.GetOriginalEntryPoint(),
            library->AddFunctionToLibraryObject(objectConstructor, PropertyIds::seal, &JavascriptObject::EntryInfo::Seal, 1));
        scriptContext->SetBuiltInLibraryFunction(JavascriptObject::EntryInfo::Freeze.GetOriginalEntryPoint(),
            library->AddFunctionToLibraryObject(objectConstructor, PropertyIds::freeze, &JavascriptObject::EntryInfo::Freeze, 1));
        scriptContext->SetBuiltInLibraryFunction(JavascriptObject::EntryInfo::PreventExtensions.GetOriginalEntryPoint(),
            library->AddFunctionToLibraryObject(objectConstructor, PropertyIds::preventExtensions, &JavascriptObject::EntryInfo::PreventExtensions, 1));
        scriptContext->SetBuiltInLibraryFunction(JavascriptObject::EntryInfo::IsSealed.GetOriginalEntryPoint(),
            library->AddFunctionToLibraryObject(objectConstructor, PropertyIds::isSealed, &JavascriptObject::EntryInfo::IsSealed, 1));
        scriptContext->SetBuiltInLibraryFunction(JavascriptObject::EntryInfo::IsFrozen.GetOriginalEntryPoint(),
            library->AddFunctionToLibraryObject(objectConstructor, PropertyIds::isFrozen, &JavascriptObject::EntryInfo::IsFrozen, 1));
        scriptContext->SetBuiltInLibraryFunction(JavascriptObject::EntryInfo::IsExtensible.GetOriginalEntryPoint(),
            library->AddFunctionToLibraryObject(objectConstructor, PropertyIds::isExtensible, &JavascriptObject::EntryInfo::IsExtensible, 1));
        scriptContext->SetBuiltInLibraryFunction(JavascriptObject::EntryInfo::GetPrototypeOf.GetOriginalEntryPoint(),
            library->AddFunctionToLibraryObject(objectConstructor, PropertyIds::getPrototypeOf, &JavascriptObject::EntryInfo::GetPrototypeOf, 1));
        scriptContext->SetBuiltInLibraryFunction(JavascriptObject::EntryInfo::Keys.GetOriginalEntryPoint(),
            library->AddFunctionToLibraryObject(objectConstructor, PropertyIds::keys, &JavascriptObject::EntryInfo::Keys, 1));
        scriptContext->SetBuiltInLibraryFunction(JavascriptObject::EntryInfo::GetOwnPropertyNames.GetOriginalEntryPoint(),
            library->AddFunctionToLibraryObject(objectConstructor, PropertyIds::getOwnPropertyNames, &JavascriptObject::EntryInfo::GetOwnPropertyNames, 1));
        scriptContext->SetBuiltInLibraryFunction(JavascriptObject::EntryInfo::SetPrototypeOf.GetOriginalEntryPoint(),
            library->AddFunctionToLibraryObject(objectConstructor, PropertyIds::setPrototypeOf, &JavascriptObject::EntryInfo::SetPrototypeOf, 2));
        scriptContext->SetBuiltInLibraryFunction(JavascriptObject::EntryInfo::GetOwnPropertySymbols.GetOriginalEntryPoint(),
            library->AddFunctionToLibraryObject(objectConstructor, PropertyIds::getOwnPropertySymbols, &JavascriptObject::EntryInfo::GetOwnPropertySymbols, 1));
        if (scriptContext->GetConfig()->IsES6ObjectExtensionsEnabled())
        {
            scriptContext->SetBuiltInLibraryFunction(JavascriptObject::EntryInfo::Is.GetOriginalEntryPoint(),
                library->AddFunctionToLibraryObject(objectConstructor, PropertyIds::is, &JavascriptObject::EntryInfo::Is, 2));
            scriptContext->SetBuiltInLibraryFunction(JavascriptObject::EntryInfo::Assign.GetOriginalEntryPoint(),
                library->AddFunctionToLibraryObject(objectConstructor, PropertyIds::assign, &JavascriptObject::EntryInfo::Assign, 2));
        }

        if (scriptContext->GetConfig()->IsES7ValuesEntriesEnabled())
        {
            scriptContext->SetBuiltInLibraryFunction(JavascriptObject::EntryInfo::Values.GetOriginalEntryPoint(),
                library->AddFunctionToLibraryObject(objectConstructor, PropertyIds::values, &JavascriptObject::EntryInfo::Values, 1));
            scriptContext->SetBuiltInLibraryFunction(JavascriptObject::EntryInfo::Entries.GetOriginalEntryPoint(),
                library->AddFunctionToLibraryObject(objectConstructor, PropertyIds::entries, &JavascriptObject::EntryInfo::Entries, 1));
        }

        objectConstructor->SetHasNoEnumerableProperties(true);
    }

    void JavascriptLibrary::InitializeObjectPrototype(DynamicObject* objectPrototype, DeferredTypeHandlerBase * typeHandler, DeferredInitializeMode mode)
    {
        JavascriptLibrary* library = objectPrototype->GetLibrary();
        ScriptContext* scriptContext = objectPrototype->GetScriptContext();

        typeHandler->Convert(objectPrototype, mode, 11, true);
        // Note: Any new function addition/deletion/modification should also be updated in JavascriptLibrary::ProfilerRegisterObject
        // so that the update is in sync with profiler
        library->AddMember(objectPrototype, PropertyIds::constructor, library->objectConstructor);
        library->AddFunctionToLibraryObject(objectPrototype, PropertyIds::hasOwnProperty, &JavascriptObject::EntryInfo::HasOwnProperty, 1);
        library->AddFunctionToLibraryObject(objectPrototype, PropertyIds::propertyIsEnumerable, &JavascriptObject::EntryInfo::PropertyIsEnumerable, 1);
        library->AddFunctionToLibraryObject(objectPrototype, PropertyIds::isPrototypeOf, &JavascriptObject::EntryInfo::IsPrototypeOf, 1);
        library->AddFunctionToLibraryObject(objectPrototype, PropertyIds::toLocaleString, &JavascriptObject::EntryInfo::ToLocaleString, 0);

        library->objectToStringFunction = library->AddFunctionToLibraryObject(objectPrototype, PropertyIds::toString, &JavascriptObject::EntryInfo::ToString, 0);
        library->objectValueOfFunction = library->AddFunctionToLibraryObject(objectPrototype, PropertyIds::valueOf, &JavascriptObject::EntryInfo::ValueOf, 0);

        scriptContext->SetBuiltInLibraryFunction(JavascriptObject::EntryInfo::ToString.GetOriginalEntryPoint(), library->objectToStringFunction);

        bool hadOnlyWritableDataProperties = objectPrototype->GetDynamicType()->GetTypeHandler()->GetHasOnlyWritableDataProperties();
        objectPrototype->SetAccessors(PropertyIds::__proto__, library->Get__proto__getterFunction(), library->Get__proto__setterFunction(), PropertyOperation_NonFixedValue);
        objectPrototype->SetEnumerable(PropertyIds::__proto__, FALSE);
        // Let's pretend __proto__ is actually writable.  We'll make sure we always go through a special code path when writing to it.
        if (hadOnlyWritableDataProperties)
        {
            objectPrototype->GetDynamicType()->GetTypeHandler()->SetHasOnlyWritableDataProperties();
        }

        library->AddFunctionToLibraryObject(objectPrototype, PropertyIds::__defineGetter__, &JavascriptObject::EntryInfo::DefineGetter, 2);
        library->AddFunctionToLibraryObject(objectPrototype, PropertyIds::__defineSetter__, &JavascriptObject::EntryInfo::DefineSetter, 2);
        library->AddFunctionToLibraryObject(objectPrototype, PropertyIds::__lookupGetter__, &JavascriptObject::EntryInfo::LookupGetter, 1);
        library->AddFunctionToLibraryObject(objectPrototype, PropertyIds::__lookupSetter__, &JavascriptObject::EntryInfo::LookupSetter, 1);

        objectPrototype->SetHasNoEnumerableProperties(true);
    }

    void JavascriptLibrary::InitializeRegexConstructor(DynamicObject* regexConstructor, DeferredTypeHandlerBase * typeHandler, DeferredInitializeMode mode)
    {
        JavascriptLibrary* library = regexConstructor->GetLibrary();
        ScriptContext* scriptContext = regexConstructor->GetScriptContext();
        typeHandler->Convert(regexConstructor, mode, 3);
        // Note: Any new function addition/deletion/modification should also be updated in JavascriptLibrary::ProfilerRegisterRegExp
        // so that the update is in sync with profiler
        library->AddMember(regexConstructor, PropertyIds::length, TaggedInt::ToVarUnchecked(2), PropertyNone);
        library->AddMember(regexConstructor, PropertyIds::prototype, library->regexPrototype, PropertyNone);

        if (scriptContext->GetConfig()->IsES6SpeciesEnabled())
        {
            library->AddAccessorsToLibraryObject(regexConstructor, PropertyIds::_symbolSpecies, &JavascriptRegExp::EntryInfo::GetterSymbolSpecies, nullptr);
        }

        if (scriptContext->GetConfig()->IsES6FunctionNameEnabled())
        {
            library->AddMember(regexConstructor, PropertyIds::name, scriptContext->GetPropertyString(PropertyIds::RegExp), PropertyConfigurable);
        }

        regexConstructor->SetHasNoEnumerableProperties(true);
    }

    void JavascriptLibrary::InitializeRegexPrototype(DynamicObject* regexPrototype, DeferredTypeHandlerBase * typeHandler, DeferredInitializeMode mode)
    {
        typeHandler->Convert(regexPrototype, mode, 24);
        // Note: Any new function addition/deletion/modification should also be updated in JavascriptLibrary::ProfilerRegisterRegExp
        // so that the update is in sync with profiler
        JavascriptFunction * func;
        JavascriptLibrary* library = regexPrototype->GetLibrary();
        JavascriptFunction ** builtinFuncs = library->GetBuiltinFunctions();

        library->AddMember(regexPrototype, PropertyIds::constructor, library->regexConstructor);
        library->regexConstructorSlotIndex = 0;
        Assert(regexPrototype->GetSlot(library->regexConstructorSlotIndex) == library->regexConstructor);

        func = library->AddFunctionToLibraryObject(regexPrototype, PropertyIds::exec, &JavascriptRegExp::EntryInfo::Exec, 1);
        builtinFuncs[BuiltinFunction::RegExp_Exec] = func;
        library->regexExecFunction = func;
        library->regexExecSlotIndex = 1;
        Assert(regexPrototype->GetSlot(library->regexExecSlotIndex) == library->regexExecFunction);

        library->AddFunctionToLibraryObject(regexPrototype, PropertyIds::test, &JavascriptRegExp::EntryInfo::Test, 1);
        library->AddFunctionToLibraryObject(regexPrototype, PropertyIds::toString, &JavascriptRegExp::EntryInfo::ToString, 0);
        // This is deprecated. Should be guarded with appropriate version flag.
        library->AddFunctionToLibraryObject(regexPrototype, PropertyIds::compile, &JavascriptRegExp::EntryInfo::Compile, 2);

        const ScriptConfiguration* scriptConfig = regexPrototype->GetScriptContext()->GetConfig();

        if (scriptConfig->IsES6RegExPrototypePropertiesEnabled())
        {
            library->regexGlobalGetterFunction =
                library->AddGetterToLibraryObject(regexPrototype, PropertyIds::global, &JavascriptRegExp::EntryInfo::GetterGlobal);
            library->regexGlobalGetterSlotIndex = 5;
            Assert(regexPrototype->GetSlot(library->regexGlobalGetterSlotIndex) == library->regexGlobalGetterFunction);

            library->AddAccessorsToLibraryObject(regexPrototype, PropertyIds::ignoreCase, &JavascriptRegExp::EntryInfo::GetterIgnoreCase, nullptr);
            library->AddAccessorsToLibraryObject(regexPrototype, PropertyIds::multiline, &JavascriptRegExp::EntryInfo::GetterMultiline, nullptr);
            library->AddAccessorsToLibraryObject(regexPrototype, PropertyIds::options, &JavascriptRegExp::EntryInfo::GetterOptions, nullptr);
            library->AddAccessorsToLibraryObject(regexPrototype, PropertyIds::source, &JavascriptRegExp::EntryInfo::GetterSource, nullptr);

            library->regexFlagsGetterFunction =
                library->AddGetterToLibraryObject(regexPrototype, PropertyIds::flags, &JavascriptRegExp::EntryInfo::GetterFlags);
            library->regexFlagsGetterSlotIndex = 15;
            Assert(regexPrototype->GetSlot(library->regexFlagsGetterSlotIndex) == library->regexFlagsGetterFunction);

            if (scriptConfig->IsES6RegExStickyEnabled())
            {
                library->regexStickyGetterFunction =
                    library->AddGetterToLibraryObject(regexPrototype, PropertyIds::sticky, &JavascriptRegExp::EntryInfo::GetterSticky);
                library->regexStickyGetterSlotIndex = 17;
                Assert(regexPrototype->GetSlot(library->regexStickyGetterSlotIndex) == library->regexStickyGetterFunction);
            }

            if (scriptConfig->IsES6UnicodeExtensionsEnabled())
            {
                library->regexUnicodeGetterFunction =
                    library->AddGetterToLibraryObject(regexPrototype, PropertyIds::unicode, &JavascriptRegExp::EntryInfo::GetterUnicode);
                library->regexUnicodeGetterSlotIndex = 19;
                Assert(regexPrototype->GetSlot(library->regexUnicodeGetterSlotIndex) == library->regexUnicodeGetterFunction);
            }
        }

        if (scriptConfig->IsES6RegExSymbolsEnabled())
        {
            library->AddFunctionToLibraryObjectWithName(
                regexPrototype,
                PropertyIds::_symbolMatch,
                PropertyIds::_RuntimeFunctionNameId_match,
                &JavascriptRegExp::EntryInfo::SymbolMatch,
                1);
            library->AddFunctionToLibraryObjectWithName(
                regexPrototype,
                PropertyIds::_symbolReplace,
                PropertyIds::_RuntimeFunctionNameId_replace,
                &JavascriptRegExp::EntryInfo::SymbolReplace,
                2);
            builtinFuncs[BuiltinFunction::RegExp_SymbolSearch] = library->AddFunctionToLibraryObjectWithName(
                regexPrototype,
                PropertyIds::_symbolSearch,
                PropertyIds::_RuntimeFunctionNameId_search,
                &JavascriptRegExp::EntryInfo::SymbolSearch,
                1);
            library->AddFunctionToLibraryObjectWithName(
                regexPrototype,
                PropertyIds::_symbolSplit,
                PropertyIds::_RuntimeFunctionNameId_split,
                &JavascriptRegExp::EntryInfo::SymbolSplit,
                2);
        }

        DebugOnly(CheckRegisteredBuiltIns(builtinFuncs, library->GetScriptContext()));

        regexPrototype->SetHasNoEnumerableProperties(true);

        library->regexPrototypeType = regexPrototype->GetDynamicType();
    }

    void JavascriptLibrary::InitializeStringConstructor(DynamicObject* stringConstructor, DeferredTypeHandlerBase * typeHandler, DeferredInitializeMode mode)
    {
        typeHandler->Convert(stringConstructor, mode, 6);
        // Note: Any new function addition/deletion/modification should also be updated in JavascriptLibrary::ProfilerRegisterString
        // so that the update is in sync with profiler
        JavascriptLibrary* library = stringConstructor->GetLibrary();
        ScriptContext* scriptContext = stringConstructor->GetScriptContext();

        JavascriptFunction ** builtinFuncs = library->GetBuiltinFunctions();
        library->AddMember(stringConstructor, PropertyIds::length, TaggedInt::ToVarUnchecked(1), PropertyNone);
        library->AddMember(stringConstructor, PropertyIds::prototype, library->stringPrototype, PropertyNone);

        if (scriptContext->GetConfig()->IsES6FunctionNameEnabled())
        {
            library->AddMember(stringConstructor, PropertyIds::name, scriptContext->GetPropertyString(PropertyIds::String), PropertyConfigurable);
        }


        builtinFuncs[BuiltinFunction::String_FromCharCode]  = library->AddFunctionToLibraryObject(stringConstructor, PropertyIds::fromCharCode,  &JavascriptString::EntryInfo::FromCharCode,  1);
        if(scriptContext->GetConfig()->IsES6UnicodeExtensionsEnabled())
        {
            builtinFuncs[BuiltinFunction::String_FromCodePoint] = library->AddFunctionToLibraryObject(stringConstructor, PropertyIds::fromCodePoint, &JavascriptString::EntryInfo::FromCodePoint, 1);
        }

        /* No inlining                String_Raw           */ library->AddFunctionToLibraryObject(stringConstructor, PropertyIds::raw,           &JavascriptString::EntryInfo::Raw,           1);

        DebugOnly(CheckRegisteredBuiltIns(builtinFuncs, scriptContext));

        stringConstructor->SetHasNoEnumerableProperties(true);
    }

    void JavascriptLibrary::InitializeStringPrototype(DynamicObject* stringPrototype, DeferredTypeHandlerBase * typeHandler, DeferredInitializeMode mode)
    {
        typeHandler->Convert(stringPrototype, mode, 38);
        // Note: Any new function addition/deletion/modification should also be updated in JavascriptLibrary::ProfilerRegisterString
        // so that the update is in sync with profiler
        ScriptContext* scriptContext = stringPrototype->GetScriptContext();
        JavascriptLibrary* library = stringPrototype->GetLibrary();
        JavascriptFunction ** builtinFuncs = library->GetBuiltinFunctions();
        library->AddMember(stringPrototype, PropertyIds::constructor, library->stringConstructor);

        builtinFuncs[BuiltinFunction::String_IndexOf]       = library->AddFunctionToLibraryObject(stringPrototype, PropertyIds::indexOf,            &JavascriptString::EntryInfo::IndexOf,              1);
        builtinFuncs[BuiltinFunction::String_LastIndexOf]   = library->AddFunctionToLibraryObject(stringPrototype, PropertyIds::lastIndexOf,        &JavascriptString::EntryInfo::LastIndexOf,          1);
        builtinFuncs[BuiltinFunction::String_Replace]       = library->AddFunctionToLibraryObject(stringPrototype, PropertyIds::replace,            &JavascriptString::EntryInfo::Replace,              2);
        builtinFuncs[BuiltinFunction::String_Search]        = library->AddFunctionToLibraryObject(stringPrototype, PropertyIds::search,             &JavascriptString::EntryInfo::Search,               1);
        builtinFuncs[BuiltinFunction::String_Slice]         = library->AddFunctionToLibraryObject(stringPrototype, PropertyIds::slice,              &JavascriptString::EntryInfo::Slice,                2);

        if (CONFIG_FLAG(ES6Unicode))
        {
            builtinFuncs[BuiltinFunction::String_CodePointAt]   = library->AddFunctionToLibraryObject(stringPrototype, PropertyIds::codePointAt,        &JavascriptString::EntryInfo::CodePointAt,          1);
            /* builtinFuncs[BuiltinFunction::String_Normalize] =*/library->AddFunctionToLibraryObject(stringPrototype, PropertyIds::normalize,          &JavascriptString::EntryInfo::Normalize,            0);
        }

        builtinFuncs[BuiltinFunction::String_CharAt]            = library->AddFunctionToLibraryObject(stringPrototype, PropertyIds::charAt,             &JavascriptString::EntryInfo::CharAt,               1);
        builtinFuncs[BuiltinFunction::String_CharCodeAt]        = library->AddFunctionToLibraryObject(stringPrototype, PropertyIds::charCodeAt,         &JavascriptString::EntryInfo::CharCodeAt,           1);
        builtinFuncs[BuiltinFunction::String_Concat]            = library->AddFunctionToLibraryObject(stringPrototype, PropertyIds::concat,             &JavascriptString::EntryInfo::Concat,               1);
        builtinFuncs[BuiltinFunction::String_LocaleCompare]     = library->AddFunctionToLibraryObject(stringPrototype, PropertyIds::localeCompare,      &JavascriptString::EntryInfo::LocaleCompare,        1);
        builtinFuncs[BuiltinFunction::String_Match]             = library->AddFunctionToLibraryObject(stringPrototype, PropertyIds::match,              &JavascriptString::EntryInfo::Match,                1);
        builtinFuncs[BuiltinFunction::String_Split]             = library->AddFunctionToLibraryObject(stringPrototype, PropertyIds::split,              &JavascriptString::EntryInfo::Split,                2);
        builtinFuncs[BuiltinFunction::String_Substring]         = library->AddFunctionToLibraryObject(stringPrototype, PropertyIds::substring,          &JavascriptString::EntryInfo::Substring,            2);
        builtinFuncs[BuiltinFunction::String_Substr]            = library->AddFunctionToLibraryObject(stringPrototype, PropertyIds::substr,             &JavascriptString::EntryInfo::Substr,               2);
        builtinFuncs[BuiltinFunction::String_ToLocaleLowerCase] = library->AddFunctionToLibraryObject(stringPrototype, PropertyIds::toLocaleLowerCase,  &JavascriptString::EntryInfo::ToLocaleLowerCase,    0);
        builtinFuncs[BuiltinFunction::String_ToLocaleUpperCase] = library->AddFunctionToLibraryObject(stringPrototype, PropertyIds::toLocaleUpperCase,  &JavascriptString::EntryInfo::ToLocaleUpperCase,    0);
        builtinFuncs[BuiltinFunction::String_ToLowerCase]       = library->AddFunctionToLibraryObject(stringPrototype, PropertyIds::toLowerCase,        &JavascriptString::EntryInfo::ToLowerCase,          0);
        scriptContext->SetBuiltInLibraryFunction(JavascriptString::EntryInfo::ToString.GetOriginalEntryPoint(),
                                                                  library->AddFunctionToLibraryObject(stringPrototype, PropertyIds::toString,           &JavascriptString::EntryInfo::ToString,             0));
        builtinFuncs[BuiltinFunction::String_ToUpperCase]       = library->AddFunctionToLibraryObject(stringPrototype, PropertyIds::toUpperCase,        &JavascriptString::EntryInfo::ToUpperCase,          0);
        builtinFuncs[BuiltinFunction::String_Trim]              = library->AddFunctionToLibraryObject(stringPrototype, PropertyIds::trim,               &JavascriptString::EntryInfo::Trim,                 0);

        scriptContext->SetBuiltInLibraryFunction(JavascriptString::EntryInfo::ValueOf.GetOriginalEntryPoint(),
                                                                  library->AddFunctionToLibraryObject(stringPrototype, PropertyIds::valueOf,            &JavascriptString::EntryInfo::ValueOf,              0));

        /* No inlining                String_Anchor        */ library->AddFunctionToLibraryObject(stringPrototype, PropertyIds::anchor,             &JavascriptString::EntryInfo::Anchor,               1);
        /* No inlining                String_Big           */ library->AddFunctionToLibraryObject(stringPrototype, PropertyIds::big,                &JavascriptString::EntryInfo::Big,                  0);
        /* No inlining                String_Blink         */ library->AddFunctionToLibraryObject(stringPrototype, PropertyIds::blink,              &JavascriptString::EntryInfo::Blink,                0);
        /* No inlining                String_Bold          */ library->AddFunctionToLibraryObject(stringPrototype, PropertyIds::bold,               &JavascriptString::EntryInfo::Bold,                 0);
        /* No inlining                String_Fixed         */ library->AddFunctionToLibraryObject(stringPrototype, PropertyIds::fixed,              &JavascriptString::EntryInfo::Fixed,                0);
        /* No inlining                String_FontColor     */ library->AddFunctionToLibraryObject(stringPrototype, PropertyIds::fontcolor,          &JavascriptString::EntryInfo::FontColor,            1);
        /* No inlining                String_FontSize      */ library->AddFunctionToLibraryObject(stringPrototype, PropertyIds::fontsize,           &JavascriptString::EntryInfo::FontSize,             1);
        /* No inlining                String_Italics       */ library->AddFunctionToLibraryObject(stringPrototype, PropertyIds::italics,            &JavascriptString::EntryInfo::Italics,              0);
        builtinFuncs[BuiltinFunction::String_Link]          = library->AddFunctionToLibraryObject(stringPrototype, PropertyIds::link,               &JavascriptString::EntryInfo::Link,                 1);
        /* No inlining                String_Small         */ library->AddFunctionToLibraryObject(stringPrototype, PropertyIds::Small,              &JavascriptString::EntryInfo::Small,                0);
        /* No inlining                String_Strike        */ library->AddFunctionToLibraryObject(stringPrototype, PropertyIds::strike,             &JavascriptString::EntryInfo::Strike,               0);
        /* No inlining                String_Sub           */ library->AddFunctionToLibraryObject(stringPrototype, PropertyIds::sub,                &JavascriptString::EntryInfo::Sub,                  0);
        /* No inlining                String_Sup           */ library->AddFunctionToLibraryObject(stringPrototype, PropertyIds::sup,                &JavascriptString::EntryInfo::Sup,                  0);

        if (scriptContext->GetConfig()->IsES6StringExtensionsEnabled())
        {
            /* No inlining                String_Repeat        */ library->AddFunctionToLibraryObject(stringPrototype, PropertyIds::repeat,             &JavascriptString::EntryInfo::Repeat,               1);
            /* No inlining                String_StartsWith    */ library->AddFunctionToLibraryObject(stringPrototype, PropertyIds::startsWith,         &JavascriptString::EntryInfo::StartsWith,           1);
            /* No inlining                String_EndsWith      */ library->AddFunctionToLibraryObject(stringPrototype, PropertyIds::endsWith,           &JavascriptString::EntryInfo::EndsWith,             1);
            /* No inlining                String_Includes      */ library->AddFunctionToLibraryObject(stringPrototype, PropertyIds::includes,           &JavascriptString::EntryInfo::Includes,             1);
            builtinFuncs[BuiltinFunction::String_TrimLeft]      = library->AddFunctionToLibraryObject(stringPrototype, PropertyIds::trimLeft,           &JavascriptString::EntryInfo::TrimLeft,             0);
            builtinFuncs[BuiltinFunction::String_TrimRight]     = library->AddFunctionToLibraryObject(stringPrototype, PropertyIds::trimRight,          &JavascriptString::EntryInfo::TrimRight,            0);
        }

        library->AddFunctionToLibraryObjectWithName(stringPrototype, PropertyIds::_symbolIterator, PropertyIds::_RuntimeFunctionNameId_iterator, &JavascriptString::EntryInfo::SymbolIterator, 0);

        if (scriptContext->GetConfig()->IsES7BuiltinsEnabled())
        {
            builtinFuncs[BuiltinFunction::String_PadStart] = library->AddFunctionToLibraryObject(stringPrototype, PropertyIds::padStart, &JavascriptString::EntryInfo::PadStart, 1);
            builtinFuncs[BuiltinFunction::String_PadEnd] = library->AddFunctionToLibraryObject(stringPrototype, PropertyIds::padEnd, &JavascriptString::EntryInfo::PadEnd, 1);
        }

        DebugOnly(CheckRegisteredBuiltIns(builtinFuncs, scriptContext));

        stringPrototype->SetHasNoEnumerableProperties(true);
    }

    void JavascriptLibrary::InitializeMapConstructor(DynamicObject* mapConstructor, DeferredTypeHandlerBase * typeHandler, DeferredInitializeMode mode)
    {
        typeHandler->Convert(mapConstructor, mode, 3);
        // Note: Any new function addition/deletion/modification should also be updated in JavascriptLibrary::ProfilerRegisterMap
        // so that the update is in sync with profiler
        JavascriptLibrary* library = mapConstructor->GetLibrary();
        ScriptContext* scriptContext = mapConstructor->GetScriptContext();
        library->AddMember(mapConstructor, PropertyIds::length, TaggedInt::ToVarUnchecked(0), PropertyNone);
        library->AddMember(mapConstructor, PropertyIds::prototype, library->mapPrototype, PropertyNone);

        if (scriptContext->GetConfig()->IsES6SpeciesEnabled())
        {
            library->AddAccessorsToLibraryObject(mapConstructor, PropertyIds::_symbolSpecies, &JavascriptMap::EntryInfo::GetterSymbolSpecies, nullptr);
        }

        if (scriptContext->GetConfig()->IsES6FunctionNameEnabled())
        {
            library->AddMember(mapConstructor, PropertyIds::name, scriptContext->GetPropertyString(PropertyIds::Map), PropertyConfigurable);
        }

        mapConstructor->SetHasNoEnumerableProperties(true);
    }

    void JavascriptLibrary::InitializeMapPrototype(DynamicObject* mapPrototype, DeferredTypeHandlerBase * typeHandler, DeferredInitializeMode mode)
    {
        typeHandler->Convert(mapPrototype, mode, 13, true);
        // Note: Any new function addition/deletion/modification should also be updated in JavascriptLibrary::ProfilerRegisterMap
        // so that the update is in sync with profiler
        ScriptContext* scriptContext = mapPrototype->GetScriptContext();
        JavascriptLibrary* library = mapPrototype->GetLibrary();
        library->AddMember(mapPrototype, PropertyIds::constructor, library->mapConstructor);

        library->AddFunctionToLibraryObject(mapPrototype, PropertyIds::clear, &JavascriptMap::EntryInfo::Clear, 0);
        library->AddFunctionToLibraryObject(mapPrototype, PropertyIds::delete_, &JavascriptMap::EntryInfo::Delete, 1);
        library->AddFunctionToLibraryObject(mapPrototype, PropertyIds::forEach, &JavascriptMap::EntryInfo::ForEach, 1);
        library->AddFunctionToLibraryObject(mapPrototype, PropertyIds::get, &JavascriptMap::EntryInfo::Get, 1);
        library->AddFunctionToLibraryObject(mapPrototype, PropertyIds::has, &JavascriptMap::EntryInfo::Has, 1);
        library->AddFunctionToLibraryObject(mapPrototype, PropertyIds::set, &JavascriptMap::EntryInfo::Set, 2);

        library->AddAccessorsToLibraryObject(mapPrototype, PropertyIds::size, &JavascriptMap::EntryInfo::SizeGetter, nullptr);

        JavascriptFunction* entriesFunc;
        entriesFunc = library->AddFunctionToLibraryObject(mapPrototype, PropertyIds::entries, &JavascriptMap::EntryInfo::Entries, 0);
        library->AddFunctionToLibraryObject(mapPrototype, PropertyIds::keys, &JavascriptMap::EntryInfo::Keys, 0);
        library->AddFunctionToLibraryObject(mapPrototype, PropertyIds::values, &JavascriptMap::EntryInfo::Values, 0);
        library->AddMember(mapPrototype, PropertyIds::_symbolIterator, entriesFunc);

        if (scriptContext->GetConfig()->IsES6ToStringTagEnabled())
        {
            library->AddMember(mapPrototype, PropertyIds::_symbolToStringTag, library->CreateStringFromCppLiteral(_u("Map")), PropertyConfigurable);
        }

        mapPrototype->SetHasNoEnumerableProperties(true);
    }

    void JavascriptLibrary::InitializeSetConstructor(DynamicObject* setConstructor, DeferredTypeHandlerBase * typeHandler, DeferredInitializeMode mode)
    {
        typeHandler->Convert(setConstructor, mode, 3);
        // Note: Any new function addition/deletion/modification should also be updated in JavascriptLibrary::ProfilerRegisterSet
        // so that the update is in sync with profiler
        JavascriptLibrary* library = setConstructor->GetLibrary();
        ScriptContext* scriptContext = setConstructor->GetScriptContext();
        library->AddMember(setConstructor, PropertyIds::length, TaggedInt::ToVarUnchecked(0), PropertyNone);
        library->AddMember(setConstructor, PropertyIds::prototype, library->setPrototype, PropertyNone);

        if (scriptContext->GetConfig()->IsES6SpeciesEnabled())
        {
            library->AddAccessorsToLibraryObject(setConstructor, PropertyIds::_symbolSpecies, &JavascriptSet::EntryInfo::GetterSymbolSpecies, nullptr);
        }

        if (scriptContext->GetConfig()->IsES6FunctionNameEnabled())
        {
            library->AddMember(setConstructor, PropertyIds::name, scriptContext->GetPropertyString(PropertyIds::Set), PropertyConfigurable);
        }

        setConstructor->SetHasNoEnumerableProperties(true);
    }

    void JavascriptLibrary::InitializeSetPrototype(DynamicObject* setPrototype, DeferredTypeHandlerBase * typeHandler, DeferredInitializeMode mode)
    {
        typeHandler->Convert(setPrototype, mode, 12, true);
        // Note: Any new function addition/deletion/modification should also be updated in JavascriptLibrary::ProfilerRegisterSet
        // so that the update is in sync with profiler
        ScriptContext* scriptContext = setPrototype->GetScriptContext();
        JavascriptLibrary* library = setPrototype->GetLibrary();
        library->AddMember(setPrototype, PropertyIds::constructor, library->setConstructor);

        library->AddFunctionToLibraryObject(setPrototype, PropertyIds::add, &JavascriptSet::EntryInfo::Add, 1);
        library->AddFunctionToLibraryObject(setPrototype, PropertyIds::clear, &JavascriptSet::EntryInfo::Clear, 0);
        library->AddFunctionToLibraryObject(setPrototype, PropertyIds::delete_, &JavascriptSet::EntryInfo::Delete, 1);
        library->AddFunctionToLibraryObject(setPrototype, PropertyIds::forEach, &JavascriptSet::EntryInfo::ForEach, 1);
        library->AddFunctionToLibraryObject(setPrototype, PropertyIds::has, &JavascriptSet::EntryInfo::Has, 1);

        library->AddAccessorsToLibraryObject(setPrototype, PropertyIds::size, &JavascriptSet::EntryInfo::SizeGetter, nullptr);

        JavascriptFunction* valuesFunc;
        library->AddFunctionToLibraryObject(setPrototype, PropertyIds::entries, &JavascriptSet::EntryInfo::Entries, 0);
        valuesFunc = library->AddFunctionToLibraryObject(setPrototype, PropertyIds::values, &JavascriptSet::EntryInfo::Values, 0);
        library->AddMember(setPrototype, PropertyIds::keys, valuesFunc);
        library->AddMember(setPrototype, PropertyIds::_symbolIterator, valuesFunc);

        if (scriptContext->GetConfig()->IsES6ToStringTagEnabled())
        {
            library->AddMember(setPrototype, PropertyIds::_symbolToStringTag, library->CreateStringFromCppLiteral(_u("Set")), PropertyConfigurable);
        }

        setPrototype->SetHasNoEnumerableProperties(true);
    }

    void JavascriptLibrary::InitializeWeakMapConstructor(DynamicObject* weakMapConstructor, DeferredTypeHandlerBase * typeHandler, DeferredInitializeMode mode)
    {
        typeHandler->Convert(weakMapConstructor, mode, 3);
        // Note: Any new function addition/deletion/modification should also be updated in JavascriptLibrary::ProfilerRegisterWeakMap
        // so that the update is in sync with profiler
        JavascriptLibrary* library = weakMapConstructor->GetLibrary();
        ScriptContext* scriptContext = weakMapConstructor->GetScriptContext();
        library->AddMember(weakMapConstructor, PropertyIds::length, TaggedInt::ToVarUnchecked(0), PropertyNone);
        library->AddMember(weakMapConstructor, PropertyIds::prototype, library->weakMapPrototype, PropertyNone);
        if (scriptContext->GetConfig()->IsES6FunctionNameEnabled())
        {
            library->AddMember(weakMapConstructor, PropertyIds::name, scriptContext->GetPropertyString(PropertyIds::WeakMap), PropertyConfigurable);
        }

        weakMapConstructor->SetHasNoEnumerableProperties(true);
    }

    void JavascriptLibrary::InitializeWeakMapPrototype(DynamicObject* weakMapPrototype, DeferredTypeHandlerBase * typeHandler, DeferredInitializeMode mode)
    {
        typeHandler->Convert(weakMapPrototype, mode, 6);
        // Note: Any new function addition/deletion/modification should also be updated in JavascriptLibrary::ProfilerRegisterWeakMap
        // so that the update is in sync with profiler
        ScriptContext* scriptContext = weakMapPrototype->GetScriptContext();
        JavascriptLibrary* library = weakMapPrototype->GetLibrary();
        library->AddMember(weakMapPrototype, PropertyIds::constructor, library->weakMapConstructor);

        library->AddFunctionToLibraryObject(weakMapPrototype, PropertyIds::delete_, &JavascriptWeakMap::EntryInfo::Delete, 1);
        library->AddFunctionToLibraryObject(weakMapPrototype, PropertyIds::get, &JavascriptWeakMap::EntryInfo::Get, 1);
        library->AddFunctionToLibraryObject(weakMapPrototype, PropertyIds::has, &JavascriptWeakMap::EntryInfo::Has, 1);
        library->AddFunctionToLibraryObject(weakMapPrototype, PropertyIds::set, &JavascriptWeakMap::EntryInfo::Set, 2);

        if (scriptContext->GetConfig()->IsES6ToStringTagEnabled())
        {
            library->AddMember(weakMapPrototype, PropertyIds::_symbolToStringTag, library->CreateStringFromCppLiteral(_u("WeakMap")), PropertyConfigurable);
        }

        weakMapPrototype->SetHasNoEnumerableProperties(true);
    }

    void JavascriptLibrary::InitializeWeakSetConstructor(DynamicObject* weakSetConstructor, DeferredTypeHandlerBase * typeHandler, DeferredInitializeMode mode)
    {
        typeHandler->Convert(weakSetConstructor, mode, 3);
        // Note: Any new function addition/deletion/modification should also be updated in JavascriptLibrary::ProfilerRegisterWeakSet
        // so that the update is in sync with profiler
        JavascriptLibrary* library = weakSetConstructor->GetLibrary();
        ScriptContext* scriptContext = weakSetConstructor->GetScriptContext();
        library->AddMember(weakSetConstructor, PropertyIds::length, TaggedInt::ToVarUnchecked(0), PropertyNone);
        library->AddMember(weakSetConstructor, PropertyIds::prototype, library->weakSetPrototype, PropertyNone);
        if (scriptContext->GetConfig()->IsES6FunctionNameEnabled())
        {
            library->AddMember(weakSetConstructor, PropertyIds::name, scriptContext->GetPropertyString(PropertyIds::WeakSet), PropertyConfigurable);
        }

        weakSetConstructor->SetHasNoEnumerableProperties(true);
    }

    void JavascriptLibrary::InitializeWeakSetPrototype(DynamicObject* weakSetPrototype, DeferredTypeHandlerBase * typeHandler, DeferredInitializeMode mode)
    {
        typeHandler->Convert(weakSetPrototype, mode, 5);
        // Note: Any new function addition/deletion/modification should also be updated in JavascriptLibrary::ProfilerRegisterWeakSet
        // so that the update is in sync with profiler
        ScriptContext* scriptContext = weakSetPrototype->GetScriptContext();
        JavascriptLibrary* library = weakSetPrototype->GetLibrary();
        library->AddMember(weakSetPrototype, PropertyIds::constructor, library->weakSetConstructor);

        library->AddFunctionToLibraryObject(weakSetPrototype, PropertyIds::add, &JavascriptWeakSet::EntryInfo::Add, 1);
        library->AddFunctionToLibraryObject(weakSetPrototype, PropertyIds::delete_, &JavascriptWeakSet::EntryInfo::Delete, 1);
        library->AddFunctionToLibraryObject(weakSetPrototype, PropertyIds::has, &JavascriptWeakSet::EntryInfo::Has, 1);

        if (scriptContext->GetConfig()->IsES6ToStringTagEnabled())
        {
            library->AddMember(weakSetPrototype, PropertyIds::_symbolToStringTag, library->CreateStringFromCppLiteral(_u("WeakSet")), PropertyConfigurable);
        }

        weakSetPrototype->SetHasNoEnumerableProperties(true);
    }

    void JavascriptLibrary::InitializeIteratorPrototype(DynamicObject* iteratorPrototype, DeferredTypeHandlerBase * typeHandler, DeferredInitializeMode mode)
    {
        typeHandler->Convert(iteratorPrototype, mode, 1);
        // Note: Any new function addition/deletion/modification should also be updated in JavascriptLibrary::ProfilerRegisterIterator
        // so that the update is in sync with profiler

        JavascriptLibrary* library = iteratorPrototype->GetLibrary();

        library->AddFunctionToLibraryObjectWithName(iteratorPrototype, PropertyIds::_symbolIterator, PropertyIds::_RuntimeFunctionNameId_iterator,
            &JavascriptIterator::EntryInfo::SymbolIterator, 0);
    }

    void JavascriptLibrary::InitializeArrayIteratorPrototype(DynamicObject* arrayIteratorPrototype, DeferredTypeHandlerBase * typeHandler, DeferredInitializeMode mode)
    {
        typeHandler->Convert(arrayIteratorPrototype, mode, 2);
        // Note: Any new function addition/deletion/modification should also be updated in JavascriptLibrary::ProfilerRegisterArrayIterator
        // so that the update is in sync with profiler

        JavascriptLibrary* library = arrayIteratorPrototype->GetLibrary();
        ScriptContext* scriptContext = library->GetScriptContext();

        library->arrayIteratorPrototypeBuiltinNextFunction = library->AddFunctionToLibraryObject(arrayIteratorPrototype, PropertyIds::next, &JavascriptArrayIterator::EntryInfo::Next, 0);

        if (scriptContext->GetConfig()->IsES6ToStringTagEnabled())
        {
            library->AddMember(arrayIteratorPrototype, PropertyIds::_symbolToStringTag, library->CreateStringFromCppLiteral(_u("Array Iterator")), PropertyConfigurable);
        }
    }

    void JavascriptLibrary::InitializeMapIteratorPrototype(DynamicObject* mapIteratorPrototype, DeferredTypeHandlerBase * typeHandler, DeferredInitializeMode mode)
    {
        typeHandler->Convert(mapIteratorPrototype, mode, 2);
        // Note: Any new function addition/deletion/modification should also be updated in JavascriptLibrary::ProfilerRegisterMapIterator
        // so that the update is in sync with profiler

        JavascriptLibrary* library = mapIteratorPrototype->GetLibrary();
        ScriptContext* scriptContext = library->GetScriptContext();

        library->AddFunctionToLibraryObject(mapIteratorPrototype, PropertyIds::next, &JavascriptMapIterator::EntryInfo::Next, 0);

        if (scriptContext->GetConfig()->IsES6ToStringTagEnabled())
        {
            library->AddMember(mapIteratorPrototype, PropertyIds::_symbolToStringTag, library->CreateStringFromCppLiteral(_u("Map Iterator")), PropertyConfigurable);
        }
    }

    void JavascriptLibrary::InitializeSetIteratorPrototype(DynamicObject* setIteratorPrototype, DeferredTypeHandlerBase * typeHandler, DeferredInitializeMode mode)
    {
        typeHandler->Convert(setIteratorPrototype, mode, 2);
        // Note: Any new function addition/deletion/modification should also be updated in JavascriptLibrary::ProfilerRegisterSetIterator
        // so that the update is in sync with profiler

        JavascriptLibrary* library = setIteratorPrototype->GetLibrary();
        ScriptContext* scriptContext = library->GetScriptContext();
        library->AddFunctionToLibraryObject(setIteratorPrototype, PropertyIds::next, &JavascriptSetIterator::EntryInfo::Next, 0);

        if (scriptContext->GetConfig()->IsES6ToStringTagEnabled())
        {
            library->AddMember(setIteratorPrototype, PropertyIds::_symbolToStringTag, library->CreateStringFromCppLiteral(_u("Set Iterator")), PropertyConfigurable);
        }
    }

    void JavascriptLibrary::InitializeStringIteratorPrototype(DynamicObject* stringIteratorPrototype, DeferredTypeHandlerBase * typeHandler, DeferredInitializeMode mode)
    {
        typeHandler->Convert(stringIteratorPrototype, mode, 2);
        // Note: Any new function addition/deletion/modification should also be updated in JavascriptLibrary::ProfilerRegisterStringIterator
        // so that the update is in sync with profiler

        JavascriptLibrary* library = stringIteratorPrototype->GetLibrary();
        ScriptContext* scriptContext = library->GetScriptContext();
        library->AddFunctionToLibraryObject(stringIteratorPrototype, PropertyIds::next, &JavascriptStringIterator::EntryInfo::Next, 0);

        if (scriptContext->GetConfig()->IsES6ToStringTagEnabled())
        {
            library->AddMember(stringIteratorPrototype, PropertyIds::_symbolToStringTag, library->CreateStringFromCppLiteral(_u("String Iterator")), PropertyConfigurable);
        }
    }

    void JavascriptLibrary::InitializeJavascriptEnumeratorIteratorPrototype(DynamicObject* javascriptEnumeratorIteratorPrototype, DeferredTypeHandlerBase * typeHandler, DeferredInitializeMode mode)
    {
        typeHandler->Convert(javascriptEnumeratorIteratorPrototype, mode, 2);
        // Note: Any new function addition/deletion/modification should also be updated in JavascriptLibrary::ProfilerRegisterEnumeratorIterator
        // so that the update is in sync with profiler

        JavascriptLibrary* library = javascriptEnumeratorIteratorPrototype->GetLibrary();
        ScriptContext* scriptContext = library->GetScriptContext();
        library->AddFunctionToLibraryObject(javascriptEnumeratorIteratorPrototype, PropertyIds::next, &JavascriptEnumeratorIterator::EntryInfo::Next, 0);

        if (scriptContext->GetConfig()->IsES6ToStringTagEnabled())
        {
            library->AddMember(javascriptEnumeratorIteratorPrototype, PropertyIds::_symbolToStringTag, library->CreateStringFromCppLiteral(_u("Enumerator Iterator")), PropertyConfigurable);
        }
    }

    RuntimeFunction* JavascriptLibrary::CreateBuiltinConstructor(FunctionInfo * functionInfo, DynamicTypeHandler * typeHandler, DynamicObject* prototype)
    {
        Assert((functionInfo->GetAttributes() & FunctionInfo::Attributes::ErrorOnNew) == 0);

        if (prototype == nullptr)
        {
            prototype = functionPrototype;
        }

        ConstructorCache* ctorCache = ((functionInfo->GetAttributes() & FunctionInfo::Attributes::SkipDefaultNewObject) != 0) ?
            this->builtInConstructorCache : &ConstructorCache::DefaultInstance;

        DynamicType* type = DynamicType::New(scriptContext, TypeIds_Function, prototype, functionInfo->GetOriginalEntryPoint(), typeHandler);

        return RecyclerNewEnumClass(this->GetRecycler(), EnumFunctionClass, RuntimeFunction, type, functionInfo, ctorCache);
    }

    JavascriptExternalFunction* JavascriptLibrary::CreateExternalConstructor(Js::ExternalMethod entryPoint, PropertyId nameId, RecyclableObject * prototype)
    {
        Assert(nameId >= Js::InternalPropertyIds::Count && scriptContext->IsTrackedPropertyId(nameId));
        JavascriptExternalFunction* function = this->CreateIdMappedExternalFunction(entryPoint, idMappedFunctionWithPrototypeType);
        function->SetFunctionNameId(TaggedInt::ToVarUnchecked(nameId));

        Js::RecyclableObject* objPrototype;
        if (prototype == nullptr)
        {
            objPrototype = CreateConstructorPrototypeObject(function);
            Assert(!objPrototype->IsEnumerable(Js::PropertyIds::constructor));
        }
        else
        {
            objPrototype = Js::RecyclableObject::FromVar(prototype);
            Js::JavascriptOperators::InitProperty(objPrototype, Js::PropertyIds::constructor, function);
            objPrototype->SetEnumerable(Js::PropertyIds::constructor, false);
        }

        Assert(!function->IsEnumerable(Js::PropertyIds::prototype));
        Assert(!function->IsConfigurable(Js::PropertyIds::prototype));
        Assert(!function->IsWritable(Js::PropertyIds::prototype));
        function->SetPropertyWithAttributes(Js::PropertyIds::prototype, objPrototype, PropertyNone, nullptr);

        if (scriptContext->GetConfig()->IsES6FunctionNameEnabled())
        {
            JavascriptString * functionName = nullptr;
            DebugOnly(bool status =) function->GetFunctionName(&functionName);
            AssertMsg(status,"CreateExternalConstructor sets the functionNameId, status should always be true");
            function->SetPropertyWithAttributes(PropertyIds::name, functionName, PropertyConfigurable, nullptr);
        }

        return function;
    }

    JavascriptExternalFunction* JavascriptLibrary::CreateExternalConstructor(Js::ExternalMethod entryPoint, PropertyId nameId, InitializeMethod method, unsigned short deferredTypeSlots, bool hasAccessors)
    {
        Assert(nameId >= Js::InternalPropertyIds::Count && scriptContext->IsTrackedPropertyId(nameId));

        // Make sure the actual entry point is never null.
        if (entryPoint == nullptr)
        {
            entryPoint = Js::RecyclableObject::DefaultExternalEntryPoint;
        }

        JavascriptExternalFunction* function = RecyclerNewEnumClass(this->GetRecycler(), EnumFunctionClass, JavascriptExternalFunction, entryPoint,
            externalConstructorFunctionWithDeferredPrototypeType, method, deferredTypeSlots, hasAccessors);

        function->SetFunctionNameId(TaggedInt::ToVarUnchecked(nameId));

        return function;
    }

    RuntimeFunction* JavascriptLibrary::DefaultCreateFunction(FunctionInfo * functionInfo, int length, DynamicObject * prototype, DynamicType * functionType, PropertyId nameId)
    {
        Assert(nameId >= Js::InternalPropertyIds::Count && scriptContext->IsTrackedPropertyId(nameId));
        return DefaultCreateFunction(functionInfo, length, prototype, functionType, TaggedInt::ToVarUnchecked((int)nameId));
    }

    RuntimeFunction* JavascriptLibrary::DefaultCreateFunction(FunctionInfo * functionInfo, int length, DynamicObject * prototype, DynamicType * functionType, Var nameId)
    {
        Assert(nameId != nullptr);
        RuntimeFunction * function;

        if (nullptr == functionType)
        {
            functionType = (nullptr == prototype) ?
                                scriptContext->GetConfig()->IsES6FunctionNameEnabled() ?
                                    CreateFunctionWithLengthAndNameType(functionInfo) :
                                    CreateFunctionWithLengthType(functionInfo) :
                                CreateFunctionWithLengthAndPrototypeType(functionInfo);
        }

        function = RecyclerNewEnumClass(this->GetRecycler(), EnumFunctionClass, RuntimeFunction, functionType, functionInfo);

        if (prototype != nullptr)
        {
            // NOTE: Assume all built in function prototype doesn't contain valueOf or toString that has side effects
            function->SetPropertyWithAttributes(PropertyIds::prototype, prototype, PropertyNone, nullptr, PropertyOperation_None, SideEffects_None);
        }

        function->SetPropertyWithAttributes(PropertyIds::length, TaggedInt::ToVarUnchecked(length), PropertyConfigurable, nullptr);
        function->SetFunctionNameId(nameId);
        if (function->GetScriptContext()->GetConfig()->IsES6FunctionNameEnabled())
        {
            JavascriptString * functionName = nullptr;
            DebugOnly(bool status = ) function->GetFunctionName(&functionName);
            AssertMsg(status, "DefaultCreateFunction sets the functionNameId, status should always be true");
            function->SetPropertyWithAttributes(PropertyIds::name, functionName, PropertyConfigurable, nullptr);
        }

#ifdef HEAP_ENUMERATION_VALIDATION
        if (prototype) prototype->SetHeapEnumValidationCookie(HEAP_ENUMERATION_LIBRARY_OBJECT_COOKIE);
        function->SetHeapEnumValidationCookie(HEAP_ENUMERATION_LIBRARY_OBJECT_COOKIE);
#endif
        return function;
    }

    JavascriptFunction* JavascriptLibrary::AddFunction(DynamicObject* object, PropertyId propertyId, RuntimeFunction* function)
    {

       AddMember(object, propertyId, function);
       function->SetFunctionNameId(TaggedInt::ToVarUnchecked((int)propertyId));
       return function;
    }

    JavascriptFunction * JavascriptLibrary::AddFunctionToLibraryObject(DynamicObject* object, PropertyId propertyId, FunctionInfo * functionInfo, int length, PropertyAttributes attributes)
    {
        RuntimeFunction* function = DefaultCreateFunction(functionInfo, length, nullptr, nullptr, propertyId);
        AddMember(object, propertyId, function, attributes);
        return function;
    }

    JavascriptFunction * JavascriptLibrary::AddFunctionToLibraryObjectWithPrototype(DynamicObject * object, PropertyId propertyId, FunctionInfo * functionInfo, int length, DynamicObject * prototype, DynamicType * functionType)
    {
        RuntimeFunction* function = DefaultCreateFunction(functionInfo, length, prototype, functionType, propertyId);
        AddMember(object, propertyId, function);
        return function;
    }

    JavascriptFunction * JavascriptLibrary::AddFunctionToLibraryObjectWithName(DynamicObject* object, PropertyId propertyId, PropertyId name, FunctionInfo * functionInfo, int length)
    {
        RuntimeFunction* function = DefaultCreateFunction(functionInfo, length, nullptr, nullptr, name);
        AddMember(object, propertyId, function);
        return function;
    }

    RuntimeFunction* JavascriptLibrary::AddGetterToLibraryObject(DynamicObject* object, PropertyId propertyId, FunctionInfo* functionInfo)
    {
        RuntimeFunction* getter = CreateGetterFunction(propertyId, functionInfo);
        AddAccessorsToLibraryObject(object, propertyId, getter, nullptr);
        return getter;
    }

    void JavascriptLibrary::AddAccessorsToLibraryObject(DynamicObject* object, PropertyId propertyId, FunctionInfo * getterFunctionInfo, FunctionInfo * setterFunctionInfo)
    {
        AddAccessorsToLibraryObjectWithName(object, propertyId, propertyId, getterFunctionInfo, setterFunctionInfo);
    }

    void JavascriptLibrary::AddAccessorsToLibraryObject(DynamicObject* object, PropertyId propertyId, RecyclableObject* getterFunction, RecyclableObject* setterFunction)
    {
        if (getterFunction == nullptr)
        {
            getterFunction = GetUndefined();
        }

        if (setterFunction == nullptr)
        {
            setterFunction = GetUndefined();
        }

        object->SetAccessors(propertyId, getterFunction, setterFunction);
        object->SetAttributes(propertyId, PropertyConfigurable | PropertyWritable);
    }

    void JavascriptLibrary::AddAccessorsToLibraryObjectWithName(DynamicObject* object, PropertyId propertyId, PropertyId nameId, FunctionInfo * getterFunctionInfo, FunctionInfo * setterFunctionInfo)
    {
        Js::RuntimeFunction* getterFunction = (getterFunctionInfo != nullptr)
            ? CreateGetterFunction(nameId, getterFunctionInfo)
            : nullptr;
        Js::RuntimeFunction* setterFunction = (setterFunctionInfo != nullptr)
            ? CreateSetterFunction(nameId, setterFunctionInfo)
            : nullptr;
        AddAccessorsToLibraryObject(object, propertyId, getterFunction, setterFunction);
    }

    RuntimeFunction* JavascriptLibrary::CreateGetterFunction(PropertyId nameId, FunctionInfo* functionInfo)
    {
        Var name_withGetPrefix = LiteralString::Concat(LiteralString::NewCopySz(_u("get "), scriptContext), scriptContext->GetPropertyString(nameId));
        RuntimeFunction* getterFunction = DefaultCreateFunction(functionInfo, 0, nullptr, nullptr, name_withGetPrefix);
        getterFunction->SetPropertyWithAttributes(PropertyIds::length, TaggedInt::ToVarUnchecked(0), PropertyNone, nullptr);
        return getterFunction;
    }

    RuntimeFunction* JavascriptLibrary::CreateSetterFunction(PropertyId nameId, FunctionInfo* functionInfo)
    {
        Var name_withSetPrefix = LiteralString::Concat(LiteralString::NewCopySz(_u("set "), scriptContext), scriptContext->GetPropertyString(nameId));
        RuntimeFunction* setterFunction = DefaultCreateFunction(functionInfo, 0, nullptr, nullptr, name_withSetPrefix);
        setterFunction->SetPropertyWithAttributes(PropertyIds::length, TaggedInt::ToVarUnchecked(1), PropertyNone, nullptr);
        return setterFunction;
    }

    void JavascriptLibrary::AddMember(DynamicObject* object, PropertyId propertyId, Var value)
    {
        AddMember(object, propertyId, value, PropertyBuiltInMethodDefaults);
    }

    void JavascriptLibrary::AddMember(DynamicObject* object, PropertyId propertyId, Var value, PropertyAttributes attributes)
    {
        // NOTE: Assume all built in member doesn't have side effect
        object->SetPropertyWithAttributes(propertyId, value, attributes, nullptr, PropertyOperation_None, SideEffects_None);
    }

    void JavascriptLibrary::InitializeJSONObject(DynamicObject* JSONObject, DeferredTypeHandlerBase * typeHandler, DeferredInitializeMode mode)
    {
        typeHandler->Convert(JSONObject, mode, 3);
        JavascriptLibrary* library = JSONObject->GetLibrary();
        JSONObject->GetScriptContext()->SetBuiltInLibraryFunction(JSON::EntryInfo::Stringify.GetOriginalEntryPoint(),
        library->AddFunctionToLibraryObject(JSONObject, PropertyIds::stringify, &JSON::EntryInfo::Stringify, 3));
        library->AddFunctionToLibraryObject(JSONObject, PropertyIds::parse, &JSON::EntryInfo::Parse, 2);

        if (JSONObject->GetScriptContext()->GetConfig()->IsES6ToStringTagEnabled())
        {
            library->AddMember(JSONObject, PropertyIds::_symbolToStringTag, JSONObject->GetLibrary()->CreateStringFromCppLiteral(_u("JSON")), PropertyConfigurable);
        }

        JSONObject->SetHasNoEnumerableProperties(true);
    }

#if defined(ENABLE_INTL_OBJECT) || defined(ENABLE_PROJECTION)
    void JavascriptLibrary::InitializeEngineInterfaceObject(DynamicObject* engineInterface, DeferredTypeHandlerBase * typeHandler, DeferredInitializeMode mode)
    {
        typeHandler->Convert(engineInterface, mode, 3);

        EngineInterfaceObject::FromVar(engineInterface)->Initialize();

        engineInterface->SetHasNoEnumerableProperties(true);
    }
#endif

    void JavascriptLibrary::SetNativeHostPromiseContinuationFunction(PromiseContinuationCallback function, void *state)
    {
        this->nativeHostPromiseContinuationFunction = function;
        this->nativeHostPromiseContinuationFunctionState = state;
    }

    void JavascriptLibrary::PinJsrtContextObject(FinalizableObject* jsrtContext)
    {
        // With JsrtContext supporting cross context, ensure that it doesn't get GCed
        // prematurely. So pin the instance to javascriptLibrary so it will stay alive
        // until any object of it are alive.
        Assert(this->jsrtContextObject == nullptr);
        this->jsrtContextObject = jsrtContext;
    }

    FinalizableObject* JavascriptLibrary::GetPinnedJsrtContextObject()
    {
        return this->jsrtContextObject;
    }

    void JavascriptLibrary::EnqueueTask(Var taskVar)
    {
        Assert(JavascriptFunction::Is(taskVar));

        if (this->nativeHostPromiseContinuationFunction)
        {
            BEGIN_LEAVE_SCRIPT(scriptContext);
            try
            {
                this->nativeHostPromiseContinuationFunction(taskVar, this->nativeHostPromiseContinuationFunctionState);
            } catch (...)
            {
                // Hosts are required not to pass exceptions back across the callback boundary. If
                // this happens, it is a bug in the host, not something that we are expected to
                // handle gracefully.
                Js::Throw::FatalInternalError();
            }
            END_LEAVE_SCRIPT(scriptContext);
        }
        else
        {
            HRESULT hr = scriptContext->GetHostScriptContext()->EnqueuePromiseTask(taskVar);
            if (hr != S_OK)
            {
                Js::JavascriptError::MapAndThrowError(scriptContext, hr);
            }
        }
    }

#ifdef ENABLE_INTL_OBJECT
    void JavascriptLibrary::ResetIntlObject()
    {
        IntlObject = DynamicObject::New(
            recycler,
            DynamicType::New(scriptContext,
                             TypeIds_Object, objectPrototype, nullptr,
                             DeferredTypeHandler<InitializeIntlObject>::GetDefaultInstance()));
    }

    void JavascriptLibrary::EnsureIntlObjectReady()
    {
        Assert(this->IntlObject != nullptr);

        // For Intl builtins, we need to make sure the Intl object has been initialized before fetching the
        // builtins from the EngineInterfaceObject. This is because the builtins are actually created via
        // Intl.js and are registered into the EngineInterfaceObject as part of Intl object initialization.
        JavascriptExceptionObject * caughtExceptionObject = nullptr;
        try
        {
            this->IntlObject->GetTypeHandler()->EnsureObjectReady(this->IntlObject);
        } 
        catch (JavascriptExceptionObject *e)
        {
            caughtExceptionObject = e;
        }

        // Propagate the OOM and SOE exceptions only
        if (caughtExceptionObject != nullptr &&
            (caughtExceptionObject == ThreadContext::GetContextForCurrentThread()->GetPendingOOMErrorObject() ||
            caughtExceptionObject == ThreadContext::GetContextForCurrentThread()->GetPendingSOErrorObject()))
        {
            caughtExceptionObject = caughtExceptionObject->CloneIfStaticExceptionObject(scriptContext);
            throw caughtExceptionObject;
        }
    }

    void JavascriptLibrary::InitializeIntlObject(DynamicObject* IntlObject, DeferredTypeHandlerBase * typeHandler, DeferredInitializeMode mode)
    {
        typeHandler->Convert(IntlObject, mode,  /*initSlotCapacity*/ 2);

        auto intlInitializer = [&](IntlEngineInterfaceExtensionObject* intlExtension, ScriptContext * scriptContext, DynamicObject* intlObject) ->void
        {
            intlExtension->InjectIntlLibraryCode(scriptContext, intlObject, IntlInitializationType::Intl);
        };
        IntlObject->GetLibrary()->InitializeIntlForPrototypes(intlInitializer);
    }

    void JavascriptLibrary::InitializeIntlForStringPrototype()
    {
        auto stringPrototypeInitializer = [&](IntlEngineInterfaceExtensionObject* intlExtension, ScriptContext * scriptContext, DynamicObject* intlObject) ->void
        {
            intlExtension->InjectIntlLibraryCode(scriptContext, intlObject, IntlInitializationType::StringPrototype);
        };
        InitializeIntlForPrototypes(stringPrototypeInitializer);
    }

    void JavascriptLibrary::InitializeIntlForDatePrototype()
    {
        auto datePrototypeInitializer = [&](IntlEngineInterfaceExtensionObject* intlExtension, ScriptContext * scriptContext, DynamicObject* intlObject) ->void
        {
            intlExtension->InjectIntlLibraryCode(scriptContext, intlObject, IntlInitializationType::DatePrototype);
        };
        InitializeIntlForPrototypes(datePrototypeInitializer);
    }

    void JavascriptLibrary::InitializeIntlForNumberPrototype()
    {
        auto numberPrototypeInitializer = [&](IntlEngineInterfaceExtensionObject* intlExtension, ScriptContext * scriptContext, DynamicObject* intlObject) ->void
        {
            intlExtension->InjectIntlLibraryCode(scriptContext, intlObject, IntlInitializationType::NumberPrototype);
        };
        InitializeIntlForPrototypes(numberPrototypeInitializer);
    }

    template <class Fn>
    void JavascriptLibrary::InitializeIntlForPrototypes(Fn fn)
    {
        ScriptContext* scriptContext = this->IntlObject->GetScriptContext();
        if (scriptContext->VerifyAlive())  // Can't initialize if scriptContext closed, will need to run script
        {
            JavascriptLibrary* library = this->IntlObject->GetLibrary();
            Assert(library->engineInterfaceObject != nullptr);
            IntlEngineInterfaceExtensionObject* intlExtension = static_cast<IntlEngineInterfaceExtensionObject*>(library->GetEngineInterfaceObject()->GetEngineExtension(EngineInterfaceExtensionKind_Intl));
            fn(intlExtension, scriptContext, IntlObject);
        }
    }
#endif

    void JavascriptLibrary::SetProfileMode(bool fSet)
    {
        inProfileMode = fSet;
    }

    void JavascriptLibrary::SetDispatchProfile(bool fSet, JavascriptMethod dispatchInvoke)
    {
        if (!fSet)
        {
            this->inDispatchProfileMode = false;
            if (dispatchInvoke != nullptr)
            {
                this->GetScriptContext()->GetHostScriptContext()->SetDispatchInvoke(dispatchInvoke);
            }
            idMappedFunctionWithPrototypeType->SetEntryPoint(JavascriptExternalFunction::ExternalFunctionThunk);
            externalFunctionWithDeferredPrototypeType->SetEntryPoint(JavascriptExternalFunction::ExternalFunctionThunk);
            stdCallFunctionWithDeferredPrototypeType->SetEntryPoint(JavascriptExternalFunction::StdCallExternalFunctionThunk);
        }
        else
        {
            this->inDispatchProfileMode = true;
            if (dispatchInvoke != nullptr)
            {
                this->GetScriptContext()->GetHostScriptContext()->SetDispatchInvoke(dispatchInvoke);
            }
            idMappedFunctionWithPrototypeType->SetEntryPoint(ProfileEntryThunk);
            externalFunctionWithDeferredPrototypeType->SetEntryPoint(ProfileEntryThunk);
            stdCallFunctionWithDeferredPrototypeType->SetEntryPoint(ProfileEntryThunk);
        }
    }
    JavascriptString* JavascriptLibrary::CreateEmptyString()
    {
        return LiteralString::CreateEmptyString(stringTypeStatic);
    }

    JavascriptRegExp* JavascriptLibrary::CreateEmptyRegExp()
    {
        return RecyclerNew(scriptContext->GetRecycler(), JavascriptRegExp, emptyRegexPattern,
                           this->GetRegexType());
    }

    void JavascriptLibrary::SetCrossSiteForSharedFunctionType(JavascriptFunction * function)
    {
        Assert(function->GetDynamicType()->GetIsShared());

        if (ScriptFunction::Is(function))
        {
#if DEBUG
            if (!function->GetFunctionProxy()->GetIsAnonymousFunction())
            {
                Assert(!function->GetFunctionInfo()->IsLambda() ?
                    function->GetDynamicType()->GetTypeHandler() == JavascriptLibrary::GetDeferredPrototypeFunctionTypeHandler(this->GetScriptContext()) :
                    function->GetDynamicType()->GetTypeHandler() == JavascriptLibrary::GetDeferredFunctionTypeHandler());
            }
            else
            {
                Assert(!function->GetFunctionInfo()->IsLambda() ?
                    function->GetDynamicType()->GetTypeHandler() == JavascriptLibrary::GetDeferredAnonymousPrototypeFunctionTypeHandler() :
                    function->GetDynamicType()->GetTypeHandler() == JavascriptLibrary::GetDeferredAnonymousFunctionTypeHandler());
            }
#endif
            function->ChangeType();
            function->SetEntryPoint(scriptContext->CurrentCrossSiteThunk);
        }
        else if (BoundFunction::Is(function))
        {
            function->ChangeType();
            function->SetEntryPoint(scriptContext->CurrentCrossSiteThunk);
        }
        else
        {
            DynamicTypeHandler * typeHandler = function->GetDynamicType()->GetTypeHandler();
            if (typeHandler == JavascriptLibrary::GetDeferredPrototypeFunctionTypeHandler(this->GetScriptContext()))
            {
                function->ReplaceType(crossSiteDeferredPrototypeFunctionType);
            }
            else if (typeHandler == Js::DeferredTypeHandler<Js::JavascriptExternalFunction::DeferredInitializer>::GetDefaultInstance())
            {
                function->ReplaceType(crossSiteExternalConstructFunctionWithPrototypeType);
            }
            else
            {
                Assert(typeHandler == &SharedIdMappedFunctionWithPrototypeTypeHandler);
                function->ReplaceType(crossSiteIdMappedFunctionWithPrototypeType);
            }
        }
    }

    JavascriptExternalFunction*
    JavascriptLibrary::CreateExternalFunction(ExternalMethod entryPoint, PropertyId nameId, Var signature, JavascriptTypeId prototypeTypeId, UINT64 flags)
    {
        Assert(nameId == 0 || scriptContext->IsTrackedPropertyId(nameId));
        return CreateExternalFunction(entryPoint, TaggedInt::ToVarUnchecked(nameId), signature, prototypeTypeId, flags);
    }

    JavascriptExternalFunction*
    JavascriptLibrary::CreateExternalFunction(ExternalMethod entryPoint, Var nameId, Var signature, JavascriptTypeId prototypeTypeId, UINT64 flags)
    {
        JavascriptExternalFunction* function = EnsureReadyIfHybridDebugging(this->CreateIdMappedExternalFunction(entryPoint, externalFunctionWithDeferredPrototypeType));
        function->SetPrototypeTypeId(prototypeTypeId);
        function->SetExternalFlags(flags);
        function->SetFunctionNameId(nameId);
        function->SetSignature(signature);
#ifdef HEAP_ENUMERATION_VALIDATION
        function->SetHeapEnumValidationCookie(HEAP_ENUMERATION_LIBRARY_OBJECT_COOKIE);
#endif

#ifdef ENABLE_JS_ETW
        JS_ETW(EventWriteJSCRIPT_BUILD_DIRECT_FUNCTION(scriptContext, function, TaggedInt::Is(nameId) ? scriptContext->GetThreadContext()->GetPropertyName(TaggedInt::ToInt32(nameId))->GetBuffer() : ((JavascriptString *)nameId)->GetString()));
#endif
#if DBG_DUMP
        if (Js::Configuration::Global.flags.Trace.IsEnabled(Js::HostPhase))
        {
            Output::Print(_u("Create new external function: methodAddr= %p, propertyRecord= %p, propertyName= %s\n"),
                this, nameId,
                TaggedInt::Is(nameId) ? scriptContext->GetThreadContext()->GetPropertyName(TaggedInt::ToInt32(nameId))->GetBuffer() : ((JavascriptString *)nameId)->GetString());
        }
#endif
        return function;
    }

    void JavascriptLibrary::EnsureStringTemplateCallsiteObjectList()
    {
        if (this->stringTemplateCallsiteObjectList == nullptr)
        {
            this->stringTemplateCallsiteObjectList = RecyclerNew(GetRecycler(), StringTemplateCallsiteObjectList, GetRecycler());
        }
    }

    void JavascriptLibrary::AddStringTemplateCallsiteObject(RecyclableObject* callsite)
    {
        this->EnsureStringTemplateCallsiteObjectList();

        RecyclerWeakReference<RecyclableObject>* callsiteRef = this->GetRecycler()->CreateWeakReferenceHandle<RecyclableObject>(callsite);

        this->stringTemplateCallsiteObjectList->Item(callsiteRef);
    }

    RecyclableObject* JavascriptLibrary::TryGetStringTemplateCallsiteObject(ParseNodePtr pnode)
    {
        this->EnsureStringTemplateCallsiteObjectList();

        RecyclerWeakReference<RecyclableObject>* callsiteRef = this->stringTemplateCallsiteObjectList->LookupWithKey(pnode);

        if (callsiteRef)
        {
            RecyclableObject* callsite = callsiteRef->Get();

            if (callsite)
            {
                return callsite;
            }
        }

        return nullptr;
    }

    RecyclableObject* JavascriptLibrary::TryGetStringTemplateCallsiteObject(RecyclableObject* callsite)
    {
        this->EnsureStringTemplateCallsiteObjectList();

        RecyclerWeakReference<RecyclableObject>* callsiteRef = this->GetRecycler()->CreateWeakReferenceHandle<RecyclableObject>(callsite);
        RecyclerWeakReference<RecyclableObject>* existingCallsiteRef = this->stringTemplateCallsiteObjectList->LookupWithKey(callsiteRef);

        if (existingCallsiteRef)
        {
            RecyclableObject* existingCallsite = existingCallsiteRef->Get();

            if (existingCallsite)
            {
                return existingCallsite;
            }
        }

        return nullptr;
    }

#if DBG_DUMP
    const char16* JavascriptLibrary::GetStringTemplateCallsiteObjectKey(Var callsite)
    {
        // Calculate the key for the string template callsite object.
        // Key is combination of the raw string literals delimited by '${}' since string template literals cannot include that symbol.
        // `str1${expr1}str2${expr2}str3` => "str1${}str2${}str3"

        ES5Array* callsiteObj = ES5Array::FromVar(callsite);
        ScriptContext* scriptContext = callsiteObj->GetScriptContext();

        Var var = JavascriptOperators::OP_GetProperty(callsiteObj, Js::PropertyIds::raw, scriptContext);
        ES5Array* rawArray = ES5Array::FromVar(var);
        uint32 arrayLength = rawArray->GetLength();
        uint32 totalStringLength = 0;
        JavascriptString* str;

        Assert(arrayLength != 0);

        // Count the size in characters of the raw strings
        for (uint32 i = 0; i < arrayLength; i++)
        {
            rawArray->DirectGetItemAt(i, &var);
            str = JavascriptString::FromVar(var);
            totalStringLength += str->GetLength();
        }

        uint32 keyLength = totalStringLength + (arrayLength - 1) * 3 + 1;
        char16* key = RecyclerNewArray(scriptContext->GetRecycler(), char16, keyLength);
        char16* ptr = key;
        charcount_t remainingSpace = keyLength;

        // Get first item before loop - there always must be at least one item
        rawArray->DirectGetItemAt(0, &var);
        str = JavascriptString::FromVar(var);

        charcount_t len = str->GetLength();
        js_wmemcpy_s(ptr, remainingSpace, str->GetSz(), len);
        ptr += len;
        remainingSpace -= len;

        // Append a delimiter and the rest of the items
        for (uint32 i = 1; i < arrayLength; i++)
        {
            len = 3; // strlen(_u("${}"));
            js_wmemcpy_s(ptr, remainingSpace, _u("${}"), len);
            ptr += len;
            remainingSpace -= len;

            rawArray->DirectGetItemAt(i, &var);
            str = JavascriptString::FromVar(var);

            len = str->GetLength();
            js_wmemcpy_s(ptr, remainingSpace, str->GetSz(), len);
            ptr += len;
            remainingSpace -= len;
        }

        // Ensure string is terminated
        key[keyLength - 1] = _u('\0');

        return key;
    }
#endif

    bool StringTemplateCallsiteObjectComparer<ParseNodePtr>::Equals(ParseNodePtr x, RecyclerWeakReference<Js::RecyclableObject>* y)
    {
        Assert(x != nullptr);
        Assert(x->nop == knopStrTemplate);

        Js::RecyclableObject* obj = y->Get();

        // If the weak reference is dead, we can't be equal.
        if (obj == nullptr)
        {
            return false;
        }

        Js::ES5Array* callsite = Js::ES5Array::FromVar(obj);
        uint32 length = callsite->GetLength();
        Js::Var element;
        Js::JavascriptString* str;
        IdentPtr pid;

        // If the length of string literals is different, these callsite objects are not equal.
        if (x->sxStrTemplate.countStringLiterals != length)
        {
            return false;
        }

        element = Js::JavascriptOperators::OP_GetProperty(callsite, Js::PropertyIds::raw, callsite->GetScriptContext());
        Js::ES5Array* rawArray = Js::ES5Array::FromVar(element);

        // Length of the raw strings should be the same as the cooked string literals.
        Assert(length == rawArray->GetLength());

        x = x->sxStrTemplate.pnodeStringRawLiterals;

        Assert(length != 0);

        for (uint32 i = 0; i < length - 1; i++)
        {
            rawArray->DirectGetItemAt(i, &element);
            str = Js::JavascriptString::FromVar(element);

            Assert(x->nop == knopList);
            Assert(x->sxBin.pnode1->nop == knopStr);

            pid = x->sxBin.pnode1->sxPid.pid;

            // If strings have different length, they aren't equal
            if (pid->Cch() != str->GetLength())
            {
                return false;
            }

            // If the strings at this index are not equal, the callsite objects are not equal.
            if (!JsUtil::CharacterBuffer<char16>::StaticEquals(pid->Psz(), str->GetSz(), str->GetLength()))
            {
                return false;
            }

            x = x->sxBin.pnode2;
        }

        // There should be one more string in the callsite array - and the final string in the ParseNode

        rawArray->DirectGetItemAt(length - 1, &element);
        str = Js::JavascriptString::FromVar(element);

        Assert(x->nop == knopStr);
        pid = x->sxPid.pid;

        // If strings have different length, they aren't equal
        if (pid->Cch() != str->GetLength())
        {
            return false;
        }

        // If the strings at this index are not equal, the callsite objects are not equal.
        if (!JsUtil::CharacterBuffer<char16>::StaticEquals(pid->Psz(), str->GetSz(), str->GetLength()))
        {
            return false;
        }

        return true;
    }

    bool StringTemplateCallsiteObjectComparer<ParseNodePtr>::Equals(ParseNodePtr x, ParseNodePtr y)
    {
        Assert(x != nullptr && y != nullptr);
        Assert(x->nop == knopStrTemplate && y->nop == knopStrTemplate);

        // If the ParseNode is the same, they are equal.
        if (x == y)
        {
            return true;
        }

        x = x->sxStrTemplate.pnodeStringRawLiterals;
        y = y->sxStrTemplate.pnodeStringRawLiterals;

        // If one of the templates only includes one string value, the raw literals ParseNode will
        // be a knopStr instead of knopList.
        if (x->nop != y->nop)
        {
            return false;
        }

        const char16* pid_x;
        const char16* pid_y;

        while (x->nop == knopList)
        {
            // If y is knopStr here, that means x has more strings in the list than y does.
            if (y->nop != knopList)
            {
                return false;
            }

            Assert(x->sxBin.pnode1->nop == knopStr);
            Assert(y->sxBin.pnode1->nop == knopStr);

            pid_x = x->sxBin.pnode1->sxPid.pid->Psz();
            pid_y = y->sxBin.pnode1->sxPid.pid->Psz();

            // If the pid values of each raw string don't match each other, these are different.
            if (!DefaultComparer<const char16*>::Equals(pid_x, pid_y))
            {
                return false;
            }

            x = x->sxBin.pnode2;
            y = y->sxBin.pnode2;
        }

        // If y is still knopList here, that means y has more strings in the list than x does.
        if (y->nop != knopStr)
        {
            return false;
        }

        Assert(x->nop == knopStr);

        pid_x = x->sxPid.pid->Psz();
        pid_y = y->sxPid.pid->Psz();

        // This is the final string in the raw literals list. Return true if they are equal.
        return DefaultComparer<const char16*>::Equals(pid_x, pid_y);
    }

    hash_t StringTemplateCallsiteObjectComparer<ParseNodePtr>::GetHashCode(ParseNodePtr i)
    {
        hash_t hash = 0;

        Assert(i != nullptr);
        Assert(i->nop == knopStrTemplate);

        i = i->sxStrTemplate.pnodeStringRawLiterals;

        const char16* pid;

        while (i->nop == knopList)
        {
            Assert(i->sxBin.pnode1->nop == knopStr);

            pid = i->sxBin.pnode1->sxPid.pid->Psz();

            hash ^= DefaultComparer<const char16*>::GetHashCode(pid);
            hash ^= DefaultComparer<const char16*>::GetHashCode(_u("${}"));

            i = i->sxBin.pnode2;
        }

        Assert(i->nop == knopStr);

        pid = i->sxPid.pid->Psz();

        hash ^= DefaultComparer<const char16*>::GetHashCode(pid);

        return hash;
    }

    bool StringTemplateCallsiteObjectComparer<RecyclerWeakReference<Js::RecyclableObject>*>::Equals(RecyclerWeakReference<Js::RecyclableObject>* x, ParseNodePtr y)
    {
        return StringTemplateCallsiteObjectComparer<ParseNodePtr>::Equals(y, x);
    }

    bool StringTemplateCallsiteObjectComparer<RecyclerWeakReference<Js::RecyclableObject>*>::Equals(RecyclerWeakReference<Js::RecyclableObject>* x, RecyclerWeakReference<Js::RecyclableObject>* y)
    {
        Js::RecyclableObject* objLeft = x->Get();
        Js::RecyclableObject* objRight = y->Get();

        // If either WeakReference is dead, we can't be equal to anything.
        if (objLeft == nullptr || objRight == nullptr)
        {
            return false;
        }

        // If the Var pointers are the same, they are equal.
        if (objLeft == objRight)
        {
            return true;
        }

        Js::ES5Array* arrayLeft = Js::ES5Array::FromVar(objLeft);
        Js::ES5Array* arrayRight = Js::ES5Array::FromVar(objRight);
        uint32 lengthLeft = arrayLeft->GetLength();
        uint32 lengthRight = arrayRight->GetLength();
        Js::Var varLeft;
        Js::Var varRight;

        // If the length of string literals is different, these callsite objects are not equal.
        if (lengthLeft != lengthRight)
        {
            return false;
        }

        Assert(lengthLeft != 0 && lengthRight != 0);

        // Change to the set of raw strings.
        varLeft = Js::JavascriptOperators::OP_GetProperty(arrayLeft, Js::PropertyIds::raw, arrayLeft->GetScriptContext());
        arrayLeft = Js::ES5Array::FromVar(varLeft);

        varRight = Js::JavascriptOperators::OP_GetProperty(arrayRight, Js::PropertyIds::raw, arrayRight->GetScriptContext());
        arrayRight = Js::ES5Array::FromVar(varRight);

        // Length of the raw strings should be the same as the cooked string literals.
        Assert(lengthLeft == arrayLeft->GetLength());
        Assert(lengthRight == arrayRight->GetLength());

        for (uint32 i = 0; i < lengthLeft; i++)
        {
            arrayLeft->DirectGetItemAt(i, &varLeft);
            arrayRight->DirectGetItemAt(i, &varRight);

            // If the strings at this index are not equal, the callsite objects are not equal.
            if (!Js::JavascriptString::Equals(varLeft, varRight))
            {
                return false;
            }
        }

        return true;
    }

    hash_t StringTemplateCallsiteObjectComparer<RecyclerWeakReference<Js::RecyclableObject>*>::GetHashCode(RecyclerWeakReference<Js::RecyclableObject>* o)
    {
        hash_t hash = 0;

        Js::RecyclableObject* obj = o->Get();

        if (obj == nullptr)
        {
            return hash;
        }

        Js::ES5Array* callsite = Js::ES5Array::FromVar(obj);
        Js::Var var = Js::JavascriptOperators::OP_GetProperty(callsite, Js::PropertyIds::raw, callsite->GetScriptContext());
        Js::ES5Array* rawArray = Js::ES5Array::FromVar(var);

        Assert(rawArray->GetLength() > 0);

        rawArray->DirectGetItemAt(0, &var);
        Js::JavascriptString* str = Js::JavascriptString::FromVar(var);
        hash ^= DefaultComparer<const char16*>::GetHashCode(str->GetSz());

        for (uint32 i = 1; i < rawArray->GetLength(); i++)
        {
            hash ^= DefaultComparer<const char16*>::GetHashCode(_u("${}"));

            rawArray->DirectGetItemAt(i, &var);
            str = Js::JavascriptString::FromVar(var);
            hash ^= DefaultComparer<const char16*>::GetHashCode(str->GetSz());
        }

        return hash;
    }

    DynamicType * JavascriptLibrary::GetObjectLiteralType(uint16 requestedInlineSlotCapacity)
    {
        if (requestedInlineSlotCapacity <= MaxPreInitializedObjectTypeInlineSlotCount)
        {
            return objectTypes[DynamicTypeHandler::RoundUpInlineSlotCapacity(requestedInlineSlotCapacity) / InlineSlotCountIncrement];
        }
        else
        {
            return objectTypes[PreInitializedObjectTypeCount - 1];
        }
    }

    DynamicType * JavascriptLibrary::GetObjectHeaderInlinedLiteralType(uint16 requestedInlineSlotCapacity)
    {
        Assert(requestedInlineSlotCapacity <= MaxPreInitializedObjectHeaderInlinedTypeInlineSlotCount);

        return
            objectHeaderInlinedTypes[
                (
                    DynamicTypeHandler::RoundUpObjectHeaderInlinedInlineSlotCapacity(requestedInlineSlotCapacity) -
                    DynamicTypeHandler::GetObjectHeaderInlinableSlotCapacity()
                    ) / InlineSlotCountIncrement];
    }

    HeapArgumentsObject* JavascriptLibrary::CreateHeapArguments(Var frameObj, uint32 formalCount)
    {
        AssertMsg(heapArgumentsType, "Where's heapArgumentsType?");

        Recycler *recycler = this->GetRecycler();

        EnsureArrayPrototypeValuesFunction(); //InitializeArrayPrototype can be delay loaded, which could prevent us from access to array.prototype.values

        return RecyclerNew(recycler, HeapArgumentsObject, recycler, (ActivationObject*)frameObj, formalCount, heapArgumentsType);
    }

    JavascriptArray* JavascriptLibrary::CreateArray()
    {
        AssertMsg(arrayType, "Where's arrayType?");
        return JavascriptArray::New<Var, JavascriptArray>(this->GetRecycler(), arrayType);
    }

    JavascriptArray* JavascriptLibrary::CreateArray(uint32 length)
    {
        AssertMsg(arrayType, "Where's arrayType?");
        JavascriptArray* arr = JavascriptArray::New<Var, JavascriptArray, 0>(length, arrayType, this->GetRecycler());
        JS_ETW(EventWriteJSCRIPT_RECYCLER_ALLOCATE_ARRAY(arr));

#ifdef ENABLE_DEBUG_CONFIG_OPTIONS
        arr->CheckForceES5Array();
#endif
        return arr;
    }

    JavascriptArray *JavascriptLibrary::CreateArrayOnStack(void *const stackAllocationPointer)
    {
        return JavascriptArray::New<JavascriptArray, 0>(stackAllocationPointer, 0, arrayType);
    }

    JavascriptNativeIntArray* JavascriptLibrary::CreateNativeIntArray()
    {
        AssertMsg(nativeIntArrayType, "Where's nativeIntArrayType?");
        return JavascriptArray::New<int32, JavascriptNativeIntArray>(this->GetRecycler(), nativeIntArrayType);
    }

    JavascriptNativeIntArray* JavascriptLibrary::CreateNativeIntArray(uint32 length)
    {
        AssertMsg(nativeIntArrayType, "Where's nativeIntArrayType?");
        JavascriptNativeIntArray* arr = JavascriptArray::New<int32, JavascriptNativeIntArray, 0>(length, nativeIntArrayType, this->GetRecycler());
        JS_ETW(EventWriteJSCRIPT_RECYCLER_ALLOCATE_ARRAY(arr));

#ifdef ENABLE_DEBUG_CONFIG_OPTIONS
        arr->CheckForceES5Array();
#endif
        return arr;
    }

    JavascriptNativeFloatArray* JavascriptLibrary::CreateNativeFloatArray()
    {
        AssertMsg(nativeFloatArrayType, "Where's nativeFloatArrayType?");
        return JavascriptArray::New<double, JavascriptNativeFloatArray>(this->GetRecycler(), nativeFloatArrayType);
    }

    JavascriptNativeFloatArray* JavascriptLibrary::CreateNativeFloatArray(uint32 length)
    {
        AssertMsg(nativeFloatArrayType, "Where's nativeIntArrayType?");
        JavascriptNativeFloatArray* arr = JavascriptArray::New<double, JavascriptNativeFloatArray, 0>(length, nativeFloatArrayType, this->GetRecycler());
        JS_ETW(EventWriteJSCRIPT_RECYCLER_ALLOCATE_ARRAY(arr));

#ifdef ENABLE_DEBUG_CONFIG_OPTIONS
        arr->CheckForceES5Array();
#endif
        return arr;
    }

    JavascriptArray* JavascriptLibrary::CreateArrayLiteral(uint32 length)
    {
        AssertMsg(arrayType, "Where's arrayType?");
        JavascriptArray* arr = JavascriptArray::NewLiteral<Var, JavascriptArray, 0>(length, arrayType, this->GetRecycler());
        JS_ETW(EventWriteJSCRIPT_RECYCLER_ALLOCATE_ARRAY(arr));

#ifdef ENABLE_DEBUG_CONFIG_OPTIONS
        arr->CheckForceES5Array();
#endif
        return arr;
    }

    JavascriptNativeIntArray* JavascriptLibrary::CreateNativeIntArrayLiteral(uint32 length)
    {
        AssertMsg(nativeIntArrayType, "Where's arrayType?");
        JavascriptNativeIntArray* arr = JavascriptArray::NewLiteral<int32, JavascriptNativeIntArray, 0>(length, nativeIntArrayType, this->GetRecycler());
        JS_ETW(EventWriteJSCRIPT_RECYCLER_ALLOCATE_ARRAY(arr));

        return arr;
    }

#if ENABLE_COPYONACCESS_ARRAY
    JavascriptNativeIntArray* JavascriptLibrary::CreateCopyOnAccessNativeIntArrayLiteral(ArrayCallSiteInfo *arrayInfo, FunctionBody *functionBody, const Js::AuxArray<int32> *ints)
    {
        AssertMsg(copyOnAccessNativeIntArrayType, "Where's arrayType?");
        JavascriptNativeIntArray* arr = JavascriptArray::NewCopyOnAccessLiteral<int32, JavascriptCopyOnAccessNativeIntArray, 0>(copyOnAccessNativeIntArrayType, arrayInfo, functionBody, ints, this->GetRecycler());
        JS_ETW(EventWriteJSCRIPT_RECYCLER_ALLOCATE_ARRAY(arr));

        return arr;
    }
#endif

    JavascriptNativeFloatArray* JavascriptLibrary::CreateNativeFloatArrayLiteral(uint32 length)
    {
        AssertMsg(nativeFloatArrayType, "Where's arrayType?");
        JavascriptNativeFloatArray* arr = JavascriptArray::NewLiteral<double, JavascriptNativeFloatArray, 0>(length, nativeFloatArrayType, this->GetRecycler());
        JS_ETW(EventWriteJSCRIPT_RECYCLER_ALLOCATE_ARRAY(arr));

#ifdef ENABLE_DEBUG_CONFIG_OPTIONS
        arr->CheckForceES5Array();
#endif
        return arr;
    }

    JavascriptArray* JavascriptLibrary::CreateArray(uint32 length, uint32 size)
    {
        AssertMsg(arrayType, "Where's arrayType?");
        JavascriptArray* arr = RecyclerNew(this->GetRecycler(), JavascriptArray, length, size, arrayType);
        JS_ETW(EventWriteJSCRIPT_RECYCLER_ALLOCATE_ARRAY(arr));

#ifdef ENABLE_DEBUG_CONFIG_OPTIONS
        arr->CheckForceES5Array();
#endif
        return arr;
    }

    ArrayBuffer* JavascriptLibrary::CreateArrayBuffer(uint32 length)
    {
        ArrayBuffer* arr = JavascriptArrayBuffer::Create(length, arrayBufferType);
        return arr;
    }

    ArrayBuffer* JavascriptLibrary::CreateArrayBuffer(byte* buffer, uint32 length)
    {
        ArrayBuffer* arr = JavascriptArrayBuffer::Create(buffer, length, arrayBufferType);
        return arr;
    }

    ArrayBuffer* JavascriptLibrary::CreateProjectionArraybuffer(uint32 length)
    {
        ArrayBuffer* arr = ProjectionArrayBuffer::Create(length, arrayBufferType);
        JS_ETW(EventWriteJSCRIPT_RECYCLER_ALLOCATE_OBJECT(arr));
        return arr;
    }

    ArrayBuffer* JavascriptLibrary::CreateProjectionArraybuffer(byte* buffer, uint32 length)
    {
        ArrayBuffer* arr = ProjectionArrayBuffer::Create(buffer, length, arrayBufferType);
        JS_ETW(EventWriteJSCRIPT_RECYCLER_ALLOCATE_OBJECT(arr));
        return arr;
    }

    DataView* JavascriptLibrary::CreateDataView(ArrayBuffer* arrayBuffer, uint32 offset, uint32 length)
    {
        DataView* dataView = RecyclerNew(this->GetRecycler(), DataView, arrayBuffer, offset, length, dataViewType);

        return dataView;
    }

    JavascriptBoolean* JavascriptLibrary::CreateBoolean(BOOL value)
    {
        AssertMsg(booleanTrue, "Where's booleanTrue?");
        AssertMsg(booleanFalse, "Where's booleanFalse?");
        return value ? booleanTrue : booleanFalse;
    }

    JavascriptDate* JavascriptLibrary::CreateDate()
    {
        AssertMsg(dateType, "Where's dateType?");
        return RecyclerNew(this->GetRecycler(), JavascriptDate, 0, dateType);
    }

    JavascriptDate* JavascriptLibrary::CreateDate(double value)
    {
        AssertMsg(dateType, "Where's dateType?");
        return RecyclerNew(this->GetRecycler(), JavascriptDate, value, dateType);
    }

    JavascriptDate* JavascriptLibrary::CreateDate(SYSTEMTIME* pst)
    {
        AssertMsg(dateType, "Where's dateType?");
        double value = DateImplementation::TimeFromSt(pst);
        return CreateDate(value);
    }

    JavascriptMap* JavascriptLibrary::CreateMap()
    {
        AssertMsg(mapType, "Where's mapType?");
        return RecyclerNew(this->GetRecycler(), JavascriptMap, mapType);
    }

    JavascriptSet* JavascriptLibrary::CreateSet()
    {
        AssertMsg(setType, "Where's setType?");
        return RecyclerNew(this->GetRecycler(), JavascriptSet, setType);
    }

    JavascriptWeakMap* JavascriptLibrary::CreateWeakMap()
    {
        AssertMsg(weakMapType, "Where's weakMapType?");
        return RecyclerNewFinalized(this->GetRecycler(), JavascriptWeakMap, weakMapType);
    }

    JavascriptWeakSet* JavascriptLibrary::CreateWeakSet()
    {
        AssertMsg(weakSetType, "Where's weakSetType?");
        return RecyclerNewFinalized(this->GetRecycler(), JavascriptWeakSet, weakSetType);
    }

    JavascriptPromise* JavascriptLibrary::CreatePromise()
    {
        AssertMsg(promiseType, "Where's promiseType?");
        return RecyclerNew(this->GetRecycler(), JavascriptPromise, promiseType);
    }

    JavascriptPromiseAsyncSpawnExecutorFunction* JavascriptLibrary::CreatePromiseAsyncSpawnExecutorFunction(JavascriptMethod entryPoint, JavascriptGenerator* generatorFunction, Var target)
    {
        FunctionInfo* functionInfo = RecyclerNew(this->GetRecycler(), FunctionInfo, entryPoint);
        DynamicType* type = CreateDeferredPrototypeFunctionType(this->inDispatchProfileMode ? ProfileEntryThunk : entryPoint);
        JavascriptPromiseAsyncSpawnExecutorFunction* function = EnsureReadyIfHybridDebugging(RecyclerNewEnumClass(this->GetRecycler(), EnumFunctionClass, JavascriptPromiseAsyncSpawnExecutorFunction, type, functionInfo, generatorFunction, target));

        return function;
    }

    JavascriptPromiseAsyncSpawnStepArgumentExecutorFunction* JavascriptLibrary::CreatePromiseAsyncSpawnStepArgumentExecutorFunction(JavascriptMethod entryPoint, JavascriptGenerator* generator, Var argument, JavascriptFunction* resolve, JavascriptFunction* reject, bool isReject)
    {
        FunctionInfo* functionInfo = RecyclerNew(this->GetRecycler(), FunctionInfo, entryPoint);
        DynamicType* type = CreateDeferredPrototypeFunctionType(this->inDispatchProfileMode ? ProfileEntryThunk : entryPoint);
        JavascriptPromiseAsyncSpawnStepArgumentExecutorFunction* function = EnsureReadyIfHybridDebugging(RecyclerNewEnumClass(this->GetRecycler(), EnumFunctionClass, JavascriptPromiseAsyncSpawnStepArgumentExecutorFunction, type, functionInfo, generator, argument, resolve, reject, isReject));

        return function;
    }

    JavascriptGenerator* JavascriptLibrary::CreateGenerator(Arguments& args, ScriptFunction* scriptFunction, RecyclableObject* prototype)
    {
        Assert(scriptContext->GetConfig()->IsES6GeneratorsEnabled());
        DynamicType* generatorType = CreateGeneratorType(prototype);
        return RecyclerNew(this->GetRecycler(), JavascriptGenerator, generatorType, args, scriptFunction);
    }

    JavascriptError* JavascriptLibrary::CreateError()
    {
        AssertMsg(errorType, "Where's errorType?");
        JavascriptError *pError = RecyclerNew(this->GetRecycler(), JavascriptError, errorType);
        JavascriptError::SetErrorType(pError, kjstError);
        return pError;
    }

    JavascriptSymbol* JavascriptLibrary::CreateSymbol(JavascriptString* description)
    {
        return this->CreateSymbol(description->GetString(), (int)description->GetLength());
    }

    JavascriptSymbol* JavascriptLibrary::CreateSymbol(const char16* description, int descriptionLength)
    {
        ENTER_PINNED_SCOPE(const Js::PropertyRecord, propertyRecord);

        propertyRecord = this->scriptContext->GetThreadContext()->UncheckedAddPropertyId(description, descriptionLength, /*bind*/false, /*isSymbol*/true);

        LEAVE_PINNED_SCOPE();

        return this->CreateSymbol(propertyRecord);
    }

    JavascriptSymbol* JavascriptLibrary::CreateSymbol(const PropertyRecord* propertyRecord)
    {
        AssertMsg(symbolTypeStatic, "Where's symbolTypeStatic?");
        return RecyclerNew(this->GetRecycler(), JavascriptSymbol, propertyRecord, symbolTypeStatic);
    }

    JavascriptError* JavascriptLibrary::CreateExternalError(ErrorTypeEnum errorTypeEnum)
    {
        DynamicType* baseErrorType = NULL;
        switch (errorTypeEnum)
        {
        case kjstError:
        default:
            baseErrorType = errorType;
            break;
        case kjstRangeError:
            baseErrorType = rangeErrorType;
            break;
        case kjstReferenceError:
            baseErrorType = referenceErrorType;
            break;
        case kjstSyntaxError:
            baseErrorType = syntaxErrorType;
            break;
        case kjstTypeError:
            baseErrorType = typeErrorType;
            break;
        case kjstURIError:
            baseErrorType = uriErrorType;
            break;
        }

        JavascriptError *pError = RecyclerNew(recycler, JavascriptError, baseErrorType, TRUE);
        JavascriptError::SetErrorType(pError, errorTypeEnum);
        return pError;
    }

    JavascriptError* JavascriptLibrary::CreateEvalError()
    {
        AssertMsg(evalErrorType, "Where's evalErrorType?");
        JavascriptError *pError = RecyclerNew(this->GetRecycler(), JavascriptError, evalErrorType);
        JavascriptError::SetErrorType(pError, kjstEvalError);
        return pError;
    }

    JavascriptError* JavascriptLibrary::CreateRangeError()
    {
        AssertMsg(rangeErrorType, "Where's rangeErrorType?");
        JavascriptError *pError = RecyclerNew(this->GetRecycler(), JavascriptError, rangeErrorType);
        JavascriptError::SetErrorType(pError, kjstRangeError);
        return pError;
    }

    JavascriptError* JavascriptLibrary::CreateReferenceError()
    {
        AssertMsg(referenceErrorType, "Where's referenceErrorType?");
        JavascriptError *pError = RecyclerNew(this->GetRecycler(), JavascriptError, referenceErrorType);
        JavascriptError::SetErrorType(pError, kjstReferenceError);
        return pError;
    }

    JavascriptError* JavascriptLibrary::CreateSyntaxError()
    {
        AssertMsg(syntaxErrorType, "Where's syntaxErrorType?");
        JavascriptError *pError = RecyclerNew(this->GetRecycler(), JavascriptError, syntaxErrorType);
        JavascriptError::SetErrorType(pError, kjstSyntaxError);
        return pError;
    }

    JavascriptError* JavascriptLibrary::CreateTypeError()
    {
        AssertMsg(typeErrorType, "Where's typeErrorType?");
        JavascriptError *pError = RecyclerNew(this->GetRecycler(), JavascriptError, typeErrorType);
        JavascriptError::SetErrorType(pError, kjstTypeError);
        return pError;
    }

    JavascriptError* JavascriptLibrary::CreateURIError()
    {
        AssertMsg(uriErrorType, "Where's uriErrorType?");
        JavascriptError *pError = RecyclerNew(this->GetRecycler(), JavascriptError, uriErrorType);
        JavascriptError::SetErrorType(pError, kjstURIError);
        return pError;
    }

    JavascriptError* JavascriptLibrary::CreateStackOverflowError()
    {
#if DBG
        // If we are doing a heap enum, we need to be able to allocate the error object.
        Recycler::AutoAllowAllocationDuringHeapEnum autoAllowAllocationDuringHeapEnum(this->GetRecycler());
#endif

        JavascriptError* stackOverflowError = scriptContext->GetLibrary()->CreateError();
        JavascriptError::SetErrorMessage(stackOverflowError, VBSERR_OutOfStack, NULL, scriptContext);
        return stackOverflowError;
    }

    JavascriptError* JavascriptLibrary::CreateOutOfMemoryError()
    {
        JavascriptError* outOfMemoryError = scriptContext->GetLibrary()->CreateError();
        JavascriptError::SetErrorMessage(outOfMemoryError, VBSERR_OutOfMemory, NULL, scriptContext);
        return outOfMemoryError;
    }

    JavascriptFunction* JavascriptLibrary::CreateNonProfiledFunction(FunctionInfo * functionInfo)
    {
        Assert(functionInfo->GetAttributes() & FunctionInfo::DoNotProfile);
        return EnsureReadyIfHybridDebugging(RecyclerNew(this->GetRecycler(), RuntimeFunction,
            CreateDeferredPrototypeFunctionTypeNoProfileThunk(functionInfo->GetOriginalEntryPoint()),
            functionInfo));
    }

    ScriptFunction* JavascriptLibrary::CreateScriptFunction(FunctionProxy * proxy)
    {
        ScriptFunctionType* deferredPrototypeType = proxy->EnsureDeferredPrototypeType();
        return EnsureReadyIfHybridDebugging(RecyclerNewEnumClass(this->GetRecycler(), EnumFunctionClass, ScriptFunction, proxy, deferredPrototypeType));
    }

    AsmJsScriptFunction* JavascriptLibrary::CreateAsmJsScriptFunction(FunctionProxy * proxy)
    {
        ScriptFunctionType* deferredPrototypeType = proxy->EnsureDeferredPrototypeType();
        return EnsureReadyIfHybridDebugging(RecyclerNewEnumClass(this->GetRecycler(), EnumFunctionClass, AsmJsScriptFunction, proxy, deferredPrototypeType));
    }

    ScriptFunctionWithInlineCache* JavascriptLibrary::CreateScriptFunctionWithInlineCache(FunctionProxy * proxy)
    {
        ScriptFunctionType* deferredPrototypeType = proxy->EnsureDeferredPrototypeType();
        return EnsureReadyIfHybridDebugging(RecyclerNewWithInfoBits(this->GetRecycler(), (Memory::ObjectInfoBits)(EnumFunctionClass | Memory::FinalizableObjectBits), ScriptFunctionWithInlineCache, proxy, deferredPrototypeType));
    }

    GeneratorVirtualScriptFunction* JavascriptLibrary::CreateGeneratorVirtualScriptFunction(FunctionProxy * proxy)
    {
        ScriptFunctionType* deferredPrototypeType = proxy->EnsureDeferredPrototypeType();
        return EnsureReadyIfHybridDebugging(RecyclerNewEnumClass(this->GetRecycler(), EnumFunctionClass, GeneratorVirtualScriptFunction, proxy, deferredPrototypeType));
    }

    DynamicType * JavascriptLibrary::CreateGeneratorType(RecyclableObject* prototype)
    {
        return DynamicType::New(scriptContext, TypeIds_Generator, prototype, nullptr, NullTypeHandler<false>::GetDefaultInstance());
    }

    template <class MethodType>
    JavascriptExternalFunction* JavascriptLibrary::CreateIdMappedExternalFunction(MethodType entryPoint, DynamicType *pPrototypeType)
    {
        return EnsureReadyIfHybridDebugging(RecyclerNewEnumClass(this->GetRecycler(), EnumFunctionClass, JavascriptExternalFunction, entryPoint, pPrototypeType));
    }

    JavascriptGeneratorFunction* JavascriptLibrary::CreateGeneratorFunction(JavascriptMethod entryPoint, GeneratorVirtualScriptFunction* scriptFunction)
    {
        Assert(scriptContext->GetConfig()->IsES6GeneratorsEnabled());

        DynamicType* type = CreateDeferredPrototypeGeneratorFunctionType(entryPoint, scriptFunction->IsAnonymousFunction());

        return EnsureReadyIfHybridDebugging(RecyclerNewEnumClass(this->GetRecycler(), EnumFunctionClass, JavascriptGeneratorFunction, type, scriptFunction));
    }

    JavascriptExternalFunction* JavascriptLibrary::CreateStdCallExternalFunction(StdCallJavascriptMethod entryPoint, PropertyId nameId, void *callbackState)
    {
        Assert(nameId == 0 || scriptContext->IsTrackedPropertyId(nameId));
        return CreateStdCallExternalFunction(entryPoint, TaggedInt::ToVarUnchecked(nameId), callbackState);
    }

    JavascriptExternalFunction* JavascriptLibrary::CreateStdCallExternalFunction(StdCallJavascriptMethod entryPoint, Var nameId, void *callbackState)
    {
        JavascriptExternalFunction* function = EnsureReadyIfHybridDebugging(this->CreateIdMappedExternalFunction(entryPoint, stdCallFunctionWithDeferredPrototypeType));
        function->SetFunctionNameId(nameId);
        function->SetCallbackState(callbackState);

        return function;
    }

    JavascriptPromiseCapabilitiesExecutorFunction* JavascriptLibrary::CreatePromiseCapabilitiesExecutorFunction(JavascriptMethod entryPoint, JavascriptPromiseCapability* capability)
    {
        Assert(scriptContext->GetConfig()->IsES6PromiseEnabled());

        FunctionInfo* functionInfo = &Js::JavascriptPromise::EntryInfo::CapabilitiesExecutorFunction;
        DynamicType* type = DynamicType::New(scriptContext, TypeIds_Function, functionPrototype, entryPoint, GetDeferredAnonymousFunctionTypeHandler());        
        JavascriptPromiseCapabilitiesExecutorFunction* function = EnsureReadyIfHybridDebugging(RecyclerNewEnumClass(this->GetRecycler(), EnumFunctionClass, JavascriptPromiseCapabilitiesExecutorFunction, type, functionInfo, capability));

        function->SetPropertyWithAttributes(PropertyIds::length, TaggedInt::ToVarUnchecked(2), PropertyConfigurable, nullptr);

        return function;
    }

    JavascriptPromiseResolveOrRejectFunction* JavascriptLibrary::CreatePromiseResolveOrRejectFunction(JavascriptMethod entryPoint, JavascriptPromise* promise, bool isReject, JavascriptPromiseResolveOrRejectFunctionAlreadyResolvedWrapper* alreadyResolvedRecord)
    {
        Assert(scriptContext->GetConfig()->IsES6PromiseEnabled());

        FunctionInfo* functionInfo = &Js::JavascriptPromise::EntryInfo::ResolveOrRejectFunction;
        DynamicType* type = DynamicType::New(scriptContext, TypeIds_Function, functionPrototype, entryPoint, GetDeferredAnonymousFunctionTypeHandler());
        JavascriptPromiseResolveOrRejectFunction* function = EnsureReadyIfHybridDebugging(RecyclerNewEnumClass(this->GetRecycler(), EnumFunctionClass, JavascriptPromiseResolveOrRejectFunction, type, functionInfo, promise, isReject, alreadyResolvedRecord));

        function->SetPropertyWithAttributes(PropertyIds::length, TaggedInt::ToVarUnchecked(1), PropertyConfigurable, nullptr);

        return function;
    }

    JavascriptPromiseReactionTaskFunction* JavascriptLibrary::CreatePromiseReactionTaskFunction(JavascriptMethod entryPoint, JavascriptPromiseReaction* reaction, Var argument)
    {
        Assert(scriptContext->GetConfig()->IsES6PromiseEnabled());

        FunctionInfo* functionInfo = RecyclerNew(this->GetRecycler(), FunctionInfo, entryPoint);
        DynamicType* type = CreateDeferredPrototypeFunctionType(entryPoint);

        return EnsureReadyIfHybridDebugging(RecyclerNewEnumClass(this->GetRecycler(), EnumFunctionClass, JavascriptPromiseReactionTaskFunction, type, functionInfo, reaction, argument));
    }

    JavascriptPromiseResolveThenableTaskFunction* JavascriptLibrary::CreatePromiseResolveThenableTaskFunction(JavascriptMethod entryPoint, JavascriptPromise* promise, RecyclableObject* thenable, RecyclableObject* thenFunction)
    {
        Assert(scriptContext->GetConfig()->IsES6PromiseEnabled());

        FunctionInfo* functionInfo = RecyclerNew(this->GetRecycler(), FunctionInfo, entryPoint);
        DynamicType* type = CreateDeferredPrototypeFunctionType(entryPoint);

        return EnsureReadyIfHybridDebugging(RecyclerNewEnumClass(this->GetRecycler(), EnumFunctionClass, JavascriptPromiseResolveThenableTaskFunction, type, functionInfo, promise, thenable, thenFunction));
    }

    JavascriptPromiseAllResolveElementFunction* JavascriptLibrary::CreatePromiseAllResolveElementFunction(JavascriptMethod entryPoint, uint32 index, JavascriptArray* values, JavascriptPromiseCapability* capabilities, JavascriptPromiseAllResolveElementFunctionRemainingElementsWrapper* remainingElements)
    {
        Assert(scriptContext->GetConfig()->IsES6PromiseEnabled());

        FunctionInfo* functionInfo = &Js::JavascriptPromise::EntryInfo::AllResolveElementFunction;
        DynamicType* type = DynamicType::New(scriptContext, TypeIds_Function, functionPrototype, entryPoint, GetDeferredAnonymousFunctionTypeHandler());
        JavascriptPromiseAllResolveElementFunction* function = EnsureReadyIfHybridDebugging(RecyclerNewEnumClass(this->GetRecycler(), EnumFunctionClass, JavascriptPromiseAllResolveElementFunction, type, functionInfo, index, values, capabilities, remainingElements));

        function->SetPropertyWithAttributes(PropertyIds::length, TaggedInt::ToVarUnchecked(1), PropertyConfigurable, nullptr);

        return function;
    }

    JavascriptExternalFunction* JavascriptLibrary::CreateWrappedExternalFunction(JavascriptExternalFunction* wrappedFunction)
    {
        // The wrapped function will have profiling, so the wrapper function does not need it.
        JavascriptExternalFunction* function = EnsureReadyIfHybridDebugging(RecyclerNew(this->GetRecycler(), JavascriptExternalFunction, wrappedFunction, wrappedFunctionWithDeferredPrototypeType));
        function->SetFunctionNameId(wrappedFunction->GetSourceString());

        return function;
    }

#if !FLOATVAR
    JavascriptNumber * JavascriptLibrary::CreateNumber(double value, RecyclerJavascriptNumberAllocator * numberAllocator)
    {
        AssertMsg(numberTypeStatic, "Where's numberTypeStatic?");
        return AllocatorNew(RecyclerJavascriptNumberAllocator, numberAllocator, JavascriptNumber, value, numberTypeStatic);
    }

#if ENABLE_NATIVE_CODEGEN
    JavascriptNumber* JavascriptLibrary::CreateCodeGenNumber(CodeGenNumberAllocator * alloc, double value)
    {
        AssertMsg(numberTypeStatic, "Where's numberTypeStatic?");
        return new (alloc->Alloc()) JavascriptNumber(value, numberTypeStatic);
    }
#endif

#endif

    DynamicObject* JavascriptLibrary::CreateGeneratorConstructorPrototypeObject()
    {
        AssertMsg(generatorConstructorPrototypeObjectType, "Where's generatorConstructorPrototypeObjectType?");
        DynamicObject * prototype = DynamicObject::New(this->GetRecycler(), generatorConstructorPrototypeObjectType);
        // Generator functions' prototype objects are not created with a .constructor property
        return prototype;
    }

    DynamicObject* JavascriptLibrary::CreateConstructorPrototypeObject(JavascriptFunction * constructor)
    {
        AssertMsg(constructorPrototypeObjectType, "Where's constructorPrototypeObjectType?");
        DynamicObject * prototype = DynamicObject::New(this->GetRecycler(), constructorPrototypeObjectType);
        AddMember(prototype, PropertyIds::constructor, constructor);
        return prototype;
    }

    DynamicObject* JavascriptLibrary::CreateObject(
        const bool allowObjectHeaderInlining,
        const PropertyIndex requestedInlineSlotCapacity)
    {
        Assert(GetObjectType());
        Assert(GetObjectHeaderInlinedType());

        const bool useObjectHeaderInlining =
            allowObjectHeaderInlining && FunctionBody::DoObjectHeaderInliningForObjectLiteral(requestedInlineSlotCapacity);
        DynamicType *const type =
            useObjectHeaderInlining
            ? GetObjectHeaderInlinedLiteralType(requestedInlineSlotCapacity)
            : GetObjectLiteralType(requestedInlineSlotCapacity);
        return DynamicObject::New(GetRecycler(), type);
    }

    DynamicObject* JavascriptLibrary::CreateObject(DynamicTypeHandler * typeHandler)
    {
        return DynamicObject::New(this->GetRecycler(),
            Js::DynamicType::New(scriptContext, Js::TypeIds_Object, this->GetObjectPrototype(),
                RecyclableObject::DefaultEntryPoint, typeHandler, false, false));
    }

    DynamicType* JavascriptLibrary::CreateObjectType(RecyclableObject* prototype, Js::TypeId typeId, uint16 requestedInlineSlotCapacity)
    {
        const bool useObjectHeaderInlining = FunctionBody::DoObjectHeaderInliningForConstructor(requestedInlineSlotCapacity);
        const uint16 offsetOfInlineSlots =
            useObjectHeaderInlining
            ? DynamicTypeHandler::GetOffsetOfObjectHeaderInlineSlots()
            : sizeof(DynamicObject);

        DynamicType* dynamicType = nullptr;
        const bool useCache = prototype->GetScriptContext() == this->scriptContext;
        if (useCache &&
            prototype->GetInternalProperty(prototype, Js::InternalPropertyIds::TypeOfPrototypeObject, (Js::Var*) &dynamicType, nullptr, this->scriptContext))
        {
            //If the prototype is externalObject, then ExternalObject::Reinitialize can set all the properties to undefined in navigation scenario.
            //Check to make sure dynamicType which is stored as a Js::Var is not undefined.
            //See Blue 419324
            if (dynamicType != nullptr && (Js::Var)dynamicType != this->GetUndefined())
            {
                DynamicTypeHandler *const dynamicTypeHandler = dynamicType->GetTypeHandler();
                if (dynamicTypeHandler->IsObjectHeaderInlinedTypeHandler() == useObjectHeaderInlining &&
                    (
                        dynamicTypeHandler->GetInlineSlotCapacity() ==
                        (
                            useObjectHeaderInlining
                            ? DynamicTypeHandler::RoundUpObjectHeaderInlinedInlineSlotCapacity(requestedInlineSlotCapacity)
                            : DynamicTypeHandler::RoundUpInlineSlotCapacity(requestedInlineSlotCapacity)
                            )
                        ))
                {
                    Assert(dynamicType->GetIsShared());
                    return dynamicType;
                }
            }
        }

        SimplePathTypeHandler* typeHandler = SimplePathTypeHandler::New(scriptContext, this->GetRootPath(), 0, requestedInlineSlotCapacity, offsetOfInlineSlots, true, true);
        dynamicType = DynamicType::New(scriptContext, typeId, prototype, RecyclableObject::DefaultEntryPoint, typeHandler, true, true);

        if (useCache)
        {
            prototype->SetInternalProperty(Js::InternalPropertyIds::TypeOfPrototypeObject, (Var)dynamicType, PropertyOperationFlags::PropertyOperation_Force, nullptr);
        }

        return dynamicType;
    }

    DynamicType* JavascriptLibrary::CreateObjectTypeNoCache(RecyclableObject* prototype, Js::TypeId typeId)
    {
        return DynamicType::New(scriptContext, typeId, prototype, RecyclableObject::DefaultEntryPoint,
            SimplePathTypeHandler::New(scriptContext, this->GetRootPath(), 0, 0, 0, true, true), true, true);
    }

    DynamicType* JavascriptLibrary::CreateObjectType(RecyclableObject* prototype, uint16 requestedInlineSlotCapacity)
    {
        // We can't reuse the type in objectType even if the prototype is the object prototype, because those has inline slot capacity fixed
        return CreateObjectType(prototype, TypeIds_Object, requestedInlineSlotCapacity);
    }

    DynamicObject* JavascriptLibrary::CreateObject(RecyclableObject* prototype, uint16 requestedInlineSlotCapacity)
    {
        Assert(JavascriptOperators::IsObject(prototype));

        DynamicType* dynamicType = CreateObjectType(prototype, requestedInlineSlotCapacity);
        return DynamicObject::New(this->GetRecycler(), dynamicType);
    }

    PropertyStringCacheMap* JavascriptLibrary::EnsurePropertyStringMap()
    {
        if (this->propertyStringMap == nullptr)
        {
            this->propertyStringMap = RecyclerNew(this->recycler, PropertyStringCacheMap, this->GetRecycler());
            this->scriptContext->RegisterWeakReferenceDictionary((JsUtil::IWeakReferenceDictionary*) this->propertyStringMap);
        }
        return this->propertyStringMap;
    }

    DynamicObject* JavascriptLibrary::CreateActivationObject()
    {
        AssertMsg(activationObjectType, "Where's activationObjectType?");
        return RecyclerNew(this->GetRecycler(), ActivationObject, activationObjectType);
    }

    DynamicObject* JavascriptLibrary::CreatePseudoActivationObject()
    {
        AssertMsg(activationObjectType, "Where's activationObjectType?");
        return RecyclerNew(this->GetRecycler(), PseudoActivationObject, activationObjectType);
    }

    DynamicObject* JavascriptLibrary::CreateBlockActivationObject()
    {
        AssertMsg(activationObjectType, "Where's activationObjectType?");
        return RecyclerNew(this->GetRecycler(), BlockActivationObject, activationObjectType);
    }

    DynamicObject* JavascriptLibrary::CreateConsoleScopeActivationObject()
    {
        AssertMsg(activationObjectType, "Where's activationObjectType?");
        return RecyclerNew(this->GetRecycler(), ConsoleScopeActivationObject, activationObjectType);
    }

    JavascriptString* JavascriptLibrary::GetEmptyString() const
    {
        AssertMsg(emptyString, "Where's emptyString?");
#ifdef PROFILE_STRINGS
        StringProfiler::RecordEmptyStringRequest(scriptContext);
#endif
        return emptyString;
    }

    PropertyString* JavascriptLibrary::CreatePropertyString(const Js::PropertyRecord* propertyRecord)
    {
        AssertMsg(stringTypeStatic, "Where's stringTypeStatic?");
        return PropertyString::New(stringTypeStatic, propertyRecord, this->GetRecycler());
    }

    PropertyString* JavascriptLibrary::CreatePropertyString(const Js::PropertyRecord* propertyRecord, ArenaAllocator *arena)
    {
        AssertMsg(stringTypeStatic, "Where's stringTypeStatic?");
        return PropertyString::New(stringTypeStatic, propertyRecord, arena);
    }

    JavascriptVariantDate* JavascriptLibrary::CreateVariantDate(const double value)
    {
        AssertMsg(variantDateType, "Where's variantDateType?");
        return RecyclerNewLeafZ(this->GetRecycler(), JavascriptVariantDate, value, variantDateType);
    }

    JavascriptBooleanObject* JavascriptLibrary::CreateBooleanObject()
    {
        AssertMsg(booleanTypeDynamic, "Where's booleanTypeDynamic?");
        return RecyclerNew(this->GetRecycler(), JavascriptBooleanObject, nullptr, booleanTypeDynamic);
    }

    JavascriptBooleanObject* JavascriptLibrary::CreateBooleanObject(BOOL value)
    {
        AssertMsg(booleanTypeDynamic, "Where's booleanTypeDynamic?");
        return RecyclerNew(this->GetRecycler(), JavascriptBooleanObject, CreateBoolean(value), booleanTypeDynamic);
    }

    JavascriptSymbolObject* JavascriptLibrary::CreateSymbolObject(JavascriptSymbol* value)
    {
        AssertMsg(symbolTypeDynamic, "Where's symbolTypeDynamic?");
        return RecyclerNew(this->GetRecycler(), JavascriptSymbolObject, value, symbolTypeDynamic);
    }

#ifdef ENABLE_SIMDJS
    JavascriptSIMDObject* JavascriptLibrary::CreateSIMDObject(Var simdValue, TypeId typeDescriptor)
    {
        switch (typeDescriptor)
        {
        case TypeIds_SIMDBool8x16:
            AssertMsg(simdBool8x16TypeDynamic, "Where's simdTypeDynamic?");
            return RecyclerNew(this->GetRecycler(), JavascriptSIMDObject, simdValue, simdBool8x16TypeDynamic, typeDescriptor);
        case TypeIds_SIMDBool16x8:
            AssertMsg(simdBool16x8TypeDynamic, "Where's simdTypeDynamic?");
            return RecyclerNew(this->GetRecycler(), JavascriptSIMDObject, simdValue, simdBool16x8TypeDynamic, typeDescriptor);
        case TypeIds_SIMDBool32x4:
            AssertMsg(simdBool32x4TypeDynamic, "Where's simdTypeDynamic?");
            return RecyclerNew(this->GetRecycler(), JavascriptSIMDObject, simdValue, simdBool32x4TypeDynamic, typeDescriptor);
        case TypeIds_SIMDInt8x16:
            AssertMsg(simdInt8x16TypeDynamic, "Where's simdTypeDynamic?");
            return RecyclerNew(this->GetRecycler(), JavascriptSIMDObject, simdValue, simdInt8x16TypeDynamic, typeDescriptor);
        case TypeIds_SIMDInt16x8:
            AssertMsg(simdInt16x8TypeDynamic, "Where's simdTypeDynamic?");
            return RecyclerNew(this->GetRecycler(), JavascriptSIMDObject, simdValue, simdInt16x8TypeDynamic, typeDescriptor);
        case TypeIds_SIMDInt32x4:
            AssertMsg(simdInt32x4TypeDynamic, "Where's simdTypeDynamic?");
            return RecyclerNew(this->GetRecycler(), JavascriptSIMDObject, simdValue, simdInt32x4TypeDynamic, typeDescriptor);
        case TypeIds_SIMDUint8x16:
            AssertMsg(simdUint8x16TypeDynamic, "Where's simdTypeDynamic?");
            return RecyclerNew(this->GetRecycler(), JavascriptSIMDObject, simdValue, simdUint8x16TypeDynamic, typeDescriptor);
        case TypeIds_SIMDUint16x8:
            AssertMsg(simdUint16x8TypeDynamic, "Where's simdTypeDynamic?");
            return RecyclerNew(this->GetRecycler(), JavascriptSIMDObject, simdValue, simdUint16x8TypeDynamic, typeDescriptor);
        case TypeIds_SIMDUint32x4:
            AssertMsg(simdUint32x4TypeDynamic, "Where's simdTypeDynamic?");
            return RecyclerNew(this->GetRecycler(), JavascriptSIMDObject, simdValue, simdUint32x4TypeDynamic, typeDescriptor);
        case TypeIds_SIMDFloat32x4:
            AssertMsg(simdFloat32x4TypeDynamic, "Where's simdTypeDynamic?");
            return RecyclerNew(this->GetRecycler(), JavascriptSIMDObject, simdValue, simdFloat32x4TypeDynamic, typeDescriptor);
        default:
            Assert(UNREACHED);
        }
        return nullptr;
    }
#endif

    JavascriptNumberObject* JavascriptLibrary::CreateNumberObject(Var number)
    {
        AssertMsg(numberTypeDynamic, "Where's numberTypeDynamic?");
        return RecyclerNew(this->GetRecycler(), JavascriptNumberObject, number, numberTypeDynamic);
    }

    JavascriptNumberObject* JavascriptLibrary::CreateNumberObjectWithCheck(double value)
    {
        return CreateNumberObject(JavascriptNumber::ToVarWithCheck(value, scriptContext));
    }

    JavascriptStringObject* JavascriptLibrary::CreateStringObject(JavascriptString* value)
    {
        AssertMsg(stringTypeDynamic, "Where's stringTypeDynamic?");
        return RecyclerNew(this->GetRecycler(), JavascriptStringObject, value, stringTypeDynamic);
    }

    JavascriptStringObject* JavascriptLibrary::CreateStringObject(const char16* value, charcount_t length)
    {
        AssertMsg(stringTypeDynamic, "Where's stringTypeDynamic?");
        return RecyclerNew(this->GetRecycler(), JavascriptStringObject,
            Js::JavascriptString::NewWithBuffer(value, length, scriptContext), stringTypeDynamic);
    }

    JavascriptRegExp* JavascriptLibrary::CreateRegExp(UnifiedRegex::RegexPattern* pattern)
    {
        AssertMsg(regexType, "Where's regexType?");
        return RecyclerNew(this->GetRecycler(), JavascriptRegExp, pattern, regexType);
    }

    JavascriptArrayIterator* JavascriptLibrary::CreateArrayIterator(Var iterable, JavascriptArrayIteratorKind kind)
    {
        AssertMsg(arrayIteratorType, "Where's arrayIteratorType");
        return RecyclerNew(this->GetRecycler(), JavascriptArrayIterator, arrayIteratorType, iterable, kind);
    }

    JavascriptMapIterator* JavascriptLibrary::CreateMapIterator(JavascriptMap* map, JavascriptMapIteratorKind kind)
    {
        AssertMsg(mapIteratorType, "Where's mapIteratorType");
        return RecyclerNew(this->GetRecycler(), JavascriptMapIterator, mapIteratorType, map, kind);
    }

    JavascriptSetIterator* JavascriptLibrary::CreateSetIterator(JavascriptSet* set, JavascriptSetIteratorKind kind)
    {
        AssertMsg(setIteratorType, "Where's setIteratorType");
        return RecyclerNew(this->GetRecycler(), JavascriptSetIterator, setIteratorType, set, kind);
    }

    JavascriptStringIterator* JavascriptLibrary::CreateStringIterator(JavascriptString* string)
    {
        AssertMsg(stringIteratorType, "Where's stringIteratorType");
        return RecyclerNew(this->GetRecycler(), JavascriptStringIterator, stringIteratorType, string);
    }

    DynamicObject* JavascriptLibrary::CreateIteratorResultObject(Var value, Var done)
    {
        DynamicObject* iteratorResult = DynamicObject::New(this->GetRecycler(), iteratorResultType);

        iteratorResult->SetSlot(SetSlotArguments(Js::PropertyIds::value, 0, value));
        iteratorResult->SetSlot(SetSlotArguments(Js::PropertyIds::done, 1, done));

        return iteratorResult;
    }

    DynamicObject* JavascriptLibrary::CreateIteratorResultObjectValueFalse(Var value)
    {
        return CreateIteratorResultObject(value, GetFalse());
    }

    DynamicObject* JavascriptLibrary::CreateIteratorResultObjectUndefinedTrue()
    {
        return CreateIteratorResultObject(GetUndefined(), GetTrue());
    }

    RecyclableObject* JavascriptLibrary::CreateThrowErrorObject(JavascriptError* error)
    {
        return ThrowErrorObject::New(this->throwErrorObjectType, error, this->GetRecycler());
    }

    void JavascriptLibrary::SetForInEnumeratorCache(ForInObjectEnumerator* enumerator)
    {
        Assert(enumerator);
        this->cachedForInEnumerator = enumerator->GetWeakReference(this->recycler);
    }

    ForInObjectEnumerator* JavascriptLibrary::GetAndClearForInEnumeratorCache()
    {
        auto cachedEnumerator = this->cachedForInEnumerator;
        if (cachedEnumerator)
        {
            ForInObjectEnumerator * enumerator = cachedEnumerator->Get();
            this->cachedForInEnumerator = nullptr;
            return enumerator;
        }
        return nullptr;
    }

#if ENABLE_COPYONACCESS_ARRAY
    bool JavascriptLibrary::IsCopyOnAccessArrayCallSite(JavascriptLibrary *lib, ArrayCallSiteInfo *arrayInfo, uint32 length)
    {
        return
            lib->cacheForCopyOnAccessArraySegments
            && lib->cacheForCopyOnAccessArraySegments->IsNotOverHardLimit()
            && (
                PHASE_FORCE1(CopyOnAccessArrayPhase)  // -force:copyonaccessarray is only restricted by hard limit of the segment cache
                || (
                    !arrayInfo->isNotCopyOnAccessArray        // from profile
                    && !PHASE_OFF1(CopyOnAccessArrayPhase)
                    && lib->cacheForCopyOnAccessArraySegments->IsNotFull()  // cache size soft limit through -copyonaccessarraysegmentcachesize:<number>
                    && length <= (uint32)CONFIG_FLAG(MaxCopyOnAccessArrayLength)  // -maxcopyonaccessarraylength:<number>
                    && length >= (uint32)CONFIG_FLAG(MinCopyOnAccessArrayLength)  // -mincopyonaccessarraylength:<number>
                    )
                );
    }

    bool JavascriptLibrary::IsCachedCopyOnAccessArrayCallSite(const JavascriptLibrary *lib, ArrayCallSiteInfo *arrayInfo)
    {
        return lib->cacheForCopyOnAccessArraySegments
            && lib->cacheForCopyOnAccessArraySegments->IsValidIndex(arrayInfo->copyOnAccessArrayCacheIndex);
    }
#endif

    // static
    bool JavascriptLibrary::IsTypedArrayConstructor(Var constructor, ScriptContext* scriptContext)
    {
        JavascriptLibrary* library = scriptContext->GetLibrary();
        return constructor == library->GetInt8ArrayConstructor()
            || constructor == library->GetUint8ArrayConstructor()
            || constructor == library->GetUint8ClampedArrayConstructor()
            || constructor == library->GetInt16ArrayConstructor()
            || constructor == library->GetUint16ArrayConstructor()
            || constructor == library->GetInt32ArrayConstructor()
            || constructor == library->GetUint32ArrayConstructor()
            || constructor == library->GetFloat32ArrayConstructor()
            || constructor == library->GetFloat64ArrayConstructor();
    }

    JavascriptFunction ** JavascriptLibrary::GetBuiltinFunctions()
    {
        AssertMsg(this->builtinFunctions, "builtinFunctions table must've been initialized as part of library initialization!");
        return this->builtinFunctions;
    }

    INT_PTR* JavascriptLibrary::GetVTableAddresses()
    {
        AssertMsg(this->vtableAddresses, "vtableAddresses table must've been initialized as part of library initialization!");
        return this->vtableAddresses;
    }

#if ENABLE_NATIVE_CODEGEN
    //static
    BuiltinFunction JavascriptLibrary::GetBuiltInInlineCandidateId(OpCode opCode)
    {
        switch (opCode)
        {
        case OpCode::InlineMathAcos:
            return BuiltinFunction::Math_Acos;

        case OpCode::InlineMathAsin:
            return BuiltinFunction::Math_Asin;

        case OpCode::InlineMathAtan:
            return BuiltinFunction::Math_Atan;

        case OpCode::InlineMathAtan2:
            return BuiltinFunction::Math_Atan2;

        case OpCode::InlineMathCos:
            return BuiltinFunction::Math_Cos;

        case OpCode::InlineMathExp:
            return BuiltinFunction::Math_Exp;

        case OpCode::InlineMathLog:
            return BuiltinFunction::Math_Log;

        case OpCode::InlineMathPow:
            return BuiltinFunction::Math_Pow;

        case OpCode::InlineMathSin:
            return BuiltinFunction::Math_Sin;

        case OpCode::InlineMathSqrt:
            return BuiltinFunction::Math_Sqrt;

        case OpCode::InlineMathTan:
            return BuiltinFunction::Math_Tan;

        case OpCode::InlineMathAbs:
            return BuiltinFunction::Math_Abs;

        case OpCode::InlineMathClz32:
            return BuiltinFunction::Math_Clz32;

        case OpCode::InlineMathCeil:
            return BuiltinFunction::Math_Ceil;

        case OpCode::InlineMathFloor:
            return BuiltinFunction::Math_Floor;

        case OpCode::InlineMathMax:
            return BuiltinFunction::Math_Max;

        case OpCode::InlineMathMin:
            return BuiltinFunction::Math_Min;

        case OpCode::InlineMathImul:
            return BuiltinFunction::Math_Imul;

        case OpCode::InlineMathRandom:
            return BuiltinFunction::Math_Random;

        case OpCode::InlineMathRound:
            return BuiltinFunction::Math_Round;

        case OpCode::InlineMathFround:
            return BuiltinFunction::Math_Fround;

        case OpCode::InlineStringCharAt:
            return BuiltinFunction::String_CharAt;

        case OpCode::InlineStringCharCodeAt:
            return BuiltinFunction::String_CharCodeAt;

        case OpCode::InlineStringCodePointAt:
            return BuiltinFunction::String_CodePointAt;

        case OpCode::InlineArrayPop:
            return BuiltinFunction::Array_Pop;

        case OpCode::InlineArrayPush:
            return BuiltinFunction::Array_Push;

        case OpCode::InlineFunctionApply:
            return BuiltinFunction::Function_Apply;

        case OpCode::InlineFunctionCall:
            return BuiltinFunction::Function_Call;

        case OpCode::InlineRegExpExec:
            return BuiltinFunction::RegExp_Exec;

        }

        return BuiltinFunction::None;
    }
#endif

    // Parses given flags and arg kind (dst or src1, or src2) returns the type the arg must be type-specialized to.
    // static
    BuiltInArgSpecializationType JavascriptLibrary::GetBuiltInArgType(BuiltInFlags flags, BuiltInArgShift argKind)
    {
        Assert(argKind == BuiltInArgShift::BIAS_Dst || BuiltInArgShift::BIAS_Src1 || BuiltInArgShift::BIAS_Src2);

        BuiltInArgSpecializationType type = static_cast<BuiltInArgSpecializationType>(
            (flags >> argKind) &              // Shift-out everything to the right of start of interesting area.
            ((1 << Js::BIAS_ArgSize) - 1));   // Mask-out everything to the left of interesting area.

        return type;
    }

    ModuleRecordList* JavascriptLibrary::EnsureModuleRecordList()
    {
        if (moduleRecordList == nullptr)
        {
            moduleRecordList = RecyclerNew(recycler, ModuleRecordList, recycler);
        }
        return moduleRecordList;
    }

    SourceTextModuleRecord* JavascriptLibrary::GetModuleRecord(uint moduleId)
    {
        Assert((moduleRecordList->Count() >= 0) && (moduleId < (uint)moduleRecordList->Count()));
        if (moduleId >= (uint)moduleRecordList->Count())
        {
            Js::Throw::FatalInternalError();
        }
        return moduleRecordList->Item(moduleId);
    }

    void JavascriptLibrary::BindReference(void * addr)
    {
        // The last void* is the linklist connecting to next block. 
        if (bindRefChunkCurrent == bindRefChunkEnd)
        {
            void** tmpBindRefChunk = RecyclerNewArrayZ(recycler, void *, HeapConstants::ObjectGranularity / sizeof(void *));
            // reserve the last void* as the linklist node.
            bindRefChunkEnd = tmpBindRefChunk + (HeapConstants::ObjectGranularity / sizeof(void *) -1 );
            if (bindRefChunkBegin == nullptr)
            {
                bindRefChunkCurrent = tmpBindRefChunk;
                bindRefChunkBegin = bindRefChunkCurrent;
            }
            else
            {
                *bindRefChunkCurrent = tmpBindRefChunk;
                bindRefChunkCurrent = tmpBindRefChunk;
            }
        }
        Assert((bindRefChunkCurrent+1) <= bindRefChunkEnd);
        *bindRefChunkCurrent = addr;
        bindRefChunkCurrent++;
    }

    void JavascriptLibrary::CleanupForClose()
    {
        bindRefChunkCurrent = nullptr;
        bindRefChunkEnd = nullptr;
        scriptContextCache = nullptr;
    }

    void JavascriptLibrary::BeginDynamicFunctionReferences()
    {
        if (this->dynamicFunctionReference == nullptr)
        {
            this->dynamicFunctionReference = RecyclerNew(this->recycler, FunctionReferenceList, this->recycler);
            this->BindReference(this->dynamicFunctionReference);
            this->dynamicFunctionReferenceDepth = 0;
        }

        this->dynamicFunctionReferenceDepth++;
    }

    void JavascriptLibrary::EndDynamicFunctionReferences()
    {
        Assert(this->dynamicFunctionReference != nullptr);

        this->dynamicFunctionReferenceDepth--;

        if (this->dynamicFunctionReferenceDepth == 0)
        {
            this->dynamicFunctionReference->Clear();
        }
    }

    void JavascriptLibrary::RegisterDynamicFunctionReference(FunctionProxy* func)
    {
        Assert(this->dynamicFunctionReferenceDepth > 0);
        this->dynamicFunctionReference->Push(func);
    }


    // Register for profiler
#define DEFINE_OBJECT_NAME(object) const char16 *pwszObjectName = _u(#object);

#define REGISTER_OBJECT(object)\
    if (FAILED(hr = this->ProfilerRegister##object()))\
    {\
    return hr; \
    }\

#define REG_LIB_FUNC_CORE(pwszObjectName, pwszFunctionName, functionPropertyId, entryPoint)\
    if (FAILED(hr = this->GetScriptContext()->RegisterLibraryFunction(pwszObjectName, pwszFunctionName, functionPropertyId, entryPoint)))\
    {\
    return hr; \
    }\

#define REG_OBJECTS_DYNAMIC_LIB_FUNC(pwszFunctionName, nFuncNameLen, entryPoint) {\
    Js::PropertyRecord const * propRecord; \
    this->GetScriptContext()->GetOrAddPropertyRecord(pwszFunctionName, nFuncNameLen, &propRecord); \
    REG_LIB_FUNC_CORE(pwszObjectName, pwszFunctionName, propRecord->GetPropertyId(), entryPoint)\
}

#define REG_LIB_FUNC(pwszObjectName, functionPropertyId, entryPoint)\
    REG_LIB_FUNC_CORE(pwszObjectName, _u(#functionPropertyId), PropertyIds::##functionPropertyId, entryPoint)\

#define REG_OBJECTS_LIB_FUNC(functionPropertyId, entryPoint)\
    REG_LIB_FUNC(pwszObjectName, functionPropertyId, entryPoint)\

#define REG_OBJECTS_LIB_FUNC2(functionPropertyId, pwszFunctionPropertyName, entryPoint)\
    REG_LIB_FUNC_CORE(pwszObjectName, pwszFunctionPropertyName, PropertyIds::##functionPropertyId, entryPoint)\

#define REG_GLOBAL_LIB_FUNC(functionPropertyId, entryPoint)\
    REG_LIB_FUNC(NULL, functionPropertyId, entryPoint)\

#define REG_GLOBAL_CONSTRUCTOR(functionPropertyId)\
    REG_GLOBAL_LIB_FUNC(functionPropertyId, Javascript##functionPropertyId##::NewInstance)\

#define REGISTER_ERROR_OBJECT(functionPropertyId)\
    REG_GLOBAL_LIB_FUNC(functionPropertyId, JavascriptError::New##functionPropertyId##Instance)\
    REG_LIB_FUNC(_u(#functionPropertyId), toString, JavascriptError::EntryToString)\

    HRESULT JavascriptLibrary::ProfilerRegisterBuiltIns()
    {
        HRESULT hr = S_OK;

        // Register functions directly in global scope
        REG_GLOBAL_LIB_FUNC(eval, GlobalObject::EntryEval);
        REG_GLOBAL_LIB_FUNC(parseInt, GlobalObject::EntryParseInt);
        REG_GLOBAL_LIB_FUNC(parseFloat, GlobalObject::EntryParseFloat);
        REG_GLOBAL_LIB_FUNC(isNaN, GlobalObject::EntryIsNaN);
        REG_GLOBAL_LIB_FUNC(isFinite, GlobalObject::EntryIsFinite);
        REG_GLOBAL_LIB_FUNC(decodeURI, GlobalObject::EntryDecodeURI);
        REG_GLOBAL_LIB_FUNC(decodeURIComponent, GlobalObject::EntryDecodeURIComponent);
        REG_GLOBAL_LIB_FUNC(encodeURI, GlobalObject::EntryEncodeURI);
        REG_GLOBAL_LIB_FUNC(encodeURIComponent, GlobalObject::EntryEncodeURIComponent);
        REG_GLOBAL_LIB_FUNC(escape, GlobalObject::EntryEscape);
        REG_GLOBAL_LIB_FUNC(unescape, GlobalObject::EntryUnEscape);

        ScriptConfiguration const& config = *(scriptContext->GetConfig());
        if (config.SupportsCollectGarbage())
        {
            REG_GLOBAL_LIB_FUNC(CollectGarbage, GlobalObject::EntryCollectGarbage);
        }

        // Register constructors, prototypes and objects in global
        REGISTER_OBJECT(Object);
        REGISTER_OBJECT(Array);
        REGISTER_OBJECT(Boolean);
        REGISTER_OBJECT(Date);
        REGISTER_OBJECT(Function);
        REGISTER_OBJECT(Math);
        REGISTER_OBJECT(Number);
        REGISTER_OBJECT(String);
        REGISTER_OBJECT(RegExp);
        REGISTER_OBJECT(JSON);

        REGISTER_OBJECT(Map);
        REGISTER_OBJECT(Set);
        REGISTER_OBJECT(WeakMap);
        REGISTER_OBJECT(WeakSet);

        REGISTER_OBJECT(Symbol);

        REGISTER_OBJECT(Iterator);
        REGISTER_OBJECT(ArrayIterator);
        REGISTER_OBJECT(MapIterator);
        REGISTER_OBJECT(SetIterator);
        REGISTER_OBJECT(StringIterator);
        REGISTER_OBJECT(EnumeratorIterator);

        if (config.IsES6TypedArrayExtensionsEnabled())
        {
            REGISTER_OBJECT(TypedArray);
        }

        if (config.IsES6PromiseEnabled())
        {
            REGISTER_OBJECT(Promise);
        }

        if (config.IsES6ProxyEnabled())
        {
            REGISTER_OBJECT(Proxy);
            REGISTER_OBJECT(Reflect);
        }

#ifdef IR_VIEWER
        if (Js::Configuration::Global.flags.IsEnabled(Js::IRViewerFlag))
        {
            REGISTER_OBJECT(IRViewer);
        }
#endif /* IR_VIEWER */

        // Error Constructors and prototypes
        REGISTER_ERROR_OBJECT(Error);
        REGISTER_ERROR_OBJECT(EvalError);
        REGISTER_ERROR_OBJECT(RangeError);
        REGISTER_ERROR_OBJECT(ReferenceError);
        REGISTER_ERROR_OBJECT(SyntaxError);
        REGISTER_ERROR_OBJECT(TypeError);
        REGISTER_ERROR_OBJECT(URIError);

#ifdef ENABLE_PROJECTION
        if (config.IsWinRTEnabled())
        {
            REGISTER_ERROR_OBJECT(WinRTError);
        }
#endif
        return hr;
    }

     HRESULT JavascriptLibrary::ProfilerRegisterObject()
    {
        HRESULT hr = S_OK;

        REG_GLOBAL_CONSTRUCTOR(Object);

        DEFINE_OBJECT_NAME(Object);

        REG_OBJECTS_LIB_FUNC(defineProperty, JavascriptObject::EntryDefineProperty);
        REG_OBJECTS_LIB_FUNC(getOwnPropertyDescriptor, JavascriptObject::EntryGetOwnPropertyDescriptor);

        REG_OBJECTS_LIB_FUNC(defineProperties, JavascriptObject::EntryDefineProperties);
        REG_OBJECTS_LIB_FUNC(create, JavascriptObject::EntryCreate);
        REG_OBJECTS_LIB_FUNC(seal, JavascriptObject::EntrySeal);
        REG_OBJECTS_LIB_FUNC(freeze, JavascriptObject::EntryFreeze);
        REG_OBJECTS_LIB_FUNC(preventExtensions, JavascriptObject::EntryPreventExtensions);
        REG_OBJECTS_LIB_FUNC(isSealed, JavascriptObject::EntryIsSealed);
        REG_OBJECTS_LIB_FUNC(isFrozen, JavascriptObject::EntryIsFrozen);
        REG_OBJECTS_LIB_FUNC(isExtensible, JavascriptObject::EntryIsExtensible);

        REG_OBJECTS_LIB_FUNC(getPrototypeOf, JavascriptObject::EntryGetPrototypeOf);
        REG_OBJECTS_LIB_FUNC(keys, JavascriptObject::EntryKeys);
        REG_OBJECTS_LIB_FUNC(getOwnPropertyNames, JavascriptObject::EntryGetOwnPropertyNames);

        REG_OBJECTS_LIB_FUNC(setPrototypeOf, JavascriptObject::EntrySetPrototypeOf);

        REG_OBJECTS_LIB_FUNC(getOwnPropertySymbols, JavascriptObject::EntryGetOwnPropertySymbols);

        REG_OBJECTS_LIB_FUNC(hasOwnProperty, JavascriptObject::EntryHasOwnProperty);
        REG_OBJECTS_LIB_FUNC(propertyIsEnumerable, JavascriptObject::EntryPropertyIsEnumerable);
        REG_OBJECTS_LIB_FUNC(isPrototypeOf, JavascriptObject::EntryIsPrototypeOf);
        REG_OBJECTS_LIB_FUNC(toLocaleString, JavascriptObject::EntryToLocaleString);
        REG_OBJECTS_LIB_FUNC(toString, JavascriptObject::EntryToString);
        REG_OBJECTS_LIB_FUNC(valueOf, JavascriptObject::EntryValueOf);

        REG_OBJECTS_LIB_FUNC(__defineGetter__, JavascriptObject::EntryDefineGetter);
        REG_OBJECTS_LIB_FUNC(__defineSetter__, JavascriptObject::EntryDefineSetter);

        ScriptConfiguration const& config = *(scriptContext->GetConfig());
        if (config.IsES6ObjectExtensionsEnabled())
        {
            REG_OBJECTS_LIB_FUNC(is, JavascriptObject::EntryIs);
            REG_OBJECTS_LIB_FUNC(assign, JavascriptObject::EntryAssign);
        }

        if (config.IsES7ValuesEntriesEnabled())
        {
            REG_OBJECTS_LIB_FUNC(values, JavascriptObject::EntryValues);
            REG_OBJECTS_LIB_FUNC(entries, JavascriptObject::EntryEntries);
        }

        return hr;
    }

    HRESULT JavascriptLibrary::ProfilerRegisterArray()
    {
        HRESULT hr = S_OK;
        REG_GLOBAL_CONSTRUCTOR(Array);

        DEFINE_OBJECT_NAME(Array);

        REG_OBJECTS_LIB_FUNC(isArray, JavascriptArray::EntryIsArray);
        REG_OBJECTS_LIB_FUNC(concat, JavascriptArray::EntryConcat);
        REG_OBJECTS_LIB_FUNC(join, JavascriptArray::EntryJoin);
        REG_OBJECTS_LIB_FUNC(pop, JavascriptArray::EntryPop);
        REG_OBJECTS_LIB_FUNC(push, JavascriptArray::EntryPush);
        REG_OBJECTS_LIB_FUNC(reverse, JavascriptArray::EntryReverse);
        REG_OBJECTS_LIB_FUNC(shift, JavascriptArray::EntryShift);
        REG_OBJECTS_LIB_FUNC(slice, JavascriptArray::EntrySlice);
        REG_OBJECTS_LIB_FUNC(sort, JavascriptArray::EntrySort);
        REG_OBJECTS_LIB_FUNC(splice, JavascriptArray::EntrySplice);
        REG_OBJECTS_LIB_FUNC(toLocaleString, JavascriptArray::EntryToLocaleString);
        REG_OBJECTS_LIB_FUNC(toString, JavascriptArray::EntryToString);
        REG_OBJECTS_LIB_FUNC(unshift, JavascriptArray::EntryUnshift);
        REG_OBJECTS_LIB_FUNC(indexOf, JavascriptArray::EntryIndexOf);
        REG_OBJECTS_LIB_FUNC(every, JavascriptArray::EntryEvery);
        REG_OBJECTS_LIB_FUNC(filter, JavascriptArray::EntryFilter);
        REG_OBJECTS_LIB_FUNC(forEach, JavascriptArray::EntryForEach);
        REG_OBJECTS_LIB_FUNC(lastIndexOf, JavascriptArray::EntryLastIndexOf);
        REG_OBJECTS_LIB_FUNC(map, JavascriptArray::EntryMap);
        REG_OBJECTS_LIB_FUNC(reduce, JavascriptArray::EntryReduce);
        REG_OBJECTS_LIB_FUNC(reduceRight, JavascriptArray::EntryReduceRight);
        REG_OBJECTS_LIB_FUNC(some, JavascriptArray::EntrySome);

        ScriptConfiguration const& config = *(scriptContext->GetConfig());
        if (config.IsES6StringExtensionsEnabled())
        {
            REG_OBJECTS_LIB_FUNC(find, JavascriptArray::EntryFind);
            REG_OBJECTS_LIB_FUNC(findIndex, JavascriptArray::EntryFindIndex);
        }

        REG_OBJECTS_LIB_FUNC(entries, JavascriptArray::EntryEntries)
        REG_OBJECTS_LIB_FUNC(keys, JavascriptArray::EntryKeys)
        REG_OBJECTS_LIB_FUNC(values, JavascriptArray::EntryValues)
        // _symbolIterator is just an alias for values on Array.prototype so do not register it as its own function

        if (config.IsES6TypedArrayExtensionsEnabled())
        {
            REG_OBJECTS_LIB_FUNC(fill, JavascriptArray::EntryFill)
            REG_OBJECTS_LIB_FUNC(copyWithin, JavascriptArray::EntryCopyWithin)
            REG_OBJECTS_LIB_FUNC(from, JavascriptArray::EntryFrom);
            REG_OBJECTS_LIB_FUNC(of, JavascriptArray::EntryOf);
        }

        REG_OBJECTS_LIB_FUNC(includes, JavascriptArray::EntryIncludes);

        return hr;
    }

    HRESULT JavascriptLibrary::ProfilerRegisterBoolean()
    {
        HRESULT hr = S_OK;
        REG_GLOBAL_CONSTRUCTOR(Boolean);

        DEFINE_OBJECT_NAME(Boolean);

        REG_OBJECTS_LIB_FUNC(valueOf, JavascriptBoolean::EntryValueOf);
        REG_OBJECTS_LIB_FUNC(toString, JavascriptBoolean::EntryToString);

        return hr;
    }

    HRESULT JavascriptLibrary::ProfilerRegisterDate()
    {
        HRESULT hr = S_OK;
        REG_GLOBAL_CONSTRUCTOR(Date);

        DEFINE_OBJECT_NAME(Date);

        REG_OBJECTS_LIB_FUNC(parse, JavascriptDate::EntryParse);
        REG_OBJECTS_LIB_FUNC(now, JavascriptDate::EntryNow);
        REG_OBJECTS_LIB_FUNC(UTC, JavascriptDate::EntryUTC);

        REG_OBJECTS_LIB_FUNC(getDate, JavascriptDate::EntryGetDate);
        REG_OBJECTS_LIB_FUNC(getDay, JavascriptDate::EntryGetDay);
        REG_OBJECTS_LIB_FUNC(getFullYear, JavascriptDate::EntryGetFullYear);
        REG_OBJECTS_LIB_FUNC(getHours, JavascriptDate::EntryGetHours);
        REG_OBJECTS_LIB_FUNC(getMilliseconds, JavascriptDate::EntryGetMilliseconds);
        REG_OBJECTS_LIB_FUNC(getMinutes, JavascriptDate::EntryGetMinutes);
        REG_OBJECTS_LIB_FUNC(getMonth, JavascriptDate::EntryGetMonth);
        REG_OBJECTS_LIB_FUNC(getSeconds, JavascriptDate::EntryGetSeconds);
        REG_OBJECTS_LIB_FUNC(getTime, JavascriptDate::EntryGetTime);
        REG_OBJECTS_LIB_FUNC(getTimezoneOffset, JavascriptDate::EntryGetTimezoneOffset);
        REG_OBJECTS_LIB_FUNC(getUTCDate, JavascriptDate::EntryGetUTCDate);
        REG_OBJECTS_LIB_FUNC(getUTCDay, JavascriptDate::EntryGetUTCDay);
        REG_OBJECTS_LIB_FUNC(getUTCFullYear, JavascriptDate::EntryGetUTCFullYear);
        REG_OBJECTS_LIB_FUNC(getUTCHours, JavascriptDate::EntryGetUTCHours);
        REG_OBJECTS_LIB_FUNC(getUTCMilliseconds, JavascriptDate::EntryGetUTCMilliseconds);
        REG_OBJECTS_LIB_FUNC(getUTCMinutes, JavascriptDate::EntryGetUTCMinutes);
        REG_OBJECTS_LIB_FUNC(getUTCMonth, JavascriptDate::EntryGetUTCMonth);
        REG_OBJECTS_LIB_FUNC(getUTCSeconds, JavascriptDate::EntryGetUTCSeconds);

        ScriptConfiguration const& config = *(scriptContext->GetConfig());
        if (config.SupportsES3Extensions())
        {
            REG_OBJECTS_LIB_FUNC(getVarDate, JavascriptDate::EntryGetVarDate);
        }
        REG_OBJECTS_LIB_FUNC(getYear, JavascriptDate::EntryGetYear);
        REG_OBJECTS_LIB_FUNC(setDate, JavascriptDate::EntrySetDate);
        REG_OBJECTS_LIB_FUNC(setFullYear, JavascriptDate::EntrySetFullYear);
        REG_OBJECTS_LIB_FUNC(setHours, JavascriptDate::EntrySetHours);
        REG_OBJECTS_LIB_FUNC(setMilliseconds, JavascriptDate::EntrySetMilliseconds);
        REG_OBJECTS_LIB_FUNC(setMinutes, JavascriptDate::EntrySetMinutes);
        REG_OBJECTS_LIB_FUNC(setMonth, JavascriptDate::EntrySetMonth);
        REG_OBJECTS_LIB_FUNC(setSeconds, JavascriptDate::EntrySetSeconds);
        REG_OBJECTS_LIB_FUNC(setTime, JavascriptDate::EntrySetTime);
        REG_OBJECTS_LIB_FUNC(setUTCDate, JavascriptDate::EntrySetUTCDate);
        REG_OBJECTS_LIB_FUNC(setUTCFullYear, JavascriptDate::EntrySetUTCFullYear);
        REG_OBJECTS_LIB_FUNC(setUTCHours, JavascriptDate::EntrySetUTCHours);
        REG_OBJECTS_LIB_FUNC(setUTCMilliseconds, JavascriptDate::EntrySetUTCMilliseconds);
        REG_OBJECTS_LIB_FUNC(setUTCMinutes, JavascriptDate::EntrySetUTCMinutes);
        REG_OBJECTS_LIB_FUNC(setUTCMonth, JavascriptDate::EntrySetUTCMonth);
        REG_OBJECTS_LIB_FUNC(setUTCSeconds, JavascriptDate::EntrySetUTCSeconds);
        REG_OBJECTS_LIB_FUNC(setYear, JavascriptDate::EntrySetYear);
        REG_OBJECTS_LIB_FUNC(toDateString, JavascriptDate::EntryToDateString);
        REG_OBJECTS_LIB_FUNC(toISOString, JavascriptDate::EntryToISOString);
        REG_OBJECTS_LIB_FUNC(toJSON, JavascriptDate::EntryToJSON);
        REG_OBJECTS_LIB_FUNC(toLocaleDateString, JavascriptDate::EntryToLocaleDateString);
        REG_OBJECTS_LIB_FUNC(toLocaleString, JavascriptDate::EntryToLocaleString);
        REG_OBJECTS_LIB_FUNC(toLocaleTimeString, JavascriptDate::EntryToLocaleTimeString);
        REG_OBJECTS_LIB_FUNC(toString, JavascriptDate::EntryToString);
        REG_OBJECTS_LIB_FUNC(toTimeString, JavascriptDate::EntryToTimeString);
        REG_OBJECTS_LIB_FUNC(toUTCString, JavascriptDate::EntryToUTCString);
        REG_OBJECTS_LIB_FUNC(toGMTString, JavascriptDate::EntryToGMTString);
        REG_OBJECTS_LIB_FUNC(valueOf, JavascriptDate::EntryValueOf);

        return hr;
    }

    HRESULT JavascriptLibrary::ProfilerRegisterFunction()
    {
        HRESULT hr = S_OK;
        REG_GLOBAL_CONSTRUCTOR(Function);

        DEFINE_OBJECT_NAME(Function);

        REG_OBJECTS_LIB_FUNC(apply, JavascriptFunction::EntryApply);
        REG_OBJECTS_LIB_FUNC(bind, JavascriptFunction::EntryBind);
        REG_OBJECTS_LIB_FUNC(call, JavascriptFunction::EntryCall);
        REG_OBJECTS_LIB_FUNC(toString, JavascriptFunction::EntryToString);

        return hr;
    }

    HRESULT JavascriptLibrary::ProfilerRegisterMath()
    {
        HRESULT hr = S_OK;

        DEFINE_OBJECT_NAME(Math);

        REG_OBJECTS_LIB_FUNC(abs, Math::Abs);
        REG_OBJECTS_LIB_FUNC(acos, Math::Acos);
        REG_OBJECTS_LIB_FUNC(asin, Math::Asin);
        REG_OBJECTS_LIB_FUNC(atan, Math::Atan);
        REG_OBJECTS_LIB_FUNC(atan2, Math::Atan2);
        REG_OBJECTS_LIB_FUNC(ceil, Math::Ceil);
        REG_OBJECTS_LIB_FUNC(cos, Math::Cos);
        REG_OBJECTS_LIB_FUNC(exp, Math::Exp);
        REG_OBJECTS_LIB_FUNC(floor, Math::Floor);
        REG_OBJECTS_LIB_FUNC(log, Math::Log);
        REG_OBJECTS_LIB_FUNC(max, Math::Max);
        REG_OBJECTS_LIB_FUNC(min, Math::Min);
        REG_OBJECTS_LIB_FUNC(pow, Math::Pow);
        REG_OBJECTS_LIB_FUNC(random, Math::Random);
        REG_OBJECTS_LIB_FUNC(round, Math::Round);
        REG_OBJECTS_LIB_FUNC(sin, Math::Sin);
        REG_OBJECTS_LIB_FUNC(sqrt, Math::Sqrt);
        REG_OBJECTS_LIB_FUNC(tan, Math::Tan);

        if (scriptContext->GetConfig()->IsES6MathExtensionsEnabled())
        {
            REG_OBJECTS_LIB_FUNC(log10, Math::Log10);
            REG_OBJECTS_LIB_FUNC(log2, Math::Log2);
            REG_OBJECTS_LIB_FUNC(log1p, Math::Log1p);
            REG_OBJECTS_LIB_FUNC(expm1, Math::Expm1);
            REG_OBJECTS_LIB_FUNC(cosh, Math::Cosh);
            REG_OBJECTS_LIB_FUNC(sinh, Math::Sinh);
            REG_OBJECTS_LIB_FUNC(tanh, Math::Tanh);
            REG_OBJECTS_LIB_FUNC(acosh, Math::Acosh);
            REG_OBJECTS_LIB_FUNC(asinh, Math::Asinh);
            REG_OBJECTS_LIB_FUNC(atanh, Math::Atanh);
            REG_OBJECTS_LIB_FUNC(hypot, Math::Hypot);
            REG_OBJECTS_LIB_FUNC(trunc, Math::Trunc);
            REG_OBJECTS_LIB_FUNC(sign, Math::Sign);
            REG_OBJECTS_LIB_FUNC(cbrt, Math::Cbrt);
            REG_OBJECTS_LIB_FUNC(imul, Math::Imul);
            REG_OBJECTS_LIB_FUNC(clz32, Math::Clz32);
            REG_OBJECTS_LIB_FUNC(fround, Math::Fround);
        }

        return hr;
    }

    HRESULT JavascriptLibrary::ProfilerRegisterNumber()
    {
        HRESULT hr = S_OK;
        REG_GLOBAL_CONSTRUCTOR(Number);

        DEFINE_OBJECT_NAME(Number);

        if (scriptContext->GetConfig()->IsES6NumberExtensionsEnabled())
        {
            REG_OBJECTS_LIB_FUNC(isNaN, JavascriptNumber::EntryIsNaN);
            REG_OBJECTS_LIB_FUNC(isFinite, JavascriptNumber::EntryIsFinite);
            REG_OBJECTS_LIB_FUNC(isInteger, JavascriptNumber::EntryIsInteger);
            REG_OBJECTS_LIB_FUNC(isSafeInteger, JavascriptNumber::EntryIsSafeInteger);
        }

        REG_OBJECTS_LIB_FUNC(toExponential, JavascriptNumber::EntryToExponential);
        REG_OBJECTS_LIB_FUNC(toFixed, JavascriptNumber::EntryToFixed);
        REG_OBJECTS_LIB_FUNC(toPrecision, JavascriptNumber::EntryToPrecision);
        REG_OBJECTS_LIB_FUNC(toLocaleString, JavascriptNumber::EntryToLocaleString);
        REG_OBJECTS_LIB_FUNC(toString, JavascriptNumber::EntryToString);
        REG_OBJECTS_LIB_FUNC(valueOf, JavascriptNumber::EntryValueOf);

        return hr;
    }

    HRESULT JavascriptLibrary::ProfilerRegisterString()
    {
        HRESULT hr = S_OK;
        REG_GLOBAL_CONSTRUCTOR(String);

        DEFINE_OBJECT_NAME(String);

        REG_OBJECTS_LIB_FUNC(fromCharCode, JavascriptString::EntryFromCharCode);

        ScriptConfiguration const& config = *(scriptContext->GetConfig());
        if (config.IsES6UnicodeExtensionsEnabled())
        {
            REG_OBJECTS_LIB_FUNC(fromCodePoint, JavascriptString::EntryFromCodePoint);
            REG_OBJECTS_LIB_FUNC(codePointAt, JavascriptString::EntryCodePointAt);
            REG_OBJECTS_LIB_FUNC(normalize, JavascriptString::EntryNormalize);
        }

        REG_OBJECTS_LIB_FUNC(indexOf, JavascriptString::EntryIndexOf);
        REG_OBJECTS_LIB_FUNC(lastIndexOf, JavascriptString::EntryLastIndexOf);
        REG_OBJECTS_LIB_FUNC(replace, JavascriptString::EntryReplace);
        REG_OBJECTS_LIB_FUNC(search, JavascriptString::EntrySearch);
        REG_OBJECTS_LIB_FUNC(slice, JavascriptString::EntrySlice);
        REG_OBJECTS_LIB_FUNC(charAt, JavascriptString::EntryCharAt);
        REG_OBJECTS_LIB_FUNC(charCodeAt, JavascriptString::EntryCharCodeAt);
        REG_OBJECTS_LIB_FUNC(concat, JavascriptString::EntryConcat);
        REG_OBJECTS_LIB_FUNC(localeCompare, JavascriptString::EntryLocaleCompare);
        REG_OBJECTS_LIB_FUNC(match, JavascriptString::EntryMatch);
        REG_OBJECTS_LIB_FUNC(split, JavascriptString::EntrySplit);
        REG_OBJECTS_LIB_FUNC(substring, JavascriptString::EntrySubstring);
        REG_OBJECTS_LIB_FUNC(substr, JavascriptString::EntrySubstr);
        REG_OBJECTS_LIB_FUNC(toLocaleLowerCase, JavascriptString::EntryToLocaleLowerCase);
        REG_OBJECTS_LIB_FUNC(toLocaleUpperCase, JavascriptString::EntryToLocaleUpperCase);
        REG_OBJECTS_LIB_FUNC(toLowerCase, JavascriptString::EntryToLowerCase);
        REG_OBJECTS_LIB_FUNC(toString, JavascriptString::EntryToString);
        REG_OBJECTS_LIB_FUNC(toUpperCase, JavascriptString::EntryToUpperCase);
        REG_OBJECTS_LIB_FUNC(trim, JavascriptString::EntryTrim);
        REG_OBJECTS_LIB_FUNC(valueOf, JavascriptString::EntryValueOf);

        REG_OBJECTS_LIB_FUNC(anchor, JavascriptString::EntryAnchor);
        REG_OBJECTS_LIB_FUNC(big, JavascriptString::EntryBig);
        REG_OBJECTS_LIB_FUNC(blink, JavascriptString::EntryBlink);
        REG_OBJECTS_LIB_FUNC(bold, JavascriptString::EntryBold);
        REG_OBJECTS_LIB_FUNC(fixed, JavascriptString::EntryFixed);
        REG_OBJECTS_LIB_FUNC(fontcolor, JavascriptString::EntryFontColor);
        REG_OBJECTS_LIB_FUNC(fontsize, JavascriptString::EntryFontSize);
        REG_OBJECTS_LIB_FUNC(italics, JavascriptString::EntryItalics);
        REG_OBJECTS_LIB_FUNC(link, JavascriptString::EntryLink);
        REG_OBJECTS_DYNAMIC_LIB_FUNC(_u("small"), 5, JavascriptString::EntrySmall);
        REG_OBJECTS_LIB_FUNC(strike, JavascriptString::EntryStrike);
        REG_OBJECTS_LIB_FUNC(sub, JavascriptString::EntrySub);
        REG_OBJECTS_LIB_FUNC(sup, JavascriptString::EntrySup);

        if (config.IsES6StringExtensionsEnabled())
        {
            REG_OBJECTS_LIB_FUNC(repeat, JavascriptString::EntryRepeat);
            REG_OBJECTS_LIB_FUNC(startsWith, JavascriptString::EntryStartsWith);
            REG_OBJECTS_LIB_FUNC(endsWith, JavascriptString::EntryEndsWith);
            REG_OBJECTS_LIB_FUNC(includes, JavascriptString::EntryIncludes);
            REG_OBJECTS_LIB_FUNC(trimLeft, JavascriptString::EntryTrimLeft);
            REG_OBJECTS_LIB_FUNC(trimRight, JavascriptString::EntryTrimRight);

        }

        REG_OBJECTS_LIB_FUNC(raw, JavascriptString::EntryRaw);

        REG_OBJECTS_LIB_FUNC2(_symbolIterator, _u("[Symbol.iterator]"), JavascriptString::EntrySymbolIterator);

        if (config.IsES7BuiltinsEnabled())
        {
            REG_OBJECTS_LIB_FUNC(padStart, JavascriptString::EntryPadStart);
            REG_OBJECTS_LIB_FUNC(padEnd, JavascriptString::EntryPadEnd);
        }

        return hr;
    }

    HRESULT JavascriptLibrary::ProfilerRegisterRegExp()
    {
        HRESULT hr = S_OK;
        REG_GLOBAL_CONSTRUCTOR(RegExp);

        DEFINE_OBJECT_NAME(RegExp);

        REG_OBJECTS_LIB_FUNC(exec, JavascriptRegExp::EntryExec);
        REG_OBJECTS_LIB_FUNC(test, JavascriptRegExp::EntryTest);
        REG_OBJECTS_LIB_FUNC(toString, JavascriptRegExp::EntryToString);
        // Note: This is deprecated
        REG_OBJECTS_LIB_FUNC(compile, JavascriptRegExp::EntryCompile);

        return hr;
    }

    HRESULT JavascriptLibrary::ProfilerRegisterJSON()
    {
        HRESULT hr = S_OK;

        DEFINE_OBJECT_NAME(JSON);

        REG_OBJECTS_LIB_FUNC(stringify, JSON::Stringify);
        REG_OBJECTS_LIB_FUNC(parse, JSON::Parse);
        return hr;
    }

    HRESULT JavascriptLibrary::ProfilerRegisterWeakMap()
    {
        HRESULT hr = S_OK;
        REG_GLOBAL_CONSTRUCTOR(WeakMap);

        DEFINE_OBJECT_NAME(WeakMap);

        REG_OBJECTS_LIB_FUNC2(delete_, _u("delete"), JavascriptWeakMap::EntryDelete);
        REG_OBJECTS_LIB_FUNC(get, JavascriptWeakMap::EntryGet);
        REG_OBJECTS_LIB_FUNC(has, JavascriptWeakMap::EntryHas);
        REG_OBJECTS_LIB_FUNC(set, JavascriptWeakMap::EntrySet);

        return hr;
    }

    HRESULT JavascriptLibrary::ProfilerRegisterWeakSet()
    {
        HRESULT hr = S_OK;
        REG_GLOBAL_CONSTRUCTOR(WeakSet);

        DEFINE_OBJECT_NAME(WeakSet);

        REG_OBJECTS_LIB_FUNC(add, JavascriptWeakSet::EntryAdd);
        REG_OBJECTS_LIB_FUNC2(delete_, _u("delete"), JavascriptWeakSet::EntryDelete);
        REG_OBJECTS_LIB_FUNC(has, JavascriptWeakSet::EntryHas);

        return hr;
    }

    HRESULT JavascriptLibrary::ProfilerRegisterMap()
    {
        HRESULT hr = S_OK;
        REG_GLOBAL_CONSTRUCTOR(Map);

        DEFINE_OBJECT_NAME(Map);

        REG_OBJECTS_LIB_FUNC(clear, JavascriptMap::EntryClear);
        REG_OBJECTS_LIB_FUNC2(delete_, _u("delete"), JavascriptMap::EntryDelete);
        REG_OBJECTS_LIB_FUNC(forEach, JavascriptMap::EntryForEach);
        REG_OBJECTS_LIB_FUNC(get, JavascriptMap::EntryGet);
        REG_OBJECTS_LIB_FUNC(has, JavascriptMap::EntryHas);
        REG_OBJECTS_LIB_FUNC(set, JavascriptMap::EntrySet);

        REG_OBJECTS_LIB_FUNC(entries, JavascriptMap::EntryEntries);
        REG_OBJECTS_LIB_FUNC(keys, JavascriptMap::EntryKeys);
        REG_OBJECTS_LIB_FUNC(values, JavascriptMap::EntryValues);

        return hr;
    }

    HRESULT JavascriptLibrary::ProfilerRegisterSet()
    {
        HRESULT hr = S_OK;
        REG_GLOBAL_CONSTRUCTOR(Set);

        DEFINE_OBJECT_NAME(Set);

        REG_OBJECTS_LIB_FUNC(add, JavascriptSet::EntryAdd);
        REG_OBJECTS_LIB_FUNC(clear, JavascriptSet::EntryClear);
        REG_OBJECTS_LIB_FUNC2(delete_, _u("delete"), JavascriptSet::EntryDelete);
        REG_OBJECTS_LIB_FUNC(forEach, JavascriptSet::EntryForEach);
        REG_OBJECTS_LIB_FUNC(has, JavascriptSet::EntryHas);

        REG_OBJECTS_LIB_FUNC(entries, JavascriptSet::EntryEntries);
        REG_OBJECTS_LIB_FUNC(values, JavascriptSet::EntryValues);

        return hr;
    }

    HRESULT JavascriptLibrary::ProfilerRegisterSymbol()
    {
        HRESULT hr = S_OK;
        REG_GLOBAL_CONSTRUCTOR(Symbol);

        DEFINE_OBJECT_NAME(Symbol);

        REG_OBJECTS_LIB_FUNC(valueOf, JavascriptSymbol::EntryValueOf);
        REG_OBJECTS_LIB_FUNC(toString, JavascriptSymbol::EntryToString);
        REG_OBJECTS_LIB_FUNC2(for_, _u("for"), JavascriptSymbol::EntryFor);
        REG_OBJECTS_LIB_FUNC(keyFor, JavascriptSymbol::EntryKeyFor);

        return hr;
    }

    HRESULT JavascriptLibrary::ProfilerRegisterIterator()
    {
        HRESULT hr = S_OK;
        // Array Iterator has no global constructor

        DEFINE_OBJECT_NAME(Iterator);

        REG_OBJECTS_LIB_FUNC2(_symbolIterator, _u("[Symbol.iterator]"), JavascriptIterator::EntrySymbolIterator);

        return hr;
    }

    HRESULT JavascriptLibrary::ProfilerRegisterArrayIterator()
    {
        HRESULT hr = S_OK;
        // Array Iterator has no global constructor

        DEFINE_OBJECT_NAME(Array Iterator);

        REG_OBJECTS_LIB_FUNC(next, JavascriptArrayIterator::EntryNext);

        return hr;
    }

    HRESULT JavascriptLibrary::ProfilerRegisterMapIterator()
    {
        HRESULT hr = S_OK;
        // Map Iterator has no global constructor

        DEFINE_OBJECT_NAME(Map Iterator);

        REG_OBJECTS_LIB_FUNC(next, JavascriptMapIterator::EntryNext);

        return hr;
    }

    HRESULT JavascriptLibrary::ProfilerRegisterSetIterator()
    {
        HRESULT hr = S_OK;
        // Set Iterator has no global constructor

        DEFINE_OBJECT_NAME(Set Iterator);

        REG_OBJECTS_LIB_FUNC(next, JavascriptSetIterator::EntryNext);

        return hr;
    }

    HRESULT JavascriptLibrary::ProfilerRegisterStringIterator()
    {
        HRESULT hr = S_OK;
        // String Iterator has no global constructor

        DEFINE_OBJECT_NAME(String Iterator);

        REG_OBJECTS_LIB_FUNC(next, JavascriptStringIterator::EntryNext);

        return hr;
    }

    HRESULT JavascriptLibrary::ProfilerRegisterEnumeratorIterator()
    {
        HRESULT hr = S_OK;
        // Enumerator Iterator has no global constructor

        DEFINE_OBJECT_NAME(Enumerator Iterator);

        REG_OBJECTS_LIB_FUNC(next, JavascriptEnumeratorIterator::EntryNext);

        return hr;
    }

    HRESULT JavascriptLibrary::ProfilerRegisterTypedArray()
    {
        HRESULT hr = S_OK;
        // TypedArray has no named global constructor

        DEFINE_OBJECT_NAME(TypedArray);

        REG_OBJECTS_LIB_FUNC(from, TypedArrayBase::EntryFrom);
        REG_OBJECTS_LIB_FUNC(of, TypedArrayBase::EntryOf);
        REG_OBJECTS_LIB_FUNC(set, TypedArrayBase::EntrySet);
        REG_OBJECTS_LIB_FUNC(subarray, TypedArrayBase::EntrySubarray);
        REG_OBJECTS_LIB_FUNC(copyWithin, TypedArrayBase::EntryCopyWithin);
        REG_OBJECTS_LIB_FUNC(every, TypedArrayBase::EntryEvery);
        REG_OBJECTS_LIB_FUNC(fill, TypedArrayBase::EntryFill);
        REG_OBJECTS_LIB_FUNC(filter, TypedArrayBase::EntryFilter);
        REG_OBJECTS_LIB_FUNC(find, TypedArrayBase::EntryFind);
        REG_OBJECTS_LIB_FUNC(findIndex, TypedArrayBase::EntryFindIndex);
        REG_OBJECTS_LIB_FUNC(forEach, TypedArrayBase::EntryForEach);
        REG_OBJECTS_LIB_FUNC(indexOf, TypedArrayBase::EntryIndexOf);
        REG_OBJECTS_LIB_FUNC(join, TypedArrayBase::EntryJoin);
        REG_OBJECTS_LIB_FUNC(lastIndexOf, TypedArrayBase::EntryLastIndexOf);
        REG_OBJECTS_LIB_FUNC(map, TypedArrayBase::EntryMap);
        REG_OBJECTS_LIB_FUNC(reduce, TypedArrayBase::EntryReduce);
        REG_OBJECTS_LIB_FUNC(reduceRight, TypedArrayBase::EntryReduceRight);
        REG_OBJECTS_LIB_FUNC(reverse, TypedArrayBase::EntryReverse);
        REG_OBJECTS_LIB_FUNC(slice, TypedArrayBase::EntrySlice);
        REG_OBJECTS_LIB_FUNC(some, TypedArrayBase::EntrySome);
        REG_OBJECTS_LIB_FUNC(sort, TypedArrayBase::EntrySort);
        REG_OBJECTS_LIB_FUNC(includes, TypedArrayBase::EntryIncludes);


        return hr;
    }

    HRESULT JavascriptLibrary::ProfilerRegisterPromise()
    {
        HRESULT hr = S_OK;
        REG_GLOBAL_CONSTRUCTOR(Promise);

        DEFINE_OBJECT_NAME(Promise);

        REG_OBJECTS_LIB_FUNC(all, JavascriptPromise::EntryAll);
        REG_OBJECTS_LIB_FUNC2(catch_, _u("catch"), JavascriptPromise::EntryCatch);
        REG_OBJECTS_LIB_FUNC(race, JavascriptPromise::EntryRace);
        REG_OBJECTS_LIB_FUNC(resolve, JavascriptPromise::EntryResolve);
        REG_OBJECTS_LIB_FUNC(then, JavascriptPromise::EntryThen);

        return hr;
    }

    HRESULT JavascriptLibrary::ProfilerRegisterProxy()
    {
        HRESULT hr = S_OK;
        REG_GLOBAL_CONSTRUCTOR(Proxy);

        DEFINE_OBJECT_NAME(Proxy);

        REG_OBJECTS_LIB_FUNC(revocable, JavascriptProxy::EntryRevocable);
        return hr;
    }

    HRESULT JavascriptLibrary::ProfilerRegisterReflect()
    {
        HRESULT hr = S_OK;
        DEFINE_OBJECT_NAME(Reflect);

        REG_OBJECTS_LIB_FUNC(defineProperty, JavascriptReflect::EntryDefineProperty);
        REG_OBJECTS_LIB_FUNC(deleteProperty, JavascriptReflect::EntryDeleteProperty);
        REG_OBJECTS_LIB_FUNC(enumerate, JavascriptReflect::EntryEnumerate);
        REG_OBJECTS_LIB_FUNC(get, JavascriptReflect::EntryGet);
        REG_OBJECTS_LIB_FUNC(getOwnPropertyDescriptor, JavascriptReflect::EntryGetOwnPropertyDescriptor);
        REG_OBJECTS_LIB_FUNC(getPrototypeOf, JavascriptReflect::EntryGetPrototypeOf);
        REG_OBJECTS_LIB_FUNC(has, JavascriptReflect::EntryHas);
        REG_OBJECTS_LIB_FUNC(isExtensible, JavascriptReflect::EntryIsExtensible);
        REG_OBJECTS_LIB_FUNC(ownKeys, JavascriptReflect::EntryOwnKeys);
        REG_OBJECTS_LIB_FUNC(preventExtensions, JavascriptReflect::EntryPreventExtensions);
        REG_OBJECTS_LIB_FUNC(set, JavascriptReflect::EntrySet);
        REG_OBJECTS_LIB_FUNC(setPrototypeOf, JavascriptReflect::EntrySetPrototypeOf);
        REG_OBJECTS_LIB_FUNC(apply, JavascriptReflect::EntryApply);
        REG_OBJECTS_LIB_FUNC(construct, JavascriptReflect::EntryConstruct);
        return hr;
    }


    HRESULT JavascriptLibrary::ProfilerRegisterGenerator()
    {
        HRESULT hr = S_OK;
        DEFINE_OBJECT_NAME(Generator);

        REG_OBJECTS_LIB_FUNC(next, JavascriptGenerator::EntryNext);
        REG_OBJECTS_LIB_FUNC(return_, JavascriptGenerator::EntryReturn);
        REG_OBJECTS_LIB_FUNC(throw_, JavascriptGenerator::EntryThrow);

        return hr;
    }

#ifdef ENABLE_SIMDJS
    HRESULT JavascriptLibrary::ProfilerRegisterSIMD()
    {
        HRESULT hr = S_OK;

        DEFINE_OBJECT_NAME(SIMD);

        // Float32x4
        REG_OBJECTS_LIB_FUNC(Float32x4, SIMDFloat32x4Lib::EntryFloat32x4);
        REG_OBJECTS_LIB_FUNC(check, SIMDFloat32x4Lib::EntryCheck);
        REG_OBJECTS_LIB_FUNC(splat, SIMDFloat32x4Lib::EntrySplat);
        REG_OBJECTS_LIB_FUNC(extractLane, SIMDFloat32x4Lib::EntryExtractLane);
        REG_OBJECTS_LIB_FUNC(replaceLane, SIMDFloat32x4Lib::EntryReplaceLane);
        REG_OBJECTS_LIB_FUNC(fromFloat64x2, SIMDFloat32x4Lib::EntryFromFloat64x2);
        REG_OBJECTS_LIB_FUNC(fromFloat64x2Bits, SIMDFloat32x4Lib::EntryFromFloat64x2Bits);
        REG_OBJECTS_LIB_FUNC(fromInt32x4, SIMDFloat32x4Lib::EntryFromInt32x4);
        REG_OBJECTS_LIB_FUNC(fromUint32x4, SIMDFloat32x4Lib::EntryFromUint32x4);
        REG_OBJECTS_LIB_FUNC(fromInt32x4Bits, SIMDFloat32x4Lib::EntryFromInt32x4Bits);
        REG_OBJECTS_LIB_FUNC(fromInt16x8Bits, SIMDFloat32x4Lib::EntryFromInt16x8Bits);
        REG_OBJECTS_LIB_FUNC(fromInt8x16Bits, SIMDFloat32x4Lib::EntryFromInt8x16Bits);
        REG_OBJECTS_LIB_FUNC(fromUint32x4Bits, SIMDFloat32x4Lib::EntryFromUint32x4Bits);
        REG_OBJECTS_LIB_FUNC(fromUint16x8Bits, SIMDFloat32x4Lib::EntryFromUint16x8Bits);
        REG_OBJECTS_LIB_FUNC(fromUint8x16Bits, SIMDFloat32x4Lib::EntryFromUint8x16Bits);
        REG_OBJECTS_LIB_FUNC(add, SIMDFloat32x4Lib::EntryAdd);
        REG_OBJECTS_LIB_FUNC(sub, SIMDFloat32x4Lib::EntrySub);
        REG_OBJECTS_LIB_FUNC(mul, SIMDFloat32x4Lib::EntryMul);
        REG_OBJECTS_LIB_FUNC(div, SIMDFloat32x4Lib::EntryDiv);
        REG_OBJECTS_LIB_FUNC(and_, SIMDFloat32x4Lib::EntryAnd);
        REG_OBJECTS_LIB_FUNC(or_, SIMDFloat32x4Lib::EntryOr);
        REG_OBJECTS_LIB_FUNC(xor_, SIMDFloat32x4Lib::EntryXor);
        REG_OBJECTS_LIB_FUNC(min, SIMDFloat32x4Lib::EntryMin);
        REG_OBJECTS_LIB_FUNC(max, SIMDFloat32x4Lib::EntryMax);
        REG_OBJECTS_LIB_FUNC(minNum, SIMDFloat32x4Lib::EntryMinNum);
        REG_OBJECTS_LIB_FUNC(maxNum, SIMDFloat32x4Lib::EntryMaxNum);
        REG_OBJECTS_LIB_FUNC(abs, SIMDFloat32x4Lib::EntryAbs);
        REG_OBJECTS_LIB_FUNC(neg, SIMDFloat32x4Lib::EntryNeg);
        REG_OBJECTS_LIB_FUNC(not_, SIMDFloat32x4Lib::EntryNot);
        REG_OBJECTS_LIB_FUNC(sqrt, SIMDFloat32x4Lib::EntrySqrt);
        REG_OBJECTS_LIB_FUNC(reciprocalApproximation, SIMDFloat32x4Lib::EntryReciprocal);
        REG_OBJECTS_LIB_FUNC(reciprocalSqrtApproximation, SIMDFloat32x4Lib::EntryReciprocalSqrt);
        REG_OBJECTS_LIB_FUNC(lessThan, SIMDFloat32x4Lib::EntryLessThan);
        REG_OBJECTS_LIB_FUNC(lessThanOrEqual, SIMDFloat32x4Lib::EntryLessThanOrEqual);
        REG_OBJECTS_LIB_FUNC(equal, SIMDFloat32x4Lib::EntryEqual);
        REG_OBJECTS_LIB_FUNC(notEqual, SIMDFloat32x4Lib::EntryNotEqual);
        REG_OBJECTS_LIB_FUNC(greaterThan, SIMDFloat32x4Lib::EntryGreaterThan);
        REG_OBJECTS_LIB_FUNC(greaterThanOrEqual, SIMDFloat32x4Lib::EntryGreaterThanOrEqual);
        REG_OBJECTS_LIB_FUNC(swizzle, SIMDFloat32x4Lib::EntrySwizzle);
        REG_OBJECTS_LIB_FUNC(shuffle, SIMDFloat32x4Lib::EntryShuffle);
        REG_OBJECTS_LIB_FUNC(select, SIMDFloat32x4Lib::EntrySelect);
        // Float64x2
        REG_OBJECTS_LIB_FUNC(Float64x2, SIMDFloat64x2Lib::EntryFloat64x2);
        REG_OBJECTS_LIB_FUNC(check, SIMDFloat64x2Lib::EntryCheck);
        REG_OBJECTS_LIB_FUNC(splat, SIMDFloat64x2Lib::EntrySplat);
        REG_OBJECTS_LIB_FUNC(fromFloat32x4, SIMDFloat64x2Lib::EntryFromFloat32x4);
        REG_OBJECTS_LIB_FUNC(fromFloat32x4Bits, SIMDFloat64x2Lib::EntryFromFloat32x4Bits);
        REG_OBJECTS_LIB_FUNC(fromInt32x4, SIMDFloat64x2Lib::EntryFromInt32x4);
        REG_OBJECTS_LIB_FUNC(fromInt32x4Bits, SIMDFloat64x2Lib::EntryFromInt32x4Bits);
        REG_OBJECTS_LIB_FUNC(add, SIMDFloat64x2Lib::EntryAdd);
        REG_OBJECTS_LIB_FUNC(sub, SIMDFloat64x2Lib::EntrySub);
        REG_OBJECTS_LIB_FUNC(mul, SIMDFloat64x2Lib::EntryMul);
        REG_OBJECTS_LIB_FUNC(div, SIMDFloat64x2Lib::EntryDiv);
        REG_OBJECTS_LIB_FUNC(min, SIMDFloat64x2Lib::EntryMin);
        REG_OBJECTS_LIB_FUNC(max, SIMDFloat64x2Lib::EntryMax);
        REG_OBJECTS_LIB_FUNC(abs, SIMDFloat64x2Lib::EntryAbs);
        REG_OBJECTS_LIB_FUNC(neg, SIMDFloat64x2Lib::EntryNeg);
        REG_OBJECTS_LIB_FUNC(sqrt, SIMDFloat64x2Lib::EntrySqrt);
        REG_OBJECTS_LIB_FUNC(reciprocalApproximation, SIMDFloat64x2Lib::EntryReciprocal);
        REG_OBJECTS_LIB_FUNC(reciprocalSqrtApproximation, SIMDFloat64x2Lib::EntryReciprocalSqrt);
        REG_OBJECTS_LIB_FUNC(lessThan, SIMDFloat64x2Lib::EntryLessThan);
        REG_OBJECTS_LIB_FUNC(lessThanOrEqual, SIMDFloat64x2Lib::EntryLessThanOrEqual);
        REG_OBJECTS_LIB_FUNC(equal, SIMDFloat64x2Lib::EntryEqual);
        REG_OBJECTS_LIB_FUNC(notEqual, SIMDFloat64x2Lib::EntryNotEqual);
        REG_OBJECTS_LIB_FUNC(greaterThan, SIMDFloat64x2Lib::EntryGreaterThan);
        REG_OBJECTS_LIB_FUNC(greaterThanOrEqual, SIMDFloat64x2Lib::EntryGreaterThanOrEqual);
        REG_OBJECTS_LIB_FUNC(swizzle, SIMDFloat64x2Lib::EntrySwizzle);
        REG_OBJECTS_LIB_FUNC(shuffle, SIMDFloat64x2Lib::EntryShuffle);
        REG_OBJECTS_LIB_FUNC(select, SIMDFloat64x2Lib::EntrySelect);
        // Int32x4
        REG_OBJECTS_LIB_FUNC(Int32x4, SIMDInt32x4Lib::EntryInt32x4);
        REG_OBJECTS_LIB_FUNC(check, SIMDInt32x4Lib::EntryCheck);
        REG_OBJECTS_LIB_FUNC(splat, SIMDInt32x4Lib::EntrySplat);
        REG_OBJECTS_LIB_FUNC(extractLane, SIMDInt32x4Lib::EntryExtractLane);
        REG_OBJECTS_LIB_FUNC(replaceLane, SIMDInt32x4Lib::EntryReplaceLane);
        REG_OBJECTS_LIB_FUNC(fromFloat64x2, SIMDInt32x4Lib::EntryFromFloat64x2);
        REG_OBJECTS_LIB_FUNC(fromFloat64x2Bits, SIMDInt32x4Lib::EntryFromFloat64x2Bits);
        REG_OBJECTS_LIB_FUNC(fromFloat32x4, SIMDInt32x4Lib::EntryFromFloat32x4);
        REG_OBJECTS_LIB_FUNC(fromFloat32x4Bits, SIMDInt32x4Lib::EntryFromFloat32x4Bits);
        REG_OBJECTS_LIB_FUNC(fromUint32x4Bits, SIMDInt32x4Lib::EntryFromUint32x4Bits);
        REG_OBJECTS_LIB_FUNC(fromUint8x16Bits, SIMDInt32x4Lib::EntryFromUint8x16Bits);
        REG_OBJECTS_LIB_FUNC(fromUint16x8Bits, SIMDInt32x4Lib::EntryFromUint16x8Bits);
        REG_OBJECTS_LIB_FUNC(fromInt8x16Bits, SIMDInt32x4Lib::EntryFromInt8x16Bits);
        REG_OBJECTS_LIB_FUNC(fromInt16x8Bits, SIMDInt32x4Lib::EntryFromInt16x8Bits);
        REG_OBJECTS_LIB_FUNC(add, SIMDInt32x4Lib::EntryAdd);
        REG_OBJECTS_LIB_FUNC(sub, SIMDInt32x4Lib::EntrySub);
        REG_OBJECTS_LIB_FUNC(mul, SIMDInt32x4Lib::EntryMul);
        REG_OBJECTS_LIB_FUNC(and_, SIMDInt32x4Lib::EntryAnd);
        REG_OBJECTS_LIB_FUNC(or_,  SIMDInt32x4Lib::EntryOr);
        REG_OBJECTS_LIB_FUNC(xor_, SIMDInt32x4Lib::EntryXor);
        REG_OBJECTS_LIB_FUNC(min, SIMDInt32x4Lib::EntryMin);
        REG_OBJECTS_LIB_FUNC(max, SIMDInt32x4Lib::EntryMax);
        REG_OBJECTS_LIB_FUNC(neg, SIMDInt32x4Lib::EntryNeg);
        REG_OBJECTS_LIB_FUNC(not_, SIMDInt32x4Lib::EntryNot);
        REG_OBJECTS_LIB_FUNC(lessThan, SIMDInt32x4Lib::EntryLessThan);
        REG_OBJECTS_LIB_FUNC(lessThanOrEqual, SIMDInt32x4Lib::EntryLessThanOrEqual);
        REG_OBJECTS_LIB_FUNC(equal, SIMDInt32x4Lib::EntryEqual);
        REG_OBJECTS_LIB_FUNC(notEqual, SIMDInt32x4Lib::EntryNotEqual);
        REG_OBJECTS_LIB_FUNC(greaterThan, SIMDInt32x4Lib::EntryGreaterThan);
        REG_OBJECTS_LIB_FUNC(greaterThanOrEqual, SIMDInt32x4Lib::EntryGreaterThanOrEqual);
        REG_OBJECTS_LIB_FUNC(swizzle, SIMDInt32x4Lib::EntrySwizzle);
        REG_OBJECTS_LIB_FUNC(shuffle, SIMDInt32x4Lib::EntryShuffle);
        REG_OBJECTS_LIB_FUNC(shiftLeftByScalar, SIMDInt32x4Lib::EntryShiftLeftByScalar);
        REG_OBJECTS_LIB_FUNC(shiftRightByScalar, SIMDInt32x4Lib::EntryShiftRightByScalar);
        REG_OBJECTS_LIB_FUNC(select, SIMDInt32x4Lib::EntrySelect);

        // Int16x8
        REG_OBJECTS_LIB_FUNC(Int16x8, SIMDInt16x8Lib::EntryInt16x8);
        REG_OBJECTS_LIB_FUNC(splat, SIMDInt16x8Lib::EntryCheck);
        REG_OBJECTS_LIB_FUNC(splat, SIMDInt16x8Lib::EntrySplat);
        REG_OBJECTS_LIB_FUNC(fromFloat32x4Bits, SIMDInt16x8Lib::EntryFromFloat32x4Bits);
        REG_OBJECTS_LIB_FUNC(fromInt32x4Bits, SIMDInt16x8Lib::EntryFromInt32x4Bits);
        REG_OBJECTS_LIB_FUNC(fromInt8x16Bits, SIMDInt16x8Lib::EntryFromInt8x16Bits);
        REG_OBJECTS_LIB_FUNC(fromUint32x4Bits, SIMDInt16x8Lib::EntryFromUint32x4Bits);
        REG_OBJECTS_LIB_FUNC(fromUint16x8Bits, SIMDInt16x8Lib::EntryFromUint16x8Bits);
        REG_OBJECTS_LIB_FUNC(fromUint8x16Bits, SIMDInt16x8Lib::EntryFromUint8x16Bits);
        REG_OBJECTS_LIB_FUNC(neg, SIMDInt16x8Lib::EntryNeg);
        REG_OBJECTS_LIB_FUNC(not_, SIMDInt16x8Lib::EntryNot);
        REG_OBJECTS_LIB_FUNC(add, SIMDInt16x8Lib::EntryAdd);
        REG_OBJECTS_LIB_FUNC(sub, SIMDInt16x8Lib::EntrySub);
        REG_OBJECTS_LIB_FUNC(mul, SIMDInt16x8Lib::EntryMul);
        REG_OBJECTS_LIB_FUNC(and_, SIMDInt16x8Lib::EntryAnd);
        REG_OBJECTS_LIB_FUNC(or_, SIMDInt16x8Lib::EntryOr);
        REG_OBJECTS_LIB_FUNC(xor_, SIMDInt16x8Lib::EntryXor);
        REG_OBJECTS_LIB_FUNC(min, SIMDInt16x8Lib::EntryMin);
        REG_OBJECTS_LIB_FUNC(max, SIMDInt16x8Lib::EntryMax);
        REG_OBJECTS_LIB_FUNC(addSaturate, SIMDInt16x8Lib::EntryAddSaturate);
        REG_OBJECTS_LIB_FUNC(subSaturate, SIMDInt16x8Lib::EntrySubSaturate);
        REG_OBJECTS_LIB_FUNC(lessThan, SIMDInt16x8Lib::EntryLessThan);
        REG_OBJECTS_LIB_FUNC(lessThanOrEqual, SIMDInt16x8Lib::EntryLessThanOrEqual);
        REG_OBJECTS_LIB_FUNC(equal, SIMDInt16x8Lib::EntryEqual);
        REG_OBJECTS_LIB_FUNC(notEqual, SIMDInt16x8Lib::EntryNotEqual);
        REG_OBJECTS_LIB_FUNC(greaterThan, SIMDInt16x8Lib::EntryGreaterThan);
        REG_OBJECTS_LIB_FUNC(greaterThanOrEqual, SIMDInt16x8Lib::EntryGreaterThanOrEqual);
        REG_OBJECTS_LIB_FUNC(extractLane, SIMDInt16x8Lib::EntryExtractLane);
        REG_OBJECTS_LIB_FUNC(replaceLane, SIMDInt16x8Lib::EntryReplaceLane);
        REG_OBJECTS_LIB_FUNC(shiftLeftByScalar, SIMDInt16x8Lib::EntryShiftLeftByScalar);
        REG_OBJECTS_LIB_FUNC(shiftRightByScalar, SIMDInt16x8Lib::EntryShiftRightByScalar);
        REG_OBJECTS_LIB_FUNC(load, SIMDInt16x8Lib::EntryLoad);
        REG_OBJECTS_LIB_FUNC(store, SIMDInt16x8Lib::EntryStore);
        REG_OBJECTS_LIB_FUNC(swizzle, SIMDInt16x8Lib::EntrySwizzle);
        REG_OBJECTS_LIB_FUNC(shuffle, SIMDInt16x8Lib::EntryShuffle);
        REG_OBJECTS_LIB_FUNC(select, SIMDInt16x8Lib::EntrySelect);

        // Int8x16
        REG_OBJECTS_LIB_FUNC(Int8x16, SIMDInt8x16Lib::EntryInt8x16);
        REG_OBJECTS_LIB_FUNC(check, SIMDInt8x16Lib::EntryCheck);
        REG_OBJECTS_LIB_FUNC(splat, SIMDInt8x16Lib::EntrySplat);
        REG_OBJECTS_LIB_FUNC(fromFloat32x4Bits, SIMDInt8x16Lib::EntryFromFloat32x4Bits);
        REG_OBJECTS_LIB_FUNC(fromInt32x4Bits, SIMDInt8x16Lib::EntryFromInt32x4Bits);
        REG_OBJECTS_LIB_FUNC(fromInt16x8Bits, SIMDInt8x16Lib::EntryFromInt16x8Bits);
        REG_OBJECTS_LIB_FUNC(fromUint32x4Bits, SIMDInt8x16Lib::EntryFromUint32x4Bits);
        REG_OBJECTS_LIB_FUNC(fromUint16x8Bits, SIMDInt8x16Lib::EntryFromUint16x8Bits);
        REG_OBJECTS_LIB_FUNC(fromUint8x16Bits, SIMDInt8x16Lib::EntryFromUint8x16Bits);
        REG_OBJECTS_LIB_FUNC(neg, SIMDInt8x16Lib::EntryNeg);
        REG_OBJECTS_LIB_FUNC(not_, SIMDInt8x16Lib::EntryNot);
        REG_OBJECTS_LIB_FUNC(add, SIMDInt8x16Lib::EntryAdd);
        REG_OBJECTS_LIB_FUNC(sub, SIMDInt8x16Lib::EntrySub);
        REG_OBJECTS_LIB_FUNC(mul, SIMDInt8x16Lib::EntryMul);
        REG_OBJECTS_LIB_FUNC(and_, SIMDInt8x16Lib::EntryAnd);
        REG_OBJECTS_LIB_FUNC(or_, SIMDInt8x16Lib::EntryOr);
        REG_OBJECTS_LIB_FUNC(xor_, SIMDInt8x16Lib::EntryXor);
        REG_OBJECTS_LIB_FUNC(min, SIMDInt8x16Lib::EntryMin);
        REG_OBJECTS_LIB_FUNC(max, SIMDInt8x16Lib::EntryMax);
        REG_OBJECTS_LIB_FUNC(addSaturate, SIMDInt8x16Lib::EntryAddSaturate);
        REG_OBJECTS_LIB_FUNC(subSaturate, SIMDInt8x16Lib::EntrySubSaturate);
        REG_OBJECTS_LIB_FUNC(lessThan, SIMDInt8x16Lib::EntryLessThan);
        REG_OBJECTS_LIB_FUNC(lessThanOrEqual, SIMDInt8x16Lib::EntryLessThanOrEqual);
        REG_OBJECTS_LIB_FUNC(equal, SIMDInt8x16Lib::EntryEqual);
        REG_OBJECTS_LIB_FUNC(notEqual, SIMDInt8x16Lib::EntryNotEqual);
        REG_OBJECTS_LIB_FUNC(greaterThan, SIMDInt8x16Lib::EntryGreaterThan);
        REG_OBJECTS_LIB_FUNC(greaterThanOrEqual, SIMDInt8x16Lib::EntryGreaterThanOrEqual);
        REG_OBJECTS_LIB_FUNC(shiftLeftByScalar, SIMDInt8x16Lib::EntryShiftLeftByScalar);
        REG_OBJECTS_LIB_FUNC(shiftRightByScalar, SIMDInt8x16Lib::EntryShiftRightByScalar);
        REG_OBJECTS_LIB_FUNC(swizzle, SIMDInt8x16Lib::EntrySwizzle);
        REG_OBJECTS_LIB_FUNC(shuffle, SIMDInt8x16Lib::EntryShuffle);
        REG_OBJECTS_LIB_FUNC(extractLane, SIMDInt8x16Lib::EntryExtractLane);
        REG_OBJECTS_LIB_FUNC(replaceLane, SIMDInt8x16Lib::EntryReplaceLane);
        REG_OBJECTS_LIB_FUNC(select, SIMDInt8x16Lib::EntrySelect);


        // Bool32x4
        REG_OBJECTS_LIB_FUNC(Bool32x4, SIMDBool32x4Lib::EntryBool32x4);
        REG_OBJECTS_LIB_FUNC(check, SIMDBool32x4Lib::EntryCheck);
        REG_OBJECTS_LIB_FUNC(splat, SIMDBool32x4Lib::EntrySplat);
        REG_OBJECTS_LIB_FUNC(not_, SIMDBool32x4Lib::EntryNot);
        REG_OBJECTS_LIB_FUNC(and_, SIMDBool32x4Lib::EntryAnd);
        REG_OBJECTS_LIB_FUNC(or_, SIMDBool32x4Lib::EntryOr);
        REG_OBJECTS_LIB_FUNC(xor_, SIMDBool32x4Lib::EntryXor);
        REG_OBJECTS_LIB_FUNC(anyTrue, SIMDBool32x4Lib::EntryAnyTrue);
        REG_OBJECTS_LIB_FUNC(allTrue, SIMDBool32x4Lib::EntryAllTrue);
        REG_OBJECTS_LIB_FUNC(extractLane, SIMDBool32x4Lib::EntryExtractLane);
        REG_OBJECTS_LIB_FUNC(replaceLane, SIMDBool32x4Lib::EntryReplaceLane);

        // Bool16x8
        // TODO: Enable with Int16x8 type.
        REG_OBJECTS_LIB_FUNC(Bool16x8, SIMDBool16x8Lib::EntryBool16x8);
        REG_OBJECTS_LIB_FUNC(check, SIMDBool16x8Lib::EntryCheck);
        REG_OBJECTS_LIB_FUNC(splat, SIMDBool16x8Lib::EntrySplat);
        REG_OBJECTS_LIB_FUNC(not_, SIMDBool16x8Lib::EntryNot);
        REG_OBJECTS_LIB_FUNC(and_, SIMDBool16x8Lib::EntryAnd);
        REG_OBJECTS_LIB_FUNC(or_,  SIMDBool16x8Lib::EntryOr);
        REG_OBJECTS_LIB_FUNC(xor_, SIMDBool16x8Lib::EntryXor);
        REG_OBJECTS_LIB_FUNC(anyTrue, SIMDBool16x8Lib::EntryAnyTrue);
        REG_OBJECTS_LIB_FUNC(allTrue, SIMDBool16x8Lib::EntryAllTrue);
        REG_OBJECTS_LIB_FUNC(extractLane, SIMDBool16x8Lib::EntryExtractLane);
        REG_OBJECTS_LIB_FUNC(replaceLane, SIMDBool16x8Lib::EntryReplaceLane);

        // Bool8x16
        REG_OBJECTS_LIB_FUNC(Bool8x16, SIMDBool8x16Lib::EntryBool8x16);
        REG_OBJECTS_LIB_FUNC(check, SIMDBool8x16Lib::EntryCheck);
        REG_OBJECTS_LIB_FUNC(splat, SIMDBool8x16Lib::EntrySplat);
        REG_OBJECTS_LIB_FUNC(not_, SIMDBool8x16Lib::EntryNot);
        REG_OBJECTS_LIB_FUNC(and_, SIMDBool8x16Lib::EntryAnd);
        REG_OBJECTS_LIB_FUNC(or_,  SIMDBool8x16Lib::EntryOr);
        REG_OBJECTS_LIB_FUNC(xor_, SIMDBool8x16Lib::EntryXor);
        REG_OBJECTS_LIB_FUNC(anyTrue, SIMDBool8x16Lib::EntryAnyTrue);
        REG_OBJECTS_LIB_FUNC(allTrue, SIMDBool8x16Lib::EntryAllTrue);
        REG_OBJECTS_LIB_FUNC(extractLane, SIMDBool8x16Lib::EntryExtractLane);
        REG_OBJECTS_LIB_FUNC(replaceLane, SIMDBool8x16Lib::EntryReplaceLane);

        // Uint32x4
        REG_OBJECTS_LIB_FUNC(Uint32x4, SIMDUint32x4Lib::EntryUint32x4);
        REG_OBJECTS_LIB_FUNC(check, SIMDUint32x4Lib::EntryCheck);
        REG_OBJECTS_LIB_FUNC(splat, SIMDUint32x4Lib::EntrySplat);
        REG_OBJECTS_LIB_FUNC(extractLane, SIMDUint32x4Lib::EntryExtractLane);
        REG_OBJECTS_LIB_FUNC(replaceLane, SIMDUint32x4Lib::EntryReplaceLane);
        REG_OBJECTS_LIB_FUNC(fromFloat32x4, SIMDUint32x4Lib::EntryFromFloat32x4);
        REG_OBJECTS_LIB_FUNC(fromFloat32x4Bits, SIMDUint32x4Lib::EntryFromFloat32x4Bits);
        REG_OBJECTS_LIB_FUNC(fromInt8x16Bits, SIMDUint32x4Lib::EntryFromInt8x16Bits);
        REG_OBJECTS_LIB_FUNC(add, SIMDUint32x4Lib::EntryAdd);
        REG_OBJECTS_LIB_FUNC(sub, SIMDUint32x4Lib::EntrySub);
        REG_OBJECTS_LIB_FUNC(mul, SIMDUint32x4Lib::EntryMul);
        REG_OBJECTS_LIB_FUNC(min, SIMDUint32x4Lib::EntryMin);
        REG_OBJECTS_LIB_FUNC(max, SIMDUint32x4Lib::EntryMax);

        REG_OBJECTS_LIB_FUNC(and_, SIMDUint32x4Lib::EntryAnd);
        REG_OBJECTS_LIB_FUNC(or_, SIMDUint32x4Lib::EntryOr);
        REG_OBJECTS_LIB_FUNC(xor_, SIMDUint32x4Lib::EntryXor);
        REG_OBJECTS_LIB_FUNC(not_, SIMDUint32x4Lib::EntryNot);
        REG_OBJECTS_LIB_FUNC(neg, SIMDUint32x4Lib::EntryNeg);

        REG_OBJECTS_LIB_FUNC(lessThan, SIMDUint32x4Lib::EntryLessThan);
        REG_OBJECTS_LIB_FUNC(lessThanOrEqual, SIMDUint32x4Lib::EntryLessThanOrEqual);
        REG_OBJECTS_LIB_FUNC(equal, SIMDUint32x4Lib::EntryEqual);
        REG_OBJECTS_LIB_FUNC(notEqual, SIMDUint32x4Lib::EntryNotEqual);
        REG_OBJECTS_LIB_FUNC(greaterThan, SIMDUint32x4Lib::EntryGreaterThan);
        REG_OBJECTS_LIB_FUNC(greaterThanOrEqual, SIMDUint32x4Lib::EntryGreaterThanOrEqual);
        REG_OBJECTS_LIB_FUNC(swizzle, SIMDUint32x4Lib::EntrySwizzle);
        REG_OBJECTS_LIB_FUNC(shuffle, SIMDUint32x4Lib::EntryShuffle);
        REG_OBJECTS_LIB_FUNC(shiftLeftByScalar, SIMDUint32x4Lib::EntryShiftLeftByScalar);
        REG_OBJECTS_LIB_FUNC(shiftRightByScalar, SIMDUint32x4Lib::EntryShiftRightByScalar);
        REG_OBJECTS_LIB_FUNC(select, SIMDUint32x4Lib::EntrySelect);

        REG_OBJECTS_LIB_FUNC(load, SIMDUint32x4Lib::EntryLoad);
        REG_OBJECTS_LIB_FUNC(load1, SIMDUint32x4Lib::EntryLoad1);
        REG_OBJECTS_LIB_FUNC(load2, SIMDUint32x4Lib::EntryLoad2);
        REG_OBJECTS_LIB_FUNC(load3, SIMDUint32x4Lib::EntryLoad3);
        REG_OBJECTS_LIB_FUNC(store, SIMDUint32x4Lib::EntryStore);
        REG_OBJECTS_LIB_FUNC(store1, SIMDUint32x4Lib::EntryStore1);
        REG_OBJECTS_LIB_FUNC(store2, SIMDUint32x4Lib::EntryStore2);
        REG_OBJECTS_LIB_FUNC(store3, SIMDUint32x4Lib::EntryStore3);

        // Uint16x8
        REG_OBJECTS_LIB_FUNC(Uint16x8, SIMDUint16x8Lib::EntryUint16x8);
        REG_OBJECTS_LIB_FUNC(splat, SIMDUint16x8Lib::EntryCheck);
        REG_OBJECTS_LIB_FUNC(splat, SIMDUint16x8Lib::EntrySplat);
        REG_OBJECTS_LIB_FUNC(fromFloat32x4Bits, SIMDUint16x8Lib::EntryFromFloat32x4Bits);
        REG_OBJECTS_LIB_FUNC(fromInt32x4Bits, SIMDUint16x8Lib::EntryFromInt32x4Bits);
        REG_OBJECTS_LIB_FUNC(fromInt8x16Bits, SIMDUint16x8Lib::EntryFromInt8x16Bits);
        REG_OBJECTS_LIB_FUNC(fromInt16x8Bits, SIMDUint16x8Lib::EntryFromInt16x8Bits);
        REG_OBJECTS_LIB_FUNC(fromUint32x4Bits, SIMDUint16x8Lib::EntryFromUint32x4Bits);
        REG_OBJECTS_LIB_FUNC(fromUint8x16Bits, SIMDUint16x8Lib::EntryFromUint8x16Bits);

        REG_OBJECTS_LIB_FUNC(not_, SIMDUint16x8Lib::EntryNot);
        REG_OBJECTS_LIB_FUNC(neg, SIMDUint16x8Lib::EntryNeg);
        REG_OBJECTS_LIB_FUNC(add, SIMDUint16x8Lib::EntryAdd);
        REG_OBJECTS_LIB_FUNC(sub, SIMDUint16x8Lib::EntrySub);
        REG_OBJECTS_LIB_FUNC(mul, SIMDUint16x8Lib::EntryMul);
        REG_OBJECTS_LIB_FUNC(and_, SIMDUint16x8Lib::EntryAnd);
        REG_OBJECTS_LIB_FUNC(or_,  SIMDUint16x8Lib::EntryOr);
        REG_OBJECTS_LIB_FUNC(xor_, SIMDUint16x8Lib::EntryXor);
        REG_OBJECTS_LIB_FUNC(min, SIMDUint16x8Lib::EntryMin);
        REG_OBJECTS_LIB_FUNC(max, SIMDUint16x8Lib::EntryMax);
        REG_OBJECTS_LIB_FUNC(addSaturate, SIMDUint16x8Lib::EntryAddSaturate);
        REG_OBJECTS_LIB_FUNC(subSaturate, SIMDUint16x8Lib::EntrySubSaturate);
        REG_OBJECTS_LIB_FUNC(lessThan, SIMDUint16x8Lib::EntryLessThan);
        REG_OBJECTS_LIB_FUNC(lessThanOrEqual, SIMDUint16x8Lib::EntryLessThanOrEqual);
        REG_OBJECTS_LIB_FUNC(equal, SIMDUint16x8Lib::EntryEqual);
        REG_OBJECTS_LIB_FUNC(notEqual, SIMDUint16x8Lib::EntryNotEqual);
        REG_OBJECTS_LIB_FUNC(greaterThan, SIMDUint16x8Lib::EntryGreaterThan);
        REG_OBJECTS_LIB_FUNC(greaterThanOrEqual, SIMDUint16x8Lib::EntryGreaterThanOrEqual);
        REG_OBJECTS_LIB_FUNC(extractLane, SIMDUint16x8Lib::EntryExtractLane);
        REG_OBJECTS_LIB_FUNC(replaceLane, SIMDUint16x8Lib::EntryReplaceLane);
        REG_OBJECTS_LIB_FUNC(shiftLeftByScalar, SIMDUint16x8Lib::EntryShiftLeftByScalar);
        REG_OBJECTS_LIB_FUNC(shiftRightByScalar, SIMDUint16x8Lib::EntryShiftRightByScalar);
        REG_OBJECTS_LIB_FUNC(load, SIMDUint16x8Lib::EntryLoad);
        REG_OBJECTS_LIB_FUNC(store, SIMDUint16x8Lib::EntryStore);
        REG_OBJECTS_LIB_FUNC(swizzle, SIMDUint16x8Lib::EntrySwizzle);
        REG_OBJECTS_LIB_FUNC(shuffle, SIMDUint16x8Lib::EntryShuffle);
        REG_OBJECTS_LIB_FUNC(select, SIMDUint16x8Lib::EntrySelect);

        // Uint8x16
        REG_OBJECTS_LIB_FUNC(Uint8x16, SIMDUint8x16Lib::EntryUint8x16);
        REG_OBJECTS_LIB_FUNC(splat, SIMDUint8x16Lib::EntryCheck);
        REG_OBJECTS_LIB_FUNC(splat, SIMDUint8x16Lib::EntrySplat);
        REG_OBJECTS_LIB_FUNC(fromFloat32x4Bits, SIMDUint8x16Lib::EntryFromFloat32x4Bits);
        REG_OBJECTS_LIB_FUNC(fromInt32x4Bits, SIMDUint8x16Lib::EntryFromInt32x4Bits);
        REG_OBJECTS_LIB_FUNC(fromInt16x8Bits, SIMDUint8x16Lib::EntryFromInt16x8Bits);
        REG_OBJECTS_LIB_FUNC(fromInt8x16Bits, SIMDUint8x16Lib::EntryFromInt8x16Bits);
        REG_OBJECTS_LIB_FUNC(fromUint32x4Bits, SIMDUint8x16Lib::EntryFromUint32x4Bits);
        REG_OBJECTS_LIB_FUNC(fromUint16x8Bits, SIMDUint8x16Lib::EntryFromUint16x8Bits);
        REG_OBJECTS_LIB_FUNC(not_, SIMDUint8x16Lib::EntryNot);
        REG_OBJECTS_LIB_FUNC(neg, SIMDUint8x16Lib::EntryNeg);

        REG_OBJECTS_LIB_FUNC(add, SIMDUint8x16Lib::EntryAdd);
        REG_OBJECTS_LIB_FUNC(sub, SIMDUint8x16Lib::EntrySub);
        REG_OBJECTS_LIB_FUNC(mul, SIMDUint8x16Lib::EntryMul);
        REG_OBJECTS_LIB_FUNC(and_, SIMDUint8x16Lib::EntryAnd);
        REG_OBJECTS_LIB_FUNC(or_,  SIMDUint8x16Lib::EntryOr);
        REG_OBJECTS_LIB_FUNC(xor_, SIMDUint8x16Lib::EntryXor);
        REG_OBJECTS_LIB_FUNC(min, SIMDUint8x16Lib::EntryMin);
        REG_OBJECTS_LIB_FUNC(max, SIMDUint8x16Lib::EntryMax);
        REG_OBJECTS_LIB_FUNC(addSaturate, SIMDUint8x16Lib::EntryAddSaturate);
        REG_OBJECTS_LIB_FUNC(subSaturate, SIMDUint8x16Lib::EntrySubSaturate);
        REG_OBJECTS_LIB_FUNC(lessThan, SIMDUint8x16Lib::EntryLessThan);
        REG_OBJECTS_LIB_FUNC(lessThanOrEqual, SIMDUint8x16Lib::EntryLessThanOrEqual);
        REG_OBJECTS_LIB_FUNC(equal, SIMDUint8x16Lib::EntryEqual);
        REG_OBJECTS_LIB_FUNC(notEqual, SIMDUint8x16Lib::EntryNotEqual);
        REG_OBJECTS_LIB_FUNC(greaterThan, SIMDUint8x16Lib::EntryGreaterThan);
        REG_OBJECTS_LIB_FUNC(greaterThanOrEqual, SIMDUint8x16Lib::EntryGreaterThanOrEqual);
        REG_OBJECTS_LIB_FUNC(extractLane, SIMDUint8x16Lib::EntryExtractLane);
        REG_OBJECTS_LIB_FUNC(replaceLane, SIMDUint8x16Lib::EntryReplaceLane);
        REG_OBJECTS_LIB_FUNC(shiftLeftByScalar, SIMDUint8x16Lib::EntryShiftLeftByScalar);
        REG_OBJECTS_LIB_FUNC(shiftRightByScalar, SIMDUint8x16Lib::EntryShiftRightByScalar);
        REG_OBJECTS_LIB_FUNC(load, SIMDUint8x16Lib::EntryLoad);
        REG_OBJECTS_LIB_FUNC(store, SIMDUint8x16Lib::EntryStore);
        REG_OBJECTS_LIB_FUNC(swizzle, SIMDUint8x16Lib::EntrySwizzle);
        REG_OBJECTS_LIB_FUNC(shuffle, SIMDUint8x16Lib::EntryShuffle);
        REG_OBJECTS_LIB_FUNC(select, SIMDUint8x16Lib::EntrySelect);

        return hr;
    }
#endif

#if DBG
    void JavascriptLibrary::DumpLibraryByteCode()
    {
#ifdef ENABLE_INTL_OBJECT
        // We aren't going to be passing in a number to check range of -dump:LibInit, that will be done by Intl/Promise
        // This is just to force init Intl code if dump:LibInit has been passed
        if (CONFIG_ISENABLED(DumpFlag) && Js::Configuration::Global.flags.Dump.IsEnabled(Js::JsLibInitPhase))
        {
            for (uint i = 0; i <= MaxEngineInterfaceExtensionKind; i++)
            {
                EngineExtensionObjectBase* engineExtension = this->GetEngineInterfaceObject()->GetEngineExtension((Js::EngineInterfaceExtensionKind)i);
                if (engineExtension != nullptr)
                {
                    engineExtension->DumpByteCode();
                }
            }
        }
#endif
    }
#endif
#ifdef IR_VIEWER
    HRESULT JavascriptLibrary::ProfilerRegisterIRViewer()
    {
        HRESULT hr = S_OK;

        DEFINE_OBJECT_NAME(IRViewer);

        // TODO (t-doilij) move GlobalObject::EntryParseIR to JavascriptIRViewer::EntryParseIR
        REG_LIB_FUNC_CORE(pwszObjectName, _u("parseIR"), scriptContext->GetOrAddPropertyIdTracked(_u("parseIR")), GlobalObject::EntryParseIR);
        REG_LIB_FUNC_CORE(pwszObjectName, _u("functionList"), scriptContext->GetOrAddPropertyIdTracked(_u("functionList")), GlobalObject::EntryFunctionList);
        REG_LIB_FUNC_CORE(pwszObjectName, _u("rejitFunction"), scriptContext->GetOrAddPropertyIdTracked(_u("rejitFunction")), GlobalObject::EntryRejitFunction);

        return hr;
    }
#endif /* IR_VIEWER */
}<|MERGE_RESOLUTION|>--- conflicted
+++ resolved
@@ -2713,12 +2713,7 @@
         builtinFuncs[BuiltinFunction::SIMD_Float32x4_Sub] = library->AddFunctionToLibraryObject(float32x4Function, PropertyIds::sub,    &SIMDFloat32x4Lib::EntryInfo::Sub,   3);
         builtinFuncs[BuiltinFunction::SIMD_Float32x4_Mul] = library->AddFunctionToLibraryObject(float32x4Function, PropertyIds::mul,    &SIMDFloat32x4Lib::EntryInfo::Mul,   3);
         builtinFuncs[BuiltinFunction::SIMD_Float32x4_Div] = library->AddFunctionToLibraryObject(float32x4Function, PropertyIds::div,    &SIMDFloat32x4Lib::EntryInfo::Div,   3);
-<<<<<<< HEAD
-        library->AddFunctionToLibraryObject(float32x4Function, PropertyIds::and_,    &SIMDFloat32x4Lib::EntryInfo::And,   3);
-        library->AddFunctionToLibraryObject(float32x4Function, PropertyIds::or_,     &SIMDFloat32x4Lib::EntryInfo::Or,    3);
-        library->AddFunctionToLibraryObject(float32x4Function, PropertyIds::xor_,    &SIMDFloat32x4Lib::EntryInfo::Xor,   3);
-=======
->>>>>>> e3139fee
+
         builtinFuncs[BuiltinFunction::SIMD_Float32x4_Min] = library->AddFunctionToLibraryObject(float32x4Function, PropertyIds::min,    &SIMDFloat32x4Lib::EntryInfo::Min,   3);
         builtinFuncs[BuiltinFunction::SIMD_Float32x4_Max] = library->AddFunctionToLibraryObject(float32x4Function, PropertyIds::max,    &SIMDFloat32x4Lib::EntryInfo::Max,   3);
         library->AddFunctionToLibraryObject(float32x4Function, PropertyIds::minNum, &SIMDFloat32x4Lib::EntryInfo::MinNum, 3);
@@ -2726,10 +2721,7 @@
         // unary ops
         builtinFuncs[BuiltinFunction::SIMD_Float32x4_Abs] = library->AddFunctionToLibraryObject(float32x4Function, PropertyIds::abs,            &SIMDFloat32x4Lib::EntryInfo::Abs,            2);
         builtinFuncs[BuiltinFunction::SIMD_Float32x4_Neg] = library->AddFunctionToLibraryObject(float32x4Function, PropertyIds::neg,            &SIMDFloat32x4Lib::EntryInfo::Neg,            2);
-<<<<<<< HEAD
-        library->AddFunctionToLibraryObject(float32x4Function, PropertyIds::not_,            &SIMDFloat32x4Lib::EntryInfo::Not,            2);
-=======
->>>>>>> e3139fee
+
         builtinFuncs[BuiltinFunction::SIMD_Float32x4_Sqrt] = library->AddFunctionToLibraryObject(float32x4Function, PropertyIds::sqrt,           &SIMDFloat32x4Lib::EntryInfo::Sqrt,           2);
         builtinFuncs[BuiltinFunction::SIMD_Float32x4_Reciprocal] = library->AddFunctionToLibraryObject(float32x4Function, PropertyIds::reciprocalApproximation,     &SIMDFloat32x4Lib::EntryInfo::Reciprocal,     2);
         builtinFuncs[BuiltinFunction::SIMD_Float32x4_ReciprocalSqrt] = library->AddFunctionToLibraryObject(float32x4Function, PropertyIds::reciprocalSqrtApproximation, &SIMDFloat32x4Lib::EntryInfo::ReciprocalSqrt, 2);
@@ -2822,17 +2814,10 @@
         builtinFuncs[BuiltinFunction::SIMD_Int32x4_Add] = library->AddFunctionToLibraryObject(int32x4Function, PropertyIds::add, &SIMDInt32x4Lib::EntryInfo::Add, 3);
         builtinFuncs[BuiltinFunction::SIMD_Int32x4_Sub] = library->AddFunctionToLibraryObject(int32x4Function, PropertyIds::sub, &SIMDInt32x4Lib::EntryInfo::Sub, 3);
         builtinFuncs[BuiltinFunction::SIMD_Int32x4_Mul] = library->AddFunctionToLibraryObject(int32x4Function, PropertyIds::mul, &SIMDInt32x4Lib::EntryInfo::Mul, 3);
-<<<<<<< HEAD
+
         builtinFuncs[BuiltinFunction::SIMD_Int32x4_And] = library->AddFunctionToLibraryObject(int32x4Function, PropertyIds::and_, &SIMDInt32x4Lib::EntryInfo::And, 3);
         builtinFuncs[BuiltinFunction::SIMD_Int32x4_Or] = library->AddFunctionToLibraryObject(int32x4Function, PropertyIds::or_,  &SIMDInt32x4Lib::EntryInfo::Or,  3);
         builtinFuncs[BuiltinFunction::SIMD_Int32x4_Xor] = library->AddFunctionToLibraryObject(int32x4Function, PropertyIds::xor_, &SIMDInt32x4Lib::EntryInfo::Xor, 3);
-        library->AddFunctionToLibraryObject(int32x4Function, PropertyIds::min, &SIMDInt32x4Lib::EntryInfo::Min, 3);
-        library->AddFunctionToLibraryObject(int32x4Function, PropertyIds::max, &SIMDInt32x4Lib::EntryInfo::Max, 3);
-=======
-        builtinFuncs[BuiltinFunction::SIMD_Int32x4_And] = library->AddFunctionToLibraryObject(int32x4Function, PropertyIds::and, &SIMDInt32x4Lib::EntryInfo::And, 3);
-        builtinFuncs[BuiltinFunction::SIMD_Int32x4_Or] = library->AddFunctionToLibraryObject(int32x4Function, PropertyIds::or,  &SIMDInt32x4Lib::EntryInfo::Or,  3);
-        builtinFuncs[BuiltinFunction::SIMD_Int32x4_Xor] = library->AddFunctionToLibraryObject(int32x4Function, PropertyIds::xor, &SIMDInt32x4Lib::EntryInfo::Xor, 3);
->>>>>>> e3139fee
         builtinFuncs[BuiltinFunction::SIMD_Int32x4_Neg] = library->AddFunctionToLibraryObject(int32x4Function, PropertyIds::neg, &SIMDInt32x4Lib::EntryInfo::Neg, 2);
         builtinFuncs[BuiltinFunction::SIMD_Int32x4_Not] = library->AddFunctionToLibraryObject(int32x4Function, PropertyIds::not_, &SIMDInt32x4Lib::EntryInfo::Not, 2);
 
@@ -2889,12 +2874,7 @@
         library->AddFunctionToLibraryObject(int16x8Function, PropertyIds::xor_, &SIMDInt16x8Lib::EntryInfo::Xor, 3);
         library->AddFunctionToLibraryObject(int16x8Function, PropertyIds::addSaturate, &SIMDInt16x8Lib::EntryInfo::AddSaturate, 3);
         library->AddFunctionToLibraryObject(int16x8Function, PropertyIds::subSaturate, &SIMDInt16x8Lib::EntryInfo::SubSaturate, 3);
-<<<<<<< HEAD
-        library->AddFunctionToLibraryObject(int16x8Function, PropertyIds::min, &SIMDInt16x8Lib::EntryInfo::Min, 3);
-        library->AddFunctionToLibraryObject(int16x8Function, PropertyIds::max, &SIMDInt16x8Lib::EntryInfo::Max, 3);
-
-=======
->>>>>>> e3139fee
+
         // compare ops
         library->AddFunctionToLibraryObject(int16x8Function, PropertyIds::lessThan, &SIMDInt16x8Lib::EntryInfo::LessThan, 3);
         library->AddFunctionToLibraryObject(int16x8Function, PropertyIds::lessThanOrEqual, &SIMDInt16x8Lib::EntryInfo::LessThanOrEqual, 3);
@@ -2935,17 +2915,10 @@
         library->AddFunctionToLibraryObject(int8x16Function, PropertyIds::add, &SIMDInt8x16Lib::EntryInfo::Add, 3);
         library->AddFunctionToLibraryObject(int8x16Function, PropertyIds::sub, &SIMDInt8x16Lib::EntryInfo::Sub, 3);
         library->AddFunctionToLibraryObject(int8x16Function, PropertyIds::mul, &SIMDInt8x16Lib::EntryInfo::Mul, 3);
-<<<<<<< HEAD
+
         library->AddFunctionToLibraryObject(int8x16Function, PropertyIds::and_, &SIMDInt8x16Lib::EntryInfo::And, 3);
-        library->AddFunctionToLibraryObject(int8x16Function, PropertyIds::or_, &SIMDInt8x16Lib::EntryInfo::Or , 3);
+        library->AddFunctionToLibraryObject(int8x16Function, PropertyIds::or_ , &SIMDInt8x16Lib::EntryInfo::Or , 3);
         library->AddFunctionToLibraryObject(int8x16Function, PropertyIds::xor_, &SIMDInt8x16Lib::EntryInfo::Xor, 3);
-        library->AddFunctionToLibraryObject(int8x16Function, PropertyIds::min, &SIMDInt8x16Lib::EntryInfo::Min, 3);
-        library->AddFunctionToLibraryObject(int8x16Function, PropertyIds::max, &SIMDInt8x16Lib::EntryInfo::Max, 3);
-=======
-        library->AddFunctionToLibraryObject(int8x16Function, PropertyIds::and, &SIMDInt8x16Lib::EntryInfo::And, 3);
-        library->AddFunctionToLibraryObject(int8x16Function, PropertyIds::or , &SIMDInt8x16Lib::EntryInfo::Or , 3);
-        library->AddFunctionToLibraryObject(int8x16Function, PropertyIds::xor, &SIMDInt8x16Lib::EntryInfo::Xor, 3);
->>>>>>> e3139fee
         library->AddFunctionToLibraryObject(int8x16Function, PropertyIds::addSaturate, &SIMDInt8x16Lib::EntryInfo::AddSaturate, 3);
         library->AddFunctionToLibraryObject(int8x16Function, PropertyIds::subSaturate, &SIMDInt8x16Lib::EntryInfo::SubSaturate, 3);
         // unary ops
@@ -3161,12 +3134,7 @@
         library->AddFunctionToLibraryObject(uint8x16Function, PropertyIds::xor_, &SIMDUint8x16Lib::EntryInfo::Xor, 3);
         library->AddFunctionToLibraryObject(uint8x16Function, PropertyIds::addSaturate, &SIMDUint8x16Lib::EntryInfo::AddSaturate, 3);
         library->AddFunctionToLibraryObject(uint8x16Function, PropertyIds::subSaturate, &SIMDUint8x16Lib::EntryInfo::SubSaturate, 3);
-<<<<<<< HEAD
-        library->AddFunctionToLibraryObject(uint8x16Function, PropertyIds::min, &SIMDUint8x16Lib::EntryInfo::Min, 3);
-        library->AddFunctionToLibraryObject(uint8x16Function, PropertyIds::max, &SIMDUint8x16Lib::EntryInfo::Max, 3);
-
-=======
->>>>>>> e3139fee
+
         //// compare ops
         library->AddFunctionToLibraryObject(uint8x16Function, PropertyIds::lessThan, &SIMDUint8x16Lib::EntryInfo::LessThan, 3);
         library->AddFunctionToLibraryObject(uint8x16Function, PropertyIds::lessThanOrEqual, &SIMDUint8x16Lib::EntryInfo::LessThanOrEqual, 3);

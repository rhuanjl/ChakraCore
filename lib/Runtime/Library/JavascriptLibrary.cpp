--- conflicted
+++ resolved
@@ -2382,13 +2382,8 @@
         }
         return promiseResolveFunction;
     }
-<<<<<<< HEAD
     
-    void JavascriptLibrary::InitializePromisePrototype(DynamicObject* promisePrototype, DeferredTypeHandlerBase * typeHandler, DeferredInitializeMode mode)
-=======
-
     bool JavascriptLibrary::InitializePromisePrototype(DynamicObject* promisePrototype, DeferredTypeHandlerBase * typeHandler, DeferredInitializeMode mode)
->>>>>>> 33ea6701
     {
         typeHandler->Convert(promisePrototype, mode, 4);
         // Note: Any new function addition/deletion/modification should also be updated in JavascriptLibrary::ProfilerRegisterPromise

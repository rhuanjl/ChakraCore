//-------------------------------------------------------------------------------------------------------
// Copyright (C) Microsoft. All rights reserved.
// Licensed under the MIT license. See LICENSE.txt file in the project root for full license information.
//-------------------------------------------------------------------------------------------------------
#include "RuntimeLibraryPch.h"

#include "DataStructures/BigInt.h"
#include "Library/EngineInterfaceObject.h"
#include "Library/IntlEngineInterfaceExtensionObject.h"

#if ENABLE_NATIVE_CODEGEN
#include "../Backend/JITRecyclableObject.h"
#endif

namespace Js
{
    // White Space characters are defined in ES 2017 Section 11.2 #sec-white-space
    // There are 25 white space characters we need to correctly class.
    // - 6 of these are explicitly specified in ES 2017 Section 11.2 #sec-white-space
    // - 15 of these are Unicode category "Zs" ("Space_Separator") and not explicitly specified above.
    //   - Note: In total, 17 of these are Unicode category "Zs".
    // - 4 of these are actually LineTerminator characters.
    //   - Note: for various reasons it is convenient to group LineTerminator with Whitespace
    //     in the definition of IsWhiteSpaceCharacter.
    //     This does not cause problems because of the syntactic nature of LineTerminators
    //     and their meaning of ending a line in RegExp.
    //   - See: #sec-string.prototype.trim "The definition of white space is the union of WhiteSpace and LineTerminator."
    // Note: ES intentionally excludes characters which have Unicode property "White_Space" but which are not "Zs".
    // See http://www.unicode.org/Public/9.0.0/ucd/UnicodeData.txt for character classes.
    // The 25 white space characters are:
    //0x0009 // <TAB>
    //0x000a // <LF> LineTerminator (LINE FEED)
    //0x000b // <VT>
    //0x000c // <FF>
    //0x000d // <CR> LineTerminator (CARRIAGE RETURN)
    //0x0020 // <SP>
    //0x00a0 // <NBSP>
    //0x1680
    //0x2000
    //0x2001
    //0x2002
    //0x2003
    //0x2004
    //0x2005
    //0x2006
    //0x2007
    //0x2008
    //0x2009
    //0x200a
    //0x2028 // <LS> LineTerminator (LINE SEPARATOR)
    //0x2029 // <PS> LineTerminator (PARAGRAPH SEPARATOR)
    //0x202f
    //0x205f
    //0x3000
    //0xfeff // <ZWNBSP>
    bool IsWhiteSpaceCharacter(char16 ch)
    {
        return ch >= 0x9 &&
            (ch <= 0xd ||
                (ch <= 0x200a &&
                    (ch >= 0x2000 || ch == 0x20 || ch == 0xa0 || ch == 0x1680)
                ) ||
                (ch >= 0x2028 &&
                    (ch <= 0x2029 || ch == 0x202f || ch == 0x205f || ch == 0x3000 || ch == 0xfeff)
                )
            );
    }

    template <typename T, bool copyBuffer>
    JavascriptString* JavascriptString::NewWithBufferT(const char16 * content, charcount_t cchUseLength, ScriptContext * scriptContext)
    {
        AssertMsg(content != nullptr, "NULL value passed to JavascriptString::New");
        AssertMsg(IsValidCharCount(cchUseLength), "String length will overflow an int");
        switch (cchUseLength)
        {
        case 0:
            return scriptContext->GetLibrary()->GetEmptyString();

        case 1:
            return scriptContext->GetLibrary()->GetCharStringCache().GetStringForChar(*content);

        default:
            break;
        }

        Recycler* recycler = scriptContext->GetRecycler();
        StaticType * stringTypeStatic = scriptContext->GetLibrary()->GetStringTypeStatic();
        char16 const * buffer = content;

        charcount_t cchUseBoundLength = static_cast<charcount_t>(cchUseLength);
        if (copyBuffer)
        {
             buffer = JavascriptString::AllocateLeafAndCopySz(recycler, content, cchUseBoundLength);
        }

        return T::New(stringTypeStatic, buffer, cchUseBoundLength, recycler);
    }

    JavascriptString* JavascriptString::NewWithSz(__in_z const char16 * content, ScriptContext * scriptContext)
    {
        AssertMsg(content != nullptr, "NULL value passed to JavascriptString::New");
        return NewWithBuffer(content, GetBufferLength(content), scriptContext);
    }

    JavascriptString* JavascriptString::NewWithBuffer(__in_ecount(cchUseLength) const char16 * content, charcount_t cchUseLength, ScriptContext * scriptContext)
    {
        return NewWithBufferT<LiteralString, false>(content, cchUseLength, scriptContext);
    }

    JavascriptString* JavascriptString::NewCopySz(__in_z const char16* content, ScriptContext* scriptContext)
    {
        return NewCopyBuffer(content, GetBufferLength(content), scriptContext);
    }

    JavascriptString* JavascriptString::NewCopyBuffer(__in_ecount(cchUseLength) const char16* content, charcount_t cchUseLength, ScriptContext* scriptContext)
    {
        return NewWithBufferT<LiteralString, true>(content, cchUseLength, scriptContext);
    }

    Var JavascriptString::NewInstance(RecyclableObject* function, CallInfo callInfo, ...)
    {
        PROBE_STACK(function->GetScriptContext(), Js::Constants::MinStackDefault);

        ARGUMENTS(args, callInfo);
        ScriptContext* scriptContext = function->GetScriptContext();

        AssertMsg(args.Info.Count > 0, "Negative argument count");

        // SkipDefaultNewObject function flag should have prevented the default object from
        // being created, except when call true a host dispatch.
        Var newTarget = args.GetNewTarget();
        bool isCtorSuperCall = JavascriptOperators::GetAndAssertIsConstructorSuperCall(args);

        JavascriptString* str;
        Var result;

        if (args.Info.Count > 1)
        {
            JavascriptSymbol * symbol = JavascriptOperators::TryFromVar<JavascriptSymbol>(args[1]);
            if (symbol && !(callInfo.Flags & CallFlags_New))
            {
                // By ES2015 21.1.1.1 step 2, calling the String constructor directly results in an explicit ToString, which does not throw.
                return JavascriptSymbol::ToString(symbol->GetValue(), scriptContext);
                // Calling with new is an implicit ToString on the Symbol, resulting in a throw. For this case we can let JavascriptConversion handle the call.
            }
            str = JavascriptConversion::ToString(args[1], scriptContext);
        }
        else
        {
            str = scriptContext->GetLibrary()->GetEmptyString();
        }

        if (callInfo.Flags & CallFlags_New)
        {
            result = scriptContext->GetLibrary()->CreateStringObject(str);
        }
        else
        {
            result = str;
        }

        return isCtorSuperCall ?
            JavascriptOperators::OrdinaryCreateFromConstructor(RecyclableObject::FromVar(newTarget), RecyclableObject::UnsafeFromVar(result), nullptr, scriptContext) :
            result;
    }

    // static
    bool IsValidCharCount(size_t charCount)
    {
        return charCount <= JavascriptString::MaxCharLength;
    }

    JavascriptString::JavascriptString(StaticType * type)
        : RecyclableObject(type), m_charLength(0), m_pszValue(nullptr)
    {
        Assert(type->GetTypeId() == TypeIds_String);
    }

    JavascriptString::JavascriptString(StaticType * type, charcount_t charLength, const char16* szValue)
        : RecyclableObject(type), m_pszValue(szValue)
    {
        Assert(type->GetTypeId() == TypeIds_String);
        SetLength(charLength);
    }

    _Ret_range_(m_charLength, m_charLength)
    charcount_t JavascriptString::GetLength() const
    {
        return m_charLength;
    }

    int JavascriptString::GetLengthAsSignedInt() const
    {
        Assert(IsValidCharCount(m_charLength));
        return static_cast<int>(m_charLength);
    }

    const char16* JavascriptString::UnsafeGetBuffer() const
    {
        return m_pszValue;
    }

    void JavascriptString::SetLength(charcount_t newLength)
    {
        if (!IsValidCharCount(newLength))
        {
            JavascriptExceptionOperators::ThrowOutOfMemory(this->GetScriptContext());
        }
        m_charLength = newLength;
    }

    void JavascriptString::SetBuffer(const char16* buffer)
    {
        m_pszValue = buffer;
    }

    bool JavascriptString::IsValidIndexValue(charcount_t idx) const
    {
        return IsValidCharCount(idx) && idx < GetLength();
    }

    bool JavascriptString::Is(Var aValue)
    {
        return JavascriptOperators::GetTypeId(aValue) == TypeIds_String;
    }

    Js::PropertyRecord const * JavascriptString::GetPropertyRecord(bool dontLookupFromDictionary)
    {
        if (dontLookupFromDictionary)
        {
            return nullptr;
        }

        Js::PropertyRecord const * propertyRecord;
        GetScriptContext()->GetOrAddPropertyRecord(GetString(), GetLength(), &propertyRecord);

        return propertyRecord;
    }

    JavascriptString* JavascriptString::FromVar(Var aValue)
    {
        AssertOrFailFastMsg(Is(aValue), "Ensure var is actually a 'JavascriptString'");

        return static_cast<JavascriptString *>(aValue);
    }

    JavascriptString* JavascriptString::UnsafeFromVar(Var aValue)
    {
        AssertMsg(Is(aValue), "Ensure var is actually a 'JavascriptString'");

        return static_cast<JavascriptString *>(aValue);
    }

    charcount_t
    JavascriptString::GetBufferLength(const char16 * content)
    {
        size_t cchActual = wcslen(content);

#if defined(_M_X64_OR_ARM64)
        if (!IsValidCharCount(cchActual))
        {
            // Limit javascript string to 31-bit length
            Js::Throw::OutOfMemory();
        }
#else
        // There shouldn't be enough memory to have UINT_MAX character.
        // INT_MAX is the upper bound for 32-bit;
        Assert(IsValidCharCount(cchActual));
#endif
        return static_cast<charcount_t>(cchActual);
    }

    charcount_t
    JavascriptString::GetBufferLength(
        const char16 * content,                     // Value to examine
        int charLengthOrMinusOne)                    // Optional length, in characters
    {
        //
        // Determine the actual length, in characters, not including a terminating '\0':
        // - If a length was not specified (charLength < 0), search for a terminating '\0'.
        //

        charcount_t cchActual;
        if (charLengthOrMinusOne < 0)
        {
            AssertMsg(charLengthOrMinusOne == -1, "The only negative value allowed is -1");
            cchActual = GetBufferLength(content);
        }
        else
        {
            cchActual = static_cast<charcount_t>(charLengthOrMinusOne);
        }
#ifdef CHECK_STRING
        // removed this to accommodate much larger string constant in regex-dna.js
        if (cchActual > 64 * 1024)
        {
            //
            // String was probably not '\0' terminated:
            // - We need to validate that the string's contents always fit within 1 GB to avoid
            //   overflow checking on 32-bit when using 'int' for 'byte *' pointer operations.
            //

            Throw::OutOfMemory();  // TODO: determine argument error
        }
#endif
        return cchActual;
    }

    template< size_t N >
    Var JavascriptString::StringBracketHelper(Arguments args, ScriptContext *scriptContext, const char16(&tag)[N])
    {
        CompileAssert(0 < N && N <= JavascriptString::MaxCharLength);
        return StringBracketHelper(args, scriptContext, tag, static_cast<charcount_t>(N - 1), nullptr, 0);
    }

    template< size_t N1, size_t N2 >
    Var JavascriptString::StringBracketHelper(Arguments args, ScriptContext *scriptContext, const char16(&tag)[N1], const char16(&prop)[N2])
    {
        CompileAssert(0 < N1 && N1 <= JavascriptString::MaxCharLength);
        CompileAssert(0 < N2 && N2 <= JavascriptString::MaxCharLength);
        return StringBracketHelper(args, scriptContext, tag, static_cast<charcount_t>(N1 - 1), prop, static_cast<charcount_t>(N2 - 1));
    }

    BOOL JavascriptString::BufferEquals(__in_ecount(otherLength) LPCWSTR otherBuffer, __in charcount_t otherLength)
    {
        return otherLength == this->GetLength() &&
            JsUtil::CharacterBuffer<WCHAR>::StaticEquals(this->GetString(), otherBuffer, otherLength);
    }

    BOOL JavascriptString::HasItemAt(charcount_t index)
    {
        return IsValidIndexValue(index);
    }

    BOOL JavascriptString::GetItemAt(charcount_t index, Var* value)
    {
        if (!IsValidIndexValue(index))
        {
            return false;
        }

        char16 character = GetItem(index);

        *value = this->GetLibrary()->GetCharStringCache().GetStringForChar(character);

        return true;
    }

    char16 JavascriptString::GetItem(charcount_t index)
    {
        AssertMsg( IsValidIndexValue(index), "Must specify valid character");

        const char16 *str = this->GetString();
        return str[index];
    }

    void JavascriptString::CopyHelper(__out_ecount(countNeeded) char16 *dst, __in_ecount(countNeeded) const char16 * str, charcount_t countNeeded)
    {
        switch(countNeeded)
        {
        case 0:
            return;
        case 1:
            dst[0] = str[0];
            break;
        case 3:
            dst[2] = str[2];
            goto case_2;
        case 5:
            dst[4] = str[4];
            goto case_4;
        case 7:
            dst[6] = str[6];
            goto case_6;
        case 9:
            dst[8] = str[8];
            goto case_8;

        case 10:
            *(uint32 *)(dst+8) = *(uint32*)(str+8);
            // FALLTHROUGH
        case 8:
case_8:
            *(uint32 *)(dst+6) = *(uint32*)(str+6);
            // FALLTHROUGH
        case 6:
case_6:
            *(uint32 *)(dst+4) = *(uint32*)(str+4);
            // FALLTHROUGH
        case 4:
case_4:
            *(uint32 *)(dst+2) = *(uint32*)(str+2);
            // FALLTHROUGH
        case 2:
case_2:
            *(uint32 *)(dst) = *(uint32*)str;
            break;

        default:
            js_wmemcpy_s(dst, countNeeded, str, countNeeded);
        }
    }

    JavascriptString* JavascriptString::ConcatDestructive(JavascriptString* pstRight)
    {
        Assert(pstRight);

        if(!IsFinalized())
        {
            if(CompoundString::Is(this))
            {
                return ConcatDestructive_Compound(pstRight);
            }

            if(VirtualTableInfo<ConcatString>::HasVirtualTable(this))
            {
                JavascriptString *const s = ConcatDestructive_ConcatToCompound(pstRight);
                if(s)
                {
                    return s;
                }
            }
        }
        else
        {
            const CharCount leftLength = GetLength();
            const CharCount rightLength = pstRight->GetLength();
            if(leftLength == 0 || rightLength == 0)
            {
                return ConcatDestructive_OneEmpty(pstRight);
            }

            if(CompoundString::ShouldAppendChars(leftLength) && CompoundString::ShouldAppendChars(rightLength))
            {
                return ConcatDestructive_CompoundAppendChars(pstRight);
            }
        }

#ifdef PROFILE_STRINGS
        StringProfiler::RecordConcatenation(GetScriptContext(), GetLength(), pstRight->GetLength(), ConcatType_ConcatTree);
#endif
        if(PHASE_TRACE_StringConcat)
        {
            Output::Print(
                _u("JavascriptString::ConcatDestructive(\"%.8s%s\") - creating ConcatString\n"),
                pstRight->IsFinalized() ? pstRight->GetString() : _u(""),
                !pstRight->IsFinalized() || pstRight->GetLength() > 8 ? _u("...") : _u(""));
            Output::Flush();
        }

        return ConcatString::New(this, pstRight);
    }

    JavascriptString* JavascriptString::ConcatDestructive_Compound(JavascriptString* pstRight)
    {
        Assert(CompoundString::Is(this));
        Assert(pstRight);

#ifdef PROFILE_STRINGS
        StringProfiler::RecordConcatenation(GetScriptContext(), GetLength(), pstRight->GetLength(), ConcatType_CompoundString);
#endif
        if(PHASE_TRACE_StringConcat)
        {
            Output::Print(
                _u("JavascriptString::ConcatDestructive(\"%.8s%s\") - appending to CompoundString\n"),
                pstRight->IsFinalized() ? pstRight->GetString() : _u(""),
                !pstRight->IsFinalized() || pstRight->GetLength() > 8 ? _u("...") : _u(""));
            Output::Flush();
        }

        CompoundString *const leftCs = CompoundString::FromVar(this);
        leftCs->PrepareForAppend();
        leftCs->Append(pstRight);
        return this;
    }

    JavascriptString* JavascriptString::ConcatDestructive_ConcatToCompound(JavascriptString* pstRight)
    {
        Assert(VirtualTableInfo<ConcatString>::HasVirtualTable(this));
        Assert(pstRight);

        const ConcatString *const leftConcatString = static_cast<const ConcatString *>(this);
        JavascriptString *const leftLeftString = leftConcatString->LeftString();
        if(VirtualTableInfo<ConcatString>::HasVirtualTable(leftLeftString))
        {
#ifdef PROFILE_STRINGS
            StringProfiler::RecordConcatenation(GetScriptContext(), GetLength(), pstRight->GetLength(), ConcatType_CompoundString);
#endif
            if(PHASE_TRACE_StringConcat)
            {
                Output::Print(
                    _u("JavascriptString::ConcatDestructive(\"%.8s%s\") - converting ConcatString to CompoundString\n"),
                    pstRight->IsFinalized() ? pstRight->GetString() : _u(""),
                    !pstRight->IsFinalized() || pstRight->GetLength() > 8 ? _u("...") : _u(""));
                Output::Flush();
            }

            const ConcatString *const leftLeftConcatString = static_cast<const ConcatString *>(leftConcatString->LeftString());
            CompoundString *const cs = CompoundString::NewWithPointerCapacity(8, GetLibrary());
            cs->Append(leftLeftConcatString->LeftString());
            cs->Append(leftLeftConcatString->RightString());
            cs->Append(leftConcatString->RightString());
            cs->Append(pstRight);
            return cs;
        }
        return nullptr;
    }

    JavascriptString* JavascriptString::ConcatDestructive_OneEmpty(JavascriptString* pstRight)
    {
        Assert(pstRight);
        Assert(GetLength() == 0 || pstRight->GetLength() == 0);

#ifdef PROFILE_STRINGS
        StringProfiler::RecordConcatenation(GetScriptContext(), GetLength(), pstRight->GetLength());
#endif
        if(PHASE_TRACE_StringConcat)
        {
            Output::Print(
                _u("JavascriptString::ConcatDestructive(\"%.8s%s\") - one side empty, using other side\n"),
                pstRight->IsFinalized() ? pstRight->GetString() : _u(""),
                !pstRight->IsFinalized() || pstRight->GetLength() > 8 ? _u("...") : _u(""));
            Output::Flush();
        }

        if(GetLength() == 0)
        {
            return CompoundString::GetImmutableOrScriptUnreferencedString(pstRight);
        }
        Assert(CompoundString::GetImmutableOrScriptUnreferencedString(this) == this);
        return this;
    }

    JavascriptString* JavascriptString::ConcatDestructive_CompoundAppendChars(JavascriptString* pstRight)
    {
        Assert(pstRight);
        Assert(
            GetLength() != 0 &&
            pstRight->GetLength() != 0 &&
            (CompoundString::ShouldAppendChars(GetLength()) || CompoundString::ShouldAppendChars(pstRight->GetLength())));

#ifdef PROFILE_STRINGS
        StringProfiler::RecordConcatenation(GetScriptContext(), GetLength(), pstRight->GetLength(), ConcatType_CompoundString);
#endif
        if(PHASE_TRACE_StringConcat)
        {
            Output::Print(
                _u("JavascriptString::ConcatDestructive(\"%.8s%s\") - creating CompoundString, appending chars\n"),
                pstRight->IsFinalized() ? pstRight->GetString() : _u(""),
                !pstRight->IsFinalized() || pstRight->GetLength() > 8 ? _u("...") : _u(""));
            Output::Flush();
        }

        CompoundString *const cs = CompoundString::NewWithPointerCapacity(4, GetLibrary());
        cs->AppendChars(this);
        cs->AppendChars(pstRight);
        return cs;
    }

    JavascriptString* JavascriptString::Concat(JavascriptString* pstLeft, JavascriptString* pstRight)
    {
        AssertMsg(pstLeft != nullptr, "Must have a valid left string");
        AssertMsg(pstRight != nullptr, "Must have a valid right string");

        if(!pstLeft->IsFinalized())
        {
            if(CompoundString::Is(pstLeft))
            {
                return Concat_Compound(pstLeft, pstRight);
            }

            if(VirtualTableInfo<ConcatString>::HasVirtualTable(pstLeft))
            {
                return Concat_ConcatToCompound(pstLeft, pstRight);
            }
        }
        else if(pstLeft->GetLength() == 0 || pstRight->GetLength() == 0)
        {
            return Concat_OneEmpty(pstLeft, pstRight);
        }

        if(pstLeft->GetLength() != 1 || pstRight->GetLength() != 1)
        {
#ifdef PROFILE_STRINGS
            StringProfiler::RecordConcatenation(pstLeft->GetScriptContext(), pstLeft->GetLength(), pstRight->GetLength(), ConcatType_ConcatTree);
#endif
            if(PHASE_TRACE_StringConcat)
            {
                Output::Print(
                    _u("JavascriptString::Concat(\"%.8s%s\") - creating ConcatString\n"),
                    pstRight->IsFinalized() ? pstRight->GetString() : _u(""),
                    !pstRight->IsFinalized() || pstRight->GetLength() > 8 ? _u("...") : _u(""));
                Output::Flush();
            }

            return ConcatString::New(pstLeft, pstRight);
        }

        return Concat_BothOneChar(pstLeft, pstRight);
    }

    JavascriptString* JavascriptString::Concat_Compound(JavascriptString * pstLeft, JavascriptString * pstRight)
    {
        Assert(pstLeft);
        Assert(CompoundString::Is(pstLeft));
        Assert(pstRight);

#ifdef PROFILE_STRINGS
        StringProfiler::RecordConcatenation(pstLeft->GetScriptContext(), pstLeft->GetLength(), pstRight->GetLength(), ConcatType_CompoundString);
#endif
        if(PHASE_TRACE_StringConcat)
        {
            Output::Print(
                _u("JavascriptString::Concat(\"%.8s%s\") - cloning CompoundString, appending to clone\n"),
                pstRight->IsFinalized() ? pstRight->GetString() : _u(""),
                !pstRight->IsFinalized() || pstRight->GetLength() > 8 ? _u("...") : _u(""));
            Output::Flush();
        }

        // This is not a left-dead concat, but we can reuse available space in the left string
        // because it may be accessible by script code, append to a clone.
        const bool needAppend = pstRight->GetLength() != 0;
        CompoundString *const leftCs = CompoundString::FromVar(pstLeft)->Clone(needAppend);
        if(needAppend)
        {
            leftCs->Append(pstRight);
        }
        return leftCs;
    }

    JavascriptString* JavascriptString::Concat_ConcatToCompound(JavascriptString * pstLeft, JavascriptString * pstRight)
    {
        Assert(pstLeft);
        Assert(VirtualTableInfo<ConcatString>::HasVirtualTable(pstLeft));
        Assert(pstRight);

#ifdef PROFILE_STRINGS
        StringProfiler::RecordConcatenation(pstLeft->GetScriptContext(), pstLeft->GetLength(), pstRight->GetLength(), ConcatType_CompoundString);
#endif
        if(PHASE_TRACE_StringConcat)
        {
            Output::Print(
                _u("JavascriptString::Concat(\"%.8s%s\") - converting ConcatString to CompoundString\n"),
                pstRight->IsFinalized() ? pstRight->GetString() : _u(""),
                !pstRight->IsFinalized() || pstRight->GetLength() > 8 ? _u("...") : _u(""));
            Output::Flush();
        }

        const ConcatString *const leftConcatString = static_cast<const ConcatString *>(pstLeft);
        CompoundString *const cs = CompoundString::NewWithPointerCapacity(8, pstLeft->GetLibrary());
        cs->Append(leftConcatString->LeftString());
        cs->Append(leftConcatString->RightString());
        cs->Append(pstRight);
        return cs;
    }

    JavascriptString* JavascriptString::Concat_OneEmpty(JavascriptString * pstLeft, JavascriptString * pstRight)
    {
        Assert(pstLeft);
        Assert(pstRight);
        Assert(pstLeft->GetLength() == 0 || pstRight->GetLength() == 0);

#ifdef PROFILE_STRINGS
        StringProfiler::RecordConcatenation(pstLeft->GetScriptContext(), pstLeft->GetLength(), pstRight->GetLength());
#endif
        if(PHASE_TRACE_StringConcat)
        {
            Output::Print(
                _u("JavascriptString::Concat(\"%.8s%s\") - one side empty, using other side\n"),
                pstRight->IsFinalized() ? pstRight->GetString() : _u(""),
                !pstRight->IsFinalized() || pstRight->GetLength() > 8 ? _u("...") : _u(""));
            Output::Flush();
        }

        if(pstLeft->GetLength() == 0)
        {
            return CompoundString::GetImmutableOrScriptUnreferencedString(pstRight);
        }
        Assert(CompoundString::GetImmutableOrScriptUnreferencedString(pstLeft) == pstLeft);
        return pstLeft;
    }

    JavascriptString* JavascriptString::Concat_BothOneChar(JavascriptString * pstLeft, JavascriptString * pstRight)
    {
        Assert(pstLeft);
        Assert(pstLeft->GetLength() == 1);
        Assert(pstRight);
        Assert(pstRight->GetLength() == 1);

#ifdef PROFILE_STRINGS
        StringProfiler::RecordConcatenation(pstLeft->GetScriptContext(), pstLeft->GetLength(), pstRight->GetLength(), ConcatType_BufferString);
#endif
        if(PHASE_TRACE_StringConcat)
        {
            Output::Print(
                _u("JavascriptString::Concat(\"%.8s%s\") - both sides length 1, creating BufferStringBuilder::WritableString\n"),
                pstRight->IsFinalized() ? pstRight->GetString() : _u(""),
                !pstRight->IsFinalized() || pstRight->GetLength() > 8 ? _u("...") : _u(""));
            Output::Flush();
        }

        ScriptContext* scriptContext = pstLeft->GetScriptContext();
        BufferStringBuilder builder(2, scriptContext);
        char16 * stringBuffer = builder.DangerousGetWritableBuffer();
        stringBuffer[0] = *pstLeft->GetString();
        stringBuffer[1] = *pstRight->GetString();
        return builder.ToString();
    }

    Var JavascriptString::EntryCharAt(RecyclableObject* function, CallInfo callInfo, ...)
    {
        PROBE_STACK(function->GetScriptContext(), Js::Constants::MinStackDefault);

        ARGUMENTS(args, callInfo);
        ScriptContext* scriptContext = function->GetScriptContext();

        Assert(!(callInfo.Flags & CallFlags_New));

        //
        // General algorithm:
        //  1.  Call CheckObjectCoercible passing the this value as its argument.
        //  2.  Let S be the result of calling ToString, giving it the this value as its argument.
        //  3.  Let position be ToInteger(pos).
        //  4.  Let size be the number of characters in S.
        //  5.  If position < 0 or position = size, return the empty string.
        //  6.  Return a string of length 1, containing one character from S, where the first (leftmost) character in S is considered to be at position 0, the next one at position 1, and so on.
        //  NOTE
        //  The charAt function is intentionally generic; it does not require that its this value be a String object. Therefore, it can be transferred to other kinds of objects for use as a method.
        //

        JavascriptString * pThis = nullptr;
        GetThisStringArgument(args, scriptContext, _u("String.prototype.charAt"), &pThis);

        charcount_t idxPosition = 0;
        if (args.Info.Count > 1)
        {
            idxPosition = ConvertToIndex(args[1], scriptContext);
        }

        //
        // Get the character at the specified position.
        //

        Var value;
        if (pThis->GetItemAt(idxPosition, &value))
        {
            return value;
        }
        else
        {
            return scriptContext->GetLibrary()->GetEmptyString();
        }
    }


    Var JavascriptString::EntryCharCodeAt(RecyclableObject* function, CallInfo callInfo, ...)
    {
        PROBE_STACK(function->GetScriptContext(), Js::Constants::MinStackDefault);

        ARGUMENTS(args, callInfo);
        ScriptContext* scriptContext = function->GetScriptContext();

        Assert(!(callInfo.Flags & CallFlags_New));

        //
        // General algorithm:
        // 1.  Call CheckObjectCoercible passing the this value as its argument.
        // 2.  Let S be the result of calling ToString, giving it the this value as its argument.
        // 3.  Let position be ToInteger(pos).
        // 4.  Let size be the number of characters in S.
        // 5.  If position < 0 or position = size, return NaN.
        // 6.  Return a value of Number type, whose value is the code unit value of the character at that position in the string S, where the first (leftmost) character in S is considered to be at position 0, the next one at position 1, and so on.
        // NOTE
        // The charCodeAt function is intentionally generic; it does not require that its this value be a String object. Therefore it can be transferred to other kinds of objects for use as a method.
        //
        JavascriptString * pThis = nullptr;
        GetThisStringArgument(args, scriptContext, _u("String.prototype.charCodeAt"), &pThis);

        charcount_t idxPosition = 0;
        if (args.Info.Count > 1)
        {
            idxPosition = ConvertToIndex(args[1], scriptContext);
        }

        //
        // Get the character at the specified position.
        //

        charcount_t charLength = pThis->GetLength();
        if (idxPosition >= charLength)
        {
            return scriptContext->GetLibrary()->GetNaN();
        }

        return TaggedInt::ToVarUnchecked(pThis->GetItem(idxPosition));
    }

    Var JavascriptString::EntryCodePointAt(RecyclableObject* function, CallInfo callInfo, ...)
    {
        PROBE_STACK(function->GetScriptContext(), Js::Constants::MinStackDefault);

        ARGUMENTS(args, callInfo);
        ScriptContext* scriptContext = function->GetScriptContext();

        Assert(!(callInfo.Flags & CallFlags_New));

        JavascriptString * pThis = nullptr;
        GetThisStringArgument(args, scriptContext, _u("String.prototype.codePointAt"), &pThis);

        charcount_t idxPosition = 0;
        if (args.Info.Count > 1)
        {
            idxPosition = ConvertToIndex(args[1], scriptContext);
        }

        charcount_t charLength = pThis->GetLength();
        if (idxPosition >= charLength)
        {
            return scriptContext->GetLibrary()->GetUndefined();
        }

        // A surrogate pair consists of two characters, a lower part and a higher part.
        // Lower part is in range [0xD800 - 0xDBFF], while the higher is [0xDC00 - 0xDFFF].
        char16 first = pThis->GetItem(idxPosition);
        if (first >= 0xD800u && first < 0xDC00u && (uint)(idxPosition + 1) < pThis->GetLength())
        {
            char16 second = pThis->GetItem(idxPosition + 1);
            if (second >= 0xDC00 && second < 0xE000)
            {
                return TaggedInt::ToVarUnchecked(NumberUtilities::SurrogatePairAsCodePoint(first, second));
            }
        }
        return TaggedInt::ToVarUnchecked(first);
    }

    Var JavascriptString::EntryConcat(RecyclableObject* function, CallInfo callInfo, ...)
    {
        PROBE_STACK(function->GetScriptContext(), Js::Constants::MinStackDefault);

        ARGUMENTS(args, callInfo);
        ScriptContext* scriptContext = function->GetScriptContext();

        Assert(!(callInfo.Flags & CallFlags_New));

        //
        // General algorithm:
        // 1.  Call CheckObjectCoercible passing the this value as its argument.
        // 2.  Let S be the result of calling ToString, giving it the this value as its argument.
        // 3.  Let args be an internal list that is a copy of the argument list passed to this function.
        // 4.  Let R be S.
        // 5.  Repeat, while args is not empty
        //     Remove the first element from args and let next be the value of that element.
        //     Let R be the string value consisting of the characters in the previous value of R followed by the characters of ToString(next).
        // 6.  Return R.
        //
        // NOTE
        // The concat function is intentionally generic; it does not require that its this value be a String object. Therefore it can be transferred to other kinds of objects for use as a method.
        //

        if(args.Info.Count == 0)
        {
            JavascriptError::ThrowTypeError(scriptContext, JSERR_This_NeedString, _u("String.prototype.concat"));
        }
        AssertMsg(args.Info.Count > 0, "Negative argument count");
        if (!JavascriptConversion::CheckObjectCoercible(args[0], scriptContext))
        {
            JavascriptError::ThrowTypeError(scriptContext, JSERR_This_NullOrUndefined, _u("String.prototype.concat"));
        }

        JavascriptString* accum = nullptr;
        for (uint index = 0; index < args.Info.Count; index++)
        {
            JavascriptString * pstr = JavascriptOperators::TryFromVar<JavascriptString>(args[index]);
            if (!pstr)
            {
                pstr = JavascriptConversion::ToString(args[index], scriptContext);
            }

            if (index == 0)
            {
                accum = pstr;
            }
            else
            {
                accum = Concat(accum,pstr);
            }

        }

        return accum;
    }

    Var JavascriptString::EntryFromCharCode(RecyclableObject* function, CallInfo callInfo, ...)
    {
        PROBE_STACK(function->GetScriptContext(), Js::Constants::MinStackDefault);

        ARGUMENTS(args, callInfo);
        ScriptContext* scriptContext = function->GetScriptContext();

        Assert(!(callInfo.Flags & CallFlags_New));

        //
        // Construct a new string instance to contain all of the explicit parameters:
        // - Don't include the 'this' parameter.
        //
        if(args.Info.Count == 0)
        {
            JavascriptError::ThrowTypeError(scriptContext, JSERR_This_NeedString, _u("String.fromCharCode"));
        }
        AssertMsg(args.Info.Count > 0, "Negative argument count");

        int charLength = args.Info.Count - 1;

        // Special case for single char
        if( charLength == 1 )
        {
            char16 ch = JavascriptConversion::ToUInt16(args[1], scriptContext);
            return scriptContext->GetLibrary()->GetCharStringCache().GetStringForChar(ch);
        }

        BufferStringBuilder builder(charLength,scriptContext);
        char16 * stringBuffer = builder.DangerousGetWritableBuffer();

        //
        // Call ToUInt16 for each parameter, storing the character at the appropriate position.
        //

        for (uint idxArg = 1; idxArg < args.Info.Count; idxArg++)
        {
            *stringBuffer++ = JavascriptConversion::ToUInt16(args[idxArg], scriptContext);
        }

        //
        // Return the new string instance.
        //
        return builder.ToString();
    }

    Var JavascriptString::EntryFromCodePoint(RecyclableObject* function, CallInfo callInfo, ...)
    {
        PROBE_STACK(function->GetScriptContext(), Js::Constants::MinStackDefault);

        ARGUMENTS(args, callInfo);
        ScriptContext* scriptContext = function->GetScriptContext();

        Assert(!(callInfo.Flags & CallFlags_New));

        AssertMsg(args.Info.Count > 0, "Negative argument count");

        if (args.Info.Count <= 1)
        {
            return scriptContext->GetLibrary()->GetEmptyString();
        }
        else if (args.Info.Count == 2)
        {
            // Special case for a single char string formed from only code point in range [0x0, 0xFFFF]
            double num = JavascriptConversion::ToNumber(args[1], scriptContext);

            if (!NumberUtilities::IsFinite(num))
            {
                JavascriptError::ThrowRangeError(scriptContext, JSERR_InvalidCodePoint);
            }

            if (num < 0 || num > 0x10FFFF || floor(num) != num)
            {
                JavascriptError::ThrowRangeErrorVar(scriptContext, JSERR_InvalidCodePoint, Js::JavascriptConversion::ToString(args[1], scriptContext)->GetSz());
            }

            if (num < 0x10000)
            {
                return scriptContext->GetLibrary()->GetCharStringCache().GetStringForChar((uint16)num);
            }
        }

        BEGIN_TEMP_ALLOCATOR(tempAllocator, scriptContext, _u("fromCodePoint"));
        // Create a temporary buffer that is double the arguments count (in case all are surrogate pairs)
        size_t bufferLength = (args.Info.Count - 1) * 2;
        char16 *tempBuffer = AnewArray(tempAllocator, char16, bufferLength);
        uint32 count = 0;

        for (uint i = 1; i < args.Info.Count; i++)
        {
            double num = JavascriptConversion::ToNumber(args[i], scriptContext);

            if (!NumberUtilities::IsFinite(num))
            {
                JavascriptError::ThrowRangeError(scriptContext, JSERR_InvalidCodePoint);
            }

            if (num < 0 || num > 0x10FFFF || floor(num) != num)
            {
                JavascriptError::ThrowRangeErrorVar(scriptContext, JSERR_InvalidCodePoint, Js::JavascriptConversion::ToString(args[i], scriptContext)->GetSz());
            }

            if (num < 0x10000)
            {
                __analysis_assume(count < bufferLength);
                Assert(count < bufferLength);
#pragma prefast(suppress: 22102, "I have an assert in place to guard against overflow. Even though this should never happen.")
                tempBuffer[count] = (char16)num;
                count++;
            }
            else
            {
                __analysis_assume(count + 1 < bufferLength);
                Assert(count  + 1 < bufferLength);
                NumberUtilities::CodePointAsSurrogatePair((codepoint_t)num, (tempBuffer + count), (tempBuffer + count + 1));
                count += 2;
            }
        }
        // Create a string of appropriate length
        __analysis_assume(count <= bufferLength);
        Assert(count <= bufferLength);
        JavascriptString *toReturn = JavascriptString::NewCopyBuffer(tempBuffer, count, scriptContext);


        END_TEMP_ALLOCATOR(tempAllocator, scriptContext);
        return toReturn;
    }

    Var JavascriptString::EntryIndexOf(RecyclableObject* function, CallInfo callInfo, ...)
    {
        PROBE_STACK(function->GetScriptContext(), Js::Constants::MinStackDefault);

        ARGUMENTS(args, callInfo);
        AssertMsg(args.Info.Count > 0, "Should always have implicit 'this'");
        ScriptContext* scriptContext = function->GetScriptContext();

        Assert(!(callInfo.Flags & CallFlags_New));

        return JavascriptNumber::ToVar(IndexOf(args, scriptContext, _u("String.prototype.indexOf"), true), scriptContext);
    }

    int JavascriptString::IndexOf(ArgumentReader& args, ScriptContext* scriptContext, const char16* apiNameForErrorMsg, bool isRegExpAnAllowedArg)
    {
        // The algorithm steps in the spec are the same between String.prototype.indexOf and
        // String.prototype.includes, except that includes returns true if an index is found,
        // false otherwise.  Share the implementation between these two APIs.
        //
        // 1.  Call CheckObjectCoercible passing the this value as its argument.
        // 2.  Let S be the result of calling ToString, giving it the this value as its argument.
        // 3.  Let searchStr be ToString(searchString).
        // 4.  Let pos be ToInteger(position). (If position is undefined, this step produces the value 0).
        // 5.  Let len be the number of characters in S.
        // 6.  Let start be min(max(pos, 0), len).
        // 7.  Let searchLen be the number of characters in searchStr.
        // 8.  Return the smallest possible integer k not smaller than start such that k+ searchLen is not greater than len, and for all nonnegative integers j less than searchLen, the character at position k+j of S is the same as the character at position j of searchStr); but if there is no such integer k, then return the value -1.
        // NOTE
        // The indexOf function is intentionally generic; it does not require that its this value be a String object. Therefore, it can be transferred to other kinds of objects for use as a method.
        //

        JavascriptString * pThis;
        JavascriptString * searchString;

        GetThisAndSearchStringArguments(args, scriptContext, apiNameForErrorMsg, &pThis, &searchString, isRegExpAnAllowedArg);

        int len = pThis->GetLength();
        int searchLen = searchString->GetLength();

        int position = 0;

        if (args.Info.Count > 2)
        {
            if (JavascriptOperators::IsUndefinedObject(args[2], scriptContext))
            {
                position = 0;
            }
            else
            {
                position = ConvertToIndex(args[2], scriptContext); // this is to adjust corner cases like MAX_VALUE
                position = min(max(position, 0), len);  // adjust position within string limits
            }
        }

        // Zero length search strings are always found at the current search position
        if (searchLen == 0)
        {
            return position;
        }

        int result = -1;

        if (position < pThis->GetLengthAsSignedInt())
        {
            const char16* searchStr = searchString->GetString();
            const char16* inputStr = pThis->GetString();
            if (searchLen == 1)
            {
                int i = position;
                for(; i < len && inputStr[i] != *searchStr ; i++);
                if (i < len)
                {
                    result = i;
                }
            }
            else
            {
                JmpTable jmpTable;
                bool fAsciiJumpTable = BuildLastCharForwardBoyerMooreTable(jmpTable, searchStr, searchLen);
                if (!fAsciiJumpTable)
                {
                    result = JavascriptString::strstr(pThis, searchString, false, position);
                }
                else
                {
                    result = IndexOfUsingJmpTable(jmpTable, inputStr, len, searchStr, searchLen, position);
                }
            }
        }
        return result;
    }

    Var JavascriptString::EntryLastIndexOf(RecyclableObject* function, CallInfo callInfo, ...)
    {
        PROBE_STACK(function->GetScriptContext(), Js::Constants::MinStackDefault);

        ARGUMENTS(args, callInfo);
        ScriptContext* scriptContext = function->GetScriptContext();

        Assert(!(callInfo.Flags & CallFlags_New));

        // ES #sec-string.prototype.lastindexof
        // 21.1.3.9  String.prototype.lastIndexOf(searchString[, position])
        //
        // 1. Let O be ? RequireObjectCoercible(this value).
        // 2. Let S be ? ToString(O).
        // 3. Let searchStr be ? ToString(searchString).

        // default search string if the search argument is not provided

        JavascriptString * pThis = nullptr;

        GetThisStringArgument(args, scriptContext, _u("String.prototype.lastIndexOf"), &pThis);

        JavascriptString * searchArg = nullptr;
        if(args.Info.Count > 1)
        {
            searchArg = JavascriptOperators::TryFromVar<JavascriptString>(args[1]);
            if (!searchArg)
            {
                searchArg = JavascriptConversion::ToString(args[1], scriptContext);
            }
        }
        else
        {
            searchArg = scriptContext->GetLibrary()->GetUndefinedDisplayString();
        }

        const char16* const inputStr = pThis->GetString();
        const char16 * const searchStr = searchArg->GetString();

        // 4. Let numPos be ? ToNumber(position). (If position is undefined, this step produces the value NaN.)
        // 5. If numPos is NaN, let pos be +infinity; otherwise, let pos be ToInteger(numPos).
        // 6. Let len be the number of elements in S.
        // 7. Let start be min(max(pos, 0), len).

        const charcount_t inputLen = pThis->GetLength();
        const charcount_t searchLen = searchArg->GetLength();
        charcount_t position = inputLen;
        const char16* const searchLowerBound = inputStr;

        // Determine if the main string can't contain the search string by length
        if (searchLen > inputLen)
        {
            return JavascriptNumber::ToVar(-1, scriptContext);
        }

        if (args.Info.Count > 2)
        {
            double pos = JavascriptConversion::ToNumber(args[2], scriptContext);
            if (!JavascriptNumber::IsNan(pos))
            {
                pos = JavascriptConversion::ToInteger(pos);
                if (pos > inputLen - searchLen)
                {
                    // No point searching beyond the possible end point.
                    pos = inputLen - searchLen;
                }
                position = (charcount_t)min(max(pos, (double)0), (double)inputLen); // adjust position within string limits
            }
        }

        if (position > inputLen - searchLen)
        {
            // No point searching beyond the possible end point.
            position = inputLen - searchLen;
        }
        const char16* const searchUpperBound = searchLowerBound + min(position, inputLen - 1);

        // 8. Let searchLen be the number of elements in searchStr.
        // 9. Return the largest possible nonnegative integer k not larger than start such that k + searchLen is
        //    not greater than len, and for all nonnegative integers j less than searchLen, the code unit at
        //    index k + j of S is the same as the code unit at index j of searchStr; but if there is no such
        //    integer k, return the value - 1.
        // Note: The lastIndexOf function is intentionally generic; it does not require that its this value be a
        //    String object. Therefore, it can be transferred to other kinds of objects for use as a method.

        // Zero length search strings are always found at the current search position
        if (searchLen == 0)
        {
            return JavascriptNumber::ToVar(position, scriptContext);
        }
        else if (searchLen == 1)
        {
            char16 const * current = searchUpperBound;
            while (*current != *searchStr)
            {
                current--;
                if (current < inputStr)
                {
                    return JavascriptNumber::ToVar(-1, scriptContext);
                }
            }
            return JavascriptNumber::ToVar(current - inputStr, scriptContext);
        }

        // Structure for a partial ASCII Boyer-Moore
        JmpTable jmpTable;
        if (BuildFirstCharBackwardBoyerMooreTable(jmpTable, searchStr, searchLen))
        {
            int result = LastIndexOfUsingJmpTable(jmpTable, inputStr, inputLen, searchStr, searchLen, position);
            return JavascriptNumber::ToVar(result, scriptContext);
        }

        // Revert to slow search if we decided not to do Boyer-Moore.
        char16 const * currentPos = searchUpperBound;
        Assert(currentPos - searchLowerBound + searchLen <= inputLen);
        while (currentPos >= searchLowerBound)
        {
            if (*currentPos == *searchStr)
            {
                // Quick start char chec
                if (wmemcmp(currentPos, searchStr, searchLen) == 0)
                {
                    return JavascriptNumber::ToVar(currentPos - searchLowerBound, scriptContext);
                }
            }
            --currentPos;
        }
        return JavascriptNumber::ToVar(-1, scriptContext);
    }

    // Performs common ES spec steps for getting this argument in string form:
    // 1. Let O be CHeckObjectCoercible(this value).
    // 2. Let S be ToString(O).
    // 3. ReturnIfAbrupt(S).
    void JavascriptString::GetThisStringArgument(ArgumentReader& args, ScriptContext* scriptContext, const char16* apiNameForErrorMsg, JavascriptString** ppThis)
    {
        if (args.Info.Count == 0)
        {
            JavascriptError::ThrowTypeError(scriptContext, JSERR_This_NeedString, apiNameForErrorMsg);
        }
        AssertMsg(args.Info.Count > 0, "Negative argument count");

        JavascriptString * pThis = JavascriptOperators::TryFromVar<JavascriptString>(args[0]);
        if (!pThis)
        {
            pThis = JavascriptConversion::CoerseString(args[0], scriptContext , apiNameForErrorMsg);
        }

        *ppThis = pThis;
    }

    // Performs common ES spec steps for getting this and first parameter arguments in string form:
    // 1. Let O be CHeckObjectCoercible(this value).
    // 2. Let S be ToString(O).
    // 3. ReturnIfAbrupt(S).
    // 4. Let otherStr be ToString(firstArg).
    // 5. ReturnIfAbrupt(otherStr).
    void JavascriptString::GetThisAndSearchStringArguments(ArgumentReader& args, ScriptContext* scriptContext, const char16* apiNameForErrorMsg, JavascriptString** ppThis, JavascriptString** ppSearch, bool isRegExpAnAllowedArg)
    {
        GetThisStringArgument(args, scriptContext, apiNameForErrorMsg, ppThis);

        JavascriptString * pSearch = scriptContext->GetLibrary()->GetUndefinedDisplayString();
        if (args.Info.Count > 1)
        {
            if (!isRegExpAnAllowedArg && JavascriptRegExp::IsRegExpLike(args[1], scriptContext))
            {
                JavascriptError::ThrowTypeError(scriptContext, JSERR_FunctionArgument_FirstCannotBeRegExp, apiNameForErrorMsg);
            }
            else
            {
                pSearch = JavascriptOperators::TryFromVar<JavascriptString>(args[1]);
                if (!pSearch)
                {
                    pSearch = JavascriptConversion::ToString(args[1], scriptContext);
                }
            }
        }

        *ppSearch = pSearch;
    }

    Var JavascriptString::EntryLocaleCompare(RecyclableObject* function, CallInfo callInfo, ...)
    {
        PROBE_STACK(function->GetScriptContext(), Js::Constants::MinStackDefault);

        ARGUMENTS(args, callInfo);
        ScriptContext* scriptContext = function->GetScriptContext();

        Assert(!(callInfo.Flags & CallFlags_New));

        if(args.Info.Count == 0)
        {
            JavascriptError::ThrowTypeError(scriptContext, JSERR_This_NeedString, _u("String.prototype.localeCompare"));
        }
        AssertMsg(args.Info.Count > 0, "Negative argument count");

        JavascriptString * pThis;
        JavascriptString * pThat;

        GetThisAndSearchStringArguments(args, scriptContext, _u("String.prototype.localeCompare"), &pThis, &pThat, true);

#ifdef ENABLE_INTL_OBJECT
        if (CONFIG_FLAG(IntlBuiltIns) && scriptContext->IsIntlEnabled())
        {
            EngineInterfaceObject* nativeEngineInterfaceObj = scriptContext->GetLibrary()->GetEngineInterfaceObject();
            if (nativeEngineInterfaceObj)
            {
                IntlEngineInterfaceExtensionObject* intlExtensionObject = static_cast<IntlEngineInterfaceExtensionObject*>(
                    nativeEngineInterfaceObj->GetEngineExtension(EngineInterfaceExtensionKind_Intl));
                if (args.Info.Count == 2)
                {
<<<<<<< HEAD
                    // we can fast-path this call if no locale or options negotiation needs to be done in Intl.js
                    CallInfo toPass(callInfo.Flags, 3);
                    return intlExtensionObject->EntryIntl_CompareString(function, toPass, scriptContext->GetLibrary()->GetUndefined(), pThis, pThat);
=======
                    auto undefined = scriptContext->GetLibrary()->GetUndefined();
                    CallInfo toPass(callInfo.Flags, 7);
                    ThreadContext *threadContext = scriptContext->GetThreadContext();
                    return threadContext->ExecuteImplicitCall(function, ImplicitCall_Accessor,
                        [threadContext, intlExtensionObject, function, toPass, undefined, pThis, pThat]() -> Var
                        {
                            return CALL_ENTRYPOINT(threadContext, intlExtensionObject->EntryIntl_CompareString,
                                function, toPass, undefined, pThis, pThat, undefined, undefined, undefined, undefined);
                        }
                    );
>>>>>>> ea872b13
                }
                else
                {
                    // Check if String.prototype.localeCompare/Intl.Collator was already initialized
                    JavascriptFunction* func = intlExtensionObject->GetStringLocaleCompare();
                    if (func)
                    {
                        return func->CallFunction(args);
                    }

                    // String.prototype.localeCompare/Intl.Collator was not initialized yet, so we need to manually initialize it here
                    scriptContext->GetLibrary()->InitializeIntlForStringPrototype();
                    func = intlExtensionObject->GetStringLocaleCompare();
                    if (func)
                    {
                        return func->CallFunction(args);
                    }
                }
            }
        }
#endif

        const char16* pThisStr = pThis->GetString();
        int thisStrCount = pThis->GetLength();

        const char16* pThatStr = pThat->GetString();
        int thatStrCount = pThat->GetLength();

        // xplat-todo: doing a locale-insensitive compare here
        // but need to move locale-specific string comparison to
        // platform agnostic interface
#ifdef ENABLE_GLOBALIZATION
        LCID lcid = GetUserDefaultLCID();
        int result = CompareStringW(lcid, NULL, pThisStr, thisStrCount, pThatStr, thatStrCount );
        if (result == 0)
        {
            // TODO there is no spec on the error thrown here.
            // When the support for HR errors is implemented replace this with the same error reported by v5.8
            JavascriptError::ThrowRangeError(function->GetScriptContext(),
                VBSERR_InternalError /* TODO-ERROR: _u("Failed compare operation")*/ );
        }
        return JavascriptNumber::ToVar(result-2, scriptContext);
#else // !ENABLE_GLOBALIZATION
        // no ICU / or external support for localization. Use c-lib
        const int result = wcscmp(pThisStr, pThatStr);
        return JavascriptNumber::ToVar(result > 0 ? 1 : result == 0 ? 0 : -1, scriptContext);
#endif
    }


    Var JavascriptString::EntryMatch(RecyclableObject* function, CallInfo callInfo, ...)
    {
        PROBE_STACK(function->GetScriptContext(), Js::Constants::MinStackDefault);

        ARGUMENTS(args, callInfo);
        ScriptContext* scriptContext = function->GetScriptContext();

        Assert(!(callInfo.Flags & CallFlags_New));

        PCWSTR const varName = _u("String.prototype.match");

        AUTO_TAG_NATIVE_LIBRARY_ENTRY(function, callInfo, varName);

        auto fallback = [&](JavascriptString* stringObj)
        {
            Var regExp = (args.Info.Count > 1) ? args[1] : scriptContext->GetLibrary()->GetUndefined();

            if (!scriptContext->GetConfig()->IsES6RegExSymbolsEnabled())
            {
                JavascriptRegExp * regExObj = JavascriptRegExp::CreateRegEx(regExp, nullptr, scriptContext);
                return RegexHelper::RegexMatch(
                    scriptContext,
                    regExObj,
                    stringObj,
                    RegexHelper::IsResultNotUsed(callInfo.Flags));
            }
            else
            {
                JavascriptRegExp * regExObj = JavascriptRegExp::CreateRegExNoCoerce(regExp, nullptr, scriptContext);
                Var symbolFn = GetRegExSymbolFunction(regExObj, PropertyIds::_symbolMatch, scriptContext);
                return CallRegExSymbolFunction<1>(symbolFn, regExObj, args, varName, scriptContext);
            }
        };
        return DelegateToRegExSymbolFunction<1>(args, PropertyIds::_symbolMatch, fallback, varName, scriptContext);
    }

    Var JavascriptString::EntryNormalize(RecyclableObject* function, CallInfo callInfo, ...)
    {
        using namespace PlatformAgnostic;

        PROBE_STACK(function->GetScriptContext(), Js::Constants::MinStackDefault);

        ARGUMENTS(args, callInfo);
        ScriptContext* scriptContext = function->GetScriptContext();

        Assert(!(callInfo.Flags & CallFlags_New));

        JavascriptString *pThis = nullptr;
        GetThisStringArgument(args, scriptContext, _u("String.prototype.normalize"), &pThis);

        UnicodeText::NormalizationForm form = UnicodeText::NormalizationForm::C;

        if (args.Info.Count >= 2 && !(JavascriptOperators::IsUndefinedObject(args.Values[1])))
        {
            JavascriptString *formStr = JavascriptOperators::TryFromVar<JavascriptString>(args[1]);
            if (!formStr)
            {
                formStr = JavascriptConversion::ToString(args[1], scriptContext);
            }

            if (formStr->BufferEquals(_u("NFD"), 3))
            {
                form = UnicodeText::NormalizationForm::D;
            }
            else if (formStr->BufferEquals(_u("NFKC"), 4))
            {
                form = UnicodeText::NormalizationForm::KC;
            }
            else if (formStr->BufferEquals(_u("NFKD"), 4))
            {
                form = UnicodeText::NormalizationForm::KD;
            }
            else if (!formStr->BufferEquals(_u("NFC"), 3))
            {
                JavascriptError::ThrowRangeErrorVar(scriptContext, JSERR_InvalidNormalizationForm, formStr->GetString());
            }
        }

        if (UnicodeText::IsNormalizedString(form, pThis->GetSz(), pThis->GetLength()))
        {
            return pThis;
        }

        BEGIN_TEMP_ALLOCATOR(tempAllocator, scriptContext, _u("normalize"));

        charcount_t sizeEstimate = 0;
        char16* buffer = pThis->GetNormalizedString(form, tempAllocator, sizeEstimate);
        JavascriptString * retVal;
        if (buffer == nullptr)
        {
            Assert(sizeEstimate == 0);
            retVal = scriptContext->GetLibrary()->GetEmptyString();
        }
        else
        {
            retVal = JavascriptString::NewCopyBuffer(buffer, sizeEstimate, scriptContext);
        }

        END_TEMP_ALLOCATOR(tempAllocator, scriptContext);
        return retVal;
    }

    ///----------------------------------------------------------------------------
    /// String.raw(), as described in (ES6.0 (Draft 18): S21.1.2.4).
    ///----------------------------------------------------------------------------
    Var JavascriptString::EntryRaw(RecyclableObject* function, CallInfo callInfo, ...)
    {
        PROBE_STACK(function->GetScriptContext(), Js::Constants::MinStackDefault);

        ARGUMENTS(args, callInfo);
        ScriptContext* scriptContext = function->GetScriptContext();

        Assert(!(callInfo.Flags & CallFlags_New));

        if (args.Info.Count < 2)
        {
            JavascriptError::ThrowTypeError(scriptContext, JSERR_FunctionArgument_NeedObject, _u("String.raw"));
        }

        RecyclableObject* callSite;
        RecyclableObject* raw;
        Var rawVar;

        // Call ToObject on the first argument to get the callSite (which is also cooked string array)
        // ToObject returns false if the parameter is null or undefined
        if (!JavascriptConversion::ToObject(args[1], scriptContext, &callSite))
        {
            JavascriptError::ThrowTypeError(scriptContext, JSERR_FunctionArgument_NeedObject, _u("String.raw"));
        }

        // Get the raw property from the callSite object
        if (!callSite->GetProperty(callSite, Js::PropertyIds::raw, &rawVar, nullptr, scriptContext))
        {
            rawVar = scriptContext->GetLibrary()->GetUndefined();
        }

        if (!JavascriptConversion::ToObject(rawVar, scriptContext, &raw))
        {
            JavascriptError::ThrowTypeError(scriptContext, JSERR_FunctionArgument_NeedObject, _u("String.raw"));
        }

        int64 length = JavascriptConversion::ToLength(JavascriptOperators::OP_GetLength(raw, scriptContext), scriptContext);

        // If there are no raw strings (somehow), return empty string
        if (length <= 0)
        {
            return scriptContext->GetLibrary()->GetEmptyString();
        }

        // Get the first raw string
        Var var = JavascriptOperators::OP_GetElementI_UInt32(raw, 0, scriptContext);
        JavascriptString* string = JavascriptConversion::ToString(var, scriptContext);

        // If there is only one raw string, just return that one raw string (doesn't matter if there are replacements)
        if (length == 1)
        {
            return string;
        }

        // We aren't going to bail early so let's create a StringBuilder and put the first raw string in there
        CompoundString::Builder<64 * sizeof(void *) / sizeof(char16)> stringBuilder(scriptContext);
        stringBuilder.Append(string);

        // Each raw string is followed by a substitution expression except for the last one
        // We will always have one more string constant than substitution expression
        // `strcon1 ${expr1} strcon2 ${expr2} strcon3` = strcon1 + expr1 + strcon2 + expr2 + strcon3
        //
        // strcon1 --- step 1 (above)
        // expr1   \__ step 2
        // strcon2 /
        // expr2   \__ step 3
        // strcon3 /
        const auto append = [&] (Var var)
        {
            JavascriptString* string = JavascriptConversion::ToString(var, scriptContext);
                stringBuilder.Append(string);
        };
        uint32 loopMax = length >= UINT_MAX ? UINT_MAX-1 : (uint32)length;
        uint32 i = 1;
        uint32 argsCount = args.Info.Count;
        for (; i < loopMax; ++i)
        {
            // First append the next substitution expression if available
            if (i + 1 < argsCount)
            {
                append(args[i + 1]);
            }

            // Then append the next string (this will also cover the final string case)
            append(JavascriptOperators::OP_GetElementI_UInt32(raw, i, scriptContext));
        }

        // Length can be greater than uint32 max (unlikely in practice)
        for (int64 j = (int64)i; j < length; ++j)
        {
            // Append whatever is left in the array/object
            append(JavascriptOperators::OP_GetElementI(raw, JavascriptNumber::ToVar(j, scriptContext), scriptContext));
        }

        // CompoundString::Builder has saved our lives
        return stringBuilder.ToString();
    }

    Var JavascriptString::EntryReplace(RecyclableObject* function, CallInfo callInfo, ...)
    {
        PROBE_STACK(function->GetScriptContext(), Js::Constants::MinStackDefault);

        ARGUMENTS(args, callInfo);
        ScriptContext* scriptContext = function->GetScriptContext();

        PCWSTR const varName = _u("String.prototype.replace");

        AUTO_TAG_NATIVE_LIBRARY_ENTRY(function, callInfo, varName);

        Assert(!(callInfo.Flags & CallFlags_New));

        auto fallback = [&](JavascriptString* stringObj)
        {
            return DoStringReplace(args, callInfo, stringObj, scriptContext);
        };
        return DelegateToRegExSymbolFunction<2>(args, PropertyIds::_symbolReplace, fallback, varName, scriptContext);
    }

    Var JavascriptString::DoStringReplace(Arguments& args, CallInfo& callInfo, JavascriptString* input, ScriptContext* scriptContext)
    {
        //
        // TODO: Move argument processing into DirectCall with proper handling.
        //

        JavascriptRegExp * pRegEx = nullptr;
        JavascriptString * pMatch = nullptr;

        JavascriptString * pReplace = nullptr;
        JavascriptFunction* replacefn = nullptr;

        SearchValueHelper(scriptContext, ((args.Info.Count > 1)?args[1]:scriptContext->GetLibrary()->GetNull()), &pRegEx, &pMatch);
        ReplaceValueHelper(scriptContext, ((args.Info.Count > 2) ? args[2] : scriptContext->GetLibrary()->GetUndefined()), &replacefn, &pReplace);

        if (pRegEx != nullptr)
        {
            if (replacefn != nullptr)
            {
                return RegexHelper::RegexReplaceFunction(scriptContext, pRegEx, input, replacefn);
            }
            else
            {
                return RegexHelper::RegexReplace(scriptContext, pRegEx, input, pReplace, RegexHelper::IsResultNotUsed(callInfo.Flags));
            }
        }

        AssertMsg(pMatch != nullptr, "Match string shouldn't be null");
        if (replacefn != nullptr)
        {
            return RegexHelper::StringReplace(scriptContext, pMatch, input, replacefn);
        }
        else
        {
            if (callInfo.Flags & CallFlags_NotUsed)
            {
                return scriptContext->GetLibrary()->GetEmptyString();
            }
            return RegexHelper::StringReplace(pMatch, input, pReplace);
        }
    }

    void JavascriptString::SearchValueHelper(ScriptContext* scriptContext, Var aValue, JavascriptRegExp ** ppSearchRegEx, JavascriptString ** ppSearchString)
    {
        *ppSearchRegEx = nullptr;
        *ppSearchString = nullptr;

        // When the config is enabled, the operation is handled by a Symbol function (e.g. Symbol.replace).
        if (!scriptContext->GetConfig()->IsES6RegExSymbolsEnabled()
            && JavascriptRegExp::Is(aValue))
        {
            *ppSearchRegEx = JavascriptRegExp::FromVar(aValue);
        }
        else if (JavascriptString::Is(aValue))
        {
            *ppSearchString = JavascriptString::FromVar(aValue);
        }
        else
        {
            *ppSearchString = JavascriptConversion::ToString(aValue, scriptContext);
        }
    }

    void JavascriptString::ReplaceValueHelper(ScriptContext* scriptContext, Var aValue, JavascriptFunction ** ppReplaceFn, JavascriptString ** ppReplaceString)
    {
        *ppReplaceFn = nullptr;
        *ppReplaceString = nullptr;

        if (JavascriptFunction::Is(aValue))
        {
            *ppReplaceFn = JavascriptFunction::FromVar(aValue);
        }
        else if (JavascriptString::Is(aValue))
        {
            *ppReplaceString = JavascriptString::FromVar(aValue);
        }
        else
        {
            *ppReplaceString = JavascriptConversion::ToString(aValue, scriptContext);
        }
    }

    Var JavascriptString::EntrySearch(RecyclableObject* function, CallInfo callInfo, ...)
    {
        PROBE_STACK(function->GetScriptContext(), Js::Constants::MinStackDefault);

        ARGUMENTS(args, callInfo);
        ScriptContext* scriptContext = function->GetScriptContext();

        Assert(!(callInfo.Flags & CallFlags_New));

        PCWSTR const varName = _u("String.prototype.search");

        AUTO_TAG_NATIVE_LIBRARY_ENTRY(function, callInfo, varName);

        auto fallback = [&](JavascriptString* stringObj)
        {
            Var regExp = (args.Info.Count > 1) ? args[1] : scriptContext->GetLibrary()->GetUndefined();

            if (!scriptContext->GetConfig()->IsES6RegExSymbolsEnabled())
            {
                JavascriptRegExp * regExObj = JavascriptRegExp::CreateRegEx(regExp, nullptr, scriptContext);
                return RegexHelper::RegexSearch(scriptContext, regExObj, stringObj);
            }
            else
            {
                JavascriptRegExp * regExObj = JavascriptRegExp::CreateRegExNoCoerce(regExp, nullptr, scriptContext);
                Var symbolFn = GetRegExSymbolFunction(regExObj, PropertyIds::_symbolSearch, scriptContext);
                return CallRegExSymbolFunction<1>(symbolFn, regExObj, args, varName, scriptContext);
            }
        };
        return DelegateToRegExSymbolFunction<1>(args, PropertyIds::_symbolSearch, fallback, varName, scriptContext);
    }

    template<int argCount, typename FallbackFn>
    Var JavascriptString::DelegateToRegExSymbolFunction(ArgumentReader &args, PropertyId symbolPropertyId, FallbackFn fallback, PCWSTR varName, ScriptContext* scriptContext)
    {
        if (scriptContext->GetConfig()->IsES6RegExSymbolsEnabled())
        {
            if (args.Info.Count == 0 || !JavascriptConversion::CheckObjectCoercible(args[0], scriptContext))
            {
                JavascriptError::ThrowTypeError(scriptContext, JSERR_This_NullOrUndefined, varName);
            }

            if (args.Info.Count >= 2 && !JavascriptOperators::IsUndefinedOrNull(args[1]))
            {
                Var regExp = args[1];
                Var symbolFn = GetRegExSymbolFunction(regExp, symbolPropertyId, scriptContext);
                if (!JavascriptOperators::IsUndefinedOrNull(symbolFn))
                {
                    return CallRegExSymbolFunction<argCount>(symbolFn, regExp, args, varName, scriptContext);
                }
            }
        }

        JavascriptString * pThis = nullptr;
        GetThisStringArgument(args, scriptContext, varName, &pThis);
        return fallback(pThis);
    }

    Var JavascriptString::GetRegExSymbolFunction(Var regExp, PropertyId propertyId, ScriptContext* scriptContext)
    {
        return JavascriptOperators::GetPropertyNoCache(
            JavascriptOperators::ToObject(regExp, scriptContext),
            propertyId,
            scriptContext);
    }

    template<int argCount>
    Var JavascriptString::CallRegExSymbolFunction(Var fn, Var regExp, Arguments& args, PCWSTR const varName, ScriptContext* scriptContext)
    {
        if (!JavascriptConversion::IsCallable(fn))
        {
            JavascriptError::ThrowTypeError(scriptContext, JSERR_FunctionArgument_Invalid, varName);
        }

        RecyclableObject* fnObj = RecyclableObject::UnsafeFromVar(fn);
        return CallRegExFunction<argCount>(fnObj, regExp, args, scriptContext);
    }

    template<>
    Var JavascriptString::CallRegExFunction<1>(RecyclableObject* fnObj, Var regExp, Arguments& args, ScriptContext *scriptContext)
    {
        // args[0]: String
        return CALL_FUNCTION(scriptContext->GetThreadContext(), fnObj, CallInfo(CallFlags_Value, 2), regExp, args[0]);
    }

    template<>
    Var JavascriptString::CallRegExFunction<2>(RecyclableObject* fnObj, Var regExp, Arguments& args, ScriptContext * scriptContext)
    {
        // args[0]: String
        // args[1]: RegExp (ignored since we need to create one when the argument is "undefined")
        // args[2]: Var

        if (args.Info.Count < 3)
        {
            return CallRegExFunction<1>(fnObj, regExp, args, scriptContext);
        }

        return CALL_FUNCTION(scriptContext->GetThreadContext(), fnObj, CallInfo(CallFlags_Value, 3), regExp, args[0], args[2]);
    }

    Var JavascriptString::EntrySlice(RecyclableObject* function, CallInfo callInfo, ...)
    {
        PROBE_STACK(function->GetScriptContext(), Js::Constants::MinStackDefault);

        ARGUMENTS(args, callInfo);
        ScriptContext* scriptContext = function->GetScriptContext();

        Assert(!(callInfo.Flags & CallFlags_New));

        JavascriptString * pThis = nullptr;
        GetThisStringArgument(args, scriptContext, _u("String.prototype.slice"), &pThis);

        int len = pThis->GetLength();

        int idxStart = 0;
        int idxEnd = len;

        if (args.Info.Count > 1)
        {
            idxStart = JavascriptOperators::IsUndefinedObject(args[1], scriptContext) ? 0 : ConvertToIndex(args[1], scriptContext);
            if (args.Info.Count > 2)
            {
                idxEnd = JavascriptOperators::IsUndefinedObject(args[2], scriptContext) ? len : ConvertToIndex(args[2], scriptContext);
            }
        }

        if (idxStart < 0)
        {
            idxStart = max(len + idxStart, 0);
        }
        else if (idxStart > len)
        {
            idxStart = len;
        }

        if (idxEnd < 0)
        {
            idxEnd = max(len + idxEnd, 0);
        }
        else if (idxEnd > len )
        {
            idxEnd = len;
        }

        if (idxEnd < idxStart)
        {
            idxEnd = idxStart;
        }
        return SubstringCore(pThis, idxStart, idxEnd - idxStart, scriptContext);
    }

    Var JavascriptString::EntrySplit(RecyclableObject* function, CallInfo callInfo, ...)
    {
        PROBE_STACK(function->GetScriptContext(), Js::Constants::MinStackDefault);

        ARGUMENTS(args, callInfo);
        ScriptContext* scriptContext = function->GetScriptContext();

        Assert(!(callInfo.Flags & CallFlags_New));

        PCWSTR const varName = _u("String.prototype.split");

        AUTO_TAG_NATIVE_LIBRARY_ENTRY(function, callInfo, varName);

        auto fallback = [&](JavascriptString* stringObj)
        {
            return DoStringSplit(args, callInfo, stringObj, scriptContext);
        };
        return DelegateToRegExSymbolFunction<2>(args, PropertyIds::_symbolSplit, fallback, varName, scriptContext);
    }

    Var JavascriptString::DoStringSplit(Arguments& args, CallInfo& callInfo, JavascriptString* input, ScriptContext* scriptContext)
    {
        if (args.Info.Count == 1)
        {
            JavascriptArray* ary = scriptContext->GetLibrary()->CreateArray(1);
            ary->DirectSetItemAt(0, input);
            return ary;
        }
        else
        {
            uint32 limit;
            if (args.Info.Count < 3 || JavascriptOperators::IsUndefinedObject(args[2], scriptContext))
            {
                limit = UINT_MAX;
            }
            else
            {
                limit = JavascriptConversion::ToUInt32(args[2], scriptContext);
            }

            // When the config is enabled, the operation is handled by RegExp.prototype[@@split].
            if (!scriptContext->GetConfig()->IsES6RegExSymbolsEnabled()
                && JavascriptRegExp::Is(args[1]))
            {
                return RegexHelper::RegexSplit(scriptContext, JavascriptRegExp::UnsafeFromVar(args[1]), input, limit,
                    RegexHelper::IsResultNotUsed(callInfo.Flags));
            }
            else
            {
                JavascriptString* separator = JavascriptConversion::ToString(args[1], scriptContext);

                if (callInfo.Flags & CallFlags_NotUsed)
                {
                    return scriptContext->GetLibrary()->GetNull();
                }

                if (!limit)
                {
                    JavascriptArray* ary = scriptContext->GetLibrary()->CreateArray(0);
                    return ary;
                }

                if (JavascriptOperators::GetTypeId(args[1]) == TypeIds_Undefined)
                {
                    JavascriptArray* ary = scriptContext->GetLibrary()->CreateArray(1);
                    ary->DirectSetItemAt(0, input);
                    return ary;
                }

                return RegexHelper::StringSplit(separator, input, limit);
            }
        }
    }

    Var JavascriptString::EntrySubstring(RecyclableObject* function, CallInfo callInfo, ...)
    {
        PROBE_STACK(function->GetScriptContext(), Js::Constants::MinStackDefault);

        ARGUMENTS(args, callInfo);
        ScriptContext* scriptContext = function->GetScriptContext();

        Assert(!(callInfo.Flags & CallFlags_New));

        JavascriptString * pThis = nullptr;
        GetThisStringArgument(args, scriptContext, _u("String.prototype.substring"), &pThis);

        int len = pThis->GetLength();

        int idxStart = 0;
        int idxEnd = len;

        if (args.Info.Count > 1)
        {
            idxStart = JavascriptOperators::IsUndefinedObject(args[1], scriptContext) ? 0 : ConvertToIndex(args[1], scriptContext);
            if (args.Info.Count > 2)
            {
                idxEnd = JavascriptOperators::IsUndefinedObject(args[2], scriptContext) ? len : ConvertToIndex(args[2], scriptContext);
            }
        }

        idxStart = min(max(idxStart, 0), len);
        idxEnd = min(max(idxEnd, 0), len);
        if(idxEnd < idxStart)
        {
            //swap
            idxStart ^= idxEnd;
            idxEnd ^= idxStart;
            idxStart ^= idxEnd;
        }

        if (idxStart == 0 && idxEnd == len)
        {
            //return the string if we need to substring entire span
            return pThis;
        }

        return SubstringCore(pThis, idxStart, idxEnd - idxStart, scriptContext);
    }

    Var JavascriptString::EntrySubstr(RecyclableObject* function, CallInfo callInfo, ...)
    {
        PROBE_STACK(function->GetScriptContext(), Js::Constants::MinStackDefault);

        ARGUMENTS(args, callInfo);
        ScriptContext* scriptContext = function->GetScriptContext();

        Assert(!(callInfo.Flags & CallFlags_New));

        JavascriptString * pThis = nullptr;
        GetThisStringArgument(args, scriptContext, _u("String.prototype.substr"), &pThis);

        int len = pThis->GetLength();

        int idxStart = 0;
        int idxEnd = len;

        if (args.Info.Count > 1)
        {
            idxStart = JavascriptOperators::IsUndefinedObject(args[1], scriptContext) ? 0 : ConvertToIndex(args[1], scriptContext);
            if (args.Info.Count > 2)
            {
                idxEnd = JavascriptOperators::IsUndefinedObject(args[2], scriptContext) ? len : ConvertToIndex(args[2], scriptContext);
            }
        }
        if (idxStart < 0)
        {
            idxStart = max(len + idxStart, 0);
        }
        else if (idxStart > len)
        {
            idxStart = len;
        }

        if (idxEnd < 0)
        {
            idxEnd = idxStart;
        }
        else if (idxEnd > len - idxStart)
        {
            idxEnd = len;
        }
        else
        {
            idxEnd += idxStart;
        }

        if (idxStart == 0 && idxEnd == len)
        {
            //return the string if we need to substr entire span
            return pThis;
        }

        Assert(0 <= idxStart && idxStart <= idxEnd && idxEnd <= len);
        return SubstringCore(pThis, idxStart, idxEnd - idxStart, scriptContext);
    }

    Var JavascriptString::SubstringCore(JavascriptString* pThis, int idxStart, int span, ScriptContext* scriptContext)
    {
        return SubString::New(pThis, idxStart, span);
    }

    Var JavascriptString::EntryPadStart(RecyclableObject* function, CallInfo callInfo, ...)
    {
        PROBE_STACK(function->GetScriptContext(), Js::Constants::MinStackDefault);

        ARGUMENTS(args, callInfo);
        ScriptContext* scriptContext = function->GetScriptContext();

        Assert(!(callInfo.Flags & CallFlags_New));
        CHAKRATEL_LANGSTATS_INC_BUILTINCOUNT(String_Prototype_padStart);

        JavascriptString * pThis = nullptr;
        GetThisStringArgument(args, scriptContext, _u("String.prototype.padStart"), &pThis);

        return PadCore(args, pThis, true /*isPadStart*/, scriptContext);
    }

    Var JavascriptString::EntryPadEnd(RecyclableObject* function, CallInfo callInfo, ...)
    {
        PROBE_STACK(function->GetScriptContext(), Js::Constants::MinStackDefault);

        ARGUMENTS(args, callInfo);
        ScriptContext* scriptContext = function->GetScriptContext();

        Assert(!(callInfo.Flags & CallFlags_New));
        CHAKRATEL_LANGSTATS_INC_BUILTINCOUNT(String_Prototype_padEnd);

        JavascriptString * pThis = nullptr;
        GetThisStringArgument(args, scriptContext, _u("String.prototype.padEnd"), &pThis);

        return PadCore(args, pThis, false /*isPadStart*/, scriptContext);
    }

    JavascriptString* JavascriptString::PadCore(ArgumentReader& args, JavascriptString *mainString, bool isPadStart, ScriptContext* scriptContext)
    {
        Assert(mainString != nullptr);
        Assert(args.Info.Count > 0);

        if (args.Info.Count == 1)
        {
            return mainString;
        }

        int64 maxLength = JavascriptConversion::ToLength(args[1], scriptContext);
        charcount_t currentLength = mainString->GetLength();
        if (maxLength <= currentLength)
        {
            return mainString;
        }

        if (maxLength > JavascriptString::MaxCharLength)
        {
            JavascriptError::ThrowRangeError(scriptContext, JSERR_OutOfBoundString);
        }

        JavascriptString * fillerString = nullptr;
        if (args.Info.Count > 2 && !JavascriptOperators::IsUndefinedObject(args[2], scriptContext))
        {
            JavascriptString *argStr = JavascriptConversion::ToString(args[2], scriptContext);
            if (argStr->GetLength() > 0)
            {
                fillerString = argStr;
            }
            else
            {
                return mainString;
            }
        }

        if (fillerString == nullptr)
        {
            fillerString = NewWithBuffer(_u(" "), 1, scriptContext);
        }

        Assert(fillerString->GetLength() > 0);

        charcount_t fillLength = (charcount_t)(maxLength - currentLength);
        charcount_t count = fillLength / fillerString->GetLength();
        JavascriptString * finalPad = scriptContext->GetLibrary()->GetEmptyString();
        if (count > 0)
        {
            finalPad = RepeatCore(fillerString, count, scriptContext);
            fillLength -= (count * fillerString->GetLength());
        }

        if (fillLength > 0)
        {
            finalPad = Concat(finalPad, SubString::New(fillerString, 0, fillLength));
        }

        return isPadStart ? Concat(finalPad, mainString) : Concat(mainString, finalPad);
    }

    Var JavascriptString::EntryToLocaleLowerCase(RecyclableObject* function, CallInfo callInfo, ...)
    {
        PROBE_STACK(function->GetScriptContext(), Js::Constants::MinStackDefault);

        ARGUMENTS(args, callInfo);
        ScriptContext* scriptContext = function->GetScriptContext();

        Assert(!(callInfo.Flags & CallFlags_New));

        return ToLocaleCaseHelper(args[0], false, scriptContext);
    }

    Var JavascriptString::EntryToLocaleUpperCase(RecyclableObject* function, CallInfo callInfo, ...)
    {
        PROBE_STACK(function->GetScriptContext(), Js::Constants::MinStackDefault);

        ARGUMENTS(args, callInfo);
        ScriptContext* scriptContext = function->GetScriptContext();

        Assert(!(callInfo.Flags & CallFlags_New));

        return ToLocaleCaseHelper(args[0], true, scriptContext);
    }

    Var JavascriptString::EntryToLowerCase(RecyclableObject* function, CallInfo callInfo, ...)
    {
        PROBE_STACK(function->GetScriptContext(), Js::Constants::MinStackDefault);

        ARGUMENTS(args, callInfo);
        ScriptContext* scriptContext = function->GetScriptContext();

        Assert(!(callInfo.Flags & CallFlags_New));

        JavascriptString * pThis = nullptr;
        GetThisStringArgument(args, scriptContext, _u("String.prototype.toLowerCase"), &pThis);

        // Fast path for one character strings
        if (pThis->GetLength() == 1)
        {
            char16 inChar = pThis->GetString()[0];
            char16 outChar = inChar;
#if DBG
            DWORD converted =
#endif
                PlatformAgnostic::UnicodeText::ChangeStringCaseInPlace(
                    PlatformAgnostic::UnicodeText::CaseFlags::CaseFlagsLower, &outChar, 1);

            Assert(converted == 1);

            return (inChar == outChar) ? pThis : scriptContext->GetLibrary()->GetCharStringCache().GetStringForChar(outChar);
        }

        return ToCaseCore(pThis, ToLower);
    }

    Var JavascriptString::EntryToString(RecyclableObject* function, CallInfo callInfo, ...)
    {
        PROBE_STACK(function->GetScriptContext(), Js::Constants::MinStackDefault);

        ARGUMENTS(args, callInfo);
        ScriptContext* scriptContext = function->GetScriptContext();

        Assert(!(callInfo.Flags & CallFlags_New));

        if(args.Info.Count == 0)
        {
            JavascriptError::ThrowTypeError(scriptContext, JSERR_This_NeedString, _u("String.prototype.toString"));
        }
        AssertMsg(args.Info.Count > 0, "Negative argument count");

        JavascriptString* str = nullptr;
        if (!GetThisValueVar(args[0], &str, scriptContext))
        {
            if (JavascriptOperators::GetTypeId(args[0]) == TypeIds_HostDispatch)
            {
                Var result;
                if (RecyclableObject::UnsafeFromVar(args[0])->InvokeBuiltInOperationRemotely(EntryToString, args, &result))
                {
                    return result;
                }
            }

            JavascriptError::ThrowTypeError(scriptContext, JSERR_This_NeedString, _u("String.prototype.toString"));
        }

        return str;
    }

    Var JavascriptString::EntryToUpperCase(RecyclableObject* function, CallInfo callInfo, ...)
    {
        PROBE_STACK(function->GetScriptContext(), Js::Constants::MinStackDefault);

        ARGUMENTS(args, callInfo);
        ScriptContext* scriptContext = function->GetScriptContext();

        Assert(!(callInfo.Flags & CallFlags_New));

        JavascriptString* pThis = nullptr;
        GetThisStringArgument(args, scriptContext, _u("String.prototype.toUpperCase"), &pThis);

        // Fast path for one character strings
        if (pThis->GetLength() == 1)
        {
            char16 inChar = pThis->GetString()[0];
            char16 outChar = inChar;
#if DBG
            DWORD converted =
#endif
                PlatformAgnostic::UnicodeText::ChangeStringCaseInPlace(
                    PlatformAgnostic::UnicodeText::CaseFlags::CaseFlagsUpper, &outChar, 1);

            Assert(converted == 1);

            return (inChar == outChar) ? pThis : scriptContext->GetLibrary()->GetCharStringCache().GetStringForChar(outChar);
        }

        return ToCaseCore(pThis, ToUpper);
    }

    Var JavascriptString::ToCaseCore(JavascriptString* pThis, ToCase toCase)
    {
        Var resultVar = nullptr;
        EnterPinnedScope((volatile void**)& pThis);
        charcount_t count = pThis->GetLength();

        const char16* inStr = pThis->GetString();
        const char16* inStrLim = inStr + count;
        const char16* i = inStr;

        // Try to find out the chars that do not need casing (in the ASCII range)
        if (toCase == ToUpper)
        {
            while (i < inStrLim)
            {
                // first range of ascii lower-case (97-122)
                // second range of ascii lower-case (223-255)
                // non-ascii chars (255+)
                if (*i >= 'a')
                {
                    if (*i <= 'z') { break; }
                    if (*i >= 223) { break; }
                }
                i++;
            }
        }
        else
        {
            Assert(toCase == ToLower);
            while (i < inStrLim)
            {
                // first range of ascii uppercase (65-90)
                // second range of ascii uppercase (192-222)
                // non-ascii chars (255+)
                if (*i >= 'A')
                {
                    if (*i <= 'Z') { break; }
                    if (*i >= 192)
                    {
                        if (*i < 223) { break; }
                        if (*i >= 255) { break; }
                    }
                }
                i++;
            }
        }

        // If no char needs casing, return immediately
        if (i == inStrLim) { return pThis; }

        // Otherwise, copy the string and start casing
        charcount_t countToCase = (charcount_t)(inStrLim - i);
        BufferStringBuilder builder(count, pThis->type->GetScriptContext());
        char16 *outStr = builder.DangerousGetWritableBuffer();

        char16* outStrLim = outStr + count;
        char16 *o = outStr;

        while (o < outStrLim)
        {
            *o++ = *inStr++;
        }

        if (toCase == ToUpper)
        {
#if DBG
            DWORD converted =
#endif
                PlatformAgnostic::UnicodeText::ChangeStringCaseInPlace(
                    PlatformAgnostic::UnicodeText::CaseFlags::CaseFlagsUpper, outStrLim - countToCase, countToCase);

            Assert(converted == countToCase);
        }
        else
        {
            Assert(toCase == ToLower);
#if DBG
            DWORD converted =
#endif
                PlatformAgnostic::UnicodeText::ChangeStringCaseInPlace(
                    PlatformAgnostic::UnicodeText::CaseFlags::CaseFlagsLower, outStrLim - countToCase, countToCase);

            Assert(converted == countToCase);
        }
        resultVar = builder.ToString();
        LeavePinnedScope();     //  pThis

        return resultVar;
    }

    Var JavascriptString::EntryTrim(RecyclableObject* function, CallInfo callInfo, ...)
    {
        PROBE_STACK(function->GetScriptContext(), Js::Constants::MinStackDefault);

        ARGUMENTS(args, callInfo);
        ScriptContext* scriptContext = function->GetScriptContext();
        CHAKRATEL_LANGSTATS_INC_BUILTINCOUNT(String_Prototype_trim);

        Assert(!(callInfo.Flags & CallFlags_New));

        //15.5.4.20      The following steps are taken:
        //1.    Call CheckObjectCoercible passing the this value as its argument.
        //2.    Let S be the result of calling ToString, giving it the this value as its argument.
        //3.    Let T be a string value that is a copy of S with both leading and trailing white space removed. The definition of white space is the union of WhiteSpace and LineTerminator.
        //4.    Return T.

        JavascriptString* pThis = nullptr;
        GetThisStringArgument(args, scriptContext, _u("String.prototype.trim"), &pThis);
        return TrimLeftRightHelper<true /*trimLeft*/, true /*trimRight*/>(pThis, scriptContext);
    }

    Var JavascriptString::EntryTrimLeft(RecyclableObject* function, CallInfo callInfo, ...)
    {
        PROBE_STACK(function->GetScriptContext(), Js::Constants::MinStackDefault);

        ARGUMENTS(args, callInfo);
        ScriptContext* scriptContext = function->GetScriptContext();

        Assert(!(callInfo.Flags & CallFlags_New));

        // 1.Let O be  CheckObjectCoercible(this value) .
        // 2.Let S be  ToString(O) .
        // 3.ReturnIfAbrupt(S).
        // 4.Let T be a String value that is a copy of S with leading white space removed. The definition of white space is the union of WhiteSpace and )LineTerminator.
        //   When determining whether a Unicode code point is in Unicode general category "Zs", code unit sequences are interpreted as UTF-16 encoded code point sequences as specified in 6.1.4.
        // 5.Return T.

        JavascriptString* pThis = nullptr;
        GetThisStringArgument(args, scriptContext, _u("String.prototype.trimLeft"), &pThis);
        return TrimLeftRightHelper< true /*trimLeft*/, false /*trimRight*/>(pThis, scriptContext);
    }


    Var JavascriptString::EntryTrimRight(RecyclableObject* function, CallInfo callInfo, ...)
    {
        PROBE_STACK(function->GetScriptContext(), Js::Constants::MinStackDefault);

        ARGUMENTS(args, callInfo);
        ScriptContext* scriptContext = function->GetScriptContext();

        Assert(!(callInfo.Flags & CallFlags_New));

        // 1.Let O be  CheckObjectCoercible(this value) .
        // 2.Let S be  ToString(O) .
        // 3.ReturnIfAbrupt(S).
        // 4.Let T be a String value that is a copy of S with trailing white space removed.The definition of white space is the union of WhiteSpace and )LineTerminator.
        //   When determining whether a Unicode code point is in Unicode general category "Zs", code unit sequences are interpreted as UTF - 16 encoded code point sequences as specified in 6.1.4.
        // 5.Return T.

        JavascriptString* pThis = nullptr;
        GetThisStringArgument(args, scriptContext, _u("String.prototype.trimRight"), &pThis);
        return TrimLeftRightHelper<false /*trimLeft*/, true /*trimRight*/>(pThis, scriptContext);
    }

    template <bool trimLeft, bool trimRight>
    Var JavascriptString::TrimLeftRightHelper(JavascriptString* arg, ScriptContext* scriptContext)
    {
        static_assert(trimLeft || trimRight, "bad template instance of TrimLeftRightHelper()");

        int len = arg->GetLength();
        const char16 *string = arg->GetString();

        int idxStart = 0;
        if (trimLeft)
        {
            for (; idxStart < len; idxStart++)
            {
                char16 ch = string[idxStart];
                if (IsWhiteSpaceCharacter(ch))
                {
                    continue;
                }
                break;
            }

            if (len == idxStart)
            {
                return (scriptContext->GetLibrary()->GetEmptyString());
            }
        }

        int idxEnd = len - 1;
        if (trimRight)
        {
            for (; idxEnd >= 0; idxEnd--)
            {
                char16 ch = string[idxEnd];
                if (IsWhiteSpaceCharacter(ch))
                {
                    continue;
                }
                break;
            }

            if (!trimLeft)
            {
                if (idxEnd < 0)
                {
                    Assert(idxEnd == -1);
                    return (scriptContext->GetLibrary()->GetEmptyString());
                }
            }
            else
            {
                Assert(idxEnd >= 0);
            }
        }
        return SubstringCore(arg, idxStart, idxEnd - idxStart + 1, scriptContext);
    }

    ///----------------------------------------------------------------------------
    /// Repeat() returns a new string equal to the toString(this) repeated n times,
    /// as described in (ES6.0: S21.1.3.13).
    ///----------------------------------------------------------------------------
    Var JavascriptString::EntryRepeat(RecyclableObject* function, CallInfo callInfo, ...)
    {
        PROBE_STACK(function->GetScriptContext(), Js::Constants::MinStackDefault);

        ARGUMENTS(args, callInfo);
        AssertMsg(args.Info.Count > 0, "Should always have implicit 'this'");
        ScriptContext* scriptContext = function->GetScriptContext();

        Assert(!(callInfo.Flags & CallFlags_New));
        CHAKRATEL_LANGSTATS_INC_BUILTINCOUNT(String_Prototype_repeat);

        JavascriptString* pThis = nullptr;
        GetThisStringArgument(args, scriptContext, _u("String.prototype.repeat"), &pThis);

        charcount_t count = 0;

        if (args.Info.Count > 1)
        {
            if (!JavascriptOperators::IsUndefinedObject(args[1], scriptContext))
            {
                double countDbl = JavascriptConversion::ToInteger(args[1], scriptContext);
                if (JavascriptNumber::IsPosInf(countDbl) || countDbl < 0.0)
                {
                    JavascriptError::ThrowRangeError(scriptContext, JSERR_ArgumentOutOfRange, _u("String.prototype.repeat"));
                }

                count = NumberUtilities::LuFromDblNearest(countDbl);
            }
        }

        if (count == 0 || pThis->GetLength() == 0)
        {
            return scriptContext->GetLibrary()->GetEmptyString();
        }
        else if (count == 1)
        {
            return pThis;
        }

        return RepeatCore(pThis, count, scriptContext);
    }

    JavascriptString* JavascriptString::RepeatCore(JavascriptString* currentString, charcount_t count, ScriptContext* scriptContext)
    {
        Assert(currentString != nullptr);
        Assert(currentString->GetLength() > 0);
        Assert(count > 0);

        const char16* currentRawString = currentString->GetString();
        charcount_t currentLength = currentString->GetLength();

        charcount_t finalBufferCount = UInt32Math::Add(UInt32Math::Mul(count, currentLength), 1);
        char16* buffer = RecyclerNewArrayLeaf(scriptContext->GetRecycler(), char16, finalBufferCount);

        if (currentLength == 1)
        {
            wmemset(buffer, currentRawString[0], finalBufferCount - 1);
            buffer[finalBufferCount - 1] = '\0';
        }
        else
        {
            char16* bufferDst = buffer;
            size_t bufferDstSize = finalBufferCount;
            AnalysisAssert(bufferDstSize > currentLength);

            for (charcount_t i = 0; i < count; i += 1)
            {
                js_wmemcpy_s(bufferDst, bufferDstSize, currentRawString, currentLength);
                bufferDst += currentLength;
                bufferDstSize -= currentLength;
            }
            Assert(bufferDstSize == 1);
            *bufferDst = '\0';
        }

        return JavascriptString::NewWithBuffer(buffer, finalBufferCount - 1, scriptContext);
    }

    ///----------------------------------------------------------------------------
    /// StartsWith() returns true if the given string matches the beginning of the
    /// substring starting at the given position in toString(this), as described
    /// in (ES6.0: S21.1.3.18).
    ///----------------------------------------------------------------------------
    Var JavascriptString::EntryStartsWith(RecyclableObject* function, CallInfo callInfo, ...)
    {
        PROBE_STACK(function->GetScriptContext(), Js::Constants::MinStackDefault);

        ARGUMENTS(args, callInfo);
        AssertMsg(args.Info.Count > 0, "Should always have implicit 'this'");
        ScriptContext* scriptContext = function->GetScriptContext();

        Assert(!(callInfo.Flags & CallFlags_New));
        CHAKRATEL_LANGSTATS_INC_BUILTINCOUNT(String_Prototype_startsWith);

        ENTER_PINNED_SCOPE(JavascriptString, pThis);
        ENTER_PINNED_SCOPE(JavascriptString, pSearch);

        GetThisAndSearchStringArguments(args, scriptContext, _u("String.prototype.startsWith"), &pThis, &pSearch, false);

        const char16* thisStr = pThis->GetString();
        int thisStrLen = pThis->GetLength();

        const char16* searchStr = pSearch->GetString();
        int searchStrLen = pSearch->GetLength();

        int startPosition = 0;

        if (args.Info.Count > 2)
        {
            if (!JavascriptOperators::IsUndefinedObject(args[2], scriptContext))
            {
                startPosition = ConvertToIndex(args[2], scriptContext); // this is to adjust corner cases like MAX_VALUE
                startPosition = min(max(startPosition, 0), thisStrLen);
            }
        }

        // Avoid signed 32-bit int overflow if startPosition is large by subtracting searchStrLen from thisStrLen instead of
        // adding searchStrLen and startPosition.  The subtraction cannot underflow because maximum string length is
        // MaxCharCount == INT_MAX-1.  I.e. the RHS can be == 0 - (INT_MAX-1) == 1 - INT_MAX which would not underflow.
        if (startPosition <= thisStrLen - searchStrLen)
        {
            Assert(searchStrLen <= thisStrLen - startPosition);
            if (wmemcmp(thisStr + startPosition, searchStr, searchStrLen) == 0)
            {
                return scriptContext->GetLibrary()->GetTrue();
            }
        }
        LEAVE_PINNED_SCOPE();   //  pSearch
        LEAVE_PINNED_SCOPE();  //  pThis

        return scriptContext->GetLibrary()->GetFalse();
    }

    ///----------------------------------------------------------------------------
    /// EndsWith() returns true if the given string matches the end of the
    /// substring ending at the given position in toString(this), as described
    /// in (ES6.0: S21.1.3.7).
    ///----------------------------------------------------------------------------
    Var JavascriptString::EntryEndsWith(RecyclableObject* function, CallInfo callInfo, ...)
    {
        PROBE_STACK(function->GetScriptContext(), Js::Constants::MinStackDefault);

        ARGUMENTS(args, callInfo);
        AssertMsg(args.Info.Count > 0, "Should always have implicit 'this'");
        ScriptContext* scriptContext = function->GetScriptContext();

        Assert(!(callInfo.Flags & CallFlags_New));
        CHAKRATEL_LANGSTATS_INC_BUILTINCOUNT(String_Prototype_endsWith);

        ENTER_PINNED_SCOPE(JavascriptString, pThis);
        ENTER_PINNED_SCOPE(JavascriptString, pSearch);

        GetThisAndSearchStringArguments(args, scriptContext, _u("String.prototype.endsWith"), &pThis, &pSearch, false);

        const char16* thisStr = pThis->GetString();
        int thisStrLen = pThis->GetLength();

        const char16* searchStr = pSearch->GetString();
        int searchStrLen = pSearch->GetLength();

        int endPosition = thisStrLen;

        if (args.Info.Count > 2)
        {
            if (!JavascriptOperators::IsUndefinedObject(args[2], scriptContext))
            {
                endPosition = ConvertToIndex(args[2], scriptContext); // this is to adjust corner cases like MAX_VALUE
                endPosition = min(max(endPosition, 0), thisStrLen);
            }
        }

        int startPosition = endPosition - searchStrLen;

        if (startPosition >= 0)
        {
            Assert(startPosition <= thisStrLen);
            Assert(searchStrLen <= thisStrLen - startPosition);
            if (wmemcmp(thisStr + startPosition, searchStr, searchStrLen) == 0)
            {
                return scriptContext->GetLibrary()->GetTrue();
            }
        }

        LEAVE_PINNED_SCOPE();   //  pSearch
        LEAVE_PINNED_SCOPE();  //  pThis

        return scriptContext->GetLibrary()->GetFalse();
    }

    ///----------------------------------------------------------------------------
    /// Includes() returns true if the given string matches any substring (of the
    /// same length) of the substring starting at the given position in
    /// toString(this), as described in (ES6.0 (draft 33): S21.1.3.7).
    ///----------------------------------------------------------------------------
    Var JavascriptString::EntryIncludes(RecyclableObject* function, CallInfo callInfo, ...)
    {
        PROBE_STACK(function->GetScriptContext(), Js::Constants::MinStackDefault);

        ARGUMENTS(args, callInfo);
        AssertMsg(args.Info.Count > 0, "Should always have implicit 'this'");
        ScriptContext* scriptContext = function->GetScriptContext();

        Assert(!(callInfo.Flags & CallFlags_New));
        CHAKRATEL_LANGSTATS_INC_BUILTINCOUNT(String_Prototype_contains);

        return JavascriptBoolean::ToVar(IndexOf(args, scriptContext, _u("String.prototype.includes"), false) != -1, scriptContext);
    }

    Var JavascriptString::EntryValueOf(RecyclableObject* function, CallInfo callInfo, ...)
    {
        PROBE_STACK(function->GetScriptContext(), Js::Constants::MinStackDefault);

        ARGUMENTS(args, callInfo);
        ScriptContext* scriptContext = function->GetScriptContext();

        Assert(!(callInfo.Flags & CallFlags_New));

        if(args.Info.Count == 0)
        {
            JavascriptError::ThrowTypeError(scriptContext, JSERR_This_NeedString, _u("String.prototype.valueOf"));
        }
        AssertMsg(args.Info.Count > 0, "Negative argument count");

        JavascriptString* str = nullptr;
        if (!GetThisValueVar(args[0], &str, scriptContext))
        {
            if (JavascriptOperators::GetTypeId(args[0]) == TypeIds_HostDispatch)
            {
                Var result;
                if (RecyclableObject::UnsafeFromVar(args[0])->InvokeBuiltInOperationRemotely(EntryValueOf, args, &result))
                {
                    return result;
                }
            }

            JavascriptError::ThrowTypeError(scriptContext, JSERR_This_NeedString, _u("String.prototype.valueOf"));
        }

        return str;
    }

    Var JavascriptString::EntrySymbolIterator(RecyclableObject* function, CallInfo callInfo, ...)
    {
        PROBE_STACK(function->GetScriptContext(), Js::Constants::MinStackDefault);

        ARGUMENTS(args, callInfo);
        ScriptContext* scriptContext = function->GetScriptContext();

        Assert(!(callInfo.Flags & CallFlags_New));

        if (args.Info.Count == 0)
        {
            JavascriptError::ThrowTypeError(scriptContext, JSERR_This_NeedString, _u("String.prototype[Symbol.iterator]"));
        }
        AssertMsg(args.Info.Count > 0, "Negative argument count");

        if (!JavascriptConversion::CheckObjectCoercible(args[0], scriptContext))
        {
            JavascriptError::ThrowTypeError(scriptContext, JSERR_This_NullOrUndefined, _u("String.prototype[Symbol.iterator]"));
        }

        JavascriptString* str = JavascriptConversion::ToString(args[0], scriptContext);

        return scriptContext->GetLibrary()->CreateStringIterator(str);
    }

    const char16 * JavascriptString::GetSz()
    {
        Assert(m_pszValue[m_charLength] == _u('\0'));
        return m_pszValue;
    }

    const char16 * JavascriptString::GetString()
    {
        if (!this->IsFinalized())
        {
            this->GetSz();
            Assert(m_pszValue);
        }
        return m_pszValue;
    }

    void const * JavascriptString::GetOriginalStringReference()
    {
        // Just return the string buffer
        return GetString();
    }

    size_t JavascriptString::GetAllocatedByteCount() const
    {
        if (!this->IsFinalized())
        {
            return 0;
        }
        return this->m_charLength * sizeof(WCHAR);
    }

    bool JavascriptString::IsSubstring() const
    {
        return false;
    }

    bool JavascriptString::IsNegZero(JavascriptString *string)
    {
        return string->GetLength() == 2 && wmemcmp(string->GetString(), _u("-0"), 2) == 0;
    }

    void JavascriptString::FinishCopy(__inout_xcount(m_charLength) char16 *const buffer, StringCopyInfoStack &nestedStringTreeCopyInfos)
    {
        while (!nestedStringTreeCopyInfos.IsEmpty())
        {
            const StringCopyInfo copyInfo(nestedStringTreeCopyInfos.Pop());
            Assert(copyInfo.SourceString()->GetLength() <= GetLength());
            Assert(copyInfo.DestinationBuffer() >= buffer);
            Assert(copyInfo.DestinationBuffer() <= buffer + (GetLength() - copyInfo.SourceString()->GetLength()));
            copyInfo.SourceString()->Copy(copyInfo.DestinationBuffer(), nestedStringTreeCopyInfos, 0);
        }
    }

    void JavascriptString::CopyVirtual(
        _Out_writes_(m_charLength) char16 *const buffer,
        StringCopyInfoStack &nestedStringTreeCopyInfos,
        const byte recursionDepth)
    {
        Assert(buffer);
        Assert(!this->IsFinalized());   // CopyVirtual should only be called for unfinalized buffers
        CopyHelper(buffer, GetString(), GetLength());
    }

    char16* JavascriptString::GetSzCopy()
    {
        return AllocateLeafAndCopySz(this->GetScriptContext()->GetRecycler(), GetString(), GetLength());
    }

    LPCWSTR JavascriptString::GetSzCopy(ArenaAllocator* alloc)
    {
        return AllocateAndCopySz(alloc, GetString(), GetLength());
    }

    /*
    Table generated using the following:

    var invalidValue = 37;

    function toStringTable()
    {
        var stringTable = new Array(128);
        for(var i = 0; i < 128; i++)
        {
            var ch = i;
            if ('0'.charCodeAt(0) <= ch && '9'.charCodeAt(0) >= ch)
                ch -= '0'.charCodeAt(0);
            else if ('A'.charCodeAt(0)  <= ch && 'Z'.charCodeAt(0)  >= ch)
                ch -= 'A'.charCodeAt(0) - 10;
            else if ('a'.charCodeAt(0) <= ch && 'z'.charCodeAt(0) >= ch)
                ch -= 'a'.charCodeAt(0) - 10;
            else
                ch = 37;
            stringTable[i] = ch;
        }
        WScript.Echo("{" + stringTable + "}");
    }
    toStringTable();*/
    const char JavascriptString::stringToIntegerMap[] = {
        37,37,37,37,37,37,37,37,37,37,37,37,37,37,37,37,37,37,37,37,37,37,37,37,37,37,37,37,37,37,37,37,37,37,37,37,37,37,37,37
        ,37,37,37,37,37,37,37,37,0,1,2,3,4,5,6,7,8,9,37,37,37,37,37,37,37,10,11,12,13,14,15,16,17,18,19,20,21,22,23,24,25,26,27,
        28,29,30,31,32,33,34,35,37,37,37,37,37,37,10,11,12,13,14,15,16,17,18,19,20,21,22,23,24,25,26,27,28,29,30,31,32,33,34,35,
        37,37,37,37,37};

    /*
    Table generated using the following:
    function logMaxUintTable()
    {
        var MAX_UINT = 4294967295;
        var logTable = new Array(37);
        logTable[0] = 0;
        logTable[1] = 0;
        for(var i = 2; i < logTable.length; i++)
        {
            logTable[i] = Math.floor(Math.log(MAX_UINT + 1) / Math.log(i));
        }
        WScript.Echo("{" + logTable + "}");
    }
    logMaxUintTable();
    */
    const uint8 JavascriptString::maxUintStringLengthTable[] =
        { 0,0,32,20,16,13,12,11,10,10,9,9,8,8,8,8,8,7,7,7,7,7,7,7,6,6,6,6,6,6,6,6,6,6,6,6,6 };

    // NumberUtil::FIntRadStrToDbl and parts of GlobalObject::EntryParseInt were refactored into ToInteger
    Var JavascriptString::ToInteger(int radix)
    {
        AssertMsg(radix == 0 || radix >= 2 && radix <= 36, "'radix' is invalid");
        const char16* pchStart = GetString();
        const char16* pchEnd =  pchStart + m_charLength;
        const char16 *pch = this->GetScriptContext()->GetCharClassifier()->SkipWhiteSpace(pchStart, pchEnd);
        bool isNegative = false;

        if (pch < pchEnd)
        {
        switch (*pch)
        {
        case '-':
            isNegative = true;
            // Fall through.
        case '+':
                pch++;
            break;
        }
        }

        if (0 == radix)
        {
            if (pch < pchEnd && '0' != pch[0])
            {
                radix = 10;
            }
            else if (pchEnd - pch >= 2 && ('x' == pch[1] || 'X' == pch[1]))
            {
                radix = 16;
                pch += 2;
            }
            else
            {
                 // ES5's 'parseInt' does not allow treating a string beginning with a '0' as an octal value. ES3 does not specify a
                 // behavior
                 radix = 10;
            }
        }
        else if (16 == radix)
        {
            if(pchEnd - pch >= 2 && '0' == pch[0] && ('x' == pch[1] || 'X' == pch[1]))
            {
                pch += 2;
            }
        }

        Assert(radix <= _countof(maxUintStringLengthTable));
        Assert(pchEnd >= pch);
        size_t length = pchEnd - pch;
        const char16 *const pchMin = pch;
        __analysis_assume(radix < _countof(maxUintStringLengthTable));
        if(length <= maxUintStringLengthTable[radix])
        {
            // Use uint32 as integer being parsed - much faster than BigInt
            uint32 value = 0;
            for ( ; pch < pchEnd ; pch++)
            {
                char16 ch = *pch;

                if(ch >= _countof(stringToIntegerMap) || (ch = stringToIntegerMap[ch]) >= radix)
                {
                    break;
                }
                uint32 beforeValue = value;
                value = value * radix + ch;
                AssertMsg(value >= beforeValue, "uint overflow");
            }

            if(pchMin == pch)
            {
                return GetScriptContext()->GetLibrary()->GetNaN();
            }

            if(isNegative)
            {
                // negative zero can only be represented by doubles
                if(value <= INT_MAX && value != 0)
                {
                    int32 result = -((int32)value);
                    return JavascriptNumber::ToVar(result, this->GetScriptContext());
                }
                double result = -((double)(value));
                return JavascriptNumber::New(result, this->GetScriptContext());
            }
            return JavascriptNumber::ToVar(value, this->GetScriptContext());
        }

        BigInt bi;
        for ( ; pch < pchEnd ; pch++)
        {
            char16 ch = *pch;

            if(ch >= _countof(stringToIntegerMap) || (ch = stringToIntegerMap[ch]) >= radix)
            {
                break;
            }
            if (!bi.FMulAdd(radix, ch))
            {
                //Mimic IE8 which threw an OutOfMemory exception in this case.
                JavascriptError::ThrowOutOfMemoryError(GetScriptContext());
            }
            // If we ever have more than 32 ulongs, the result must be infinite.
            if (bi.Clu() > 32)
            {
                Var result = isNegative ?
                    GetScriptContext()->GetLibrary()->GetNegativeInfinite() :
                    GetScriptContext()->GetLibrary()->GetPositiveInfinite();
                return result;
            }
        }

        if (pchMin == pch)
        {
            return GetScriptContext()->GetLibrary()->GetNaN();
        }

        // Convert to a double.
        double result = bi.GetDbl();
        if(isNegative)
        {
            result = -result;
        }

        return Js::JavascriptNumber::ToVarIntCheck(result, GetScriptContext());
    }

    bool JavascriptString::ToDouble(double * result)
    {
        const char16* pch;
        int32 len = this->m_charLength;
        if (0 == len)
        {
            *result = 0;
            return true;
        }

        if (1 == len && NumberUtilities::IsDigit(this->GetString()[0]))
        {
            *result = (double)(this->GetString()[0] - '0');
            return true;
        }

        // TODO: Use GetString here instead of GetSz (need to modify DblFromHex and StrToDbl to take a length)
        for (pch = this->GetSz(); IsWhiteSpaceCharacter(*pch); pch++)
            ;
        if (0 == *pch)
        {
            *result = 0;
            return true;
        }

        bool isNumericLiteral = false;
        if (*pch == '0')
        {
            const char16 *pchT = pch + 2;
            switch (pch[1])
            {
            case 'x':
            case 'X':

                *result = NumberUtilities::DblFromHex(pchT, &pch);
                isNumericLiteral = true;
                break;
            case 'o':
            case 'O':
                *result = NumberUtilities::DblFromOctal(pchT, &pch);
                isNumericLiteral = true;
                break;
            case 'b':
            case 'B':
                *result = NumberUtilities::DblFromBinary(pchT, &pch);
                isNumericLiteral = true;
                break;
            }
            if (pchT == pch && isNumericLiteral)
            {
                *result = JavascriptNumber::NaN;
                return false;
            }
        }
        if (!isNumericLiteral)
        {
            *result = NumberUtilities::StrToDbl(pch, &pch, GetScriptContext());
        }

        while (IsWhiteSpaceCharacter(*pch))
            pch++;
        if (pch != this->m_pszValue + len)
        {
            *result = JavascriptNumber::NaN;
            return false;
        }
        return true;
    }

    double JavascriptString::ToDouble()
    {
        double result;
        this->ToDouble(&result);
        return result;
    }

    bool JavascriptString::Equals(Var aLeft, Var aRight)
    {
        return JavascriptStringHelpers<JavascriptString>::Equals(aLeft, aRight);
    }

    //
    // LessThan implements algorithm of ES5 11.8.5 step 4
    // returns false for same string pattern
    //
    bool JavascriptString::LessThan(Var aLeft, Var aRight)
    {
        AssertMsg(JavascriptString::Is(aLeft) && JavascriptString::Is(aRight), "string LessThan");

        JavascriptString *leftString  = JavascriptString::FromVar(aLeft);
        JavascriptString *rightString = JavascriptString::FromVar(aRight);

        if (JavascriptString::strcmp(leftString, rightString) < 0)
        {
            return true;
        }
        return false;
    }

    // thisStringValue(value) abstract operation as defined in ES6.0 (Draft 25) Section 21.1.3
    BOOL JavascriptString::GetThisValueVar(Var aValue, JavascriptString** pString, ScriptContext* scriptContext)
    {
        Assert(pString);

        // 1. If Type(value) is String, return value.
        if (JavascriptString::Is(aValue))
        {
            *pString = JavascriptString::FromVar(aValue);
            return TRUE;
        }
        // 2. If Type(value) is Object and value has a [[StringData]] internal slot
        else if ( JavascriptStringObject::Is(aValue))
        {
            JavascriptStringObject* pStringObj = JavascriptStringObject::FromVar(aValue);

            // a. Let s be the value of value's [[StringData]] internal slot.
            // b. If s is not undefined, then return s.
            *pString = pStringObj->Unwrap();
            *pString = JavascriptString::FromVar(CrossSite::MarshalVar(scriptContext,
              *pString, pStringObj->GetScriptContext()));
            return TRUE;
        }

        // 3. Throw a TypeError exception.
        // Note: We don't throw a TypeError here, choosing to return FALSE and let the caller throw the error
        return FALSE;
    }

#ifdef TAGENTRY
#undef TAGENTRY
#endif
#define TAGENTRY(name, ...) \
        Var JavascriptString::Entry##name(RecyclableObject* function, CallInfo callInfo, ...)   \
        {                                                                                       \
            PROBE_STACK(function->GetScriptContext(), Js::Constants::MinStackDefault);          \
                                                                                                \
            ARGUMENTS(args, callInfo);                                                          \
            ScriptContext* scriptContext = function->GetScriptContext();                        \
                                                                                                \
            Assert(!(callInfo.Flags & CallFlags_New));                                          \
                                                                                                \
            return StringBracketHelper(args, scriptContext, __VA_ARGS__);                       \
        }
#include "JavascriptStringTagEntries.h"
#undef TAGENTRY

    Var JavascriptString::StringBracketHelper(Arguments args, ScriptContext *scriptContext, __in_ecount(cchTag) char16 const *pszTag,
                                                charcount_t cchTag, __in_ecount_opt(cchProp) char16 const *pszProp, charcount_t cchProp)
    {
        charcount_t cchThis;
        charcount_t cchPropertyValue;
        charcount_t cchTotalChars;
        charcount_t ich;
        JavascriptString * pThis = nullptr;
        JavascriptString * pPropertyValue = nullptr;
        const char16 * propertyValueStr = nullptr;
        uint quotesCount = 0;
        const char16 quotStr[] = _u("&quot;");
        const charcount_t quotStrLen = _countof(quotStr) - 1;
        bool ES6FixesEnabled = scriptContext->GetConfig()->IsES6StringPrototypeFixEnabled();

        // Assemble the component pieces of a string tag function (ex: String.prototype.link).
        // In the general case, result is as below:
        //
        // pszProp = _u("href");
        // pszTag = _u("a");
        // pThis = JavascriptString::FromVar(args[0]);
        // pPropertyValue = JavascriptString::FromVar(args[1]);
        //
        // pResult = _u("<a href=\"[[pPropertyValue]]\">[[pThis]]</a>");
        //
        // cchTotalChars = 5                    // <></>
        //                 + cchTag * 2         // a
        //                 + cchProp            // href
        //                 + 4                  // _=""
        //                 + cchPropertyValue
        //                 + cchThis;
        //
        // Note: With ES6FixesEnabled, we need to escape quote characters (_u('"')) in pPropertyValue.
        // Note: Without ES6FixesEnabled, the tag and prop strings should be capitalized.

        if(args.Info.Count == 0)
        {
            JavascriptError::ThrowTypeError(scriptContext, JSERR_NeedString);
        }

        if (ES6FixesEnabled)
        {
            if (!JavascriptConversion::CheckObjectCoercible(args[0], scriptContext))
            {
                JavascriptError::ThrowTypeError(scriptContext, JSERR_This_NullOrUndefined, pszTag);
            }
        }

        pThis = JavascriptOperators::TryFromVar<JavascriptString>(args[0]);
        if (!pThis)
        {
            pThis = JavascriptConversion::ToString(args[0], scriptContext);
        }

        cchThis = pThis->GetLength();
        cchTotalChars = UInt32Math::Add(cchTag, cchTag);

        // 5 is for the <></> characters
        cchTotalChars = UInt32Math::Add(cchTotalChars, 5);

        if (nullptr != pszProp)
        {
            // Need one string argument.
            if (args.Info.Count >= 2)
            {
                pPropertyValue = JavascriptOperators::TryFromVar<JavascriptString>(args[1]);
                if (!pPropertyValue)
                {
                    pPropertyValue = JavascriptConversion::ToString(args[1], scriptContext);
                }
            }
            else
            {
                pPropertyValue = scriptContext->GetLibrary()->GetUndefinedDisplayString();
            }

            cchPropertyValue = pPropertyValue->GetLength();
            propertyValueStr = pPropertyValue->GetString();

            if (ES6FixesEnabled)
            {
                // Count the number of " characters we need to escape.
                for (ich = 0; ich < cchPropertyValue; ich++)
                {
                    if (propertyValueStr[ich] == _u('"'))
                    {
                        ++quotesCount;
                    }
                }
            }

            cchTotalChars = UInt32Math::Add(cchTotalChars, cchProp);

            // 4 is for the _="" characters
            cchTotalChars = UInt32Math::Add(cchTotalChars, 4);

            if (ES6FixesEnabled)
            {
                // Account for the " escaping (&quot;)
                cchTotalChars = UInt32Math::Add(cchTotalChars, UInt32Math::Mul(quotesCount, quotStrLen)) - quotesCount;
            }
        }
        else
        {
            cchPropertyValue = 0;
            cchProp = 0;
        }
        cchTotalChars = UInt32Math::Add(cchTotalChars, cchThis);
        cchTotalChars = UInt32Math::Add(cchTotalChars, cchPropertyValue);
        if (!IsValidCharCount(cchTotalChars) || cchTotalChars < cchThis || cchTotalChars < cchPropertyValue)
        {
            Js::JavascriptError::ThrowOutOfMemoryError(scriptContext);
        }

        BufferStringBuilder builder(cchTotalChars, scriptContext);
        char16 *pResult = builder.DangerousGetWritableBuffer();

        *pResult++ = _u('<');
        for (ich = 0; ich < cchTag; ich++)
        {
            *pResult++ = ES6FixesEnabled ? pszTag[ich] : towupper(pszTag[ich]);
        }
        if (nullptr != pszProp)
        {
            *pResult++ = _u(' ');
            for (ich = 0; ich < cchProp; ich++)
            {
                *pResult++ = ES6FixesEnabled ? pszProp[ich] : towupper(pszProp[ich]);
            }
            *pResult++ = _u('=');
            *pResult++ = _u('"');

            Assert(propertyValueStr != nullptr);

            if (!ES6FixesEnabled || quotesCount == 0)
            {
                js_wmemcpy_s(pResult,
                    cchTotalChars - (pResult - builder.DangerousGetWritableBuffer() + 1),
                    propertyValueStr,
                    cchPropertyValue);

                pResult += cchPropertyValue;
            }
            else {
                for (ich = 0; ich < cchPropertyValue; ich++)
                {
                    if (propertyValueStr[ich] == _u('"'))
                    {
                        charcount_t destLengthLeft = (cchTotalChars - (charcount_t)(pResult - builder.DangerousGetWritableBuffer() + 1));

                        // Copy the quote string into result beginning at the index where the quote would appear
                        js_wmemcpy_s(pResult,
                            destLengthLeft,
                            quotStr,
                            quotStrLen);

                        // Move result ahead by the length of the quote string
                        pResult += quotStrLen;
                        // We ate one of the quotes
                        quotesCount--;

                        // We only need to check to see if we have no more quotes after eating a quote
                        if (quotesCount == 0)
                        {
                            // Skip the quote character.
                            // Note: If ich is currently the last character (cchPropertyValue-1), it becomes cchPropertyValue after incrementing.
                            // At that point, cchPropertyValue - ich == 0 so we will not increment pResult and will call memcpy for zero bytes.
                            ich++;

                            // Copy the rest from the property value string starting at the index after the last quote
                            js_wmemcpy_s(pResult,
                                destLengthLeft - quotStrLen,
                                propertyValueStr + ich,
                                cchPropertyValue - ich);

                            // Move result ahead by the length of the rest of the property string
                            pResult += (cchPropertyValue - ich);
                            break;
                        }
                    }
                    else
                    {
                        // Each non-quote character just gets copied into result string
                        *pResult++ = propertyValueStr[ich];
                    }
                }
            }

            *pResult++ = _u('"');
        }
        *pResult++ = _u('>');

        const char16 *pThisString = pThis->GetString();
        js_wmemcpy_s(pResult, cchTotalChars - (pResult - builder.DangerousGetWritableBuffer() + 1), pThisString, cchThis);
        pResult += cchThis;

        *pResult++ = _u('<');
        *pResult++ = _u('/');
        for (ich = 0; ich < cchTag; ich++)
        {
            *pResult++ = ES6FixesEnabled ? pszTag[ich] : towupper(pszTag[ich]);
        }
        *pResult++ = _u('>');

        // Assert we ended at the right place.
        AssertMsg((charcount_t)(pResult - builder.DangerousGetWritableBuffer()) == cchTotalChars, "Exceeded allocated string limit");

        return builder.ToString();
    }
    Var JavascriptString::ToLocaleCaseHelper(Var thisObj, bool toUpper, ScriptContext *scriptContext)
    {
        using namespace PlatformAgnostic::UnicodeText;

        JavascriptString * pThis = JavascriptOperators::TryFromVar<JavascriptString>(thisObj);

        if (!pThis)
        {
            pThis = JavascriptConversion::ToString(thisObj, scriptContext);
        }

        uint32 strLength = pThis->GetLength();
        if (strLength == 0)
        {
            return pThis;
        }

        // Get the number of chars in the mapped string.
        CaseFlags caseFlags = (toUpper ? CaseFlags::CaseFlagsUpper : CaseFlags::CaseFlagsLower);
        const char16* str = pThis->GetString();
        ApiError err = ApiError::NoError;
        int32 count = PlatformAgnostic::UnicodeText::ChangeStringLinguisticCase(caseFlags, str, strLength, nullptr, 0, &err);

        if (count <= 0)
        {
            AssertMsg(err != ApiError::NoError, "LCMapString failed");
            Throw::InternalError();
        }

        BufferStringBuilder builder(count, scriptContext);
        char16* stringBuffer = builder.DangerousGetWritableBuffer();

        int count1 = PlatformAgnostic::UnicodeText::ChangeStringLinguisticCase(caseFlags, str, strLength, stringBuffer, count, &err);

        if (count1 <= 0)
        {
            AssertMsg(err != ApiError::NoError, "LCMapString failed");
            Throw::InternalError();
        }

        return builder.ToString();
    }

    int JavascriptString::IndexOfUsingJmpTable(JmpTable jmpTable, const char16* inputStr, charcount_t len, const char16* searchStr, int searchLen, int position)
    {
        int result = -1;

        const char16 searchLast = searchStr[searchLen-1];

        uint32 lMatchedJump = searchLen;
        if (jmpTable[searchLast].shift > 0)
        {
            lMatchedJump = jmpTable[searchLast].shift;
        }

        char16 const * p = inputStr + position + searchLen-1;
        WCHAR c;
        while(p < inputStr + len)
        {
            // first character match, keep checking
            if (*p == searchLast)
            {
                if ( wmemcmp(p-searchLen+1, searchStr, searchLen) == 0 )
                {
                    break;
                }
                p += lMatchedJump;
            }
            else
            {
                c = *p;
                if ( 0 == ( c & ~0x7f ) && jmpTable[c].shift != 0 )
                {
                    p += jmpTable[c].shift;
                }
                else
                {
                    p += searchLen;
                }
            }
        }

        if (p >= inputStr+position && p < inputStr + len)
        {
            result = (int)(p - inputStr) - searchLen + 1;
        }

        return result;
    }

    int JavascriptString::LastIndexOfUsingJmpTable(JmpTable jmpTable, const char16* inputStr, charcount_t len, const char16* searchStr, charcount_t searchLen, charcount_t position)
    {
        const char16 searchFirst = searchStr[0];
        uint32 lMatchedJump = searchLen;
        if (jmpTable[searchFirst].shift > 0)
        {
            lMatchedJump = jmpTable[searchFirst].shift;
        }
        WCHAR c;
        char16 const * p = inputStr + min(len - searchLen, position);
        while(p >= inputStr)
        {
            // first character match, keep checking
            if (*p == searchFirst)
            {
                if ( wmemcmp(p, searchStr, searchLen) == 0 )
                {
                    break;
                }
                p -= lMatchedJump;
            }
            else
            {
                c = *p;
                if ( 0 == ( c & ~0x7f ) && jmpTable[c].shift != 0 )
                {
                    p -= jmpTable[c].shift;
                }
                else
                {
                    p -= searchLen;
                }
            }
        }
        return ((p >= inputStr) ? (int)(p - inputStr) : -1);
    }

    bool JavascriptString::BuildLastCharForwardBoyerMooreTable(JmpTable jmpTable, const char16* searchStr, int searchLen)
    {
        AssertMsg(searchLen >= 1, "Table for non-empty string");
        memset(jmpTable, 0, sizeof(JmpTable));

        const char16 * p2 = searchStr + searchLen - 1;
        const char16 * const begin = searchStr;

        // Determine if we can do a partial ASCII Boyer-Moore
        while (p2 >= begin)
        {
            WCHAR c = *p2;
            if ( 0 == ( c & ~0x7f ))
            {
                if ( jmpTable[c].shift == 0 )
                {
                    jmpTable[c].shift = (uint32)(searchStr + searchLen - 1 - p2);
                }
            }
            else
            {
                return false;
            }
            p2--;
        }

        return true;
    }

    bool JavascriptString::BuildFirstCharBackwardBoyerMooreTable(JmpTable jmpTable, const char16* searchStr, int searchLen)
    {
        AssertMsg(searchLen >= 1, "Table for non-empty string");
        memset(jmpTable, 0, sizeof(JmpTable));

        const char16 * p2 = searchStr;
        const char16 * const end = searchStr + searchLen;

        // Determine if we can do a partial ASCII Boyer-Moore
        while (p2 < end)
        {
            WCHAR c = *p2;
            if ( 0 == ( c & ~0x7f ))
            {
                if ( jmpTable[c].shift == 0 )
                {
                    jmpTable[c].shift = (uint32)(p2 - searchStr);
                }
            }
            else
            {
                return false;
            }
            p2++;
        }

        return true;
    }

    uint JavascriptString::strstr(JavascriptString *string, JavascriptString *substring, bool useBoyerMoore, uint start)
    {
        uint i;

        const char16 *stringOrig = string->GetString();
        uint stringLenOrig = string->GetLength();
        const char16 *stringSz = stringOrig + start;
        const char16 *substringSz = substring->GetString();
        uint stringLen = stringLenOrig - start;
        uint substringLen = substring->GetLength();

        if (useBoyerMoore && substringLen > 2)
        {
            JmpTable jmpTable;
            bool fAsciiJumpTable = BuildLastCharForwardBoyerMooreTable(jmpTable, substringSz, substringLen);
            if (fAsciiJumpTable)
            {
                int result = IndexOfUsingJmpTable(jmpTable, stringOrig, stringLenOrig, substringSz, substringLen, start);
                if (result != -1)
                {
                    return result;
                }
                else
                {
                    return (uint)-1;
                }
            }
        }

        if (stringLen >= substringLen)
        {
            // If substring is empty, it matches anything...
            if (substringLen == 0)
            {
                return 0;
            }
            for (i = 0; i <= stringLen - substringLen; i++)
            {
                // Quick check for first character.
                if (stringSz[i] == substringSz[0])
                {
                    if (substringLen == 1 || wmemcmp(stringSz + i + 1, substringSz + 1, substringLen - 1) == 0)
                    {
                        return i + start;
                    }
                }
            }
        }

        return (uint)-1;
    }

    int JavascriptString::strcmp(JavascriptString *string1, JavascriptString *string2)
    {
        uint string1Len = string1->GetLength();
        uint string2Len = string2->GetLength();

        // We want to pin the strings string1 and string2 because flattening of any of these strings could cause a GC and result in the other string getting collected if it was optimized
        // away by the compiler. We would normally have called the EnterPinnedScope/LeavePinnedScope methods here but it adds extra call instructions to the assembly code. As Equals
        // methods could get called a lot of times this can show up as regressions in benchmarks.
        volatile Js::JavascriptString** keepAliveString1 = (volatile Js::JavascriptString**)& string1;
        volatile Js::JavascriptString** keepAliveString2 = (volatile Js::JavascriptString**)& string2;
        auto keepAliveLambda = [&]() {
            UNREFERENCED_PARAMETER(keepAliveString1);
            UNREFERENCED_PARAMETER(keepAliveString2);
        };
        int result = wmemcmp(string1->GetString(), string2->GetString(), min(string1Len, string2Len));

        return (result == 0) ? (int)(string1Len - string2Len) : result;
    }

    /*static*/ charcount_t JavascriptString::SafeSzSize(charcount_t cch)
    {
        // JavascriptString::MaxCharLength is valid; however, we are incrementing below by 1 and want to make sure we aren't overflowing
        // Nor going outside of valid range.
        if (cch >= JavascriptString::MaxCharLength)
        {
            Throw::OutOfMemory();
        }

        // Compute cch + 1, checking for overflow
        ++cch;

        return cch;
    }

    charcount_t JavascriptString::SafeSzSize() const
    {
        return SafeSzSize(GetLength());
    }

    /*static*/ __ecount(length+1) char16* JavascriptString::AllocateLeafAndCopySz(__in Recycler* recycler, __in_ecount(length) const char16* content, charcount_t length)
    {
        // Note: Intentionally not using SafeSzSize nor hoisting common
        // sub-expression "length + 1" into a local variable otherwise
        // Prefast gets confused and cannot track buffer's length.

        // JavascriptString::MaxCharLength is valid; however, we are incrementing below by 1 and want to make sure we aren't overflowing
        // Nor going outside of valid range.
        if (length >= JavascriptString::MaxCharLength)
        {
            Throw::OutOfMemory();
        }

        charcount_t bufLen = length + 1;
        // Allocate recycler memory to store the string plus a terminating NUL
        char16* buffer = RecyclerNewArrayLeaf(recycler, char16, bufLen);
        js_wmemcpy_s(buffer, bufLen, content, length);
        buffer[length] = _u('\0');

        return buffer;
    }

    /*static*/ __ecount(length+1) char16* JavascriptString::AllocateAndCopySz(__in ArenaAllocator* arena, __in_ecount(length) const char16* content, charcount_t length)
    {
        // Note: Intentionally not using SafeSzSize nor hoisting common
        // sub-expression "length + 1" into a local variable otherwise
        // Prefast gets confused and cannot track buffer's length.

        // JavascriptString::MaxCharLength is valid; however, we are incrementing below by 1 and want to make sure we aren't overflowing
        // Nor going outside of valid range.
        if (length >= JavascriptString::MaxCharLength)
        {
            Throw::OutOfMemory();
        }

        // Allocate arena memory to store the string plus a terminating NUL
        char16* buffer = AnewArray(arena, char16, length + 1);
        js_wmemcpy_s(buffer, length + 1, content, length);
        buffer[length] = _u('\0');

        return buffer;
    }

    RecyclableObject * JavascriptString::CloneToScriptContext(ScriptContext* requestContext)
    {
        return JavascriptString::NewWithBuffer(this->GetSz(), this->GetLength(), requestContext);
    }

    charcount_t JavascriptString::ConvertToIndex(Var varIndex, ScriptContext *scriptContext)
    {
        if (TaggedInt::Is(varIndex))
        {
            return TaggedInt::ToInt32(varIndex);
        }
        return NumberUtilities::LwFromDblNearest(JavascriptConversion::ToInteger(varIndex, scriptContext));
    }

    char16* JavascriptString::GetNormalizedString(PlatformAgnostic::UnicodeText::NormalizationForm form, ArenaAllocator* tempAllocator, charcount_t& sizeOfNormalizedStringWithoutNullTerminator)
    {
        using namespace PlatformAgnostic;

        ScriptContext* scriptContext = this->GetScriptContext();
        if (this->GetLength() == 0)
        {
            sizeOfNormalizedStringWithoutNullTerminator = 0;
            return nullptr;
        }

        // IMPORTANT: Implementation Notes
        // Normalize string estimates the required size of the buffer based on averages and other data.
        // It is very hard to get a precise size from an input string without expanding/contracting it on the buffer.
        // It is estimated that the maximum size the string after an NFC is 6x the input length, and 18x for NFD. This approach isn't very feasible as well.
        // The approach taken is based on the simple example in the MSDN article.
        //  - Loop until the return value is either an error (apart from insufficient buffer size), or success.
        //  - Each time recreate a temporary buffer based on the last guess.
        //  - When creating the JS string, use the positive return value and copy the buffer across.
        // Design choice for "guesses" comes from data Windows collected; and in most cases the loop will not iterate more than 2 times.

        Assert(!UnicodeText::IsNormalizedString(form, this->GetSz(), this->GetLength()));

        //Get the first size estimate
        UnicodeText::ApiError error;
        int32 sizeEstimate = UnicodeText::NormalizeString(form, this->GetSz(), this->GetLength() + 1, nullptr, 0, &error);
        char16 *tmpBuffer = nullptr;
        //Loop while the size estimate is bigger than 0
        while (error == UnicodeText::ApiError::InsufficientBuffer)
        {
            tmpBuffer = AnewArray(tempAllocator, char16, sizeEstimate);
            sizeEstimate = UnicodeText::NormalizeString(form, this->GetSz(), this->GetLength() + 1, tmpBuffer, sizeEstimate, &error);

            // Success, sizeEstimate is the exact size including the null terminator
            if (sizeEstimate > 0)
            {
                sizeOfNormalizedStringWithoutNullTerminator = sizeEstimate - 1;
                return tmpBuffer;
            }

            // Anything less than 0, we have an error, flip sizeEstimate now. As both times we need to use it, we need positive anyways.
            sizeEstimate *= -1;

        }

        switch (error)
        {
            case UnicodeText::ApiError::InvalidParameter:
                //some invalid parameter, coding error
                AssertMsg(false, "Invalid Parameter- check pointers passed to NormalizeString");
                JavascriptError::ThrowRangeError(scriptContext, JSERR_FailedToNormalize);
                break;
            case UnicodeText::ApiError::InvalidUnicodeText:
                //the value returned is the negative index of an invalid unicode character
                JavascriptError::ThrowRangeErrorVar(scriptContext, JSERR_InvalidUnicodeCharacter, sizeEstimate);
                break;
            case UnicodeText::ApiError::NoError:
                //The actual size of the output string is zero.
                //Theoretically only empty input string should produce this, which is handled above, thus the code path should not be hit.
                AssertMsg(false, "This code path should not be hit, empty string case is handled above. Perhaps a false error (sizeEstimate <= 0; but lastError == 0; ERROR_SUCCESS and NO_ERRROR == 0)");
                sizeOfNormalizedStringWithoutNullTerminator = 0;
                return nullptr; // scriptContext->GetLibrary()->GetEmptyString();
                break;
            default:
                AssertMsg(false, "Unknown error");
                JavascriptError::ThrowRangeError(scriptContext, JSERR_FailedToNormalize);
                break;
        }
    }

    void JavascriptString::InstantiateForceInlinedMembers()
    {
        // Force-inlined functions defined in a translation unit need a reference from an extern non-force-inlined function in
        // the same translation unit to force an instantiation of the force-inlined function. Otherwise, if the force-inlined
        // function is not referenced in the same translation unit, it will not be generated and the linker is not able to find
        // the definition to inline the function in other translation units.
        Assert(false);

        JavascriptString *const s = nullptr;

        s->ConcatDestructive(nullptr);
    }

    JavascriptString *
    JavascriptString::Concat3(JavascriptString * pstLeft, JavascriptString * pstCenter, JavascriptString * pstRight)
    {
        ConcatStringMulti * concatString = ConcatStringMulti::New(3, pstLeft, pstCenter, pstLeft->GetScriptContext());
        concatString->SetItem(2, pstRight);
        return concatString;
    }

    PropertyQueryFlags JavascriptString::HasPropertyQuery(PropertyId propertyId)
    {
        if (propertyId == PropertyIds::length)
        {
            return PropertyQueryFlags::Property_Found;
        }
        ScriptContext* scriptContext = GetScriptContext();
        charcount_t index;
        if (scriptContext->IsNumericPropertyId(propertyId, &index))
        {
            if (index < this->GetLength())
            {
                return PropertyQueryFlags::Property_Found;
            }
        }
        return PropertyQueryFlags::Property_NotFound;
    }

    BOOL JavascriptString::IsEnumerable(PropertyId propertyId)
    {
        ScriptContext* scriptContext = GetScriptContext();
        charcount_t index;
        if (scriptContext->IsNumericPropertyId(propertyId, &index))
        {
            if (index < this->GetLength())
            {
                return true;
            }
        }
        return false;
    }

    PropertyQueryFlags JavascriptString::GetPropertyQuery(Var originalInstance, PropertyId propertyId, Var* value, PropertyValueInfo* info, ScriptContext* requestContext)
    {
        return JavascriptConversion::BooleanToPropertyQueryFlags(GetPropertyBuiltIns(propertyId, value, requestContext));
    }
    PropertyQueryFlags JavascriptString::GetPropertyQuery(Var originalInstance, JavascriptString* propertyNameString, Var* value, PropertyValueInfo* info, ScriptContext* requestContext)
    {
        PropertyRecord const* propertyRecord;
        this->GetScriptContext()->FindPropertyRecord(propertyNameString, &propertyRecord);

        if (propertyRecord != nullptr && GetPropertyBuiltIns(propertyRecord->GetPropertyId(), value, requestContext))
        {
            return PropertyQueryFlags::Property_Found;
        }

        *value = requestContext->GetMissingPropertyResult();
        return PropertyQueryFlags::Property_NotFound;
    }
    bool JavascriptString::GetPropertyBuiltIns(PropertyId propertyId, Var* value, ScriptContext* requestContext)
    {
        if (propertyId == PropertyIds::length)
        {
            *value = JavascriptNumber::ToVar(this->GetLength(), requestContext);
            return true;
        }

        *value = requestContext->GetMissingPropertyResult();
        return false;
    }
    PropertyQueryFlags JavascriptString::GetPropertyReferenceQuery(Var originalInstance, PropertyId propertyId, Var* value, PropertyValueInfo* info, ScriptContext* requestContext)
    {
        return JavascriptString::GetPropertyQuery(originalInstance, propertyId, value, info, requestContext);
    }

    BOOL JavascriptString::SetItem(uint32 index, Var value, PropertyOperationFlags propertyOperationFlags)
    {
        if (this->HasItemAt(index))
        {
            JavascriptError::ThrowCantAssignIfStrictMode(propertyOperationFlags, this->GetScriptContext());

            return FALSE;
        }

        return __super::SetItem(index, value, propertyOperationFlags);
    }

    BOOL JavascriptString::DeleteItem(uint32 index, PropertyOperationFlags propertyOperationFlags)
    {
        if (this->HasItemAt(index))
        {
            JavascriptError::ThrowCantDeleteIfStrictMode(propertyOperationFlags, this->GetScriptContext(), TaggedInt::ToString(index, this->GetScriptContext())->GetString());

            return FALSE;
        }

        return __super::DeleteItem(index, propertyOperationFlags);
    }

    PropertyQueryFlags JavascriptString::HasItemQuery(uint32 index)
    {
        return JavascriptConversion::BooleanToPropertyQueryFlags(this->HasItemAt(index));
    }

    PropertyQueryFlags JavascriptString::GetItemQuery(Var originalInstance, uint32 index, Var* value, ScriptContext* requestContext)
    {
        // String should always be marshalled to the current context
        Assert(requestContext == this->GetScriptContext());
        return JavascriptConversion::BooleanToPropertyQueryFlags(this->GetItemAt(index, value));
    }

    PropertyQueryFlags JavascriptString::GetItemReferenceQuery(Var originalInstance, uint32 index, Var* value, ScriptContext* requestContext)
    {
        // String should always be marshalled to the current context
        return JavascriptConversion::BooleanToPropertyQueryFlags(this->GetItemAt(index, value));
    }

    BOOL JavascriptString::GetEnumerator(JavascriptStaticEnumerator * enumerator, EnumeratorFlags flags, ScriptContext* requestContext, ForInCache * forInCache)
    {
        return enumerator->Initialize(
            RecyclerNew(GetScriptContext()->GetRecycler(), JavascriptStringEnumerator, this, requestContext),
            nullptr, nullptr, flags, requestContext, forInCache);
    }

    BOOL JavascriptString::DeleteProperty(PropertyId propertyId, PropertyOperationFlags propertyOperationFlags)
    {
        if (propertyId == PropertyIds::length)
        {
            JavascriptError::ThrowCantDeleteIfStrictMode(propertyOperationFlags, this->GetScriptContext(), this->GetScriptContext()->GetPropertyName(propertyId)->GetBuffer());

            return FALSE;
        }
        return __super::DeleteProperty(propertyId, propertyOperationFlags);
    }

    BOOL JavascriptString::DeleteProperty(JavascriptString *propertyNameString, PropertyOperationFlags propertyOperationFlags)
    {
        JsUtil::CharacterBuffer<WCHAR> propertyName(propertyNameString->GetString(), propertyNameString->GetLength());
        if (BuiltInPropertyRecords::length.Equals(propertyName))
        {
            JavascriptError::ThrowCantDeleteIfStrictMode(propertyOperationFlags, this->GetScriptContext(), propertyNameString->GetString());

            return FALSE;
        }
        return __super::DeleteProperty(propertyNameString, propertyOperationFlags);
    }

    BOOL JavascriptString::GetDiagValueString(StringBuilder<ArenaAllocator>* stringBuilder, ScriptContext* requestContext)
    {
        stringBuilder->Append(_u('"'));
        stringBuilder->Append(this->GetString(), this->GetLength());
        stringBuilder->Append(_u('"'));
        return TRUE;
    }

    BOOL JavascriptString::GetDiagTypeString(StringBuilder<ArenaAllocator>* stringBuilder, ScriptContext* requestContext)
    {
        stringBuilder->AppendCppLiteral(_u("String"));
        return TRUE;
    }

    RecyclableObject* JavascriptString::ToObject(ScriptContext * requestContext)
    {
        return requestContext->GetLibrary()->CreateStringObject(this);
    }

    Var JavascriptString::GetTypeOfString(ScriptContext * requestContext)
    {
        return requestContext->GetLibrary()->GetStringTypeDisplayString();
    }

    /* static */
    template <typename T>
    bool JavascriptStringHelpers<T>::Equals(Var aLeft, Var aRight)
    {
        AssertMsg(T::Is(aLeft) && T::Is(aRight), "string comparison");

        if (aLeft == aRight) return true;

        T *leftString = T::UnsafeFromVar(aLeft);
        T *rightString = T::UnsafeFromVar(aRight);

        // methods could get called a lot of times this can show up as regressions in benchmarks.
        volatile T** keepAliveLeftString = (volatile T**)& leftString;
        volatile T** keepAliveRightString = (volatile T**)& rightString;
        auto keepAliveLambda = [&]() {
            UNREFERENCED_PARAMETER(keepAliveLeftString);
            UNREFERENCED_PARAMETER(keepAliveRightString);
        };

        if (leftString->GetLength() != rightString->GetLength())
        {
            return false;
        }

        if (wmemcmp(leftString->GetString(), rightString->GetString(), leftString->GetLength()) == 0)
        {
            return true;
        }

        return false;
    }

#if ENABLE_NATIVE_CODEGEN
    template bool JavascriptStringHelpers<JITJavascriptString>::Equals(Var aLeft, Var aRight);
#endif

}<|MERGE_RESOLUTION|>--- conflicted
+++ resolved
@@ -1321,22 +1321,16 @@
                     nativeEngineInterfaceObj->GetEngineExtension(EngineInterfaceExtensionKind_Intl));
                 if (args.Info.Count == 2)
                 {
-<<<<<<< HEAD
-                    // we can fast-path this call if no locale or options negotiation needs to be done in Intl.js
+                    auto undefined = scriptContext->GetLibrary()->GetUndefined();
                     CallInfo toPass(callInfo.Flags, 3);
-                    return intlExtensionObject->EntryIntl_CompareString(function, toPass, scriptContext->GetLibrary()->GetUndefined(), pThis, pThat);
-=======
-                    auto undefined = scriptContext->GetLibrary()->GetUndefined();
-                    CallInfo toPass(callInfo.Flags, 7);
                     ThreadContext *threadContext = scriptContext->GetThreadContext();
                     return threadContext->ExecuteImplicitCall(function, ImplicitCall_Accessor,
                         [threadContext, intlExtensionObject, function, toPass, undefined, pThis, pThat]() -> Var
                         {
                             return CALL_ENTRYPOINT(threadContext, intlExtensionObject->EntryIntl_CompareString,
-                                function, toPass, undefined, pThis, pThat, undefined, undefined, undefined, undefined);
+                                function, toPass, undefined, pThis, pThat);
                         }
                     );
->>>>>>> ea872b13
                 }
                 else
                 {

//-------------------------------------------------------------------------------------------------------
// Copyright (C) Microsoft. All rights reserved.
// Licensed under the MIT license. See LICENSE.txt file in the project root for full license information.
//-------------------------------------------------------------------------------------------------------
#include "RuntimeLibraryPch.h"

#include "DataStructures/BigInt.h"
#include "Library/EngineInterfaceObject.h"
#include "Library/IntlEngineInterfaceExtensionObject.h"

namespace Js
{
    // White Space characters are defined in ES6 Section 11.2
    // There are 26 white space characters we need to correctly class:
    //0x0009
    //0x000a
    //0x000b
    //0x000c
    //0x000d
    //0x0020
    //0x00a0
    //0x1680
    //0x180e
    //0x2000
    //0x2001
    //0x2002
    //0x2003
    //0x2004
    //0x2005
    //0x2006
    //0x2007
    //0x2008
    //0x2009
    //0x200a
    //0x2028
    //0x2029
    //0x202f
    //0x205f
    //0x3000
    //0xfeff
    bool IsWhiteSpaceCharacter(char16 ch)
    {
        return ch >= 0x9 &&
            (ch <= 0xd ||
                (ch <= 0x200a &&
                    (ch >= 0x2000 || ch == 0x20 || ch == 0xa0 || ch == 0x1680 || ch == 0x180e)
                ) ||
                (ch >= 0x2028 &&
                    (ch <= 0x2029 || ch == 0x202f || ch == 0x205f || ch == 0x3000 || ch == 0xfeff)
                )
            );
    }

    template <typename T, bool copyBuffer>
    JavascriptString* JavascriptString::NewWithBufferT(const char16 * content, charcount_t cchUseLength, ScriptContext * scriptContext)
    {
        AssertMsg(content != nullptr, "NULL value passed to JavascriptString::New");
        AssertMsg(IsValidCharCount(cchUseLength), "String length will overflow an int");
        switch (cchUseLength)
        {
        case 0:
            return scriptContext->GetLibrary()->GetEmptyString();

        case 1:
            return scriptContext->GetLibrary()->GetCharStringCache().GetStringForChar(*content);

        default:
            break;
        }

        Recycler* recycler = scriptContext->GetRecycler();
        StaticType * stringTypeStatic = scriptContext->GetLibrary()->GetStringTypeStatic();
        char16 const * buffer = content;

        charcount_t cchUseBoundLength = static_cast<charcount_t>(cchUseLength);
        if (copyBuffer)
        {
             buffer = JavascriptString::AllocateLeafAndCopySz(recycler, content, cchUseBoundLength);
        }

        return T::New(stringTypeStatic, buffer, cchUseBoundLength, recycler);
    }

    JavascriptString* JavascriptString::NewWithSz(__in_z const char16 * content, ScriptContext * scriptContext)
    {
        AssertMsg(content != nullptr, "NULL value passed to JavascriptString::New");
        return NewWithBuffer(content, GetBufferLength(content), scriptContext);
    }

    JavascriptString* JavascriptString::NewWithArenaSz(__in_z const char16 * content, ScriptContext * scriptContext)
    {
        AssertMsg(content != nullptr, "NULL value passed to JavascriptString::New");
        return NewWithArenaBuffer(content, GetBufferLength(content), scriptContext);
    }

    JavascriptString* JavascriptString::NewWithBuffer(__in_ecount(cchUseLength) const char16 * content, charcount_t cchUseLength, ScriptContext * scriptContext)
    {
        return NewWithBufferT<LiteralString, false>(content, cchUseLength, scriptContext);
    }

    JavascriptString* JavascriptString::NewWithArenaBuffer(__in_ecount(cchUseLength) const char16* content, charcount_t cchUseLength, ScriptContext* scriptContext)
    {
        return NewWithBufferT<ArenaLiteralString, false>(content, cchUseLength, scriptContext);
    }

    JavascriptString* JavascriptString::NewCopySz(__in_z const char16* content, ScriptContext* scriptContext)
    {
        return NewCopyBuffer(content, GetBufferLength(content), scriptContext);
    }

    JavascriptString* JavascriptString::NewCopyBuffer(__in_ecount(cchUseLength) const char16* content, charcount_t cchUseLength, ScriptContext* scriptContext)
    {
        return NewWithBufferT<LiteralString, true>(content, cchUseLength, scriptContext);
    }

    JavascriptString* JavascriptString::NewCopySzFromArena(__in_z const char16* content, ScriptContext* scriptContext, ArenaAllocator *arena)
    {
        AssertMsg(content != nullptr, "NULL value passed to JavascriptString::New");

        charcount_t cchUseLength = JavascriptString::GetBufferLength(content);
        char16* buffer = JavascriptString::AllocateAndCopySz(arena, content, cchUseLength);
        return ArenaLiteralString::New(scriptContext->GetLibrary()->GetStringTypeStatic(),
            buffer, cchUseLength, arena);
    }

    Var JavascriptString::NewInstance(RecyclableObject* function, CallInfo callInfo, ...)
    {
        PROBE_STACK(function->GetScriptContext(), Js::Constants::MinStackDefault);

        ARGUMENTS(args, callInfo);
        ScriptContext* scriptContext = function->GetScriptContext();

        AssertMsg(args.Info.Count > 0, "Negative argument count");

        // SkipDefaultNewObject function flag should have prevented the default object from
        // being created, except when call true a host dispatch.
        Var newTarget = callInfo.Flags & CallFlags_NewTarget ? args.Values[args.Info.Count] : args[0];
        bool isCtorSuperCall = (callInfo.Flags & CallFlags_New) && newTarget != nullptr && RecyclableObject::Is(newTarget);
        Assert(isCtorSuperCall || !(callInfo.Flags & CallFlags_New) || args[0] == nullptr
            || JavascriptOperators::GetTypeId(args[0]) == TypeIds_HostDispatch);

        JavascriptString* str;
        Var result;

        if (args.Info.Count > 1)
        {
            if (JavascriptSymbol::Is(args[1]) && !(callInfo.Flags & CallFlags_New))
            {
                // By ES2015 21.1.1.1 step 2, calling the String constructor directly results in an explicit ToString, which does not throw.
                return JavascriptSymbol::ToString(JavascriptSymbol::FromVar(args[1])->GetValue(), scriptContext);
                // Calling with new is an implicit ToString on the Symbol, resulting in a throw. For this case we can let JavascriptConversion handle the call.
            }
            str = JavascriptConversion::ToString(args[1], scriptContext);
        }
        else
        {
            str = scriptContext->GetLibrary()->GetEmptyString();
        }

        if (callInfo.Flags & CallFlags_New)
        {
            result = scriptContext->GetLibrary()->CreateStringObject(str);
        }
        else
        {
            result = str;
        }

        return isCtorSuperCall ?
            JavascriptOperators::OrdinaryCreateFromConstructor(RecyclableObject::FromVar(newTarget), RecyclableObject::FromVar(result), nullptr, scriptContext) :
            result;
    }

    // static
    bool IsValidCharCount(size_t charCount)
    {
        return charCount <= JavascriptString::MaxCharLength;
    }

    JavascriptString::JavascriptString(StaticType * type)
        : RecyclableObject(type), m_charLength(0), m_pszValue(0)
    {
        Assert(type->GetTypeId() == TypeIds_String);
    }

    JavascriptString::JavascriptString(StaticType * type, charcount_t charLength, const char16* szValue)
        : RecyclableObject(type), m_charLength(charLength), m_pszValue(szValue)
    {
        Assert(type->GetTypeId() == TypeIds_String);
        AssertMsg(IsValidCharCount(charLength), "String length is out of range");
    }

    _Ret_range_(m_charLength, m_charLength)
    charcount_t JavascriptString::GetLength() const
    {
        return m_charLength;
    }

    int JavascriptString::GetLengthAsSignedInt() const
    {
        Assert(IsValidCharCount(m_charLength));
        return static_cast<int>(m_charLength);
    }

    const char16* JavascriptString::UnsafeGetBuffer() const
    {
        return m_pszValue;
    }

    void JavascriptString::SetLength(charcount_t newLength)
    {
        if (!IsValidCharCount(newLength))
        {
            JavascriptExceptionOperators::ThrowOutOfMemory(this->GetScriptContext());
        }
        m_charLength = newLength;
    }

    void JavascriptString::SetBuffer(const char16* buffer)
    {
        m_pszValue = buffer;
    }

    bool JavascriptString::IsValidIndexValue(charcount_t idx) const
    {
        return IsValidCharCount(idx) && idx < GetLength();
    }

    bool JavascriptString::Is(Var aValue)
    {
        return JavascriptOperators::GetTypeId(aValue) == TypeIds_String;
    }

    JavascriptString* JavascriptString::FromVar(Var aValue)
    {
        AssertMsg(Is(aValue), "Ensure var is actually a 'JavascriptString'");

        return static_cast<JavascriptString *>(RecyclableObject::FromVar(aValue));
    }

    charcount_t
    JavascriptString::GetBufferLength(const char16 * content)
    {
        size_t cchActual = wcslen(content);

#if defined(_M_X64_OR_ARM64)
        if (!IsValidCharCount(cchActual))
        {
            // Limit javascript string to 31-bit length
            Js::Throw::OutOfMemory();
        }
#else
        // There shouldn't be enough memory to have UINT_MAX character.
        // INT_MAX is the upper bound for 32-bit;
        Assert(IsValidCharCount(cchActual));
#endif
        return static_cast<charcount_t>(cchActual);
    }

    charcount_t
    JavascriptString::GetBufferLength(
        const char16 * content,                     // Value to examine
        int charLengthOrMinusOne)                    // Optional length, in characters
    {
        //
        // Determine the actual length, in characters, not including a terminating '\0':
        // - If a length was not specified (charLength < 0), search for a terminating '\0'.
        //

        charcount_t cchActual;
        if (charLengthOrMinusOne < 0)
        {
            AssertMsg(charLengthOrMinusOne == -1, "The only negative value allowed is -1");
            cchActual = GetBufferLength(content);
        }
        else
        {
            cchActual = static_cast<charcount_t>(charLengthOrMinusOne);
        }
#ifdef CHECK_STRING
        // removed this to accommodate much larger string constant in regex-dna.js
        if (cchActual > 64 * 1024)
        {
            //
            // String was probably not '\0' terminated:
            // - We need to validate that the string's contents always fit within 1 GB to avoid
            //   overflow checking on 32-bit when using 'int' for 'byte *' pointer operations.
            //

            Throw::OutOfMemory();  // TODO: determine argument error
        }
#endif
        return cchActual;
    }

    template< size_t N >
    Var JavascriptString::StringBracketHelper(Arguments args, ScriptContext *scriptContext, const char16(&tag)[N])
    {
        CompileAssert(0 < N && N <= JavascriptString::MaxCharLength);
        return StringBracketHelper(args, scriptContext, tag, static_cast<charcount_t>(N - 1), nullptr, 0);
    }

    template< size_t N1, size_t N2 >
    Var JavascriptString::StringBracketHelper(Arguments args, ScriptContext *scriptContext, const char16(&tag)[N1], const char16(&prop)[N2])
    {
        CompileAssert(0 < N1 && N1 <= JavascriptString::MaxCharLength);
        CompileAssert(0 < N2 && N2 <= JavascriptString::MaxCharLength);
        return StringBracketHelper(args, scriptContext, tag, static_cast<charcount_t>(N1 - 1), prop, static_cast<charcount_t>(N2 - 1));
    }

    BOOL JavascriptString::BufferEquals(__in_ecount(otherLength) LPCWSTR otherBuffer, __in charcount_t otherLength)
    {
        return otherLength == this->GetLength() &&
            JsUtil::CharacterBuffer<WCHAR>::StaticEquals(this->GetString(), otherBuffer, otherLength);
    }

    BOOL JavascriptString::HasItemAt(charcount_t index)
    {
        return IsValidIndexValue(index);
    }

    BOOL JavascriptString::GetItemAt(charcount_t index, Var* value)
    {
        if (!IsValidIndexValue(index))
        {
            return false;
        }

        char16 character = GetItem(index);

        *value = this->GetLibrary()->GetCharStringCache().GetStringForChar(character);

        return true;
    }

    char16 JavascriptString::GetItem(charcount_t index)
    {
        AssertMsg( IsValidIndexValue(index), "Must specify valid character");

        const char16 *str = this->GetString();
        return str[index];
    }

    void JavascriptString::CopyHelper(__out_ecount(countNeeded) char16 *dst, __in_ecount(countNeeded) const char16 * str, charcount_t countNeeded)
    {
        switch(countNeeded)
        {
        case 0:
            return;
        case 1:
            dst[0] = str[0];
            break;
        case 3:
            dst[2] = str[2];
            goto case_2;
        case 5:
            dst[4] = str[4];
            goto case_4;
        case 7:
            dst[6] = str[6];
            goto case_6;
        case 9:
            dst[8] = str[8];
            goto case_8;

        case 10:
            *(uint32 *)(dst+8) = *(uint32*)(str+8);
            // FALLTHROUGH
        case 8:
case_8:
            *(uint32 *)(dst+6) = *(uint32*)(str+6);
            // FALLTHROUGH
        case 6:
case_6:
            *(uint32 *)(dst+4) = *(uint32*)(str+4);
            // FALLTHROUGH
        case 4:
case_4:
            *(uint32 *)(dst+2) = *(uint32*)(str+2);
            // FALLTHROUGH
        case 2:
case_2:
            *(uint32 *)(dst) = *(uint32*)str;
            break;

        default:
            js_memcpy_s(dst, sizeof(char16) * countNeeded, str, sizeof(char16) * countNeeded);
        }
    }

    __inline JavascriptString* JavascriptString::ConcatDestructive(JavascriptString* pstRight)
    {
        Assert(pstRight);

        if(!IsFinalized())
        {
            if(CompoundString::Is(this))
            {
                return ConcatDestructive_Compound(pstRight);
            }

            if(VirtualTableInfo<ConcatString>::HasVirtualTable(this))
            {
                JavascriptString *const s = ConcatDestructive_ConcatToCompound(pstRight);
                if(s)
                {
                    return s;
                }
            }
        }
        else
        {
            const CharCount leftLength = GetLength();
            const CharCount rightLength = pstRight->GetLength();
            if(leftLength == 0 || rightLength == 0)
            {
                return ConcatDestructive_OneEmpty(pstRight);
            }

            if(CompoundString::ShouldAppendChars(leftLength) && CompoundString::ShouldAppendChars(rightLength))
            {
                return ConcatDestructive_CompoundAppendChars(pstRight);
            }
        }

#ifdef PROFILE_STRINGS
        StringProfiler::RecordConcatenation(GetScriptContext(), GetLength(), pstRight->GetLength(), ConcatType_ConcatTree);
#endif
        if(PHASE_TRACE_StringConcat)
        {
            Output::Print(
                _u("JavascriptString::ConcatDestructive(\"%.8s%s\") - creating ConcatString\n"),
                pstRight->IsFinalized() ? pstRight->GetString() : _u(""),
                !pstRight->IsFinalized() || pstRight->GetLength() > 8 ? _u("...") : _u(""));
            Output::Flush();
        }

        return ConcatString::New(this, pstRight);
    }

    JavascriptString* JavascriptString::ConcatDestructive_Compound(JavascriptString* pstRight)
    {
        Assert(CompoundString::Is(this));
        Assert(pstRight);

#ifdef PROFILE_STRINGS
        StringProfiler::RecordConcatenation(GetScriptContext(), GetLength(), pstRight->GetLength(), ConcatType_CompoundString);
#endif
        if(PHASE_TRACE_StringConcat)
        {
            Output::Print(
                _u("JavascriptString::ConcatDestructive(\"%.8s%s\") - appending to CompoundString\n"),
                pstRight->IsFinalized() ? pstRight->GetString() : _u(""),
                !pstRight->IsFinalized() || pstRight->GetLength() > 8 ? _u("...") : _u(""));
            Output::Flush();
        }

        CompoundString *const leftCs = CompoundString::FromVar(this);
        leftCs->PrepareForAppend();
        leftCs->Append(pstRight);
        return this;
    }

    JavascriptString* JavascriptString::ConcatDestructive_ConcatToCompound(JavascriptString* pstRight)
    {
        Assert(VirtualTableInfo<ConcatString>::HasVirtualTable(this));
        Assert(pstRight);

        const ConcatString *const leftConcatString = static_cast<const ConcatString *>(this);
        JavascriptString *const leftLeftString = leftConcatString->LeftString();
        if(VirtualTableInfo<ConcatString>::HasVirtualTable(leftLeftString))
        {
#ifdef PROFILE_STRINGS
            StringProfiler::RecordConcatenation(GetScriptContext(), GetLength(), pstRight->GetLength(), ConcatType_CompoundString);
#endif
            if(PHASE_TRACE_StringConcat)
            {
                Output::Print(
                    _u("JavascriptString::ConcatDestructive(\"%.8s%s\") - converting ConcatString to CompoundString\n"),
                    pstRight->IsFinalized() ? pstRight->GetString() : _u(""),
                    !pstRight->IsFinalized() || pstRight->GetLength() > 8 ? _u("...") : _u(""));
                Output::Flush();
            }

            const ConcatString *const leftLeftConcatString = static_cast<const ConcatString *>(leftConcatString->LeftString());
            CompoundString *const cs = CompoundString::NewWithPointerCapacity(8, GetLibrary());
            cs->Append(leftLeftConcatString->LeftString());
            cs->Append(leftLeftConcatString->RightString());
            cs->Append(leftConcatString->RightString());
            cs->Append(pstRight);
            return cs;
        }
        return nullptr;
    }

    JavascriptString* JavascriptString::ConcatDestructive_OneEmpty(JavascriptString* pstRight)
    {
        Assert(pstRight);
        Assert(GetLength() == 0 || pstRight->GetLength() == 0);

#ifdef PROFILE_STRINGS
        StringProfiler::RecordConcatenation(GetScriptContext(), GetLength(), pstRight->GetLength());
#endif
        if(PHASE_TRACE_StringConcat)
        {
            Output::Print(
                _u("JavascriptString::ConcatDestructive(\"%.8s%s\") - one side empty, using other side\n"),
                pstRight->IsFinalized() ? pstRight->GetString() : _u(""),
                !pstRight->IsFinalized() || pstRight->GetLength() > 8 ? _u("...") : _u(""));
            Output::Flush();
        }

        if(GetLength() == 0)
        {
            return CompoundString::GetImmutableOrScriptUnreferencedString(pstRight);
        }
        Assert(CompoundString::GetImmutableOrScriptUnreferencedString(this) == this);
        return this;
    }

    JavascriptString* JavascriptString::ConcatDestructive_CompoundAppendChars(JavascriptString* pstRight)
    {
        Assert(pstRight);
        Assert(
            GetLength() != 0 &&
            pstRight->GetLength() != 0 &&
            (CompoundString::ShouldAppendChars(GetLength()) || CompoundString::ShouldAppendChars(pstRight->GetLength())));

#ifdef PROFILE_STRINGS
        StringProfiler::RecordConcatenation(GetScriptContext(), GetLength(), pstRight->GetLength(), ConcatType_CompoundString);
#endif
        if(PHASE_TRACE_StringConcat)
        {
            Output::Print(
                _u("JavascriptString::ConcatDestructive(\"%.8s%s\") - creating CompoundString, appending chars\n"),
                pstRight->IsFinalized() ? pstRight->GetString() : _u(""),
                !pstRight->IsFinalized() || pstRight->GetLength() > 8 ? _u("...") : _u(""));
            Output::Flush();
        }

        CompoundString *const cs = CompoundString::NewWithPointerCapacity(4, GetLibrary());
        cs->AppendChars(this);
        cs->AppendChars(pstRight);
        return cs;
    }

    __inline JavascriptString* JavascriptString::Concat(JavascriptString* pstLeft, JavascriptString* pstRight)
    {
        AssertMsg(pstLeft != nullptr, "Must have a valid left string");
        AssertMsg(pstRight != nullptr, "Must have a valid right string");

        if(!pstLeft->IsFinalized())
        {
            if(CompoundString::Is(pstLeft))
            {
                return Concat_Compound(pstLeft, pstRight);
            }

            if(VirtualTableInfo<ConcatString>::HasVirtualTable(pstLeft))
            {
                return Concat_ConcatToCompound(pstLeft, pstRight);
            }
        }
        else if(pstLeft->GetLength() == 0 || pstRight->GetLength() == 0)
        {
            return Concat_OneEmpty(pstLeft, pstRight);
        }

        if(pstLeft->GetLength() != 1 || pstRight->GetLength() != 1)
        {
#ifdef PROFILE_STRINGS
            StringProfiler::RecordConcatenation(pstLeft->GetScriptContext(), pstLeft->GetLength(), pstRight->GetLength(), ConcatType_ConcatTree);
#endif
            if(PHASE_TRACE_StringConcat)
            {
                Output::Print(
                    _u("JavascriptString::Concat(\"%.8s%s\") - creating ConcatString\n"),
                    pstRight->IsFinalized() ? pstRight->GetString() : _u(""),
                    !pstRight->IsFinalized() || pstRight->GetLength() > 8 ? _u("...") : _u(""));
                Output::Flush();
            }

            return ConcatString::New(pstLeft, pstRight);
        }

        return Concat_BothOneChar(pstLeft, pstRight);
    }

    JavascriptString* JavascriptString::Concat_Compound(JavascriptString * pstLeft, JavascriptString * pstRight)
    {
        Assert(pstLeft);
        Assert(CompoundString::Is(pstLeft));
        Assert(pstRight);

#ifdef PROFILE_STRINGS
        StringProfiler::RecordConcatenation(pstLeft->GetScriptContext(), pstLeft->GetLength(), pstRight->GetLength(), ConcatType_CompoundString);
#endif
        if(PHASE_TRACE_StringConcat)
        {
            Output::Print(
                _u("JavascriptString::Concat(\"%.8s%s\") - cloning CompoundString, appending to clone\n"),
                pstRight->IsFinalized() ? pstRight->GetString() : _u(""),
                !pstRight->IsFinalized() || pstRight->GetLength() > 8 ? _u("...") : _u(""));
            Output::Flush();
        }

        // This is not a left-dead concat, but we can reuse available space in the left string
        // because it may be accessible by script code, append to a clone.
        const bool needAppend = pstRight->GetLength() != 0;
        CompoundString *const leftCs = CompoundString::FromVar(pstLeft)->Clone(needAppend);
        if(needAppend)
        {
            leftCs->Append(pstRight);
        }
        return leftCs;
    }

    JavascriptString* JavascriptString::Concat_ConcatToCompound(JavascriptString * pstLeft, JavascriptString * pstRight)
    {
        Assert(pstLeft);
        Assert(VirtualTableInfo<ConcatString>::HasVirtualTable(pstLeft));
        Assert(pstRight);

#ifdef PROFILE_STRINGS
        StringProfiler::RecordConcatenation(pstLeft->GetScriptContext(), pstLeft->GetLength(), pstRight->GetLength(), ConcatType_CompoundString);
#endif
        if(PHASE_TRACE_StringConcat)
        {
            Output::Print(
                _u("JavascriptString::Concat(\"%.8s%s\") - converting ConcatString to CompoundString\n"),
                pstRight->IsFinalized() ? pstRight->GetString() : _u(""),
                !pstRight->IsFinalized() || pstRight->GetLength() > 8 ? _u("...") : _u(""));
            Output::Flush();
        }

        const ConcatString *const leftConcatString = static_cast<const ConcatString *>(pstLeft);
        CompoundString *const cs = CompoundString::NewWithPointerCapacity(8, pstLeft->GetLibrary());
        cs->Append(leftConcatString->LeftString());
        cs->Append(leftConcatString->RightString());
        cs->Append(pstRight);
        return cs;
    }

    JavascriptString* JavascriptString::Concat_OneEmpty(JavascriptString * pstLeft, JavascriptString * pstRight)
    {
        Assert(pstLeft);
        Assert(pstRight);
        Assert(pstLeft->GetLength() == 0 || pstRight->GetLength() == 0);

#ifdef PROFILE_STRINGS
        StringProfiler::RecordConcatenation(pstLeft->GetScriptContext(), pstLeft->GetLength(), pstRight->GetLength());
#endif
        if(PHASE_TRACE_StringConcat)
        {
            Output::Print(
                _u("JavascriptString::Concat(\"%.8s%s\") - one side empty, using other side\n"),
                pstRight->IsFinalized() ? pstRight->GetString() : _u(""),
                !pstRight->IsFinalized() || pstRight->GetLength() > 8 ? _u("...") : _u(""));
            Output::Flush();
        }

        if(pstLeft->GetLength() == 0)
        {
            return CompoundString::GetImmutableOrScriptUnreferencedString(pstRight);
        }
        Assert(CompoundString::GetImmutableOrScriptUnreferencedString(pstLeft) == pstLeft);
        return pstLeft;
    }

    JavascriptString* JavascriptString::Concat_BothOneChar(JavascriptString * pstLeft, JavascriptString * pstRight)
    {
        Assert(pstLeft);
        Assert(pstLeft->GetLength() == 1);
        Assert(pstRight);
        Assert(pstRight->GetLength() == 1);

#ifdef PROFILE_STRINGS
        StringProfiler::RecordConcatenation(pstLeft->GetScriptContext(), pstLeft->GetLength(), pstRight->GetLength(), ConcatType_BufferString);
#endif
        if(PHASE_TRACE_StringConcat)
        {
            Output::Print(
                _u("JavascriptString::Concat(\"%.8s%s\") - both sides length 1, creating BufferStringBuilder::WritableString\n"),
                pstRight->IsFinalized() ? pstRight->GetString() : _u(""),
                !pstRight->IsFinalized() || pstRight->GetLength() > 8 ? _u("...") : _u(""));
            Output::Flush();
        }

        ScriptContext* scriptContext = pstLeft->GetScriptContext();
        BufferStringBuilder builder(2, scriptContext);
        char16 * stringBuffer = builder.DangerousGetWritableBuffer();
        stringBuffer[0] = *pstLeft->GetString();
        stringBuffer[1] = *pstRight->GetString();
        return builder.ToString();
    }

    Var JavascriptString::EntryCharAt(RecyclableObject* function, CallInfo callInfo, ...)
    {
        PROBE_STACK(function->GetScriptContext(), Js::Constants::MinStackDefault);

        ARGUMENTS(args, callInfo);
        ScriptContext* scriptContext = function->GetScriptContext();

        Assert(!(callInfo.Flags & CallFlags_New));

        //
        // General algorithm:
        //  1.  Call CheckObjectCoercible passing the this value as its argument.
        //  2.  Let S be the result of calling ToString, giving it the this value as its argument.
        //  3.  Let position be ToInteger(pos).
        //  4.  Let size be the number of characters in S.
        //  5.  If position < 0 or position = size, return the empty string.
        //  6.  Return a string of length 1, containing one character from S, where the first (leftmost) character in S is considered to be at position 0, the next one at position 1, and so on.
        //  NOTE
        //  The charAt function is intentionally generic; it does not require that its this value be a String object. Therefore, it can be transferred to other kinds of objects for use as a method.
        //

        JavascriptString * pThis = nullptr;
        GetThisStringArgument(args, scriptContext, _u("String.prototype.charAt"), &pThis);

        charcount_t idxPosition = 0;
        if (args.Info.Count > 1)
        {
            idxPosition = ConvertToIndex(args[1], scriptContext);
        }

        //
        // Get the character at the specified position.
        //

        Var value;
        if (pThis->GetItemAt(idxPosition, &value))
        {
            return value;
        }
        else
        {
            return scriptContext->GetLibrary()->GetEmptyString();
        }
    }


    Var JavascriptString::EntryCharCodeAt(RecyclableObject* function, CallInfo callInfo, ...)
    {
        PROBE_STACK(function->GetScriptContext(), Js::Constants::MinStackDefault);

        ARGUMENTS(args, callInfo);
        ScriptContext* scriptContext = function->GetScriptContext();

        Assert(!(callInfo.Flags & CallFlags_New));

        //
        // General algorithm:
        // 1.  Call CheckObjectCoercible passing the this value as its argument.
        // 2.  Let S be the result of calling ToString, giving it the this value as its argument.
        // 3.  Let position be ToInteger(pos).
        // 4.  Let size be the number of characters in S.
        // 5.  If position < 0 or position = size, return NaN.
        // 6.  Return a value of Number type, whose value is the code unit value of the character at that position in the string S, where the first (leftmost) character in S is considered to be at position 0, the next one at position 1, and so on.
        // NOTE
        // The charCodeAt function is intentionally generic; it does not require that its this value be a String object. Therefore it can be transferred to other kinds of objects for use as a method.
        //
        JavascriptString * pThis = nullptr;
        GetThisStringArgument(args, scriptContext, _u("String.prototype.charCodeAt"), &pThis);

        charcount_t idxPosition = 0;
        if (args.Info.Count > 1)
        {
            idxPosition = ConvertToIndex(args[1], scriptContext);
        }

        //
        // Get the character at the specified position.
        //

        charcount_t charLength = pThis->GetLength();
        if (idxPosition >= charLength)
        {
            return scriptContext->GetLibrary()->GetNaN();
        }

        return TaggedInt::ToVarUnchecked(pThis->GetItem(idxPosition));
    }

    Var JavascriptString::EntryCodePointAt(RecyclableObject* function, CallInfo callInfo, ...)
    {
        PROBE_STACK(function->GetScriptContext(), Js::Constants::MinStackDefault);

        ARGUMENTS(args, callInfo);
        ScriptContext* scriptContext = function->GetScriptContext();

        Assert(!(callInfo.Flags & CallFlags_New));

        JavascriptString * pThis = nullptr;
        GetThisStringArgument(args, scriptContext, _u("String.prototype.codePointAt"), &pThis);

        charcount_t idxPosition = 0;
        if (args.Info.Count > 1)
        {
            idxPosition = ConvertToIndex(args[1], scriptContext);
        }

        charcount_t charLength = pThis->GetLength();
        if (idxPosition >= charLength)
        {
            return scriptContext->GetLibrary()->GetUndefined();
        }

        // A surrogate pair consists of two characters, a lower part and a higher part.
        // Lower part is in range [0xD800 - 0xDBFF], while the higher is [0xDC00 - 0xDFFF].
        char16 first = pThis->GetItem(idxPosition);
        if (first >= 0xD800u && first < 0xDC00u && (uint)(idxPosition + 1) < pThis->GetLength())
        {
            char16 second = pThis->GetItem(idxPosition + 1);
            if (second >= 0xDC00 && second < 0xE000)
            {
                return TaggedInt::ToVarUnchecked(NumberUtilities::SurrogatePairAsCodePoint(first, second));
            }
        }
        return TaggedInt::ToVarUnchecked(first);
    }

    Var JavascriptString::EntryConcat(RecyclableObject* function, CallInfo callInfo, ...)
    {
        PROBE_STACK(function->GetScriptContext(), Js::Constants::MinStackDefault);

        ARGUMENTS(args, callInfo);
        ScriptContext* scriptContext = function->GetScriptContext();

        Assert(!(callInfo.Flags & CallFlags_New));

        //
        // General algorithm:
        // 1.  Call CheckObjectCoercible passing the this value as its argument.
        // 2.  Let S be the result of calling ToString, giving it the this value as its argument.
        // 3.  Let args be an internal list that is a copy of the argument list passed to this function.
        // 4.  Let R be S.
        // 5.  Repeat, while args is not empty
        //     Remove the first element from args and let next be the value of that element.
        //     Let R be the string value consisting of the characters in the previous value of R followed by the characters of ToString(next).
        // 6.  Return R.
        //
        // NOTE
        // The concat function is intentionally generic; it does not require that its this value be a String object. Therefore it can be transferred to other kinds of objects for use as a method.
        //

        if(args.Info.Count == 0)
        {
            JavascriptError::ThrowTypeError(scriptContext, JSERR_This_NeedString, _u("String.prototype.concat"));
        }
        AssertMsg(args.Info.Count > 0, "Negative argument count");
        if (!JavascriptConversion::CheckObjectCoercible(args[0], scriptContext))
        {
            JavascriptError::ThrowTypeError(scriptContext, JSERR_This_NullOrUndefined, _u("String.prototype.concat"));
        }

        JavascriptString* pstr = nullptr;
        JavascriptString* accum = nullptr;
        for (uint index = 0; index < args.Info.Count; index++)
        {
            if (JavascriptString::Is(args[index]))
            {
                pstr = JavascriptString::FromVar(args[index]);
            }
            else
            {
                pstr = JavascriptConversion::ToString(args[index], scriptContext);
            }

            if (index == 0)
            {
                accum = pstr;
            }
            else
            {
                accum = Concat(accum,pstr);
            }

        }

        return accum;
    }

    Var JavascriptString::EntryFromCharCode(RecyclableObject* function, CallInfo callInfo, ...)
    {
        PROBE_STACK(function->GetScriptContext(), Js::Constants::MinStackDefault);

        ARGUMENTS(args, callInfo);
        ScriptContext* scriptContext = function->GetScriptContext();

        Assert(!(callInfo.Flags & CallFlags_New));

        //
        // Construct a new string instance to contain all of the explicit parameters:
        // - Don't include the 'this' parameter.
        //
        if(args.Info.Count == 0)
        {
            JavascriptError::ThrowTypeError(scriptContext, JSERR_This_NeedString, _u("String.fromCharCode"));
        }
        AssertMsg(args.Info.Count > 0, "Negative argument count");

        int charLength = args.Info.Count - 1;

        // Special case for single char
        if( charLength == 1 )
        {
            char16 ch = JavascriptConversion::ToUInt16(args[1], scriptContext);
            return scriptContext->GetLibrary()->GetCharStringCache().GetStringForChar(ch);
        }

        BufferStringBuilder builder(charLength,scriptContext);
        char16 * stringBuffer = builder.DangerousGetWritableBuffer();

        //
        // Call ToUInt16 for each parameter, storing the character at the appropriate position.
        //

        for (uint idxArg = 1; idxArg < args.Info.Count; idxArg++)
        {
            *stringBuffer++ = JavascriptConversion::ToUInt16(args[idxArg], scriptContext);
        }

        //
        // Return the new string instance.
        //
        return builder.ToString();
    }

    Var JavascriptString::EntryFromCodePoint(RecyclableObject* function, CallInfo callInfo, ...)
    {
        PROBE_STACK(function->GetScriptContext(), Js::Constants::MinStackDefault);

        ARGUMENTS(args, callInfo);
        ScriptContext* scriptContext = function->GetScriptContext();

        Assert(!(callInfo.Flags & CallFlags_New));

        AssertMsg(args.Info.Count > 0, "Negative argument count");

        if (args.Info.Count <= 1)
        {
            return scriptContext->GetLibrary()->GetEmptyString();
        }
        else if (args.Info.Count == 2)
        {
            // Special case for a single char string formed from only code point in range [0x0, 0xFFFF]
            double num = JavascriptConversion::ToNumber(args[1], scriptContext);

            if (!NumberUtilities::IsFinite(num))
            {
                JavascriptError::ThrowRangeError(scriptContext, JSERR_InvalidCodePoint);
            }

            if (num < 0 || num > 0x10FFFF || floor(num) != num)
            {
                JavascriptError::ThrowRangeErrorVar(scriptContext, JSERR_InvalidCodePoint, Js::JavascriptConversion::ToString(args[1], scriptContext)->GetSz());
            }

            if (num < 0x10000)
            {
                return scriptContext->GetLibrary()->GetCharStringCache().GetStringForChar((uint16)num);
            }
        }

        BEGIN_TEMP_ALLOCATOR(tempAllocator, scriptContext, _u("fromCodePoint"));
        // Create a temporary buffer that is double the arguments count (in case all are surrogate pairs)
        size_t bufferLength = (args.Info.Count - 1) * 2;
        char16 *tempBuffer = AnewArray(tempAllocator, char16, bufferLength);
        uint32 count = 0;

        for (uint i = 1; i < args.Info.Count; i++)
        {
            double num = JavascriptConversion::ToNumber(args[i], scriptContext);

            if (!NumberUtilities::IsFinite(num))
            {
                JavascriptError::ThrowRangeError(scriptContext, JSERR_InvalidCodePoint);
            }

            if (num < 0 || num > 0x10FFFF || floor(num) != num)
            {
                JavascriptError::ThrowRangeErrorVar(scriptContext, JSERR_InvalidCodePoint, Js::JavascriptConversion::ToString(args[i], scriptContext)->GetSz());
            }

            if (num < 0x10000)
            {
                __analysis_assume(count < bufferLength);
                Assert(count < bufferLength);
#pragma prefast(suppress: 22102, "I have an assert in place to guard against overflow. Even though this should never happen.")
                tempBuffer[count] = (char16)num;
                count++;
            }
            else
            {
                __analysis_assume(count + 1 < bufferLength);
                Assert(count  + 1 < bufferLength);
                NumberUtilities::CodePointAsSurrogatePair((codepoint_t)num, (tempBuffer + count), (tempBuffer + count + 1));
                count += 2;
            }
        }
        // Create a string of appropriate length
        __analysis_assume(count <= bufferLength);
        Assert(count <= bufferLength);
        JavascriptString *toReturn = JavascriptString::NewCopyBuffer(tempBuffer, count, scriptContext);


        END_TEMP_ALLOCATOR(tempAllocator, scriptContext);
        return toReturn;
    }

    Var JavascriptString::EntryIndexOf(RecyclableObject* function, CallInfo callInfo, ...)
    {
        PROBE_STACK(function->GetScriptContext(), Js::Constants::MinStackDefault);

        ARGUMENTS(args, callInfo);
        AssertMsg(args.Info.Count > 0, "Should always have implicit 'this'");
        ScriptContext* scriptContext = function->GetScriptContext();

        Assert(!(callInfo.Flags & CallFlags_New));

        return JavascriptNumber::ToVar(IndexOf(args, scriptContext, _u("String.prototype.indexOf"), true), scriptContext);
    }

    int JavascriptString::IndexOf(ArgumentReader& args, ScriptContext* scriptContext, const char16* apiNameForErrorMsg, bool isRegExpAnAllowedArg)
    {
        // The algorithm steps in the spec are the same between String.prototype.indexOf and
        // String.prototype.includes, except that includes returns true if an index is found,
        // false otherwise.  Share the implementation between these two APIs.
        //
        // 1.  Call CheckObjectCoercible passing the this value as its argument.
        // 2.  Let S be the result of calling ToString, giving it the this value as its argument.
        // 3.  Let searchStr be ToString(searchString).
        // 4.  Let pos be ToInteger(position). (If position is undefined, this step produces the value 0).
        // 5.  Let len be the number of characters in S.
        // 6.  Let start be min(max(pos, 0), len).
        // 7.  Let searchLen be the number of characters in searchStr.
        // 8.  Return the smallest possible integer k not smaller than start such that k+ searchLen is not greater than len, and for all nonnegative integers j less than searchLen, the character at position k+j of S is the same as the character at position j of searchStr); but if there is no such integer k, then return the value -1.
        // NOTE
        // The indexOf function is intentionally generic; it does not require that its this value be a String object. Therefore, it can be transferred to other kinds of objects for use as a method.
        //

        JavascriptString * pThis;
        JavascriptString * searchString;

        GetThisAndSearchStringArguments(args, scriptContext, apiNameForErrorMsg, &pThis, &searchString, isRegExpAnAllowedArg);

        int len = pThis->GetLength();
        int searchLen = searchString->GetLength();

        int position = 0;

        if (args.Info.Count > 2)
        {
            if (JavascriptOperators::IsUndefinedObject(args[2], scriptContext))
            {
                position = 0;
            }
            else
            {
                position = ConvertToIndex(args[2], scriptContext); // this is to adjust corner cases like MAX_VALUE
                position = min(max(position, 0), len);  // adjust position within string limits
            }
        }

        // Zero length search strings are always found at the current search position
        if (searchLen == 0)
        {
            return position;
        }

        int result = -1;

        if (position < pThis->GetLengthAsSignedInt())
        {
            const char16* searchStr = searchString->GetString();
            const char16* inputStr = pThis->GetString();
            if (searchLen == 1)
            {
                int i = position;
                for(; i < len && inputStr[i] != *searchStr ; i++);
                if (i < len)
                {
                    result = i;
                }
            }
            else
            {
                JmpTable jmpTable;
                bool fAsciiJumpTable = BuildLastCharForwardBoyerMooreTable(jmpTable, searchStr, searchLen);
                if (!fAsciiJumpTable)
                {
                    result = JavascriptString::strstr(pThis, searchString, false, position);
                }
                else
                {
                    result = IndexOfUsingJmpTable(jmpTable, inputStr, len, searchStr, searchLen, position);
                }
            }
        }
        return result;
    }

    Var JavascriptString::EntryLastIndexOf(RecyclableObject* function, CallInfo callInfo, ...)
    {
        PROBE_STACK(function->GetScriptContext(), Js::Constants::MinStackDefault);

        ARGUMENTS(args, callInfo);
        ScriptContext* scriptContext = function->GetScriptContext();

        Assert(!(callInfo.Flags & CallFlags_New));

        //
        // 1.  Call CheckObjectCoercible passing the this value as its argument.
        // 2.  Let S be the result of calling ToString, giving it the this value as its argument.
        // 3.  Let searchStr be ToString(searchString).
        // 4.  Let numPos be ToNumber(position). (If position is undefined, this step produces the value NaN).
        // 5.  If numPos is NaN, let pos be +?; otherwise, let pos be ToInteger(numPos).
        // 6.  Let len be the number of characters in S.
        // 7.  Let start min(max(pos, 0), len).
        // 8.  Let searchLen be the number of characters in searchStr.
        // 9.  Return the largest possible nonnegative integer k not larger than start such that k+ searchLen is not greater than len, and for all nonnegative integers j less than searchLen, the character at position k+j of S is the same as the character at position j of searchStr; but if there is no such integer k, then return the value -1.
        // NOTE
        // The lastIndexOf function is intentionally generic; it does not require that its this value be a String object. Therefore, it can be transferred to other kinds of objects for use as a method.
        //

        JavascriptString * pThis = nullptr;
        GetThisStringArgument(args, scriptContext, _u("String.prototype.lastIndexOf"), &pThis);

        // default search string if the search argument is not provided
        JavascriptString * searchArg;
        if(args.Info.Count > 1)
        {
            if (JavascriptString::Is(args[1]))
            {
                searchArg = JavascriptString::FromVar(args[1]);
            }
            else
            {
                searchArg = JavascriptConversion::ToString(args[1], scriptContext);
            }
        }
        else
        {
            searchArg = scriptContext->GetLibrary()->GetUndefinedDisplayString();
        }

        char16 const * const inputStr = pThis->GetString();
        const char16 * const searchStr = searchArg->GetString();
        const int len = pThis->GetLength();
        int position = len;
        int const searchLen = searchArg->GetLength();

        // Determine if the main string can't contain the search string by length
        if ( searchLen > len )
        {
            return JavascriptNumber::ToVar(-1, scriptContext);
        }

        if(args.Info.Count > 2)
        {
            double pos = JavascriptConversion::ToNumber(args[2], scriptContext);
            if (!JavascriptNumber::IsNan(pos))
            {
                pos = JavascriptConversion::ToInteger(pos);
                position = (int)min(max(pos, (double)0), (double)len); // adjust position within string limits
            }
        }

        int result = -1;
        // Zero length search strings are always found at the current search position
        if ( searchLen == 0 )
        {
            return JavascriptNumber::ToVar(position, scriptContext);
        }
        else if (searchLen == 1)
        {
            char16 const * current = inputStr + min(position,len - 1);
            while (*current != *searchStr)
            {
                current--;
                if (current < inputStr)
                {
                    return JavascriptNumber::ToVar(result, scriptContext); //return -1
                }
            }
            result =  (int)(current - inputStr);
            return JavascriptNumber::ToVar(result, scriptContext);
        }

        // Structure for a partial ASCII Boyer-Moore
        JmpTable jmpTable;
        bool fAsciiJumpTable = BuildFirstCharBackwardBoyerMooreTable(jmpTable, searchStr, searchLen);

        if (!fAsciiJumpTable)
        {
            char16 const * start = inputStr;
            char16 const * current = inputStr + min(position, len - 1);
            char16 const * searchStrEnd = searchStr + searchLen - 1;
            while (current >= (start + searchLen - 1))
            {
                char16 const * s1 = current;
                char16 const * s2 = searchStrEnd;

                while (s1 >= start && s2 >= searchStr && !(*s1 - *s2))
                {
                    s1--, s2--;
                }

                if (s2 < searchStr)
                {
                    result = (int)(current - start) - searchLen + 1;
                    return JavascriptNumber::ToVar(result, scriptContext);
                }

                current--;
            }
            return JavascriptNumber::ToVar(result, scriptContext);
        }
        else
        {
            result = LastIndexOfUsingJmpTable(jmpTable, inputStr, len, searchStr, searchLen, position);
        }
        return JavascriptNumber::ToVar(result, scriptContext);
    }

    // Performs common ES spec steps for getting this argument in string form:
    // 1. Let O be CHeckObjectCoercible(this value).
    // 2. Let S be ToString(O).
    // 3. ReturnIfAbrupt(S).
    void JavascriptString::GetThisStringArgument(ArgumentReader& args, ScriptContext* scriptContext, const char16* apiNameForErrorMsg, JavascriptString** ppThis)
    {
        if (args.Info.Count == 0)
        {
            JavascriptError::ThrowTypeError(scriptContext, JSERR_This_NeedString, apiNameForErrorMsg);
        }
        AssertMsg(args.Info.Count > 0, "Negative argument count");

        JavascriptString * pThis;
        if (JavascriptString::Is(args[0]))
        {
            pThis = JavascriptString::FromVar(args[0]);
        }
        else
        {

            pThis = JavascriptConversion::CoerseString(args[0], scriptContext , apiNameForErrorMsg);

        }

        *ppThis = pThis;
    }

    // Performs common ES spec steps for getting this and first parameter arguments in string form:
    // 1. Let O be CHeckObjectCoercible(this value).
    // 2. Let S be ToString(O).
    // 3. ReturnIfAbrupt(S).
    // 4. Let otherStr be ToString(firstArg).
    // 5. ReturnIfAbrupt(otherStr).
    void JavascriptString::GetThisAndSearchStringArguments(ArgumentReader& args, ScriptContext* scriptContext, const char16* apiNameForErrorMsg, JavascriptString** ppThis, JavascriptString** ppSearch, bool isRegExpAnAllowedArg)
    {
        GetThisStringArgument(args, scriptContext, apiNameForErrorMsg, ppThis);

        JavascriptString * pSearch = scriptContext->GetLibrary()->GetUndefinedDisplayString();
        if (args.Info.Count > 1)
        {
            if (!isRegExpAnAllowedArg && JavascriptRegExp::Is(args[1]))
            {
                JavascriptError::ThrowTypeError(scriptContext, JSERR_FunctionArgument_FirstCannotBeRegExp, apiNameForErrorMsg);
            }
            else if (JavascriptString::Is(args[1]))
            {
                pSearch = JavascriptString::FromVar(args[1]);
            }
            else
            {
                pSearch = JavascriptConversion::ToString(args[1], scriptContext);
            }
        }

        *ppSearch = pSearch;
    }

    Var JavascriptString::EntryLocaleCompare(RecyclableObject* function, CallInfo callInfo, ...)
    {
        PROBE_STACK(function->GetScriptContext(), Js::Constants::MinStackDefault);

        ARGUMENTS(args, callInfo);
        ScriptContext* scriptContext = function->GetScriptContext();

        Assert(!(callInfo.Flags & CallFlags_New));

        if(args.Info.Count == 0)
        {
            JavascriptError::ThrowTypeError(scriptContext, JSERR_This_NeedString, _u("String.prototype.localeCompare"));
        }
        AssertMsg(args.Info.Count > 0, "Negative argument count");

        JavascriptString * pThis;
        JavascriptString * pThat;

        GetThisAndSearchStringArguments(args, scriptContext, _u("String.prototype.localeCompare"), &pThis, &pThat, true);

#ifdef ENABLE_INTL_OBJECT
        if (CONFIG_FLAG(IntlBuiltIns) && scriptContext->IsIntlEnabled())
        {
            EngineInterfaceObject* nativeEngineInterfaceObj = scriptContext->GetLibrary()->GetEngineInterfaceObject();
            if (nativeEngineInterfaceObj)
            {
                IntlEngineInterfaceExtensionObject* intlExtensionObject = static_cast<IntlEngineInterfaceExtensionObject*>(nativeEngineInterfaceObj->GetEngineExtension(EngineInterfaceExtensionKind_Intl));
                if (args.Info.Count == 2)
                {
                    auto undefined = scriptContext->GetLibrary()->GetUndefined();
                    CallInfo toPass(callInfo.Flags, 7);
                    return intlExtensionObject->EntryIntl_CompareString(function, toPass, undefined, pThis, pThat, undefined, undefined, undefined, undefined);
                }
                else
                {
                    JavascriptFunction* func = intlExtensionObject->GetStringLocaleCompare();
                    if (func)
                    {
                        return func->CallFunction(args);
                    }
                    // Initialize String.prototype.toLocaleCompare
                    scriptContext->GetLibrary()->InitializeIntlForStringPrototype();
                    func = intlExtensionObject->GetStringLocaleCompare();
                    if (func)
                    {
                        return func->CallFunction(args);
                    }
                }
            }
        }
#endif

        const char16* pThisStr = pThis->GetString();
        int thisStrCount = pThis->GetLength();

        const char16* pThatStr = pThat->GetString();
        int thatStrCount = pThat->GetLength();

        LCID lcid = GetUserDefaultLCID();
        int result = CompareStringW(lcid, NULL, pThisStr, thisStrCount, pThatStr, thatStrCount );
        if (result == 0)
        {
            // TODO there is no spec on the error thrown here.
            // When the support for HR errors is implemented replace this with the same error reported by v5.8
            JavascriptError::ThrowRangeError(function->GetScriptContext(),
                VBSERR_InternalError /* TODO-ERROR: _u("Failed compare operation")*/ );
        }
        return JavascriptNumber::ToVar(result-2, scriptContext);
    }

    Var JavascriptString::EntryMatch(RecyclableObject* function, CallInfo callInfo, ...)
    {
        PROBE_STACK(function->GetScriptContext(), Js::Constants::MinStackDefault);

        ARGUMENTS(args, callInfo);
        ScriptContext* scriptContext = function->GetScriptContext();

        Assert(!(callInfo.Flags & CallFlags_New));

        PCWSTR const varName = _u("String.prototype.match");

        AUTO_TAG_NATIVE_LIBRARY_ENTRY(function, callInfo, varName);

        auto fallback = [&](JavascriptString* stringObj)
        {
            Var regExp = (args.Info.Count > 1) ? args[1] : scriptContext->GetLibrary()->GetUndefined();

            if (!scriptContext->GetConfig()->IsES6RegExSymbolsEnabled())
            {
                JavascriptRegExp * regExObj = JavascriptRegExp::CreateRegEx(regExp, nullptr, scriptContext);
                return RegexHelper::RegexMatch(
                    scriptContext,
                    regExObj,
                    stringObj,
                    RegexHelper::IsResultNotUsed(callInfo.Flags));
            }
            else
            {
                JavascriptRegExp * regExObj = JavascriptRegExp::CreateRegExNoCoerce(regExp, nullptr, scriptContext);
                Var symbolFn = GetRegExSymbolFunction(regExObj, PropertyIds::_symbolMatch, scriptContext);
                return CallRegExSymbolFunction<1>(symbolFn, regExObj, args, varName, scriptContext);
            }
        };
        return DelegateToRegExSymbolFunction<1>(args, PropertyIds::_symbolMatch, fallback, varName, scriptContext);
    }

    Var JavascriptString::EntryNormalize(RecyclableObject* function, CallInfo callInfo, ...)
    {
        PROBE_STACK(function->GetScriptContext(), Js::Constants::MinStackDefault);

        ARGUMENTS(args, callInfo);
        ScriptContext* scriptContext = function->GetScriptContext();

        Assert(!(callInfo.Flags & CallFlags_New));

        JavascriptString *pThis = nullptr;
        GetThisStringArgument(args, scriptContext, _u("String.prototype.normalize"), &pThis);

        NORM_FORM form = NORM_FORM::NormalizationC;

        if (args.Info.Count >= 2 && !(JavascriptOperators::IsUndefinedObject(args.Values[1])))
        {
            JavascriptString *formStr = nullptr;
            if (JavascriptString::Is(args[1]))
            {
                formStr = JavascriptString::FromVar(args[1]);
            }
            else
            {
                formStr = JavascriptConversion::ToString(args[1], scriptContext);
            }

            if (formStr->BufferEquals(_u("NFD"), 3))
            {
                form = NORM_FORM::NormalizationD;
            }
            else if (formStr->BufferEquals(_u("NFKC"), 4))
            {
                form = NORM_FORM::NormalizationKC;
            }
            else if (formStr->BufferEquals(_u("NFKD"), 4))
            {
                form = NORM_FORM::NormalizationKD;
            }
            else if (!formStr->BufferEquals(_u("NFC"), 3))
            {
                JavascriptError::ThrowRangeErrorVar(scriptContext, JSERR_InvalidNormalizationForm, formStr->GetString());
            }
        }

        if (IsNormalizedString(form, pThis->GetSz(), pThis->GetLength()))
        {
            return JavascriptString::NewWithSz(pThis->GetSz(), scriptContext);
        }


        BEGIN_TEMP_ALLOCATOR(tempAllocator, scriptContext, _u("normalize"));

        charcount_t sizeEstimate = 0;
        char16* buffer = pThis->GetNormalizedString(form, tempAllocator, sizeEstimate);
        JavascriptString * retVal;
        if (buffer == nullptr)
        {
            Assert(sizeEstimate == 0);
            retVal = scriptContext->GetLibrary()->GetEmptyString();
        }
        else
        {
            retVal = JavascriptString::NewCopyBuffer(buffer, sizeEstimate, scriptContext);
        }

        END_TEMP_ALLOCATOR(tempAllocator, scriptContext);
        return retVal;
    }

    ///----------------------------------------------------------------------------
    /// String.raw(), as described in (ES6.0 (Draft 18): S21.1.2.4).
    ///----------------------------------------------------------------------------
    Var JavascriptString::EntryRaw(RecyclableObject* function, CallInfo callInfo, ...)
    {
        PROBE_STACK(function->GetScriptContext(), Js::Constants::MinStackDefault);

        ARGUMENTS(args, callInfo);
        ScriptContext* scriptContext = function->GetScriptContext();

        Assert(!(callInfo.Flags & CallFlags_New));

        if (args.Info.Count < 2)
        {
            JavascriptError::ThrowTypeError(scriptContext, JSERR_FunctionArgument_NeedObject, _u("String.raw"));
        }

        RecyclableObject* callSite;
        RecyclableObject* raw;
        Var rawVar;

        // Call ToObject on the first argument to get the callSite (which is also cooked string array)
        // ToObject returns false if the parameter is null or undefined
        if (!JavascriptConversion::ToObject(args[1], scriptContext, &callSite))
        {
            JavascriptError::ThrowTypeError(scriptContext, JSERR_FunctionArgument_NeedObject, _u("String.raw"));
        }

        // Get the raw property from the callSite object
        if (!callSite->GetProperty(callSite, Js::PropertyIds::raw, &rawVar, nullptr, scriptContext))
        {
            rawVar = scriptContext->GetLibrary()->GetUndefined();
        }

        if (!JavascriptConversion::ToObject(rawVar, scriptContext, &raw))
        {
            JavascriptError::ThrowTypeError(scriptContext, JSERR_FunctionArgument_NeedObject, _u("String.raw"));
        }

        int64 length = JavascriptConversion::ToLength(JavascriptOperators::OP_GetLength(raw, scriptContext), scriptContext);

        // If there are no raw strings (somehow), return empty string
        if (length <= 0)
        {
            return scriptContext->GetLibrary()->GetEmptyString();
        }

        // Get the first raw string
        Var var = JavascriptOperators::OP_GetElementI_UInt32(raw, 0, scriptContext);
        JavascriptString* string = JavascriptConversion::ToString(var, scriptContext);

        // If there is only one raw string, just return that one raw string (doesn't matter if there are replacements)
        if (length == 1)
        {
            return string;
        }

        // We aren't going to bail early so let's create a StringBuilder and put the first raw string in there
        CompoundString::Builder<64 * sizeof(void *) / sizeof(char16)> stringBuilder(scriptContext);
        stringBuilder.Append(string);

        // Each raw string is followed by a substitution expression except for the last one
        // We will always have one more string constant than substitution expression
        // `strcon1 ${expr1} strcon2 ${expr2} strcon3` = strcon1 + expr1 + strcon2 + expr2 + strcon3
        //
        // strcon1 --- step 1 (above)
        // expr1   \__ step 2
        // strcon2 /
        // expr2   \__ step 3
        // strcon3 /
        for (uint32 i = 1; i < length; ++i)
        {
            // First append the next substitution expression
            // If we have an arg at [i+1] use that one, otherwise empty string (which is nop)
            if (i+1 < args.Info.Count)
            {
                string = JavascriptConversion::ToString(args[i+1], scriptContext);

                stringBuilder.Append(string);
            }

            // Then append the next string (this will also cover the final string case)
            var = JavascriptOperators::OP_GetElementI_UInt32(raw, i, scriptContext);
            string = JavascriptConversion::ToString(var, scriptContext);

            stringBuilder.Append(string);
        }

        // CompoundString::Builder has saved our lives
        return stringBuilder.ToString();
    }

    Var JavascriptString::EntryReplace(RecyclableObject* function, CallInfo callInfo, ...)
    {
        PROBE_STACK(function->GetScriptContext(), Js::Constants::MinStackDefault);

        ARGUMENTS(args, callInfo);
        ScriptContext* scriptContext = function->GetScriptContext();
<<<<<<< HEAD

        PCWSTR const varName = L"String.prototype.replace";

        AUTO_TAG_NATIVE_LIBRARY_ENTRY(function, callInfo, varName);
=======
        AUTO_TAG_NATIVE_LIBRARY_ENTRY(function, callInfo, _u("String.prototype.replace"));
>>>>>>> bc813f07

        Assert(!(callInfo.Flags & CallFlags_New));

        auto fallback = [&](JavascriptString* stringObj)
        {
            return DoStringReplace(args, callInfo, stringObj, scriptContext);
        };
        return DelegateToRegExSymbolFunction<2>(args, PropertyIds::_symbolReplace, fallback, varName, scriptContext);
    }

    Var JavascriptString::DoStringReplace(Arguments& args, CallInfo& callInfo, JavascriptString* input, ScriptContext* scriptContext)
    {
        //
        // TODO: Move argument processing into DirectCall with proper handling.
        //

<<<<<<< HEAD
=======
        JavascriptString * pThis = nullptr;
        GetThisStringArgument(args, scriptContext, _u("String.prototype.replace"), &pThis);

>>>>>>> bc813f07
        JavascriptRegExp * pRegEx = nullptr;
        JavascriptString * pMatch = nullptr;

        JavascriptString * pReplace = nullptr;
        JavascriptFunction* replacefn = nullptr;

        SearchValueHelper(scriptContext, ((args.Info.Count > 1)?args[1]:scriptContext->GetLibrary()->GetNull()), &pRegEx, &pMatch);
        ReplaceValueHelper(scriptContext, ((args.Info.Count > 2) ? args[2] : scriptContext->GetLibrary()->GetUndefined()), &replacefn, &pReplace);

        if (pRegEx != nullptr)
        {
            if (replacefn != nullptr)
            {
                return RegexHelper::RegexReplaceFunction(scriptContext, pRegEx, input, replacefn);
            }
            else
            {
                return RegexHelper::RegexReplace(scriptContext, pRegEx, input, pReplace, RegexHelper::IsResultNotUsed(callInfo.Flags));
            }
        }

        AssertMsg(pMatch != nullptr, "Match string shouldn't be null");
        if (replacefn != nullptr)
        {
            return RegexHelper::StringReplace(pMatch, input, replacefn);
        }
        else
        {
            if (callInfo.Flags & CallFlags_NotUsed)
            {
                return scriptContext->GetLibrary()->GetEmptyString();
            }
            return RegexHelper::StringReplace(pMatch, input, pReplace);
        }
    }

    void JavascriptString::SearchValueHelper(ScriptContext* scriptContext, Var aValue, JavascriptRegExp ** ppSearchRegEx, JavascriptString ** ppSearchString)
    {
        *ppSearchRegEx = nullptr;
        *ppSearchString = nullptr;

        // When the config is enabled, the operation is handled by a Symbol function (e.g. Symbol.replace).
        if (!scriptContext->GetConfig()->IsES6RegExSymbolsEnabled()
            && JavascriptRegExp::Is(aValue))
        {
            *ppSearchRegEx = JavascriptRegExp::FromVar(aValue);
        }
        else if (JavascriptString::Is(aValue))
        {
            *ppSearchString = JavascriptString::FromVar(aValue);
        }
        else
        {
            *ppSearchString = JavascriptConversion::ToString(aValue, scriptContext);
        }
    }

    void JavascriptString::ReplaceValueHelper(ScriptContext* scriptContext, Var aValue, JavascriptFunction ** ppReplaceFn, JavascriptString ** ppReplaceString)
    {
        *ppReplaceFn = nullptr;
        *ppReplaceString = nullptr;

        if (JavascriptFunction::Is(aValue))
        {
            *ppReplaceFn = JavascriptFunction::FromVar(aValue);
        }
        else if (JavascriptString::Is(aValue))
        {
            *ppReplaceString = JavascriptString::FromVar(aValue);
        }
        else
        {
            *ppReplaceString = JavascriptConversion::ToString(aValue, scriptContext);
        }
    }

    Var JavascriptString::EntrySearch(RecyclableObject* function, CallInfo callInfo, ...)
    {
        PROBE_STACK(function->GetScriptContext(), Js::Constants::MinStackDefault);

        ARGUMENTS(args, callInfo);
        ScriptContext* scriptContext = function->GetScriptContext();

        Assert(!(callInfo.Flags & CallFlags_New));

        PCWSTR const varName = _u("String.prototype.search");

        AUTO_TAG_NATIVE_LIBRARY_ENTRY(function, callInfo, varName);

        auto fallback = [&](JavascriptString* stringObj)
        {
            Var regExp = (args.Info.Count > 1) ? args[1] : scriptContext->GetLibrary()->GetUndefined();

            if (!scriptContext->GetConfig()->IsES6RegExSymbolsEnabled())
            {
                JavascriptRegExp * regExObj = JavascriptRegExp::CreateRegEx(regExp, nullptr, scriptContext);
                return RegexHelper::RegexSearch(scriptContext, regExObj, stringObj);
            }
            else
            {
                JavascriptRegExp * regExObj = JavascriptRegExp::CreateRegExNoCoerce(regExp, nullptr, scriptContext);
                Var symbolFn = GetRegExSymbolFunction(regExObj, PropertyIds::_symbolSearch, scriptContext);
                return CallRegExSymbolFunction<1>(symbolFn, regExObj, args, varName, scriptContext);
            }
        };
        return DelegateToRegExSymbolFunction<1>(args, PropertyIds::_symbolSearch, fallback, varName, scriptContext);
    }

    template<int argCount, typename FallbackFn>
    Var JavascriptString::DelegateToRegExSymbolFunction(ArgumentReader &args, PropertyId symbolPropertyId, FallbackFn fallback, PCWSTR varName, ScriptContext* scriptContext)
    {
        if (scriptContext->GetConfig()->IsES6RegExSymbolsEnabled())
        {
            if (args.Info.Count == 0 || !JavascriptConversion::CheckObjectCoercible(args[0], scriptContext))
            {
                JavascriptError::ThrowTypeError(scriptContext, JSERR_This_NullOrUndefined, varName);
            }

            if (args.Info.Count >= 2 && !JavascriptOperators::IsUndefinedOrNull(args[1]))
            {
                Var regExp = args[1];
                Var symbolFn = GetRegExSymbolFunction(regExp, symbolPropertyId, scriptContext);
                if (!JavascriptOperators::IsUndefinedOrNull(symbolFn))
                {
                    return CallRegExSymbolFunction<argCount>(symbolFn, regExp, args, varName, scriptContext);
                }
            }
        }

        JavascriptString * pThis = nullptr;
        GetThisStringArgument(args, scriptContext, varName, &pThis);
        return fallback(pThis);
    }

    Var JavascriptString::GetRegExSymbolFunction(Var regExp, PropertyId propertyId, ScriptContext* scriptContext)
    {
        return JavascriptOperators::GetProperty(
            RecyclableObject::FromVar(JavascriptOperators::ToObject(regExp, scriptContext)),
            propertyId,
            scriptContext);
    }

    template<int argCount>
    Var JavascriptString::CallRegExSymbolFunction(Var fn, Var regExp, Arguments& args, PCWSTR const varName, ScriptContext* scriptContext)
    {
        if (!JavascriptConversion::IsCallable(fn))
        {
            JavascriptError::ThrowTypeError(scriptContext, JSERR_FunctionArgument_Invalid, varName);
        }

        RecyclableObject* fnObj = RecyclableObject::FromVar(fn);
        return CallRegExFunction<argCount>(fnObj, regExp, args);
    }

    template<>
    Var JavascriptString::CallRegExFunction<1>(RecyclableObject* fnObj, Var regExp, Arguments& args)
    {
        // args[0]: String
        return fnObj->GetEntryPoint()(fnObj, CallInfo(CallFlags_Value, 2), regExp, args[0]);
    }

    template<>
    Var JavascriptString::CallRegExFunction<2>(RecyclableObject* fnObj, Var regExp, Arguments& args)
    {
        // args[0]: String
        // args[1]: RegExp (ignored since we need to create one when the argument is "undefined")
        // args[2]: Var

        if (args.Info.Count < 3)
        {
            return CallRegExFunction<1>(fnObj, regExp, args);
        }

        return fnObj->GetEntryPoint()(fnObj, CallInfo(CallFlags_Value, 3), regExp, args[0], args[2]);
    }

    Var JavascriptString::EntrySlice(RecyclableObject* function, CallInfo callInfo, ...)
    {
        PROBE_STACK(function->GetScriptContext(), Js::Constants::MinStackDefault);

        ARGUMENTS(args, callInfo);
        ScriptContext* scriptContext = function->GetScriptContext();

        Assert(!(callInfo.Flags & CallFlags_New));

        JavascriptString * pThis = nullptr;
        GetThisStringArgument(args, scriptContext, _u("String.prototype.slice"), &pThis);

        int len = pThis->GetLength();

        int idxStart = 0;
        int idxEnd = len;

        if (args.Info.Count > 1)
        {
            idxStart = JavascriptOperators::IsUndefinedObject(args[1], scriptContext) ? 0 : ConvertToIndex(args[1], scriptContext);
            if (args.Info.Count > 2)
            {
                idxEnd = JavascriptOperators::IsUndefinedObject(args[2], scriptContext) ? len : ConvertToIndex(args[2], scriptContext);
            }
        }

        if (idxStart < 0)
        {
            idxStart = max(len + idxStart, 0);
        }
        else if (idxStart > len)
        {
            idxStart = len;
        }

        if (idxEnd < 0)
        {
            idxEnd = max(len + idxEnd, 0);
        }
        else if (idxEnd > len )
        {
            idxEnd = len;
        }

        if (idxEnd < idxStart)
        {
            idxEnd = idxStart;
        }
        return SubstringCore(pThis, idxStart, idxEnd - idxStart, scriptContext);
    }

    Var JavascriptString::EntrySplit(RecyclableObject* function, CallInfo callInfo, ...)
    {
        PROBE_STACK(function->GetScriptContext(), Js::Constants::MinStackDefault);

        ARGUMENTS(args, callInfo);
        ScriptContext* scriptContext = function->GetScriptContext();

        Assert(!(callInfo.Flags & CallFlags_New));

        PCWSTR const varName = _u("String.prototype.split");

        AUTO_TAG_NATIVE_LIBRARY_ENTRY(function, callInfo, varName);

        auto fallback = [&](JavascriptString* stringObj)
        {
            return DoStringSplit(args, callInfo, stringObj, scriptContext);
        };
        return DelegateToRegExSymbolFunction<2>(args, PropertyIds::_symbolSplit, fallback, varName, scriptContext);
    }

    Var JavascriptString::DoStringSplit(Arguments& args, CallInfo& callInfo, JavascriptString* input, ScriptContext* scriptContext)
    {
        if (args.Info.Count == 1)
        {
            JavascriptArray* ary = scriptContext->GetLibrary()->CreateArray(1);
            ary->DirectSetItemAt(0, input);
            return ary;
        }
        else
        {
            uint32 limit;
            if (args.Info.Count < 3 || JavascriptOperators::IsUndefinedObject(args[2], scriptContext))
            {
                limit = UINT_MAX;
            }
            else
            {
                limit = JavascriptConversion::ToUInt32(args[2], scriptContext);
            }

            // When the config is enabled, the operation is handled by RegExp.prototype[@@split].
            if (!scriptContext->GetConfig()->IsES6RegExSymbolsEnabled()
                && JavascriptRegExp::Is(args[1]))
            {
                return RegexHelper::RegexSplit(scriptContext, JavascriptRegExp::FromVar(args[1]), input, limit,
                    RegexHelper::IsResultNotUsed(callInfo.Flags));
            }
            else
            {
                JavascriptString* separator = JavascriptConversion::ToString(args[1], scriptContext);

                if (callInfo.Flags & CallFlags_NotUsed)
                {
                    return scriptContext->GetLibrary()->GetNull();
                }

                if (!limit)
                {
                    JavascriptArray* ary = scriptContext->GetLibrary()->CreateArray(0);
                    return ary;
                }

                if (JavascriptOperators::GetTypeId(args[1]) == TypeIds_Undefined)
                {
                    JavascriptArray* ary = scriptContext->GetLibrary()->CreateArray(1);
                    ary->DirectSetItemAt(0, input);
                    return ary;
                }

                return RegexHelper::StringSplit(separator, input, limit);
            }
        }
    }

    Var JavascriptString::EntrySubstring(RecyclableObject* function, CallInfo callInfo, ...)
    {
        PROBE_STACK(function->GetScriptContext(), Js::Constants::MinStackDefault);

        ARGUMENTS(args, callInfo);
        ScriptContext* scriptContext = function->GetScriptContext();

        Assert(!(callInfo.Flags & CallFlags_New));

        JavascriptString * pThis = nullptr;
        GetThisStringArgument(args, scriptContext, _u("String.prototype.substring"), &pThis);

        int len = pThis->GetLength();

        int idxStart = 0;
        int idxEnd = len;

        if (args.Info.Count > 1)
        {
            idxStart = JavascriptOperators::IsUndefinedObject(args[1], scriptContext) ? 0 : ConvertToIndex(args[1], scriptContext);
            if (args.Info.Count > 2)
            {
                idxEnd = JavascriptOperators::IsUndefinedObject(args[2], scriptContext) ? len : ConvertToIndex(args[2], scriptContext);
            }
        }

        idxStart = min(max(idxStart, 0), len);
        idxEnd = min(max(idxEnd, 0), len);
        if(idxEnd < idxStart)
        {
            //swap
            idxStart ^= idxEnd;
            idxEnd ^= idxStart;
            idxStart ^= idxEnd;
        }

        if (idxStart == 0 && idxEnd == len)
        {
            //return the string if we need to substring entire span
            return pThis;
        }

        return SubstringCore(pThis, idxStart, idxEnd - idxStart, scriptContext);
    }

    Var JavascriptString::EntrySubstr(RecyclableObject* function, CallInfo callInfo, ...)
    {
        PROBE_STACK(function->GetScriptContext(), Js::Constants::MinStackDefault);

        ARGUMENTS(args, callInfo);
        ScriptContext* scriptContext = function->GetScriptContext();

        Assert(!(callInfo.Flags & CallFlags_New));

        JavascriptString * pThis = nullptr;
        GetThisStringArgument(args, scriptContext, _u("String.prototype.substr"), &pThis);

        int len = pThis->GetLength();

        int idxStart = 0;
        int idxEnd = len;

        if (args.Info.Count > 1)
        {
            idxStart = JavascriptOperators::IsUndefinedObject(args[1], scriptContext) ? 0 : ConvertToIndex(args[1], scriptContext);
            if (args.Info.Count > 2)
            {
                idxEnd = JavascriptOperators::IsUndefinedObject(args[2], scriptContext) ? len : ConvertToIndex(args[2], scriptContext);
            }
        }
        if (idxStart < 0)
        {
            idxStart = max(len + idxStart, 0);
        }
        else if (idxStart > len)
        {
            idxStart = len;
        }

        if (idxEnd < 0)
        {
            idxEnd = idxStart;
        }
        else if (idxEnd > len - idxStart)
        {
            idxEnd = len;
        }
        else
        {
            idxEnd += idxStart;
        }

        if (idxStart == 0 && idxEnd == len)
        {
            //return the string if we need to substr entire span
            return pThis;
        }

        Assert(0 <= idxStart && idxStart <= idxEnd && idxEnd <= len);
        return SubstringCore(pThis, idxStart, idxEnd - idxStart, scriptContext);
    }

    Var JavascriptString::SubstringCore(JavascriptString* pThis, int idxStart, int span, ScriptContext* scriptContext)
    {
        return SubString::New(pThis, idxStart, span);
    }

    Var JavascriptString::EntryPadStart(RecyclableObject* function, CallInfo callInfo, ...)
    {
        PROBE_STACK(function->GetScriptContext(), Js::Constants::MinStackDefault);

        ARGUMENTS(args, callInfo);
        ScriptContext* scriptContext = function->GetScriptContext();

        Assert(!(callInfo.Flags & CallFlags_New));
        CHAKRATEL_LANGSTATS_INC_BUILTINCOUNT(PadStartCount);

        JavascriptString * pThis = nullptr;
        GetThisStringArgument(args, scriptContext, _u("String.prototype.padStart"), &pThis);

        return PadCore(args, pThis, true /*isPadStart*/, scriptContext);
    }

    Var JavascriptString::EntryPadEnd(RecyclableObject* function, CallInfo callInfo, ...)
    {
        PROBE_STACK(function->GetScriptContext(), Js::Constants::MinStackDefault);

        ARGUMENTS(args, callInfo);
        ScriptContext* scriptContext = function->GetScriptContext();

        Assert(!(callInfo.Flags & CallFlags_New));
        CHAKRATEL_LANGSTATS_INC_BUILTINCOUNT(PadEndCount);

        JavascriptString * pThis = nullptr;
        GetThisStringArgument(args, scriptContext, _u("String.prototype.padEnd"), &pThis);

        return PadCore(args, pThis, false /*isPadStart*/, scriptContext);
    }

    JavascriptString* JavascriptString::PadCore(ArgumentReader& args, JavascriptString *mainString, bool isPadStart, ScriptContext* scriptContext)
    {
        Assert(mainString != nullptr);
        Assert(args.Info.Count > 0);

        if (args.Info.Count == 1)
        {
            return mainString;
        }

        int64 maxLength = JavascriptConversion::ToLength(args[1], scriptContext);
        charcount_t currentLength = mainString->GetLength();
        if (maxLength <= currentLength)
        {
            return mainString;
        }

        if (maxLength > JavascriptString::MaxCharLength)
        {
            Throw::OutOfMemory();
        }

        JavascriptString * fillerString = nullptr;
        if (args.Info.Count > 2 && !JavascriptOperators::IsUndefinedObject(args[2], scriptContext))
        {
            JavascriptString *argStr = JavascriptConversion::ToString(args[2], scriptContext);
            if (argStr->GetLength() > 0)
            {
                fillerString = argStr;
            }
        }

        if (fillerString == nullptr)
        {
            fillerString = NewWithBuffer(_u(" "), 1, scriptContext);
        }

        Assert(fillerString->GetLength() > 0);

        charcount_t fillLength = (charcount_t)(maxLength - currentLength);
        charcount_t count = fillLength / fillerString->GetLength();
        JavascriptString * finalPad = scriptContext->GetLibrary()->GetEmptyString();
        if (count > 0)
        {
            finalPad = RepeatCore(fillerString, count, scriptContext);
            fillLength -= (count * fillerString->GetLength());
        }

        if (fillLength > 0)
        {
            finalPad = Concat(finalPad, SubString::New(fillerString, 0, fillLength));
        }

        return isPadStart ? Concat(finalPad, mainString) : Concat(mainString, finalPad);
    }

    Var JavascriptString::EntryToLocaleLowerCase(RecyclableObject* function, CallInfo callInfo, ...)
    {
        PROBE_STACK(function->GetScriptContext(), Js::Constants::MinStackDefault);

        ARGUMENTS(args, callInfo);
        ScriptContext* scriptContext = function->GetScriptContext();

        Assert(!(callInfo.Flags & CallFlags_New));

        return ToLocaleCaseHelper(args[0], false, scriptContext);
    }

    Var JavascriptString::EntryToLocaleUpperCase(RecyclableObject* function, CallInfo callInfo, ...)
    {
        PROBE_STACK(function->GetScriptContext(), Js::Constants::MinStackDefault);

        ARGUMENTS(args, callInfo);
        ScriptContext* scriptContext = function->GetScriptContext();

        Assert(!(callInfo.Flags & CallFlags_New));

        return ToLocaleCaseHelper(args[0], true, scriptContext);
    }

    Var JavascriptString::EntryToLowerCase(RecyclableObject* function, CallInfo callInfo, ...)
    {
        PROBE_STACK(function->GetScriptContext(), Js::Constants::MinStackDefault);

        ARGUMENTS(args, callInfo);
        ScriptContext* scriptContext = function->GetScriptContext();

        Assert(!(callInfo.Flags & CallFlags_New));

        JavascriptString * pThis = nullptr;
        GetThisStringArgument(args, scriptContext, _u("String.prototype.toLowerCase"), &pThis);

        // Fast path for one character strings
        if (pThis->GetLength() == 1)
        {
            char16 inChar = pThis->GetString()[0];
            char16 outChar = inChar;
#if DBG
            DWORD converted =
#endif
                CharLowerBuffW(&outChar, 1);

            Assert(converted == 1);

            return (inChar == outChar) ? pThis : scriptContext->GetLibrary()->GetCharStringCache().GetStringForChar(outChar);
        }

        return ToCaseCore(pThis, ToLower);
    }

    Var JavascriptString::EntryToString(RecyclableObject* function, CallInfo callInfo, ...)
    {
        PROBE_STACK(function->GetScriptContext(), Js::Constants::MinStackDefault);

        ARGUMENTS(args, callInfo);
        ScriptContext* scriptContext = function->GetScriptContext();

        Assert(!(callInfo.Flags & CallFlags_New));

        if(args.Info.Count == 0)
        {
            JavascriptError::ThrowTypeError(scriptContext, JSERR_This_NeedString, _u("String.prototype.toString"));
        }
        AssertMsg(args.Info.Count > 0, "Negative argument count");

        JavascriptString* str = nullptr;
        if (!GetThisValueVar(args[0], &str, scriptContext))
        {
            if (JavascriptOperators::GetTypeId(args[0]) == TypeIds_HostDispatch)
            {
                Var result;
                if (RecyclableObject::FromVar(args[0])->InvokeBuiltInOperationRemotely(EntryToString, args, &result))
                {
                    return result;
                }
            }

            JavascriptError::ThrowTypeError(scriptContext, JSERR_This_NeedString, _u("String.prototype.toString"));
        }

        return str;
    }

    Var JavascriptString::EntryToUpperCase(RecyclableObject* function, CallInfo callInfo, ...)
    {
        PROBE_STACK(function->GetScriptContext(), Js::Constants::MinStackDefault);

        ARGUMENTS(args, callInfo);
        ScriptContext* scriptContext = function->GetScriptContext();

        Assert(!(callInfo.Flags & CallFlags_New));

        JavascriptString* pThis = nullptr;
        GetThisStringArgument(args, scriptContext, _u("String.prototype.toUpperCase"), &pThis);

        // Fast path for one character strings
        if (pThis->GetLength() == 1)
        {
            char16 inChar = pThis->GetString()[0];
            char16 outChar = inChar;
#if DBG
            DWORD converted =
#endif
                CharUpperBuffW(&outChar, 1);

            Assert(converted == 1);

            return (inChar == outChar) ? pThis : scriptContext->GetLibrary()->GetCharStringCache().GetStringForChar(outChar);
        }

        return ToCaseCore(pThis, ToUpper);
    }

    Var JavascriptString::ToCaseCore(JavascriptString* pThis, ToCase toCase)
    {
        charcount_t count = pThis->GetLength();

        BufferStringBuilder builder(count, pThis->type->GetScriptContext());
        const char16 *inStr = pThis->GetString();
        char16 *outStr = builder.DangerousGetWritableBuffer();

        char16* outStrLim = outStr + count;
        char16 *o = outStr;

        while (o < outStrLim)
        {
            *o++ = *inStr++;
        }

        if(toCase == ToUpper)
        {
#if DBG
            DWORD converted =
#endif
                CharUpperBuffW(outStr, count);

            Assert(converted == count);
        }
        else
        {
            Assert(toCase == ToLower);
#if DBG
            DWORD converted =
#endif
                CharLowerBuffW(outStr, count);

            Assert(converted == count);
        }

        return builder.ToString();
    }

    Var JavascriptString::EntryTrim(RecyclableObject* function, CallInfo callInfo, ...)
    {
        PROBE_STACK(function->GetScriptContext(), Js::Constants::MinStackDefault);

        ARGUMENTS(args, callInfo);
        ScriptContext* scriptContext = function->GetScriptContext();
        CHAKRATEL_LANGSTATS_INC_BUILTINCOUNT(StringTrimCount);

        Assert(!(callInfo.Flags & CallFlags_New));

        //15.5.4.20      The following steps are taken:
        //1.    Call CheckObjectCoercible passing the this value as its argument.
        //2.    Let S be the result of calling ToString, giving it the this value as its argument.
        //3.    Let T be a string value that is a copy of S with both leading and trailing white space removed. The definition of white space is the union of WhiteSpace and LineTerminator.
        //4.    Return T.

        JavascriptString* pThis = nullptr;
        GetThisStringArgument(args, scriptContext, _u("String.prototype.trim"), &pThis);
        return TrimLeftRightHelper<true /*trimLeft*/, true /*trimRight*/>(pThis, scriptContext);
    }

    Var JavascriptString::EntryTrimLeft(RecyclableObject* function, CallInfo callInfo, ...)
    {
        PROBE_STACK(function->GetScriptContext(), Js::Constants::MinStackDefault);

        ARGUMENTS(args, callInfo);
        ScriptContext* scriptContext = function->GetScriptContext();

        Assert(!(callInfo.Flags & CallFlags_New));

        // 1.Let O be  CheckObjectCoercible(this value) .
        // 2.Let S be  ToString(O) .
        // 3.ReturnIfAbrupt(S).
        // 4.Let T be a String value that is a copy of S with leading white space removed. The definition of white space is the union of WhiteSpace and )LineTerminator.
        //   When determining whether a Unicode code point is in Unicode general category "Zs", code unit sequences are interpreted as UTF-16 encoded code point sequences as specified in 6.1.4.
        // 5.Return T.

        JavascriptString* pThis = nullptr;
        GetThisStringArgument(args, scriptContext, _u("String.prototype.trimLeft"), &pThis);
        return TrimLeftRightHelper< true /*trimLeft*/, false /*trimRight*/>(pThis, scriptContext);
    }


    Var JavascriptString::EntryTrimRight(RecyclableObject* function, CallInfo callInfo, ...)
    {
        PROBE_STACK(function->GetScriptContext(), Js::Constants::MinStackDefault);

        ARGUMENTS(args, callInfo);
        ScriptContext* scriptContext = function->GetScriptContext();

        Assert(!(callInfo.Flags & CallFlags_New));

        // 1.Let O be  CheckObjectCoercible(this value) .
        // 2.Let S be  ToString(O) .
        // 3.ReturnIfAbrupt(S).
        // 4.Let T be a String value that is a copy of S with trailing white space removed.The definition of white space is the union of WhiteSpace and )LineTerminator.
        //   When determining whether a Unicode code point is in Unicode general category "Zs", code unit sequences are interpreted as UTF - 16 encoded code point sequences as specified in 6.1.4.
        // 5.Return T.

        JavascriptString* pThis = nullptr;
        GetThisStringArgument(args, scriptContext, _u("String.prototype.trimRight"), &pThis);
        return TrimLeftRightHelper<false /*trimLeft*/, true /*trimRight*/>(pThis, scriptContext);
    }

    template <bool trimLeft, bool trimRight>
    Var JavascriptString::TrimLeftRightHelper(JavascriptString* arg, ScriptContext* scriptContext)
    {
        static_assert(trimLeft || trimRight, "bad template instance of TrimLeftRightHelper()");

        int len = arg->GetLength();
        const char16 *string = arg->GetString();

        int idxStart = 0;
        if (trimLeft)
        {
            for (; idxStart < len; idxStart++)
            {
                char16 ch = string[idxStart];
                if (IsWhiteSpaceCharacter(ch))
                {
                    continue;
                }
                break;
            }

            if (len == idxStart)
            {
                return (scriptContext->GetLibrary()->GetEmptyString());
            }
        }

        int idxEnd = len - 1;
        if (trimRight)
        {
            for (; idxEnd >= 0; idxEnd--)
            {
                char16 ch = string[idxEnd];
                if (IsWhiteSpaceCharacter(ch))
                {
                    continue;
                }
                break;
            }

            if (!trimLeft)
            {
                if (idxEnd < 0)
                {
                    Assert(idxEnd == -1);
                    return (scriptContext->GetLibrary()->GetEmptyString());
                }
            }
            else
            {
                Assert(idxEnd >= 0);
            }
        }
        return SubstringCore(arg, idxStart, idxEnd - idxStart + 1, scriptContext);
    }

    ///----------------------------------------------------------------------------
    /// Repeat() returns a new string equal to the toString(this) repeated n times,
    /// as described in (ES6.0: S21.1.3.13).
    ///----------------------------------------------------------------------------
    Var JavascriptString::EntryRepeat(RecyclableObject* function, CallInfo callInfo, ...)
    {
        PROBE_STACK(function->GetScriptContext(), Js::Constants::MinStackDefault);

        ARGUMENTS(args, callInfo);
        AssertMsg(args.Info.Count > 0, "Should always have implicit 'this'");
        ScriptContext* scriptContext = function->GetScriptContext();

        Assert(!(callInfo.Flags & CallFlags_New));
        CHAKRATEL_LANGSTATS_INC_BUILTINCOUNT(RepeatCount);

        JavascriptString* pThis = nullptr;
        GetThisStringArgument(args, scriptContext, _u("String.prototype.repeat"), &pThis);

        charcount_t count = 0;

        if (args.Info.Count > 1)
        {
            if (!JavascriptOperators::IsUndefinedObject(args[1], scriptContext))
            {
                double countDbl = JavascriptConversion::ToInteger(args[1], scriptContext);
                if (JavascriptNumber::IsPosInf(countDbl) || countDbl < 0.0)
                {
                    JavascriptError::ThrowRangeError(scriptContext, JSERR_ArgumentOutOfRange, _u("String.prototype.repeat"));
                }

                count = NumberUtilities::LuFromDblNearest(countDbl);
            }
        }

        if (count == 0 || pThis->GetLength() == 0)
        {
            return scriptContext->GetLibrary()->GetEmptyString();
        }
        else if (count == 1)
        {
            return pThis;
        }

        return RepeatCore(pThis, count, scriptContext);
    }

    JavascriptString* JavascriptString::RepeatCore(JavascriptString* currentString, charcount_t count, ScriptContext* scriptContext)
    {
        Assert(currentString != nullptr);
        Assert(currentString->GetLength() > 0);
        Assert(count > 0);

        const char16* currentRawString = currentString->GetString();
        int currentLength = currentString->GetLength();

        charcount_t finalBufferCount = UInt32Math::Add(UInt32Math::Mul(count, currentLength), 1);
        char16* buffer = RecyclerNewArrayLeaf(scriptContext->GetRecycler(), char16, finalBufferCount);

        if (currentLength == 1)
        {
            wmemset(buffer, currentRawString[0], finalBufferCount - 1);
            buffer[finalBufferCount - 1] = '\0';
        }
        else
        {
            char16* bufferDst = buffer;
            size_t bufferDstSize = finalBufferCount;

            for (charcount_t i = 0; i < count; i += 1)
            {
                js_wmemcpy_s(bufferDst, bufferDstSize, currentRawString, currentLength);
                bufferDst += currentLength;
                bufferDstSize -= currentLength;
            }
            Assert(bufferDstSize == 1);
            *bufferDst = '\0';
        }

        return JavascriptString::NewWithBuffer(buffer, finalBufferCount - 1, scriptContext);
    }

    ///----------------------------------------------------------------------------
    /// StartsWith() returns true if the given string matches the beginning of the
    /// substring starting at the given position in toString(this), as described
    /// in (ES6.0: S21.1.3.18).
    ///----------------------------------------------------------------------------
    Var JavascriptString::EntryStartsWith(RecyclableObject* function, CallInfo callInfo, ...)
    {
        PROBE_STACK(function->GetScriptContext(), Js::Constants::MinStackDefault);

        ARGUMENTS(args, callInfo);
        AssertMsg(args.Info.Count > 0, "Should always have implicit 'this'");
        ScriptContext* scriptContext = function->GetScriptContext();

        Assert(!(callInfo.Flags & CallFlags_New));
        CHAKRATEL_LANGSTATS_INC_BUILTINCOUNT(StartsWithCount);

        JavascriptString * pThis;
        JavascriptString * pSearch;

        GetThisAndSearchStringArguments(args, scriptContext, _u("String.prototype.startsWith"), &pThis, &pSearch, false);

        const char16* thisStr = pThis->GetString();
        int thisStrLen = pThis->GetLength();

        const char16* searchStr = pSearch->GetString();
        int searchStrLen = pSearch->GetLength();

        int startPosition = 0;

        if (args.Info.Count > 2)
        {
            if (!JavascriptOperators::IsUndefinedObject(args[2], scriptContext))
            {
                startPosition = ConvertToIndex(args[2], scriptContext); // this is to adjust corner cases like MAX_VALUE
                startPosition = min(max(startPosition, 0), thisStrLen);
            }
        }

        // Avoid signed 32-bit int overflow if startPosition is large by subtracting searchStrLen from thisStrLen instead of
        // adding searchStrLen and startPosition.  The subtraction cannot underflow because maximum string length is
        // MaxCharCount == INT_MAX-1.  I.e. the RHS can be == 0 - (INT_MAX-1) == 1 - INT_MAX which would not underflow.
        if (startPosition <= thisStrLen - searchStrLen)
        {
            Assert(searchStrLen <= thisStrLen - startPosition);
            if (wmemcmp(thisStr + startPosition, searchStr, searchStrLen) == 0)
            {
                return scriptContext->GetLibrary()->GetTrue();
            }
        }

        return scriptContext->GetLibrary()->GetFalse();
    }

    ///----------------------------------------------------------------------------
    /// EndsWith() returns true if the given string matches the end of the
    /// substring ending at the given position in toString(this), as described
    /// in (ES6.0: S21.1.3.7).
    ///----------------------------------------------------------------------------
    Var JavascriptString::EntryEndsWith(RecyclableObject* function, CallInfo callInfo, ...)
    {
        PROBE_STACK(function->GetScriptContext(), Js::Constants::MinStackDefault);

        ARGUMENTS(args, callInfo);
        AssertMsg(args.Info.Count > 0, "Should always have implicit 'this'");
        ScriptContext* scriptContext = function->GetScriptContext();

        Assert(!(callInfo.Flags & CallFlags_New));
        CHAKRATEL_LANGSTATS_INC_BUILTINCOUNT(EndsWithCount);

        JavascriptString * pThis;
        JavascriptString * pSearch;

        GetThisAndSearchStringArguments(args, scriptContext, _u("String.prototype.endsWith"), &pThis, &pSearch, false);

        const char16* thisStr = pThis->GetString();
        int thisStrLen = pThis->GetLength();

        const char16* searchStr = pSearch->GetString();
        int searchStrLen = pSearch->GetLength();

        int endPosition = thisStrLen;

        if (args.Info.Count > 2)
        {
            if (!JavascriptOperators::IsUndefinedObject(args[2], scriptContext))
            {
                endPosition = ConvertToIndex(args[2], scriptContext); // this is to adjust corner cases like MAX_VALUE
                endPosition = min(max(endPosition, 0), thisStrLen);
            }
        }

        int startPosition = endPosition - searchStrLen;

        if (startPosition >= 0)
        {
            Assert(startPosition <= thisStrLen);
            Assert(searchStrLen <= thisStrLen - startPosition);
            if (wmemcmp(thisStr + startPosition, searchStr, searchStrLen) == 0)
            {
                return scriptContext->GetLibrary()->GetTrue();
            }
        }

        return scriptContext->GetLibrary()->GetFalse();
    }

    ///----------------------------------------------------------------------------
    /// Includes() returns true if the given string matches any substring (of the
    /// same length) of the substring starting at the given position in
    /// toString(this), as described in (ES6.0 (draft 33): S21.1.3.7).
    ///----------------------------------------------------------------------------
    Var JavascriptString::EntryIncludes(RecyclableObject* function, CallInfo callInfo, ...)
    {
        PROBE_STACK(function->GetScriptContext(), Js::Constants::MinStackDefault);

        ARGUMENTS(args, callInfo);
        AssertMsg(args.Info.Count > 0, "Should always have implicit 'this'");
        ScriptContext* scriptContext = function->GetScriptContext();

        Assert(!(callInfo.Flags & CallFlags_New));
        CHAKRATEL_LANGSTATS_INC_BUILTINCOUNT(ContainsCount);

        return JavascriptBoolean::ToVar(IndexOf(args, scriptContext, _u("String.prototype.includes"), false) != -1, scriptContext);
    }

    Var JavascriptString::EntryValueOf(RecyclableObject* function, CallInfo callInfo, ...)
    {
        PROBE_STACK(function->GetScriptContext(), Js::Constants::MinStackDefault);

        ARGUMENTS(args, callInfo);
        ScriptContext* scriptContext = function->GetScriptContext();

        Assert(!(callInfo.Flags & CallFlags_New));

        if(args.Info.Count == 0)
        {
            JavascriptError::ThrowTypeError(scriptContext, JSERR_This_NeedString, _u("String.prototype.valueOf"));
        }
        AssertMsg(args.Info.Count > 0, "Negative argument count");

        JavascriptString* str = nullptr;
        if (!GetThisValueVar(args[0], &str, scriptContext))
        {
            if (JavascriptOperators::GetTypeId(args[0]) == TypeIds_HostDispatch)
            {
                Var result;
                if (RecyclableObject::FromVar(args[0])->InvokeBuiltInOperationRemotely(EntryValueOf, args, &result))
                {
                    return result;
                }
            }

            JavascriptError::ThrowTypeError(scriptContext, JSERR_This_NeedString, _u("String.prototype.valueOf"));
        }

        return str;
    }

    Var JavascriptString::EntrySymbolIterator(RecyclableObject* function, CallInfo callInfo, ...)
    {
        PROBE_STACK(function->GetScriptContext(), Js::Constants::MinStackDefault);

        ARGUMENTS(args, callInfo);
        ScriptContext* scriptContext = function->GetScriptContext();

        Assert(!(callInfo.Flags & CallFlags_New));

        if (args.Info.Count == 0)
        {
            JavascriptError::ThrowTypeError(scriptContext, JSERR_This_NeedString, _u("String.prototype[Symbol.iterator]"));
        }
        AssertMsg(args.Info.Count > 0, "Negative argument count");

        if (!JavascriptConversion::CheckObjectCoercible(args[0], scriptContext))
        {
            JavascriptError::ThrowTypeError(scriptContext, JSERR_This_NullOrUndefined, _u("String.prototype[Symbol.iterator]"));
        }

        JavascriptString* str = JavascriptConversion::ToString(args[0], scriptContext);

        return scriptContext->GetLibrary()->CreateStringIterator(str);
    }

    const char16 * JavascriptString::GetSz()
    {
        Assert(m_pszValue[m_charLength] == L'\0');
        return m_pszValue;
    }

    const char16 * JavascriptString::GetString()
    {
        if (!this->IsFinalized())
        {
            this->GetSz();
            Assert(m_pszValue);
        }
        return m_pszValue;
    }

    void const * JavascriptString::GetOriginalStringReference()
    {
        // Just return the string buffer
        return GetString();
    }

    size_t JavascriptString::GetAllocatedByteCount() const
    {
        if (!this->IsFinalized())
        {
            return 0;
        }
        return this->m_charLength * sizeof(WCHAR);
    }

    bool JavascriptString::IsSubstring() const
    {
        return false;
    }

    bool JavascriptString::IsNegZero(JavascriptString *string)
    {
        return string->GetLength() == 2 && wmemcmp(string->GetString(), _u("-0"), 2) == 0;
    }

    void JavascriptString::FinishCopy(__inout_xcount(m_charLength) char16 *const buffer, StringCopyInfoStack &nestedStringTreeCopyInfos)
    {
        while (!nestedStringTreeCopyInfos.IsEmpty())
        {
            const StringCopyInfo copyInfo(nestedStringTreeCopyInfos.Pop());
            Assert(copyInfo.SourceString()->GetLength() <= GetLength());
            Assert(copyInfo.DestinationBuffer() >= buffer);
            Assert(copyInfo.DestinationBuffer() <= buffer + (GetLength() - copyInfo.SourceString()->GetLength()));
            copyInfo.SourceString()->Copy(copyInfo.DestinationBuffer(), nestedStringTreeCopyInfos, 0);
        }
    }

    void JavascriptString::CopyVirtual(
        _Out_writes_(m_charLength) char16 *const buffer,
        StringCopyInfoStack &nestedStringTreeCopyInfos,
        const byte recursionDepth)
    {
        Assert(buffer);
        Assert(!this->IsFinalized());   // CopyVirtual should only be called for unfinalized buffers
        CopyHelper(buffer, GetString(), GetLength());
    }

    char16* JavascriptString::GetSzCopy()
    {
        return AllocateLeafAndCopySz(this->GetScriptContext()->GetRecycler(), GetString(), GetLength());
    }

    LPCWSTR JavascriptString::GetSzCopy(ArenaAllocator* alloc)
    {
        return AllocateAndCopySz(alloc, GetString(), GetLength());
    }

    /*
    Table generated using the following:

    var invalidValue = 37;

    function toStringTable()
    {
        var stringTable = new Array(128);
        for(var i = 0; i < 128; i++)
        {
            var ch = i;
            if ('0'.charCodeAt(0) <= ch && '9'.charCodeAt(0) >= ch)
                ch -= '0'.charCodeAt(0);
            else if ('A'.charCodeAt(0)  <= ch && 'Z'.charCodeAt(0)  >= ch)
                ch -= 'A'.charCodeAt(0) - 10;
            else if ('a'.charCodeAt(0) <= ch && 'z'.charCodeAt(0) >= ch)
                ch -= 'a'.charCodeAt(0) - 10;
            else
                ch = 37;
            stringTable[i] = ch;
        }
        WScript.Echo("{" + stringTable + "}");
    }
    toStringTable();*/
    const char JavascriptString::stringToIntegerMap[] = {
        37,37,37,37,37,37,37,37,37,37,37,37,37,37,37,37,37,37,37,37,37,37,37,37,37,37,37,37,37,37,37,37,37,37,37,37,37,37,37,37
        ,37,37,37,37,37,37,37,37,0,1,2,3,4,5,6,7,8,9,37,37,37,37,37,37,37,10,11,12,13,14,15,16,17,18,19,20,21,22,23,24,25,26,27,
        28,29,30,31,32,33,34,35,37,37,37,37,37,37,10,11,12,13,14,15,16,17,18,19,20,21,22,23,24,25,26,27,28,29,30,31,32,33,34,35,
        37,37,37,37,37};

    /*
    Table generated using the following:
    function logMaxUintTable()
    {
        var MAX_UINT = 4294967295;
        var logTable = new Array(37);
        logTable[0] = 0;
        logTable[1] = 0;
        for(var i = 2; i < logTable.length; i++)
        {
            logTable[i] = Math.floor(Math.log(MAX_UINT + 1) / Math.log(i));
        }
        WScript.Echo("{" + logTable + "}");
    }
    logMaxUintTable();
    */
    const uint8 JavascriptString::maxUintStringLengthTable[] =
        { 0,0,32,20,16,13,12,11,10,10,9,9,8,8,8,8,8,7,7,7,7,7,7,7,6,6,6,6,6,6,6,6,6,6,6,6,6 };

    // NumberUtil::FIntRadStrToDbl and parts of GlobalObject::EntryParseInt were refactored into ToInteger
    Var JavascriptString::ToInteger(int radix)
    {
        AssertMsg(radix == 0 || radix >= 2 && radix <= 36, "'radix' is invalid");
        const char16* pchStart = GetString();
        const char16* pchEnd =  pchStart + m_charLength;
        const char16 *pch = this->GetScriptContext()->GetCharClassifier()->SkipWhiteSpace(pchStart, pchEnd);
        bool isNegative = false;
        switch (*pch)
        {
        case '-':
            isNegative = true;
            // Fall through.
        case '+':
            if(pch < pchEnd)
            {
                pch++;
            }
            break;
        }

        if (0 == radix)
        {
            if (pch < pchEnd && '0' != pch[0])
            {
                radix = 10;
            }
            else if (('x' == pch[1] || 'X' == pch[1]) && pchEnd - pch >= 2)
            {
                radix = 16;
                pch += 2;
            }
            else
            {
                 // ES5's 'parseInt' does not allow treating a string beginning with a '0' as an octal value. ES3 does not specify a
                 // behavior
                 radix = 10;
            }
        }
        else if (16 == radix)
        {
            if('0' == pch[0] && ('x' == pch[1] || 'X' == pch[1]) && pchEnd - pch >= 2)
            {
                pch += 2;
            }
        }

        Assert(radix <= _countof(maxUintStringLengthTable));
        Assert(pchEnd >= pch);
        size_t length = pchEnd - pch;
        const char16 *const pchMin = pch;
        __analysis_assume(radix < _countof(maxUintStringLengthTable));
        if(length <= maxUintStringLengthTable[radix])
        {
            // Use uint32 as integer being parsed - much faster than BigInt
            uint32 value = 0;
            for ( ; pch < pchEnd ; pch++)
            {
                char16 ch = *pch;

                if(ch >= _countof(stringToIntegerMap) || (ch = stringToIntegerMap[ch]) >= radix)
                {
                    break;
                }
                uint32 beforeValue = value;
                value = value * radix + ch;
                AssertMsg(value >= beforeValue, "uint overflow");
            }

            if(pchMin == pch)
            {
                return GetScriptContext()->GetLibrary()->GetNaN();
            }

            if(isNegative)
            {
                // negative zero can only be represented by doubles
                if(value <= INT_MAX && value != 0)
                {
                    int32 result = -((int32)value);
                    return JavascriptNumber::ToVar(result, this->GetScriptContext());
                }
                double result = -((double)(value));
                return JavascriptNumber::New(result, this->GetScriptContext());
            }
            return JavascriptNumber::ToVar(value, this->GetScriptContext());
        }

        BigInt bi;
        for ( ; pch < pchEnd ; pch++)
        {
            char16 ch = *pch;

            if(ch >= _countof(stringToIntegerMap) || (ch = stringToIntegerMap[ch]) >= radix)
            {
                break;
            }
            if (!bi.FMulAdd(radix, ch))
            {
                //Mimic IE8 which threw an OutOfMemory exception in this case.
                JavascriptError::ThrowOutOfMemoryError(GetScriptContext());
            }
            // If we ever have more than 32 ulongs, the result must be infinite.
            if (bi.Clu() > 32)
            {
                Var result = isNegative ?
                    GetScriptContext()->GetLibrary()->GetNegativeInfinite() :
                    GetScriptContext()->GetLibrary()->GetPositiveInfinite();
                return result;
            }
        }

        if (pchMin == pch)
        {
            return GetScriptContext()->GetLibrary()->GetNaN();
        }

        // Convert to a double.
        double result = bi.GetDbl();
        if(isNegative)
        {
            result = -result;
        }

        return Js::JavascriptNumber::ToVarIntCheck(result, GetScriptContext());
    }

    bool JavascriptString::ToDouble(double * result)
    {
        const char16* pch;
        long len = this->m_charLength;
        if (0 == len)
        {
            *result = 0;
            return true;
        }

        if (1 == len && NumberUtilities::IsDigit(this->GetString()[0]))
        {
            *result = (double)(this->GetString()[0] - '0');
            return true;
        }

        // TODO: Use GetString here instead of GetSz (need to modify DblFromHex and StrToDbl to take a length)
        for (pch = this->GetSz(); IsWhiteSpaceCharacter(*pch); pch++)
            ;
        if (0 == *pch)
        {
            *result = 0;
            return true;
        }

        bool isNumericLiteral = false;
        if (*pch == '0')
        {
            const char16 *pchT = pch + 2;
            switch (pch[1])
            {
            case 'x':
            case 'X':

                *result = NumberUtilities::DblFromHex(pchT, &pch);
                isNumericLiteral = true;
                break;
            case 'o':
            case 'O':
                *result = NumberUtilities::DblFromOctal(pchT, &pch);
                isNumericLiteral = true;
                break;
            case 'b':
            case 'B':
                *result = NumberUtilities::DblFromBinary(pchT, &pch);
                isNumericLiteral = true;
                break;
            }
            if (pchT == pch && isNumericLiteral)
            {
                *result = JavascriptNumber::NaN;
                return false;
            }
        }
        if (!isNumericLiteral)
        {
            *result = NumberUtilities::StrToDbl(pch, &pch, GetScriptContext());
        }

        while (IsWhiteSpaceCharacter(*pch))
            pch++;
        if (pch != this->m_pszValue + len)
        {
            *result = JavascriptNumber::NaN;
            return false;
        }
        return true;
    }

    double JavascriptString::ToDouble()
    {
        double result;
        this->ToDouble(&result);
        return result;
    }

    bool JavascriptString::Equals(Var aLeft, Var aRight)
    {
        AssertMsg(JavascriptString::Is(aLeft) && JavascriptString::Is(aRight), "string comparison");

        JavascriptString *leftString  = JavascriptString::FromVar(aLeft);
        JavascriptString *rightString = JavascriptString::FromVar(aRight);

        if (leftString->GetLength() != rightString->GetLength())
        {
            return false;
        }

        if (wmemcmp(leftString->GetString(), rightString->GetString(), leftString->GetLength()) == 0)
        {
            return true;
        }
        return false;
    }

    //
    // LessThan implements algorithm of ES5 11.8.5 step 4
    // returns false for same string pattern
    //
    bool JavascriptString::LessThan(Var aLeft, Var aRight)
    {
        AssertMsg(JavascriptString::Is(aLeft) && JavascriptString::Is(aRight), "string LessThan");

        JavascriptString *leftString  = JavascriptString::FromVar(aLeft);
        JavascriptString *rightString = JavascriptString::FromVar(aRight);

        if (JavascriptString::strcmp(leftString, rightString) < 0)
        {
            return true;
        }
        return false;
    }

    // thisStringValue(value) abstract operation as defined in ES6.0 (Draft 25) Section 21.1.3
    BOOL JavascriptString::GetThisValueVar(Var aValue, JavascriptString** pString, ScriptContext* scriptContext)
    {
        Assert(pString);

        // 1. If Type(value) is String, return value.
        if (JavascriptString::Is(aValue))
        {
            *pString = JavascriptString::FromVar(aValue);
            return TRUE;
        }
        // 2. If Type(value) is Object and value has a [[StringData]] internal slot
        else if ( JavascriptStringObject::Is(aValue))
        {
            JavascriptStringObject* pStringObj = JavascriptStringObject::FromVar(aValue);

            // a. Let s be the value of value's [[StringData]] internal slot.
            // b. If s is not undefined, then return s.
            *pString = JavascriptString::FromVar(CrossSite::MarshalVar(scriptContext, pStringObj->Unwrap()));
            return TRUE;
        }

        // 3. Throw a TypeError exception.
        // Note: We don't throw a TypeError here, choosing to return FALSE and let the caller throw the error
        return FALSE;
    }

#ifdef TAGENTRY
#undef TAGENTRY
#endif
#define TAGENTRY(name, ...) \
        Var JavascriptString::Entry##name(RecyclableObject* function, CallInfo callInfo, ...)   \
        {                                                                                       \
            PROBE_STACK(function->GetScriptContext(), Js::Constants::MinStackDefault);          \
                                                                                                \
            ARGUMENTS(args, callInfo);                                                          \
            ScriptContext* scriptContext = function->GetScriptContext();                        \
                                                                                                \
            Assert(!(callInfo.Flags & CallFlags_New));                                          \
                                                                                                \
            return StringBracketHelper(args, scriptContext, __VA_ARGS__);                       \
        }
#include "JavascriptStringTagEntries.h"
#undef TAGENTRY

    Var JavascriptString::StringBracketHelper(Arguments args, ScriptContext *scriptContext, __in_ecount(cchTag) char16 const *pszTag,
                                                charcount_t cchTag, __in_ecount_opt(cchProp) char16 const *pszProp, charcount_t cchProp)
    {
        charcount_t cchThis;
        charcount_t cchPropertyValue;
        charcount_t cchTotalChars;
        charcount_t ich;
        JavascriptString * pThis;
        JavascriptString * pPropertyValue = nullptr;
        const char16 * propertyValueStr = nullptr;
        uint quotesCount = 0;
        const char16 quotStr[] = _u("&quot;");
        const charcount_t quotStrLen = _countof(quotStr) - 1;
        bool ES6FixesEnabled = scriptContext->GetConfig()->IsES6StringPrototypeFixEnabled();

        // Assemble the component pieces of a string tag function (ex: String.prototype.link).
        // In the general case, result is as below:
        //
        // pszProp = _u("href");
        // pszTag = _u("a");
        // pThis = JavascriptString::FromVar(args[0]);
        // pPropertyValue = JavascriptString::FromVar(args[1]);
        //
        // pResult = _u("<a href=\"[[pPropertyValue]]\">[[pThis]]</a>");
        //
        // cchTotalChars = 5                    // <></>
        //                 + cchTag * 2         // a
        //                 + cchProp            // href
        //                 + 4                  // _=""
        //                 + cchPropertyValue
        //                 + cchThis;
        //
        // Note: With ES6FixesEnabled, we need to escape quote characters (_u('"')) in pPropertyValue.
        // Note: Without ES6FixesEnabled, the tag and prop strings should be capitalized.

        if(args.Info.Count == 0)
        {
            JavascriptError::ThrowTypeError(scriptContext, JSERR_NeedString);
        }

        if (ES6FixesEnabled)
        {
            if (!JavascriptConversion::CheckObjectCoercible(args[0], scriptContext))
            {
                JavascriptError::ThrowTypeError(scriptContext, JSERR_This_NullOrUndefined, pszTag);
            }
        }

        if (JavascriptString::Is(args[0]))
        {
            pThis = JavascriptString::FromVar(args[0]);
        }
        else
        {
            pThis = JavascriptConversion::ToString(args[0], scriptContext);
        }

        cchThis = pThis->GetLength();
        cchTotalChars = UInt32Math::Add(cchTag, cchTag);

        // 5 is for the <></> characters
        cchTotalChars = UInt32Math::Add(cchTotalChars, 5);

        if (nullptr != pszProp)
        {
            // Need one string argument.
            if (args.Info.Count >= 2)
            {
                if (JavascriptString::Is(args[1]))
                {
                    pPropertyValue = JavascriptString::FromVar(args[1]);
                }
                else
                {
                    pPropertyValue = JavascriptConversion::ToString(args[1], scriptContext);
                }
            }
            else
            {
                pPropertyValue = scriptContext->GetLibrary()->GetUndefinedDisplayString();
            }

            cchPropertyValue = pPropertyValue->GetLength();
            propertyValueStr = pPropertyValue->GetString();

            if (ES6FixesEnabled)
            {
                // Count the number of " characters we need to escape.
                for (ich = 0; ich < cchPropertyValue; ich++)
                {
                    if (propertyValueStr[ich] == _u('"'))
                    {
                        ++quotesCount;
                    }
                }
            }

            cchTotalChars = UInt32Math::Add(cchTotalChars, cchProp);

            // 4 is for the _="" characters
            cchTotalChars = UInt32Math::Add(cchTotalChars, 4);

            if (ES6FixesEnabled)
            {
                // Account for the " escaping (&quot;)
                cchTotalChars = UInt32Math::Add(cchTotalChars, UInt32Math::Mul(quotesCount, quotStrLen)) - quotesCount;
            }
        }
        else
        {
            cchPropertyValue = 0;
            cchProp = 0;
        }
        cchTotalChars = UInt32Math::Add(cchTotalChars, cchThis);
        cchTotalChars = UInt32Math::Add(cchTotalChars, cchPropertyValue);
        if (!IsValidCharCount(cchTotalChars) || cchTotalChars < cchThis || cchTotalChars < cchPropertyValue)
        {
            Js::JavascriptError::ThrowOutOfMemoryError(scriptContext);
        }

        BufferStringBuilder builder(cchTotalChars, scriptContext);
        char16 *pResult = builder.DangerousGetWritableBuffer();

        *pResult++ = _u('<');
        for (ich = 0; ich < cchTag; ich++)
        {
            *pResult++ = ES6FixesEnabled ? pszTag[ich] : towupper(pszTag[ich]);
        }
        if (nullptr != pszProp)
        {
            *pResult++ = _u(' ');
            for (ich = 0; ich < cchProp; ich++)
            {
                *pResult++ = ES6FixesEnabled ? pszProp[ich] : towupper(pszProp[ich]);
            }
            *pResult++ = _u('=');
            *pResult++ = _u('"');

            Assert(propertyValueStr != nullptr);

            if (!ES6FixesEnabled || quotesCount == 0)
            {
                js_wmemcpy_s(pResult,
                    cchTotalChars - (pResult - builder.DangerousGetWritableBuffer() + 1),
                    propertyValueStr,
                    cchPropertyValue);

                pResult += cchPropertyValue;
            }
            else {
                for (ich = 0; ich < cchPropertyValue; ich++)
                {
                    if (propertyValueStr[ich] == _u('"'))
                    {
                        charcount_t destLengthLeft = (cchTotalChars - (charcount_t)(pResult - builder.DangerousGetWritableBuffer() + 1));

                        // Copy the quote string into result beginning at the index where the quote would appear
                        js_wmemcpy_s(pResult,
                            destLengthLeft,
                            quotStr,
                            quotStrLen);

                        // Move result ahead by the length of the quote string
                        pResult += quotStrLen;
                        // We ate one of the quotes
                        quotesCount--;

                        // We only need to check to see if we have no more quotes after eating a quote
                        if (quotesCount == 0)
                        {
                            // Skip the quote character.
                            // Note: If ich is currently the last character (cchPropertyValue-1), it becomes cchPropertyValue after incrementing.
                            // At that point, cchPropertyValue - ich == 0 so we will not increment pResult and will call memcpy for zero bytes.
                            ich++;

                            // Copy the rest from the property value string starting at the index after the last quote
                            js_wmemcpy_s(pResult,
                                destLengthLeft - quotStrLen,
                                propertyValueStr + ich,
                                cchPropertyValue - ich);

                            // Move result ahead by the length of the rest of the property string
                            pResult += (cchPropertyValue - ich);
                            break;
                        }
                    }
                    else
                    {
                        // Each non-quote character just gets copied into result string
                        *pResult++ = propertyValueStr[ich];
                    }
                }
            }

            *pResult++ = _u('"');
        }
        *pResult++ = _u('>');

        const char16 *pThisString = pThis->GetString();
        js_wmemcpy_s(pResult, cchTotalChars - (pResult - builder.DangerousGetWritableBuffer() + 1), pThisString, cchThis);
        pResult += cchThis;

        *pResult++ = _u('<');
        *pResult++ = _u('/');
        for (ich = 0; ich < cchTag; ich++)
        {
            *pResult++ = ES6FixesEnabled ? pszTag[ich] : towupper(pszTag[ich]);
        }
        *pResult++ = _u('>');

        // Assert we ended at the right place.
        AssertMsg((charcount_t)(pResult - builder.DangerousGetWritableBuffer()) == cchTotalChars, "Exceeded allocated string limit");

        return builder.ToString();
    }
    Var JavascriptString::ToLocaleCaseHelper(Var thisObj, bool toUpper, ScriptContext *scriptContext)
    {
        JavascriptString * pThis;

        if (JavascriptString::Is(thisObj))
        {
            pThis = JavascriptString::FromVar(thisObj);
        }
        else
        {
            pThis = JavascriptConversion::ToString(thisObj, scriptContext);
        }

        if (pThis->GetLength() == 0)
        {
            return pThis;
        }

        DWORD dwFlags = toUpper ? LCMAP_UPPERCASE : LCMAP_LOWERCASE;
        dwFlags |= LCMAP_LINGUISTIC_CASING;

        LCID lcid = GetUserDefaultLCID();

        const char16* str = pThis->GetString();

        // Get the number of chars in the mapped string.
        int count = LCMapStringW(lcid, dwFlags, str, pThis->GetLength(), NULL, 0);

        if (0 == count)
        {
            AssertMsg(FALSE, "LCMapString failed");
            Throw::InternalError();
        }

        BufferStringBuilder builder(count, scriptContext);
        char16 * stringBuffer = builder.DangerousGetWritableBuffer();

        int count1 = LCMapStringW(lcid, dwFlags, str, count, stringBuffer, count);

        if( 0 == count1 )
        {
            AssertMsg(FALSE, "LCMapString failed");
            Throw::InternalError();
        }

        return builder.ToString();
    }

    int JavascriptString::IndexOfUsingJmpTable(JmpTable jmpTable, const char16* inputStr, int len, const char16* searchStr, int searchLen, int position)
    {
        int result = -1;

        const char16 searchLast = searchStr[searchLen-1];

        unsigned long lMatchedJump = searchLen;
        if (jmpTable[searchLast].shift > 0)
        {
            lMatchedJump = jmpTable[searchLast].shift;
        }

        char16 const * p = inputStr + position + searchLen-1;
        WCHAR c;
        while(p < inputStr + len)
        {
            // first character match, keep checking
            if (*p == searchLast)
            {
                if ( wmemcmp(p-searchLen+1, searchStr, searchLen) == 0 )
                {
                    break;
                }
                p += lMatchedJump;
            }
            else
            {
                c = *p;
                if ( 0 == ( c & ~0x7f ) && jmpTable[c].shift != 0 )
                {
                    p += jmpTable[c].shift;
                }
                else
                {
                    p += searchLen;
                }
            }
        }

        if (p >= inputStr+position && p < inputStr + len)
        {
            result = (int)(p - inputStr) - searchLen + 1;
        }

        return result;
    }

    int JavascriptString::LastIndexOfUsingJmpTable(JmpTable jmpTable, const char16* inputStr, int len, const char16* searchStr, int searchLen, int position)
    {
        const char16 searchFirst = searchStr[0];
        unsigned long lMatchedJump = searchLen;
        if (jmpTable[searchFirst].shift > 0)
        {
            lMatchedJump = jmpTable[searchFirst].shift;
        }
        WCHAR c;
        char16 const * p = inputStr + min(len - searchLen, position);
        while(p >= inputStr)
        {
            // first character match, keep checking
            if (*p == searchFirst)
            {
                if ( wmemcmp(p, searchStr, searchLen) == 0 )
                {
                    break;
                }
                p -= lMatchedJump;
            }
            else
            {
                c = *p;
                if ( 0 == ( c & ~0x7f ) && jmpTable[c].shift != 0 )
                {
                    p -= jmpTable[c].shift;
                }
                else
                {
                    p -= searchLen;
                }
            }
        }
        return ((p >= inputStr) ? (int)(p - inputStr) : -1);
    }

    bool JavascriptString::BuildLastCharForwardBoyerMooreTable(JmpTable jmpTable, const char16* searchStr, int searchLen)
    {
        AssertMsg(searchLen >= 1, "Table for non-empty string");
        memset(jmpTable, 0, sizeof(JmpTable));

        const char16 * p2 = searchStr + searchLen - 1;
        const char16 * const begin = searchStr;

        // Determine if we can do a partial ASCII Boyer-Moore
        while (p2 >= begin)
        {
            WCHAR c = *p2;
            if ( 0 == ( c & ~0x7f ))
            {
                if ( jmpTable[c].shift == 0 )
                {
                    jmpTable[c].shift = (unsigned long)(searchStr + searchLen - 1 - p2);
                }
            }
            else
            {
                return false;
            }
            p2--;
        }

        return true;
    }

    bool JavascriptString::BuildFirstCharBackwardBoyerMooreTable(JmpTable jmpTable, const char16* searchStr, int searchLen)
    {
        AssertMsg(searchLen >= 1, "Table for non-empty string");
        memset(jmpTable, 0, sizeof(JmpTable));

        const char16 * p2 = searchStr;
        const char16 * const end = searchStr + searchLen;

        // Determine if we can do a partial ASCII Boyer-Moore
        while (p2 < end)
        {
            WCHAR c = *p2;
            if ( 0 == ( c & ~0x7f ))
            {
                if ( jmpTable[c].shift == 0 )
                {
                    jmpTable[c].shift = (unsigned long)(p2 - searchStr);
                }
            }
            else
            {
                return false;
            }
            p2++;
        }

        return true;
    }

    uint JavascriptString::strstr(JavascriptString *string, JavascriptString *substring, bool useBoyerMoore, uint start)
    {
        uint i;

        const char16 *stringOrig = string->GetString();
        uint stringLenOrig = string->GetLength();
        const char16 *stringSz = stringOrig + start;
        const char16 *substringSz = substring->GetString();
        uint stringLen = stringLenOrig - start;
        uint substringLen = substring->GetLength();

        if (useBoyerMoore && substringLen > 2)
        {
            JmpTable jmpTable;
            bool fAsciiJumpTable = BuildLastCharForwardBoyerMooreTable(jmpTable, substringSz, substringLen);
            if (fAsciiJumpTable)
            {
                int result = IndexOfUsingJmpTable(jmpTable, stringOrig, stringLenOrig, substringSz, substringLen, start);
                if (result != -1)
                {
                    return result;
                }
                else
                {
                    return (uint)-1;
                }
            }
        }

        if (stringLen >= substringLen)
        {
            // If substring is empty, it matches anything...
            if (substringLen == 0)
            {
                return 0;
            }
            for (i = 0; i <= stringLen - substringLen; i++)
            {
                // Quick check for first character.
                if (stringSz[i] == substringSz[0])
                {
                    if (substringLen == 1 || memcmp(stringSz+i+1, substringSz+1, (substringLen-1)*sizeof(char16)) == 0)
                    {
                        return i + start;
                    }
                }
            }
        }

        return (uint)-1;
    }

    int JavascriptString::strcmp(JavascriptString *string1, JavascriptString *string2)
    {
        uint string1Len = string1->GetLength();
        uint string2Len = string2->GetLength();

        int result = wmemcmp(string1->GetString(), string2->GetString(), min(string1Len, string2Len));

        return (result == 0) ? (int)(string1Len - string2Len) : result;
    }

    /*static*/ charcount_t JavascriptString::SafeSzSize(charcount_t cch)
    {
        // JavascriptString::MaxCharLength is valid; however, we are incrementing below by 1 and want to make sure we aren't overflowing
        // Nor going outside of valid range.
        if (cch >= JavascriptString::MaxCharLength)
        {
            Throw::OutOfMemory();
        }

        // Compute cch + 1, checking for overflow
        ++cch;

        return cch;
    }

    charcount_t JavascriptString::SafeSzSize() const
    {
        return SafeSzSize(GetLength());
    }

    /*static*/ __ecount(length+1) char16* JavascriptString::AllocateLeafAndCopySz(__in Recycler* recycler, __in_ecount(length) const char16* content, charcount_t length)
    {
        // Note: Intentionally not using SafeSzSize nor hoisting common
        // sub-expression "length + 1" into a local variable otherwise
        // Prefast gets confused and cannot track buffer's length.

        // JavascriptString::MaxCharLength is valid; however, we are incrementing below by 1 and want to make sure we aren't overflowing
        // Nor going outside of valid range.
        if (length >= JavascriptString::MaxCharLength)
        {
            Throw::OutOfMemory();
        }

        charcount_t bufLen = length + 1;
        // Allocate recycler memory to store the string plus a terminating NUL
        char16* buffer = RecyclerNewArrayLeaf(recycler, char16, bufLen);
        js_wmemcpy_s(buffer, bufLen, content, length);
        buffer[length] = L'\0';

        return buffer;
    }

    /*static*/ __ecount(length+1) char16* JavascriptString::AllocateAndCopySz(__in ArenaAllocator* arena, __in_ecount(length) const char16* content, charcount_t length)
    {
        // Note: Intentionally not using SafeSzSize nor hoisting common
        // sub-expression "length + 1" into a local variable otherwise
        // Prefast gets confused and cannot track buffer's length.

        // JavascriptString::MaxCharLength is valid; however, we are incrementing below by 1 and want to make sure we aren't overflowing
        // Nor going outside of valid range.
        if (length >= JavascriptString::MaxCharLength)
        {
            Throw::OutOfMemory();
        }

        // Allocate arena memory to store the string plus a terminating NUL
        char16* buffer = AnewArray(arena, char16, length + 1);
        js_wmemcpy_s(buffer, length + 1, content, length);
        buffer[length] = L'\0';

        return buffer;
    }

    RecyclableObject * JavascriptString::CloneToScriptContext(ScriptContext* requestContext)
    {
        return JavascriptString::NewWithBuffer(this->GetSz(), this->GetLength(), requestContext);
    }

    charcount_t JavascriptString::ConvertToIndex(Var varIndex, ScriptContext *scriptContext)
    {
        if (TaggedInt::Is(varIndex))
        {
            return TaggedInt::ToInt32(varIndex);
        }
        return NumberUtilities::LwFromDblNearest(JavascriptConversion::ToInteger(varIndex, scriptContext));
    }

    char16* JavascriptString::GetNormalizedString(_NORM_FORM form, ArenaAllocator* tempAllocator, charcount_t& sizeOfNormalizedStringWithoutNullTerminator)
    {
        ScriptContext* scriptContext = this->GetScriptContext();
        if (this->GetLength() == 0)
        {
            sizeOfNormalizedStringWithoutNullTerminator = 0;
            return nullptr;
        }

        // IMPORTANT: Implementation Notes
        // Normalize string estimates the required size of the buffer based on averages and other data.
        // It is very hard to get a precise size from an input string without expanding/contracting it on the buffer.
        // It is estimated that the maximum size the string after an NFC is 6x the input length, and 18x for NFD. This approach isn't very feasible as well.
        // The approach taken is based on the simple example in the MSDN article.
        //  - Loop until the return value is either an error (apart from insufficient buffer size), or success.
        //  - Each time recreate a temporary buffer based on the last guess.
        //  - When creating the JS string, use the positive return value and copy the buffer across.
        // Design choice for "guesses" comes from data Windows collected; and in most cases the loop will not iterate more than 2 times.

        Assert(!IsNormalizedString(form, this->GetSz(), this->GetLength()));

        //Get the first size estimate
        int sizeEstimate = NormalizeString(form, this->GetSz(), this->GetLength() + 1, nullptr, 0);
        char16 *tmpBuffer = nullptr;
        DWORD lastError = ERROR_INSUFFICIENT_BUFFER;
        //Loop while the size estimate is bigger than 0
        while (lastError == ERROR_INSUFFICIENT_BUFFER)
        {
            tmpBuffer = AnewArray(tempAllocator, char16, sizeEstimate);
            sizeEstimate = NormalizeString(form, this->GetSz(), this->GetLength() + 1, tmpBuffer, sizeEstimate);

            // Success, sizeEstimate is the exact size including the null terminator
            if (sizeEstimate > 0)
            {
                sizeOfNormalizedStringWithoutNullTerminator = sizeEstimate - 1;
                return tmpBuffer;
            }

            //Anything less than 0, we have an error, flip sizeEstimate now. As both times we need to use it, we need positive anyways.
            lastError = GetLastError();
            sizeEstimate *= -1;

        }

        switch ((long)lastError)
        {
        case ERROR_INVALID_PARAMETER:
            //some invalid parameter, coding error
            AssertMsg(false, "ERROR_INVALID_PARAMETER check pointers passed to NormalizeString");
            JavascriptError::ThrowRangeError(scriptContext, JSERR_FailedToNormalize);
            break;
        case ERROR_NO_UNICODE_TRANSLATION:
            //the value returned is the negative index of an invalid unicode character
            JavascriptError::ThrowRangeErrorVar(scriptContext, JSERR_InvalidUnicodeCharacter, sizeEstimate);
            break;
        case ERROR_SUCCESS:
            //The actual size of the output string is zero.
            //Theoretically only empty input string should produce this, which is handled above, thus the code path should not be hit.
            AssertMsg(false, "This code path should not be hit, empty string case is handled above. Perhaps a false error (sizeEstimate <= 0; but lastError == 0; ERROR_SUCCESS and NO_ERRROR == 0)");
            sizeOfNormalizedStringWithoutNullTerminator = 0;
            return nullptr; // scriptContext->GetLibrary()->GetEmptyString();

            break;
        default:
            AssertMsg(false, "Unknown error. MSDN documentation didn't specify any additional errors.");
            JavascriptError::ThrowRangeError(scriptContext, JSERR_FailedToNormalize);
            break;
        }
    }

    void JavascriptString::InstantiateForceInlinedMembers()
    {
        // Force-inlined functions defined in a translation unit need a reference from an extern non-force-inlined function in
        // the same translation unit to force an instantiation of the force-inlined function. Otherwise, if the force-inlined
        // function is not referenced in the same translation unit, it will not be generated and the linker is not able to find
        // the definition to inline the function in other translation units.
        Assert(false);

        JavascriptString *const s = nullptr;

        s->ConcatDestructive(nullptr);
    }

    JavascriptString *
    JavascriptString::Concat3(JavascriptString * pstLeft, JavascriptString * pstCenter, JavascriptString * pstRight)
    {
        ConcatStringMulti * concatString = ConcatStringMulti::New(3, pstLeft, pstCenter, pstLeft->GetScriptContext());
        concatString->SetItem(2, pstRight);
        return concatString;
    }

    BOOL JavascriptString::HasProperty(PropertyId propertyId)
    {
        if (propertyId == PropertyIds::length)
        {
            return true;
        }
        ScriptContext* scriptContext = GetScriptContext();
        charcount_t index;
        if (scriptContext->IsNumericPropertyId(propertyId, &index))
        {
            if (index < this->GetLength())
            {
                return true;
            }
        }
        return false;
    }

    BOOL JavascriptString::IsEnumerable(PropertyId propertyId)
    {
        ScriptContext* scriptContext = GetScriptContext();
        charcount_t index;
        if (scriptContext->IsNumericPropertyId(propertyId, &index))
        {
            if (index < this->GetLength())
            {
                return true;
            }
        }
        return false;
    }

    BOOL JavascriptString::GetProperty(Var originalInstance, PropertyId propertyId, Var* value, PropertyValueInfo* info, ScriptContext* requestContext)
    {
        return GetPropertyBuiltIns(propertyId, value);
    }
    BOOL JavascriptString::GetProperty(Var originalInstance, JavascriptString* propertyNameString, Var* value, PropertyValueInfo* info, ScriptContext* requestContext)
    {
        PropertyRecord const* propertyRecord;
        this->GetScriptContext()->FindPropertyRecord(propertyNameString, &propertyRecord);

        if (propertyRecord != nullptr && GetPropertyBuiltIns(propertyRecord->GetPropertyId(), value))
        {
            return true;
        }
        return false;
    }
    bool JavascriptString::GetPropertyBuiltIns(PropertyId propertyId, Var* value)
    {
        if (propertyId == PropertyIds::length)
        {
            *value = JavascriptNumber::ToVar(this->GetLength(), this->GetScriptContext());
            return true;
        }

        return false;
    }
    BOOL JavascriptString::GetPropertyReference(Var originalInstance, PropertyId propertyId, Var* value, PropertyValueInfo* info, ScriptContext* requestContext)
    {
        return JavascriptString::GetProperty(originalInstance, propertyId, value, info, requestContext);
    }

    BOOL JavascriptString::SetItem(uint32 index, Var value, PropertyOperationFlags propertyOperationFlags)
    {
        if (this->HasItemAt(index))
        {
            JavascriptError::ThrowCantAssignIfStrictMode(propertyOperationFlags, this->GetScriptContext());

            return FALSE;
        }

        return __super::SetItem(index, value, propertyOperationFlags);
    }

    BOOL JavascriptString::DeleteItem(uint32 index, PropertyOperationFlags propertyOperationFlags)
    {
        if (this->HasItemAt(index))
        {
            JavascriptError::ThrowCantDeleteIfStrictMode(propertyOperationFlags, this->GetScriptContext(), TaggedInt::ToString(index, this->GetScriptContext())->GetString());

            return FALSE;
        }

        return __super::DeleteItem(index, propertyOperationFlags);
    }

    BOOL JavascriptString::HasItem(uint32 index)
    {
        return this->HasItemAt(index);
    }

    BOOL JavascriptString::GetItem(Var originalInstance, uint32 index, Var* value, ScriptContext* requestContext)
    {
        // String should always be marshalled to the current context
        Assert(requestContext == this->GetScriptContext());
        return this->GetItemAt(index, value);
    }

    BOOL JavascriptString::GetItemReference(Var originalInstance, uint32 index, Var* value, ScriptContext* requestContext)
    {
        // String should always be marshalled to the current context
        return this->GetItemAt(index, value);
    }

    BOOL JavascriptString::GetEnumerator(BOOL enumNonEnumerable, Var* enumerator, ScriptContext * requestContext, bool preferSnapshotSemantics, bool enumSymbols)
    {
        *enumerator = RecyclerNew(GetScriptContext()->GetRecycler(), JavascriptStringEnumerator, this, requestContext);
        return true;
    }

    BOOL JavascriptString::DeleteProperty(PropertyId propertyId, PropertyOperationFlags propertyOperationFlags)
    {
        if (propertyId == PropertyIds::length)
        {
            JavascriptError::ThrowCantDeleteIfStrictMode(propertyOperationFlags, this->GetScriptContext(), this->GetScriptContext()->GetPropertyName(propertyId)->GetBuffer());

            return FALSE;
        }
        return __super::DeleteProperty(propertyId, propertyOperationFlags);
    }

    BOOL JavascriptString::GetDiagValueString(StringBuilder<ArenaAllocator>* stringBuilder, ScriptContext* requestContext)
    {
        stringBuilder->Append(_u('"'));
        stringBuilder->Append(this->GetString(), this->GetLength());
        stringBuilder->Append(_u('"'));
        return TRUE;
    }

    BOOL JavascriptString::GetDiagTypeString(StringBuilder<ArenaAllocator>* stringBuilder, ScriptContext* requestContext)
    {
        stringBuilder->AppendCppLiteral(_u("String"));
        return TRUE;
    }

    RecyclableObject* JavascriptString::ToObject(ScriptContext * requestContext)
    {
        return requestContext->GetLibrary()->CreateStringObject(this);
    }

    Var JavascriptString::GetTypeOfString(ScriptContext * requestContext)
    {
        return requestContext->GetLibrary()->GetStringTypeDisplayString();
    }
}<|MERGE_RESOLUTION|>--- conflicted
+++ resolved
@@ -1554,14 +1554,10 @@
 
         ARGUMENTS(args, callInfo);
         ScriptContext* scriptContext = function->GetScriptContext();
-<<<<<<< HEAD
-
-        PCWSTR const varName = L"String.prototype.replace";
-
-        AUTO_TAG_NATIVE_LIBRARY_ENTRY(function, callInfo, varName);
-=======
+
+        PCWSTR const varName = _u("String.prototype.replace");
+
         AUTO_TAG_NATIVE_LIBRARY_ENTRY(function, callInfo, _u("String.prototype.replace"));
->>>>>>> bc813f07
 
         Assert(!(callInfo.Flags & CallFlags_New));
 
@@ -1578,12 +1574,6 @@
         // TODO: Move argument processing into DirectCall with proper handling.
         //
 
-<<<<<<< HEAD
-=======
-        JavascriptString * pThis = nullptr;
-        GetThisStringArgument(args, scriptContext, _u("String.prototype.replace"), &pThis);
-
->>>>>>> bc813f07
         JavascriptRegExp * pRegEx = nullptr;
         JavascriptString * pMatch = nullptr;
 

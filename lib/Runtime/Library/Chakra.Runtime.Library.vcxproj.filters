--- conflicted
+++ resolved
@@ -253,12 +253,9 @@
     <ClInclude Include="WebAssemblyMemory.h" />
     <ClInclude Include="WebAssemblyTable.h" />
     <ClInclude Include="WebAssemblyEnvironment.h" />
-<<<<<<< HEAD
     <ClInclude Include="WabtInterface.h" />
     <ClInclude Include="CustomExternalIterator.h" />
-=======
     <ClInclude Include="JavascriptExceptionMetadata.h" />
->>>>>>> 58225fe1
   </ItemGroup>
   <ItemGroup>
     <None Include="ConcatString.inl" />

--- conflicted
+++ resolved
@@ -132,13 +132,9 @@
         virtual RecyclableObject * CloneToScriptContext(ScriptContext* requestContext) override;
 
         virtual BOOL BufferEquals(__in_ecount(otherLength) LPCWSTR otherBuffer, __in charcount_t otherLength);
-<<<<<<< HEAD
 #ifdef ENABLE_GLOBALIZATION
         virtual char16* GetNormalizedString(NORM_FORM, ArenaAllocator*, charcount_t&);
 #endif
-=======
-        virtual char16* GetNormalizedString(NORM_FORM, ArenaAllocator*, charcount_t&);
->>>>>>> f4b2ce70
 
         static bool Is(Var aValue);
         static JavascriptString* FromVar(Var aValue);

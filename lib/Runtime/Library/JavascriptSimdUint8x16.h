--- conflicted
+++ resolved
@@ -38,12 +38,8 @@
 
         virtual RecyclableObject * CloneToScriptContext(ScriptContext* requestContext) override;
 
-<<<<<<< HEAD
         inline SIMDValue GetValue() { return value; }
-=======
-        __inline SIMDValue GetValue() { return value; }
         static const char16* GetTypeName();
->>>>>>> f70638af
         Var  Copy(ScriptContext* requestContext);
     };
 }
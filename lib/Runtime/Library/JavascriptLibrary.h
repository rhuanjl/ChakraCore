//-------------------------------------------------------------------------------------------------------
// Copyright (C) Microsoft. All rights reserved.
// Licensed under the MIT license. See LICENSE.txt file in the project root for full license information.
//-------------------------------------------------------------------------------------------------------
#pragma once

#define InlineSlotCountIncrement (HeapConstants::ObjectGranularity / sizeof(Var))

#define MaxPreInitializedObjectTypeInlineSlotCount 16
#define MaxPreInitializedObjectHeaderInlinedTypeInlineSlotCount \
    (Js::DynamicTypeHandler::GetObjectHeaderInlinableSlotCapacity() + MaxPreInitializedObjectTypeInlineSlotCount)
#define PreInitializedObjectTypeCount ((MaxPreInitializedObjectTypeInlineSlotCount / InlineSlotCountIncrement) + 1)
CompileAssert(MaxPreInitializedObjectTypeInlineSlotCount <= USHRT_MAX);

class ScriptSite;
class ActiveScriptExternalLibrary;
class ProjectionExternalLibrary;
class EditAndContinue;
class ChakraHostScriptContext;

#ifdef ENABLE_PROJECTION
namespace Projection
{
    class ProjectionContext;
    class WinRTPromiseEngineInterfaceExtensionObject;
}
#endif

namespace Js
{
    class MissingPropertyTypeHandler;
    class SourceTextModuleRecord;
    class ArrayBufferBase;
    class SharedContents;
    typedef RecyclerFastAllocator<JavascriptNumber, LeafBit> RecyclerJavascriptNumberAllocator;
    typedef JsUtil::List<Var, Recycler> ListForListIterator;

    class UndeclaredBlockVariable : public RecyclableObject
    {
        friend class JavascriptLibrary;
        UndeclaredBlockVariable(Type* type) : RecyclableObject(type) { }
    };

    class SourceTextModuleRecord;
    typedef JsUtil::List<SourceTextModuleRecord*> ModuleRecordList;

#if ENABLE_COPYONACCESS_ARRAY
    struct CacheForCopyOnAccessArraySegments
    {
        static const uint32 MAX_SIZE = 31;
        Field(SparseArraySegment<int32> *) cache[MAX_SIZE];
        Field(uint32) count;

        uint32 AddSegment(SparseArraySegment<int32> *segment)
        {
            cache[count++] = segment;
            return count;
        }

        SparseArraySegment<int32> *GetSegmentByIndex(byte index)
        {
            Assert(index <= MAX_SIZE);
            return cache[index - 1];
        }

        bool IsNotOverHardLimit()
        {
            return count < MAX_SIZE;
        }

        bool IsNotFull()
        {
            return count < (uint32) CONFIG_FLAG(CopyOnAccessArraySegmentCacheSize);
        }

        bool IsValidIndex(uint32 index)
        {
            return count && index && index <= count;
        }

#if ENABLE_DEBUG_CONFIG_OPTIONS
        uint32 GetCount()
        {
            return count;
        }
#endif
    };
#endif

    template <typename T>
    struct StringTemplateCallsiteObjectComparer
    {
        static bool Equals(T x, T y)
        {
            static_assert(false, "Unexpected type T");
        }
        static hash_t GetHashCode(T i)
        {
            static_assert(false, "Unexpected type T");
        }
    };

    template <>
    struct StringTemplateCallsiteObjectComparer<ParseNodePtr>
    {
        static bool Equals(ParseNodePtr x, RecyclerWeakReference<Js::RecyclableObject>* y);
        static bool Equals(ParseNodePtr x, ParseNodePtr y);
        static hash_t GetHashCode(ParseNodePtr i);
    };

    template <>
    struct StringTemplateCallsiteObjectComparer<RecyclerWeakReference<Js::RecyclableObject>*>
    {
        static bool Equals(RecyclerWeakReference<Js::RecyclableObject>* x, RecyclerWeakReference<Js::RecyclableObject>* y);
        static bool Equals(RecyclerWeakReference<Js::RecyclableObject>* x, ParseNodePtr y);
        static hash_t GetHashCode(RecyclerWeakReference<Js::RecyclableObject>* o);
    };

    class JavascriptLibrary : public JavascriptLibraryBase
    {
        friend class EditAndContinue;
        friend class ScriptSite;
        friend class GlobalObject;
        friend class ScriptContext;
        friend class EngineInterfaceObject;
        friend class ExternalLibraryBase;
        friend class ActiveScriptExternalLibrary;
        friend class IntlEngineInterfaceExtensionObject;
        friend class ChakraHostScriptContext;
#ifdef ENABLE_PROJECTION
        friend class ProjectionExternalLibrary;
        friend class Projection::WinRTPromiseEngineInterfaceExtensionObject;
        friend class Projection::ProjectionContext;
#endif
        static const char16* domBuiltinPropertyNames[];

    public:
#if ENABLE_COPYONACCESS_ARRAY
        Field(CacheForCopyOnAccessArraySegments *) cacheForCopyOnAccessArraySegments;
#endif

        static DWORD GetScriptContextOffset() { return offsetof(JavascriptLibrary, scriptContext); }
        static DWORD GetUndeclBlockVarOffset() { return offsetof(JavascriptLibrary, undeclBlockVarSentinel); }
        static DWORD GetEmptyStringOffset() { return offsetof(JavascriptLibrary, emptyString); }
        static DWORD GetUndefinedValueOffset() { return offsetof(JavascriptLibrary, undefinedValue); }
        static DWORD GetNullValueOffset() { return offsetof(JavascriptLibrary, nullValue); }
        static DWORD GetBooleanTrueOffset() { return offsetof(JavascriptLibrary, booleanTrue); }
        static DWORD GetBooleanFalseOffset() { return offsetof(JavascriptLibrary, booleanFalse); }
        static DWORD GetNegativeZeroOffset() { return offsetof(JavascriptLibrary, negativeZero); }
        static DWORD GetNumberTypeStaticOffset() { return offsetof(JavascriptLibrary, numberTypeStatic); }
        static DWORD GetStringTypeStaticOffset() { return offsetof(JavascriptLibrary, stringTypeStatic); }
        static DWORD GetObjectTypesOffset() { return offsetof(JavascriptLibrary, objectTypes); }
        static DWORD GetObjectHeaderInlinedTypesOffset() { return offsetof(JavascriptLibrary, objectHeaderInlinedTypes); }
        static DWORD GetRegexTypeOffset() { return offsetof(JavascriptLibrary, regexType); }
        static DWORD GetArrayConstructorOffset() { return offsetof(JavascriptLibrary, arrayConstructor); }
        static DWORD GetPositiveInfinityOffset() { return offsetof(JavascriptLibrary, positiveInfinite); }
        static DWORD GetNaNOffset() { return offsetof(JavascriptLibrary, nan); }
        static DWORD GetNativeIntArrayTypeOffset() { return offsetof(JavascriptLibrary, nativeIntArrayType); }
#if ENABLE_COPYONACCESS_ARRAY
        static DWORD GetCopyOnAccessNativeIntArrayTypeOffset() { return offsetof(JavascriptLibrary, copyOnAccessNativeIntArrayType); }
#endif
        static DWORD GetNativeFloatArrayTypeOffset() { return offsetof(JavascriptLibrary, nativeFloatArrayType); }
        static DWORD GetVTableAddressesOffset() { return offsetof(JavascriptLibrary, vtableAddresses); }
        static DWORD GetConstructorCacheDefaultInstanceOffset() { return offsetof(JavascriptLibrary, constructorCacheDefaultInstance); }
        static DWORD GetAbsDoubleCstOffset() { return offsetof(JavascriptLibrary, absDoubleCst); }
        static DWORD GetUintConvertConstOffset() { return offsetof(JavascriptLibrary, uintConvertConst); }
        static DWORD GetBuiltinFunctionsOffset() { return offsetof(JavascriptLibrary, builtinFunctions); }
        static DWORD GetCharStringCacheOffset() { return offsetof(JavascriptLibrary, charStringCache); }
        static DWORD GetCharStringCacheAOffset() { return GetCharStringCacheOffset() + CharStringCache::GetCharStringCacheAOffset(); }
        const  JavascriptLibraryBase* GetLibraryBase() const { return static_cast<const JavascriptLibraryBase*>(this); }
        void SetGlobalObject(GlobalObject* globalObject) {this->globalObject = globalObject; }
        static DWORD GetRandSeed0Offset() { return offsetof(JavascriptLibrary, randSeed0); }
        static DWORD GetRandSeed1Offset() { return offsetof(JavascriptLibrary, randSeed1); }
        static DWORD GetTypeDisplayStringsOffset() { return offsetof(JavascriptLibrary, typeDisplayStrings); }
        typedef bool (CALLBACK *PromiseContinuationCallback)(Var task, void *callbackState);

        Var GetUndeclBlockVar() const { return undeclBlockVarSentinel; }
        bool IsUndeclBlockVar(Var var) const { return var == undeclBlockVarSentinel; }

        static bool IsTypedArrayConstructor(Var constructor, ScriptContext* scriptContext);

    private:
        FieldNoBarrier(Recycler *) recycler;
        Field(ExternalLibraryBase*) externalLibraryList;

        Field(UndeclaredBlockVariable*) undeclBlockVarSentinel;

        Field(DynamicType *) generatorConstructorPrototypeObjectType;
        Field(DynamicType *) constructorPrototypeObjectType;
        Field(DynamicType *) heapArgumentsType;
        Field(DynamicType *) activationObjectType;
        Field(DynamicType *) arrayType;
        Field(DynamicType *) nativeIntArrayType;
#if ENABLE_COPYONACCESS_ARRAY
        Field(DynamicType *) copyOnAccessNativeIntArrayType;
#endif
        Field(DynamicType *) nativeFloatArrayType;
        Field(DynamicType *) arrayBufferType;
        Field(DynamicType *) sharedArrayBufferType;
        Field(DynamicType *) dataViewType;
        Field(DynamicType *) typedArrayType;
        Field(DynamicType *) int8ArrayType;
        Field(DynamicType *) uint8ArrayType;
        Field(DynamicType *) uint8ClampedArrayType;
        Field(DynamicType *) int16ArrayType;
        Field(DynamicType *) uint16ArrayType;
        Field(DynamicType *) int32ArrayType;
        Field(DynamicType *) uint32ArrayType;
        Field(DynamicType *) float32ArrayType;
        Field(DynamicType *) float64ArrayType;
        Field(DynamicType *) int64ArrayType;
        Field(DynamicType *) uint64ArrayType;
        Field(DynamicType *) boolArrayType;
        Field(DynamicType *) charArrayType;
        Field(StaticType *) booleanTypeStatic;
        Field(DynamicType *) booleanTypeDynamic;
        Field(DynamicType *) dateType;
        Field(StaticType *) variantDateType;
        Field(DynamicType *) symbolTypeDynamic;
        Field(StaticType *) symbolTypeStatic;
        Field(DynamicType *) iteratorResultType;
        Field(DynamicType *) arrayIteratorType;
        Field(DynamicType *) mapIteratorType;
        Field(DynamicType *) setIteratorType;
        Field(DynamicType *) stringIteratorType;
        Field(DynamicType *) promiseType;
        Field(DynamicType *) listIteratorType;

        Field(JavascriptFunction*) builtinFunctions[BuiltinFunction::Count];

        Field(INT_PTR) vtableAddresses[VTableValue::Count];
        Field(JavascriptString*) typeDisplayStrings[TypeIds_Limit];
        Field(ConstructorCache *) constructorCacheDefaultInstance;
        __declspec(align(16)) Field(const BYTE *) absDoubleCst;
        Field(double const *) uintConvertConst;

        // Function Types
<<<<<<< HEAD
        Field(DynamicTypeHandler *) anonymousFunctionTypeHandler;
        Field(DynamicTypeHandler *) anonymousFunctionWithPrototypeTypeHandler;
        Field(DynamicTypeHandler *) functionTypeHandler;
        Field(DynamicTypeHandler *) functionWithPrototypeTypeHandler;
        Field(DynamicType *) externalFunctionWithDeferredPrototypeType;
        Field(DynamicType *) wrappedFunctionWithDeferredPrototypeType;
        Field(DynamicType *) stdCallFunctionWithDeferredPrototypeType;
        Field(DynamicType *) idMappedFunctionWithPrototypeType;
        Field(DynamicType *) externalConstructorFunctionWithDeferredPrototypeType;
        Field(DynamicType *) defaultExternalConstructorFunctionWithDeferredPrototypeType;
        Field(DynamicType *) boundFunctionType;
        Field(DynamicType *) regexConstructorType;
        Field(DynamicType *) crossSiteDeferredPrototypeFunctionType;
        Field(DynamicType *) crossSiteIdMappedFunctionWithPrototypeType;
        Field(DynamicType *) crossSiteExternalConstructFunctionWithPrototypeType;

        Field(StaticType  *) enumeratorType;
        Field(DynamicType *) errorType;
        Field(DynamicType *) evalErrorType;
        Field(DynamicType *) rangeErrorType;
        Field(DynamicType *) referenceErrorType;
        Field(DynamicType *) syntaxErrorType;
        Field(DynamicType *) typeErrorType;
        Field(DynamicType *) uriErrorType;
        Field(DynamicType *) webAssemblyCompileErrorType;
        Field(DynamicType *) webAssemblyRuntimeErrorType;
        Field(StaticType  *) numberTypeStatic;
        Field(StaticType  *) int64NumberTypeStatic;
        Field(StaticType  *) uint64NumberTypeStatic;

        Field(DynamicType *) webAssemblyModuleType;
        Field(DynamicType *) webAssemblyInstanceType;
        Field(DynamicType *) webAssemblyMemoryType;
        Field(DynamicType *) webAssemblyTableType;
=======
        DynamicTypeHandler * anonymousFunctionTypeHandler;
        DynamicTypeHandler * anonymousFunctionWithPrototypeTypeHandler;
        DynamicTypeHandler * functionTypeHandler;
        DynamicTypeHandler * functionWithPrototypeTypeHandler;
        DynamicType * externalFunctionWithDeferredPrototypeType;
        DynamicType * wrappedFunctionWithDeferredPrototypeType;
        DynamicType * stdCallFunctionWithDeferredPrototypeType;
        DynamicType * idMappedFunctionWithPrototypeType;
        DynamicType * externalConstructorFunctionWithDeferredPrototypeType;
        DynamicType * defaultExternalConstructorFunctionWithDeferredPrototypeType;
        DynamicType * boundFunctionType;
        DynamicType * regexConstructorType;
        DynamicType * crossSiteDeferredPrototypeFunctionType;
        DynamicType * crossSiteIdMappedFunctionWithPrototypeType;
        DynamicType * crossSiteExternalConstructFunctionWithPrototypeType;

        StaticType  * enumeratorType;
        DynamicType * errorType;
        DynamicType * evalErrorType;
        DynamicType * rangeErrorType;
        DynamicType * referenceErrorType;
        DynamicType * syntaxErrorType;
        DynamicType * typeErrorType;
        DynamicType * uriErrorType;
        DynamicType * webAssemblyCompileErrorType;
        DynamicType * webAssemblyRuntimeErrorType;
        DynamicType * webAssemblyLinkErrorType;
        StaticType  * numberTypeStatic;
        StaticType  * int64NumberTypeStatic;
        StaticType  * uint64NumberTypeStatic;

        DynamicType * webAssemblyModuleType;
        DynamicType * webAssemblyInstanceType;
        DynamicType * webAssemblyMemoryType;
        DynamicType * webAssemblyTableType;
>>>>>>> e289270d

        // SIMD_JS
        Field(DynamicType *) simdBool8x16TypeDynamic;
        Field(DynamicType *) simdBool16x8TypeDynamic;
        Field(DynamicType *) simdBool32x4TypeDynamic;
        Field(DynamicType *) simdInt8x16TypeDynamic;
        Field(DynamicType *) simdInt16x8TypeDynamic;
        Field(DynamicType *) simdInt32x4TypeDynamic;
        Field(DynamicType *) simdUint8x16TypeDynamic;
        Field(DynamicType *) simdUint16x8TypeDynamic;
        Field(DynamicType *) simdUint32x4TypeDynamic;
        Field(DynamicType *) simdFloat32x4TypeDynamic;

        Field(StaticType *) simdFloat32x4TypeStatic;
        Field(StaticType *) simdInt32x4TypeStatic;
        Field(StaticType *) simdInt8x16TypeStatic;
        Field(StaticType *) simdFloat64x2TypeStatic;
        Field(StaticType *) simdInt16x8TypeStatic;
        Field(StaticType *) simdBool32x4TypeStatic;
        Field(StaticType *) simdBool16x8TypeStatic;
        Field(StaticType *) simdBool8x16TypeStatic;
        Field(StaticType *) simdUint32x4TypeStatic;
        Field(StaticType *) simdUint16x8TypeStatic;
        Field(StaticType *) simdUint8x16TypeStatic;

        Field(DynamicType *) numberTypeDynamic;
        Field(DynamicType *) objectTypes[PreInitializedObjectTypeCount];
        Field(DynamicType *) objectHeaderInlinedTypes[PreInitializedObjectTypeCount];
        Field(DynamicType *) regexPrototypeType;
        Field(DynamicType *) regexType;
        Field(DynamicType *) regexResultType;
        Field(StaticType  *) stringTypeStatic;
        Field(DynamicType *) stringTypeDynamic;
        Field(DynamicType *) mapType;
        Field(DynamicType *) setType;
        Field(DynamicType *) weakMapType;
        Field(DynamicType *) weakSetType;
        Field(DynamicType *) proxyType;
        Field(StaticType  *) withType;
        Field(DynamicType *) SpreadArgumentType;
        Field(DynamicType *) moduleNamespaceType;
        Field(PropertyDescriptor) defaultPropertyDescriptor;

        Field(JavascriptString*) nullString;
        Field(JavascriptString*) emptyString;
        Field(JavascriptString*) quotesString;
        Field(JavascriptString*) whackString;
        Field(JavascriptString*) objectDisplayString;
        Field(JavascriptString*) stringTypeDisplayString;
        Field(JavascriptString*) errorDisplayString;
        Field(JavascriptString*) functionPrefixString;
        Field(JavascriptString*) generatorFunctionPrefixString;
        Field(JavascriptString*) asyncFunctionPrefixString;
        Field(JavascriptString*) functionDisplayString;
        Field(JavascriptString*) xDomainFunctionDisplayString;
        Field(JavascriptString*) undefinedDisplayString;
        Field(JavascriptString*) nanDisplayString;
        Field(JavascriptString*) nullDisplayString;
        Field(JavascriptString*) unknownDisplayString;
        Field(JavascriptString*) commaDisplayString;
        Field(JavascriptString*) commaSpaceDisplayString;
        Field(JavascriptString*) trueDisplayString;
        Field(JavascriptString*) falseDisplayString;
        Field(JavascriptString*) lengthDisplayString;
        Field(JavascriptString*) invalidDateString;
        Field(JavascriptString*) objectTypeDisplayString;
        Field(JavascriptString*) functionTypeDisplayString;
        Field(JavascriptString*) booleanTypeDisplayString;
        Field(JavascriptString*) numberTypeDisplayString;
        Field(JavascriptString*) moduleTypeDisplayString;
        Field(JavascriptString*) variantDateTypeDisplayString;

        // SIMD_JS
        Field(JavascriptString*) simdFloat32x4DisplayString;
        Field(JavascriptString*) simdFloat64x2DisplayString;
        Field(JavascriptString*) simdInt32x4DisplayString;
        Field(JavascriptString*) simdInt16x8DisplayString;
        Field(JavascriptString*) simdInt8x16DisplayString;
        Field(JavascriptString*) simdBool32x4DisplayString;
        Field(JavascriptString*) simdBool16x8DisplayString;
        Field(JavascriptString*) simdBool8x16DisplayString;
        Field(JavascriptString*) simdUint32x4DisplayString;
        Field(JavascriptString*) simdUint16x8DisplayString;
        Field(JavascriptString*) simdUint8x16DisplayString;



        Field(JavascriptString*) symbolTypeDisplayString;
        Field(JavascriptString*) debuggerDeadZoneBlockVariableString;

        Field(DynamicObject*) missingPropertyHolder;

        Field(StaticType*) throwErrorObjectType;

        Field(PropertyStringCacheMap*) propertyStringMap;

        Field(ConstructorCache*) builtInConstructorCache;

#ifdef ENABLE_DEBUG_CONFIG_OPTIONS
        Field(JavascriptFunction*) debugObjectFaultInjectionCookieGetterFunction;
        Field(JavascriptFunction*) debugObjectFaultInjectionCookieSetterFunction;
#endif

        Field(JavascriptFunction*) evalFunctionObject;
        Field(JavascriptFunction*) arrayPrototypeValuesFunction;
        Field(JavascriptFunction*) parseIntFunctionObject;
        Field(JavascriptFunction*) parseFloatFunctionObject;
        Field(JavascriptFunction*) arrayPrototypeToStringFunction;
        Field(JavascriptFunction*) arrayPrototypeToLocaleStringFunction;
        Field(JavascriptFunction*) identityFunction;
        Field(JavascriptFunction*) throwerFunction;
        Field(JavascriptFunction*) promiseResolveFunction;
        Field(JavascriptFunction*) generatorNextFunction;
        Field(JavascriptFunction*) generatorThrowFunction;

        Field(JavascriptFunction*) objectValueOfFunction;
        Field(JavascriptFunction*) objectToStringFunction;

#ifdef ENABLE_WASM
        Field(DynamicObject*) webAssemblyObject;
#endif

        // SIMD_JS
<<<<<<< HEAD
        Field(JavascriptFunction*) simdFloat32x4ToStringFunction;
        Field(JavascriptFunction*) simdFloat64x2ToStringFunction;
        Field(JavascriptFunction*) simdInt32x4ToStringFunction;
        Field(JavascriptFunction*) simdInt16x8ToStringFunction;
        Field(JavascriptFunction*) simdInt8x16ToStringFunction;
        Field(JavascriptFunction*) simdBool32x4ToStringFunction;
        Field(JavascriptFunction*) simdBool16x8ToStringFunction;
        Field(JavascriptFunction*) simdBool8x16ToStringFunction;
        Field(JavascriptFunction*) simdUint32x4ToStringFunction;
        Field(JavascriptFunction*) simdUint16x8ToStringFunction;
        Field(JavascriptFunction*) simdUint8x16ToStringFunction;



        Field(JavascriptSymbol*) symbolMatch;
        Field(JavascriptSymbol*) symbolReplace;
        Field(JavascriptSymbol*) symbolSearch;
        Field(JavascriptSymbol*) symbolSplit;

        Field(UnifiedRegex::RegexPattern *) emptyRegexPattern;
        Field(JavascriptFunction*) regexExecFunction;
        Field(JavascriptFunction*) regexFlagsGetterFunction;
        Field(JavascriptFunction*) regexGlobalGetterFunction;
        Field(JavascriptFunction*) regexStickyGetterFunction;
        Field(JavascriptFunction*) regexUnicodeGetterFunction;

        Field(RuntimeFunction*) sharedArrayBufferConstructor;
        Field(DynamicObject*) sharedArrayBufferPrototype;
        Field(DynamicObject*) atomicsObject;

        Field(DynamicObject*) webAssemblyCompileErrorPrototype;
        Field(RuntimeFunction*) webAssemblyCompileErrorConstructor;
        Field(DynamicObject*) webAssemblyRuntimeErrorPrototype;
        Field(RuntimeFunction*) webAssemblyRuntimeErrorConstructor;

        Field(DynamicObject*) webAssemblyMemoryPrototype;
        Field(RuntimeFunction*) webAssemblyMemoryConstructor;
        Field(DynamicObject*) webAssemblyModulePrototype;
        Field(RuntimeFunction*) webAssemblyModuleConstructor;
        Field(DynamicObject*) webAssemblyInstancePrototype;
        Field(RuntimeFunction*) webAssemblyInstanceConstructor;
        Field(DynamicObject*) webAssemblyTablePrototype;
        Field(RuntimeFunction*) webAssemblyTableConstructor;

        Field(int) regexConstructorSlotIndex;
        Field(int) regexExecSlotIndex;
        Field(int) regexFlagsGetterSlotIndex;
        Field(int) regexGlobalGetterSlotIndex;
        Field(int) regexStickyGetterSlotIndex;
        Field(int) regexUnicodeGetterSlotIndex;

        mutable Field(CharStringCache) charStringCache;

        FieldNoBarrier(PromiseContinuationCallback) nativeHostPromiseContinuationFunction;
        Field(void *) nativeHostPromiseContinuationFunctionState;
=======
        JavascriptFunction* simdFloat32x4ToStringFunction;
        JavascriptFunction* simdFloat64x2ToStringFunction;
        JavascriptFunction* simdInt32x4ToStringFunction;
        JavascriptFunction* simdInt16x8ToStringFunction;
        JavascriptFunction* simdInt8x16ToStringFunction;
        JavascriptFunction* simdBool32x4ToStringFunction;
        JavascriptFunction* simdBool16x8ToStringFunction;
        JavascriptFunction* simdBool8x16ToStringFunction;
        JavascriptFunction* simdUint32x4ToStringFunction;
        JavascriptFunction* simdUint16x8ToStringFunction;
        JavascriptFunction* simdUint8x16ToStringFunction;



        JavascriptSymbol* symbolMatch;
        JavascriptSymbol* symbolReplace;
        JavascriptSymbol* symbolSearch;
        JavascriptSymbol* symbolSplit;

        UnifiedRegex::RegexPattern * emptyRegexPattern;
        JavascriptFunction* regexExecFunction;
        JavascriptFunction* regexFlagsGetterFunction;
        JavascriptFunction* regexGlobalGetterFunction;
        JavascriptFunction* regexStickyGetterFunction;
        JavascriptFunction* regexUnicodeGetterFunction;

        RuntimeFunction* sharedArrayBufferConstructor;
        DynamicObject* sharedArrayBufferPrototype;
        DynamicObject* atomicsObject;

        DynamicObject* webAssemblyCompileErrorPrototype;
        RuntimeFunction* webAssemblyCompileErrorConstructor;
        DynamicObject* webAssemblyRuntimeErrorPrototype;
        RuntimeFunction* webAssemblyRuntimeErrorConstructor;
        DynamicObject* webAssemblyLinkErrorPrototype;
        RuntimeFunction* webAssemblyLinkErrorConstructor;

        DynamicObject* webAssemblyMemoryPrototype;
        RuntimeFunction* webAssemblyMemoryConstructor;
        DynamicObject* webAssemblyModulePrototype;
        RuntimeFunction* webAssemblyModuleConstructor;
        DynamicObject* webAssemblyInstancePrototype;
        RuntimeFunction* webAssemblyInstanceConstructor;
        DynamicObject* webAssemblyTablePrototype;
        RuntimeFunction* webAssemblyTableConstructor;

        int regexConstructorSlotIndex;
        int regexExecSlotIndex;
        int regexFlagsGetterSlotIndex;
        int regexGlobalGetterSlotIndex;
        int regexStickyGetterSlotIndex;
        int regexUnicodeGetterSlotIndex;

        mutable CharStringCache charStringCache;

        PromiseContinuationCallback nativeHostPromiseContinuationFunction;
        void *nativeHostPromiseContinuationFunctionState;
>>>>>>> e289270d

        typedef SList<Js::FunctionProxy*, Recycler> FunctionReferenceList;
        typedef JsUtil::WeakReferenceDictionary<uintptr_t, DynamicType, DictionarySizePolicy<PowerOf2Policy, 1>> JsrtExternalTypesCache;

        Field(void *) bindRefChunkBegin;
        Field(Field(void*)*) bindRefChunkCurrent;
        Field(Field(void*)*) bindRefChunkEnd;
        Field(TypePath*) rootPath;         // this should be in library instead of ScriptContext::Cache
        Field(void*) scriptContextCache;   // forward declaration for point to ScriptContext::Cache such that we don't need to hard pin it.
        Field(FunctionReferenceList*) dynamicFunctionReference;
        Field(uint) dynamicFunctionReferenceDepth;
        Field(FinalizableObject*) jsrtContextObject;
        Field(JsrtExternalTypesCache*) jsrtExternalTypesCache;

        typedef JsUtil::BaseHashSet<RecyclerWeakReference<RecyclableObject>*, Recycler, PowerOf2SizePolicy, RecyclerWeakReference<RecyclableObject>*, StringTemplateCallsiteObjectComparer> StringTemplateCallsiteObjectList;

        // Used to store a list of template callsite objects.
        // We use the raw strings in the callsite object (or a string template parse node) to identify unique callsite objects in the list.
        // See abstract operation GetTemplateObject in ES6 Spec (RC1) 12.2.8.3
        Field(StringTemplateCallsiteObjectList*) stringTemplateCallsiteObjectList;

        Field(ModuleRecordList*) moduleRecordList;

        // This list contains types ensured to have only writable data properties in it and all objects in its prototype chain
        // (i.e., no readonly properties or accessors). Only prototype objects' types are stored in the list. When something
        // in the script context adds a readonly property or accessor to an object that is used as a prototype object, this
        // list is cleared. The list is also cleared before garbage collection so that it does not keep growing, and so, it can
        // hold strong references to the types.
        //
        // The cache is used by the type-without-property local inline cache. When setting a property on a type that doesn't
        // have the property, to determine whether to promote the object like an object of that type was last promoted, we need
        // to ensure that objects in the prototype chain have not acquired a readonly property or setter (ideally, only for that
        // property ID, but we just check for any such property). This cache is used to avoid doing this many times, especially
        // when the prototype chain is not short.
        //
        // This list is only used to invalidate the status of types. The type itself contains a boolean indicating whether it
        // and prototypes contain only writable data properties, which is reset upon invalidating the status.
        Field(JsUtil::List<Type *> *) typesEnsuredToHaveOnlyWritableDataPropertiesInItAndPrototypeChain;

        Field(uint64) randSeed0, randSeed1;
        Field(bool) isPRNGSeeded;
        Field(bool) inProfileMode;
        Field(bool) inDispatchProfileMode;
        Field(bool) arrayObjectHasUserDefinedSpecies;

        JavascriptFunction * AddFunctionToLibraryObjectWithPrototype(DynamicObject * object, PropertyId propertyId, FunctionInfo * functionInfo, int length, DynamicObject * prototype = nullptr, DynamicType * functionType = nullptr);
        JavascriptFunction * AddFunctionToLibraryObject(DynamicObject* object, PropertyId propertyId, FunctionInfo * functionInfo, int length, PropertyAttributes attributes = PropertyBuiltInMethodDefaults);

        JavascriptFunction * AddFunctionToLibraryObjectWithName(DynamicObject* object, PropertyId propertyId, PropertyId nameId, FunctionInfo * functionInfo, int length);
        RuntimeFunction* AddGetterToLibraryObject(DynamicObject* object, PropertyId propertyId, FunctionInfo* functionInfo);
        void AddAccessorsToLibraryObject(DynamicObject* object, PropertyId propertyId, FunctionInfo * getterFunctionInfo, FunctionInfo * setterFunctionInfo);
        void AddAccessorsToLibraryObject(DynamicObject* object, PropertyId propertyId, RecyclableObject * getterFunction, RecyclableObject * setterFunction);
        void AddAccessorsToLibraryObjectWithName(DynamicObject* object, PropertyId propertyId, PropertyId nameId, FunctionInfo * getterFunctionInfo, FunctionInfo * setterFunction);
        RuntimeFunction * CreateGetterFunction(PropertyId nameId, FunctionInfo* functionInfo);
        RuntimeFunction * CreateSetterFunction(PropertyId nameId, FunctionInfo* functionInfo);

        template <size_t N>
        JavascriptFunction * AddFunctionToLibraryObjectWithPropertyName(DynamicObject* object, const char16(&propertyName)[N], FunctionInfo * functionInfo, int length);

        static SimpleTypeHandler<1> SharedPrototypeTypeHandler;
        static SimpleTypeHandler<1> SharedFunctionWithoutPrototypeTypeHandler;
        static SimpleTypeHandler<1> SharedFunctionWithPrototypeTypeHandlerV11;
        static SimpleTypeHandler<2> SharedFunctionWithPrototypeTypeHandler;
        static SimpleTypeHandler<1> SharedFunctionWithLengthTypeHandler;
        static SimpleTypeHandler<2> SharedFunctionWithLengthAndNameTypeHandler;
        static SimpleTypeHandler<1> SharedIdMappedFunctionWithPrototypeTypeHandler;
        static SimpleTypeHandler<2> SharedNamespaceSymbolTypeHandler;
        static MissingPropertyTypeHandler MissingPropertyHolderTypeHandler;

        static SimplePropertyDescriptor const SharedFunctionPropertyDescriptors[2];
        static SimplePropertyDescriptor const HeapArgumentsPropertyDescriptors[3];
        static SimplePropertyDescriptor const FunctionWithLengthAndPrototypeTypeDescriptors[2];
        static SimplePropertyDescriptor const FunctionWithLengthAndNameTypeDescriptors[2];
        static SimplePropertyDescriptor const ModuleNamespaceTypeDescriptors[2];

    public:


        static const ObjectInfoBits EnumFunctionClass = EnumClass_1_Bit;

        static void InitializeProperties(ThreadContext * threadContext);

        JavascriptLibrary(GlobalObject* globalObject) :
                              JavascriptLibraryBase(globalObject),
                              inProfileMode(false),
                              inDispatchProfileMode(false),
                              propertyStringMap(nullptr),
                              parseIntFunctionObject(nullptr),
                              evalFunctionObject(nullptr),
                              parseFloatFunctionObject(nullptr),
                              arrayPrototypeToLocaleStringFunction(nullptr),
                              arrayPrototypeToStringFunction(nullptr),
                              identityFunction(nullptr),
                              throwerFunction(nullptr),
                              jsrtContextObject(nullptr),
                              jsrtExternalTypesCache(nullptr),
                              scriptContextCache(nullptr),
                              externalLibraryList(nullptr),
#if ENABLE_COPYONACCESS_ARRAY
                              cacheForCopyOnAccessArraySegments(nullptr),
#endif
                              referencedPropertyRecords(nullptr),
                              stringTemplateCallsiteObjectList(nullptr),
                              moduleRecordList(nullptr),
                              rootPath(nullptr),
                              bindRefChunkBegin(nullptr),
                              bindRefChunkCurrent(nullptr),
                              bindRefChunkEnd(nullptr),
                              dynamicFunctionReference(nullptr)
        {
            this->globalObject = globalObject;
        }

        void Initialize(ScriptContext* scriptContext, GlobalObject * globalObject);
        void Uninitialize();
        GlobalObject* GetGlobalObject() const { return globalObject; }
        ScriptContext* GetScriptContext() const { return scriptContext; }

        Recycler * GetRecycler() const { return recycler; }
        Var GetPI() { return pi; }
        Var GetNaN() { return nan; }
        Var GetNegativeInfinite() { return negativeInfinite; }
        Var GetPositiveInfinite() { return positiveInfinite; }
        Var GetMaxValue() { return maxValue; }
        Var GetMinValue() { return minValue; }
        Var GetNegativeZero() { return negativeZero; }
        RecyclableObject* GetUndefined() { return undefinedValue; }
        RecyclableObject* GetNull() { return nullValue; }
        JavascriptBoolean* GetTrue() { return booleanTrue; }
        JavascriptBoolean* GetFalse() { return booleanFalse; }
        Var GetTrueOrFalse(BOOL value) { return value ? booleanTrue : booleanFalse; }
        JavascriptSymbol* GetSymbolHasInstance() { return symbolHasInstance; }
        JavascriptSymbol* GetSymbolIsConcatSpreadable() { return symbolIsConcatSpreadable; }
        JavascriptSymbol* GetSymbolIterator() { return symbolIterator; }
        JavascriptSymbol* GetSymbolMatch() { return symbolMatch; }
        JavascriptSymbol* GetSymbolReplace() { return symbolReplace; }
        JavascriptSymbol* GetSymbolSearch() { return symbolSearch; }
        JavascriptSymbol* GetSymbolSplit() { return symbolSplit; }
        JavascriptSymbol* GetSymbolSpecies() { return symbolSpecies; }
        JavascriptSymbol* GetSymbolToPrimitive() { return symbolToPrimitive; }
        JavascriptSymbol* GetSymbolToStringTag() { return symbolToStringTag; }
        JavascriptSymbol* GetSymbolUnscopables() { return symbolUnscopables; }
        JavascriptString* GetNullString() { return nullString; }
        JavascriptString* GetEmptyString() const;
        JavascriptString* GetWhackString() { return whackString; }
        JavascriptString* GetUndefinedDisplayString() { return undefinedDisplayString; }
        JavascriptString* GetNaNDisplayString() { return nanDisplayString; }
        JavascriptString* GetQuotesString() { return quotesString; }
        JavascriptString* GetNullDisplayString() { return nullDisplayString; }
        JavascriptString* GetUnknownDisplayString() { return unknownDisplayString; }
        JavascriptString* GetCommaDisplayString() { return commaDisplayString; }
        JavascriptString* GetCommaSpaceDisplayString() { return commaSpaceDisplayString; }
        JavascriptString* GetTrueDisplayString() { return trueDisplayString; }
        JavascriptString* GetFalseDisplayString() { return falseDisplayString; }
        JavascriptString* GetLengthDisplayString() { return lengthDisplayString; }
        JavascriptString* GetObjectDisplayString() { return objectDisplayString; }
        JavascriptString* GetStringTypeDisplayString() { return stringTypeDisplayString; }
        JavascriptString* GetErrorDisplayString() const { return errorDisplayString; }
        JavascriptString* GetFunctionPrefixString() { return functionPrefixString; }
        JavascriptString* GetGeneratorFunctionPrefixString() { return generatorFunctionPrefixString; }
        JavascriptString* GetAsyncFunctionPrefixString() { return asyncFunctionPrefixString; }
        JavascriptString* GetFunctionDisplayString() { return functionDisplayString; }
        JavascriptString* GetXDomainFunctionDisplayString() { return xDomainFunctionDisplayString; }
        JavascriptString* GetInvalidDateString() { return invalidDateString; }
        JavascriptString* GetObjectTypeDisplayString() const { return objectTypeDisplayString; }
        JavascriptString* GetFunctionTypeDisplayString() const { return functionTypeDisplayString; }
        JavascriptString* GetBooleanTypeDisplayString() const { return booleanTypeDisplayString; }
        JavascriptString* GetNumberTypeDisplayString() const { return numberTypeDisplayString; }
        JavascriptString* GetModuleTypeDisplayString() const { return moduleTypeDisplayString; }
        JavascriptString* GetVariantDateTypeDisplayString() const { return variantDateTypeDisplayString; }

        // SIMD_JS
        JavascriptString* GetSIMDFloat32x4DisplayString() const { return simdFloat32x4DisplayString; }
        JavascriptString* GetSIMDFloat64x2DisplayString() const { return simdFloat64x2DisplayString; }
        JavascriptString* GetSIMDInt32x4DisplayString()   const { return simdInt32x4DisplayString; }
        JavascriptString* GetSIMDInt16x8DisplayString()   const { return simdInt16x8DisplayString; }
        JavascriptString* GetSIMDInt8x16DisplayString()   const { return simdInt8x16DisplayString; }

        JavascriptString* GetSIMDBool32x4DisplayString()   const { return simdBool32x4DisplayString; }
        JavascriptString* GetSIMDBool16x8DisplayString()   const { return simdBool16x8DisplayString; }
        JavascriptString* GetSIMDBool8x16DisplayString()   const { return simdBool8x16DisplayString; }

        JavascriptString* GetSIMDUint32x4DisplayString()   const { return simdUint32x4DisplayString; }
        JavascriptString* GetSIMDUint16x8DisplayString()   const { return simdUint16x8DisplayString; }
        JavascriptString* GetSIMDUint8x16DisplayString()   const { return simdUint8x16DisplayString; }

        JavascriptString* GetSymbolTypeDisplayString() const { return symbolTypeDisplayString; }
        JavascriptString* GetDebuggerDeadZoneBlockVariableString() { Assert(debuggerDeadZoneBlockVariableString); return debuggerDeadZoneBlockVariableString; }
        JavascriptRegExp* CreateEmptyRegExp();
        JavascriptFunction* GetObjectConstructor() const {return objectConstructor; }
        JavascriptFunction* GetBooleanConstructor() const {return booleanConstructor; }
        JavascriptFunction* GetDateConstructor() const {return dateConstructor; }
        JavascriptFunction* GetFunctionConstructor() const {return functionConstructor; }
        JavascriptFunction* GetNumberConstructor() const {return numberConstructor; }
        JavascriptRegExpConstructor* GetRegExpConstructor() const {return regexConstructor; }
        JavascriptFunction* GetStringConstructor() const {return stringConstructor; }
        JavascriptFunction* GetArrayBufferConstructor() const {return arrayBufferConstructor; }
        JavascriptFunction* GetErrorConstructor() const { return errorConstructor; }
        JavascriptFunction* GetInt8ArrayConstructor() const {return Int8ArrayConstructor; }
        JavascriptFunction* GetUint8ArrayConstructor() const {return Uint8ArrayConstructor; }
        JavascriptFunction* GetInt16ArrayConstructor() const {return Int16ArrayConstructor; }
        JavascriptFunction* GetUint16ArrayConstructor() const {return Uint16ArrayConstructor; }
        JavascriptFunction* GetInt32ArrayConstructor() const {return Int32ArrayConstructor; }
        JavascriptFunction* GetUint32ArrayConstructor() const {return Uint32ArrayConstructor; }
        JavascriptFunction* GetFloat32ArrayConstructor() const {return Float32ArrayConstructor; }
        JavascriptFunction* GetFloat64ArrayConstructor() const {return Float64ArrayConstructor; }
        JavascriptFunction* GetWeakMapConstructor() const {return weakMapConstructor; }
        JavascriptFunction* GetMapConstructor() const {return mapConstructor; }
        JavascriptFunction* GetSetConstructor() const {return  setConstructor; }
        JavascriptFunction* GetSymbolConstructor() const {return symbolConstructor; }
        JavascriptFunction* GetEvalFunctionObject() { return evalFunctionObject; }
        JavascriptFunction* GetArrayPrototypeValuesFunction() { return EnsureArrayPrototypeValuesFunction(); }
        JavascriptFunction* GetArrayIteratorPrototypeBuiltinNextFunction() { return arrayIteratorPrototypeBuiltinNextFunction; }
        DynamicObject* GetMathObject() const {return mathObject; }
        DynamicObject* GetJSONObject() const {return JSONObject; }
        DynamicObject* GetReflectObject() const { return reflectObject; }
        const PropertyDescriptor* GetDefaultPropertyDescriptor() const { return &defaultPropertyDescriptor; }
        DynamicObject* GetMissingPropertyHolder() const { return missingPropertyHolder; }

        JavascriptFunction* GetSharedArrayBufferConstructor() { return sharedArrayBufferConstructor; }
        DynamicObject* GetAtomicsObject() { return atomicsObject; }

        DynamicObject* GetWebAssemblyCompileErrorPrototype() const { return webAssemblyCompileErrorPrototype; }
        DynamicObject* GetWebAssemblyCompileErrorConstructor() const { return webAssemblyCompileErrorConstructor; }
        DynamicObject* GetWebAssemblyRuntimeErrorPrototype() const { return webAssemblyRuntimeErrorPrototype; }
        DynamicObject* GetWebAssemblyRuntimeErrorConstructor() const { return webAssemblyRuntimeErrorConstructor; }
        DynamicObject* GetWebAssemblyLinkErrorPrototype() const { return webAssemblyLinkErrorPrototype; }
        DynamicObject* GetWebAssemblyLinkErrorConstructor() const { return webAssemblyLinkErrorConstructor; }

#if ENABLE_TTD
        Js::PropertyId ExtractPrimitveSymbolId_TTD(Var value);
        Js::RecyclableObject* CreatePrimitveSymbol_TTD(Js::PropertyId pid);
        Js::RecyclableObject* CreatePrimitveSymbol_TTD(Js::JavascriptString* str);

        Js::RecyclableObject* CreateDefaultBoxedObject_TTD(Js::TypeId kind);
        void SetBoxedObjectValue_TTD(Js::RecyclableObject* obj, Js::Var value);

        Js::RecyclableObject* CreateDate_TTD(double value);
        Js::RecyclableObject* CreateRegex_TTD(const char16* patternSource, uint32 patternLength, UnifiedRegex::RegexFlags flags, CharCount lastIndex, Js::Var lastVar);
        Js::RecyclableObject* CreateError_TTD();

        Js::RecyclableObject* CreateES5Array_TTD();
        static void SetLengthWritableES5Array_TTD(Js::RecyclableObject* es5Array, bool isLengthWritable);

        Js::RecyclableObject* CreateSet_TTD();
        Js::RecyclableObject* CreateWeakSet_TTD();
        static void AddSetElementInflate_TTD(Js::JavascriptSet* set, Var value);
        static void AddWeakSetElementInflate_TTD(Js::JavascriptWeakSet* set, Var value);

        Js::RecyclableObject* CreateMap_TTD();
        Js::RecyclableObject* CreateWeakMap_TTD();
        static void AddMapElementInflate_TTD(Js::JavascriptMap* map, Var key, Var value);
        static void AddWeakMapElementInflate_TTD(Js::JavascriptWeakMap* map, Var key, Var value);

        Js::RecyclableObject* CreateExternalFunction_TTD(Js::JavascriptString* fname);
        Js::RecyclableObject* CreateBoundFunction_TTD(RecyclableObject* function, Var bThis, uint32 ct, Var* args);

        Js::RecyclableObject* CreateProxy_TTD(RecyclableObject* handler, RecyclableObject* target);
        Js::RecyclableObject* CreateRevokeFunction_TTD(RecyclableObject* proxy);

        Js::RecyclableObject* CreateHeapArguments_TTD(uint32 numOfArguments, uint32 formalCount, ActivationObject* frameObject, byte* deletedArray);
        Js::RecyclableObject* CreateES5HeapArguments_TTD(uint32 numOfArguments, uint32 formalCount, ActivationObject* frameObject, byte* deletedArray);

        Js::JavascriptPromiseCapability* CreatePromiseCapability_TTD(Var promise, Var resolve, Var reject);
        Js::JavascriptPromiseReaction* CreatePromiseReaction_TTD(RecyclableObject* handler, JavascriptPromiseCapability* capabilities);

        Js::RecyclableObject* CreatePromise_TTD(uint32 status, Var result, JsUtil::List<Js::JavascriptPromiseReaction*, HeapAllocator>& resolveReactions, JsUtil::List<Js::JavascriptPromiseReaction*, HeapAllocator>& rejectReactions);
        JavascriptPromiseResolveOrRejectFunctionAlreadyResolvedWrapper* CreateAlreadyDefinedWrapper_TTD(bool alreadyDefined);
        Js::RecyclableObject* CreatePromiseResolveOrRejectFunction_TTD(RecyclableObject* promise, bool isReject, JavascriptPromiseResolveOrRejectFunctionAlreadyResolvedWrapper* alreadyResolved);
        Js::RecyclableObject* CreatePromiseReactionTaskFunction_TTD(JavascriptPromiseReaction* reaction, Var argument);
#endif

#ifdef ENABLE_INTL_OBJECT
        DynamicObject* GetINTLObject() const { return IntlObject; }
        void ResetIntlObject();
        void EnsureIntlObjectReady();
        template <class Fn>
        void InitializeIntlForPrototypes(Fn fn);
        void InitializeIntlForStringPrototype();
        void InitializeIntlForDatePrototype();
        void InitializeIntlForNumberPrototype();
#endif

#ifdef ENABLE_DEBUG_CONFIG_OPTIONS
        DynamicType * GetDebugDisposableObjectType() { return debugDisposableObjectType; }
        DynamicType * GetDebugFuncExecutorInDisposeObjectType() { return debugFuncExecutorInDisposeObjectType; }
#endif

        DynamicType* GetErrorType(ErrorTypeEnum typeToCreate) const;
        StaticType  * GetBooleanTypeStatic() const { return booleanTypeStatic; }
        DynamicType * GetBooleanTypeDynamic() const { return booleanTypeDynamic; }
        DynamicType * GetDateType() const { return dateType; }
        DynamicType * GetBoundFunctionType() const { return boundFunctionType; }
        DynamicType * GetRegExpConstructorType() const { return regexConstructorType; }
        StaticType  * GetEnumeratorType() const { return enumeratorType; }
        DynamicType * GetSpreadArgumentType() const { return SpreadArgumentType; }
        StaticType  * GetWithType() const { return withType; }
        DynamicType * GetErrorType() const { return errorType; }
        DynamicType * GetEvalErrorType() const { return evalErrorType; }
        DynamicType * GetRangeErrorType() const { return rangeErrorType; }
        DynamicType * GetReferenceErrorType() const { return referenceErrorType; }
        DynamicType * GetSyntaxErrorType() const { return syntaxErrorType; }
        DynamicType * GetTypeErrorType() const { return typeErrorType; }
        DynamicType * GetURIErrorType() const { return uriErrorType; }
        DynamicType * GetWebAssemblyCompileErrorType() const { return webAssemblyCompileErrorType; }
        DynamicType * GetWebAssemblyRuntimeErrorType() const { return webAssemblyRuntimeErrorType; }
        DynamicType * GetWebAssemblyLinkErrorType() const { return webAssemblyLinkErrorType; }
        StaticType  * GetNumberTypeStatic() const { return numberTypeStatic; }
        StaticType  * GetInt64TypeStatic() const { return int64NumberTypeStatic; }
        StaticType  * GetUInt64TypeStatic() const { return uint64NumberTypeStatic; }
        DynamicType * GetNumberTypeDynamic() const { return numberTypeDynamic; }
        DynamicType * GetPromiseType() const { return promiseType; }

        DynamicType * GetWebAssemblyModuleType()  const { return webAssemblyModuleType; }
        DynamicType * GetWebAssemblyInstanceType()  const { return webAssemblyInstanceType; }
        DynamicType * GetWebAssemblyMemoryType() const { return webAssemblyMemoryType; }
        DynamicType * GetWebAssemblyTableType() const { return webAssemblyTableType; }

        // SIMD_JS
        DynamicType * GetSIMDBool8x16TypeDynamic()  const { return simdBool8x16TypeDynamic;  }
        DynamicType * GetSIMDBool16x8TypeDynamic()  const { return simdBool16x8TypeDynamic;  }
        DynamicType * GetSIMDBool32x4TypeDynamic()  const { return simdBool32x4TypeDynamic;  }
        DynamicType * GetSIMDInt8x16TypeDynamic()   const { return simdInt8x16TypeDynamic;   }
        DynamicType * GetSIMDInt16x8TypeDynamic()   const { return simdInt16x8TypeDynamic;   }
        DynamicType * GetSIMDInt32x4TypeDynamic()   const { return simdInt32x4TypeDynamic;   }
        DynamicType * GetSIMDUint8x16TypeDynamic()  const { return simdUint8x16TypeDynamic;  }
        DynamicType * GetSIMDUint16x8TypeDynamic()  const { return simdUint16x8TypeDynamic;  }
        DynamicType * GetSIMDUint32x4TypeDynamic()  const { return simdUint32x4TypeDynamic;  }
        DynamicType * GetSIMDFloat32x4TypeDynamic() const { return simdFloat32x4TypeDynamic; }

        StaticType* GetSIMDFloat32x4TypeStatic() const { return simdFloat32x4TypeStatic; }
        StaticType* GetSIMDFloat64x2TypeStatic() const { return simdFloat64x2TypeStatic; }
        StaticType* GetSIMDInt32x4TypeStatic()   const { return simdInt32x4TypeStatic; }
        StaticType* GetSIMDInt16x8TypeStatic()   const { return simdInt16x8TypeStatic; }
        StaticType* GetSIMDInt8x16TypeStatic()   const { return simdInt8x16TypeStatic; }
        StaticType* GetSIMDBool32x4TypeStatic() const { return simdBool32x4TypeStatic; }
        StaticType* GetSIMDBool16x8TypeStatic() const { return simdBool16x8TypeStatic; }
        StaticType* GetSIMDBool8x16TypeStatic() const { return simdBool8x16TypeStatic; }
        StaticType* GetSIMDUInt32x4TypeStatic()   const { return simdUint32x4TypeStatic; }
        StaticType* GetSIMDUint16x8TypeStatic()   const { return simdUint16x8TypeStatic; }
        StaticType* GetSIMDUint8x16TypeStatic()   const { return simdUint8x16TypeStatic; }

        DynamicType * GetObjectLiteralType(uint16 requestedInlineSlotCapacity);
        DynamicType * GetObjectHeaderInlinedLiteralType(uint16 requestedInlineSlotCapacity);
        DynamicType * GetObjectType() const { return objectTypes[0]; }
        DynamicType * GetObjectHeaderInlinedType() const { return objectHeaderInlinedTypes[0]; }
        StaticType  * GetSymbolTypeStatic() const { return symbolTypeStatic; }
        DynamicType * GetSymbolTypeDynamic() const { return symbolTypeDynamic; }
        DynamicType * GetProxyType() const { return proxyType; }
        DynamicType * GetHeapArgumentsObjectType() const { return heapArgumentsType; }
        DynamicType * GetActivationObjectType() const { return activationObjectType; }
        DynamicType * GetModuleNamespaceType() const { return moduleNamespaceType; }
        DynamicType * GetArrayType() const { return arrayType; }
        DynamicType * GetNativeIntArrayType() const { return nativeIntArrayType; }
#if ENABLE_COPYONACCESS_ARRAY
        DynamicType * GetCopyOnAccessNativeIntArrayType() const { return copyOnAccessNativeIntArrayType; }
#endif
        DynamicType * GetNativeFloatArrayType() const { return nativeFloatArrayType; }
        DynamicType * GetRegexPrototypeType() const { return regexPrototypeType; }
        DynamicType * GetRegexType() const { return regexType; }
        DynamicType * GetRegexResultType() const { return regexResultType; }
        DynamicType * GetArrayBufferType() const { return arrayBufferType; }
        StaticType  * GetStringTypeStatic() const { AssertMsg(stringTypeStatic, "Where's stringTypeStatic?"); return stringTypeStatic; }
        DynamicType * GetStringTypeDynamic() const { return stringTypeDynamic; }
        StaticType  * GetVariantDateType() const { return variantDateType; }
        void EnsureDebugObject(DynamicObject* newDebugObject);
        DynamicObject* GetDebugObject() const { Assert(debugObject != nullptr); return debugObject; }
        DynamicType * GetMapType() const { return mapType; }
        DynamicType * GetSetType() const { return setType; }
        DynamicType * GetWeakMapType() const { return weakMapType; }
        DynamicType * GetWeakSetType() const { return weakSetType; }
        DynamicType * GetArrayIteratorType() const { return arrayIteratorType; }
        DynamicType * GetMapIteratorType() const { return mapIteratorType; }
        DynamicType * GetSetIteratorType() const { return setIteratorType; }
        DynamicType * GetStringIteratorType() const { return stringIteratorType; }
        DynamicType * GetListIteratorType() const { return listIteratorType; }
        JavascriptFunction* GetDefaultAccessorFunction() const { return defaultAccessorFunction; }
        JavascriptFunction* GetStackTraceAccessorFunction() const { return stackTraceAccessorFunction; }
        JavascriptFunction* GetThrowTypeErrorRestrictedPropertyAccessorFunction() const { return throwTypeErrorRestrictedPropertyAccessorFunction; }
        JavascriptFunction* Get__proto__getterFunction() const { return __proto__getterFunction; }
        JavascriptFunction* Get__proto__setterFunction() const { return __proto__setterFunction; }

        JavascriptFunction* GetObjectValueOfFunction() const { return objectValueOfFunction; }
        JavascriptFunction* GetObjectToStringFunction() const { return objectToStringFunction; }

        // SIMD_JS
        JavascriptFunction* GetSIMDFloat32x4ToStringFunction() const { return simdFloat32x4ToStringFunction;  }
        JavascriptFunction* GetSIMDFloat64x2ToStringFunction() const { return simdFloat64x2ToStringFunction; }
        JavascriptFunction* GetSIMDInt32x4ToStringFunction()   const { return simdInt32x4ToStringFunction; }
        JavascriptFunction* GetSIMDInt16x8ToStringFunction()   const { return simdInt16x8ToStringFunction; }
        JavascriptFunction* GetSIMDInt8x16ToStringFunction()   const { return simdInt8x16ToStringFunction; }
        JavascriptFunction* GetSIMDBool32x4ToStringFunction()   const { return simdBool32x4ToStringFunction; }
        JavascriptFunction* GetSIMDBool16x8ToStringFunction()   const { return simdBool16x8ToStringFunction; }
        JavascriptFunction* GetSIMDBool8x16ToStringFunction()   const { return simdBool8x16ToStringFunction; }
        JavascriptFunction* GetSIMDUint32x4ToStringFunction()   const { return simdUint32x4ToStringFunction; }
        JavascriptFunction* GetSIMDUint16x8ToStringFunction()   const { return simdUint16x8ToStringFunction; }
        JavascriptFunction* GetSIMDUint8x16ToStringFunction()   const { return simdUint8x16ToStringFunction; }

        JavascriptFunction* GetDebugObjectNonUserGetterFunction() const { return debugObjectNonUserGetterFunction; }
        JavascriptFunction* GetDebugObjectNonUserSetterFunction() const { return debugObjectNonUserSetterFunction; }

        UnifiedRegex::RegexPattern * GetEmptyRegexPattern() const { return emptyRegexPattern; }
        JavascriptFunction* GetRegexExecFunction() const { return regexExecFunction; }
        JavascriptFunction* GetRegexFlagsGetterFunction() const { return regexFlagsGetterFunction; }
        JavascriptFunction* GetRegexGlobalGetterFunction() const { return regexGlobalGetterFunction; }
        JavascriptFunction* GetRegexStickyGetterFunction() const { return regexStickyGetterFunction; }
        JavascriptFunction* GetRegexUnicodeGetterFunction() const { return regexUnicodeGetterFunction; }

        int GetRegexConstructorSlotIndex() const { return regexConstructorSlotIndex;  }
        int GetRegexExecSlotIndex() const { return regexExecSlotIndex;  }
        int GetRegexFlagsGetterSlotIndex() const { return regexFlagsGetterSlotIndex;  }
        int GetRegexGlobalGetterSlotIndex() const { return regexGlobalGetterSlotIndex;  }
        int GetRegexStickyGetterSlotIndex() const { return regexStickyGetterSlotIndex;  }
        int GetRegexUnicodeGetterSlotIndex() const { return regexUnicodeGetterSlotIndex;  }

        TypePath* GetRootPath() const { return rootPath; }
        void BindReference(void * addr);
        void CleanupForClose();
        void BeginDynamicFunctionReferences();
        void EndDynamicFunctionReferences();
        void RegisterDynamicFunctionReference(FunctionProxy* func);

        void SetDebugObjectNonUserAccessor(FunctionInfo *funcGetter, FunctionInfo *funcSetter);

        JavascriptFunction* GetDebugObjectDebugModeGetterFunction() const { return debugObjectDebugModeGetterFunction; }
        void SetDebugObjectDebugModeAccessor(FunctionInfo *funcGetter);

#ifdef ENABLE_DEBUG_CONFIG_OPTIONS
        JavascriptFunction* GetDebugObjectFaultInjectionCookieGetterFunction() const { return debugObjectFaultInjectionCookieGetterFunction; }
        JavascriptFunction* GetDebugObjectFaultInjectionCookieSetterFunction() const { return debugObjectFaultInjectionCookieSetterFunction; }
        void SetDebugObjectFaultInjectionCookieGetterAccessor(FunctionInfo *funcGetter, FunctionInfo *funcSetter);
#endif

        JavascriptFunction* GetArrayPrototypeToStringFunction() const { return arrayPrototypeToStringFunction; }
        JavascriptFunction* GetArrayPrototypeToLocaleStringFunction() const { return arrayPrototypeToLocaleStringFunction; }
        JavascriptFunction* GetIdentityFunction() const { return identityFunction; }
        JavascriptFunction* GetThrowerFunction() const { return throwerFunction; }

        void SetNativeHostPromiseContinuationFunction(PromiseContinuationCallback function, void *state);

        void PinJsrtContextObject(FinalizableObject* jsrtContext);
        FinalizableObject* GetPinnedJsrtContextObject();
        void EnqueueTask(Var taskVar);

        HeapArgumentsObject* CreateHeapArguments(Var frameObj, uint formalCount, bool isStrictMode = false);
        JavascriptArray* CreateArray();
        JavascriptArray* CreateArray(uint32 length);
        JavascriptArray *CreateArrayOnStack(void *const stackAllocationPointer);
        JavascriptNativeIntArray* CreateNativeIntArray();
        JavascriptNativeIntArray* CreateNativeIntArray(uint32 length);
#if ENABLE_COPYONACCESS_ARRAY
        JavascriptCopyOnAccessNativeIntArray* CreateCopyOnAccessNativeIntArray();
        JavascriptCopyOnAccessNativeIntArray* CreateCopyOnAccessNativeIntArray(uint32 length);
#endif
        JavascriptNativeFloatArray* CreateNativeFloatArray();
        JavascriptNativeFloatArray* CreateNativeFloatArray(uint32 length);
        JavascriptArray* CreateArray(uint32 length, uint32 size);
        ArrayBuffer* CreateArrayBuffer(uint32 length);
        ArrayBuffer* CreateArrayBuffer(byte* buffer, uint32 length);
        SharedArrayBuffer* CreateSharedArrayBuffer(uint32 length);
        SharedArrayBuffer* CreateSharedArrayBuffer(SharedContents *contents);
        ArrayBuffer* CreateProjectionArraybuffer(uint32 length);
        ArrayBuffer* CreateProjectionArraybuffer(byte* buffer, uint32 length);
        DataView* CreateDataView(ArrayBufferBase* arrayBuffer, uint32 offSet, uint32 mappedLength);

        template <typename TypeName, bool clamped>
        inline DynamicType* GetTypedArrayType(TypeName);

        template<> inline DynamicType* GetTypedArrayType<int8,false>(int8) { return int8ArrayType; };
        template<> inline DynamicType* GetTypedArrayType<uint8,false>(uint8) { return uint8ArrayType; };
        template<> inline DynamicType* GetTypedArrayType<uint8,true>(uint8) { return uint8ClampedArrayType; };
        template<> inline DynamicType* GetTypedArrayType<int16,false>(int16) { return int16ArrayType; };
        template<> inline DynamicType* GetTypedArrayType<uint16,false>(uint16) { return uint16ArrayType; };
        template<> inline DynamicType* GetTypedArrayType<int32,false>(int32) { return int32ArrayType; };
        template<> inline DynamicType* GetTypedArrayType<uint32,false>(uint32) { return uint32ArrayType; };
        template<> inline DynamicType* GetTypedArrayType<float,false>(float) { return float32ArrayType; };
        template<> inline DynamicType* GetTypedArrayType<double,false>(double) { return float64ArrayType; };
        template<> inline DynamicType* GetTypedArrayType<int64,false>(int64) { return int64ArrayType; };
        template<> inline DynamicType* GetTypedArrayType<uint64,false>(uint64) { return uint64ArrayType; };
        template<> inline DynamicType* GetTypedArrayType<bool,false>(bool) { return boolArrayType; };

        DynamicType* GetCharArrayType() { return charArrayType; };

        //
        // This method would be used for creating array literals, when we really need to create a huge array
        // Avoids checks at runtime.
        //
        JavascriptArray*            CreateArrayLiteral(uint32 length);
        JavascriptNativeIntArray*   CreateNativeIntArrayLiteral(uint32 length);

#if ENABLE_PROFILE_INFO
        JavascriptNativeIntArray*   CreateCopyOnAccessNativeIntArrayLiteral(ArrayCallSiteInfo *arrayInfo, FunctionBody *functionBody, const Js::AuxArray<int32> *ints);
#endif

        JavascriptNativeFloatArray* CreateNativeFloatArrayLiteral(uint32 length);

        JavascriptBoolean* CreateBoolean(BOOL value);
        JavascriptDate* CreateDate();
        JavascriptDate* CreateDate(double value);
        JavascriptDate* CreateDate(SYSTEMTIME* pst);
        JavascriptMap* CreateMap();
        JavascriptSet* CreateSet();
        JavascriptWeakMap* CreateWeakMap();
        JavascriptWeakSet* CreateWeakSet();
        JavascriptError* CreateError();
        JavascriptError* CreateError(DynamicType* errorType, BOOL isExternal = FALSE);
        JavascriptError* CreateExternalError(ErrorTypeEnum errorTypeEnum);
        JavascriptError* CreateEvalError();
        JavascriptError* CreateRangeError();
        JavascriptError* CreateReferenceError();
        JavascriptError* CreateSyntaxError();
        JavascriptError* CreateTypeError();
        JavascriptError* CreateURIError();
        JavascriptError* CreateStackOverflowError();
        JavascriptError* CreateOutOfMemoryError();
        JavascriptError* CreateWebAssemblyCompileError();
        JavascriptError* CreateWebAssemblyRuntimeError();
        JavascriptError* CreateWebAssemblyLinkError();
        JavascriptSymbol* CreateSymbol(JavascriptString* description);
        JavascriptSymbol* CreateSymbol(const char16* description, int descriptionLength);
        JavascriptSymbol* CreateSymbol(const PropertyRecord* propertyRecord);
        JavascriptPromise* CreatePromise();
        JavascriptGenerator* CreateGenerator(Arguments& args, ScriptFunction* scriptFunction, RecyclableObject* prototype);
        JavascriptFunction* CreateNonProfiledFunction(FunctionInfo * functionInfo);
        template <class MethodType>
        JavascriptExternalFunction* CreateIdMappedExternalFunction(MethodType entryPoint, DynamicType *pPrototypeType);
        JavascriptExternalFunction* CreateExternalConstructor(Js::ExternalMethod entryPoint, PropertyId nameId, RecyclableObject * prototype);
        JavascriptExternalFunction* CreateExternalConstructor(Js::ExternalMethod entryPoint, PropertyId nameId, InitializeMethod method, unsigned short deferredTypeSlots, bool hasAccessors);
        DynamicType* GetCachedJsrtExternalType(uintptr_t finalizeCallback);
        void CacheJsrtExternalType(uintptr_t finalizeCallback, DynamicType* dynamicType);
        static DynamicTypeHandler * GetDeferredPrototypeGeneratorFunctionTypeHandler(ScriptContext* scriptContext);
        static DynamicTypeHandler * GetDeferredPrototypeAsyncFunctionTypeHandler(ScriptContext* scriptContext);
        DynamicType * CreateDeferredPrototypeGeneratorFunctionType(JavascriptMethod entrypoint, bool isAnonymousFunction, bool isShared = false);
        DynamicType * CreateDeferredPrototypeAsyncFunctionType(JavascriptMethod entrypoint, bool isAnonymousFunction, bool isShared = false);

        static DynamicTypeHandler * GetDeferredPrototypeFunctionTypeHandler(ScriptContext* scriptContext);
        static DynamicTypeHandler * GetDeferredAnonymousPrototypeFunctionTypeHandler();
        static DynamicTypeHandler * GetDeferredAnonymousPrototypeGeneratorFunctionTypeHandler();
        static DynamicTypeHandler * GetDeferredAnonymousPrototypeAsyncFunctionTypeHandler();

        DynamicTypeHandler * GetDeferredFunctionTypeHandler();
        DynamicTypeHandler * ScriptFunctionTypeHandler(bool noPrototypeProperty, bool isAnonymousFunction);
        DynamicTypeHandler * GetDeferredAnonymousFunctionTypeHandler();
        template<bool isNameAvailable, bool isPrototypeAvailable = true>
        static DynamicTypeHandler * GetDeferredFunctionTypeHandlerBase();
        template<bool isNameAvailable, bool isPrototypeAvailable = true>
        static DynamicTypeHandler * GetDeferredGeneratorFunctionTypeHandlerBase();
        template<bool isNameAvailable>
        static DynamicTypeHandler * GetDeferredAsyncFunctionTypeHandlerBase();

        DynamicType * CreateDeferredPrototypeFunctionType(JavascriptMethod entrypoint);
        DynamicType * CreateDeferredPrototypeFunctionTypeNoProfileThunk(JavascriptMethod entrypoint, bool isShared = false);
        DynamicType * CreateFunctionType(JavascriptMethod entrypoint, RecyclableObject* prototype = nullptr);
        DynamicType * CreateFunctionWithLengthType(FunctionInfo * functionInfo);
        DynamicType * CreateFunctionWithLengthAndNameType(FunctionInfo * functionInfo);
        DynamicType * CreateFunctionWithLengthAndPrototypeType(FunctionInfo * functionInfo);
        DynamicType * CreateFunctionWithLengthType(DynamicObject * prototype, FunctionInfo * functionInfo);
        DynamicType * CreateFunctionWithLengthAndNameType(DynamicObject * prototype, FunctionInfo * functionInfo);
        DynamicType * CreateFunctionWithLengthAndPrototypeType(DynamicObject * prototype, FunctionInfo * functionInfo);
        ScriptFunction * CreateScriptFunction(FunctionProxy* proxy);
        AsmJsScriptFunction * CreateAsmJsScriptFunction(FunctionProxy* proxy);
        ScriptFunctionWithInlineCache * CreateScriptFunctionWithInlineCache(FunctionProxy* proxy);
        GeneratorVirtualScriptFunction * CreateGeneratorVirtualScriptFunction(FunctionProxy* proxy);
        DynamicType * CreateGeneratorType(RecyclableObject* prototype);

#if 0
        JavascriptNumber* CreateNumber(double value);
#endif
        JavascriptNumber* CreateNumber(double value, RecyclerJavascriptNumberAllocator * numberAllocator);
        JavascriptGeneratorFunction* CreateGeneratorFunction(JavascriptMethod entryPoint, GeneratorVirtualScriptFunction* scriptFunction);
        JavascriptAsyncFunction* CreateAsyncFunction(JavascriptMethod entryPoint, GeneratorVirtualScriptFunction* scriptFunction);
        JavascriptExternalFunction* CreateExternalFunction(ExternalMethod entryPointer, PropertyId nameId, Var signature, JavascriptTypeId prototypeTypeId, UINT64 flags);
        JavascriptExternalFunction* CreateExternalFunction(ExternalMethod entryPointer, Var nameId, Var signature, JavascriptTypeId prototypeTypeId, UINT64 flags);
        JavascriptExternalFunction* CreateStdCallExternalFunction(StdCallJavascriptMethod entryPointer, PropertyId nameId, void *callbackState);
        JavascriptExternalFunction* CreateStdCallExternalFunction(StdCallJavascriptMethod entryPointer, Var nameId, void *callbackState);
        JavascriptPromiseAsyncSpawnExecutorFunction* CreatePromiseAsyncSpawnExecutorFunction(JavascriptMethod entryPoint, JavascriptGenerator* generator, Var target);
        JavascriptPromiseAsyncSpawnStepArgumentExecutorFunction* CreatePromiseAsyncSpawnStepArgumentExecutorFunction(JavascriptMethod entryPoint, JavascriptGenerator* generator, Var argument, JavascriptFunction* resolve = NULL, JavascriptFunction* reject = NULL, bool isReject = false);
        JavascriptPromiseCapabilitiesExecutorFunction* CreatePromiseCapabilitiesExecutorFunction(JavascriptMethod entryPoint, JavascriptPromiseCapability* capability);
        JavascriptPromiseResolveOrRejectFunction* CreatePromiseResolveOrRejectFunction(JavascriptMethod entryPoint, JavascriptPromise* promise, bool isReject, JavascriptPromiseResolveOrRejectFunctionAlreadyResolvedWrapper* alreadyResolvedRecord);
        JavascriptPromiseReactionTaskFunction* CreatePromiseReactionTaskFunction(JavascriptMethod entryPoint, JavascriptPromiseReaction* reaction, Var argument);
        JavascriptPromiseResolveThenableTaskFunction* CreatePromiseResolveThenableTaskFunction(JavascriptMethod entryPoint, JavascriptPromise* promise, RecyclableObject* thenable, RecyclableObject* thenFunction);
        JavascriptPromiseAllResolveElementFunction* CreatePromiseAllResolveElementFunction(JavascriptMethod entryPoint, uint32 index, JavascriptArray* values, JavascriptPromiseCapability* capabilities, JavascriptPromiseAllResolveElementFunctionRemainingElementsWrapper* remainingElements);
        JavascriptExternalFunction* CreateWrappedExternalFunction(JavascriptExternalFunction* wrappedFunction);

#if ENABLE_NATIVE_CODEGEN
#if !FLOATVAR
        JavascriptNumber* CreateCodeGenNumber(CodeGenNumberAllocator *alloc, double value);
#endif
#endif

        DynamicObject* CreateGeneratorConstructorPrototypeObject();
        DynamicObject* CreateConstructorPrototypeObject(JavascriptFunction * constructor);
        DynamicObject* CreateObject(const bool allowObjectHeaderInlining = false, const PropertyIndex requestedInlineSlotCapacity = 0);
        DynamicObject* CreateObject(DynamicTypeHandler * typeHandler);
        DynamicObject* CreateActivationObject();
        DynamicObject* CreatePseudoActivationObject();
        DynamicObject* CreateBlockActivationObject();
        DynamicObject* CreateConsoleScopeActivationObject();
        DynamicType* CreateObjectType(RecyclableObject* prototype, Js::TypeId typeId, uint16 requestedInlineSlotCapacity);
        DynamicType* CreateObjectTypeNoCache(RecyclableObject* prototype, Js::TypeId typeId);
        DynamicType* CreateObjectType(RecyclableObject* prototype, uint16 requestedInlineSlotCapacity);
        DynamicObject* CreateObject(RecyclableObject* prototype, uint16 requestedInlineSlotCapacity = 0);

        typedef JavascriptString* LibStringType; // used by diagnostics template
        template< size_t N > JavascriptString* CreateStringFromCppLiteral(const char16 (&value)[N]) const;
        template<> JavascriptString* CreateStringFromCppLiteral(const char16 (&value)[1]) const; // Specialization for empty string
        template<> JavascriptString* CreateStringFromCppLiteral(const char16 (&value)[2]) const; // Specialization for single-char strings
        PropertyString* CreatePropertyString(const Js::PropertyRecord* propertyRecord);
        PropertyString* CreatePropertyString(const Js::PropertyRecord* propertyRecord, ArenaAllocator *arena);

        JavascriptVariantDate* CreateVariantDate(const double value);

        JavascriptBooleanObject* CreateBooleanObject(BOOL value);
        JavascriptBooleanObject* CreateBooleanObject();
        JavascriptNumberObject* CreateNumberObjectWithCheck(double value);
        JavascriptNumberObject* CreateNumberObject(Var number);
        JavascriptSIMDObject* CreateSIMDObject(Var simdValue, TypeId typeDescriptor);
        JavascriptStringObject* CreateStringObject(JavascriptString* value);
        JavascriptStringObject* CreateStringObject(const char16* value, charcount_t length);
        JavascriptSymbolObject* CreateSymbolObject(JavascriptSymbol* value);
        JavascriptArrayIterator* CreateArrayIterator(Var iterable, JavascriptArrayIteratorKind kind);
        JavascriptMapIterator* CreateMapIterator(JavascriptMap* map, JavascriptMapIteratorKind kind);
        JavascriptSetIterator* CreateSetIterator(JavascriptSet* set, JavascriptSetIteratorKind kind);
        JavascriptStringIterator* CreateStringIterator(JavascriptString* string);
        JavascriptListIterator* CreateListIterator(ListForListIterator* list);

        JavascriptRegExp* CreateRegExp(UnifiedRegex::RegexPattern* pattern);

        DynamicObject* CreateIteratorResultObject(Var value, Var done);
        DynamicObject* CreateIteratorResultObjectValueFalse(Var value);
        DynamicObject* CreateIteratorResultObjectUndefinedTrue();

        RecyclableObject* CreateThrowErrorObject(JavascriptError* error);

        JavascriptFunction* EnsurePromiseResolveFunction();
        JavascriptFunction* EnsureGeneratorNextFunction();
        JavascriptFunction* EnsureGeneratorThrowFunction();

        void SetCrossSiteForSharedFunctionType(JavascriptFunction * function);

        bool IsPRNGSeeded() { return isPRNGSeeded; }
        uint64 GetRandSeed0() { return randSeed0; }
        uint64 GetRandSeed1() { return randSeed1; }
        void SetIsPRNGSeeded(bool val);
        void SetRandSeed0(uint64 rs) { randSeed0 = rs;}
        void SetRandSeed1(uint64 rs) { randSeed1 = rs; }

        void SetProfileMode(bool fSet);
        void SetDispatchProfile(bool fSet, JavascriptMethod dispatchInvoke);
        HRESULT ProfilerRegisterBuiltIns();

#if ENABLE_COPYONACCESS_ARRAY
        static bool IsCopyOnAccessArrayCallSite(JavascriptLibrary *lib, ArrayCallSiteInfo *arrayInfo, uint32 length);
        static bool IsCachedCopyOnAccessArrayCallSite(const JavascriptLibrary *lib, ArrayCallSiteInfo *arrayInfo);
        template <typename T>
        static void CheckAndConvertCopyOnAccessNativeIntArray(const T instance);
#endif

        void EnsureStringTemplateCallsiteObjectList();
        void AddStringTemplateCallsiteObject(RecyclableObject* callsite);
        RecyclableObject* TryGetStringTemplateCallsiteObject(ParseNodePtr pnode);
        RecyclableObject* TryGetStringTemplateCallsiteObject(RecyclableObject* callsite);

        static void CheckAndInvalidateIsConcatSpreadableCache(PropertyId propertyId, ScriptContext *scriptContext);

#if DBG_DUMP
        static const char16* GetStringTemplateCallsiteObjectKey(Var callsite);
#endif

        Field(JavascriptFunction*)* GetBuiltinFunctions();
        INT_PTR* GetVTableAddresses();
        static BuiltinFunction GetBuiltinFunctionForPropId(PropertyId id);
        static BuiltinFunction GetBuiltInForFuncInfo(intptr_t funcInfoAddr, ThreadContextInfo *context);
#if DBG
        static void CheckRegisteredBuiltIns(Field(JavascriptFunction*)* builtInFuncs, ScriptContext *scriptContext);
#endif
        static BOOL CanFloatPreferenceFunc(BuiltinFunction index);
        static BOOL IsFltFunc(BuiltinFunction index);
        static bool IsFloatFunctionCallsite(BuiltinFunction index, size_t argc);
        static bool IsFltBuiltInConst(PropertyId id);
        static size_t GetArgCForBuiltIn(BuiltinFunction index)
        {
            Assert(index < _countof(JavascriptLibrary::LibraryFunctionArgC));
            return JavascriptLibrary::LibraryFunctionArgC[index];
        }
        static BuiltInFlags GetFlagsForBuiltIn(BuiltinFunction index)
        {
            Assert(index < _countof(JavascriptLibrary::LibraryFunctionFlags));
            return (BuiltInFlags)JavascriptLibrary::LibraryFunctionFlags[index];
        }
        static BuiltinFunction GetBuiltInInlineCandidateId(Js::OpCode opCode);
        static BuiltInArgSpecializationType GetBuiltInArgType(BuiltInFlags flags, BuiltInArgShift argGroup);
        static bool IsTypeSpecRequired(BuiltInFlags flags)
        {
            return GetBuiltInArgType(flags, BuiltInArgShift::BIAS_Src1) || GetBuiltInArgType(flags, BuiltInArgShift::BIAS_Src2) || GetBuiltInArgType(flags, BuiltInArgShift::BIAS_Dst);
        }
#if ENABLE_DEBUG_CONFIG_OPTIONS
        static char16 const * GetNameForBuiltIn(BuiltinFunction index)
        {
            Assert(index < _countof(JavascriptLibrary::LibraryFunctionName));
            return JavascriptLibrary::LibraryFunctionName[index];
        }
#endif

        PropertyStringCacheMap* EnsurePropertyStringMap();
        PropertyStringCacheMap* GetPropertyStringMap() { return this->propertyStringMap; }

        void TypeAndPrototypesAreEnsuredToHaveOnlyWritableDataProperties(Type *const type);
        void NoPrototypeChainsAreEnsuredToHaveOnlyWritableDataProperties();

        static bool ArrayIteratorPrototypeHasUserDefinedNext(ScriptContext *scriptContext);

        CharStringCache& GetCharStringCache() { return charStringCache;  }
        static JavascriptLibrary * FromCharStringCache(CharStringCache * cache)
        {
            return (JavascriptLibrary *)((uintptr_t)cache - offsetof(JavascriptLibrary, charStringCache));
        }

        bool GetArrayObjectHasUserDefinedSpecies() const { return arrayObjectHasUserDefinedSpecies; }
        void SetArrayObjectHasUserDefinedSpecies(bool val) { arrayObjectHasUserDefinedSpecies = val; }

        ModuleRecordList* EnsureModuleRecordList();
        SourceTextModuleRecord* GetModuleRecord(uint moduleId);

    private:
#ifdef ENABLE_DEBUG_CONFIG_OPTIONS
        // Declare fretest/debug properties here since otherwise it can cause
        // a mismatch between fre mshtml and fretest jscript9 causing undefined behavior

        Field(DynamicType *) debugDisposableObjectType;
        Field(DynamicType *) debugFuncExecutorInDisposeObjectType;
#endif

        void InitializePrototypes();
        void InitializeTypes();
        void InitializeGlobal(GlobalObject * globalObject);
        static void PrecalculateArrayAllocationBuckets();

#define STANDARD_INIT(name) \
        static void __cdecl Initialize##name##Constructor(DynamicObject* arrayConstructor, DeferredTypeHandlerBase * typeHandler, DeferredInitializeMode mode); \
        static void __cdecl Initialize##name##Prototype(DynamicObject* arrayPrototype, DeferredTypeHandlerBase * typeHandler, DeferredInitializeMode mode);

        STANDARD_INIT(Array);
        STANDARD_INIT(SharedArrayBuffer);
        STANDARD_INIT(ArrayBuffer);
        STANDARD_INIT(DataView);
        STANDARD_INIT(Error);
        STANDARD_INIT(EvalError);
        STANDARD_INIT(RangeError);
        STANDARD_INIT(ReferenceError);
        STANDARD_INIT(SyntaxError);
        STANDARD_INIT(TypeError);
        STANDARD_INIT(URIError);
        STANDARD_INIT(RuntimeError);
        STANDARD_INIT(TypedArray);
        STANDARD_INIT(Int8Array);
        STANDARD_INIT(Uint8Array);
        STANDARD_INIT(Uint8ClampedArray);
        STANDARD_INIT(Int16Array);
        STANDARD_INIT(Uint16Array);
        STANDARD_INIT(Int32Array);
        STANDARD_INIT(Uint32Array);
        STANDARD_INIT(Float32Array);
        STANDARD_INIT(Float64Array);
        STANDARD_INIT(Boolean);
        STANDARD_INIT(Symbol);
        STANDARD_INIT(Date);
        STANDARD_INIT(Proxy);
        STANDARD_INIT(Function);
        STANDARD_INIT(Number);
        STANDARD_INIT(Object);
        STANDARD_INIT(Regex);
        STANDARD_INIT(String);
        STANDARD_INIT(Map);
        STANDARD_INIT(Set);
        STANDARD_INIT(WeakMap);
        STANDARD_INIT(WeakSet);
        STANDARD_INIT(Promise);
        STANDARD_INIT(GeneratorFunction);
        STANDARD_INIT(AsyncFunction);
        STANDARD_INIT(WebAssemblyCompileError);
        STANDARD_INIT(WebAssemblyRuntimeError);
        STANDARD_INIT(WebAssemblyLinkError);
        STANDARD_INIT(WebAssemblyMemory);
        STANDARD_INIT(WebAssemblyModule);
        STANDARD_INIT(WebAssemblyInstance);
        STANDARD_INIT(WebAssemblyTable);

#undef STANDARD_INIT

        static void __cdecl InitializeAtomicsObject(DynamicObject* atomicsObject, DeferredTypeHandlerBase * typeHandler, DeferredInitializeMode mode);

        static void __cdecl InitializeInt64ArrayPrototype(DynamicObject* prototype, DeferredTypeHandlerBase * typeHandler, DeferredInitializeMode mode);
        static void __cdecl InitializeUint64ArrayPrototype(DynamicObject* prototype, DeferredTypeHandlerBase * typeHandler, DeferredInitializeMode mode);
        static void __cdecl InitializeBoolArrayPrototype(DynamicObject* prototype, DeferredTypeHandlerBase * typeHandler, DeferredInitializeMode mode);
        static void __cdecl InitializeCharArrayPrototype(DynamicObject* prototype, DeferredTypeHandlerBase * typeHandler, DeferredInitializeMode mode);

        void InitializeComplexThings();
        void InitializeStaticValues();
        static void __cdecl InitializeMathObject(DynamicObject* mathObject, DeferredTypeHandlerBase * typeHandler, DeferredInitializeMode mode);
#ifdef ENABLE_WASM
        static void __cdecl InitializeWebAssemblyObject(DynamicObject* WasmObject, DeferredTypeHandlerBase * typeHandler, DeferredInitializeMode mode);
#endif
        // SIMD_JS
        static void __cdecl InitializeSIMDObject(DynamicObject* simdObject, DeferredTypeHandlerBase * typeHandler, DeferredInitializeMode mode);
        static void __cdecl InitializeSIMDOpCodeMaps();

        template<typename SIMDTypeName>
        static void SIMDPrototypeInitHelper(DynamicObject* simdPrototype, JavascriptLibrary* library, JavascriptFunction* constructorFn, JavascriptString* strLiteral);

        static void __cdecl InitializeSIMDBool8x16Prototype(DynamicObject* simdPrototype, DeferredTypeHandlerBase * typeHandler, DeferredInitializeMode mode);
        static void __cdecl InitializeSIMDBool16x8Prototype(DynamicObject* simdPrototype, DeferredTypeHandlerBase * typeHandler, DeferredInitializeMode mode);
        static void __cdecl InitializeSIMDBool32x4Prototype(DynamicObject* simdPrototype, DeferredTypeHandlerBase * typeHandler, DeferredInitializeMode mode);
        static void __cdecl InitializeSIMDInt8x16Prototype(DynamicObject* simdPrototype, DeferredTypeHandlerBase * typeHandler, DeferredInitializeMode mode);
        static void __cdecl InitializeSIMDInt16x8Prototype(DynamicObject* simdPrototype, DeferredTypeHandlerBase * typeHandler, DeferredInitializeMode mode);
        static void __cdecl InitializeSIMDInt32x4Prototype(DynamicObject* simdPrototype, DeferredTypeHandlerBase * typeHandler, DeferredInitializeMode mode);
        static void __cdecl InitializeSIMDUint8x16Prototype(DynamicObject* simdPrototype, DeferredTypeHandlerBase * typeHandler, DeferredInitializeMode mode);
        static void __cdecl InitializeSIMDUint16x8Prototype(DynamicObject* simdPrototype, DeferredTypeHandlerBase * typeHandler, DeferredInitializeMode mode);
        static void __cdecl InitializeSIMDUint32x4Prototype(DynamicObject* simdPrototype, DeferredTypeHandlerBase * typeHandler, DeferredInitializeMode mode);
        static void __cdecl InitializeSIMDFloat32x4Prototype(DynamicObject* simdPrototype, DeferredTypeHandlerBase * typeHandler, DeferredInitializeMode mode);
        static void __cdecl InitializeSIMDFloat64x2Prototype(DynamicObject* simdPrototype, DeferredTypeHandlerBase * typeHandler, DeferredInitializeMode mode);

        static void __cdecl InitializeJSONObject(DynamicObject* JSONObject, DeferredTypeHandlerBase * typeHandler, DeferredInitializeMode mode);
        static void __cdecl InitializeEngineInterfaceObject(DynamicObject* engineInterface, DeferredTypeHandlerBase * typeHandler, DeferredInitializeMode mode);
        static void __cdecl InitializeReflectObject(DynamicObject* reflectObject, DeferredTypeHandlerBase * typeHandler, DeferredInitializeMode mode);
#ifdef ENABLE_INTL_OBJECT
        static void __cdecl InitializeIntlObject(DynamicObject* IntlEngineObject, DeferredTypeHandlerBase * typeHandler, DeferredInitializeMode mode);
#endif
#ifdef ENABLE_PROJECTION
        void InitializeWinRTPromiseConstructor();
#endif

        static void __cdecl InitializeIteratorPrototype(DynamicObject* iteratorPrototype, DeferredTypeHandlerBase * typeHandler, DeferredInitializeMode mode);
        static void __cdecl InitializeArrayIteratorPrototype(DynamicObject* arrayIteratorPrototype, DeferredTypeHandlerBase * typeHandler, DeferredInitializeMode mode);
        static void __cdecl InitializeMapIteratorPrototype(DynamicObject* mapIteratorPrototype, DeferredTypeHandlerBase * typeHandler, DeferredInitializeMode mode);
        static void __cdecl InitializeSetIteratorPrototype(DynamicObject* setIteratorPrototype, DeferredTypeHandlerBase * typeHandler, DeferredInitializeMode mode);
        static void __cdecl InitializeStringIteratorPrototype(DynamicObject* stringIteratorPrototype, DeferredTypeHandlerBase * typeHandler, DeferredInitializeMode mode);

        static void __cdecl InitializeGeneratorPrototype(DynamicObject* generatorPrototype, DeferredTypeHandlerBase * typeHandler, DeferredInitializeMode mode);

        static void __cdecl InitializeAsyncFunction(DynamicObject *function, DeferredTypeHandlerBase * typeHandler, DeferredInitializeMode mode);

        RuntimeFunction* CreateBuiltinConstructor(FunctionInfo * functionInfo, DynamicTypeHandler * typeHandler, DynamicObject* prototype = nullptr);
        RuntimeFunction* DefaultCreateFunction(FunctionInfo * functionInfo, int length, DynamicObject * prototype, DynamicType * functionType, PropertyId nameId);
        RuntimeFunction* DefaultCreateFunction(FunctionInfo * functionInfo, int length, DynamicObject * prototype, DynamicType * functionType, Var nameId);
        JavascriptFunction* AddFunction(DynamicObject* object, PropertyId propertyId, RuntimeFunction* function);
        void AddMember(DynamicObject* object, PropertyId propertyId, Var value);
        void AddMember(DynamicObject* object, PropertyId propertyId, Var value, PropertyAttributes attributes);
        JavascriptString* CreateEmptyString();


        static void __cdecl InitializeGeneratorFunction(DynamicObject* function, DeferredTypeHandlerBase * typeHandler, DeferredInitializeMode mode);
        template<bool addPrototype>
        static void __cdecl InitializeFunction(DynamicObject* function, DeferredTypeHandlerBase * typeHandler, DeferredInitializeMode mode);

        static size_t const LibraryFunctionArgC[BuiltinFunction::Count + 1];
        static int const LibraryFunctionFlags[BuiltinFunction::Count + 1];   // returns enum BuiltInFlags.
#if ENABLE_DEBUG_CONFIG_OPTIONS
        static char16 const * const LibraryFunctionName[BuiltinFunction::Count + 1];
#endif

        JavascriptFunction* EnsureArrayPrototypeValuesFunction();


    public:
        virtual void Finalize(bool isShutdown) override
        {
            __super::Finalize(isShutdown);
            if (this->referencedPropertyRecords != nullptr)
            {
                RECYCLER_PERF_COUNTER_SUB(PropertyRecordBindReference, this->referencedPropertyRecords->Count());
            }
        }

#if DBG
        void DumpLibraryByteCode();
#endif
    private:
        typedef JsUtil::BaseHashSet<Js::PropertyRecord const *, Recycler, PowerOf2SizePolicy> ReferencedPropertyRecordHashSet;
        Field(ReferencedPropertyRecordHashSet*) referencedPropertyRecords;

        ReferencedPropertyRecordHashSet * EnsureReferencedPropertyRecordList()
        {
            ReferencedPropertyRecordHashSet* pidList = this->referencedPropertyRecords;
            if (pidList == nullptr)
            {
                pidList = RecyclerNew(this->recycler, ReferencedPropertyRecordHashSet, this->recycler, 173);
                this->referencedPropertyRecords = pidList;
            }
            return pidList;
        }

        ReferencedPropertyRecordHashSet * GetReferencedPropertyRecordList() const
        {
            return this->referencedPropertyRecords;
        }

        HRESULT ProfilerRegisterObject();
        HRESULT ProfilerRegisterArray();
        HRESULT ProfilerRegisterBoolean();
        HRESULT ProfilerRegisterDate();
        HRESULT ProfilerRegisterFunction();
        HRESULT ProfilerRegisterMath();
        HRESULT ProfilerRegisterNumber();
        HRESULT ProfilerRegisterString();
        HRESULT ProfilerRegisterRegExp();
        HRESULT ProfilerRegisterJSON();
        HRESULT ProfilerRegisterMap();
        HRESULT ProfilerRegisterSet();
        HRESULT ProfilerRegisterWeakMap();
        HRESULT ProfilerRegisterWeakSet();
        HRESULT ProfilerRegisterSymbol();
        HRESULT ProfilerRegisterIterator();
        HRESULT ProfilerRegisterArrayIterator();
        HRESULT ProfilerRegisterMapIterator();
        HRESULT ProfilerRegisterSetIterator();
        HRESULT ProfilerRegisterStringIterator();
        HRESULT ProfilerRegisterTypedArray();
        HRESULT ProfilerRegisterPromise();
        HRESULT ProfilerRegisterProxy();
        HRESULT ProfilerRegisterReflect();
        HRESULT ProfilerRegisterGenerator();
        HRESULT ProfilerRegisterSIMD();
        HRESULT ProfilerRegisterAtomics();

#ifdef IR_VIEWER
        HRESULT ProfilerRegisterIRViewer();
#endif /* IR_VIEWER */
    };
}<|MERGE_RESOLUTION|>--- conflicted
+++ resolved
@@ -235,7 +235,6 @@
         Field(double const *) uintConvertConst;
 
         // Function Types
-<<<<<<< HEAD
         Field(DynamicTypeHandler *) anonymousFunctionTypeHandler;
         Field(DynamicTypeHandler *) anonymousFunctionWithPrototypeTypeHandler;
         Field(DynamicTypeHandler *) functionTypeHandler;
@@ -262,6 +261,7 @@
         Field(DynamicType *) uriErrorType;
         Field(DynamicType *) webAssemblyCompileErrorType;
         Field(DynamicType *) webAssemblyRuntimeErrorType;
+        Field(DynamicType *) webAssemblyLinkErrorType;
         Field(StaticType  *) numberTypeStatic;
         Field(StaticType  *) int64NumberTypeStatic;
         Field(StaticType  *) uint64NumberTypeStatic;
@@ -270,43 +270,6 @@
         Field(DynamicType *) webAssemblyInstanceType;
         Field(DynamicType *) webAssemblyMemoryType;
         Field(DynamicType *) webAssemblyTableType;
-=======
-        DynamicTypeHandler * anonymousFunctionTypeHandler;
-        DynamicTypeHandler * anonymousFunctionWithPrototypeTypeHandler;
-        DynamicTypeHandler * functionTypeHandler;
-        DynamicTypeHandler * functionWithPrototypeTypeHandler;
-        DynamicType * externalFunctionWithDeferredPrototypeType;
-        DynamicType * wrappedFunctionWithDeferredPrototypeType;
-        DynamicType * stdCallFunctionWithDeferredPrototypeType;
-        DynamicType * idMappedFunctionWithPrototypeType;
-        DynamicType * externalConstructorFunctionWithDeferredPrototypeType;
-        DynamicType * defaultExternalConstructorFunctionWithDeferredPrototypeType;
-        DynamicType * boundFunctionType;
-        DynamicType * regexConstructorType;
-        DynamicType * crossSiteDeferredPrototypeFunctionType;
-        DynamicType * crossSiteIdMappedFunctionWithPrototypeType;
-        DynamicType * crossSiteExternalConstructFunctionWithPrototypeType;
-
-        StaticType  * enumeratorType;
-        DynamicType * errorType;
-        DynamicType * evalErrorType;
-        DynamicType * rangeErrorType;
-        DynamicType * referenceErrorType;
-        DynamicType * syntaxErrorType;
-        DynamicType * typeErrorType;
-        DynamicType * uriErrorType;
-        DynamicType * webAssemblyCompileErrorType;
-        DynamicType * webAssemblyRuntimeErrorType;
-        DynamicType * webAssemblyLinkErrorType;
-        StaticType  * numberTypeStatic;
-        StaticType  * int64NumberTypeStatic;
-        StaticType  * uint64NumberTypeStatic;
-
-        DynamicType * webAssemblyModuleType;
-        DynamicType * webAssemblyInstanceType;
-        DynamicType * webAssemblyMemoryType;
-        DynamicType * webAssemblyTableType;
->>>>>>> e289270d
 
         // SIMD_JS
         Field(DynamicType *) simdBool8x16TypeDynamic;
@@ -430,7 +393,6 @@
 #endif
 
         // SIMD_JS
-<<<<<<< HEAD
         Field(JavascriptFunction*) simdFloat32x4ToStringFunction;
         Field(JavascriptFunction*) simdFloat64x2ToStringFunction;
         Field(JavascriptFunction*) simdInt32x4ToStringFunction;
@@ -465,6 +427,8 @@
         Field(RuntimeFunction*) webAssemblyCompileErrorConstructor;
         Field(DynamicObject*) webAssemblyRuntimeErrorPrototype;
         Field(RuntimeFunction*) webAssemblyRuntimeErrorConstructor;
+        Field(DynamicObject*) webAssemblyLinkErrorPrototype;
+        Field(RuntimeFunction*) webAssemblyLinkErrorConstructor;
 
         Field(DynamicObject*) webAssemblyMemoryPrototype;
         Field(RuntimeFunction*) webAssemblyMemoryConstructor;
@@ -486,65 +450,6 @@
 
         FieldNoBarrier(PromiseContinuationCallback) nativeHostPromiseContinuationFunction;
         Field(void *) nativeHostPromiseContinuationFunctionState;
-=======
-        JavascriptFunction* simdFloat32x4ToStringFunction;
-        JavascriptFunction* simdFloat64x2ToStringFunction;
-        JavascriptFunction* simdInt32x4ToStringFunction;
-        JavascriptFunction* simdInt16x8ToStringFunction;
-        JavascriptFunction* simdInt8x16ToStringFunction;
-        JavascriptFunction* simdBool32x4ToStringFunction;
-        JavascriptFunction* simdBool16x8ToStringFunction;
-        JavascriptFunction* simdBool8x16ToStringFunction;
-        JavascriptFunction* simdUint32x4ToStringFunction;
-        JavascriptFunction* simdUint16x8ToStringFunction;
-        JavascriptFunction* simdUint8x16ToStringFunction;
-
-
-
-        JavascriptSymbol* symbolMatch;
-        JavascriptSymbol* symbolReplace;
-        JavascriptSymbol* symbolSearch;
-        JavascriptSymbol* symbolSplit;
-
-        UnifiedRegex::RegexPattern * emptyRegexPattern;
-        JavascriptFunction* regexExecFunction;
-        JavascriptFunction* regexFlagsGetterFunction;
-        JavascriptFunction* regexGlobalGetterFunction;
-        JavascriptFunction* regexStickyGetterFunction;
-        JavascriptFunction* regexUnicodeGetterFunction;
-
-        RuntimeFunction* sharedArrayBufferConstructor;
-        DynamicObject* sharedArrayBufferPrototype;
-        DynamicObject* atomicsObject;
-
-        DynamicObject* webAssemblyCompileErrorPrototype;
-        RuntimeFunction* webAssemblyCompileErrorConstructor;
-        DynamicObject* webAssemblyRuntimeErrorPrototype;
-        RuntimeFunction* webAssemblyRuntimeErrorConstructor;
-        DynamicObject* webAssemblyLinkErrorPrototype;
-        RuntimeFunction* webAssemblyLinkErrorConstructor;
-
-        DynamicObject* webAssemblyMemoryPrototype;
-        RuntimeFunction* webAssemblyMemoryConstructor;
-        DynamicObject* webAssemblyModulePrototype;
-        RuntimeFunction* webAssemblyModuleConstructor;
-        DynamicObject* webAssemblyInstancePrototype;
-        RuntimeFunction* webAssemblyInstanceConstructor;
-        DynamicObject* webAssemblyTablePrototype;
-        RuntimeFunction* webAssemblyTableConstructor;
-
-        int regexConstructorSlotIndex;
-        int regexExecSlotIndex;
-        int regexFlagsGetterSlotIndex;
-        int regexGlobalGetterSlotIndex;
-        int regexStickyGetterSlotIndex;
-        int regexUnicodeGetterSlotIndex;
-
-        mutable CharStringCache charStringCache;
-
-        PromiseContinuationCallback nativeHostPromiseContinuationFunction;
-        void *nativeHostPromiseContinuationFunctionState;
->>>>>>> e289270d
 
         typedef SList<Js::FunctionProxy*, Recycler> FunctionReferenceList;
         typedef JsUtil::WeakReferenceDictionary<uintptr_t, DynamicType, DictionarySizePolicy<PowerOf2Policy, 1>> JsrtExternalTypesCache;

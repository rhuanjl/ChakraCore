//-------------------------------------------------------------------------------------------------------
// Copyright (C) Microsoft. All rights reserved.
// Licensed under the MIT license. See LICENSE.txt file in the project root for full license information.
//-------------------------------------------------------------------------------------------------------
#pragma once

#define InlineSlotCountIncrement (HeapConstants::ObjectGranularity / sizeof(Var))

#define MaxPreInitializedObjectTypeInlineSlotCount 16
#define MaxPreInitializedObjectHeaderInlinedTypeInlineSlotCount \
    (Js::DynamicTypeHandler::GetObjectHeaderInlinableSlotCapacity() + MaxPreInitializedObjectTypeInlineSlotCount)
#define PreInitializedObjectTypeCount ((MaxPreInitializedObjectTypeInlineSlotCount / InlineSlotCountIncrement) + 1)
CompileAssert(MaxPreInitializedObjectTypeInlineSlotCount <= USHRT_MAX);

class ScriptSite;
class ActiveScriptExternalLibrary;
class ProjectionExternalLibrary;
class EditAndContinue;
class ChakraHostScriptContext;

#ifdef ENABLE_PROJECTION
namespace Projection
{
    class ProjectionContext;
    class WinRTPromiseEngineInterfaceExtensionObject;
}
#endif

namespace Js
{
    class MissingPropertyTypeHandler;
    class SourceTextModuleRecord;
    class ArrayBufferBase;
    class SharedContents;
    typedef RecyclerFastAllocator<JavascriptNumber, LeafBit> RecyclerJavascriptNumberAllocator;
    typedef JsUtil::List<Var, Recycler> ListForListIterator;

    class UndeclaredBlockVariable : public RecyclableObject
    {
        friend class JavascriptLibrary;
        UndeclaredBlockVariable(Type* type) : RecyclableObject(type) { }
    };

    class SourceTextModuleRecord;
    typedef JsUtil::List<SourceTextModuleRecord*> ModuleRecordList;

#if ENABLE_COPYONACCESS_ARRAY
    struct CacheForCopyOnAccessArraySegments
    {
        static const uint32 MAX_SIZE = 31;
        SparseArraySegment<int32> *cache[MAX_SIZE];
        uint32 count;

        uint32 AddSegment(SparseArraySegment<int32> *segment)
        {
            cache[count++] = segment;
            return count;
        }

        SparseArraySegment<int32> *GetSegmentByIndex(byte index)
        {
            Assert(index <= MAX_SIZE);
            return cache[index - 1];
        }

        bool IsNotOverHardLimit()
        {
            return count < MAX_SIZE;
        }

        bool IsNotFull()
        {
            return count < (uint32) CONFIG_FLAG(CopyOnAccessArraySegmentCacheSize);
        }

        bool IsValidIndex(uint32 index)
        {
            return count && index && index <= count;
        }

#if ENABLE_DEBUG_CONFIG_OPTIONS
        uint32 GetCount()
        {
            return count;
        }
#endif
    };
#endif

    template <typename T>
    struct StringTemplateCallsiteObjectComparer
    {
        static bool Equals(T x, T y)
        {
            static_assert(false, "Unexpected type T");
        }
        static hash_t GetHashCode(T i)
        {
            static_assert(false, "Unexpected type T");
        }
    };

    template <>
    struct StringTemplateCallsiteObjectComparer<ParseNodePtr>
    {
        static bool Equals(ParseNodePtr x, RecyclerWeakReference<Js::RecyclableObject>* y);
        static bool Equals(ParseNodePtr x, ParseNodePtr y);
        static hash_t GetHashCode(ParseNodePtr i);
    };

    template <>
    struct StringTemplateCallsiteObjectComparer<RecyclerWeakReference<Js::RecyclableObject>*>
    {
        static bool Equals(RecyclerWeakReference<Js::RecyclableObject>* x, RecyclerWeakReference<Js::RecyclableObject>* y);
        static bool Equals(RecyclerWeakReference<Js::RecyclableObject>* x, ParseNodePtr y);
        static hash_t GetHashCode(RecyclerWeakReference<Js::RecyclableObject>* o);
    };

    class JavascriptLibrary : public JavascriptLibraryBase
    {
        friend class EditAndContinue;
        friend class ScriptSite;
        friend class GlobalObject;
        friend class ScriptContext;
        friend class EngineInterfaceObject;
        friend class ExternalLibraryBase;
        friend class ActiveScriptExternalLibrary;
        friend class IntlEngineInterfaceExtensionObject;
        friend class ChakraHostScriptContext;
#ifdef ENABLE_PROJECTION
        friend class ProjectionExternalLibrary;
        friend class Projection::WinRTPromiseEngineInterfaceExtensionObject;
        friend class Projection::ProjectionContext;
#endif
        static const char16* domBuiltinPropertyNames[];

    public:
#if ENABLE_COPYONACCESS_ARRAY
        CacheForCopyOnAccessArraySegments *cacheForCopyOnAccessArraySegments;
#endif

        static DWORD GetScriptContextOffset() { return offsetof(JavascriptLibrary, scriptContext); }
        static DWORD GetUndeclBlockVarOffset() { return offsetof(JavascriptLibrary, undeclBlockVarSentinel); }
        static DWORD GetEmptyStringOffset() { return offsetof(JavascriptLibrary, emptyString); }
        static DWORD GetUndefinedValueOffset() { return offsetof(JavascriptLibrary, undefinedValue); }
        static DWORD GetNullValueOffset() { return offsetof(JavascriptLibrary, nullValue); }
        static DWORD GetBooleanTrueOffset() { return offsetof(JavascriptLibrary, booleanTrue); }
        static DWORD GetBooleanFalseOffset() { return offsetof(JavascriptLibrary, booleanFalse); }
        static DWORD GetNegativeZeroOffset() { return offsetof(JavascriptLibrary, negativeZero); }
        static DWORD GetNumberTypeStaticOffset() { return offsetof(JavascriptLibrary, numberTypeStatic); }
        static DWORD GetStringTypeStaticOffset() { return offsetof(JavascriptLibrary, stringTypeStatic); }
        static DWORD GetObjectTypesOffset() { return offsetof(JavascriptLibrary, objectTypes); }
        static DWORD GetObjectHeaderInlinedTypesOffset() { return offsetof(JavascriptLibrary, objectHeaderInlinedTypes); }
        static DWORD GetRegexTypeOffset() { return offsetof(JavascriptLibrary, regexType); }
        static DWORD GetArrayConstructorOffset() { return offsetof(JavascriptLibrary, arrayConstructor); }
        static DWORD GetPositiveInfinityOffset() { return offsetof(JavascriptLibrary, positiveInfinite); }
        static DWORD GetNaNOffset() { return offsetof(JavascriptLibrary, nan); }
        static DWORD GetNativeIntArrayTypeOffset() { return offsetof(JavascriptLibrary, nativeIntArrayType); }
#if ENABLE_COPYONACCESS_ARRAY
        static DWORD GetCopyOnAccessNativeIntArrayTypeOffset() { return offsetof(JavascriptLibrary, copyOnAccessNativeIntArrayType); }
#endif
        static DWORD GetNativeFloatArrayTypeOffset() { return offsetof(JavascriptLibrary, nativeFloatArrayType); }
        static DWORD GetVTableAddressesOffset() { return offsetof(JavascriptLibrary, vtableAddresses); }
        static DWORD GetConstructorCacheDefaultInstanceOffset() { return offsetof(JavascriptLibrary, constructorCacheDefaultInstance); }
        static DWORD GetAbsDoubleCstOffset() { return offsetof(JavascriptLibrary, absDoubleCst); }
        static DWORD GetUintConvertConstOffset() { return offsetof(JavascriptLibrary, uintConvertConst); }
        static DWORD GetBuiltinFunctionsOffset() { return offsetof(JavascriptLibrary, builtinFunctions); }
        static DWORD GetCharStringCacheOffset() { return offsetof(JavascriptLibrary, charStringCache); }
        static DWORD GetCharStringCacheAOffset() { return GetCharStringCacheOffset() + CharStringCache::GetCharStringCacheAOffset(); }
        const  JavascriptLibraryBase* GetLibraryBase() const { return static_cast<const JavascriptLibraryBase*>(this); }
        void SetGlobalObject(GlobalObject* globalObject) {this->globalObject = globalObject; }
        static DWORD GetRandSeed0Offset() { return offsetof(JavascriptLibrary, randSeed0); }
        static DWORD GetRandSeed1Offset() { return offsetof(JavascriptLibrary, randSeed1); }
        static DWORD GetTypeDisplayStringsOffset() { return offsetof(JavascriptLibrary, typeDisplayStrings); }
        typedef bool (CALLBACK *PromiseContinuationCallback)(Var task, void *callbackState);

        Var GetUndeclBlockVar() const { return undeclBlockVarSentinel; }
        bool IsUndeclBlockVar(Var var) const { return var == undeclBlockVarSentinel; }

        static bool IsTypedArrayConstructor(Var constructor, ScriptContext* scriptContext);

    private:
        Recycler * recycler;
        ExternalLibraryBase* externalLibraryList;

        UndeclaredBlockVariable* undeclBlockVarSentinel;

        DynamicType * generatorConstructorPrototypeObjectType;
        DynamicType * constructorPrototypeObjectType;
        DynamicType * heapArgumentsType;
        DynamicType * activationObjectType;
        DynamicType * arrayType;
        DynamicType * nativeIntArrayType;
#if ENABLE_COPYONACCESS_ARRAY
        DynamicType * copyOnAccessNativeIntArrayType;
#endif
        DynamicType * nativeFloatArrayType;
        DynamicType * arrayBufferType;
        DynamicType * sharedArrayBufferType;
        DynamicType * dataViewType;
        DynamicType * typedArrayType;
        DynamicType * int8ArrayType;
        DynamicType * uint8ArrayType;
        DynamicType * uint8ClampedArrayType;
        DynamicType * int16ArrayType;
        DynamicType * uint16ArrayType;
        DynamicType * int32ArrayType;
        DynamicType * uint32ArrayType;
        DynamicType * float32ArrayType;
        DynamicType * float64ArrayType;
        DynamicType * int64ArrayType;
        DynamicType * uint64ArrayType;
        DynamicType * boolArrayType;
        DynamicType * charArrayType;
        StaticType * booleanTypeStatic;
        DynamicType * booleanTypeDynamic;
        DynamicType * dateType;
        StaticType * variantDateType;
        DynamicType * symbolTypeDynamic;
        StaticType * symbolTypeStatic;
        DynamicType * iteratorResultType;
        DynamicType * arrayIteratorType;
        DynamicType * mapIteratorType;
        DynamicType * setIteratorType;
        DynamicType * stringIteratorType;
        DynamicType * promiseType;
        DynamicType * listIteratorType;

        JavascriptFunction* builtinFunctions[BuiltinFunction::Count];

        INT_PTR vtableAddresses[VTableValue::Count];
        JavascriptString* typeDisplayStrings[TypeIds_Limit];
        ConstructorCache *constructorCacheDefaultInstance;
        __declspec(align(16)) const BYTE *absDoubleCst;
        double const *uintConvertConst;

        // Function Types
        DynamicTypeHandler * anonymousFunctionTypeHandler;
        DynamicTypeHandler * anonymousFunctionWithPrototypeTypeHandler;
        DynamicTypeHandler * functionTypeHandler;
        DynamicTypeHandler * functionWithPrototypeTypeHandler;
        DynamicType * externalFunctionWithDeferredPrototypeType;
        DynamicType * wrappedFunctionWithDeferredPrototypeType;
        DynamicType * stdCallFunctionWithDeferredPrototypeType;
        DynamicType * idMappedFunctionWithPrototypeType;
        DynamicType * externalConstructorFunctionWithDeferredPrototypeType;
        DynamicType * defaultExternalConstructorFunctionWithDeferredPrototypeType;
        DynamicType * boundFunctionType;
        DynamicType * regexConstructorType;
        DynamicType * crossSiteDeferredPrototypeFunctionType;
        DynamicType * crossSiteIdMappedFunctionWithPrototypeType;
        DynamicType * crossSiteExternalConstructFunctionWithPrototypeType;

        StaticType  * enumeratorType;
        DynamicType * errorType;
        DynamicType * evalErrorType;
        DynamicType * rangeErrorType;
        DynamicType * referenceErrorType;
        DynamicType * syntaxErrorType;
        DynamicType * typeErrorType;
        DynamicType * uriErrorType;
        DynamicType * webAssemblyCompileErrorType;
        DynamicType * webAssemblyRuntimeErrorType;
        StaticType  * numberTypeStatic;
        StaticType  * int64NumberTypeStatic;
        StaticType  * uint64NumberTypeStatic;

        DynamicType * webAssemblyModuleType;
        DynamicType * webAssemblyInstanceType;
        DynamicType * webAssemblyMemoryType;
        DynamicType * webAssemblyTableType;

        // SIMD_JS
        DynamicType * simdBool8x16TypeDynamic;
        DynamicType * simdBool16x8TypeDynamic;
        DynamicType * simdBool32x4TypeDynamic;
        DynamicType * simdInt8x16TypeDynamic;
        DynamicType * simdInt16x8TypeDynamic;
        DynamicType * simdInt32x4TypeDynamic;
        DynamicType * simdUint8x16TypeDynamic;
        DynamicType * simdUint16x8TypeDynamic;
        DynamicType * simdUint32x4TypeDynamic;
        DynamicType * simdFloat32x4TypeDynamic;

        StaticType * simdFloat32x4TypeStatic;
        StaticType * simdInt32x4TypeStatic;
        StaticType * simdInt8x16TypeStatic;
        StaticType * simdFloat64x2TypeStatic;
        StaticType * simdInt16x8TypeStatic;
        StaticType * simdBool32x4TypeStatic;
        StaticType * simdBool16x8TypeStatic;
        StaticType * simdBool8x16TypeStatic;
        StaticType * simdUint32x4TypeStatic;
        StaticType * simdUint16x8TypeStatic;
        StaticType * simdUint8x16TypeStatic;

        DynamicType * numberTypeDynamic;
        DynamicType * objectTypes[PreInitializedObjectTypeCount];
        DynamicType * objectHeaderInlinedTypes[PreInitializedObjectTypeCount];
        DynamicType * regexPrototypeType;
        DynamicType * regexType;
        DynamicType * regexResultType;
        StaticType  * stringTypeStatic;
        DynamicType * stringTypeDynamic;
        DynamicType * mapType;
        DynamicType * setType;
        DynamicType * weakMapType;
        DynamicType * weakSetType;
        DynamicType * proxyType;
        StaticType  * withType;
        DynamicType * SpreadArgumentType;
        DynamicType * moduleNamespaceType;
        PropertyDescriptor defaultPropertyDescriptor;

        JavascriptString* nullString;
        JavascriptString* emptyString;
        JavascriptString* quotesString;
        JavascriptString* whackString;
        JavascriptString* objectDisplayString;
        JavascriptString* stringTypeDisplayString;
        JavascriptString* errorDisplayString;
        JavascriptString* functionPrefixString;
        JavascriptString* generatorFunctionPrefixString;
        JavascriptString* asyncFunctionPrefixString;
        JavascriptString* functionDisplayString;
        JavascriptString* xDomainFunctionDisplayString;
        JavascriptString* undefinedDisplayString;
        JavascriptString* nanDisplayString;
        JavascriptString* nullDisplayString;
        JavascriptString* unknownDisplayString;
        JavascriptString* commaDisplayString;
        JavascriptString* commaSpaceDisplayString;
        JavascriptString* trueDisplayString;
        JavascriptString* falseDisplayString;
        JavascriptString* lengthDisplayString;
        JavascriptString* invalidDateString;
        JavascriptString* objectTypeDisplayString;
        JavascriptString* functionTypeDisplayString;
        JavascriptString* booleanTypeDisplayString;
        JavascriptString* numberTypeDisplayString;
        JavascriptString* moduleTypeDisplayString;
        JavascriptString* variantDateTypeDisplayString;

        // SIMD_JS
        JavascriptString* simdFloat32x4DisplayString;
        JavascriptString* simdFloat64x2DisplayString;
        JavascriptString* simdInt32x4DisplayString;
        JavascriptString* simdInt16x8DisplayString;
        JavascriptString* simdInt8x16DisplayString;
        JavascriptString* simdBool32x4DisplayString;
        JavascriptString* simdBool16x8DisplayString;
        JavascriptString* simdBool8x16DisplayString;
        JavascriptString* simdUint32x4DisplayString;
        JavascriptString* simdUint16x8DisplayString;
        JavascriptString* simdUint8x16DisplayString;



        JavascriptString* symbolTypeDisplayString;
        JavascriptString* debuggerDeadZoneBlockVariableString;

        DynamicObject* missingPropertyHolder;

        StaticType* throwErrorObjectType;

        PropertyStringCacheMap* propertyStringMap;

        ConstructorCache* builtInConstructorCache;

#ifdef ENABLE_DEBUG_CONFIG_OPTIONS
        JavascriptFunction* debugObjectFaultInjectionCookieGetterFunction;
        JavascriptFunction* debugObjectFaultInjectionCookieSetterFunction;
#endif

        JavascriptFunction* evalFunctionObject;
        JavascriptFunction* arrayPrototypeValuesFunction;
        JavascriptFunction* parseIntFunctionObject;
        JavascriptFunction* parseFloatFunctionObject;
        JavascriptFunction* arrayPrototypeToStringFunction;
        JavascriptFunction* arrayPrototypeToLocaleStringFunction;
        JavascriptFunction* identityFunction;
        JavascriptFunction* throwerFunction;
        JavascriptFunction* promiseResolveFunction;
        JavascriptFunction* generatorNextFunction;
        JavascriptFunction* generatorThrowFunction;

        JavascriptFunction* objectValueOfFunction;
        JavascriptFunction* objectToStringFunction;

#ifdef ENABLE_WASM
        DynamicObject* webAssemblyObject;
#endif

        // SIMD_JS
        JavascriptFunction* simdFloat32x4ToStringFunction;
        JavascriptFunction* simdFloat64x2ToStringFunction;
        JavascriptFunction* simdInt32x4ToStringFunction;
        JavascriptFunction* simdInt16x8ToStringFunction;
        JavascriptFunction* simdInt8x16ToStringFunction;
        JavascriptFunction* simdBool32x4ToStringFunction;
        JavascriptFunction* simdBool16x8ToStringFunction;
        JavascriptFunction* simdBool8x16ToStringFunction;
        JavascriptFunction* simdUint32x4ToStringFunction;
        JavascriptFunction* simdUint16x8ToStringFunction;
        JavascriptFunction* simdUint8x16ToStringFunction;



        JavascriptSymbol* symbolMatch;
        JavascriptSymbol* symbolReplace;
        JavascriptSymbol* symbolSearch;
        JavascriptSymbol* symbolSplit;

        UnifiedRegex::RegexPattern * emptyRegexPattern;
        JavascriptFunction* regexExecFunction;
        JavascriptFunction* regexFlagsGetterFunction;
        JavascriptFunction* regexGlobalGetterFunction;
        JavascriptFunction* regexStickyGetterFunction;
        JavascriptFunction* regexUnicodeGetterFunction;

        RuntimeFunction* sharedArrayBufferConstructor;
        DynamicObject* sharedArrayBufferPrototype;
        DynamicObject* atomicsObject;

        DynamicObject* webAssemblyCompileErrorPrototype;
        RuntimeFunction* webAssemblyCompileErrorConstructor;
        DynamicObject* webAssemblyRuntimeErrorPrototype;
        RuntimeFunction* webAssemblyRuntimeErrorConstructor;

        DynamicObject* webAssemblyMemoryPrototype;
        RuntimeFunction* webAssemblyMemoryConstructor;
        DynamicObject* webAssemblyModulePrototype;
        RuntimeFunction* webAssemblyModuleConstructor;
        DynamicObject* webAssemblyInstancePrototype;
        RuntimeFunction* webAssemblyInstanceConstructor;
        DynamicObject* webAssemblyTablePrototype;
        RuntimeFunction* webAssemblyTableConstructor;

        int regexConstructorSlotIndex;
        int regexExecSlotIndex;
        int regexFlagsGetterSlotIndex;
        int regexGlobalGetterSlotIndex;
        int regexStickyGetterSlotIndex;
        int regexUnicodeGetterSlotIndex;

        mutable CharStringCache charStringCache;

        PromiseContinuationCallback nativeHostPromiseContinuationFunction;
        void *nativeHostPromiseContinuationFunctionState;

        typedef SList<Js::FunctionProxy*, Recycler> FunctionReferenceList;
        typedef JsUtil::WeakReferenceDictionary<uintptr_t, DynamicType, DictionarySizePolicy<PowerOf2Policy, 1>> JsrtExternalTypesCache;

        void * bindRefChunkBegin;
        void ** bindRefChunkCurrent;
        void ** bindRefChunkEnd;
        TypePath* rootPath;         // this should be in library instead of ScriptContext::Cache
        void* scriptContextCache;   // forward declaration for point to ScriptContext::Cache such that we don't need to hard pin it.
        FunctionReferenceList* dynamicFunctionReference;
        uint dynamicFunctionReferenceDepth;
        FinalizableObject* jsrtContextObject;
        JsrtExternalTypesCache* jsrtExternalTypesCache;

        typedef JsUtil::BaseHashSet<RecyclerWeakReference<RecyclableObject>*, Recycler, PowerOf2SizePolicy, RecyclerWeakReference<RecyclableObject>*, StringTemplateCallsiteObjectComparer> StringTemplateCallsiteObjectList;

        // Used to store a list of template callsite objects.
        // We use the raw strings in the callsite object (or a string template parse node) to identify unique callsite objects in the list.
        // See abstract operation GetTemplateObject in ES6 Spec (RC1) 12.2.8.3
        StringTemplateCallsiteObjectList* stringTemplateCallsiteObjectList;

        ModuleRecordList* moduleRecordList;

        // This list contains types ensured to have only writable data properties in it and all objects in its prototype chain
        // (i.e., no readonly properties or accessors). Only prototype objects' types are stored in the list. When something
        // in the script context adds a readonly property or accessor to an object that is used as a prototype object, this
        // list is cleared. The list is also cleared before garbage collection so that it does not keep growing, and so, it can
        // hold strong references to the types.
        //
        // The cache is used by the type-without-property local inline cache. When setting a property on a type that doesn't
        // have the property, to determine whether to promote the object like an object of that type was last promoted, we need
        // to ensure that objects in the prototype chain have not acquired a readonly property or setter (ideally, only for that
        // property ID, but we just check for any such property). This cache is used to avoid doing this many times, especially
        // when the prototype chain is not short.
        //
        // This list is only used to invalidate the status of types. The type itself contains a boolean indicating whether it
        // and prototypes contain only writable data properties, which is reset upon invalidating the status.
        JsUtil::List<Type *> *typesEnsuredToHaveOnlyWritableDataPropertiesInItAndPrototypeChain;

        uint64 randSeed0, randSeed1;
        bool isPRNGSeeded;
        bool inProfileMode;
        bool inDispatchProfileMode;
        bool arrayObjectHasUserDefinedSpecies;

        JavascriptFunction * AddFunctionToLibraryObjectWithPrototype(DynamicObject * object, PropertyId propertyId, FunctionInfo * functionInfo, int length, DynamicObject * prototype = nullptr, DynamicType * functionType = nullptr);
        JavascriptFunction * AddFunctionToLibraryObject(DynamicObject* object, PropertyId propertyId, FunctionInfo * functionInfo, int length, PropertyAttributes attributes = PropertyBuiltInMethodDefaults);

        JavascriptFunction * AddFunctionToLibraryObjectWithName(DynamicObject* object, PropertyId propertyId, PropertyId nameId, FunctionInfo * functionInfo, int length);
        RuntimeFunction* AddGetterToLibraryObject(DynamicObject* object, PropertyId propertyId, FunctionInfo* functionInfo);
        void AddAccessorsToLibraryObject(DynamicObject* object, PropertyId propertyId, FunctionInfo * getterFunctionInfo, FunctionInfo * setterFunctionInfo);
        void AddAccessorsToLibraryObject(DynamicObject* object, PropertyId propertyId, RecyclableObject * getterFunction, RecyclableObject * setterFunction);
        void AddAccessorsToLibraryObjectWithName(DynamicObject* object, PropertyId propertyId, PropertyId nameId, FunctionInfo * getterFunctionInfo, FunctionInfo * setterFunction);
        RuntimeFunction * CreateGetterFunction(PropertyId nameId, FunctionInfo* functionInfo);
        RuntimeFunction * CreateSetterFunction(PropertyId nameId, FunctionInfo* functionInfo);

        template <size_t N>
        JavascriptFunction * AddFunctionToLibraryObjectWithPropertyName(DynamicObject* object, const char16(&propertyName)[N], FunctionInfo * functionInfo, int length);

        static SimpleTypeHandler<1> SharedPrototypeTypeHandler;
        static SimpleTypeHandler<1> SharedFunctionWithoutPrototypeTypeHandler;
        static SimpleTypeHandler<1> SharedFunctionWithPrototypeTypeHandlerV11;
        static SimpleTypeHandler<2> SharedFunctionWithPrototypeTypeHandler;
        static SimpleTypeHandler<1> SharedFunctionWithLengthTypeHandler;
        static SimpleTypeHandler<2> SharedFunctionWithLengthAndNameTypeHandler;
        static SimpleTypeHandler<1> SharedIdMappedFunctionWithPrototypeTypeHandler;
        static SimpleTypeHandler<2> SharedNamespaceSymbolTypeHandler;
        static MissingPropertyTypeHandler MissingPropertyHolderTypeHandler;

        static SimplePropertyDescriptor const SharedFunctionPropertyDescriptors[2];
        static SimplePropertyDescriptor const HeapArgumentsPropertyDescriptors[3];
        static SimplePropertyDescriptor const FunctionWithLengthAndPrototypeTypeDescriptors[2];
        static SimplePropertyDescriptor const FunctionWithLengthAndNameTypeDescriptors[2];
        static SimplePropertyDescriptor const ModuleNamespaceTypeDescriptors[2];

    public:


        static const ObjectInfoBits EnumFunctionClass = EnumClass_1_Bit;

        static void InitializeProperties(ThreadContext * threadContext);

        JavascriptLibrary(GlobalObject* globalObject) :
                              JavascriptLibraryBase(globalObject),
                              inProfileMode(false),
                              inDispatchProfileMode(false),
                              propertyStringMap(nullptr),
                              parseIntFunctionObject(nullptr),
                              evalFunctionObject(nullptr),
                              parseFloatFunctionObject(nullptr),
                              arrayPrototypeToLocaleStringFunction(nullptr),
                              arrayPrototypeToStringFunction(nullptr),
                              identityFunction(nullptr),
                              throwerFunction(nullptr),
                              jsrtContextObject(nullptr),
                              jsrtExternalTypesCache(nullptr),
                              scriptContextCache(nullptr),
                              externalLibraryList(nullptr),
#if ENABLE_COPYONACCESS_ARRAY
                              cacheForCopyOnAccessArraySegments(nullptr),
#endif
                              referencedPropertyRecords(nullptr),
                              stringTemplateCallsiteObjectList(nullptr),
                              moduleRecordList(nullptr),
                              rootPath(nullptr),
                              bindRefChunkBegin(nullptr),
                              bindRefChunkCurrent(nullptr),
                              bindRefChunkEnd(nullptr),
                              dynamicFunctionReference(nullptr)
        {
            this->globalObject = globalObject;
        }

        void Initialize(ScriptContext* scriptContext, GlobalObject * globalObject);
        void Uninitialize();
        GlobalObject* GetGlobalObject() const { return globalObject; }
        ScriptContext* GetScriptContext() const { return scriptContext; }

        Recycler * GetRecycler() const { return recycler; }
        Var GetPI() { return pi; }
        Var GetNaN() { return nan; }
        Var GetNegativeInfinite() { return negativeInfinite; }
        Var GetPositiveInfinite() { return positiveInfinite; }
        Var GetMaxValue() { return maxValue; }
        Var GetMinValue() { return minValue; }
        Var GetNegativeZero() { return negativeZero; }
        RecyclableObject* GetUndefined() { return undefinedValue; }
        RecyclableObject* GetNull() { return nullValue; }
        JavascriptBoolean* GetTrue() { return booleanTrue; }
        JavascriptBoolean* GetFalse() { return booleanFalse; }
        Var GetTrueOrFalse(BOOL value) { return value ? booleanTrue : booleanFalse; }
        JavascriptSymbol* GetSymbolHasInstance() { return symbolHasInstance; }
        JavascriptSymbol* GetSymbolIsConcatSpreadable() { return symbolIsConcatSpreadable; }
        JavascriptSymbol* GetSymbolIterator() { return symbolIterator; }
        JavascriptSymbol* GetSymbolMatch() { return symbolMatch; }
        JavascriptSymbol* GetSymbolReplace() { return symbolReplace; }
        JavascriptSymbol* GetSymbolSearch() { return symbolSearch; }
        JavascriptSymbol* GetSymbolSplit() { return symbolSplit; }
        JavascriptSymbol* GetSymbolSpecies() { return symbolSpecies; }
        JavascriptSymbol* GetSymbolToPrimitive() { return symbolToPrimitive; }
        JavascriptSymbol* GetSymbolToStringTag() { return symbolToStringTag; }
        JavascriptSymbol* GetSymbolUnscopables() { return symbolUnscopables; }
        JavascriptString* GetNullString() { return nullString; }
        JavascriptString* GetEmptyString() const;
        JavascriptString* GetWhackString() { return whackString; }
        JavascriptString* GetUndefinedDisplayString() { return undefinedDisplayString; }
        JavascriptString* GetNaNDisplayString() { return nanDisplayString; }
        JavascriptString* GetQuotesString() { return quotesString; }
        JavascriptString* GetNullDisplayString() { return nullDisplayString; }
        JavascriptString* GetUnknownDisplayString() { return unknownDisplayString; }
        JavascriptString* GetCommaDisplayString() { return commaDisplayString; }
        JavascriptString* GetCommaSpaceDisplayString() { return commaSpaceDisplayString; }
        JavascriptString* GetTrueDisplayString() { return trueDisplayString; }
        JavascriptString* GetFalseDisplayString() { return falseDisplayString; }
        JavascriptString* GetLengthDisplayString() { return lengthDisplayString; }
        JavascriptString* GetObjectDisplayString() { return objectDisplayString; }
        JavascriptString* GetStringTypeDisplayString() { return stringTypeDisplayString; }
        JavascriptString* GetErrorDisplayString() const { return errorDisplayString; }
        JavascriptString* GetFunctionPrefixString() { return functionPrefixString; }
        JavascriptString* GetGeneratorFunctionPrefixString() { return generatorFunctionPrefixString; }
        JavascriptString* GetAsyncFunctionPrefixString() { return asyncFunctionPrefixString; }
        JavascriptString* GetFunctionDisplayString() { return functionDisplayString; }
        JavascriptString* GetXDomainFunctionDisplayString() { return xDomainFunctionDisplayString; }
        JavascriptString* GetInvalidDateString() { return invalidDateString; }
        JavascriptString* GetObjectTypeDisplayString() const { return objectTypeDisplayString; }
        JavascriptString* GetFunctionTypeDisplayString() const { return functionTypeDisplayString; }
        JavascriptString* GetBooleanTypeDisplayString() const { return booleanTypeDisplayString; }
        JavascriptString* GetNumberTypeDisplayString() const { return numberTypeDisplayString; }
        JavascriptString* GetModuleTypeDisplayString() const { return moduleTypeDisplayString; }
        JavascriptString* GetVariantDateTypeDisplayString() const { return variantDateTypeDisplayString; }

        // SIMD_JS
        JavascriptString* GetSIMDFloat32x4DisplayString() const { return simdFloat32x4DisplayString; }
        JavascriptString* GetSIMDFloat64x2DisplayString() const { return simdFloat64x2DisplayString; }
        JavascriptString* GetSIMDInt32x4DisplayString()   const { return simdInt32x4DisplayString; }
        JavascriptString* GetSIMDInt16x8DisplayString()   const { return simdInt16x8DisplayString; }
        JavascriptString* GetSIMDInt8x16DisplayString()   const { return simdInt8x16DisplayString; }

        JavascriptString* GetSIMDBool32x4DisplayString()   const { return simdBool32x4DisplayString; }
        JavascriptString* GetSIMDBool16x8DisplayString()   const { return simdBool16x8DisplayString; }
        JavascriptString* GetSIMDBool8x16DisplayString()   const { return simdBool8x16DisplayString; }

        JavascriptString* GetSIMDUint32x4DisplayString()   const { return simdUint32x4DisplayString; }
        JavascriptString* GetSIMDUint16x8DisplayString()   const { return simdUint16x8DisplayString; }
        JavascriptString* GetSIMDUint8x16DisplayString()   const { return simdUint8x16DisplayString; }

        JavascriptString* GetSymbolTypeDisplayString() const { return symbolTypeDisplayString; }
        JavascriptString* GetDebuggerDeadZoneBlockVariableString() { Assert(debuggerDeadZoneBlockVariableString); return debuggerDeadZoneBlockVariableString; }
        JavascriptRegExp* CreateEmptyRegExp();
        JavascriptFunction* GetObjectConstructor() const {return objectConstructor; }
        JavascriptFunction* GetBooleanConstructor() const {return booleanConstructor; }
        JavascriptFunction* GetDateConstructor() const {return dateConstructor; }
        JavascriptFunction* GetFunctionConstructor() const {return functionConstructor; }
        JavascriptFunction* GetNumberConstructor() const {return numberConstructor; }
        JavascriptRegExpConstructor* GetRegExpConstructor() const {return regexConstructor; }
        JavascriptFunction* GetStringConstructor() const {return stringConstructor; }
        JavascriptFunction* GetArrayBufferConstructor() const {return arrayBufferConstructor; }
        JavascriptFunction* GetErrorConstructor() const { return errorConstructor; }
        JavascriptFunction* GetInt8ArrayConstructor() const {return Int8ArrayConstructor; }
        JavascriptFunction* GetUint8ArrayConstructor() const {return Uint8ArrayConstructor; }
        JavascriptFunction* GetInt16ArrayConstructor() const {return Int16ArrayConstructor; }
        JavascriptFunction* GetUint16ArrayConstructor() const {return Uint16ArrayConstructor; }
        JavascriptFunction* GetInt32ArrayConstructor() const {return Int32ArrayConstructor; }
        JavascriptFunction* GetUint32ArrayConstructor() const {return Uint32ArrayConstructor; }
        JavascriptFunction* GetFloat32ArrayConstructor() const {return Float32ArrayConstructor; }
        JavascriptFunction* GetFloat64ArrayConstructor() const {return Float64ArrayConstructor; }
        JavascriptFunction* GetWeakMapConstructor() const {return weakMapConstructor; }
        JavascriptFunction* GetMapConstructor() const {return mapConstructor; }
        JavascriptFunction* GetSetConstructor() const {return  setConstructor; }
        JavascriptFunction* GetSymbolConstructor() const {return symbolConstructor; }
        JavascriptFunction* GetEvalFunctionObject() { return evalFunctionObject; }
        JavascriptFunction* GetArrayPrototypeValuesFunction() { return EnsureArrayPrototypeValuesFunction(); }
        JavascriptFunction* GetArrayIteratorPrototypeBuiltinNextFunction() { return arrayIteratorPrototypeBuiltinNextFunction; }
        DynamicObject* GetMathObject() const {return mathObject; }
        DynamicObject* GetJSONObject() const {return JSONObject; }
        DynamicObject* GetReflectObject() const { return reflectObject; }
        const PropertyDescriptor* GetDefaultPropertyDescriptor() const { return &defaultPropertyDescriptor; }
        DynamicObject* GetMissingPropertyHolder() const { return missingPropertyHolder; }

        JavascriptFunction* GetSharedArrayBufferConstructor() { return sharedArrayBufferConstructor; }
        DynamicObject* GetAtomicsObject() { return atomicsObject; }

        DynamicObject* GetWebAssemblyCompileErrorPrototype() const { return webAssemblyCompileErrorPrototype; }
        DynamicObject* GetWebAssemblyCompileErrorConstructor() const { return webAssemblyCompileErrorConstructor; }
        DynamicObject* GetWebAssemblyRuntimeErrorPrototype() const { return webAssemblyRuntimeErrorPrototype; }
        DynamicObject* GetWebAssemblyRuntimeErrorConstructor() const { return webAssemblyRuntimeErrorConstructor; }

#if ENABLE_TTD
        Js::PropertyId ExtractPrimitveSymbolId_TTD(Var value);
        Js::RecyclableObject* CreatePrimitveSymbol_TTD(Js::PropertyId pid);
        Js::RecyclableObject* CreatePrimitveSymbol_TTD(Js::JavascriptString* str);

        Js::RecyclableObject* CreateDefaultBoxedObject_TTD(Js::TypeId kind);
        void SetBoxedObjectValue_TTD(Js::RecyclableObject* obj, Js::Var value);

        Js::RecyclableObject* CreateDate_TTD(double value);
        Js::RecyclableObject* CreateRegex_TTD(const char16* patternSource, uint32 patternLength, UnifiedRegex::RegexFlags flags, CharCount lastIndex, Js::Var lastVar);
        Js::RecyclableObject* CreateError_TTD();

        Js::RecyclableObject* CreateES5Array_TTD();
        static void SetLengthWritableES5Array_TTD(Js::RecyclableObject* es5Array, bool isLengthWritable);

        Js::RecyclableObject* CreateSet_TTD();
        Js::RecyclableObject* CreateWeakSet_TTD();
        static void AddSetElementInflate_TTD(Js::JavascriptSet* set, Var value);
        static void AddWeakSetElementInflate_TTD(Js::JavascriptWeakSet* set, Var value);

        Js::RecyclableObject* CreateMap_TTD();
        Js::RecyclableObject* CreateWeakMap_TTD();
        static void AddMapElementInflate_TTD(Js::JavascriptMap* map, Var key, Var value);
        static void AddWeakMapElementInflate_TTD(Js::JavascriptWeakMap* map, Var key, Var value);

        Js::RecyclableObject* CreateExternalFunction_TTD(Js::JavascriptString* fname);
        Js::RecyclableObject* CreateBoundFunction_TTD(RecyclableObject* function, Var bThis, uint32 ct, Var* args);

        Js::RecyclableObject* CreateProxy_TTD(RecyclableObject* handler, RecyclableObject* target);
        Js::RecyclableObject* CreateRevokeFunction_TTD(RecyclableObject* proxy);

        Js::RecyclableObject* CreateHeapArguments_TTD(uint32 numOfArguments, uint32 formalCount, ActivationObject* frameObject, byte* deletedArray);
        Js::RecyclableObject* CreateES5HeapArguments_TTD(uint32 numOfArguments, uint32 formalCount, ActivationObject* frameObject, byte* deletedArray);

        Js::JavascriptPromiseCapability* CreatePromiseCapability_TTD(Var promise, Var resolve, Var reject);
        Js::JavascriptPromiseReaction* CreatePromiseReaction_TTD(RecyclableObject* handler, JavascriptPromiseCapability* capabilities);

        Js::RecyclableObject* CreatePromise_TTD(uint32 status, Var result, JsUtil::List<Js::JavascriptPromiseReaction*, HeapAllocator>& resolveReactions, JsUtil::List<Js::JavascriptPromiseReaction*, HeapAllocator>& rejectReactions);
        JavascriptPromiseResolveOrRejectFunctionAlreadyResolvedWrapper* CreateAlreadyDefinedWrapper_TTD(bool alreadyDefined);
        Js::RecyclableObject* CreatePromiseResolveOrRejectFunction_TTD(RecyclableObject* promise, bool isReject, JavascriptPromiseResolveOrRejectFunctionAlreadyResolvedWrapper* alreadyResolved);
        Js::RecyclableObject* CreatePromiseReactionTaskFunction_TTD(JavascriptPromiseReaction* reaction, Var argument);
#endif

#ifdef ENABLE_INTL_OBJECT
        DynamicObject* GetINTLObject() const { return IntlObject; }
        void ResetIntlObject();
        void EnsureIntlObjectReady();
        template <class Fn>
        void InitializeIntlForPrototypes(Fn fn);
        void InitializeIntlForStringPrototype();
        void InitializeIntlForDatePrototype();
        void InitializeIntlForNumberPrototype();
#endif

#ifdef ENABLE_DEBUG_CONFIG_OPTIONS
        DynamicType * GetDebugDisposableObjectType() { return debugDisposableObjectType; }
        DynamicType * GetDebugFuncExecutorInDisposeObjectType() { return debugFuncExecutorInDisposeObjectType; }
#endif

        DynamicType* GetErrorType(ErrorTypeEnum typeToCreate) const;
        StaticType  * GetBooleanTypeStatic() const { return booleanTypeStatic; }
        DynamicType * GetBooleanTypeDynamic() const { return booleanTypeDynamic; }
        DynamicType * GetDateType() const { return dateType; }
        DynamicType * GetBoundFunctionType() const { return boundFunctionType; }
        DynamicType * GetRegExpConstructorType() const { return regexConstructorType; }
        StaticType  * GetEnumeratorType() const { return enumeratorType; }
        DynamicType * GetSpreadArgumentType() const { return SpreadArgumentType; }
        StaticType  * GetWithType() const { return withType; }
        DynamicType * GetErrorType() const { return errorType; }
        DynamicType * GetEvalErrorType() const { return evalErrorType; }
        DynamicType * GetRangeErrorType() const { return rangeErrorType; }
        DynamicType * GetReferenceErrorType() const { return referenceErrorType; }
        DynamicType * GetSyntaxErrorType() const { return syntaxErrorType; }
        DynamicType * GetTypeErrorType() const { return typeErrorType; }
        DynamicType * GetURIErrorType() const { return uriErrorType; }
        DynamicType * GetWebAssemblyRuntimeErrorType() const { return webAssemblyRuntimeErrorType; }
        DynamicType * GetWebAssemblyCompileErrorType() const { return webAssemblyCompileErrorType; }
        StaticType  * GetNumberTypeStatic() const { return numberTypeStatic; }
        StaticType  * GetInt64TypeStatic() const { return int64NumberTypeStatic; }
        StaticType  * GetUInt64TypeStatic() const { return uint64NumberTypeStatic; }
        DynamicType * GetNumberTypeDynamic() const { return numberTypeDynamic; }
        DynamicType * GetPromiseType() const { return promiseType; }

        DynamicType * GetWebAssemblyModuleType()  const { return webAssemblyModuleType; }
        DynamicType * GetWebAssemblyInstanceType()  const { return webAssemblyInstanceType; }
        DynamicType * GetWebAssemblyMemoryType() const { return webAssemblyMemoryType; }
        DynamicType * GetWebAssemblyTableType() const { return webAssemblyTableType; }

        // SIMD_JS
        DynamicType * GetSIMDBool8x16TypeDynamic()  const { return simdBool8x16TypeDynamic;  }
        DynamicType * GetSIMDBool16x8TypeDynamic()  const { return simdBool16x8TypeDynamic;  }
        DynamicType * GetSIMDBool32x4TypeDynamic()  const { return simdBool32x4TypeDynamic;  }
        DynamicType * GetSIMDInt8x16TypeDynamic()   const { return simdInt8x16TypeDynamic;   }
        DynamicType * GetSIMDInt16x8TypeDynamic()   const { return simdInt16x8TypeDynamic;   }
        DynamicType * GetSIMDInt32x4TypeDynamic()   const { return simdInt32x4TypeDynamic;   }
        DynamicType * GetSIMDUint8x16TypeDynamic()  const { return simdUint8x16TypeDynamic;  }
        DynamicType * GetSIMDUint16x8TypeDynamic()  const { return simdUint16x8TypeDynamic;  }
        DynamicType * GetSIMDUint32x4TypeDynamic()  const { return simdUint32x4TypeDynamic;  }
        DynamicType * GetSIMDFloat32x4TypeDynamic() const { return simdFloat32x4TypeDynamic; }
        
        StaticType* GetSIMDFloat32x4TypeStatic() const { return simdFloat32x4TypeStatic; }
        StaticType* GetSIMDFloat64x2TypeStatic() const { return simdFloat64x2TypeStatic; }
        StaticType* GetSIMDInt32x4TypeStatic()   const { return simdInt32x4TypeStatic; }
        StaticType* GetSIMDInt16x8TypeStatic()   const { return simdInt16x8TypeStatic; }
        StaticType* GetSIMDInt8x16TypeStatic()   const { return simdInt8x16TypeStatic; }
        StaticType* GetSIMDBool32x4TypeStatic() const { return simdBool32x4TypeStatic; }
        StaticType* GetSIMDBool16x8TypeStatic() const { return simdBool16x8TypeStatic; }
        StaticType* GetSIMDBool8x16TypeStatic() const { return simdBool8x16TypeStatic; }
        StaticType* GetSIMDUInt32x4TypeStatic()   const { return simdUint32x4TypeStatic; }
        StaticType* GetSIMDUint16x8TypeStatic()   const { return simdUint16x8TypeStatic; }
        StaticType* GetSIMDUint8x16TypeStatic()   const { return simdUint8x16TypeStatic; }

        DynamicType * GetObjectLiteralType(uint16 requestedInlineSlotCapacity);
        DynamicType * GetObjectHeaderInlinedLiteralType(uint16 requestedInlineSlotCapacity);
        DynamicType * GetObjectType() const { return objectTypes[0]; }
        DynamicType * GetObjectHeaderInlinedType() const { return objectHeaderInlinedTypes[0]; }
        StaticType  * GetSymbolTypeStatic() const { return symbolTypeStatic; }
        DynamicType * GetSymbolTypeDynamic() const { return symbolTypeDynamic; }
        DynamicType * GetProxyType() const { return proxyType; }
        DynamicType * GetHeapArgumentsObjectType() const { return heapArgumentsType; }
        DynamicType * GetActivationObjectType() const { return activationObjectType; }
        DynamicType * GetModuleNamespaceType() const { return moduleNamespaceType; }
        DynamicType * GetArrayType() const { return arrayType; }
        DynamicType * GetNativeIntArrayType() const { return nativeIntArrayType; }
#if ENABLE_COPYONACCESS_ARRAY
        DynamicType * GetCopyOnAccessNativeIntArrayType() const { return copyOnAccessNativeIntArrayType; }
#endif
        DynamicType * GetNativeFloatArrayType() const { return nativeFloatArrayType; }
        DynamicType * GetRegexPrototypeType() const { return regexPrototypeType; }
        DynamicType * GetRegexType() const { return regexType; }
        DynamicType * GetRegexResultType() const { return regexResultType; }
        DynamicType * GetArrayBufferType() const { return arrayBufferType; }
        StaticType  * GetStringTypeStatic() const { AssertMsg(stringTypeStatic, "Where's stringTypeStatic?"); return stringTypeStatic; }
        DynamicType * GetStringTypeDynamic() const { return stringTypeDynamic; }
        StaticType  * GetVariantDateType() const { return variantDateType; }
        void EnsureDebugObject(DynamicObject* newDebugObject);
        DynamicObject* GetDebugObject() const { Assert(debugObject != nullptr); return debugObject; }
        DynamicType * GetMapType() const { return mapType; }
        DynamicType * GetSetType() const { return setType; }
        DynamicType * GetWeakMapType() const { return weakMapType; }
        DynamicType * GetWeakSetType() const { return weakSetType; }
        DynamicType * GetArrayIteratorType() const { return arrayIteratorType; }
        DynamicType * GetMapIteratorType() const { return mapIteratorType; }
        DynamicType * GetSetIteratorType() const { return setIteratorType; }
        DynamicType * GetStringIteratorType() const { return stringIteratorType; }
        DynamicType * GetListIteratorType() const { return listIteratorType; }
        JavascriptFunction* GetDefaultAccessorFunction() const { return defaultAccessorFunction; }
        JavascriptFunction* GetStackTraceAccessorFunction() const { return stackTraceAccessorFunction; }
        JavascriptFunction* GetThrowTypeErrorRestrictedPropertyAccessorFunction() const { return throwTypeErrorRestrictedPropertyAccessorFunction; }
        JavascriptFunction* Get__proto__getterFunction() const { return __proto__getterFunction; }
        JavascriptFunction* Get__proto__setterFunction() const { return __proto__setterFunction; }

        JavascriptFunction* GetObjectValueOfFunction() const { return objectValueOfFunction; }
        JavascriptFunction* GetObjectToStringFunction() const { return objectToStringFunction; }

        // SIMD_JS
        JavascriptFunction* GetSIMDFloat32x4ToStringFunction() const { return simdFloat32x4ToStringFunction;  }
        JavascriptFunction* GetSIMDFloat64x2ToStringFunction() const { return simdFloat64x2ToStringFunction; }
        JavascriptFunction* GetSIMDInt32x4ToStringFunction()   const { return simdInt32x4ToStringFunction; }
        JavascriptFunction* GetSIMDInt16x8ToStringFunction()   const { return simdInt16x8ToStringFunction; }
        JavascriptFunction* GetSIMDInt8x16ToStringFunction()   const { return simdInt8x16ToStringFunction; }
        JavascriptFunction* GetSIMDBool32x4ToStringFunction()   const { return simdBool32x4ToStringFunction; }
        JavascriptFunction* GetSIMDBool16x8ToStringFunction()   const { return simdBool16x8ToStringFunction; }
        JavascriptFunction* GetSIMDBool8x16ToStringFunction()   const { return simdBool8x16ToStringFunction; }
        JavascriptFunction* GetSIMDUint32x4ToStringFunction()   const { return simdUint32x4ToStringFunction; }
        JavascriptFunction* GetSIMDUint16x8ToStringFunction()   const { return simdUint16x8ToStringFunction; }
        JavascriptFunction* GetSIMDUint8x16ToStringFunction()   const { return simdUint8x16ToStringFunction; }

        JavascriptFunction* GetDebugObjectNonUserGetterFunction() const { return debugObjectNonUserGetterFunction; }
        JavascriptFunction* GetDebugObjectNonUserSetterFunction() const { return debugObjectNonUserSetterFunction; }

        UnifiedRegex::RegexPattern * GetEmptyRegexPattern() const { return emptyRegexPattern; }
        JavascriptFunction* GetRegexExecFunction() const { return regexExecFunction; }
        JavascriptFunction* GetRegexFlagsGetterFunction() const { return regexFlagsGetterFunction; }
        JavascriptFunction* GetRegexGlobalGetterFunction() const { return regexGlobalGetterFunction; }
        JavascriptFunction* GetRegexStickyGetterFunction() const { return regexStickyGetterFunction; }
        JavascriptFunction* GetRegexUnicodeGetterFunction() const { return regexUnicodeGetterFunction; }

        int GetRegexConstructorSlotIndex() const { return regexConstructorSlotIndex;  }
        int GetRegexExecSlotIndex() const { return regexExecSlotIndex;  }
        int GetRegexFlagsGetterSlotIndex() const { return regexFlagsGetterSlotIndex;  }
        int GetRegexGlobalGetterSlotIndex() const { return regexGlobalGetterSlotIndex;  }
        int GetRegexStickyGetterSlotIndex() const { return regexStickyGetterSlotIndex;  }
        int GetRegexUnicodeGetterSlotIndex() const { return regexUnicodeGetterSlotIndex;  }

        TypePath* GetRootPath() const { return rootPath; }
        void BindReference(void * addr);
        void CleanupForClose();
        void BeginDynamicFunctionReferences();
        void EndDynamicFunctionReferences();
        void RegisterDynamicFunctionReference(FunctionProxy* func);

        void SetDebugObjectNonUserAccessor(FunctionInfo *funcGetter, FunctionInfo *funcSetter);

        JavascriptFunction* GetDebugObjectDebugModeGetterFunction() const { return debugObjectDebugModeGetterFunction; }
        void SetDebugObjectDebugModeAccessor(FunctionInfo *funcGetter);

#ifdef ENABLE_DEBUG_CONFIG_OPTIONS
        JavascriptFunction* GetDebugObjectFaultInjectionCookieGetterFunction() const { return debugObjectFaultInjectionCookieGetterFunction; }
        JavascriptFunction* GetDebugObjectFaultInjectionCookieSetterFunction() const { return debugObjectFaultInjectionCookieSetterFunction; }
        void SetDebugObjectFaultInjectionCookieGetterAccessor(FunctionInfo *funcGetter, FunctionInfo *funcSetter);
#endif

        JavascriptFunction* GetArrayPrototypeToStringFunction() const { return arrayPrototypeToStringFunction; }
        JavascriptFunction* GetArrayPrototypeToLocaleStringFunction() const { return arrayPrototypeToLocaleStringFunction; }
        JavascriptFunction* GetIdentityFunction() const { return identityFunction; }
        JavascriptFunction* GetThrowerFunction() const { return throwerFunction; }

        void SetNativeHostPromiseContinuationFunction(PromiseContinuationCallback function, void *state);

        void PinJsrtContextObject(FinalizableObject* jsrtContext);
        FinalizableObject* GetPinnedJsrtContextObject();
        void EnqueueTask(Var taskVar);

        HeapArgumentsObject* CreateHeapArguments(Var frameObj, uint formalCount, bool isStrictMode = false);
        JavascriptArray* CreateArray();
        JavascriptArray* CreateArray(uint32 length);
        JavascriptArray *CreateArrayOnStack(void *const stackAllocationPointer);
        JavascriptNativeIntArray* CreateNativeIntArray();
        JavascriptNativeIntArray* CreateNativeIntArray(uint32 length);
#if ENABLE_COPYONACCESS_ARRAY
        JavascriptCopyOnAccessNativeIntArray* CreateCopyOnAccessNativeIntArray();
        JavascriptCopyOnAccessNativeIntArray* CreateCopyOnAccessNativeIntArray(uint32 length);
#endif
        JavascriptNativeFloatArray* CreateNativeFloatArray();
        JavascriptNativeFloatArray* CreateNativeFloatArray(uint32 length);
        JavascriptArray* CreateArray(uint32 length, uint32 size);
        ArrayBuffer* CreateArrayBuffer(uint32 length);
        ArrayBuffer* CreateArrayBuffer(byte* buffer, uint32 length);
        SharedArrayBuffer* CreateSharedArrayBuffer(uint32 length);
        SharedArrayBuffer* CreateSharedArrayBuffer(SharedContents *contents);
        ArrayBuffer* CreateProjectionArraybuffer(uint32 length);
        ArrayBuffer* CreateProjectionArraybuffer(byte* buffer, uint32 length);
        DataView* CreateDataView(ArrayBufferBase* arrayBuffer, uint32 offSet, uint32 mappedLength);

        template <typename TypeName, bool clamped>
        inline DynamicType* GetTypedArrayType(TypeName);

        template<> inline DynamicType* GetTypedArrayType<int8,false>(int8) { return int8ArrayType; };
        template<> inline DynamicType* GetTypedArrayType<uint8,false>(uint8) { return uint8ArrayType; };
        template<> inline DynamicType* GetTypedArrayType<uint8,true>(uint8) { return uint8ClampedArrayType; };
        template<> inline DynamicType* GetTypedArrayType<int16,false>(int16) { return int16ArrayType; };
        template<> inline DynamicType* GetTypedArrayType<uint16,false>(uint16) { return uint16ArrayType; };
        template<> inline DynamicType* GetTypedArrayType<int32,false>(int32) { return int32ArrayType; };
        template<> inline DynamicType* GetTypedArrayType<uint32,false>(uint32) { return uint32ArrayType; };
        template<> inline DynamicType* GetTypedArrayType<float,false>(float) { return float32ArrayType; };
        template<> inline DynamicType* GetTypedArrayType<double,false>(double) { return float64ArrayType; };
        template<> inline DynamicType* GetTypedArrayType<int64,false>(int64) { return int64ArrayType; };
        template<> inline DynamicType* GetTypedArrayType<uint64,false>(uint64) { return uint64ArrayType; };
        template<> inline DynamicType* GetTypedArrayType<bool,false>(bool) { return boolArrayType; };

        DynamicType* GetCharArrayType() { return charArrayType; };

        //
        // This method would be used for creating array literals, when we really need to create a huge array
        // Avoids checks at runtime.
        //
        JavascriptArray*            CreateArrayLiteral(uint32 length);
        JavascriptNativeIntArray*   CreateNativeIntArrayLiteral(uint32 length);

#if ENABLE_PROFILE_INFO
        JavascriptNativeIntArray*   CreateCopyOnAccessNativeIntArrayLiteral(ArrayCallSiteInfo *arrayInfo, FunctionBody *functionBody, const Js::AuxArray<int32> *ints);
#endif

        JavascriptNativeFloatArray* CreateNativeFloatArrayLiteral(uint32 length);

        JavascriptBoolean* CreateBoolean(BOOL value);
        JavascriptDate* CreateDate();
        JavascriptDate* CreateDate(double value);
        JavascriptDate* CreateDate(SYSTEMTIME* pst);
        JavascriptMap* CreateMap();
        JavascriptSet* CreateSet();
        JavascriptWeakMap* CreateWeakMap();
        JavascriptWeakSet* CreateWeakSet();
        JavascriptError* CreateError();
        JavascriptError* CreateError(DynamicType* errorType, BOOL isExternal = FALSE);
        JavascriptError* CreateExternalError(ErrorTypeEnum errorTypeEnum);
        JavascriptError* CreateEvalError();
        JavascriptError* CreateRangeError();
        JavascriptError* CreateReferenceError();
        JavascriptError* CreateSyntaxError();
        JavascriptError* CreateTypeError();
        JavascriptError* CreateURIError();
        JavascriptError* CreateStackOverflowError();
        JavascriptError* CreateOutOfMemoryError();
        JavascriptError* CreateWebAssemblyCompileError();
        JavascriptError* CreateWebAssemblyRuntimeError();
        JavascriptSymbol* CreateSymbol(JavascriptString* description);
        JavascriptSymbol* CreateSymbol(const char16* description, int descriptionLength);
        JavascriptSymbol* CreateSymbol(const PropertyRecord* propertyRecord);
        JavascriptPromise* CreatePromise();
        JavascriptGenerator* CreateGenerator(Arguments& args, ScriptFunction* scriptFunction, RecyclableObject* prototype);
        JavascriptFunction* CreateNonProfiledFunction(FunctionInfo * functionInfo);
        template <class MethodType>
        JavascriptExternalFunction* CreateIdMappedExternalFunction(MethodType entryPoint, DynamicType *pPrototypeType);
        JavascriptExternalFunction* CreateExternalConstructor(Js::ExternalMethod entryPoint, PropertyId nameId, RecyclableObject * prototype);
        JavascriptExternalFunction* CreateExternalConstructor(Js::ExternalMethod entryPoint, PropertyId nameId, InitializeMethod method, unsigned short deferredTypeSlots, bool hasAccessors);
        DynamicType* GetCachedJsrtExternalType(uintptr_t finalizeCallback);
        void CacheJsrtExternalType(uintptr_t finalizeCallback, DynamicType* dynamicType);
        static DynamicTypeHandler * GetDeferredPrototypeGeneratorFunctionTypeHandler(ScriptContext* scriptContext);
        static DynamicTypeHandler * GetDeferredPrototypeAsyncFunctionTypeHandler(ScriptContext* scriptContext);
        DynamicType * CreateDeferredPrototypeGeneratorFunctionType(JavascriptMethod entrypoint, bool isAnonymousFunction, bool isShared = false);
        DynamicType * CreateDeferredPrototypeAsyncFunctionType(JavascriptMethod entrypoint, bool isAnonymousFunction, bool isShared = false);

        static DynamicTypeHandler * GetDeferredPrototypeFunctionTypeHandler(ScriptContext* scriptContext);
        static DynamicTypeHandler * GetDeferredAnonymousPrototypeFunctionTypeHandler();
        static DynamicTypeHandler * GetDeferredAnonymousPrototypeGeneratorFunctionTypeHandler();
        static DynamicTypeHandler * GetDeferredAnonymousPrototypeAsyncFunctionTypeHandler();

        DynamicTypeHandler * GetDeferredFunctionTypeHandler();
        DynamicTypeHandler * ScriptFunctionTypeHandler(bool noPrototypeProperty, bool isAnonymousFunction);
        DynamicTypeHandler * GetDeferredAnonymousFunctionTypeHandler();
        template<bool isNameAvailable, bool isPrototypeAvailable = true>
        static DynamicTypeHandler * GetDeferredFunctionTypeHandlerBase();
        template<bool isNameAvailable, bool isPrototypeAvailable = true>
        static DynamicTypeHandler * GetDeferredGeneratorFunctionTypeHandlerBase();
        template<bool isNameAvailable>
        static DynamicTypeHandler * GetDeferredAsyncFunctionTypeHandlerBase();

        DynamicType * CreateDeferredPrototypeFunctionType(JavascriptMethod entrypoint);
        DynamicType * CreateDeferredPrototypeFunctionTypeNoProfileThunk(JavascriptMethod entrypoint, bool isShared = false);
        DynamicType * CreateFunctionType(JavascriptMethod entrypoint, RecyclableObject* prototype = nullptr);
        DynamicType * CreateFunctionWithLengthType(FunctionInfo * functionInfo);
        DynamicType * CreateFunctionWithLengthAndNameType(FunctionInfo * functionInfo);
        DynamicType * CreateFunctionWithLengthAndPrototypeType(FunctionInfo * functionInfo);
        DynamicType * CreateFunctionWithLengthType(DynamicObject * prototype, FunctionInfo * functionInfo);
        DynamicType * CreateFunctionWithLengthAndNameType(DynamicObject * prototype, FunctionInfo * functionInfo);
        DynamicType * CreateFunctionWithLengthAndPrototypeType(DynamicObject * prototype, FunctionInfo * functionInfo);
        ScriptFunction * CreateScriptFunction(FunctionProxy* proxy);
        AsmJsScriptFunction * CreateAsmJsScriptFunction(FunctionProxy* proxy);
        ScriptFunctionWithInlineCache * CreateScriptFunctionWithInlineCache(FunctionProxy* proxy);
        GeneratorVirtualScriptFunction * CreateGeneratorVirtualScriptFunction(FunctionProxy* proxy);
        DynamicType * CreateGeneratorType(RecyclableObject* prototype);

#if 0
        JavascriptNumber* CreateNumber(double value);
#endif
        JavascriptNumber* CreateNumber(double value, RecyclerJavascriptNumberAllocator * numberAllocator);
        JavascriptGeneratorFunction* CreateGeneratorFunction(JavascriptMethod entryPoint, GeneratorVirtualScriptFunction* scriptFunction);
        JavascriptAsyncFunction* CreateAsyncFunction(JavascriptMethod entryPoint, GeneratorVirtualScriptFunction* scriptFunction);
        JavascriptExternalFunction* CreateExternalFunction(ExternalMethod entryPointer, PropertyId nameId, Var signature, JavascriptTypeId prototypeTypeId, UINT64 flags);
        JavascriptExternalFunction* CreateExternalFunction(ExternalMethod entryPointer, Var nameId, Var signature, JavascriptTypeId prototypeTypeId, UINT64 flags);
        JavascriptExternalFunction* CreateStdCallExternalFunction(StdCallJavascriptMethod entryPointer, PropertyId nameId, void *callbackState);
        JavascriptExternalFunction* CreateStdCallExternalFunction(StdCallJavascriptMethod entryPointer, Var nameId, void *callbackState);
        JavascriptPromiseAsyncSpawnExecutorFunction* CreatePromiseAsyncSpawnExecutorFunction(JavascriptMethod entryPoint, JavascriptGenerator* generator, Var target);
        JavascriptPromiseAsyncSpawnStepArgumentExecutorFunction* CreatePromiseAsyncSpawnStepArgumentExecutorFunction(JavascriptMethod entryPoint, JavascriptGenerator* generator, Var argument, JavascriptFunction* resolve = NULL, JavascriptFunction* reject = NULL, bool isReject = false);
        JavascriptPromiseCapabilitiesExecutorFunction* CreatePromiseCapabilitiesExecutorFunction(JavascriptMethod entryPoint, JavascriptPromiseCapability* capability);
        JavascriptPromiseResolveOrRejectFunction* CreatePromiseResolveOrRejectFunction(JavascriptMethod entryPoint, JavascriptPromise* promise, bool isReject, JavascriptPromiseResolveOrRejectFunctionAlreadyResolvedWrapper* alreadyResolvedRecord);
        JavascriptPromiseReactionTaskFunction* CreatePromiseReactionTaskFunction(JavascriptMethod entryPoint, JavascriptPromiseReaction* reaction, Var argument);
        JavascriptPromiseResolveThenableTaskFunction* CreatePromiseResolveThenableTaskFunction(JavascriptMethod entryPoint, JavascriptPromise* promise, RecyclableObject* thenable, RecyclableObject* thenFunction);
        JavascriptPromiseAllResolveElementFunction* CreatePromiseAllResolveElementFunction(JavascriptMethod entryPoint, uint32 index, JavascriptArray* values, JavascriptPromiseCapability* capabilities, JavascriptPromiseAllResolveElementFunctionRemainingElementsWrapper* remainingElements);
        JavascriptExternalFunction* CreateWrappedExternalFunction(JavascriptExternalFunction* wrappedFunction);

#if ENABLE_NATIVE_CODEGEN
#if !FLOATVAR
        JavascriptNumber* CreateCodeGenNumber(CodeGenNumberAllocator *alloc, double value);
#endif
#endif

        DynamicObject* CreateGeneratorConstructorPrototypeObject();
        DynamicObject* CreateConstructorPrototypeObject(JavascriptFunction * constructor);
        DynamicObject* CreateObject(const bool allowObjectHeaderInlining = false, const PropertyIndex requestedInlineSlotCapacity = 0);
        DynamicObject* CreateObject(DynamicTypeHandler * typeHandler);
        DynamicObject* CreateActivationObject();
        DynamicObject* CreatePseudoActivationObject();
        DynamicObject* CreateBlockActivationObject();
        DynamicObject* CreateConsoleScopeActivationObject();
        DynamicType* CreateObjectType(RecyclableObject* prototype, Js::TypeId typeId, uint16 requestedInlineSlotCapacity);
        DynamicType* CreateObjectTypeNoCache(RecyclableObject* prototype, Js::TypeId typeId);
        DynamicType* CreateObjectType(RecyclableObject* prototype, uint16 requestedInlineSlotCapacity);
        DynamicObject* CreateObject(RecyclableObject* prototype, uint16 requestedInlineSlotCapacity = 0);

        typedef JavascriptString* LibStringType; // used by diagnostics template
        template< size_t N > JavascriptString* CreateStringFromCppLiteral(const char16 (&value)[N]) const;
        template<> JavascriptString* CreateStringFromCppLiteral(const char16 (&value)[1]) const; // Specialization for empty string
        template<> JavascriptString* CreateStringFromCppLiteral(const char16 (&value)[2]) const; // Specialization for single-char strings
        PropertyString* CreatePropertyString(const Js::PropertyRecord* propertyRecord);
        PropertyString* CreatePropertyString(const Js::PropertyRecord* propertyRecord, ArenaAllocator *arena);

        JavascriptVariantDate* CreateVariantDate(const double value);

        JavascriptBooleanObject* CreateBooleanObject(BOOL value);
        JavascriptBooleanObject* CreateBooleanObject();
        JavascriptNumberObject* CreateNumberObjectWithCheck(double value);
        JavascriptNumberObject* CreateNumberObject(Var number);
        JavascriptSIMDObject* CreateSIMDObject(Var simdValue, TypeId typeDescriptor);
        JavascriptStringObject* CreateStringObject(JavascriptString* value);
        JavascriptStringObject* CreateStringObject(const char16* value, charcount_t length);
        JavascriptSymbolObject* CreateSymbolObject(JavascriptSymbol* value);
        JavascriptArrayIterator* CreateArrayIterator(Var iterable, JavascriptArrayIteratorKind kind);
        JavascriptMapIterator* CreateMapIterator(JavascriptMap* map, JavascriptMapIteratorKind kind);
        JavascriptSetIterator* CreateSetIterator(JavascriptSet* set, JavascriptSetIteratorKind kind);
        JavascriptStringIterator* CreateStringIterator(JavascriptString* string);
        JavascriptListIterator* CreateListIterator(ListForListIterator* list);

        JavascriptRegExp* CreateRegExp(UnifiedRegex::RegexPattern* pattern);

        DynamicObject* CreateIteratorResultObject(Var value, Var done);
        DynamicObject* CreateIteratorResultObjectValueFalse(Var value);
        DynamicObject* CreateIteratorResultObjectUndefinedTrue();

        RecyclableObject* CreateThrowErrorObject(JavascriptError* error);

        JavascriptFunction* EnsurePromiseResolveFunction();
        JavascriptFunction* EnsureGeneratorNextFunction();
        JavascriptFunction* EnsureGeneratorThrowFunction();

        void SetCrossSiteForSharedFunctionType(JavascriptFunction * function);

        bool IsPRNGSeeded() { return isPRNGSeeded; }
        uint64 GetRandSeed0() { return randSeed0; }
        uint64 GetRandSeed1() { return randSeed1; }
        void SetIsPRNGSeeded(bool val);
        void SetRandSeed0(uint64 rs) { randSeed0 = rs;}
        void SetRandSeed1(uint64 rs) { randSeed1 = rs; }

        void SetProfileMode(bool fSet);
        void SetDispatchProfile(bool fSet, JavascriptMethod dispatchInvoke);
        HRESULT ProfilerRegisterBuiltIns();

#if ENABLE_COPYONACCESS_ARRAY
        static bool IsCopyOnAccessArrayCallSite(JavascriptLibrary *lib, ArrayCallSiteInfo *arrayInfo, uint32 length);
        static bool IsCachedCopyOnAccessArrayCallSite(const JavascriptLibrary *lib, ArrayCallSiteInfo *arrayInfo);
        template <typename T>
        static void CheckAndConvertCopyOnAccessNativeIntArray(const T instance);
#endif

        void EnsureStringTemplateCallsiteObjectList();
        void AddStringTemplateCallsiteObject(RecyclableObject* callsite);
        RecyclableObject* TryGetStringTemplateCallsiteObject(ParseNodePtr pnode);
        RecyclableObject* TryGetStringTemplateCallsiteObject(RecyclableObject* callsite);

        static void CheckAndInvalidateIsConcatSpreadableCache(PropertyId propertyId, ScriptContext *scriptContext);

#if DBG_DUMP
        static const char16* GetStringTemplateCallsiteObjectKey(Var callsite);
#endif

        JavascriptFunction** GetBuiltinFunctions();
        INT_PTR* GetVTableAddresses();
        static BuiltinFunction GetBuiltinFunctionForPropId(PropertyId id);
        static BuiltinFunction GetBuiltInForFuncInfo(intptr_t funcInfoAddr, ThreadContextInfo *context);
#if DBG
        static void CheckRegisteredBuiltIns(JavascriptFunction** builtInFuncs, ScriptContext *scriptContext);
#endif
        static BOOL CanFloatPreferenceFunc(BuiltinFunction index);
        static BOOL IsFltFunc(BuiltinFunction index);
        static bool IsFloatFunctionCallsite(BuiltinFunction index, size_t argc);
        static bool IsFltBuiltInConst(PropertyId id);
        static size_t GetArgCForBuiltIn(BuiltinFunction index)
        {
            Assert(index < _countof(JavascriptLibrary::LibraryFunctionArgC));
            return JavascriptLibrary::LibraryFunctionArgC[index];
        }
        static BuiltInFlags GetFlagsForBuiltIn(BuiltinFunction index)
        {
            Assert(index < _countof(JavascriptLibrary::LibraryFunctionFlags));
            return (BuiltInFlags)JavascriptLibrary::LibraryFunctionFlags[index];
        }
        static BuiltinFunction GetBuiltInInlineCandidateId(Js::OpCode opCode);
        static BuiltInArgSpecializationType GetBuiltInArgType(BuiltInFlags flags, BuiltInArgShift argGroup);
        static bool IsTypeSpecRequired(BuiltInFlags flags)
        {
            return GetBuiltInArgType(flags, BuiltInArgShift::BIAS_Src1) || GetBuiltInArgType(flags, BuiltInArgShift::BIAS_Src2) || GetBuiltInArgType(flags, BuiltInArgShift::BIAS_Dst);
        }
#if ENABLE_DEBUG_CONFIG_OPTIONS
        static char16 const * GetNameForBuiltIn(BuiltinFunction index)
        {
            Assert(index < _countof(JavascriptLibrary::LibraryFunctionName));
            return JavascriptLibrary::LibraryFunctionName[index];
        }
#endif

        PropertyStringCacheMap* EnsurePropertyStringMap();
        PropertyStringCacheMap* GetPropertyStringMap() { return this->propertyStringMap; }

        void TypeAndPrototypesAreEnsuredToHaveOnlyWritableDataProperties(Type *const type);
        void NoPrototypeChainsAreEnsuredToHaveOnlyWritableDataProperties();

        static bool ArrayIteratorPrototypeHasUserDefinedNext(ScriptContext *scriptContext);

        CharStringCache& GetCharStringCache() { return charStringCache;  }
        static JavascriptLibrary * FromCharStringCache(CharStringCache * cache)
        {
            return (JavascriptLibrary *)((uintptr_t)cache - offsetof(JavascriptLibrary, charStringCache));
        }

        bool GetArrayObjectHasUserDefinedSpecies() const { return arrayObjectHasUserDefinedSpecies; }
        void SetArrayObjectHasUserDefinedSpecies(bool val) { arrayObjectHasUserDefinedSpecies = val; }

        ModuleRecordList* EnsureModuleRecordList();
        SourceTextModuleRecord* GetModuleRecord(uint moduleId);

    private:
#ifdef ENABLE_DEBUG_CONFIG_OPTIONS
        // Declare fretest/debug properties here since otherwise it can cause
        // a mismatch between fre mshtml and fretest jscript9 causing undefined behavior

        DynamicType * debugDisposableObjectType;
        DynamicType * debugFuncExecutorInDisposeObjectType;
#endif

        void InitializePrototypes();
        void InitializeTypes();
        void InitializeGlobal(GlobalObject * globalObject);
        static void PrecalculateArrayAllocationBuckets();

#define STANDARD_INIT(name) \
        static void __cdecl Initialize##name##Constructor(DynamicObject* arrayConstructor, DeferredTypeHandlerBase * typeHandler, DeferredInitializeMode mode); \
        static void __cdecl Initialize##name##Prototype(DynamicObject* arrayPrototype, DeferredTypeHandlerBase * typeHandler, DeferredInitializeMode mode);

        STANDARD_INIT(Array);
        STANDARD_INIT(SharedArrayBuffer);
        STANDARD_INIT(ArrayBuffer);
        STANDARD_INIT(DataView);
        STANDARD_INIT(Error);
        STANDARD_INIT(EvalError);
        STANDARD_INIT(RangeError);
        STANDARD_INIT(ReferenceError);
        STANDARD_INIT(SyntaxError);
        STANDARD_INIT(TypeError);
        STANDARD_INIT(URIError);
        STANDARD_INIT(RuntimeError);
        STANDARD_INIT(TypedArray);
        STANDARD_INIT(Int8Array);
        STANDARD_INIT(Uint8Array);
        STANDARD_INIT(Uint8ClampedArray);
        STANDARD_INIT(Int16Array);
        STANDARD_INIT(Uint16Array);
        STANDARD_INIT(Int32Array);
        STANDARD_INIT(Uint32Array);
        STANDARD_INIT(Float32Array);
        STANDARD_INIT(Float64Array);
        STANDARD_INIT(Boolean);
        STANDARD_INIT(Symbol);
        STANDARD_INIT(Date);
        STANDARD_INIT(Proxy);
        STANDARD_INIT(Function);
        STANDARD_INIT(Number);
        STANDARD_INIT(Object);
        STANDARD_INIT(Regex);
        STANDARD_INIT(String);
        STANDARD_INIT(Map);
        STANDARD_INIT(Set);
        STANDARD_INIT(WeakMap);
        STANDARD_INIT(WeakSet);
        STANDARD_INIT(Promise);
        STANDARD_INIT(GeneratorFunction);
        STANDARD_INIT(AsyncFunction);
        STANDARD_INIT(WebAssemblyCompileError);
        STANDARD_INIT(WebAssemblyRuntimeError);
        STANDARD_INIT(WebAssemblyMemory);
        STANDARD_INIT(WebAssemblyModule);
        STANDARD_INIT(WebAssemblyInstance);
        STANDARD_INIT(WebAssemblyTable);

#undef STANDARD_INIT

        static void __cdecl InitializeAtomicsObject(DynamicObject* atomicsObject, DeferredTypeHandlerBase * typeHandler, DeferredInitializeMode mode);

        static void __cdecl InitializeInt64ArrayPrototype(DynamicObject* prototype, DeferredTypeHandlerBase * typeHandler, DeferredInitializeMode mode);
        static void __cdecl InitializeUint64ArrayPrototype(DynamicObject* prototype, DeferredTypeHandlerBase * typeHandler, DeferredInitializeMode mode);
        static void __cdecl InitializeBoolArrayPrototype(DynamicObject* prototype, DeferredTypeHandlerBase * typeHandler, DeferredInitializeMode mode);
        static void __cdecl InitializeCharArrayPrototype(DynamicObject* prototype, DeferredTypeHandlerBase * typeHandler, DeferredInitializeMode mode);

        void InitializeComplexThings();
        void InitializeStaticValues();
        static void __cdecl InitializeMathObject(DynamicObject* mathObject, DeferredTypeHandlerBase * typeHandler, DeferredInitializeMode mode);
#ifdef ENABLE_WASM
        static void __cdecl InitializeWebAssemblyObject(DynamicObject* WasmObject, DeferredTypeHandlerBase * typeHandler, DeferredInitializeMode mode);
#endif
        // SIMD_JS
        static void __cdecl InitializeSIMDObject(DynamicObject* simdObject, DeferredTypeHandlerBase * typeHandler, DeferredInitializeMode mode);
        static void __cdecl InitializeSIMDOpCodeMaps();

        template<typename SIMDTypeName>
        static void SIMDPrototypeInitHelper(DynamicObject* simdPrototype, JavascriptLibrary* library, JavascriptFunction* constructorFn, JavascriptString* strLiteral);

        static void __cdecl InitializeSIMDBool8x16Prototype(DynamicObject* simdPrototype, DeferredTypeHandlerBase * typeHandler, DeferredInitializeMode mode);
        static void __cdecl InitializeSIMDBool16x8Prototype(DynamicObject* simdPrototype, DeferredTypeHandlerBase * typeHandler, DeferredInitializeMode mode);
        static void __cdecl InitializeSIMDBool32x4Prototype(DynamicObject* simdPrototype, DeferredTypeHandlerBase * typeHandler, DeferredInitializeMode mode);
        static void __cdecl InitializeSIMDInt8x16Prototype(DynamicObject* simdPrototype, DeferredTypeHandlerBase * typeHandler, DeferredInitializeMode mode);
        static void __cdecl InitializeSIMDInt16x8Prototype(DynamicObject* simdPrototype, DeferredTypeHandlerBase * typeHandler, DeferredInitializeMode mode);
        static void __cdecl InitializeSIMDInt32x4Prototype(DynamicObject* simdPrototype, DeferredTypeHandlerBase * typeHandler, DeferredInitializeMode mode);
        static void __cdecl InitializeSIMDUint8x16Prototype(DynamicObject* simdPrototype, DeferredTypeHandlerBase * typeHandler, DeferredInitializeMode mode);
        static void __cdecl InitializeSIMDUint16x8Prototype(DynamicObject* simdPrototype, DeferredTypeHandlerBase * typeHandler, DeferredInitializeMode mode);
        static void __cdecl InitializeSIMDUint32x4Prototype(DynamicObject* simdPrototype, DeferredTypeHandlerBase * typeHandler, DeferredInitializeMode mode);
        static void __cdecl InitializeSIMDFloat32x4Prototype(DynamicObject* simdPrototype, DeferredTypeHandlerBase * typeHandler, DeferredInitializeMode mode);
        static void __cdecl InitializeSIMDFloat64x2Prototype(DynamicObject* simdPrototype, DeferredTypeHandlerBase * typeHandler, DeferredInitializeMode mode);

        static void __cdecl InitializeJSONObject(DynamicObject* JSONObject, DeferredTypeHandlerBase * typeHandler, DeferredInitializeMode mode);
        static void __cdecl InitializeEngineInterfaceObject(DynamicObject* engineInterface, DeferredTypeHandlerBase * typeHandler, DeferredInitializeMode mode);
        static void __cdecl InitializeReflectObject(DynamicObject* reflectObject, DeferredTypeHandlerBase * typeHandler, DeferredInitializeMode mode);
#ifdef ENABLE_INTL_OBJECT
        static void __cdecl InitializeIntlObject(DynamicObject* IntlEngineObject, DeferredTypeHandlerBase * typeHandler, DeferredInitializeMode mode);
#endif
#ifdef ENABLE_PROJECTION
        void InitializeWinRTPromiseConstructor();
#endif

        static void __cdecl InitializeIteratorPrototype(DynamicObject* iteratorPrototype, DeferredTypeHandlerBase * typeHandler, DeferredInitializeMode mode);
        static void __cdecl InitializeArrayIteratorPrototype(DynamicObject* arrayIteratorPrototype, DeferredTypeHandlerBase * typeHandler, DeferredInitializeMode mode);
        static void __cdecl InitializeMapIteratorPrototype(DynamicObject* mapIteratorPrototype, DeferredTypeHandlerBase * typeHandler, DeferredInitializeMode mode);
        static void __cdecl InitializeSetIteratorPrototype(DynamicObject* setIteratorPrototype, DeferredTypeHandlerBase * typeHandler, DeferredInitializeMode mode);
        static void __cdecl InitializeStringIteratorPrototype(DynamicObject* stringIteratorPrototype, DeferredTypeHandlerBase * typeHandler, DeferredInitializeMode mode);

        static void __cdecl InitializeGeneratorPrototype(DynamicObject* generatorPrototype, DeferredTypeHandlerBase * typeHandler, DeferredInitializeMode mode);

<<<<<<< HEAD
        static void __cdecl InitializeAsyncFunction(DynamicObject *function, DeferredTypeHandlerBase * typeHandler, DeferredInitializeMode mode);
        static void __cdecl InitializeAsyncFunctionConstructor(DynamicObject* asyncFunctionConstructor, DeferredTypeHandlerBase * typeHandler, DeferredInitializeMode mode);
        static void __cdecl InitializeAsyncFunctionPrototype(DynamicObject* asyncFunctionPrototype, DeferredTypeHandlerBase * typeHandler, DeferredInitializeMode mode);
=======
        static void __cdecl JavascriptLibrary::InitializeAsyncFunction(DynamicObject *function, DeferredTypeHandlerBase * typeHandler, DeferredInitializeMode mode);
>>>>>>> 089aa424

        RuntimeFunction* CreateBuiltinConstructor(FunctionInfo * functionInfo, DynamicTypeHandler * typeHandler, DynamicObject* prototype = nullptr);
        RuntimeFunction* DefaultCreateFunction(FunctionInfo * functionInfo, int length, DynamicObject * prototype, DynamicType * functionType, PropertyId nameId);
        RuntimeFunction* DefaultCreateFunction(FunctionInfo * functionInfo, int length, DynamicObject * prototype, DynamicType * functionType, Var nameId);
        JavascriptFunction* AddFunction(DynamicObject* object, PropertyId propertyId, RuntimeFunction* function);
        void AddMember(DynamicObject* object, PropertyId propertyId, Var value);
        void AddMember(DynamicObject* object, PropertyId propertyId, Var value, PropertyAttributes attributes);
        JavascriptString* CreateEmptyString();


        static void __cdecl InitializeGeneratorFunction(DynamicObject* function, DeferredTypeHandlerBase * typeHandler, DeferredInitializeMode mode);
        template<bool addPrototype>
        static void __cdecl InitializeFunction(DynamicObject* function, DeferredTypeHandlerBase * typeHandler, DeferredInitializeMode mode);

        static size_t const LibraryFunctionArgC[BuiltinFunction::Count + 1];
        static int const LibraryFunctionFlags[BuiltinFunction::Count + 1];   // returns enum BuiltInFlags.
#if ENABLE_DEBUG_CONFIG_OPTIONS
        static char16 const * const LibraryFunctionName[BuiltinFunction::Count + 1];
#endif

        JavascriptFunction* EnsureArrayPrototypeValuesFunction();
        

    public:
        virtual void Finalize(bool isShutdown) override
        {
            __super::Finalize(isShutdown);
            if (this->referencedPropertyRecords != nullptr)
            {
                RECYCLER_PERF_COUNTER_SUB(PropertyRecordBindReference, this->referencedPropertyRecords->Count());
            }
        }

#if DBG
        void DumpLibraryByteCode();
#endif
    private:
        typedef JsUtil::BaseHashSet<Js::PropertyRecord const *, Recycler, PowerOf2SizePolicy> ReferencedPropertyRecordHashSet;
        ReferencedPropertyRecordHashSet* referencedPropertyRecords;

        ReferencedPropertyRecordHashSet * EnsureReferencedPropertyRecordList()
        {
            ReferencedPropertyRecordHashSet* pidList = this->referencedPropertyRecords;
            if (pidList == nullptr)
            {
                pidList = RecyclerNew(this->recycler, ReferencedPropertyRecordHashSet, this->recycler, 173);
                this->referencedPropertyRecords = pidList;
            }
            return pidList;
        }

        ReferencedPropertyRecordHashSet * GetReferencedPropertyRecordList() const
        {
            return this->referencedPropertyRecords;
        }

        HRESULT ProfilerRegisterObject();
        HRESULT ProfilerRegisterArray();
        HRESULT ProfilerRegisterBoolean();
        HRESULT ProfilerRegisterDate();
        HRESULT ProfilerRegisterFunction();
        HRESULT ProfilerRegisterMath();
        HRESULT ProfilerRegisterNumber();
        HRESULT ProfilerRegisterString();
        HRESULT ProfilerRegisterRegExp();
        HRESULT ProfilerRegisterJSON();
        HRESULT ProfilerRegisterMap();
        HRESULT ProfilerRegisterSet();
        HRESULT ProfilerRegisterWeakMap();
        HRESULT ProfilerRegisterWeakSet();
        HRESULT ProfilerRegisterSymbol();
        HRESULT ProfilerRegisterIterator();
        HRESULT ProfilerRegisterArrayIterator();
        HRESULT ProfilerRegisterMapIterator();
        HRESULT ProfilerRegisterSetIterator();
        HRESULT ProfilerRegisterStringIterator();
        HRESULT ProfilerRegisterTypedArray();
        HRESULT ProfilerRegisterPromise();
        HRESULT ProfilerRegisterProxy();
        HRESULT ProfilerRegisterReflect();
        HRESULT ProfilerRegisterGenerator();
        HRESULT ProfilerRegisterSIMD();
        HRESULT ProfilerRegisterAtomics();

#ifdef IR_VIEWER
        HRESULT ProfilerRegisterIRViewer();
#endif /* IR_VIEWER */
    };
}<|MERGE_RESOLUTION|>--- conflicted
+++ resolved
@@ -1282,13 +1282,7 @@
 
         static void __cdecl InitializeGeneratorPrototype(DynamicObject* generatorPrototype, DeferredTypeHandlerBase * typeHandler, DeferredInitializeMode mode);
 
-<<<<<<< HEAD
         static void __cdecl InitializeAsyncFunction(DynamicObject *function, DeferredTypeHandlerBase * typeHandler, DeferredInitializeMode mode);
-        static void __cdecl InitializeAsyncFunctionConstructor(DynamicObject* asyncFunctionConstructor, DeferredTypeHandlerBase * typeHandler, DeferredInitializeMode mode);
-        static void __cdecl InitializeAsyncFunctionPrototype(DynamicObject* asyncFunctionPrototype, DeferredTypeHandlerBase * typeHandler, DeferredInitializeMode mode);
-=======
-        static void __cdecl JavascriptLibrary::InitializeAsyncFunction(DynamicObject *function, DeferredTypeHandlerBase * typeHandler, DeferredInitializeMode mode);
->>>>>>> 089aa424
 
         RuntimeFunction* CreateBuiltinConstructor(FunctionInfo * functionInfo, DynamicTypeHandler * typeHandler, DynamicObject* prototype = nullptr);
         RuntimeFunction* DefaultCreateFunction(FunctionInfo * functionInfo, int length, DynamicObject * prototype, DynamicType * functionType, PropertyId nameId);

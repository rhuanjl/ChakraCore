//-------------------------------------------------------------------------------------------------------
// Copyright (C) Microsoft. All rights reserved.
// Licensed under the MIT license. See LICENSE.txt file in the project root for full license information.
//-------------------------------------------------------------------------------------------------------
#pragma once

#define InlineSlotCountIncrement (HeapConstants::ObjectGranularity / sizeof(Var))

#define MaxPreInitializedObjectTypeInlineSlotCount 16
#define MaxPreInitializedObjectHeaderInlinedTypeInlineSlotCount \
    (Js::DynamicTypeHandler::GetObjectHeaderInlinableSlotCapacity() + MaxPreInitializedObjectTypeInlineSlotCount)
#define PreInitializedObjectTypeCount ((MaxPreInitializedObjectTypeInlineSlotCount / InlineSlotCountIncrement) + 1)
CompileAssert(MaxPreInitializedObjectTypeInlineSlotCount <= USHRT_MAX);

class ScriptSite;
class ActiveScriptExternalLibrary;
class ProjectionExternalLibrary;
class EditAndContinue;
class ChakraHostScriptContext;

#ifdef ENABLE_PROJECTION
namespace Projection
{
    class ProjectionContext;
    class WinRTPromiseEngineInterfaceExtensionObject;
}
#endif

namespace Js
{
    class MissingPropertyTypeHandler;
    class SourceTextModuleRecord;
    class ArrayBufferBase;
    class SharedContents;
    typedef RecyclerFastAllocator<JavascriptNumber, LeafBit> RecyclerJavascriptNumberAllocator;
    typedef JsUtil::List<Var, Recycler> ListForListIterator;

    class UndeclaredBlockVariable : public RecyclableObject
    {
        friend class JavascriptLibrary;
        UndeclaredBlockVariable(Type* type) : RecyclableObject(type) { }
    };

    class SourceTextModuleRecord;
    typedef JsUtil::List<SourceTextModuleRecord*> ModuleRecordList;

#if ENABLE_COPYONACCESS_ARRAY
    struct CacheForCopyOnAccessArraySegments
    {
        static const uint32 MAX_SIZE = 31;
        Field(SparseArraySegment<int32> *) cache[MAX_SIZE];
        Field(uint32) count;

        uint32 AddSegment(SparseArraySegment<int32> *segment)
        {
            cache[count++] = segment;
            return count;
        }

        SparseArraySegment<int32> *GetSegmentByIndex(byte index)
        {
            Assert(index <= MAX_SIZE);
            return cache[index - 1];
        }

        bool IsNotOverHardLimit()
        {
            return count < MAX_SIZE;
        }

        bool IsNotFull()
        {
            return count < (uint32) CONFIG_FLAG(CopyOnAccessArraySegmentCacheSize);
        }

        bool IsValidIndex(uint32 index)
        {
            return count && index && index <= count;
        }

#if ENABLE_DEBUG_CONFIG_OPTIONS
        uint32 GetCount()
        {
            return count;
        }
#endif
    };
#endif

    template <typename T>
    struct StringTemplateCallsiteObjectComparer
    {
        static bool Equals(T x, T y)
        {
            static_assert(false, "Unexpected type T");
        }
        static hash_t GetHashCode(T i)
        {
            static_assert(false, "Unexpected type T");
        }
    };

    template <>
    struct StringTemplateCallsiteObjectComparer<ParseNodePtr>
    {
        static bool Equals(ParseNodePtr x, RecyclerWeakReference<Js::RecyclableObject>* y);
        static bool Equals(ParseNodePtr x, ParseNodePtr y);
        static hash_t GetHashCode(ParseNodePtr i);
    };

    template <>
    struct StringTemplateCallsiteObjectComparer<RecyclerWeakReference<Js::RecyclableObject>*>
    {
        static bool Equals(RecyclerWeakReference<Js::RecyclableObject>* x, RecyclerWeakReference<Js::RecyclableObject>* y);
        static bool Equals(RecyclerWeakReference<Js::RecyclableObject>* x, ParseNodePtr y);
        static hash_t GetHashCode(RecyclerWeakReference<Js::RecyclableObject>* o);
    };

    class JavascriptLibrary : public JavascriptLibraryBase
    {
        friend class EditAndContinue;
        friend class ScriptSite;
        friend class GlobalObject;
        friend class ScriptContext;
        friend class EngineInterfaceObject;
        friend class ExternalLibraryBase;
        friend class ActiveScriptExternalLibrary;
        friend class IntlEngineInterfaceExtensionObject;
        friend class ChakraHostScriptContext;
#ifdef ENABLE_PROJECTION
        friend class ProjectionExternalLibrary;
        friend class Projection::WinRTPromiseEngineInterfaceExtensionObject;
        friend class Projection::ProjectionContext;
#endif
        static const char16* domBuiltinPropertyNames[];

    public:
#if ENABLE_COPYONACCESS_ARRAY
        Field(CacheForCopyOnAccessArraySegments *) cacheForCopyOnAccessArraySegments;
#endif

        static DWORD GetScriptContextOffset() { return offsetof(JavascriptLibrary, scriptContext); }
        static DWORD GetUndeclBlockVarOffset() { return offsetof(JavascriptLibrary, undeclBlockVarSentinel); }
        static DWORD GetEmptyStringOffset() { return offsetof(JavascriptLibrary, emptyString); }
        static DWORD GetUndefinedValueOffset() { return offsetof(JavascriptLibrary, undefinedValue); }
        static DWORD GetNullValueOffset() { return offsetof(JavascriptLibrary, nullValue); }
        static DWORD GetBooleanTrueOffset() { return offsetof(JavascriptLibrary, booleanTrue); }
        static DWORD GetBooleanFalseOffset() { return offsetof(JavascriptLibrary, booleanFalse); }
        static DWORD GetNegativeZeroOffset() { return offsetof(JavascriptLibrary, negativeZero); }
        static DWORD GetNumberTypeStaticOffset() { return offsetof(JavascriptLibrary, numberTypeStatic); }
        static DWORD GetStringTypeStaticOffset() { return offsetof(JavascriptLibrary, stringTypeStatic); }
        static DWORD GetObjectTypesOffset() { return offsetof(JavascriptLibrary, objectTypes); }
        static DWORD GetObjectHeaderInlinedTypesOffset() { return offsetof(JavascriptLibrary, objectHeaderInlinedTypes); }
        static DWORD GetRegexTypeOffset() { return offsetof(JavascriptLibrary, regexType); }
        static DWORD GetArrayConstructorOffset() { return offsetof(JavascriptLibrary, arrayConstructor); }
        static DWORD GetPositiveInfinityOffset() { return offsetof(JavascriptLibrary, positiveInfinite); }
        static DWORD GetNaNOffset() { return offsetof(JavascriptLibrary, nan); }
        static DWORD GetNativeIntArrayTypeOffset() { return offsetof(JavascriptLibrary, nativeIntArrayType); }
#if ENABLE_COPYONACCESS_ARRAY
        static DWORD GetCopyOnAccessNativeIntArrayTypeOffset() { return offsetof(JavascriptLibrary, copyOnAccessNativeIntArrayType); }
#endif
        static DWORD GetNativeFloatArrayTypeOffset() { return offsetof(JavascriptLibrary, nativeFloatArrayType); }
        static DWORD GetVTableAddressesOffset() { return offsetof(JavascriptLibrary, vtableAddresses); }
        static DWORD GetConstructorCacheDefaultInstanceOffset() { return offsetof(JavascriptLibrary, constructorCacheDefaultInstance); }
        static DWORD GetAbsDoubleCstOffset() { return offsetof(JavascriptLibrary, absDoubleCst); }
        static DWORD GetUintConvertConstOffset() { return offsetof(JavascriptLibrary, uintConvertConst); }
        static DWORD GetBuiltinFunctionsOffset() { return offsetof(JavascriptLibrary, builtinFunctions); }
        static DWORD GetCharStringCacheOffset() { return offsetof(JavascriptLibrary, charStringCache); }
        static DWORD GetCharStringCacheAOffset() { return GetCharStringCacheOffset() + CharStringCache::GetCharStringCacheAOffset(); }
        const  JavascriptLibraryBase* GetLibraryBase() const { return static_cast<const JavascriptLibraryBase*>(this); }
        void SetGlobalObject(GlobalObject* globalObject) {this->globalObject = globalObject; }
        static DWORD GetRandSeed0Offset() { return offsetof(JavascriptLibrary, randSeed0); }
        static DWORD GetRandSeed1Offset() { return offsetof(JavascriptLibrary, randSeed1); }
        static DWORD GetTypeDisplayStringsOffset() { return offsetof(JavascriptLibrary, typeDisplayStrings); }
        typedef bool (CALLBACK *PromiseContinuationCallback)(Var task, void *callbackState);

        Var GetUndeclBlockVar() const { return undeclBlockVarSentinel; }
        bool IsUndeclBlockVar(Var var) const { return var == undeclBlockVarSentinel; }

        static bool IsTypedArrayConstructor(Var constructor, ScriptContext* scriptContext);

    private:
        FieldNoBarrier(Recycler *) recycler;
        Field(ExternalLibraryBase*) externalLibraryList;

        Field(UndeclaredBlockVariable*) undeclBlockVarSentinel;

        Field(DynamicType *) generatorConstructorPrototypeObjectType;
        Field(DynamicType *) constructorPrototypeObjectType;
        Field(DynamicType *) heapArgumentsType;
        Field(DynamicType *) activationObjectType;
        Field(DynamicType *) arrayType;
        Field(DynamicType *) nativeIntArrayType;
#if ENABLE_COPYONACCESS_ARRAY
        Field(DynamicType *) copyOnAccessNativeIntArrayType;
#endif
<<<<<<< HEAD
        Field(DynamicType *) nativeFloatArrayType;
        Field(DynamicType *) arrayBufferType;
        Field(DynamicType *) sharedArrayBufferType;
        Field(DynamicType *) dataViewType;
        Field(DynamicType *) typedArrayType;
        Field(DynamicType *) int8ArrayType;
        Field(DynamicType *) uint8ArrayType;
        Field(DynamicType *) uint8ClampedArrayType;
        Field(DynamicType *) int16ArrayType;
        Field(DynamicType *) uint16ArrayType;
        Field(DynamicType *) int32ArrayType;
        Field(DynamicType *) uint32ArrayType;
        Field(DynamicType *) float32ArrayType;
        Field(DynamicType *) float64ArrayType;
        Field(DynamicType *) int64ArrayType;
        Field(DynamicType *) uint64ArrayType;
        Field(DynamicType *) boolArrayType;
        Field(DynamicType *) charArrayType;
        Field(StaticType *) booleanTypeStatic;
        Field(DynamicType *) booleanTypeDynamic;
        Field(DynamicType *) dateType;
        Field(StaticType *) variantDateType;
        Field(DynamicType *) symbolTypeDynamic;
        Field(StaticType *) symbolTypeStatic;
        Field(DynamicType *) iteratorResultType;
        Field(DynamicType *) arrayIteratorType;
        Field(DynamicType *) mapIteratorType;
        Field(DynamicType *) setIteratorType;
        Field(DynamicType *) stringIteratorType;
        Field(DynamicType *) promiseType;
        Field(DynamicType *) listIteratorType;

        Field(JavascriptFunction*) builtinFunctions[BuiltinFunction::Count];

        Field(INT_PTR) vtableAddresses[VTableValue::Count];
        Field(ConstructorCache *) constructorCacheDefaultInstance;
        __declspec(align(16)) Field(const BYTE *) absDoubleCst;
        Field(double const *) uintConvertConst;
=======
        DynamicType * nativeFloatArrayType;
        DynamicType * arrayBufferType;
        DynamicType * sharedArrayBufferType;
        DynamicType * dataViewType;
        DynamicType * typedArrayType;
        DynamicType * int8ArrayType;
        DynamicType * uint8ArrayType;
        DynamicType * uint8ClampedArrayType;
        DynamicType * int16ArrayType;
        DynamicType * uint16ArrayType;
        DynamicType * int32ArrayType;
        DynamicType * uint32ArrayType;
        DynamicType * float32ArrayType;
        DynamicType * float64ArrayType;
        DynamicType * int64ArrayType;
        DynamicType * uint64ArrayType;
        DynamicType * boolArrayType;
        DynamicType * charArrayType;
        StaticType * booleanTypeStatic;
        DynamicType * booleanTypeDynamic;
        DynamicType * dateType;
        StaticType * variantDateType;
        DynamicType * symbolTypeDynamic;
        StaticType * symbolTypeStatic;
        DynamicType * iteratorResultType;
        DynamicType * arrayIteratorType;
        DynamicType * mapIteratorType;
        DynamicType * setIteratorType;
        DynamicType * stringIteratorType;
        DynamicType * promiseType;
        DynamicType * listIteratorType;

        JavascriptFunction* builtinFunctions[BuiltinFunction::Count];

        INT_PTR vtableAddresses[VTableValue::Count];
        JavascriptString* typeDisplayStrings[TypeIds_Limit];
        ConstructorCache *constructorCacheDefaultInstance;
        __declspec(align(16)) const BYTE *absDoubleCst;
        double const *uintConvertConst;
>>>>>>> 060539ac

        // Function Types
        Field(DynamicTypeHandler *) anonymousFunctionTypeHandler;
        Field(DynamicTypeHandler *) anonymousFunctionWithPrototypeTypeHandler;
        Field(DynamicTypeHandler *) functionTypeHandler;
        Field(DynamicTypeHandler *) functionWithPrototypeTypeHandler;
        Field(DynamicType *) externalFunctionWithDeferredPrototypeType;
        Field(DynamicType *) wrappedFunctionWithDeferredPrototypeType;
        Field(DynamicType *) stdCallFunctionWithDeferredPrototypeType;
        Field(DynamicType *) idMappedFunctionWithPrototypeType;
        Field(DynamicType *) externalConstructorFunctionWithDeferredPrototypeType;
        Field(DynamicType *) defaultExternalConstructorFunctionWithDeferredPrototypeType;
        Field(DynamicType *) boundFunctionType;
        Field(DynamicType *) regexConstructorType;
        Field(DynamicType *) crossSiteDeferredPrototypeFunctionType;
        Field(DynamicType *) crossSiteIdMappedFunctionWithPrototypeType;
        Field(DynamicType *) crossSiteExternalConstructFunctionWithPrototypeType;

        Field(StaticType  *) enumeratorType;
        Field(DynamicType *) errorType;
        Field(DynamicType *) evalErrorType;
        Field(DynamicType *) rangeErrorType;
        Field(DynamicType *) referenceErrorType;
        Field(DynamicType *) syntaxErrorType;
        Field(DynamicType *) typeErrorType;
        Field(DynamicType *) uriErrorType;
        Field(DynamicType *) webAssemblyCompileErrorType;
        Field(DynamicType *) webAssemblyRuntimeErrorType;
        Field(StaticType  *) numberTypeStatic;
        Field(StaticType  *) int64NumberTypeStatic;
        Field(StaticType  *) uint64NumberTypeStatic;

        Field(DynamicType *) webAssemblyModuleType;
        Field(DynamicType *) webAssemblyInstanceType;
        Field(DynamicType *) webAssemblyMemoryType;
        Field(DynamicType *) webAssemblyTableType;

        // SIMD_JS
<<<<<<< HEAD
        Field(DynamicType *) simdBool8x16TypeDynamic;
        Field(DynamicType *) simdBool16x8TypeDynamic;
        Field(DynamicType *) simdBool32x4TypeDynamic;
        Field(DynamicType *) simdInt8x16TypeDynamic;
        Field(DynamicType *) simdInt16x8TypeDynamic;
        Field(DynamicType *) simdInt32x4TypeDynamic;
        Field(DynamicType *) simdUint8x16TypeDynamic;
        Field(DynamicType *) simdUint16x8TypeDynamic;
        Field(DynamicType *) simdUint32x4TypeDynamic;
        Field(DynamicType *) simdFloat32x4TypeDynamic;

        Field(StaticType *) simdFloat32x4TypeStatic;
        Field(StaticType *) simdInt32x4TypeStatic;
        Field(StaticType *) simdInt8x16TypeStatic;
        Field(StaticType *) simdFloat64x2TypeStatic;
        Field(StaticType *) simdInt16x8TypeStatic;
        Field(StaticType *) simdBool32x4TypeStatic;
        Field(StaticType *) simdBool16x8TypeStatic;
        Field(StaticType *) simdBool8x16TypeStatic;
        Field(StaticType *) simdUint32x4TypeStatic;
        Field(StaticType *) simdUint16x8TypeStatic;
        Field(StaticType *) simdUint8x16TypeStatic;

        Field(DynamicType *) numberTypeDynamic;
        Field(DynamicType *) objectTypes[PreInitializedObjectTypeCount];
        Field(DynamicType *) objectHeaderInlinedTypes[PreInitializedObjectTypeCount];
        Field(DynamicType *) regexPrototypeType;
        Field(DynamicType *) regexType;
        Field(DynamicType *) regexResultType;
        Field(StaticType  *) stringTypeStatic;
        Field(DynamicType *) stringTypeDynamic;
        Field(DynamicType *) mapType;
        Field(DynamicType *) setType;
        Field(DynamicType *) weakMapType;
        Field(DynamicType *) weakSetType;
        Field(DynamicType *) proxyType;
        Field(StaticType  *) withType;
        Field(DynamicType *) SpreadArgumentType;
        Field(DynamicType *) moduleNamespaceType;
        Field(PropertyDescriptor) defaultPropertyDescriptor;

        Field(JavascriptString*) nullString;
        Field(JavascriptString*) emptyString;
        Field(JavascriptString*) quotesString;
        Field(JavascriptString*) whackString;
        Field(JavascriptString*) objectDisplayString;
        Field(JavascriptString*) stringTypeDisplayString;
        Field(JavascriptString*) errorDisplayString;
        Field(JavascriptString*) functionPrefixString;
        Field(JavascriptString*) generatorFunctionPrefixString;
        Field(JavascriptString*) asyncFunctionPrefixString;
        Field(JavascriptString*) functionDisplayString;
        Field(JavascriptString*) xDomainFunctionDisplayString;
        Field(JavascriptString*) undefinedDisplayString;
        Field(JavascriptString*) nanDisplayString;
        Field(JavascriptString*) nullDisplayString;
        Field(JavascriptString*) unknownDisplayString;
        Field(JavascriptString*) commaDisplayString;
        Field(JavascriptString*) commaSpaceDisplayString;
        Field(JavascriptString*) trueDisplayString;
        Field(JavascriptString*) falseDisplayString;
        Field(JavascriptString*) lengthDisplayString;
        Field(JavascriptString*) invalidDateString;
        Field(JavascriptString*) objectTypeDisplayString;
        Field(JavascriptString*) functionTypeDisplayString;
        Field(JavascriptString*) booleanTypeDisplayString;
        Field(JavascriptString*) numberTypeDisplayString;
        Field(JavascriptString*) moduleTypeDisplayString;
=======
        DynamicType * simdBool8x16TypeDynamic;
        DynamicType * simdBool16x8TypeDynamic;
        DynamicType * simdBool32x4TypeDynamic;
        DynamicType * simdInt8x16TypeDynamic;
        DynamicType * simdInt16x8TypeDynamic;
        DynamicType * simdInt32x4TypeDynamic;
        DynamicType * simdUint8x16TypeDynamic;
        DynamicType * simdUint16x8TypeDynamic;
        DynamicType * simdUint32x4TypeDynamic;
        DynamicType * simdFloat32x4TypeDynamic;

        StaticType * simdFloat32x4TypeStatic;
        StaticType * simdInt32x4TypeStatic;
        StaticType * simdInt8x16TypeStatic;
        StaticType * simdFloat64x2TypeStatic;
        StaticType * simdInt16x8TypeStatic;
        StaticType * simdBool32x4TypeStatic;
        StaticType * simdBool16x8TypeStatic;
        StaticType * simdBool8x16TypeStatic;
        StaticType * simdUint32x4TypeStatic;
        StaticType * simdUint16x8TypeStatic;
        StaticType * simdUint8x16TypeStatic;

        DynamicType * numberTypeDynamic;
        DynamicType * objectTypes[PreInitializedObjectTypeCount];
        DynamicType * objectHeaderInlinedTypes[PreInitializedObjectTypeCount];
        DynamicType * regexPrototypeType;
        DynamicType * regexType;
        DynamicType * regexResultType;
        StaticType  * stringTypeStatic;
        DynamicType * stringTypeDynamic;
        DynamicType * mapType;
        DynamicType * setType;
        DynamicType * weakMapType;
        DynamicType * weakSetType;
        DynamicType * proxyType;
        StaticType  * withType;
        DynamicType * SpreadArgumentType;
        DynamicType * moduleNamespaceType;
        PropertyDescriptor defaultPropertyDescriptor;

        JavascriptString* nullString;
        JavascriptString* emptyString;
        JavascriptString* quotesString;
        JavascriptString* whackString;
        JavascriptString* objectDisplayString;
        JavascriptString* stringTypeDisplayString;
        JavascriptString* errorDisplayString;
        JavascriptString* functionPrefixString;
        JavascriptString* generatorFunctionPrefixString;
        JavascriptString* asyncFunctionPrefixString;
        JavascriptString* functionDisplayString;
        JavascriptString* xDomainFunctionDisplayString;
        JavascriptString* undefinedDisplayString;
        JavascriptString* nanDisplayString;
        JavascriptString* nullDisplayString;
        JavascriptString* unknownDisplayString;
        JavascriptString* commaDisplayString;
        JavascriptString* commaSpaceDisplayString;
        JavascriptString* trueDisplayString;
        JavascriptString* falseDisplayString;
        JavascriptString* lengthDisplayString;
        JavascriptString* invalidDateString;
        JavascriptString* objectTypeDisplayString;
        JavascriptString* functionTypeDisplayString;
        JavascriptString* booleanTypeDisplayString;
        JavascriptString* numberTypeDisplayString;
        JavascriptString* moduleTypeDisplayString;
        JavascriptString* variantDateTypeDisplayString;
>>>>>>> 060539ac

        // SIMD_JS
        Field(JavascriptString*) simdFloat32x4DisplayString;
        Field(JavascriptString*) simdFloat64x2DisplayString;
        Field(JavascriptString*) simdInt32x4DisplayString;
        Field(JavascriptString*) simdInt16x8DisplayString;
        Field(JavascriptString*) simdInt8x16DisplayString;
        Field(JavascriptString*) simdBool32x4DisplayString;
        Field(JavascriptString*) simdBool16x8DisplayString;
        Field(JavascriptString*) simdBool8x16DisplayString;
        Field(JavascriptString*) simdUint32x4DisplayString;
        Field(JavascriptString*) simdUint16x8DisplayString;
        Field(JavascriptString*) simdUint8x16DisplayString;



        Field(JavascriptString*) symbolTypeDisplayString;
        Field(JavascriptString*) debuggerDeadZoneBlockVariableString;

        Field(DynamicObject*) missingPropertyHolder;

        Field(StaticType*) throwErrorObjectType;

        Field(PropertyStringCacheMap*) propertyStringMap;

        Field(ConstructorCache*) builtInConstructorCache;

#ifdef ENABLE_DEBUG_CONFIG_OPTIONS
        Field(JavascriptFunction*) debugObjectFaultInjectionCookieGetterFunction;
        Field(JavascriptFunction*) debugObjectFaultInjectionCookieSetterFunction;
#endif

        Field(JavascriptFunction*) evalFunctionObject;
        Field(JavascriptFunction*) arrayPrototypeValuesFunction;
        Field(JavascriptFunction*) parseIntFunctionObject;
        Field(JavascriptFunction*) parseFloatFunctionObject;
        Field(JavascriptFunction*) arrayPrototypeToStringFunction;
        Field(JavascriptFunction*) arrayPrototypeToLocaleStringFunction;
        Field(JavascriptFunction*) identityFunction;
        Field(JavascriptFunction*) throwerFunction;
        Field(JavascriptFunction*) promiseResolveFunction;
        Field(JavascriptFunction*) generatorNextFunction;
        Field(JavascriptFunction*) generatorThrowFunction;

        Field(JavascriptFunction*) objectValueOfFunction;
        Field(JavascriptFunction*) objectToStringFunction;

#ifdef ENABLE_WASM
        DynamicObject* webAssemblyObject;
#endif

        // SIMD_JS
        Field(JavascriptFunction*) simdFloat32x4ToStringFunction;
        Field(JavascriptFunction*) simdFloat64x2ToStringFunction;
        Field(JavascriptFunction*) simdInt32x4ToStringFunction;
        Field(JavascriptFunction*) simdInt16x8ToStringFunction;
        Field(JavascriptFunction*) simdInt8x16ToStringFunction;
        Field(JavascriptFunction*) simdBool32x4ToStringFunction;
        Field(JavascriptFunction*) simdBool16x8ToStringFunction;
        Field(JavascriptFunction*) simdBool8x16ToStringFunction;
        Field(JavascriptFunction*) simdUint32x4ToStringFunction;
        Field(JavascriptFunction*) simdUint16x8ToStringFunction;
        Field(JavascriptFunction*) simdUint8x16ToStringFunction;



        Field(JavascriptSymbol*) symbolMatch;
        Field(JavascriptSymbol*) symbolReplace;
        Field(JavascriptSymbol*) symbolSearch;
        Field(JavascriptSymbol*) symbolSplit;

        Field(UnifiedRegex::RegexPattern *) emptyRegexPattern;
        Field(JavascriptFunction*) regexExecFunction;
        Field(JavascriptFunction*) regexFlagsGetterFunction;
        Field(JavascriptFunction*) regexGlobalGetterFunction;
        Field(JavascriptFunction*) regexStickyGetterFunction;
        Field(JavascriptFunction*) regexUnicodeGetterFunction;

        Field(RuntimeFunction*) sharedArrayBufferConstructor;
        Field(DynamicObject*) sharedArrayBufferPrototype;
        Field(DynamicObject*) atomicsObject;

        Field(DynamicObject*) webAssemblyCompileErrorPrototype;
        Field(RuntimeFunction*) webAssemblyCompileErrorConstructor;
        Field(DynamicObject*) webAssemblyRuntimeErrorPrototype;
        Field(RuntimeFunction*) webAssemblyRuntimeErrorConstructor;

        Field(DynamicObject*) webAssemblyMemoryPrototype;
        Field(RuntimeFunction*) webAssemblyMemoryConstructor;
        Field(DynamicObject*) webAssemblyModulePrototype;
        Field(RuntimeFunction*) webAssemblyModuleConstructor;
        Field(DynamicObject*) webAssemblyInstancePrototype;
        Field(RuntimeFunction*) webAssemblyInstanceConstructor;
        Field(DynamicObject*) webAssemblyTablePrototype;
        Field(RuntimeFunction*) webAssemblyTableConstructor;

        Field(int) regexConstructorSlotIndex;
        Field(int) regexExecSlotIndex;
        Field(int) regexFlagsGetterSlotIndex;
        Field(int) regexGlobalGetterSlotIndex;
        Field(int) regexStickyGetterSlotIndex;
        Field(int) regexUnicodeGetterSlotIndex;

        mutable Field(CharStringCache) charStringCache;

        FieldNoBarrier(PromiseContinuationCallback) nativeHostPromiseContinuationFunction;
        Field(void *) nativeHostPromiseContinuationFunctionState;

        typedef SList<Js::FunctionProxy*, Recycler> FunctionReferenceList;
        typedef JsUtil::WeakReferenceDictionary<uintptr_t, DynamicType, DictionarySizePolicy<PowerOf2Policy, 1>> JsrtExternalTypesCache;

<<<<<<< HEAD
        Field(void *) bindRefChunkBegin;
        Field(Field(void*)*) bindRefChunkCurrent;
        Field(Field(void*)*) bindRefChunkEnd;
        Field(TypePath*) rootPath;         // this should be in library instead of ScriptContext::Cache
        Field(void*) scriptContextCache;   // forward declaration for point to ScriptContext::Cache such that we don't need to hard pin it.
        Field(FunctionReferenceList*) dynamicFunctionReference;
        Field(uint) dynamicFunctionReferenceDepth;
        Field(FinalizableObject*) jsrtContextObject;
=======
        void * bindRefChunkBegin;
        void ** bindRefChunkCurrent;
        void ** bindRefChunkEnd;
        TypePath* rootPath;         // this should be in library instead of ScriptContext::Cache
        void* scriptContextCache;   // forward declaration for point to ScriptContext::Cache such that we don't need to hard pin it.
        FunctionReferenceList* dynamicFunctionReference;
        uint dynamicFunctionReferenceDepth;
        FinalizableObject* jsrtContextObject;
        JsrtExternalTypesCache* jsrtExternalTypesCache;
>>>>>>> 060539ac

        typedef JsUtil::BaseHashSet<RecyclerWeakReference<RecyclableObject>*, Recycler, PowerOf2SizePolicy, RecyclerWeakReference<RecyclableObject>*, StringTemplateCallsiteObjectComparer> StringTemplateCallsiteObjectList;

        // Used to store a list of template callsite objects.
        // We use the raw strings in the callsite object (or a string template parse node) to identify unique callsite objects in the list.
        // See abstract operation GetTemplateObject in ES6 Spec (RC1) 12.2.8.3
        Field(StringTemplateCallsiteObjectList*) stringTemplateCallsiteObjectList;

        Field(ModuleRecordList*) moduleRecordList;

        // This list contains types ensured to have only writable data properties in it and all objects in its prototype chain
        // (i.e., no readonly properties or accessors). Only prototype objects' types are stored in the list. When something
        // in the script context adds a readonly property or accessor to an object that is used as a prototype object, this
        // list is cleared. The list is also cleared before garbage collection so that it does not keep growing, and so, it can
        // hold strong references to the types.
        //
        // The cache is used by the type-without-property local inline cache. When setting a property on a type that doesn't
        // have the property, to determine whether to promote the object like an object of that type was last promoted, we need
        // to ensure that objects in the prototype chain have not acquired a readonly property or setter (ideally, only for that
        // property ID, but we just check for any such property). This cache is used to avoid doing this many times, especially
        // when the prototype chain is not short.
        //
        // This list is only used to invalidate the status of types. The type itself contains a boolean indicating whether it
        // and prototypes contain only writable data properties, which is reset upon invalidating the status.
        Field(JsUtil::List<Type *> *) typesEnsuredToHaveOnlyWritableDataPropertiesInItAndPrototypeChain;

        Field(uint64) randSeed0, randSeed1;
        Field(bool) isPRNGSeeded;
        Field(bool) inProfileMode;
        Field(bool) inDispatchProfileMode;
        Field(bool) arrayObjectHasUserDefinedSpecies;

        JavascriptFunction * AddFunctionToLibraryObjectWithPrototype(DynamicObject * object, PropertyId propertyId, FunctionInfo * functionInfo, int length, DynamicObject * prototype = nullptr, DynamicType * functionType = nullptr);
        JavascriptFunction * AddFunctionToLibraryObject(DynamicObject* object, PropertyId propertyId, FunctionInfo * functionInfo, int length, PropertyAttributes attributes = PropertyBuiltInMethodDefaults);

        JavascriptFunction * AddFunctionToLibraryObjectWithName(DynamicObject* object, PropertyId propertyId, PropertyId nameId, FunctionInfo * functionInfo, int length);
        RuntimeFunction* AddGetterToLibraryObject(DynamicObject* object, PropertyId propertyId, FunctionInfo* functionInfo);
        void AddAccessorsToLibraryObject(DynamicObject* object, PropertyId propertyId, FunctionInfo * getterFunctionInfo, FunctionInfo * setterFunctionInfo);
        void AddAccessorsToLibraryObject(DynamicObject* object, PropertyId propertyId, RecyclableObject * getterFunction, RecyclableObject * setterFunction);
        void AddAccessorsToLibraryObjectWithName(DynamicObject* object, PropertyId propertyId, PropertyId nameId, FunctionInfo * getterFunctionInfo, FunctionInfo * setterFunction);
        RuntimeFunction * CreateGetterFunction(PropertyId nameId, FunctionInfo* functionInfo);
        RuntimeFunction * CreateSetterFunction(PropertyId nameId, FunctionInfo* functionInfo);

        template <size_t N>
        JavascriptFunction * AddFunctionToLibraryObjectWithPropertyName(DynamicObject* object, const char16(&propertyName)[N], FunctionInfo * functionInfo, int length);

        static SimpleTypeHandler<1> SharedPrototypeTypeHandler;
        static SimpleTypeHandler<1> SharedFunctionWithoutPrototypeTypeHandler;
        static SimpleTypeHandler<1> SharedFunctionWithPrototypeTypeHandlerV11;
        static SimpleTypeHandler<2> SharedFunctionWithPrototypeTypeHandler;
        static SimpleTypeHandler<1> SharedFunctionWithLengthTypeHandler;
        static SimpleTypeHandler<2> SharedFunctionWithLengthAndNameTypeHandler;
        static SimpleTypeHandler<1> SharedIdMappedFunctionWithPrototypeTypeHandler;
        static SimpleTypeHandler<2> SharedNamespaceSymbolTypeHandler;
        static MissingPropertyTypeHandler MissingPropertyHolderTypeHandler;

        static SimplePropertyDescriptor const SharedFunctionPropertyDescriptors[2];
        static SimplePropertyDescriptor const HeapArgumentsPropertyDescriptors[3];
        static SimplePropertyDescriptor const FunctionWithLengthAndPrototypeTypeDescriptors[2];
        static SimplePropertyDescriptor const FunctionWithLengthAndNameTypeDescriptors[2];
        static SimplePropertyDescriptor const ModuleNamespaceTypeDescriptors[2];

    public:


        static const ObjectInfoBits EnumFunctionClass = EnumClass_1_Bit;

        static void InitializeProperties(ThreadContext * threadContext);

        JavascriptLibrary(GlobalObject* globalObject) :
                              JavascriptLibraryBase(globalObject),
                              inProfileMode(false),
                              inDispatchProfileMode(false),
                              propertyStringMap(nullptr),
                              parseIntFunctionObject(nullptr),
                              evalFunctionObject(nullptr),
                              parseFloatFunctionObject(nullptr),
                              arrayPrototypeToLocaleStringFunction(nullptr),
                              arrayPrototypeToStringFunction(nullptr),
                              identityFunction(nullptr),
                              throwerFunction(nullptr),
                              jsrtContextObject(nullptr),
                              jsrtExternalTypesCache(nullptr),
                              scriptContextCache(nullptr),
                              externalLibraryList(nullptr),
#if ENABLE_COPYONACCESS_ARRAY
                              cacheForCopyOnAccessArraySegments(nullptr),
#endif
                              referencedPropertyRecords(nullptr),
                              stringTemplateCallsiteObjectList(nullptr),
                              moduleRecordList(nullptr),
                              rootPath(nullptr),
                              bindRefChunkBegin(nullptr),
                              bindRefChunkCurrent(nullptr),
                              bindRefChunkEnd(nullptr),
                              dynamicFunctionReference(nullptr)
        {
            this->globalObject = globalObject;
        }

        void Initialize(ScriptContext* scriptContext, GlobalObject * globalObject);
        void Uninitialize();
        GlobalObject* GetGlobalObject() const { return globalObject; }
        ScriptContext* GetScriptContext() const { return scriptContext; }

        Recycler * GetRecycler() const { return recycler; }
        Var GetPI() { return pi; }
        Var GetNaN() { return nan; }
        Var GetNegativeInfinite() { return negativeInfinite; }
        Var GetPositiveInfinite() { return positiveInfinite; }
        Var GetMaxValue() { return maxValue; }
        Var GetMinValue() { return minValue; }
        Var GetNegativeZero() { return negativeZero; }
        RecyclableObject* GetUndefined() { return undefinedValue; }
        RecyclableObject* GetNull() { return nullValue; }
        JavascriptBoolean* GetTrue() { return booleanTrue; }
        JavascriptBoolean* GetFalse() { return booleanFalse; }
        Var GetTrueOrFalse(BOOL value) { return value ? booleanTrue : booleanFalse; }
        JavascriptSymbol* GetSymbolHasInstance() { return symbolHasInstance; }
        JavascriptSymbol* GetSymbolIsConcatSpreadable() { return symbolIsConcatSpreadable; }
        JavascriptSymbol* GetSymbolIterator() { return symbolIterator; }
        JavascriptSymbol* GetSymbolMatch() { return symbolMatch; }
        JavascriptSymbol* GetSymbolReplace() { return symbolReplace; }
        JavascriptSymbol* GetSymbolSearch() { return symbolSearch; }
        JavascriptSymbol* GetSymbolSplit() { return symbolSplit; }
        JavascriptSymbol* GetSymbolSpecies() { return symbolSpecies; }
        JavascriptSymbol* GetSymbolToPrimitive() { return symbolToPrimitive; }
        JavascriptSymbol* GetSymbolToStringTag() { return symbolToStringTag; }
        JavascriptSymbol* GetSymbolUnscopables() { return symbolUnscopables; }
        JavascriptString* GetNullString() { return nullString; }
        JavascriptString* GetEmptyString() const;
        JavascriptString* GetWhackString() { return whackString; }
        JavascriptString* GetUndefinedDisplayString() { return undefinedDisplayString; }
        JavascriptString* GetNaNDisplayString() { return nanDisplayString; }
        JavascriptString* GetQuotesString() { return quotesString; }
        JavascriptString* GetNullDisplayString() { return nullDisplayString; }
        JavascriptString* GetUnknownDisplayString() { return unknownDisplayString; }
        JavascriptString* GetCommaDisplayString() { return commaDisplayString; }
        JavascriptString* GetCommaSpaceDisplayString() { return commaSpaceDisplayString; }
        JavascriptString* GetTrueDisplayString() { return trueDisplayString; }
        JavascriptString* GetFalseDisplayString() { return falseDisplayString; }
        JavascriptString* GetLengthDisplayString() { return lengthDisplayString; }
        JavascriptString* GetObjectDisplayString() { return objectDisplayString; }
        JavascriptString* GetStringTypeDisplayString() { return stringTypeDisplayString; }
        JavascriptString* GetErrorDisplayString() const { return errorDisplayString; }
        JavascriptString* GetFunctionPrefixString() { return functionPrefixString; }
        JavascriptString* GetGeneratorFunctionPrefixString() { return generatorFunctionPrefixString; }
        JavascriptString* GetAsyncFunctionPrefixString() { return asyncFunctionPrefixString; }
        JavascriptString* GetFunctionDisplayString() { return functionDisplayString; }
        JavascriptString* GetXDomainFunctionDisplayString() { return xDomainFunctionDisplayString; }
        JavascriptString* GetInvalidDateString() { return invalidDateString; }
        JavascriptString* GetObjectTypeDisplayString() const { return objectTypeDisplayString; }
        JavascriptString* GetFunctionTypeDisplayString() const { return functionTypeDisplayString; }
        JavascriptString* GetBooleanTypeDisplayString() const { return booleanTypeDisplayString; }
        JavascriptString* GetNumberTypeDisplayString() const { return numberTypeDisplayString; }
        JavascriptString* GetModuleTypeDisplayString() const { return moduleTypeDisplayString; }
        JavascriptString* GetVariantDateTypeDisplayString() const { return variantDateTypeDisplayString; }

        // SIMD_JS
        JavascriptString* GetSIMDFloat32x4DisplayString() const { return simdFloat32x4DisplayString; }
        JavascriptString* GetSIMDFloat64x2DisplayString() const { return simdFloat64x2DisplayString; }
        JavascriptString* GetSIMDInt32x4DisplayString()   const { return simdInt32x4DisplayString; }
        JavascriptString* GetSIMDInt16x8DisplayString()   const { return simdInt16x8DisplayString; }
        JavascriptString* GetSIMDInt8x16DisplayString()   const { return simdInt8x16DisplayString; }

        JavascriptString* GetSIMDBool32x4DisplayString()   const { return simdBool32x4DisplayString; }
        JavascriptString* GetSIMDBool16x8DisplayString()   const { return simdBool16x8DisplayString; }
        JavascriptString* GetSIMDBool8x16DisplayString()   const { return simdBool8x16DisplayString; }

        JavascriptString* GetSIMDUint32x4DisplayString()   const { return simdUint32x4DisplayString; }
        JavascriptString* GetSIMDUint16x8DisplayString()   const { return simdUint16x8DisplayString; }
        JavascriptString* GetSIMDUint8x16DisplayString()   const { return simdUint8x16DisplayString; }

        JavascriptString* GetSymbolTypeDisplayString() const { return symbolTypeDisplayString; }
        JavascriptString* GetDebuggerDeadZoneBlockVariableString() { Assert(debuggerDeadZoneBlockVariableString); return debuggerDeadZoneBlockVariableString; }
        JavascriptRegExp* CreateEmptyRegExp();
        JavascriptFunction* GetObjectConstructor() const {return objectConstructor; }
        JavascriptFunction* GetBooleanConstructor() const {return booleanConstructor; }
        JavascriptFunction* GetDateConstructor() const {return dateConstructor; }
        JavascriptFunction* GetFunctionConstructor() const {return functionConstructor; }
        JavascriptFunction* GetNumberConstructor() const {return numberConstructor; }
        JavascriptRegExpConstructor* GetRegExpConstructor() const {return regexConstructor; }
        JavascriptFunction* GetStringConstructor() const {return stringConstructor; }
        JavascriptFunction* GetArrayBufferConstructor() const {return arrayBufferConstructor; }
        JavascriptFunction* GetErrorConstructor() const { return errorConstructor; }
        JavascriptFunction* GetInt8ArrayConstructor() const {return Int8ArrayConstructor; }
        JavascriptFunction* GetUint8ArrayConstructor() const {return Uint8ArrayConstructor; }
        JavascriptFunction* GetInt16ArrayConstructor() const {return Int16ArrayConstructor; }
        JavascriptFunction* GetUint16ArrayConstructor() const {return Uint16ArrayConstructor; }
        JavascriptFunction* GetInt32ArrayConstructor() const {return Int32ArrayConstructor; }
        JavascriptFunction* GetUint32ArrayConstructor() const {return Uint32ArrayConstructor; }
        JavascriptFunction* GetFloat32ArrayConstructor() const {return Float32ArrayConstructor; }
        JavascriptFunction* GetFloat64ArrayConstructor() const {return Float64ArrayConstructor; }
        JavascriptFunction* GetWeakMapConstructor() const {return weakMapConstructor; }
        JavascriptFunction* GetMapConstructor() const {return mapConstructor; }
        JavascriptFunction* GetSetConstructor() const {return  setConstructor; }
        JavascriptFunction* GetSymbolConstructor() const {return symbolConstructor; }
        JavascriptFunction* GetEvalFunctionObject() { return evalFunctionObject; }
        JavascriptFunction* GetArrayPrototypeValuesFunction() { return EnsureArrayPrototypeValuesFunction(); }
        JavascriptFunction* GetArrayIteratorPrototypeBuiltinNextFunction() { return arrayIteratorPrototypeBuiltinNextFunction; }
        DynamicObject* GetMathObject() const {return mathObject; }
        DynamicObject* GetJSONObject() const {return JSONObject; }
        DynamicObject* GetReflectObject() const { return reflectObject; }
        const PropertyDescriptor* GetDefaultPropertyDescriptor() const { return &defaultPropertyDescriptor; }
        DynamicObject* GetMissingPropertyHolder() const { return missingPropertyHolder; }

        JavascriptFunction* GetSharedArrayBufferConstructor() { return sharedArrayBufferConstructor; }
        DynamicObject* GetAtomicsObject() { return atomicsObject; }

        DynamicObject* GetWebAssemblyCompileErrorPrototype() const { return webAssemblyCompileErrorPrototype; }
        DynamicObject* GetWebAssemblyCompileErrorConstructor() const { return webAssemblyCompileErrorConstructor; }
        DynamicObject* GetWebAssemblyRuntimeErrorPrototype() const { return webAssemblyRuntimeErrorPrototype; }
        DynamicObject* GetWebAssemblyRuntimeErrorConstructor() const { return webAssemblyRuntimeErrorConstructor; }

#if ENABLE_TTD
        Js::PropertyId ExtractPrimitveSymbolId_TTD(Var value);
        Js::RecyclableObject* CreatePrimitveSymbol_TTD(Js::PropertyId pid);
        Js::RecyclableObject* CreatePrimitveSymbol_TTD(Js::JavascriptString* str);

        Js::RecyclableObject* CreateDefaultBoxedObject_TTD(Js::TypeId kind);
        void SetBoxedObjectValue_TTD(Js::RecyclableObject* obj, Js::Var value);

        Js::RecyclableObject* CreateDate_TTD(double value);
        Js::RecyclableObject* CreateRegex_TTD(const char16* patternSource, uint32 patternLength, UnifiedRegex::RegexFlags flags, CharCount lastIndex, Js::Var lastVar);
        Js::RecyclableObject* CreateError_TTD();

        Js::RecyclableObject* CreateES5Array_TTD();
        static void SetLengthWritableES5Array_TTD(Js::RecyclableObject* es5Array, bool isLengthWritable);

        Js::RecyclableObject* CreateSet_TTD();
        Js::RecyclableObject* CreateWeakSet_TTD();
        static void AddSetElementInflate_TTD(Js::JavascriptSet* set, Var value);
        static void AddWeakSetElementInflate_TTD(Js::JavascriptWeakSet* set, Var value);

        Js::RecyclableObject* CreateMap_TTD();
        Js::RecyclableObject* CreateWeakMap_TTD();
        static void AddMapElementInflate_TTD(Js::JavascriptMap* map, Var key, Var value);
        static void AddWeakMapElementInflate_TTD(Js::JavascriptWeakMap* map, Var key, Var value);

        Js::RecyclableObject* CreateExternalFunction_TTD(Js::JavascriptString* fname);
        Js::RecyclableObject* CreateBoundFunction_TTD(RecyclableObject* function, Var bThis, uint32 ct, Var* args);

        Js::RecyclableObject* CreateProxy_TTD(RecyclableObject* handler, RecyclableObject* target);
        Js::RecyclableObject* CreateRevokeFunction_TTD(RecyclableObject* proxy);

        Js::RecyclableObject* CreateHeapArguments_TTD(uint32 numOfArguments, uint32 formalCount, ActivationObject* frameObject, byte* deletedArray);
        Js::RecyclableObject* CreateES5HeapArguments_TTD(uint32 numOfArguments, uint32 formalCount, ActivationObject* frameObject, byte* deletedArray);

        Js::JavascriptPromiseCapability* CreatePromiseCapability_TTD(Var promise, Var resolve, Var reject);
        Js::JavascriptPromiseReaction* CreatePromiseReaction_TTD(RecyclableObject* handler, JavascriptPromiseCapability* capabilities);

        Js::RecyclableObject* CreatePromise_TTD(uint32 status, Var result, JsUtil::List<Js::JavascriptPromiseReaction*, HeapAllocator>& resolveReactions, JsUtil::List<Js::JavascriptPromiseReaction*, HeapAllocator>& rejectReactions);
        JavascriptPromiseResolveOrRejectFunctionAlreadyResolvedWrapper* CreateAlreadyDefinedWrapper_TTD(bool alreadyDefined);
        Js::RecyclableObject* CreatePromiseResolveOrRejectFunction_TTD(RecyclableObject* promise, bool isReject, JavascriptPromiseResolveOrRejectFunctionAlreadyResolvedWrapper* alreadyResolved);
        Js::RecyclableObject* CreatePromiseReactionTaskFunction_TTD(JavascriptPromiseReaction* reaction, Var argument);
#endif

#ifdef ENABLE_INTL_OBJECT
        DynamicObject* GetINTLObject() const { return IntlObject; }
        void ResetIntlObject();
        void EnsureIntlObjectReady();
        template <class Fn>
        void InitializeIntlForPrototypes(Fn fn);
        void InitializeIntlForStringPrototype();
        void InitializeIntlForDatePrototype();
        void InitializeIntlForNumberPrototype();
#endif

#ifdef ENABLE_DEBUG_CONFIG_OPTIONS
        DynamicType * GetDebugDisposableObjectType() { return debugDisposableObjectType; }
        DynamicType * GetDebugFuncExecutorInDisposeObjectType() { return debugFuncExecutorInDisposeObjectType; }
#endif

        DynamicType* GetErrorType(ErrorTypeEnum typeToCreate) const;
        StaticType  * GetBooleanTypeStatic() const { return booleanTypeStatic; }
        DynamicType * GetBooleanTypeDynamic() const { return booleanTypeDynamic; }
        DynamicType * GetDateType() const { return dateType; }
        DynamicType * GetBoundFunctionType() const { return boundFunctionType; }
        DynamicType * GetRegExpConstructorType() const { return regexConstructorType; }
        StaticType  * GetEnumeratorType() const { return enumeratorType; }
        DynamicType * GetSpreadArgumentType() const { return SpreadArgumentType; }
        StaticType  * GetWithType() const { return withType; }
        DynamicType * GetErrorType() const { return errorType; }
        DynamicType * GetEvalErrorType() const { return evalErrorType; }
        DynamicType * GetRangeErrorType() const { return rangeErrorType; }
        DynamicType * GetReferenceErrorType() const { return referenceErrorType; }
        DynamicType * GetSyntaxErrorType() const { return syntaxErrorType; }
        DynamicType * GetTypeErrorType() const { return typeErrorType; }
        DynamicType * GetURIErrorType() const { return uriErrorType; }
        DynamicType * GetWebAssemblyRuntimeErrorType() const { return webAssemblyRuntimeErrorType; }
        DynamicType * GetWebAssemblyCompileErrorType() const { return webAssemblyCompileErrorType; }
        StaticType  * GetNumberTypeStatic() const { return numberTypeStatic; }
        StaticType  * GetInt64TypeStatic() const { return int64NumberTypeStatic; }
        StaticType  * GetUInt64TypeStatic() const { return uint64NumberTypeStatic; }
        DynamicType * GetNumberTypeDynamic() const { return numberTypeDynamic; }
        DynamicType * GetPromiseType() const { return promiseType; }

        DynamicType * GetWebAssemblyModuleType()  const { return webAssemblyModuleType; }
        DynamicType * GetWebAssemblyInstanceType()  const { return webAssemblyInstanceType; }
        DynamicType * GetWebAssemblyMemoryType() const { return webAssemblyMemoryType; }
        DynamicType * GetWebAssemblyTableType() const { return webAssemblyTableType; }

        // SIMD_JS
        DynamicType * GetSIMDBool8x16TypeDynamic()  const { return simdBool8x16TypeDynamic;  }
        DynamicType * GetSIMDBool16x8TypeDynamic()  const { return simdBool16x8TypeDynamic;  }
        DynamicType * GetSIMDBool32x4TypeDynamic()  const { return simdBool32x4TypeDynamic;  }
        DynamicType * GetSIMDInt8x16TypeDynamic()   const { return simdInt8x16TypeDynamic;   }
        DynamicType * GetSIMDInt16x8TypeDynamic()   const { return simdInt16x8TypeDynamic;   }
        DynamicType * GetSIMDInt32x4TypeDynamic()   const { return simdInt32x4TypeDynamic;   }
        DynamicType * GetSIMDUint8x16TypeDynamic()  const { return simdUint8x16TypeDynamic;  }
        DynamicType * GetSIMDUint16x8TypeDynamic()  const { return simdUint16x8TypeDynamic;  }
        DynamicType * GetSIMDUint32x4TypeDynamic()  const { return simdUint32x4TypeDynamic;  }
        DynamicType * GetSIMDFloat32x4TypeDynamic() const { return simdFloat32x4TypeDynamic; }

        StaticType* GetSIMDFloat32x4TypeStatic() const { return simdFloat32x4TypeStatic; }
        StaticType* GetSIMDFloat64x2TypeStatic() const { return simdFloat64x2TypeStatic; }
        StaticType* GetSIMDInt32x4TypeStatic()   const { return simdInt32x4TypeStatic; }
        StaticType* GetSIMDInt16x8TypeStatic()   const { return simdInt16x8TypeStatic; }
        StaticType* GetSIMDInt8x16TypeStatic()   const { return simdInt8x16TypeStatic; }
        StaticType* GetSIMDBool32x4TypeStatic() const { return simdBool32x4TypeStatic; }
        StaticType* GetSIMDBool16x8TypeStatic() const { return simdBool16x8TypeStatic; }
        StaticType* GetSIMDBool8x16TypeStatic() const { return simdBool8x16TypeStatic; }
        StaticType* GetSIMDUInt32x4TypeStatic()   const { return simdUint32x4TypeStatic; }
        StaticType* GetSIMDUint16x8TypeStatic()   const { return simdUint16x8TypeStatic; }
        StaticType* GetSIMDUint8x16TypeStatic()   const { return simdUint8x16TypeStatic; }

        DynamicType * GetObjectLiteralType(uint16 requestedInlineSlotCapacity);
        DynamicType * GetObjectHeaderInlinedLiteralType(uint16 requestedInlineSlotCapacity);
        DynamicType * GetObjectType() const { return objectTypes[0]; }
        DynamicType * GetObjectHeaderInlinedType() const { return objectHeaderInlinedTypes[0]; }
        StaticType  * GetSymbolTypeStatic() const { return symbolTypeStatic; }
        DynamicType * GetSymbolTypeDynamic() const { return symbolTypeDynamic; }
        DynamicType * GetProxyType() const { return proxyType; }
        DynamicType * GetHeapArgumentsObjectType() const { return heapArgumentsType; }
        DynamicType * GetActivationObjectType() const { return activationObjectType; }
        DynamicType * GetModuleNamespaceType() const { return moduleNamespaceType; }
        DynamicType * GetArrayType() const { return arrayType; }
        DynamicType * GetNativeIntArrayType() const { return nativeIntArrayType; }
#if ENABLE_COPYONACCESS_ARRAY
        DynamicType * GetCopyOnAccessNativeIntArrayType() const { return copyOnAccessNativeIntArrayType; }
#endif
        DynamicType * GetNativeFloatArrayType() const { return nativeFloatArrayType; }
        DynamicType * GetRegexPrototypeType() const { return regexPrototypeType; }
        DynamicType * GetRegexType() const { return regexType; }
        DynamicType * GetRegexResultType() const { return regexResultType; }
        DynamicType * GetArrayBufferType() const { return arrayBufferType; }
        StaticType  * GetStringTypeStatic() const { AssertMsg(stringTypeStatic, "Where's stringTypeStatic?"); return stringTypeStatic; }
        DynamicType * GetStringTypeDynamic() const { return stringTypeDynamic; }
        StaticType  * GetVariantDateType() const { return variantDateType; }
        void EnsureDebugObject(DynamicObject* newDebugObject);
        DynamicObject* GetDebugObject() const { Assert(debugObject != nullptr); return debugObject; }
        DynamicType * GetMapType() const { return mapType; }
        DynamicType * GetSetType() const { return setType; }
        DynamicType * GetWeakMapType() const { return weakMapType; }
        DynamicType * GetWeakSetType() const { return weakSetType; }
        DynamicType * GetArrayIteratorType() const { return arrayIteratorType; }
        DynamicType * GetMapIteratorType() const { return mapIteratorType; }
        DynamicType * GetSetIteratorType() const { return setIteratorType; }
        DynamicType * GetStringIteratorType() const { return stringIteratorType; }
        DynamicType * GetListIteratorType() const { return listIteratorType; }
        JavascriptFunction* GetDefaultAccessorFunction() const { return defaultAccessorFunction; }
        JavascriptFunction* GetStackTraceAccessorFunction() const { return stackTraceAccessorFunction; }
        JavascriptFunction* GetThrowTypeErrorRestrictedPropertyAccessorFunction() const { return throwTypeErrorRestrictedPropertyAccessorFunction; }
        JavascriptFunction* Get__proto__getterFunction() const { return __proto__getterFunction; }
        JavascriptFunction* Get__proto__setterFunction() const { return __proto__setterFunction; }

        JavascriptFunction* GetObjectValueOfFunction() const { return objectValueOfFunction; }
        JavascriptFunction* GetObjectToStringFunction() const { return objectToStringFunction; }

        // SIMD_JS
        JavascriptFunction* GetSIMDFloat32x4ToStringFunction() const { return simdFloat32x4ToStringFunction;  }
        JavascriptFunction* GetSIMDFloat64x2ToStringFunction() const { return simdFloat64x2ToStringFunction; }
        JavascriptFunction* GetSIMDInt32x4ToStringFunction()   const { return simdInt32x4ToStringFunction; }
        JavascriptFunction* GetSIMDInt16x8ToStringFunction()   const { return simdInt16x8ToStringFunction; }
        JavascriptFunction* GetSIMDInt8x16ToStringFunction()   const { return simdInt8x16ToStringFunction; }
        JavascriptFunction* GetSIMDBool32x4ToStringFunction()   const { return simdBool32x4ToStringFunction; }
        JavascriptFunction* GetSIMDBool16x8ToStringFunction()   const { return simdBool16x8ToStringFunction; }
        JavascriptFunction* GetSIMDBool8x16ToStringFunction()   const { return simdBool8x16ToStringFunction; }
        JavascriptFunction* GetSIMDUint32x4ToStringFunction()   const { return simdUint32x4ToStringFunction; }
        JavascriptFunction* GetSIMDUint16x8ToStringFunction()   const { return simdUint16x8ToStringFunction; }
        JavascriptFunction* GetSIMDUint8x16ToStringFunction()   const { return simdUint8x16ToStringFunction; }

        JavascriptFunction* GetDebugObjectNonUserGetterFunction() const { return debugObjectNonUserGetterFunction; }
        JavascriptFunction* GetDebugObjectNonUserSetterFunction() const { return debugObjectNonUserSetterFunction; }

        UnifiedRegex::RegexPattern * GetEmptyRegexPattern() const { return emptyRegexPattern; }
        JavascriptFunction* GetRegexExecFunction() const { return regexExecFunction; }
        JavascriptFunction* GetRegexFlagsGetterFunction() const { return regexFlagsGetterFunction; }
        JavascriptFunction* GetRegexGlobalGetterFunction() const { return regexGlobalGetterFunction; }
        JavascriptFunction* GetRegexStickyGetterFunction() const { return regexStickyGetterFunction; }
        JavascriptFunction* GetRegexUnicodeGetterFunction() const { return regexUnicodeGetterFunction; }

        int GetRegexConstructorSlotIndex() const { return regexConstructorSlotIndex;  }
        int GetRegexExecSlotIndex() const { return regexExecSlotIndex;  }
        int GetRegexFlagsGetterSlotIndex() const { return regexFlagsGetterSlotIndex;  }
        int GetRegexGlobalGetterSlotIndex() const { return regexGlobalGetterSlotIndex;  }
        int GetRegexStickyGetterSlotIndex() const { return regexStickyGetterSlotIndex;  }
        int GetRegexUnicodeGetterSlotIndex() const { return regexUnicodeGetterSlotIndex;  }

        TypePath* GetRootPath() const { return rootPath; }
        void BindReference(void * addr);
        void CleanupForClose();
        void BeginDynamicFunctionReferences();
        void EndDynamicFunctionReferences();
        void RegisterDynamicFunctionReference(FunctionProxy* func);

        void SetDebugObjectNonUserAccessor(FunctionInfo *funcGetter, FunctionInfo *funcSetter);

        JavascriptFunction* GetDebugObjectDebugModeGetterFunction() const { return debugObjectDebugModeGetterFunction; }
        void SetDebugObjectDebugModeAccessor(FunctionInfo *funcGetter);

#ifdef ENABLE_DEBUG_CONFIG_OPTIONS
        JavascriptFunction* GetDebugObjectFaultInjectionCookieGetterFunction() const { return debugObjectFaultInjectionCookieGetterFunction; }
        JavascriptFunction* GetDebugObjectFaultInjectionCookieSetterFunction() const { return debugObjectFaultInjectionCookieSetterFunction; }
        void SetDebugObjectFaultInjectionCookieGetterAccessor(FunctionInfo *funcGetter, FunctionInfo *funcSetter);
#endif

        JavascriptFunction* GetArrayPrototypeToStringFunction() const { return arrayPrototypeToStringFunction; }
        JavascriptFunction* GetArrayPrototypeToLocaleStringFunction() const { return arrayPrototypeToLocaleStringFunction; }
        JavascriptFunction* GetIdentityFunction() const { return identityFunction; }
        JavascriptFunction* GetThrowerFunction() const { return throwerFunction; }

        void SetNativeHostPromiseContinuationFunction(PromiseContinuationCallback function, void *state);

        void PinJsrtContextObject(FinalizableObject* jsrtContext);
        FinalizableObject* GetPinnedJsrtContextObject();
        void EnqueueTask(Var taskVar);

        HeapArgumentsObject* CreateHeapArguments(Var frameObj, uint formalCount, bool isStrictMode = false);
        JavascriptArray* CreateArray();
        JavascriptArray* CreateArray(uint32 length);
        JavascriptArray *CreateArrayOnStack(void *const stackAllocationPointer);
        JavascriptNativeIntArray* CreateNativeIntArray();
        JavascriptNativeIntArray* CreateNativeIntArray(uint32 length);
#if ENABLE_COPYONACCESS_ARRAY
        JavascriptCopyOnAccessNativeIntArray* CreateCopyOnAccessNativeIntArray();
        JavascriptCopyOnAccessNativeIntArray* CreateCopyOnAccessNativeIntArray(uint32 length);
#endif
        JavascriptNativeFloatArray* CreateNativeFloatArray();
        JavascriptNativeFloatArray* CreateNativeFloatArray(uint32 length);
        JavascriptArray* CreateArray(uint32 length, uint32 size);
        ArrayBuffer* CreateArrayBuffer(uint32 length);
        ArrayBuffer* CreateArrayBuffer(byte* buffer, uint32 length);
        SharedArrayBuffer* CreateSharedArrayBuffer(uint32 length);
        SharedArrayBuffer* CreateSharedArrayBuffer(SharedContents *contents);
        ArrayBuffer* CreateProjectionArraybuffer(uint32 length);
        ArrayBuffer* CreateProjectionArraybuffer(byte* buffer, uint32 length);
        DataView* CreateDataView(ArrayBufferBase* arrayBuffer, uint32 offSet, uint32 mappedLength);

        template <typename TypeName, bool clamped>
        inline DynamicType* GetTypedArrayType(TypeName);

        template<> inline DynamicType* GetTypedArrayType<int8,false>(int8) { return int8ArrayType; };
        template<> inline DynamicType* GetTypedArrayType<uint8,false>(uint8) { return uint8ArrayType; };
        template<> inline DynamicType* GetTypedArrayType<uint8,true>(uint8) { return uint8ClampedArrayType; };
        template<> inline DynamicType* GetTypedArrayType<int16,false>(int16) { return int16ArrayType; };
        template<> inline DynamicType* GetTypedArrayType<uint16,false>(uint16) { return uint16ArrayType; };
        template<> inline DynamicType* GetTypedArrayType<int32,false>(int32) { return int32ArrayType; };
        template<> inline DynamicType* GetTypedArrayType<uint32,false>(uint32) { return uint32ArrayType; };
        template<> inline DynamicType* GetTypedArrayType<float,false>(float) { return float32ArrayType; };
        template<> inline DynamicType* GetTypedArrayType<double,false>(double) { return float64ArrayType; };
        template<> inline DynamicType* GetTypedArrayType<int64,false>(int64) { return int64ArrayType; };
        template<> inline DynamicType* GetTypedArrayType<uint64,false>(uint64) { return uint64ArrayType; };
        template<> inline DynamicType* GetTypedArrayType<bool,false>(bool) { return boolArrayType; };

        DynamicType* GetCharArrayType() { return charArrayType; };

        //
        // This method would be used for creating array literals, when we really need to create a huge array
        // Avoids checks at runtime.
        //
        JavascriptArray*            CreateArrayLiteral(uint32 length);
        JavascriptNativeIntArray*   CreateNativeIntArrayLiteral(uint32 length);

#if ENABLE_PROFILE_INFO
        JavascriptNativeIntArray*   CreateCopyOnAccessNativeIntArrayLiteral(ArrayCallSiteInfo *arrayInfo, FunctionBody *functionBody, const Js::AuxArray<int32> *ints);
#endif

        JavascriptNativeFloatArray* CreateNativeFloatArrayLiteral(uint32 length);

        JavascriptBoolean* CreateBoolean(BOOL value);
        JavascriptDate* CreateDate();
        JavascriptDate* CreateDate(double value);
        JavascriptDate* CreateDate(SYSTEMTIME* pst);
        JavascriptMap* CreateMap();
        JavascriptSet* CreateSet();
        JavascriptWeakMap* CreateWeakMap();
        JavascriptWeakSet* CreateWeakSet();
        JavascriptError* CreateError();
        JavascriptError* CreateError(DynamicType* errorType, BOOL isExternal = FALSE);
        JavascriptError* CreateExternalError(ErrorTypeEnum errorTypeEnum);
        JavascriptError* CreateEvalError();
        JavascriptError* CreateRangeError();
        JavascriptError* CreateReferenceError();
        JavascriptError* CreateSyntaxError();
        JavascriptError* CreateTypeError();
        JavascriptError* CreateURIError();
        JavascriptError* CreateStackOverflowError();
        JavascriptError* CreateOutOfMemoryError();
        JavascriptError* CreateWebAssemblyCompileError();
        JavascriptError* CreateWebAssemblyRuntimeError();
        JavascriptSymbol* CreateSymbol(JavascriptString* description);
        JavascriptSymbol* CreateSymbol(const char16* description, int descriptionLength);
        JavascriptSymbol* CreateSymbol(const PropertyRecord* propertyRecord);
        JavascriptPromise* CreatePromise();
        JavascriptGenerator* CreateGenerator(Arguments& args, ScriptFunction* scriptFunction, RecyclableObject* prototype);
        JavascriptFunction* CreateNonProfiledFunction(FunctionInfo * functionInfo);
        template <class MethodType>
        JavascriptExternalFunction* CreateIdMappedExternalFunction(MethodType entryPoint, DynamicType *pPrototypeType);
        JavascriptExternalFunction* CreateExternalConstructor(Js::ExternalMethod entryPoint, PropertyId nameId, RecyclableObject * prototype);
        JavascriptExternalFunction* CreateExternalConstructor(Js::ExternalMethod entryPoint, PropertyId nameId, InitializeMethod method, unsigned short deferredTypeSlots, bool hasAccessors);
        DynamicType* GetCachedJsrtExternalType(uintptr_t finalizeCallback);
        void CacheJsrtExternalType(uintptr_t finalizeCallback, DynamicType* dynamicType);
        static DynamicTypeHandler * GetDeferredPrototypeGeneratorFunctionTypeHandler(ScriptContext* scriptContext);
        static DynamicTypeHandler * GetDeferredPrototypeAsyncFunctionTypeHandler(ScriptContext* scriptContext);
        DynamicType * CreateDeferredPrototypeGeneratorFunctionType(JavascriptMethod entrypoint, bool isAnonymousFunction, bool isShared = false);
        DynamicType * CreateDeferredPrototypeAsyncFunctionType(JavascriptMethod entrypoint, bool isAnonymousFunction, bool isShared = false);

        static DynamicTypeHandler * GetDeferredPrototypeFunctionTypeHandler(ScriptContext* scriptContext);
        static DynamicTypeHandler * GetDeferredAnonymousPrototypeFunctionTypeHandler();
        static DynamicTypeHandler * GetDeferredAnonymousPrototypeGeneratorFunctionTypeHandler();
        static DynamicTypeHandler * GetDeferredAnonymousPrototypeAsyncFunctionTypeHandler();

        DynamicTypeHandler * GetDeferredFunctionTypeHandler();
        DynamicTypeHandler * ScriptFunctionTypeHandler(bool noPrototypeProperty, bool isAnonymousFunction);
        DynamicTypeHandler * GetDeferredAnonymousFunctionTypeHandler();
        template<bool isNameAvailable, bool isPrototypeAvailable = true>
        static DynamicTypeHandler * GetDeferredFunctionTypeHandlerBase();
        template<bool isNameAvailable, bool isPrototypeAvailable = true>
        static DynamicTypeHandler * GetDeferredGeneratorFunctionTypeHandlerBase();
        template<bool isNameAvailable>
        static DynamicTypeHandler * GetDeferredAsyncFunctionTypeHandlerBase();

        DynamicType * CreateDeferredPrototypeFunctionType(JavascriptMethod entrypoint);
        DynamicType * CreateDeferredPrototypeFunctionTypeNoProfileThunk(JavascriptMethod entrypoint, bool isShared = false);
        DynamicType * CreateFunctionType(JavascriptMethod entrypoint, RecyclableObject* prototype = nullptr);
        DynamicType * CreateFunctionWithLengthType(FunctionInfo * functionInfo);
        DynamicType * CreateFunctionWithLengthAndNameType(FunctionInfo * functionInfo);
        DynamicType * CreateFunctionWithLengthAndPrototypeType(FunctionInfo * functionInfo);
        DynamicType * CreateFunctionWithLengthType(DynamicObject * prototype, FunctionInfo * functionInfo);
        DynamicType * CreateFunctionWithLengthAndNameType(DynamicObject * prototype, FunctionInfo * functionInfo);
        DynamicType * CreateFunctionWithLengthAndPrototypeType(DynamicObject * prototype, FunctionInfo * functionInfo);
        ScriptFunction * CreateScriptFunction(FunctionProxy* proxy);
        AsmJsScriptFunction * CreateAsmJsScriptFunction(FunctionProxy* proxy);
        ScriptFunctionWithInlineCache * CreateScriptFunctionWithInlineCache(FunctionProxy* proxy);
        GeneratorVirtualScriptFunction * CreateGeneratorVirtualScriptFunction(FunctionProxy* proxy);
        DynamicType * CreateGeneratorType(RecyclableObject* prototype);

#if 0
        JavascriptNumber* CreateNumber(double value);
#endif
        JavascriptNumber* CreateNumber(double value, RecyclerJavascriptNumberAllocator * numberAllocator);
        JavascriptGeneratorFunction* CreateGeneratorFunction(JavascriptMethod entryPoint, GeneratorVirtualScriptFunction* scriptFunction);
        JavascriptAsyncFunction* CreateAsyncFunction(JavascriptMethod entryPoint, GeneratorVirtualScriptFunction* scriptFunction);
        JavascriptExternalFunction* CreateExternalFunction(ExternalMethod entryPointer, PropertyId nameId, Var signature, JavascriptTypeId prototypeTypeId, UINT64 flags);
        JavascriptExternalFunction* CreateExternalFunction(ExternalMethod entryPointer, Var nameId, Var signature, JavascriptTypeId prototypeTypeId, UINT64 flags);
        JavascriptExternalFunction* CreateStdCallExternalFunction(StdCallJavascriptMethod entryPointer, PropertyId nameId, void *callbackState);
        JavascriptExternalFunction* CreateStdCallExternalFunction(StdCallJavascriptMethod entryPointer, Var nameId, void *callbackState);
        JavascriptPromiseAsyncSpawnExecutorFunction* CreatePromiseAsyncSpawnExecutorFunction(JavascriptMethod entryPoint, JavascriptGenerator* generator, Var target);
        JavascriptPromiseAsyncSpawnStepArgumentExecutorFunction* CreatePromiseAsyncSpawnStepArgumentExecutorFunction(JavascriptMethod entryPoint, JavascriptGenerator* generator, Var argument, JavascriptFunction* resolve = NULL, JavascriptFunction* reject = NULL, bool isReject = false);
        JavascriptPromiseCapabilitiesExecutorFunction* CreatePromiseCapabilitiesExecutorFunction(JavascriptMethod entryPoint, JavascriptPromiseCapability* capability);
        JavascriptPromiseResolveOrRejectFunction* CreatePromiseResolveOrRejectFunction(JavascriptMethod entryPoint, JavascriptPromise* promise, bool isReject, JavascriptPromiseResolveOrRejectFunctionAlreadyResolvedWrapper* alreadyResolvedRecord);
        JavascriptPromiseReactionTaskFunction* CreatePromiseReactionTaskFunction(JavascriptMethod entryPoint, JavascriptPromiseReaction* reaction, Var argument);
        JavascriptPromiseResolveThenableTaskFunction* CreatePromiseResolveThenableTaskFunction(JavascriptMethod entryPoint, JavascriptPromise* promise, RecyclableObject* thenable, RecyclableObject* thenFunction);
        JavascriptPromiseAllResolveElementFunction* CreatePromiseAllResolveElementFunction(JavascriptMethod entryPoint, uint32 index, JavascriptArray* values, JavascriptPromiseCapability* capabilities, JavascriptPromiseAllResolveElementFunctionRemainingElementsWrapper* remainingElements);
        JavascriptExternalFunction* CreateWrappedExternalFunction(JavascriptExternalFunction* wrappedFunction);

#if ENABLE_NATIVE_CODEGEN
#if !FLOATVAR
        JavascriptNumber* CreateCodeGenNumber(CodeGenNumberAllocator *alloc, double value);
#endif
#endif

        DynamicObject* CreateGeneratorConstructorPrototypeObject();
        DynamicObject* CreateConstructorPrototypeObject(JavascriptFunction * constructor);
        DynamicObject* CreateObject(const bool allowObjectHeaderInlining = false, const PropertyIndex requestedInlineSlotCapacity = 0);
        DynamicObject* CreateObject(DynamicTypeHandler * typeHandler);
        DynamicObject* CreateActivationObject();
        DynamicObject* CreatePseudoActivationObject();
        DynamicObject* CreateBlockActivationObject();
        DynamicObject* CreateConsoleScopeActivationObject();
        DynamicType* CreateObjectType(RecyclableObject* prototype, Js::TypeId typeId, uint16 requestedInlineSlotCapacity);
        DynamicType* CreateObjectTypeNoCache(RecyclableObject* prototype, Js::TypeId typeId);
        DynamicType* CreateObjectType(RecyclableObject* prototype, uint16 requestedInlineSlotCapacity);
        DynamicObject* CreateObject(RecyclableObject* prototype, uint16 requestedInlineSlotCapacity = 0);

        typedef JavascriptString* LibStringType; // used by diagnostics template
        template< size_t N > JavascriptString* CreateStringFromCppLiteral(const char16 (&value)[N]) const;
        template<> JavascriptString* CreateStringFromCppLiteral(const char16 (&value)[1]) const; // Specialization for empty string
        template<> JavascriptString* CreateStringFromCppLiteral(const char16 (&value)[2]) const; // Specialization for single-char strings
        PropertyString* CreatePropertyString(const Js::PropertyRecord* propertyRecord);
        PropertyString* CreatePropertyString(const Js::PropertyRecord* propertyRecord, ArenaAllocator *arena);

        JavascriptVariantDate* CreateVariantDate(const double value);

        JavascriptBooleanObject* CreateBooleanObject(BOOL value);
        JavascriptBooleanObject* CreateBooleanObject();
        JavascriptNumberObject* CreateNumberObjectWithCheck(double value);
        JavascriptNumberObject* CreateNumberObject(Var number);
        JavascriptSIMDObject* CreateSIMDObject(Var simdValue, TypeId typeDescriptor);
        JavascriptStringObject* CreateStringObject(JavascriptString* value);
        JavascriptStringObject* CreateStringObject(const char16* value, charcount_t length);
        JavascriptSymbolObject* CreateSymbolObject(JavascriptSymbol* value);
        JavascriptArrayIterator* CreateArrayIterator(Var iterable, JavascriptArrayIteratorKind kind);
        JavascriptMapIterator* CreateMapIterator(JavascriptMap* map, JavascriptMapIteratorKind kind);
        JavascriptSetIterator* CreateSetIterator(JavascriptSet* set, JavascriptSetIteratorKind kind);
        JavascriptStringIterator* CreateStringIterator(JavascriptString* string);
        JavascriptListIterator* CreateListIterator(ListForListIterator* list);

        JavascriptRegExp* CreateRegExp(UnifiedRegex::RegexPattern* pattern);

        DynamicObject* CreateIteratorResultObject(Var value, Var done);
        DynamicObject* CreateIteratorResultObjectValueFalse(Var value);
        DynamicObject* CreateIteratorResultObjectUndefinedTrue();

        RecyclableObject* CreateThrowErrorObject(JavascriptError* error);

        JavascriptFunction* EnsurePromiseResolveFunction();
        JavascriptFunction* EnsureGeneratorNextFunction();
        JavascriptFunction* EnsureGeneratorThrowFunction();

        void SetCrossSiteForSharedFunctionType(JavascriptFunction * function);

        bool IsPRNGSeeded() { return isPRNGSeeded; }
        uint64 GetRandSeed0() { return randSeed0; }
        uint64 GetRandSeed1() { return randSeed1; }
        void SetIsPRNGSeeded(bool val);
        void SetRandSeed0(uint64 rs) { randSeed0 = rs;}
        void SetRandSeed1(uint64 rs) { randSeed1 = rs; }

        void SetProfileMode(bool fSet);
        void SetDispatchProfile(bool fSet, JavascriptMethod dispatchInvoke);
        HRESULT ProfilerRegisterBuiltIns();

#if ENABLE_COPYONACCESS_ARRAY
        static bool IsCopyOnAccessArrayCallSite(JavascriptLibrary *lib, ArrayCallSiteInfo *arrayInfo, uint32 length);
        static bool IsCachedCopyOnAccessArrayCallSite(const JavascriptLibrary *lib, ArrayCallSiteInfo *arrayInfo);
        template <typename T>
        static void CheckAndConvertCopyOnAccessNativeIntArray(const T instance);
#endif

        void EnsureStringTemplateCallsiteObjectList();
        void AddStringTemplateCallsiteObject(RecyclableObject* callsite);
        RecyclableObject* TryGetStringTemplateCallsiteObject(ParseNodePtr pnode);
        RecyclableObject* TryGetStringTemplateCallsiteObject(RecyclableObject* callsite);

        static void CheckAndInvalidateIsConcatSpreadableCache(PropertyId propertyId, ScriptContext *scriptContext);

#if DBG_DUMP
        static const char16* GetStringTemplateCallsiteObjectKey(Var callsite);
#endif

        Field(JavascriptFunction*)* GetBuiltinFunctions();
        INT_PTR* GetVTableAddresses();
        static BuiltinFunction GetBuiltinFunctionForPropId(PropertyId id);
        static BuiltinFunction GetBuiltInForFuncInfo(intptr_t funcInfoAddr, ThreadContextInfo *context);
#if DBG
        static void CheckRegisteredBuiltIns(Field(JavascriptFunction*)* builtInFuncs, ScriptContext *scriptContext);
#endif
        static BOOL CanFloatPreferenceFunc(BuiltinFunction index);
        static BOOL IsFltFunc(BuiltinFunction index);
        static bool IsFloatFunctionCallsite(BuiltinFunction index, size_t argc);
        static bool IsFltBuiltInConst(PropertyId id);
        static size_t GetArgCForBuiltIn(BuiltinFunction index)
        {
            Assert(index < _countof(JavascriptLibrary::LibraryFunctionArgC));
            return JavascriptLibrary::LibraryFunctionArgC[index];
        }
        static BuiltInFlags GetFlagsForBuiltIn(BuiltinFunction index)
        {
            Assert(index < _countof(JavascriptLibrary::LibraryFunctionFlags));
            return (BuiltInFlags)JavascriptLibrary::LibraryFunctionFlags[index];
        }
        static BuiltinFunction GetBuiltInInlineCandidateId(Js::OpCode opCode);
        static BuiltInArgSpecializationType GetBuiltInArgType(BuiltInFlags flags, BuiltInArgShift argGroup);
        static bool IsTypeSpecRequired(BuiltInFlags flags)
        {
            return GetBuiltInArgType(flags, BuiltInArgShift::BIAS_Src1) || GetBuiltInArgType(flags, BuiltInArgShift::BIAS_Src2) || GetBuiltInArgType(flags, BuiltInArgShift::BIAS_Dst);
        }
#if ENABLE_DEBUG_CONFIG_OPTIONS
        static char16 const * GetNameForBuiltIn(BuiltinFunction index)
        {
            Assert(index < _countof(JavascriptLibrary::LibraryFunctionName));
            return JavascriptLibrary::LibraryFunctionName[index];
        }
#endif

        PropertyStringCacheMap* EnsurePropertyStringMap();
        PropertyStringCacheMap* GetPropertyStringMap() { return this->propertyStringMap; }

        void TypeAndPrototypesAreEnsuredToHaveOnlyWritableDataProperties(Type *const type);
        void NoPrototypeChainsAreEnsuredToHaveOnlyWritableDataProperties();

        static bool ArrayIteratorPrototypeHasUserDefinedNext(ScriptContext *scriptContext);

        CharStringCache& GetCharStringCache() { return charStringCache;  }
        static JavascriptLibrary * FromCharStringCache(CharStringCache * cache)
        {
            return (JavascriptLibrary *)((uintptr_t)cache - offsetof(JavascriptLibrary, charStringCache));
        }

        bool GetArrayObjectHasUserDefinedSpecies() const { return arrayObjectHasUserDefinedSpecies; }
        void SetArrayObjectHasUserDefinedSpecies(bool val) { arrayObjectHasUserDefinedSpecies = val; }

        ModuleRecordList* EnsureModuleRecordList();
        SourceTextModuleRecord* GetModuleRecord(uint moduleId);

    private:
#ifdef ENABLE_DEBUG_CONFIG_OPTIONS
        // Declare fretest/debug properties here since otherwise it can cause
        // a mismatch between fre mshtml and fretest jscript9 causing undefined behavior

        Field(DynamicType *) debugDisposableObjectType;
        Field(DynamicType *) debugFuncExecutorInDisposeObjectType;
#endif

        void InitializePrototypes();
        void InitializeTypes();
        void InitializeGlobal(GlobalObject * globalObject);
        static void PrecalculateArrayAllocationBuckets();

#define STANDARD_INIT(name) \
        static void __cdecl Initialize##name##Constructor(DynamicObject* arrayConstructor, DeferredTypeHandlerBase * typeHandler, DeferredInitializeMode mode); \
        static void __cdecl Initialize##name##Prototype(DynamicObject* arrayPrototype, DeferredTypeHandlerBase * typeHandler, DeferredInitializeMode mode);

        STANDARD_INIT(Array);
        STANDARD_INIT(SharedArrayBuffer);
        STANDARD_INIT(ArrayBuffer);
        STANDARD_INIT(DataView);
        STANDARD_INIT(Error);
        STANDARD_INIT(EvalError);
        STANDARD_INIT(RangeError);
        STANDARD_INIT(ReferenceError);
        STANDARD_INIT(SyntaxError);
        STANDARD_INIT(TypeError);
        STANDARD_INIT(URIError);
        STANDARD_INIT(RuntimeError);
        STANDARD_INIT(TypedArray);
        STANDARD_INIT(Int8Array);
        STANDARD_INIT(Uint8Array);
        STANDARD_INIT(Uint8ClampedArray);
        STANDARD_INIT(Int16Array);
        STANDARD_INIT(Uint16Array);
        STANDARD_INIT(Int32Array);
        STANDARD_INIT(Uint32Array);
        STANDARD_INIT(Float32Array);
        STANDARD_INIT(Float64Array);
        STANDARD_INIT(Boolean);
        STANDARD_INIT(Symbol);
        STANDARD_INIT(Date);
        STANDARD_INIT(Proxy);
        STANDARD_INIT(Function);
        STANDARD_INIT(Number);
        STANDARD_INIT(Object);
        STANDARD_INIT(Regex);
        STANDARD_INIT(String);
        STANDARD_INIT(Map);
        STANDARD_INIT(Set);
        STANDARD_INIT(WeakMap);
        STANDARD_INIT(WeakSet);
        STANDARD_INIT(Promise);
        STANDARD_INIT(GeneratorFunction);
        STANDARD_INIT(AsyncFunction);
        STANDARD_INIT(WebAssemblyCompileError);
        STANDARD_INIT(WebAssemblyRuntimeError);
        STANDARD_INIT(WebAssemblyMemory);
        STANDARD_INIT(WebAssemblyModule);
        STANDARD_INIT(WebAssemblyInstance);
        STANDARD_INIT(WebAssemblyTable);

#undef STANDARD_INIT

        static void __cdecl InitializeAtomicsObject(DynamicObject* atomicsObject, DeferredTypeHandlerBase * typeHandler, DeferredInitializeMode mode);

        static void __cdecl InitializeInt64ArrayPrototype(DynamicObject* prototype, DeferredTypeHandlerBase * typeHandler, DeferredInitializeMode mode);
        static void __cdecl InitializeUint64ArrayPrototype(DynamicObject* prototype, DeferredTypeHandlerBase * typeHandler, DeferredInitializeMode mode);
        static void __cdecl InitializeBoolArrayPrototype(DynamicObject* prototype, DeferredTypeHandlerBase * typeHandler, DeferredInitializeMode mode);
        static void __cdecl InitializeCharArrayPrototype(DynamicObject* prototype, DeferredTypeHandlerBase * typeHandler, DeferredInitializeMode mode);

        void InitializeComplexThings();
        void InitializeStaticValues();
        static void __cdecl InitializeMathObject(DynamicObject* mathObject, DeferredTypeHandlerBase * typeHandler, DeferredInitializeMode mode);
#ifdef ENABLE_WASM
        static void __cdecl InitializeWebAssemblyObject(DynamicObject* WasmObject, DeferredTypeHandlerBase * typeHandler, DeferredInitializeMode mode);
#endif
        // SIMD_JS
        static void __cdecl InitializeSIMDObject(DynamicObject* simdObject, DeferredTypeHandlerBase * typeHandler, DeferredInitializeMode mode);
        static void __cdecl InitializeSIMDOpCodeMaps();

        template<typename SIMDTypeName>
        static void SIMDPrototypeInitHelper(DynamicObject* simdPrototype, JavascriptLibrary* library, JavascriptFunction* constructorFn, JavascriptString* strLiteral);

        static void __cdecl InitializeSIMDBool8x16Prototype(DynamicObject* simdPrototype, DeferredTypeHandlerBase * typeHandler, DeferredInitializeMode mode);
        static void __cdecl InitializeSIMDBool16x8Prototype(DynamicObject* simdPrototype, DeferredTypeHandlerBase * typeHandler, DeferredInitializeMode mode);
        static void __cdecl InitializeSIMDBool32x4Prototype(DynamicObject* simdPrototype, DeferredTypeHandlerBase * typeHandler, DeferredInitializeMode mode);
        static void __cdecl InitializeSIMDInt8x16Prototype(DynamicObject* simdPrototype, DeferredTypeHandlerBase * typeHandler, DeferredInitializeMode mode);
        static void __cdecl InitializeSIMDInt16x8Prototype(DynamicObject* simdPrototype, DeferredTypeHandlerBase * typeHandler, DeferredInitializeMode mode);
        static void __cdecl InitializeSIMDInt32x4Prototype(DynamicObject* simdPrototype, DeferredTypeHandlerBase * typeHandler, DeferredInitializeMode mode);
        static void __cdecl InitializeSIMDUint8x16Prototype(DynamicObject* simdPrototype, DeferredTypeHandlerBase * typeHandler, DeferredInitializeMode mode);
        static void __cdecl InitializeSIMDUint16x8Prototype(DynamicObject* simdPrototype, DeferredTypeHandlerBase * typeHandler, DeferredInitializeMode mode);
        static void __cdecl InitializeSIMDUint32x4Prototype(DynamicObject* simdPrototype, DeferredTypeHandlerBase * typeHandler, DeferredInitializeMode mode);
        static void __cdecl InitializeSIMDFloat32x4Prototype(DynamicObject* simdPrototype, DeferredTypeHandlerBase * typeHandler, DeferredInitializeMode mode);
        static void __cdecl InitializeSIMDFloat64x2Prototype(DynamicObject* simdPrototype, DeferredTypeHandlerBase * typeHandler, DeferredInitializeMode mode);

        static void __cdecl InitializeJSONObject(DynamicObject* JSONObject, DeferredTypeHandlerBase * typeHandler, DeferredInitializeMode mode);
        static void __cdecl InitializeEngineInterfaceObject(DynamicObject* engineInterface, DeferredTypeHandlerBase * typeHandler, DeferredInitializeMode mode);
        static void __cdecl InitializeReflectObject(DynamicObject* reflectObject, DeferredTypeHandlerBase * typeHandler, DeferredInitializeMode mode);
#ifdef ENABLE_INTL_OBJECT
        static void __cdecl InitializeIntlObject(DynamicObject* IntlEngineObject, DeferredTypeHandlerBase * typeHandler, DeferredInitializeMode mode);
#endif
#ifdef ENABLE_PROJECTION
        void InitializeWinRTPromiseConstructor();
#endif

        static void __cdecl InitializeIteratorPrototype(DynamicObject* iteratorPrototype, DeferredTypeHandlerBase * typeHandler, DeferredInitializeMode mode);
        static void __cdecl InitializeArrayIteratorPrototype(DynamicObject* arrayIteratorPrototype, DeferredTypeHandlerBase * typeHandler, DeferredInitializeMode mode);
        static void __cdecl InitializeMapIteratorPrototype(DynamicObject* mapIteratorPrototype, DeferredTypeHandlerBase * typeHandler, DeferredInitializeMode mode);
        static void __cdecl InitializeSetIteratorPrototype(DynamicObject* setIteratorPrototype, DeferredTypeHandlerBase * typeHandler, DeferredInitializeMode mode);
        static void __cdecl InitializeStringIteratorPrototype(DynamicObject* stringIteratorPrototype, DeferredTypeHandlerBase * typeHandler, DeferredInitializeMode mode);

        static void __cdecl InitializeGeneratorPrototype(DynamicObject* generatorPrototype, DeferredTypeHandlerBase * typeHandler, DeferredInitializeMode mode);

        static void __cdecl JavascriptLibrary::InitializeAsyncFunction(DynamicObject *function, DeferredTypeHandlerBase * typeHandler, DeferredInitializeMode mode);

        RuntimeFunction* CreateBuiltinConstructor(FunctionInfo * functionInfo, DynamicTypeHandler * typeHandler, DynamicObject* prototype = nullptr);
        RuntimeFunction* DefaultCreateFunction(FunctionInfo * functionInfo, int length, DynamicObject * prototype, DynamicType * functionType, PropertyId nameId);
        RuntimeFunction* DefaultCreateFunction(FunctionInfo * functionInfo, int length, DynamicObject * prototype, DynamicType * functionType, Var nameId);
        JavascriptFunction* AddFunction(DynamicObject* object, PropertyId propertyId, RuntimeFunction* function);
        void AddMember(DynamicObject* object, PropertyId propertyId, Var value);
        void AddMember(DynamicObject* object, PropertyId propertyId, Var value, PropertyAttributes attributes);
        JavascriptString* CreateEmptyString();


        static void __cdecl InitializeGeneratorFunction(DynamicObject* function, DeferredTypeHandlerBase * typeHandler, DeferredInitializeMode mode);
        template<bool addPrototype>
        static void __cdecl InitializeFunction(DynamicObject* function, DeferredTypeHandlerBase * typeHandler, DeferredInitializeMode mode);

        static size_t const LibraryFunctionArgC[BuiltinFunction::Count + 1];
        static int const LibraryFunctionFlags[BuiltinFunction::Count + 1];   // returns enum BuiltInFlags.
#if ENABLE_DEBUG_CONFIG_OPTIONS
        static char16 const * const LibraryFunctionName[BuiltinFunction::Count + 1];
#endif

        JavascriptFunction* EnsureArrayPrototypeValuesFunction();


    public:
        virtual void Finalize(bool isShutdown) override
        {
            __super::Finalize(isShutdown);
            if (this->referencedPropertyRecords != nullptr)
            {
                RECYCLER_PERF_COUNTER_SUB(PropertyRecordBindReference, this->referencedPropertyRecords->Count());
            }
        }

#if DBG
        void DumpLibraryByteCode();
#endif
    private:
        typedef JsUtil::BaseHashSet<Js::PropertyRecord const *, Recycler, PowerOf2SizePolicy> ReferencedPropertyRecordHashSet;
        Field(ReferencedPropertyRecordHashSet*) referencedPropertyRecords;

        ReferencedPropertyRecordHashSet * EnsureReferencedPropertyRecordList()
        {
            ReferencedPropertyRecordHashSet* pidList = this->referencedPropertyRecords;
            if (pidList == nullptr)
            {
                pidList = RecyclerNew(this->recycler, ReferencedPropertyRecordHashSet, this->recycler, 173);
                this->referencedPropertyRecords = pidList;
            }
            return pidList;
        }

        ReferencedPropertyRecordHashSet * GetReferencedPropertyRecordList() const
        {
            return this->referencedPropertyRecords;
        }

        HRESULT ProfilerRegisterObject();
        HRESULT ProfilerRegisterArray();
        HRESULT ProfilerRegisterBoolean();
        HRESULT ProfilerRegisterDate();
        HRESULT ProfilerRegisterFunction();
        HRESULT ProfilerRegisterMath();
        HRESULT ProfilerRegisterNumber();
        HRESULT ProfilerRegisterString();
        HRESULT ProfilerRegisterRegExp();
        HRESULT ProfilerRegisterJSON();
        HRESULT ProfilerRegisterMap();
        HRESULT ProfilerRegisterSet();
        HRESULT ProfilerRegisterWeakMap();
        HRESULT ProfilerRegisterWeakSet();
        HRESULT ProfilerRegisterSymbol();
        HRESULT ProfilerRegisterIterator();
        HRESULT ProfilerRegisterArrayIterator();
        HRESULT ProfilerRegisterMapIterator();
        HRESULT ProfilerRegisterSetIterator();
        HRESULT ProfilerRegisterStringIterator();
        HRESULT ProfilerRegisterTypedArray();
        HRESULT ProfilerRegisterPromise();
        HRESULT ProfilerRegisterProxy();
        HRESULT ProfilerRegisterReflect();
        HRESULT ProfilerRegisterGenerator();
        HRESULT ProfilerRegisterSIMD();
        HRESULT ProfilerRegisterAtomics();

#ifdef IR_VIEWER
        HRESULT ProfilerRegisterIRViewer();
#endif /* IR_VIEWER */
    };
}<|MERGE_RESOLUTION|>--- conflicted
+++ resolved
@@ -194,7 +194,6 @@
 #if ENABLE_COPYONACCESS_ARRAY
         Field(DynamicType *) copyOnAccessNativeIntArrayType;
 #endif
-<<<<<<< HEAD
         Field(DynamicType *) nativeFloatArrayType;
         Field(DynamicType *) arrayBufferType;
         Field(DynamicType *) sharedArrayBufferType;
@@ -230,50 +229,10 @@
         Field(JavascriptFunction*) builtinFunctions[BuiltinFunction::Count];
 
         Field(INT_PTR) vtableAddresses[VTableValue::Count];
+        Field(JavascriptString*) typeDisplayStrings[TypeIds_Limit];
         Field(ConstructorCache *) constructorCacheDefaultInstance;
         __declspec(align(16)) Field(const BYTE *) absDoubleCst;
         Field(double const *) uintConvertConst;
-=======
-        DynamicType * nativeFloatArrayType;
-        DynamicType * arrayBufferType;
-        DynamicType * sharedArrayBufferType;
-        DynamicType * dataViewType;
-        DynamicType * typedArrayType;
-        DynamicType * int8ArrayType;
-        DynamicType * uint8ArrayType;
-        DynamicType * uint8ClampedArrayType;
-        DynamicType * int16ArrayType;
-        DynamicType * uint16ArrayType;
-        DynamicType * int32ArrayType;
-        DynamicType * uint32ArrayType;
-        DynamicType * float32ArrayType;
-        DynamicType * float64ArrayType;
-        DynamicType * int64ArrayType;
-        DynamicType * uint64ArrayType;
-        DynamicType * boolArrayType;
-        DynamicType * charArrayType;
-        StaticType * booleanTypeStatic;
-        DynamicType * booleanTypeDynamic;
-        DynamicType * dateType;
-        StaticType * variantDateType;
-        DynamicType * symbolTypeDynamic;
-        StaticType * symbolTypeStatic;
-        DynamicType * iteratorResultType;
-        DynamicType * arrayIteratorType;
-        DynamicType * mapIteratorType;
-        DynamicType * setIteratorType;
-        DynamicType * stringIteratorType;
-        DynamicType * promiseType;
-        DynamicType * listIteratorType;
-
-        JavascriptFunction* builtinFunctions[BuiltinFunction::Count];
-
-        INT_PTR vtableAddresses[VTableValue::Count];
-        JavascriptString* typeDisplayStrings[TypeIds_Limit];
-        ConstructorCache *constructorCacheDefaultInstance;
-        __declspec(align(16)) const BYTE *absDoubleCst;
-        double const *uintConvertConst;
->>>>>>> 060539ac
 
         // Function Types
         Field(DynamicTypeHandler *) anonymousFunctionTypeHandler;
@@ -312,7 +271,6 @@
         Field(DynamicType *) webAssemblyTableType;
 
         // SIMD_JS
-<<<<<<< HEAD
         Field(DynamicType *) simdBool8x16TypeDynamic;
         Field(DynamicType *) simdBool16x8TypeDynamic;
         Field(DynamicType *) simdBool32x4TypeDynamic;
@@ -381,77 +339,7 @@
         Field(JavascriptString*) booleanTypeDisplayString;
         Field(JavascriptString*) numberTypeDisplayString;
         Field(JavascriptString*) moduleTypeDisplayString;
-=======
-        DynamicType * simdBool8x16TypeDynamic;
-        DynamicType * simdBool16x8TypeDynamic;
-        DynamicType * simdBool32x4TypeDynamic;
-        DynamicType * simdInt8x16TypeDynamic;
-        DynamicType * simdInt16x8TypeDynamic;
-        DynamicType * simdInt32x4TypeDynamic;
-        DynamicType * simdUint8x16TypeDynamic;
-        DynamicType * simdUint16x8TypeDynamic;
-        DynamicType * simdUint32x4TypeDynamic;
-        DynamicType * simdFloat32x4TypeDynamic;
-
-        StaticType * simdFloat32x4TypeStatic;
-        StaticType * simdInt32x4TypeStatic;
-        StaticType * simdInt8x16TypeStatic;
-        StaticType * simdFloat64x2TypeStatic;
-        StaticType * simdInt16x8TypeStatic;
-        StaticType * simdBool32x4TypeStatic;
-        StaticType * simdBool16x8TypeStatic;
-        StaticType * simdBool8x16TypeStatic;
-        StaticType * simdUint32x4TypeStatic;
-        StaticType * simdUint16x8TypeStatic;
-        StaticType * simdUint8x16TypeStatic;
-
-        DynamicType * numberTypeDynamic;
-        DynamicType * objectTypes[PreInitializedObjectTypeCount];
-        DynamicType * objectHeaderInlinedTypes[PreInitializedObjectTypeCount];
-        DynamicType * regexPrototypeType;
-        DynamicType * regexType;
-        DynamicType * regexResultType;
-        StaticType  * stringTypeStatic;
-        DynamicType * stringTypeDynamic;
-        DynamicType * mapType;
-        DynamicType * setType;
-        DynamicType * weakMapType;
-        DynamicType * weakSetType;
-        DynamicType * proxyType;
-        StaticType  * withType;
-        DynamicType * SpreadArgumentType;
-        DynamicType * moduleNamespaceType;
-        PropertyDescriptor defaultPropertyDescriptor;
-
-        JavascriptString* nullString;
-        JavascriptString* emptyString;
-        JavascriptString* quotesString;
-        JavascriptString* whackString;
-        JavascriptString* objectDisplayString;
-        JavascriptString* stringTypeDisplayString;
-        JavascriptString* errorDisplayString;
-        JavascriptString* functionPrefixString;
-        JavascriptString* generatorFunctionPrefixString;
-        JavascriptString* asyncFunctionPrefixString;
-        JavascriptString* functionDisplayString;
-        JavascriptString* xDomainFunctionDisplayString;
-        JavascriptString* undefinedDisplayString;
-        JavascriptString* nanDisplayString;
-        JavascriptString* nullDisplayString;
-        JavascriptString* unknownDisplayString;
-        JavascriptString* commaDisplayString;
-        JavascriptString* commaSpaceDisplayString;
-        JavascriptString* trueDisplayString;
-        JavascriptString* falseDisplayString;
-        JavascriptString* lengthDisplayString;
-        JavascriptString* invalidDateString;
-        JavascriptString* objectTypeDisplayString;
-        JavascriptString* functionTypeDisplayString;
-        JavascriptString* booleanTypeDisplayString;
-        JavascriptString* numberTypeDisplayString;
-        JavascriptString* moduleTypeDisplayString;
-        JavascriptString* variantDateTypeDisplayString;
->>>>>>> 060539ac
+        Field(JavascriptString*) variantDateTypeDisplayString;
 
         // SIMD_JS
         Field(JavascriptString*) simdFloat32x4DisplayString;
@@ -563,7 +451,6 @@
         typedef SList<Js::FunctionProxy*, Recycler> FunctionReferenceList;
         typedef JsUtil::WeakReferenceDictionary<uintptr_t, DynamicType, DictionarySizePolicy<PowerOf2Policy, 1>> JsrtExternalTypesCache;
 
-<<<<<<< HEAD
         Field(void *) bindRefChunkBegin;
         Field(Field(void*)*) bindRefChunkCurrent;
         Field(Field(void*)*) bindRefChunkEnd;
@@ -572,17 +459,7 @@
         Field(FunctionReferenceList*) dynamicFunctionReference;
         Field(uint) dynamicFunctionReferenceDepth;
         Field(FinalizableObject*) jsrtContextObject;
-=======
-        void * bindRefChunkBegin;
-        void ** bindRefChunkCurrent;
-        void ** bindRefChunkEnd;
-        TypePath* rootPath;         // this should be in library instead of ScriptContext::Cache
-        void* scriptContextCache;   // forward declaration for point to ScriptContext::Cache such that we don't need to hard pin it.
-        FunctionReferenceList* dynamicFunctionReference;
-        uint dynamicFunctionReferenceDepth;
-        FinalizableObject* jsrtContextObject;
-        JsrtExternalTypesCache* jsrtExternalTypesCache;
->>>>>>> 060539ac
+        Field(JsrtExternalTypesCache*) jsrtExternalTypesCache;
 
         typedef JsUtil::BaseHashSet<RecyclerWeakReference<RecyclableObject>*, Recycler, PowerOf2SizePolicy, RecyclerWeakReference<RecyclableObject>*, StringTemplateCallsiteObjectComparer> StringTemplateCallsiteObjectList;
 

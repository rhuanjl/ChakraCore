//-------------------------------------------------------------------------------------------------------
// Copyright (C) Microsoft. All rights reserved.
// Licensed under the MIT license. See LICENSE.txt file in the project root for full license information.
//-------------------------------------------------------------------------------------------------------
#include "RuntimeLibraryPch.h"

namespace Js
{
    ScriptFunctionBase::ScriptFunctionBase(DynamicType * type) :
        JavascriptFunction(type)
    {}

    ScriptFunctionBase::ScriptFunctionBase(DynamicType * type, FunctionInfo * functionInfo) :
        JavascriptFunction(type, functionInfo)
    {}

    bool ScriptFunctionBase::Is(Var func)
    {
        return ScriptFunction::Is(func) || JavascriptGeneratorFunction::Is(func) || JavascriptAsyncFunction::Is(func);
    }

    ScriptFunctionBase * ScriptFunctionBase::FromVar(Var func)
    {
        Assert(ScriptFunctionBase::Is(func));
        return reinterpret_cast<ScriptFunctionBase *>(func);
    }

    ScriptFunction::ScriptFunction(DynamicType * type) :
        ScriptFunctionBase(type), environment((FrameDisplay*)&NullFrameDisplay),
        cachedScopeObj(nullptr), hasInlineCaches(false), hasSuperReference(false), homeObj(nullptr),
        isActiveScript(false)
    {}

    ScriptFunction::ScriptFunction(FunctionProxy * proxy, ScriptFunctionType* deferredPrototypeType)
        : ScriptFunctionBase(deferredPrototypeType, proxy->GetFunctionInfo()),
        environment((FrameDisplay*)&NullFrameDisplay), cachedScopeObj(nullptr), homeObj(nullptr),
        hasInlineCaches(false), hasSuperReference(false), isActiveScript(false)
    {
        Assert(proxy->GetFunctionInfo()->GetFunctionProxy() == proxy);
        Assert(proxy->EnsureDeferredPrototypeType() == deferredPrototypeType);
        DebugOnly(VerifyEntryPoint());

#if ENABLE_NATIVE_CODEGEN
#ifdef BGJIT_STATS
        if (!proxy->IsDeferred())
        {
            FunctionBody* body = proxy->GetFunctionBody();
            if(!body->GetNativeEntryPointUsed() &&
                body->GetDefaultFunctionEntryPointInfo()->IsCodeGenDone())
            {
                MemoryBarrier();

                type->GetScriptContext()->jitCodeUsed += body->GetByteCodeCount();
                type->GetScriptContext()->funcJitCodeUsed++;

                body->SetNativeEntryPointUsed(true);
            }
        }
#endif
#endif
    }

    ScriptFunction * ScriptFunction::OP_NewScFunc(FrameDisplay *environment, FunctionInfoPtrPtr infoRef)
    {
        AssertMsg(infoRef!= nullptr, "BYTE-CODE VERIFY: Must specify a valid function to create");
        FunctionProxy* functionProxy = (*infoRef)->GetFunctionProxy();
        AssertMsg(functionProxy!= nullptr, "BYTE-CODE VERIFY: Must specify a valid function to create");

        // Prevent redeferral if GC happens during creation of function object.
        // REVIEW: Should we treat creation of a function object as a "use" of the function body?
        Js::AutoDisableRedeferral autoDisableRedeferral(functionProxy->GetFunctionInfo());

        ScriptContext* scriptContext = functionProxy->GetScriptContext();

        bool hasSuperReference = functionProxy->HasSuperReference();

        if (functionProxy->IsFunctionBody() && functionProxy->GetFunctionBody()->GetInlineCachesOnFunctionObject())
        {
            Js::FunctionBody * functionBody = functionProxy->GetFunctionBody();
            ScriptFunctionWithInlineCache* pfuncScriptWithInlineCache = scriptContext->GetLibrary()->CreateScriptFunctionWithInlineCache(functionProxy);
            pfuncScriptWithInlineCache->SetEnvironment(environment);
            JS_ETW(EventWriteJSCRIPT_RECYCLER_ALLOCATE_FUNCTION(pfuncScriptWithInlineCache, EtwTrace::GetFunctionId(functionProxy)));

            Assert(functionBody->GetInlineCacheCount() + functionBody->GetIsInstInlineCacheCount());

            if (functionBody->GetIsFirstFunctionObject())
            {
                // point the inline caches of the first function object to those on the function body.
                pfuncScriptWithInlineCache->SetInlineCachesFromFunctionBody();
                functionBody->SetIsNotFirstFunctionObject();
            }
            else
            {
                // allocate inline cache for this function object
                pfuncScriptWithInlineCache->CreateInlineCache();
            }

            pfuncScriptWithInlineCache->SetHasSuperReference(hasSuperReference);

            if (PHASE_TRACE1(Js::ScriptFunctionWithInlineCachePhase))
            {
                char16 debugStringBuffer[MAX_FUNCTION_BODY_DEBUG_STRING_SIZE];

                Output::Print(_u("Function object with inline cache: function number: (%s)\tfunction name: %s\n"),
                    functionBody->GetDebugNumberSet(debugStringBuffer), functionBody->GetDisplayName());
                Output::Flush();
            }
            return pfuncScriptWithInlineCache;
        }
        else if(functionProxy->IsFunctionBody() && functionProxy->GetFunctionBody()->GetIsAsmJsFunction())
        {
            AsmJsScriptFunction* asmJsFunc = scriptContext->GetLibrary()->CreateAsmJsScriptFunction(functionProxy);
            asmJsFunc->SetEnvironment(environment);

            Assert(!hasSuperReference);
            asmJsFunc->SetHasSuperReference(hasSuperReference);

            JS_ETW(EventWriteJSCRIPT_RECYCLER_ALLOCATE_FUNCTION(asmJsFunc, EtwTrace::GetFunctionId(functionProxy)));

            return asmJsFunc;
        }
        else
        {
            ScriptFunction* pfuncScript = scriptContext->GetLibrary()->CreateScriptFunction(functionProxy);
            pfuncScript->SetEnvironment(environment);

            pfuncScript->SetHasSuperReference(hasSuperReference);

            JS_ETW(EventWriteJSCRIPT_RECYCLER_ALLOCATE_FUNCTION(pfuncScript, EtwTrace::GetFunctionId(functionProxy)));

            return pfuncScript;
        }
    }

    void ScriptFunction::SetEnvironment(FrameDisplay * environment)
    {
        //Assert(ThreadContext::IsOnStack(this) || !ThreadContext::IsOnStack(environment));
        this->environment = environment;
    }

    void ScriptFunction::InvalidateCachedScopeChain()
    {
        // Note: Currently this helper assumes that we're in an eval-class case
        // where all the contents of the closure environment are dynamic objects.
        // Invalidating scopes that are raw slot arrays, etc., will have to be done
        // directly in byte code.

        // A function nested within this one has escaped.
        // Invalidate our own cached scope object, and walk the closure environment
        // doing this same.
        if (this->cachedScopeObj)
        {
            this->cachedScopeObj->InvalidateCachedScope();
        }
        FrameDisplay *pDisplay = this->environment;
        uint length = (uint)pDisplay->GetLength();
        for (uint i = 0; i < length; i++)
        {
            Var scope = pDisplay->GetItem(i);
            RecyclableObject *scopeObj = RecyclableObject::FromVar(scope);
            scopeObj->InvalidateCachedScope();
        }
    }

    bool ScriptFunction::Is(Var func)
    {
        return JavascriptFunction::Is(func) && JavascriptFunction::FromVar(func)->GetFunctionInfo()->HasBody();
    }

    ScriptFunction * ScriptFunction::FromVar(Var func)
    {
        Assert(ScriptFunction::Is(func));
        return reinterpret_cast<ScriptFunction *>(func);
    }

    ProxyEntryPointInfo * ScriptFunction::GetEntryPointInfo() const
    {
        return this->GetScriptFunctionType()->GetEntryPointInfo();
    }

    ScriptFunctionType * ScriptFunction::GetScriptFunctionType() const
    {
        return (ScriptFunctionType *)GetDynamicType();
    }

    ScriptFunctionType * ScriptFunction::DuplicateType()
    {
        ScriptFunctionType* type = RecyclerNew(this->GetScriptContext()->GetRecycler(),
            ScriptFunctionType, this->GetScriptFunctionType());

        this->GetFunctionProxy()->RegisterFunctionObjectType(type);

        return type;
    }

    uint32 ScriptFunction::GetFrameHeight(FunctionEntryPointInfo* entryPointInfo) const
    {
        Assert(this->GetFunctionBody() != nullptr);

        return this->GetFunctionBody()->GetFrameHeight(entryPointInfo);
    }

    bool ScriptFunction::HasFunctionBody()
    {
        // for asmjs we want to first check if the FunctionObject has a function body. Check that the function is not deferred
        return  !this->GetFunctionInfo()->IsDeferredParseFunction() && !this->GetFunctionInfo()->IsDeferredDeserializeFunction() && GetParseableFunctionInfo()->IsFunctionParsed();
    }

    void ScriptFunction::ChangeEntryPoint(ProxyEntryPointInfo* entryPointInfo, JavascriptMethod entryPoint)
    {
        Assert(entryPoint != nullptr);
        Assert(this->GetTypeId() == TypeIds_Function);
#if ENABLE_NATIVE_CODEGEN
        Assert(!IsCrossSiteObject() || entryPoint != (Js::JavascriptMethod)checkCodeGenThunk);
#else
        Assert(!IsCrossSiteObject());
#endif

        Assert((entryPointInfo != nullptr && this->GetFunctionProxy() != nullptr));
        if (this->GetEntryPoint() == entryPoint && this->GetScriptFunctionType()->GetEntryPointInfo() == entryPointInfo)
        {
            return;
        }

        bool isAsmJS = false;
        if (HasFunctionBody())
        {
            isAsmJS = this->GetFunctionBody()->GetIsAsmjsMode();
        }

        // ASMJS:- for asmjs we don't need to update the entry point here as it updates the types entry point
        if (!isAsmJS)
        {
            // We can't go from cross-site to non-cross-site. Update only in the non-cross site case
            if (!CrossSite::IsThunk(this->GetEntryPoint()))
            {
                this->SetEntryPoint(entryPoint);
            }
        }
        // instead update the address in the function entrypoint info
        else
        {
            entryPointInfo->jsMethod = entryPoint;
        }

        if (!isAsmJS)
        {
            ProxyEntryPointInfo* oldEntryPointInfo = this->GetScriptFunctionType()->GetEntryPointInfo();
            if (oldEntryPointInfo
                && oldEntryPointInfo != entryPointInfo
                && oldEntryPointInfo->SupportsExpiration())
            {
                // The old entry point could be executing so we need root it to make sure
                // it isn't prematurely collected. The rooting is done by queuing it up on the threadContext
                ThreadContext* threadContext = ThreadContext::GetContextForCurrentThread();

                threadContext->QueueFreeOldEntryPointInfoIfInScript((FunctionEntryPointInfo*)oldEntryPointInfo);
            }
        }

        this->GetScriptFunctionType()->SetEntryPointInfo(entryPointInfo);
    }

    FunctionProxy * ScriptFunction::GetFunctionProxy() const
    {
        Assert(this->functionInfo->HasBody());
<<<<<<< HEAD
        return reinterpret_cast<FunctionProxy *>(PointerValue(this->functionInfo));
=======
        return this->functionInfo->GetFunctionProxy();
>>>>>>> 060539ac
    }
    JavascriptMethod ScriptFunction::UpdateUndeferredBody(FunctionBody* newFunctionInfo)
    {
        // Update deferred parsed/serialized function to the real function body
        Assert(this->functionInfo->HasBody());
        Assert(this->functionInfo->GetFunctionBody() == newFunctionInfo);
        Assert(!newFunctionInfo->IsDeferred());

        DynamicType * type = this->GetDynamicType();

        // If the type is shared, it must be the shared one in the old function proxy

        this->functionInfo = newFunctionInfo->GetFunctionInfo();

        if (type->GetIsShared())
        {
            // the type is still shared, we can't modify it, just migrate to the shared one in the function body
            this->ReplaceType(newFunctionInfo->EnsureDeferredPrototypeType());
        }

        // The type has change from the default, it is not share, just use that one.
        JavascriptMethod directEntryPoint = newFunctionInfo->GetDirectEntryPoint(newFunctionInfo->GetDefaultEntryPointInfo());
#ifdef ENABLE_SCRIPT_PROFILING
        Assert(directEntryPoint != DefaultDeferredParsingThunk
            && directEntryPoint != ProfileDeferredParsingThunk);
#else
        Assert(directEntryPoint != DefaultDeferredParsingThunk);
#endif

        Js::FunctionEntryPointInfo* defaultEntryPointInfo = newFunctionInfo->GetDefaultFunctionEntryPointInfo();
        JavascriptMethod thunkEntryPoint = this->UpdateThunkEntryPoint(defaultEntryPointInfo, directEntryPoint);

        this->GetScriptFunctionType()->SetEntryPointInfo(defaultEntryPointInfo);

        return thunkEntryPoint;

    }

    JavascriptMethod ScriptFunction::UpdateThunkEntryPoint(FunctionEntryPointInfo* entryPointInfo, JavascriptMethod entryPoint)
    {
        this->ChangeEntryPoint(entryPointInfo, entryPoint);

        if (!CrossSite::IsThunk(this->GetEntryPoint()))
        {
            return entryPoint;
        }

        // We already pass through the cross site thunk, which would have called the profile thunk already if necessary
        // So just call the original entry point if our direct entry is the profile entry thunk
        // Otherwise, call the directEntryPoint which may have additional processing to do (e.g. ensure dynamic profile)
        Assert(this->IsCrossSiteObject());
        if (entryPoint != ProfileEntryThunk)
        {
            return entryPoint;
        }
        // Based on the comment below, this shouldn't be a defer deserialization function as it would have a deferred thunk
        FunctionBody * functionBody = this->GetFunctionBody();
        // The original entry point should be an interpreter thunk or the native entry point;
        Assert(functionBody->IsInterpreterThunk() || functionBody->IsNativeOriginalEntryPoint());
        return functionBody->GetOriginalEntryPoint();
    }

    bool ScriptFunction::IsNewEntryPointAvailable()
    {
        Js::FunctionEntryPointInfo *const defaultEntryPointInfo = this->GetFunctionBody()->GetDefaultFunctionEntryPointInfo();
        JavascriptMethod defaultEntryPoint = this->GetFunctionBody()->GetDirectEntryPoint(defaultEntryPointInfo);

        return this->GetEntryPoint() != defaultEntryPoint;
    }

    Var ScriptFunction::GetSourceString() const
    {
        return this->GetFunctionProxy()->EnsureDeserialized()->GetCachedSourceString();
    }

    Var ScriptFunction::FormatToString(JavascriptString* inputString)
    {
        FunctionProxy* proxy = this->GetFunctionProxy();
        ParseableFunctionInfo * pFuncBody = proxy->EnsureDeserialized();
        const char16 * inputStr = inputString->GetString();
        const char16 * paramStr = wcschr(inputStr, _u('('));

        if (paramStr == nullptr || wcscmp(pFuncBody->GetDisplayName(), Js::Constants::EvalCode) == 0)
        {
            Assert(pFuncBody->IsEval());
            return inputString;
        }

        ScriptContext* scriptContext = this->GetScriptContext();
        JavascriptLibrary* library = scriptContext->GetLibrary();
        bool isClassMethod = this->GetFunctionInfo()->IsClassMethod() || this->GetFunctionInfo()->IsClassConstructor();

        JavascriptString* prefixString = nullptr;
        uint prefixStringLength = 0;
        const char16* name = _u("");
        charcount_t nameLength = 0;
        Var returnStr = nullptr;

        if (!isClassMethod)
        {
            prefixString = library->GetFunctionPrefixString();
            if (pFuncBody->IsGenerator())
            {
                prefixString = library->GetGeneratorFunctionPrefixString();
            }
            else if (pFuncBody->IsAsync())
            {
                prefixString = library->GetAsyncFunctionPrefixString();
            }
            prefixStringLength = prefixString->GetLength();

            if (pFuncBody->GetIsAccessor())
            {
                name = pFuncBody->GetShortDisplayName(&nameLength);

            }
            else if (pFuncBody->GetIsDeclaration() || pFuncBody->GetIsNamedFunctionExpression())
            {
                name = pFuncBody->GetDisplayName();
                nameLength = pFuncBody->GetDisplayNameLength();
                if (name == Js::Constants::FunctionCode)
                {
                    name = Js::Constants::Anonymous;
                    nameLength = Js::Constants::AnonymousLength;
                }

            }
        }
        else
        {

            if (this->GetFunctionInfo()->IsClassConstructor())
            {
                name = _u("constructor");
                nameLength = _countof(_u("constructor")) -1; //subtract off \0
            }
            else
            {
                name = pFuncBody->GetShortDisplayName(&nameLength); //strip off prototype.
            }
        }

        ENTER_PINNED_SCOPE(JavascriptString, computedName);
        computedName = this->GetComputedName();
        if (computedName != nullptr)
        {
            prefixString = nullptr;
            prefixStringLength = 0;
            name = computedName->GetString();
            nameLength = computedName->GetLength();
        }

        uint functionBodyLength = inputString->GetLength() - ((uint)(paramStr - inputStr));
        size_t totalLength = prefixStringLength + functionBodyLength + nameLength;

        if (!IsValidCharCount(totalLength))
        {
            // We throw here because computed property names are evaluated at runtime and
            // thus are not a subset string of function body source (parameter inputString).
            // For all other cases totalLength <= inputString->GetLength().
            JavascriptExceptionOperators::ThrowOutOfMemory(this->GetScriptContext());
        }

        char16 * funcBodyStr = RecyclerNewArrayLeaf(this->GetScriptContext()->GetRecycler(), char16, totalLength);
        char16 * funcBodyStrStart = funcBodyStr;
        if (prefixString != nullptr)
        {
            js_wmemcpy_s(funcBodyStr, prefixStringLength, prefixString->GetString(), prefixStringLength);
            funcBodyStrStart += prefixStringLength;
        }

        js_wmemcpy_s(funcBodyStrStart, nameLength, name, nameLength);
        funcBodyStrStart = funcBodyStrStart + nameLength;
        js_wmemcpy_s(funcBodyStrStart, functionBodyLength, paramStr, functionBodyLength);

        returnStr = LiteralString::NewCopyBuffer(funcBodyStr, (charcount_t)totalLength, scriptContext);

        LEAVE_PINNED_SCOPE();

        return returnStr;
    }

    Var ScriptFunction::EnsureSourceString()
    {
        // The function may be defer serialize, need to be deserialized
        FunctionProxy* proxy = this->GetFunctionProxy();
        ParseableFunctionInfo * pFuncBody = proxy->EnsureDeserialized();
        Var cachedSourceString = pFuncBody->GetCachedSourceString();
        if (cachedSourceString != nullptr)
        {
            return cachedSourceString;
        }

        ScriptContext * scriptContext = this->GetScriptContext();

        //Library code should behave the same way as RuntimeFunctions
        Utf8SourceInfo* source = pFuncBody->GetUtf8SourceInfo();
        if ((source != nullptr && source->GetIsLibraryCode())
#ifdef ENABLE_WASM
            || (pFuncBody->IsWasmFunction())
#endif
            )
        {
            //Don't display if it is anonymous function
            charcount_t displayNameLength = 0;
            PCWSTR displayName = pFuncBody->GetShortDisplayName(&displayNameLength);
            cachedSourceString = JavascriptFunction::GetLibraryCodeDisplayString(scriptContext, displayName);
        }
        else if (!pFuncBody->GetUtf8SourceInfo()->GetIsXDomain()
            // To avoid backward compat issue, we will not give out sourceString for function if it is called from
            // window.onerror trying to retrieve arguments.callee.caller.
            && !(pFuncBody->GetUtf8SourceInfo()->GetIsXDomainString() && scriptContext->GetThreadContext()->HasUnhandledException())
            )
        {
            // Decode UTF8 into Unicode
            // Consider: Should we have a JavascriptUtf8Substring class which defers decoding
            // until it's needed?

            BufferStringBuilder builder(pFuncBody->LengthInChars(), scriptContext);
            // TODO: What about surrogate pairs?
            utf8::DecodeOptions options = pFuncBody->GetUtf8SourceInfo()->IsCesu8() ? utf8::doAllowThreeByteSurrogates : utf8::doDefault;
            utf8::DecodeInto(builder.DangerousGetWritableBuffer(), pFuncBody->GetSource(_u("ScriptFunction::EnsureSourceString")), pFuncBody->LengthInChars(), options);
            if (pFuncBody->IsLambda() || isActiveScript || this->GetFunctionInfo()->IsClassConstructor()
#ifdef ENABLE_PROJECTION
                || scriptContext->GetConfig()->IsWinRTEnabled()
#endif
                )
            {
                cachedSourceString = builder.ToString();
            }
            else
            {
                cachedSourceString = FormatToString(builder.ToString());
            }
        }
        else
        {
            cachedSourceString = scriptContext->GetLibrary()->GetXDomainFunctionDisplayString();
        }
        Assert(cachedSourceString != nullptr);
        pFuncBody->SetCachedSourceString(cachedSourceString);
        return cachedSourceString;
    }

#if ENABLE_TTD
    void ScriptFunction::MarkVisitKindSpecificPtrs(TTD::SnapshotExtractor* extractor)
    {
        Js::FunctionBody* fb = TTD::JsSupport::ForceAndGetFunctionBody(this->GetParseableFunctionInfo());
        extractor->MarkFunctionBody(fb);

        Js::FrameDisplay* environment = this->GetEnvironment();
        if(environment->GetLength() != 0)
        {
            extractor->MarkScriptFunctionScopeInfo(environment);
        }

        if(this->cachedScopeObj != nullptr)
        {
            extractor->MarkVisitVar(this->cachedScopeObj);
        }

        if(this->homeObj != nullptr)
        {
            extractor->MarkVisitVar(this->homeObj);
        }

        if(this->computedNameVar != nullptr)
        {
            extractor->MarkVisitVar(this->computedNameVar);
        }
    }

    void ScriptFunction::ProcessCorePaths()
    {
        TTD::RuntimeContextInfo* rctxInfo = this->GetScriptContext()->TTDWellKnownInfo;

        //do the body path mark
        Js::FunctionBody* fb = TTD::JsSupport::ForceAndGetFunctionBody(this->GetParseableFunctionInfo());
        rctxInfo->EnqueueNewFunctionBodyObject(this, fb, _u("!fbody"));

        Js::FrameDisplay* environment = this->GetEnvironment();
        uint32 scopeCount = environment->GetLength();

        for(uint32 i = 0; i < scopeCount; ++i)
        {
            TTD::UtilSupport::TTAutoString scopePathString;
            rctxInfo->BuildEnvironmentIndexBuffer(i, scopePathString);

            void* scope = environment->GetItem(i);
            switch(environment->GetScopeType(scope))
            {
            case Js::ScopeType::ScopeType_ActivationObject:
            case Js::ScopeType::ScopeType_WithScope:
            {
                rctxInfo->EnqueueNewPathVarAsNeeded(this, (Js::Var)scope, scopePathString.GetStrValue());
                break;
            }
            case Js::ScopeType::ScopeType_SlotArray:
            {
                Js::ScopeSlots slotArray = (Js::Var*)scope;
                uint slotArrayCount = slotArray.GetCount();

                //get the function body associated with the scope
                if(slotArray.IsFunctionScopeSlotArray())
                {
                    rctxInfo->EnqueueNewFunctionBodyObject(this, slotArray.GetFunctionBody(), scopePathString.GetStrValue());
                }
                else
                {
                    rctxInfo->AddWellKnownDebuggerScopePath(this, slotArray.GetDebuggerScope(), i);
                }

                for(uint j = 0; j < slotArrayCount; j++)
                {
                    Js::Var sval = slotArray.Get(j);

                    TTD::UtilSupport::TTAutoString slotPathString;
                    rctxInfo->BuildEnvironmentIndexAndSlotBuffer(i, j, slotPathString);

                    rctxInfo->EnqueueNewPathVarAsNeeded(this, sval, slotPathString.GetStrValue());
                }

                break;
            }
            default:
                TTDAssert(false, "Unknown scope kind");
            }
        }

        if(this->cachedScopeObj != nullptr)
        {
            this->GetScriptContext()->TTDWellKnownInfo->EnqueueNewPathVarAsNeeded(this, this->cachedScopeObj, _u("_cachedScopeObj"));
        }

        if(this->homeObj != nullptr)
        {
            this->GetScriptContext()->TTDWellKnownInfo->EnqueueNewPathVarAsNeeded(this, this->homeObj, _u("_homeObj"));
        }
    }

    TTD::NSSnapObjects::SnapObjectType ScriptFunction::GetSnapTag_TTD() const
    {
        return TTD::NSSnapObjects::SnapObjectType::SnapScriptFunctionObject;
    }

    void ScriptFunction::ExtractSnapObjectDataInto(TTD::NSSnapObjects::SnapObject* objData, TTD::SlabAllocator& alloc)
    {
        TTDAssert(this->GetFunctionInfo() != nullptr, "We are only doing this for functions with ParseableFunctionInfo.");

        TTD::NSSnapObjects::SnapScriptFunctionInfo* ssfi = alloc.SlabAllocateStruct<TTD::NSSnapObjects::SnapScriptFunctionInfo>();
        Js::FunctionBody* fb = TTD::JsSupport::ForceAndGetFunctionBody(this->GetParseableFunctionInfo());

        alloc.CopyNullTermStringInto(fb->GetDisplayName(), ssfi->DebugFunctionName);

        ssfi->BodyRefId = TTD_CONVERT_FUNCTIONBODY_TO_PTR_ID(fb);

        Js::FrameDisplay* environment = this->GetEnvironment();
        ssfi->ScopeId = TTD_INVALID_PTR_ID;
        if(environment->GetLength() != 0)
        {
            ssfi->ScopeId = TTD_CONVERT_SCOPE_TO_PTR_ID(environment);
        }

        ssfi->CachedScopeObjId = TTD_INVALID_PTR_ID;
        if(this->cachedScopeObj != nullptr)
        {
            ssfi->CachedScopeObjId = TTD_CONVERT_VAR_TO_PTR_ID(this->cachedScopeObj);
        }

        ssfi->HomeObjId = TTD_INVALID_PTR_ID;
        if(this->homeObj != nullptr)
        {
            ssfi->HomeObjId = TTD_CONVERT_VAR_TO_PTR_ID(this->homeObj);
        }

        ssfi->ComputedNameInfo = TTD_CONVERT_JSVAR_TO_TTDVAR(this->computedNameVar);

        ssfi->HasSuperReference = this->hasSuperReference;

        TTD::NSSnapObjects::StdExtractSetKindSpecificInfo<TTD::NSSnapObjects::SnapScriptFunctionInfo*, TTD::NSSnapObjects::SnapObjectType::SnapScriptFunctionObject>(objData, ssfi);
    }
#endif

    AsmJsScriptFunction::AsmJsScriptFunction(FunctionProxy * proxy, ScriptFunctionType* deferredPrototypeType) :
        ScriptFunction(proxy, deferredPrototypeType), m_moduleMemory(nullptr)
    {}

    AsmJsScriptFunction::AsmJsScriptFunction(DynamicType * type) :
        ScriptFunction(type), m_moduleMemory(nullptr)
    {}

    bool AsmJsScriptFunction::Is(Var func)
    {
        return ScriptFunction::Is(func) && 
            ScriptFunction::FromVar(func)->HasFunctionBody() &&
            ScriptFunction::FromVar(func)->GetFunctionBody()->GetIsAsmJsFunction();
    }

    bool AsmJsScriptFunction::IsWasmScriptFunction(Var func)
    {
        return ScriptFunction::Is(func) && 
            ScriptFunction::FromVar(func)->HasFunctionBody() &&
            ScriptFunction::FromVar(func)->GetFunctionBody()->IsWasmFunction();
    }

    AsmJsScriptFunction* AsmJsScriptFunction::FromVar(Var func)
    {
        Assert(AsmJsScriptFunction::Is(func));
        return reinterpret_cast<AsmJsScriptFunction *>(func);
    }

    ScriptFunctionWithInlineCache::ScriptFunctionWithInlineCache(FunctionProxy * proxy, ScriptFunctionType* deferredPrototypeType) :
        ScriptFunction(proxy, deferredPrototypeType), hasOwnInlineCaches(false)
    {}

    ScriptFunctionWithInlineCache::ScriptFunctionWithInlineCache(DynamicType * type) :
        ScriptFunction(type), hasOwnInlineCaches(false)
    {}

    bool ScriptFunctionWithInlineCache::Is(Var func)
    {
        return ScriptFunction::Is(func) && ScriptFunction::FromVar(func)->GetHasInlineCaches();
    }

    ScriptFunctionWithInlineCache* ScriptFunctionWithInlineCache::FromVar(Var func)
    {
        Assert(ScriptFunctionWithInlineCache::Is(func));
        return reinterpret_cast<ScriptFunctionWithInlineCache *>(func);
    }

    InlineCache * ScriptFunctionWithInlineCache::GetInlineCache(uint index)
    {
        Assert(this->m_inlineCaches != nullptr);
        Assert(index < this->GetInlineCacheCount());
#if DBG
        Assert(this->m_inlineCacheTypes[index] == InlineCacheTypeNone ||
            this->m_inlineCacheTypes[index] == InlineCacheTypeInlineCache);
        this->m_inlineCacheTypes[index] = InlineCacheTypeInlineCache;
#endif
        return reinterpret_cast<InlineCache *>(this->m_inlineCaches[index]);
    }

    void ScriptFunctionWithInlineCache::SetInlineCachesFromFunctionBody()
    {
        SetHasInlineCaches(true);
        Js::FunctionBody* functionBody = this->GetFunctionBody();
        this->m_inlineCaches = functionBody->GetInlineCaches();
#if DBG
        this->m_inlineCacheTypes = functionBody->GetInlineCacheTypes();
#endif
        this->rootObjectLoadInlineCacheStart = functionBody->GetRootObjectLoadInlineCacheStart();
        this->rootObjectLoadMethodInlineCacheStart = functionBody->GetRootObjectLoadMethodInlineCacheStart();
        this->rootObjectStoreInlineCacheStart = functionBody->GetRootObjectStoreInlineCacheStart();
        this->inlineCacheCount = functionBody->GetInlineCacheCount();
        this->isInstInlineCacheCount = functionBody->GetIsInstInlineCacheCount();
    }

    void ScriptFunctionWithInlineCache::CreateInlineCache()
    {
        Js::FunctionBody *functionBody = this->GetFunctionBody();
        this->rootObjectLoadInlineCacheStart = functionBody->GetRootObjectLoadInlineCacheStart();
        this->rootObjectStoreInlineCacheStart = functionBody->GetRootObjectStoreInlineCacheStart();
        this->inlineCacheCount = functionBody->GetInlineCacheCount();
        this->isInstInlineCacheCount = functionBody->GetIsInstInlineCacheCount();

        SetHasInlineCaches(true);
        AllocateInlineCache();
        hasOwnInlineCaches = true;
    }

    void ScriptFunctionWithInlineCache::Finalize(bool isShutdown)
    {
        if (isShutdown)
        {
            FreeOwnInlineCaches<true>();
        }
        else
        {
            FreeOwnInlineCaches<false>();
        }
    }
    template<bool isShutdown>
    void ScriptFunctionWithInlineCache::FreeOwnInlineCaches()
    {
        uint isInstInlineCacheStart = this->GetInlineCacheCount();
        uint totalCacheCount = isInstInlineCacheStart + isInstInlineCacheCount;
        if (this->GetHasInlineCaches() && this->m_inlineCaches && this->hasOwnInlineCaches)
        {
            Js::ScriptContext* scriptContext = this->GetParseableFunctionInfo()->GetScriptContext();
            uint i = 0;
            uint unregisteredInlineCacheCount = 0;
            uint plainInlineCacheEnd = rootObjectLoadInlineCacheStart;
            __analysis_assume(plainInlineCacheEnd < totalCacheCount);
            for (; i < plainInlineCacheEnd; i++)
            {
                if (this->m_inlineCaches[i])
                {
                    InlineCache* inlineCache = (InlineCache*)this->m_inlineCaches[i];
                    if (isShutdown)
                    {
                        memset(this->m_inlineCaches[i], 0, sizeof(InlineCache));
                    }
                    else if(!scriptContext->IsClosed())
                    {
                        if (inlineCache->RemoveFromInvalidationList())
                        {
                            unregisteredInlineCacheCount++;
                        }
                        AllocatorDelete(InlineCacheAllocator, scriptContext->GetInlineCacheAllocator(), inlineCache);
                    }
                    this->m_inlineCaches[i] = nullptr;
                }
            }

            i = isInstInlineCacheStart;
            for (; i < totalCacheCount; i++)
            {
                if (this->m_inlineCaches[i])
                {
                    if (isShutdown)
                    {
                        memset(this->m_inlineCaches[i], 0, sizeof(IsInstInlineCache));
                    }
                    else if (!scriptContext->IsClosed())
                    {
                        AllocatorDelete(CacheAllocator, scriptContext->GetIsInstInlineCacheAllocator(), (IsInstInlineCache*)this->m_inlineCaches[i]);
                    }
                    this->m_inlineCaches[i] = nullptr;
                }
            }

            if (unregisteredInlineCacheCount > 0)
            {
                AssertMsg(!isShutdown && !scriptContext->IsClosed(), "Unregistration of inlineCache should only be done if this is not shutdown or scriptContext closing.");
                scriptContext->GetThreadContext()->NotifyInlineCacheBatchUnregistered(unregisteredInlineCacheCount);
            }
        }
    }

    void ScriptFunctionWithInlineCache::AllocateInlineCache()
    {
        Assert(this->m_inlineCaches == nullptr);
        uint isInstInlineCacheStart = this->GetInlineCacheCount();
        uint totalCacheCount = isInstInlineCacheStart + isInstInlineCacheCount;
        Js::FunctionBody* functionBody = this->GetFunctionBody();

        if (totalCacheCount != 0)
        {
            // Root object inline cache are not leaf
            Js::ScriptContext* scriptContext = this->GetFunctionBody()->GetScriptContext();
            void ** inlineCaches = RecyclerNewArrayZ(scriptContext->GetRecycler() ,
                void*, totalCacheCount);
#if DBG
            this->m_inlineCacheTypes = RecyclerNewArrayLeafZ(scriptContext->GetRecycler(),
                byte, totalCacheCount);
#endif
            uint i = 0;
            uint plainInlineCacheEnd = rootObjectLoadInlineCacheStart;
            __analysis_assume(plainInlineCacheEnd <= totalCacheCount);
            for (; i < plainInlineCacheEnd; i++)
            {
                inlineCaches[i] = AllocatorNewZ(InlineCacheAllocator,
                    scriptContext->GetInlineCacheAllocator(), InlineCache);
            }
            Js::RootObjectBase * rootObject = functionBody->GetRootObject();
            ThreadContext * threadContext = scriptContext->GetThreadContext();
            uint rootObjectLoadInlineCacheEnd = rootObjectLoadMethodInlineCacheStart;
            __analysis_assume(rootObjectLoadInlineCacheEnd <= totalCacheCount);
            for (; i < rootObjectLoadInlineCacheEnd; i++)
            {
                inlineCaches[i] = rootObject->GetInlineCache(
                    threadContext->GetPropertyName(functionBody->GetPropertyIdFromCacheId(i)), false, false);
            }
            uint rootObjectLoadMethodInlineCacheEnd = rootObjectStoreInlineCacheStart;
            __analysis_assume(rootObjectLoadMethodInlineCacheEnd <= totalCacheCount);
            for (; i < rootObjectLoadMethodInlineCacheEnd; i++)
            {
                inlineCaches[i] = rootObject->GetInlineCache(
                    threadContext->GetPropertyName(functionBody->GetPropertyIdFromCacheId(i)), true, false);
            }
            uint rootObjectStoreInlineCacheEnd = isInstInlineCacheStart;
            __analysis_assume(rootObjectStoreInlineCacheEnd <= totalCacheCount);
            for (; i < rootObjectStoreInlineCacheEnd; i++)
            {
#pragma prefast(suppress:6386, "The analysis assume didn't help prefast figure out this is in range")
                inlineCaches[i] = rootObject->GetInlineCache(
                    threadContext->GetPropertyName(functionBody->GetPropertyIdFromCacheId(i)), false, true);
            }
            for (; i < totalCacheCount; i++)
            {
                inlineCaches[i] = AllocatorNewStructZ(CacheAllocator,
                    functionBody->GetScriptContext()->GetIsInstInlineCacheAllocator(), IsInstInlineCache);
            }
#if DBG
            this->m_inlineCacheTypes = RecyclerNewArrayLeafZ(functionBody->GetScriptContext()->GetRecycler(),
                byte, totalCacheCount);
#endif
            this->m_inlineCaches = inlineCaches;
        }
    }

    bool ScriptFunction::GetSymbolName(const char16** symbolName, charcount_t* length) const
    {
        if (nullptr != this->computedNameVar && JavascriptSymbol::Is(this->computedNameVar))
        {
            const PropertyRecord* symbolRecord = JavascriptSymbol::FromVar(this->computedNameVar)->GetValue();
            *symbolName = symbolRecord->GetBuffer();
            *length = symbolRecord->GetLength();
            return true;
        }
        *symbolName = nullptr;
        *length = 0;
        return false;
    }

    JavascriptString* ScriptFunction::GetDisplayNameImpl() const
    {
        Assert(this->GetFunctionProxy() != nullptr); // The caller should guarantee a proxy exists
        ParseableFunctionInfo * func = this->GetFunctionProxy()->EnsureDeserialized();
        const char16* name = nullptr;
        charcount_t length = 0;
        JavascriptString* returnStr = nullptr;
        ENTER_PINNED_SCOPE(JavascriptString, computedName);

        if (computedNameVar != nullptr)
        {
            const char16* symbolName = nullptr;
            charcount_t symbolNameLength = 0;
            if (this->GetSymbolName(&symbolName, &symbolNameLength))
            {
                if (symbolNameLength == 0)
                {
                    name = symbolName;
                }
                else
                {
                    name = FunctionProxy::WrapWithBrackets(symbolName, symbolNameLength, this->GetScriptContext());
                    length = symbolNameLength + 2; //adding 2 to length for  brackets
                }
            }
            else
            {
                computedName = this->GetComputedName();
                if (!func->GetIsAccessor())
                {
                    return computedName;
                }
                name = computedName->GetString();
                length = computedName->GetLength();
            }
        }
        else
        {
            name = Constants::Empty;
            if (func->GetIsNamedFunctionExpression()) // GetIsNamedFunctionExpression -> ex. var a = function foo() {} where name is foo
            {
                name = func->GetShortDisplayName(&length);
            }
            else if (func->GetIsNameIdentifierRef()) // GetIsNameIdentifierRef        -> confirms a name is not attached like o.x = function() {}
            {
                if (this->GetScriptContext()->GetConfig()->IsES6FunctionNameFullEnabled())
                {
                    name = func->GetShortDisplayName(&length);
                }
                else if (func->GetIsDeclaration() || // GetIsDeclaration -> ex. function foo () {}
                         func->GetIsAccessor()    || // GetIsAccessor    -> ex. var a = { get f() {}} new enough syntax that we do not have to disable by default
                         func->IsLambda()         || // IsLambda         -> ex. var y = { o : () => {}}
                         GetHomeObj())               // GetHomeObj       -> ex. var o = class {}, confirms this is a constructor or method on a class
                {
                    name = func->GetShortDisplayName(&length);
                }
            }
        }
        AssertMsg(IsValidCharCount(length), "JavascriptString can't be larger than charcount_t");
        returnStr = DisplayNameHelper(name, static_cast<charcount_t>(length));

        LEAVE_PINNED_SCOPE();

        return returnStr;
    }

    bool ScriptFunction::IsAnonymousFunction() const
    {
        return this->GetFunctionProxy()->GetIsAnonymousFunction();
    }

    JavascriptString* ScriptFunction::GetComputedName() const
    {
        JavascriptString* computedName = nullptr;
        ScriptContext* scriptContext = this->GetScriptContext();
        if (computedNameVar != nullptr)
        {
            if (TaggedInt::Is(computedNameVar))
            {
                computedName = TaggedInt::ToString(computedNameVar, scriptContext);
            }
            else
            {
                computedName = JavascriptConversion::ToString(computedNameVar, scriptContext);
            }
            return computedName;
        }
        return nullptr;
    }

    void ScriptFunctionWithInlineCache::ClearInlineCacheOnFunctionObject()
    {
        if (NULL != this->m_inlineCaches)
        {
            FreeOwnInlineCaches<false>();
            this->m_inlineCaches = nullptr;
            this->inlineCacheCount = 0;
            this->rootObjectLoadInlineCacheStart = 0;
            this->rootObjectLoadMethodInlineCacheStart = 0;
            this->rootObjectStoreInlineCacheStart = 0;
            this->isInstInlineCacheCount = 0;
        }
        SetHasInlineCaches(false);
    }

    void ScriptFunctionWithInlineCache::ClearBorrowedInlineCacheOnFunctionObject()
    {
        if (this->hasOwnInlineCaches)
        {
            return;
        }
        ClearInlineCacheOnFunctionObject();
    }
}<|MERGE_RESOLUTION|>--- conflicted
+++ resolved
@@ -264,11 +264,7 @@
     FunctionProxy * ScriptFunction::GetFunctionProxy() const
     {
         Assert(this->functionInfo->HasBody());
-<<<<<<< HEAD
-        return reinterpret_cast<FunctionProxy *>(PointerValue(this->functionInfo));
-=======
         return this->functionInfo->GetFunctionProxy();
->>>>>>> 060539ac
     }
     JavascriptMethod ScriptFunction::UpdateUndeferredBody(FunctionBody* newFunctionInfo)
     {
@@ -662,14 +658,14 @@
 
     bool AsmJsScriptFunction::Is(Var func)
     {
-        return ScriptFunction::Is(func) && 
+        return ScriptFunction::Is(func) &&
             ScriptFunction::FromVar(func)->HasFunctionBody() &&
             ScriptFunction::FromVar(func)->GetFunctionBody()->GetIsAsmJsFunction();
     }
 
     bool AsmJsScriptFunction::IsWasmScriptFunction(Var func)
     {
-        return ScriptFunction::Is(func) && 
+        return ScriptFunction::Is(func) &&
             ScriptFunction::FromVar(func)->HasFunctionBody() &&
             ScriptFunction::FromVar(func)->GetFunctionBody()->IsWasmFunction();
     }

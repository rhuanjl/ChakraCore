//-------------------------------------------------------------------------------------------------------
// Copyright (C) Microsoft. All rights reserved.
// Licensed under the MIT license. See LICENSE.txt file in the project root for full license information.
//-------------------------------------------------------------------------------------------------------
#pragma once

namespace Js
{
    // Base class for concat strings.
    // Concat string is a virtual string, or a non-leaf node in concat string tree.
    // It does not hold characters by itself but has one or more child nodes.
    // Only leaf nodes (which are not concat strings) hold the actual characters.
    // The flattening happens on demand (call GetString() or GetSz()),
    // until then we don't create actual big char16* buffer, just keep concat tree as a tree.
    // The result of flattening the concat string tree is concat of all leaf nodes from left to right.
    // Usage pattern:
    //   // Create concat tree using one of non-abstract derived classes.
    //   JavascriptString* result = concatTree->GetString();    // At this time we flatten the tree into 1 actual wchat_t* string.
    class ConcatStringBase _ABSTRACT : public LiteralString // vtable will be switched to LiteralString's vtable after flattening
    {
        friend JavascriptString;

    protected:
        ConcatStringBase(StaticType* stringTypeStatic);
        DEFINE_VTABLE_CTOR_ABSTRACT(ConcatStringBase, LiteralString);

        virtual void CopyVirtual(_Out_writes_(m_charLength) char16 *const buffer,
            StringCopyInfoStack &nestedStringTreeCopyInfos, const byte recursionDepth) = 0;
        void CopyImpl(_Out_writes_(m_charLength) char16 *const buffer,
            int itemCount, _In_reads_(itemCount) JavascriptString * const * items,
            StringCopyInfoStack &nestedStringTreeCopyInfos, const byte recursionDepth);

        // Subclass can call this to implement GetSz and use the actual type to avoid virtual call to Copy.
        template <typename ConcatStringType> const char16 * GetSzImpl();
    public:
        virtual const char16* GetSz() = 0;     // Force subclass to call GetSzImpl with the real type to avoid virtual calls
        using JavascriptString::Copy;
        virtual bool IsTree() const override sealed;
    };

    // Concat string with N (or less) child nodes.
    // Use it when you know the number of children at compile time.
    // There could be less nodes than N. When we find 1st NULL node going incrementing the index,
    // we see this as indication that the rest on the right are empty and stop iterating.
    // Usage pattern:
    //   ConcatStringN<3>* tree = ConcatStringN<3>::New(scriptContext);
    //   tree->SetItem(0, javascriptString1);
    //   tree->SetItem(1, javascriptString2);
    //   tree->SetItem(2, javascriptString3);
    template <int N>
    class ConcatStringN : public ConcatStringBase
    {
        friend JavascriptString;

    protected:
        ConcatStringN(StaticType* stringTypeStatic, bool doZeroSlotsAndLength = true);
        DEFINE_VTABLE_CTOR(ConcatStringN<N>, ConcatStringBase);
        DECLARE_CONCRETE_STRING_CLASS;

        virtual void CopyVirtual(_Out_writes_(m_charLength) char16 *const buffer, StringCopyInfoStack &nestedStringTreeCopyInfos, const byte recursionDepth) override
        {
            __super::CopyImpl(buffer, N, m_slots, nestedStringTreeCopyInfos, recursionDepth);
        }
        virtual int GetRandomAccessItemsFromConcatString(Js::JavascriptString * const *& items) const
        {
            items = m_slots;
            return N;
        }

    public:
        static ConcatStringN<N>* New(ScriptContext* scriptContext);
        const char16 * GetSz() override sealed;
        void SetItem(_In_range_(0, N - 1) int index, JavascriptString* value);

    protected:
        JavascriptString* m_slots[N];   // These contain the child nodes. 1 slot is per 1 item (JavascriptString*).
    };

    // Concat string that uses binary tree, each node has 2 children.
    // Usage pattern:
    //   ConcatString* str = ConcatString::New(javascriptString1, javascriptString2);
    // Note: it's preferred you would use the following for concats, that would figure out whether concat string is optimal or create a new string is better.
    //   JavascriptString::Concat(javascriptString1, javascriptString2);
    class ConcatString sealed : public ConcatStringN<2>
    {
        ConcatString(JavascriptString* a, JavascriptString* b);
    protected:
        DEFINE_VTABLE_CTOR(ConcatString, ConcatStringN<2>);
        DECLARE_CONCRETE_STRING_CLASS;
    public:
        static ConcatString* New(JavascriptString* a, JavascriptString* b);
        static const int MaxDepth = 1000;

        JavascriptString *LeftString() const { Assert(!IsFinalized()); return m_slots[0]; }
        JavascriptString *RightString() const { Assert(!IsFinalized()); return m_slots[1]; }
    };

    // Concat string with any number of child nodes, can grow dynamically.
    // Usage pattern:
    //   ConcatStringBuilder* tree = ConcatStringBuider::New(scriptContext, 5);
    //   tree->Append(javascriptString1);
    //   tree->Append(javascriptString2);
    //   ...
    // Implementation details:
    // - uses chunks, max chunk size is specified by c_maxChunkSlotCount, until we fit into that, we realloc, otherwise create new chunk.
    // - We use chunks in order to avoid big allocations, we don't expect lots of reallocs, that why chunk size is relatively big.
    // - the chunks are linked using m_prevChunk field. flattening happens from left to right, i.e. first we need to get
    //   head chunk -- the one that has m_prevChunk == NULL.
    class ConcatStringBuilder sealed : public ConcatStringBase
    {
        friend JavascriptString;
        ConcatStringBuilder(ScriptContext* scriptContext, int initialSlotCount);
        ConcatStringBuilder(const ConcatStringBuilder& other);
        void AllocateSlots(int requestedSlotCount);
        ConcatStringBuilder* GetHead() const;

    protected:
        DEFINE_VTABLE_CTOR(ConcatStringBuilder, ConcatStringBase);
        DECLARE_CONCRETE_STRING_CLASS;
        virtual void CopyVirtual(_Out_writes_(m_charLength) char16 *const buffer, StringCopyInfoStack &nestedStringTreeCopyInfos, const byte recursionDepth) override sealed;

    public:
        static ConcatStringBuilder* New(ScriptContext* scriptContext, int initialSlotCount);
        const char16 * GetSz() override sealed;
        void Append(JavascriptString* str);

    private:
        // MAX number of slots in one chunk. Until we fit into this, we realloc, otherwise create new chunk.
        static const int c_maxChunkSlotCount = 1024;
        int GetItemCount() const;

        JavascriptString** m_slots; // Array of child nodes.
        int m_slotCount;   // Number of allocated slots (1 slot holds 1 item) in this chunk.
        int m_count;       // Actual number of items in this chunk.
        ConcatStringBuilder* m_prevChunk;
    };

    // Concat string that wraps another string.
    // Use it when you need to wrap something with e.g. { and }.
    // Usage pattern:
<<<<<<< HEAD
    //   result = ConcatStringWrapping<L'{', L'}'>::New(result);
=======
    //   result = ConcatStringWrapping<_u('{'), _u('}')>::New(result);
>>>>>>> f4b2ce70
    template <char16 L, char16 R>
    class ConcatStringWrapping sealed : public ConcatStringBase
    {
        friend JavascriptString;
        ConcatStringWrapping(JavascriptString* inner);
        JavascriptString* GetFirstItem() const;
        JavascriptString* GetLastItem() const;

    protected:
        DEFINE_VTABLE_CTOR(ConcatStringWrapping, ConcatStringBase);
        DECLARE_CONCRETE_STRING_CLASS;
        virtual void CopyVirtual(_Out_writes_(m_charLength) char16 *const buffer, StringCopyInfoStack &nestedStringTreeCopyInfos, const byte recursionDepth) override sealed
        {
            const_cast<ConcatStringWrapping *>(this)->EnsureAllSlots();
            __super::CopyImpl(buffer, _countof(m_slots), m_slots, nestedStringTreeCopyInfos, recursionDepth);
        }
        virtual int GetRandomAccessItemsFromConcatString(Js::JavascriptString * const *& items) const override sealed
        {
            const_cast<ConcatStringWrapping *>(this)->EnsureAllSlots();
            items = m_slots;
            return _countof(m_slots);
        }
    public:
        static ConcatStringWrapping<L, R>* New(JavascriptString* inner);
        const char16 * GetSz() override sealed;
    private:
        void EnsureAllSlots()
        {
            m_slots[0] = this->GetFirstItem();
            m_slots[1] = m_inner;
            m_slots[2] = this->GetLastItem();
        }
        JavascriptString * m_inner;

        // Use the padding space for the concat
        JavascriptString * m_slots[3];
    };

    // Make sure the padding doesn't add tot he size of ConcatStringWrapping
#if defined(_M_X64_OR_ARM64)
    CompileAssert(sizeof(ConcatStringWrapping<_u('"'), _u('"')>) == 64);
#else
    CompileAssert(sizeof(ConcatStringWrapping<_u('"'), _u('"')>) == 32);
#endif

    // Concat string with N child nodes. Use it when you don't know the number of children at compile time.
    // Usage pattern:
    //   ConcatStringMulti* tree = ConcatStringMulti::New(3, scriptContext);
    //   tree->SetItem(0, javascriptString1);
    //   tree->SetItem(1, javascriptString2);
    //   tree->SetItem(2, javascriptString3);
    class ConcatStringMulti sealed : public ConcatStringBase
    {
        friend JavascriptString;

    protected:
        ConcatStringMulti(uint slotCount, JavascriptString * a1, JavascriptString * a2, StaticType* stringTypeStatic);
        DEFINE_VTABLE_CTOR(ConcatStringMulti, ConcatStringBase);
        DECLARE_CONCRETE_STRING_CLASS;

        virtual void CopyVirtual(_Out_writes_(m_charLength) char16 *const buffer, StringCopyInfoStack &nestedStringTreeCopyInfos, const byte recursionDepth) override
        {
            Assert(IsFilled());
            __super::CopyImpl(buffer, slotCount, m_slots, nestedStringTreeCopyInfos, recursionDepth);
        }
        virtual int GetRandomAccessItemsFromConcatString(Js::JavascriptString * const *& items) const
        {
            Assert(IsFilled());
            items = m_slots;
            return slotCount;
        }

    public:
        static ConcatStringMulti * New(uint slotCount, JavascriptString * a1, JavascriptString * a2, ScriptContext* scriptContext);
        const char16 * GetSz() override sealed;
        static bool Is(Var var);
        static ConcatStringMulti * FromVar(Var value);
        static size_t GetAllocSize(uint slotCount);
        void SetItem(_In_range_(0, slotCount - 1) uint index, JavascriptString* value);

        static uint32 GetOffsetOfSlotCount() { return offsetof(ConcatStringMulti, slotCount); }
        static uint32 GetOffsetOfSlots() { return offsetof(ConcatStringMulti, m_slots); }
    protected:
        uint slotCount;
        JavascriptString* m_slots[];   // These contain the child nodes.

#if DBG
        bool IsFilled() const;
#endif
    };
}

<|MERGE_RESOLUTION|>--- conflicted
+++ resolved
@@ -138,11 +138,7 @@
     // Concat string that wraps another string.
     // Use it when you need to wrap something with e.g. { and }.
     // Usage pattern:
-<<<<<<< HEAD
-    //   result = ConcatStringWrapping<L'{', L'}'>::New(result);
-=======
     //   result = ConcatStringWrapping<_u('{'), _u('}')>::New(result);
->>>>>>> f4b2ce70
     template <char16 L, char16 R>
     class ConcatStringWrapping sealed : public ConcatStringBase
     {

--- conflicted
+++ resolved
@@ -1,992 +1,984 @@
-//-------------------------------------------------------------------------------------------------------
-// Copyright (C) Microsoft. All rights reserved.
-// Licensed under the MIT license. See LICENSE.txt file in the project root for full license information.
-//-------------------------------------------------------------------------------------------------------
-#include "RuntimeLibraryPch.h"
-
-namespace Js
-{
-    bool ArrayBufferBase::Is(Var value)
-    {
-        return ArrayBuffer::Is(value) || SharedArrayBuffer::Is(value);
-    }
-
-    ArrayBufferBase* ArrayBufferBase::FromVar(Var value)
-    {
-        Assert(ArrayBufferBase::Is(value));
-        return static_cast<ArrayBuffer *> (value);
-    }
-
-    ArrayBuffer* ArrayBuffer::NewFromDetachedState(DetachedStateBase* state, JavascriptLibrary *library)
-    {
-        ArrayBufferDetachedStateBase* arrayBufferState = (ArrayBufferDetachedStateBase *)state;
-        ArrayBuffer *toReturn = nullptr;
-
-        switch (arrayBufferState->allocationType)
-        {
-        case ArrayBufferAllocationType::CoTask:
-            toReturn = library->CreateProjectionArraybuffer(arrayBufferState->buffer, arrayBufferState->bufferLength);
-            break;
-        case ArrayBufferAllocationType::Heap:
-        case ArrayBufferAllocationType::MemAlloc:
-            toReturn = library->CreateArrayBuffer(arrayBufferState->buffer, arrayBufferState->bufferLength);
-            break;
-        default:
-            AssertMsg(false, "Unknown allocationType of ArrayBufferDetachedStateBase ");
-        }
-
-        return toReturn;
-    }
-
-    void ArrayBuffer::ClearParentsLength(ArrayBufferParent* parent)
-    {
-        if (parent == nullptr)
-        {
-            return;
-        }
-
-        switch (JavascriptOperators::GetTypeId(parent))
-        {
-        case TypeIds_Int8Array:
-        case TypeIds_Uint8Array:
-        case TypeIds_Uint8ClampedArray:
-        case TypeIds_Int16Array:
-        case TypeIds_Uint16Array:
-        case TypeIds_Int32Array:
-        case TypeIds_Uint32Array:
-        case TypeIds_Float32Array:
-        case TypeIds_Float64Array:
-        case TypeIds_Int64Array:
-        case TypeIds_Uint64Array:
-        case TypeIds_CharArray:
-        case TypeIds_BoolArray:
-            TypedArrayBase::FromVar(parent)->length = 0;
-            break;
-
-        case TypeIds_DataView:
-            DataView::FromVar(parent)->length = 0;
-            break;
-
-        default:
-            AssertMsg(false, "We need an explicit case for any parent of ArrayBuffer.");
-            break;
-        }
-    }
-
-    ArrayBufferDetachedStateBase* ArrayBuffer::DetachAndGetState()
-    {
-        Assert(!this->isDetached);
-
-        AutoPtr<ArrayBufferDetachedStateBase> arrayBufferState(this->CreateDetachedState(this->buffer, this->bufferLength));
-
-        this->buffer = nullptr;
-        this->bufferLength = 0;
-        this->isDetached = true;
-
-        if (this->primaryParent != nullptr && this->primaryParent->Get() == nullptr)
-        {
-            this->primaryParent = nullptr;
-        }
-
-        if (this->primaryParent != nullptr)
-        {
-            this->ClearParentsLength(this->primaryParent->Get());
-        }
-
-        if (this->otherParents != nullptr)
-        {
-            this->otherParents->Map([&](RecyclerWeakReference<ArrayBufferParent>* item)
-            {
-                this->ClearParentsLength(item->Get());
-            });
-        }
-
-        return arrayBufferState.Detach();
-    }
-
-    void ArrayBuffer::AddParent(ArrayBufferParent* parent)
-    {
-        if (this->primaryParent == nullptr || this->primaryParent->Get() == nullptr)
-        {
-            this->primaryParent = this->GetRecycler()->CreateWeakReferenceHandle(parent);
-        }
-        else
-        {
-            if (this->otherParents == nullptr)
-            {
-                this->otherParents = RecyclerNew(this->GetRecycler(), OtherParents, this->GetRecycler());
-            }
-
-            if (this->otherParents->increasedCount >= ParentsCleanupThreshold)
-            {
-                auto iter = this->otherParents->GetEditingIterator();
-                while (iter.Next())
-                {
-                    if (iter.Data()->Get() == nullptr)
-                    {
-                        iter.RemoveCurrent();
-                    }
-                }
-
-                this->otherParents->increasedCount = 0;
-            }
-
-            this->otherParents->PrependNode(this->GetRecycler()->CreateWeakReferenceHandle(parent));
-            this->otherParents->increasedCount++;
-        }
-    }
-
-    uint32 ArrayBuffer::ToIndex(Var value, int32 errorCode, ScriptContext *scriptContext, uint32 MaxAllowedLength, bool checkSameValueZero)
-    {
-        if (JavascriptOperators::IsUndefined(value))
-        {
-            return 0;
-        }
-
-        if (TaggedInt::Is(value))
-        {
-            int64 index = TaggedInt::ToInt64(value);
-            if (index < 0 || index >(int64)MaxAllowedLength)
-            {
-                JavascriptError::ThrowRangeError(scriptContext, errorCode);
-            }
-
-            return  (uint32)index;
-        }
-
-        // Slower path
-
-        double d = JavascriptConversion::ToInteger(value, scriptContext);
-        if (d < 0.0 || d >(double)MaxAllowedLength)
-        {
-            JavascriptError::ThrowRangeError(scriptContext, errorCode);
-        }
-
-        if (checkSameValueZero)
-        {
-            Var integerIndex = JavascriptNumber::ToVarNoCheck(d, scriptContext);
-            Var index = JavascriptNumber::ToVar(JavascriptConversion::ToLength(integerIndex, scriptContext), scriptContext);
-            if (!JavascriptConversion::SameValueZero(integerIndex, index))
-            {
-                JavascriptError::ThrowRangeError(scriptContext, errorCode);
-            }
-        }
-
-        return (uint32)d;
-    }
-
-    Var ArrayBuffer::NewInstance(RecyclableObject* function, CallInfo callInfo, ...)
-    {
-        PROBE_STACK(function->GetScriptContext(), Js::Constants::MinStackDefault);
-
-        ARGUMENTS(args, callInfo);
-        ScriptContext* scriptContext = function->GetScriptContext();
-
-        AssertMsg(args.Info.Count > 0, "Should always have implicit 'this'");
-
-        Var newTarget = callInfo.Flags & CallFlags_NewTarget ? args.Values[args.Info.Count] : args[0];
-        bool isCtorSuperCall = (callInfo.Flags & CallFlags_New) && newTarget != nullptr && !JavascriptOperators::IsUndefined(newTarget);
-        Assert(isCtorSuperCall || !(callInfo.Flags & CallFlags_New) || args[0] == nullptr);
-
-        if (!(callInfo.Flags & CallFlags_New) || (newTarget && JavascriptOperators::IsUndefinedObject(newTarget)))
-        {
-            JavascriptError::ThrowTypeError(scriptContext, JSERR_ClassConstructorCannotBeCalledWithoutNew, _u("ArrayBuffer"));
-        }
-
-        uint32 byteLength = 0;
-        if (args.Info.Count > 1)
-        {
-            byteLength = ToIndex(args[1], JSERR_ArrayLengthConstructIncorrect, scriptContext, MaxArrayBufferLength);
-        }
-
-        RecyclableObject* newArr = scriptContext->GetLibrary()->CreateArrayBuffer(byteLength);
-        Assert(ArrayBuffer::Is(newArr));
-        if (byteLength > 0 && !ArrayBuffer::FromVar(newArr)->GetByteLength())
-        {
-            JavascriptError::ThrowRangeError(scriptContext, JSERR_FunctionArgument_Invalid);
-        }
-#if ENABLE_DEBUG_CONFIG_OPTIONS
-        if (Js::Configuration::Global.flags.IsEnabled(Js::autoProxyFlag))
-        {
-            newArr = Js::JavascriptProxy::AutoProxyWrapper(newArr);
-        }
-#endif
-        return isCtorSuperCall ?
-            JavascriptOperators::OrdinaryCreateFromConstructor(RecyclableObject::FromVar(newTarget), newArr, nullptr, scriptContext) :
-            newArr;
-    }
-
-    // ArrayBuffer.prototype.byteLength as described in ES6 draft #20 section 24.1.4.1
-    Var ArrayBuffer::EntryGetterByteLength(RecyclableObject* function, CallInfo callInfo, ...)
-    {
-        PROBE_STACK(function->GetScriptContext(), Js::Constants::MinStackDefault);
-
-        ARGUMENTS(args, callInfo);
-        ScriptContext* scriptContext = function->GetScriptContext();
-
-        Assert(!(callInfo.Flags & CallFlags_New));
-
-        if (args.Info.Count == 0 || !ArrayBuffer::Is(args[0]))
-        {
-            JavascriptError::ThrowTypeError(scriptContext, JSERR_NeedArrayBufferObject);
-        }
-
-        ArrayBuffer* arrayBuffer = ArrayBuffer::FromVar(args[0]);
-        if (arrayBuffer->IsDetached())
-        {
-            return JavascriptNumber::ToVar(0, scriptContext);
-        }
-        return JavascriptNumber::ToVar(arrayBuffer->GetByteLength(), scriptContext);
-    }
-
-    // ArrayBuffer.isView as described in ES6 draft #20 section 24.1.3.1
-    Var ArrayBuffer::EntryIsView(RecyclableObject* function, CallInfo callInfo, ...)
-    {
-        PROBE_STACK(function->GetScriptContext(), Js::Constants::MinStackDefault);
-
-        ARGUMENTS(args, callInfo);
-
-        Assert(!(callInfo.Flags & CallFlags_New));
-
-        AssertMsg(args.Info.Count > 0, "Should always have implicit 'this'");
-
-        JavascriptLibrary* library = function->GetScriptContext()->GetLibrary();
-
-        Var arg = library->GetUndefined();
-
-        if (args.Info.Count > 1)
-        {
-            arg = args[1];
-        }
-
-        // Only DataView or any TypedArray objects have [[ViewedArrayBuffer]] internal slots
-        if (DataView::Is(arg) || TypedArrayBase::Is(arg))
-        {
-            return library->GetTrue();
-        }
-
-        return library->GetFalse();
-    }
-
-    // ArrayBuffer.transfer as described in Luke Wagner's proposal: https://gist.github.com/lukewagner/2735af7eea411e18cf20
-    Var ArrayBuffer::EntryTransfer(RecyclableObject* function, CallInfo callInfo, ...)
-    {
-        ScriptContext* scriptContext = function->GetScriptContext();
-
-        PROBE_STACK(scriptContext, Js::Constants::MinStackDefault);
-
-        ARGUMENTS(args, callInfo);
-
-        Assert(!(callInfo.Flags & CallFlags_New));
-
-        CHAKRATEL_LANGSTATS_INC_BUILTINCOUNT(ArrayBuffer_Constructor_transfer);
-
-        if (args.Info.Count < 2 || !ArrayBuffer::Is(args[1]))
-        {
-            JavascriptError::ThrowTypeError(scriptContext, JSERR_NeedArrayBufferObject);
-        }
-
-        ArrayBuffer* arrayBuffer = ArrayBuffer::FromVar(args[1]);
-
-        if (arrayBuffer->IsDetached())
-        {
-            JavascriptError::ThrowTypeError(scriptContext, JSERR_DetachedTypedArray, _u("ArrayBuffer.transfer"));
-        }
-
-        uint32 newBufferLength = arrayBuffer->bufferLength;
-        if (args.Info.Count >= 3)
-        {
-            newBufferLength = ToIndex(args[2], JSERR_ArrayLengthConstructIncorrect, scriptContext, MaxArrayBufferLength);
-
-            // ToIndex above can call user script (valueOf) which can detach the buffer
-            if (arrayBuffer->IsDetached())
-            {
-                JavascriptError::ThrowTypeError(scriptContext, JSERR_DetachedTypedArray, _u("ArrayBuffer.transfer"));
-            }
-        }
-
-        return arrayBuffer->TransferInternal(newBufferLength);
-    }
-
-    // ArrayBuffer.prototype.slice as described in ES6 draft #19 section 24.1.4.3.
-    Var ArrayBuffer::EntrySlice(RecyclableObject* function, CallInfo callInfo, ...)
-    {
-        ScriptContext* scriptContext = function->GetScriptContext();
-
-        PROBE_STACK(scriptContext, Js::Constants::MinStackDefault);
-
-        ARGUMENTS(args, callInfo);
-
-        AssertMsg(args.Info.Count > 0, "Should always have implicit 'this'");
-
-        Assert(!(callInfo.Flags & CallFlags_New));
-
-        if (!ArrayBuffer::Is(args[0]))
-        {
-            JavascriptError::ThrowTypeError(scriptContext, JSERR_NeedArrayBufferObject);
-        }
-
-        JavascriptLibrary* library = scriptContext->GetLibrary();
-        ArrayBuffer* arrayBuffer = ArrayBuffer::FromVar(args[0]);
-
-        if (arrayBuffer->IsDetached()) // 24.1.4.3: 5. If IsDetachedBuffer(O) is true, then throw a TypeError exception.
-        {
-            JavascriptError::ThrowTypeError(scriptContext, JSERR_DetachedTypedArray, _u("ArrayBuffer.prototype.slice"));
-        }
-
-        int64 len = arrayBuffer->bufferLength;
-        int64 start = 0, end = 0;
-        int64 newLen;
-
-        // If no start or end arguments, use the entire length
-        if (args.Info.Count < 2)
-        {
-            newLen = len;
-        }
-        else
-        {
-            start = JavascriptArray::GetIndexFromVar(args[1], len, scriptContext);
-
-            // If no end argument, use length as the end
-            if (args.Info.Count < 3 || args[2] == library->GetUndefined())
-            {
-                end = len;
-            }
-            else
-            {
-                end = JavascriptArray::GetIndexFromVar(args[2], len, scriptContext);
-            }
-
-            newLen = end > start ? end - start : 0;
-        }
-
-        // We can't have allocated an ArrayBuffer with byteLength > MaxArrayBufferLength.
-        // start and end are clamped to valid indices, so the new length also cannot exceed MaxArrayBufferLength.
-        // Therefore, should be safe to cast down newLen to uint32.
-        // TODO: If we ever support allocating ArrayBuffer with byteLength > MaxArrayBufferLength we may need to review this math.
-        Assert(newLen < MaxArrayBufferLength);
-        uint32 byteLength = static_cast<uint32>(newLen);
-
-        ArrayBuffer* newBuffer = nullptr;
-
-        if (scriptContext->GetConfig()->IsES6SpeciesEnabled())
-        {
-            Var constructorVar = JavascriptOperators::SpeciesConstructor(arrayBuffer, scriptContext->GetLibrary()->GetArrayBufferConstructor(), scriptContext);
-
-            JavascriptFunction* constructor = JavascriptFunction::FromVar(constructorVar);
-
-            Js::Var constructorArgs[] = {constructor, JavascriptNumber::ToVar(byteLength, scriptContext)};
-            Js::CallInfo constructorCallInfo(Js::CallFlags_New, _countof(constructorArgs));
-            Js::Var newVar = JavascriptOperators::NewScObject(constructor, Js::Arguments(constructorCallInfo, constructorArgs), scriptContext);
-
-            if (!ArrayBuffer::Is(newVar)) // 24.1.4.3: 19.If new does not have an [[ArrayBufferData]] internal slot throw a TypeError exception.
-            {
-                JavascriptError::ThrowTypeError(scriptContext, JSERR_NeedArrayBufferObject);
-            }
-
-            newBuffer = ArrayBuffer::FromVar(newVar);
-
-            if (newBuffer->IsDetached()) // 24.1.4.3: 21. If IsDetachedBuffer(new) is true, then throw a TypeError exception.
-            {
-                JavascriptError::ThrowTypeError(scriptContext, JSERR_DetachedTypedArray, _u("ArrayBuffer.prototype.slice"));
-            }
-
-            if (newBuffer == arrayBuffer) // 24.1.4.3: 22. If SameValue(new, O) is true, then throw a TypeError exception.
-            {
-                JavascriptError::ThrowTypeError(scriptContext, JSERR_NeedArrayBufferObject);
-            }
-
-            if (newBuffer->bufferLength < byteLength) // 24.1.4.3: 23.If the value of new's [[ArrayBufferByteLength]] internal slot < newLen, then throw a TypeError exception.
-            {
-                JavascriptError::ThrowTypeError(scriptContext, JSERR_ArgumentOutOfRange, _u("ArrayBuffer.prototype.slice"));
-            }
-        }
-        else
-        {
-            newBuffer = library->CreateArrayBuffer(byteLength);
-        }
-
-        Assert(newBuffer);
-        Assert(newBuffer->bufferLength >= byteLength);
-
-        if (arrayBuffer->IsDetached()) // 24.1.4.3: 24. NOTE: Side-effects of the above steps may have detached O. 25. If IsDetachedBuffer(O) is true, then throw a TypeError exception.
-        {
-            JavascriptError::ThrowTypeError(scriptContext, JSERR_DetachedTypedArray, _u("ArrayBuffer.prototype.slice"));
-        }
-
-        // Don't bother doing memcpy if we aren't copying any elements
-        if (byteLength > 0)
-        {
-            AssertMsg(arrayBuffer->buffer != nullptr, "buffer must not be null when we copy from it");
-
-            js_memcpy_s(newBuffer->buffer, byteLength, arrayBuffer->buffer + start, byteLength);
-        }
-
-        return newBuffer;
-    }
-
-    Var ArrayBuffer::EntryGetterSymbolSpecies(RecyclableObject* function, CallInfo callInfo, ...)
-    {
-        ARGUMENTS(args, callInfo);
-
-        Assert(args.Info.Count > 0);
-
-        return args[0];
-    }
-
-    ArrayBuffer* ArrayBuffer::FromVar(Var aValue)
-    {
-        AssertMsg(Is(aValue), "var must be an ArrayBuffer");
-
-        return static_cast<ArrayBuffer *>(RecyclableObject::FromVar(aValue));
-    }
-
-    bool  ArrayBuffer::Is(Var aValue)
-    {
-        return JavascriptOperators::GetTypeId(aValue) == TypeIds_ArrayBuffer;
-    }
-
-    template <class Allocator>
-    ArrayBuffer::ArrayBuffer(uint32 length, DynamicType * type, Allocator allocator) :
-<<<<<<< HEAD
-        ArrayBufferBase(type), isDetached(false)
-=======
-        ArrayBufferBase(type), mIsAsmJsBuffer(false), isBufferCleared(false)
->>>>>>> f84ac695
-    {
-        buffer = nullptr;
-        bufferLength = 0;
-        if (length > MaxArrayBufferLength)
-        {
-            JavascriptError::ThrowTypeError(GetScriptContext(), JSERR_FunctionArgument_Invalid);
-        }
-        else if (length > 0)
-        {
-            Recycler* recycler = GetType()->GetLibrary()->GetRecycler();
-            if (recycler->ReportExternalMemoryAllocation(length))
-            {
-                buffer = (BYTE*)allocator(length);
-                if (buffer == nullptr)
-                {
-                    recycler->ReportExternalMemoryFree(length);
-                }
-            }
-
-            if (buffer == nullptr)
-            {
-                recycler->CollectNow<CollectOnTypedArrayAllocation>();
-
-                if (recycler->ReportExternalMemoryAllocation(length))
-                {
-                    buffer = (BYTE*)allocator(length);
-                    if (buffer == nullptr)
-                    {
-                        recycler->ReportExternalMemoryFailure(length);
-                    }
-                }
-                else
-                {
-                    JavascriptError::ThrowOutOfMemoryError(GetScriptContext());
-                }
-            }
-
-            if (buffer != nullptr)
-            {
-                bufferLength = length;
-                ZeroMemory(buffer, bufferLength);
-            }
-        }
-    }
-
-    ArrayBuffer::ArrayBuffer(byte* buffer, uint32 length, DynamicType * type) :
-<<<<<<< HEAD
-        buffer(buffer), bufferLength(length), ArrayBufferBase(type), isDetached(false)
-=======
-        buffer(buffer), bufferLength(length), ArrayBufferBase(type), mIsAsmJsBuffer(false)
->>>>>>> f84ac695
-    {
-        if (length > MaxArrayBufferLength)
-        {
-            JavascriptError::ThrowTypeError(GetScriptContext(), JSERR_FunctionArgument_Invalid);
-        }
-    }
-
-    BOOL ArrayBuffer::GetDiagTypeString(StringBuilder<ArenaAllocator>* stringBuilder, ScriptContext* requestContext)
-    {
-        stringBuilder->AppendCppLiteral(_u("Object, (ArrayBuffer)"));
-        return TRUE;
-    }
-
-    BOOL ArrayBuffer::GetDiagValueString(StringBuilder<ArenaAllocator>* stringBuilder, ScriptContext* requestContext)
-    {
-        stringBuilder->AppendCppLiteral(_u("[object ArrayBuffer]"));
-        return TRUE;
-    }
-
-#if ENABLE_TTD
-    void ArrayBufferParent::MarkVisitKindSpecificPtrs(TTD::SnapshotExtractor* extractor)
-    {
-        extractor->MarkVisitVar(this->arrayBuffer);
-    }
-
-    void ArrayBufferParent::ProcessCorePaths()
-    {
-        this->GetScriptContext()->TTDWellKnownInfo->EnqueueNewPathVarAsNeeded(this, this->arrayBuffer, _u("!buffer"));
-    }
-#endif
-
-    JavascriptArrayBuffer::JavascriptArrayBuffer(uint32 length, DynamicType * type) :
-        ArrayBuffer(length, type, IsValidVirtualBufferLength(length) ? AsmJsVirtualAllocator : malloc)
-    {
-    }
-    JavascriptArrayBuffer::JavascriptArrayBuffer(byte* buffer, uint32 length, DynamicType * type) :
-        ArrayBuffer(buffer, length, type)
-    {
-    }
-
-    JavascriptArrayBuffer::JavascriptArrayBuffer(DynamicType * type) : ArrayBuffer(0, type, malloc)
-    {
-    }
-
-    JavascriptArrayBuffer* JavascriptArrayBuffer::Create(uint32 length, DynamicType * type)
-    {
-        Recycler* recycler = type->GetScriptContext()->GetRecycler();
-        JavascriptArrayBuffer* result = RecyclerNewFinalized(recycler, JavascriptArrayBuffer, length, type);
-        Assert(result);
-        recycler->AddExternalMemoryUsage(length);
-        return result;
-    }
-
-    JavascriptArrayBuffer* JavascriptArrayBuffer::Create(byte* buffer, uint32 length, DynamicType * type)
-    {
-        Recycler* recycler = type->GetScriptContext()->GetRecycler();
-        JavascriptArrayBuffer* result = RecyclerNewFinalized(recycler, JavascriptArrayBuffer, buffer, length, type);
-        Assert(result);
-        recycler->AddExternalMemoryUsage(length);
-        return result;
-    }
-
-    ArrayBufferDetachedStateBase* JavascriptArrayBuffer::CreateDetachedState(BYTE* buffer, uint32 bufferLength)
-    {
-#if ENABLE_FAST_ARRAYBUFFER
-        if (IsValidVirtualBufferLength(bufferLength))
-        {
-            return HeapNew(ArrayBufferDetachedState<FreeFn>, buffer, bufferLength, FreeMemAlloc, ArrayBufferAllocationType::MemAlloc);
-        }
-        else
-        {
-            return HeapNew(ArrayBufferDetachedState<FreeFn>, buffer, bufferLength, free, ArrayBufferAllocationType::Heap);
-        }
-#else
-        return HeapNew(ArrayBufferDetachedState<FreeFn>, buffer, bufferLength, free, ArrayBufferAllocationType::Heap);
-#endif
-    }
-
-    bool JavascriptArrayBuffer::IsValidAsmJsBufferLengthAlgo(uint length, bool forceCheck)
-    {
-        /*
-        1. length >= 2^16
-        2. length is power of 2 or (length > 2^24 and length is multiple of 2^24)
-        3. length is a multiple of 4K
-        */
-        const bool isLongEnough = length >= 0x10000;
-        const bool isPow2 = ::Math::IsPow2(length);
-        // No need to check for length > 2^24, because it already has to be non zero length
-        const bool isMultipleOf2e24 = (length & 0xFFFFFF) == 0;
-        const bool isPageSizeMultiple = (length % AutoSystemInfo::PageSize) == 0;
-        return (
-#ifndef ENABLE_FAST_ARRAYBUFFER
-            forceCheck &&
-#endif
-            isLongEnough &&
-            (isPow2 || isMultipleOf2e24) &&
-            isPageSizeMultiple
-        );
-    }
-
-    bool JavascriptArrayBuffer::IsValidAsmJsBufferLength(uint length, bool forceCheck)
-    {
-        return IsValidAsmJsBufferLengthAlgo(length, forceCheck);
-    }
-
-    bool JavascriptArrayBuffer::IsValidVirtualBufferLength(uint length)
-    {
-#if ENABLE_FAST_ARRAYBUFFER
-        return !PHASE_OFF1(Js::TypedArrayVirtualPhase) && IsValidAsmJsBufferLengthAlgo(length, true);
-#else
-        return false;
-#endif
-    }
-
-    void JavascriptArrayBuffer::Finalize(bool isShutdown)
-    {
-        // In debugger scenario, ScriptAuthor can create scriptContext and delete scriptContext
-        // explicitly. So for the builtin, while javascriptLibrary is still alive fine, the
-        // matching scriptContext might have been deleted and the javascriptLibrary->scriptContext
-        // field reset (but javascriptLibrary is still alive).
-        // Use the recycler field off library instead of scriptcontext to avoid av.
-
-        // Recycler may not be available at Dispose. We need to
-        // free the memory and report that it has been freed at the same
-        // time. Otherwise, AllocationPolicyManager is unable to provide correct feedback
-#if ENABLE_FAST_ARRAYBUFFER
-        //AsmJS Virtual Free
-        if (buffer && IsValidVirtualBufferLength(this->bufferLength))
-        {
-            FreeMemAlloc(buffer);
-        }
-        else
-        {
-            free(buffer);
-        }
-#else
-        free(buffer);
-#endif
-        Recycler* recycler = GetType()->GetLibrary()->GetRecycler();
-        recycler->ReportExternalMemoryFree(bufferLength);
-
-        buffer = nullptr;
-        bufferLength = 0;
-    }
-
-    void JavascriptArrayBuffer::Dispose(bool isShutdown)
-    {
-        /* See JavascriptArrayBuffer::Finalize */
-    }
-
-    // Copy memory from src to dst, truncate if dst smaller, zero extra memory
-    // if dst larger
-    static void MemCpyZero(__bcount(dstSize) BYTE* dst, size_t dstSize,
-        __in_bcount(count) const BYTE* src, size_t count)
-    {
-        js_memcpy_s(dst, dstSize, src, min(dstSize, count));
-        if (dstSize > count)
-        {
-            ZeroMemory(dst + count, dstSize - count);
-        }
-    }
-
-    // Same as realloc but zero newly allocated portion if newSize > oldSize
-    static BYTE* ReallocZero(BYTE* ptr, size_t oldSize, size_t newSize)
-    {
-        BYTE* ptrNew = (BYTE*)realloc(ptr, newSize);
-        if (ptrNew && newSize > oldSize)
-        {
-            ZeroMemory(ptrNew + oldSize, newSize - oldSize);
-        }
-        return ptrNew;
-    }
-
-    ArrayBuffer * JavascriptArrayBuffer::TransferInternal(uint32 newBufferLength)
-    {
-        ArrayBuffer* newArrayBuffer;
-        Recycler* recycler = this->GetRecycler();
-
-        if (this->bufferLength > 0)
-        {
-            ReportDifferentialAllocation(newBufferLength);
-        }
-
-        if (newBufferLength == 0 || this->bufferLength == 0)
-        {
-            newArrayBuffer = GetLibrary()->CreateArrayBuffer(newBufferLength);
-            if (newBufferLength > 0 && !newArrayBuffer->GetByteLength())
-            {
-                JavascriptError::ThrowOutOfMemoryError(GetScriptContext());
-            }
-        }
-        else
-        {
-            BYTE * newBuffer = nullptr;
-            if (IsValidVirtualBufferLength(this->bufferLength))
-            {
-                if (IsValidVirtualBufferLength(newBufferLength))
-                {
-                    // we are transferring between an optimized buffer using a length that can be optimized
-                    if (newBufferLength < this->bufferLength)
-                    {
-#pragma prefast(suppress:6250, "Calling 'VirtualFree' without the MEM_RELEASE flag might free memory but not address descriptors (VADs).")
-                        VirtualFree(this->buffer + newBufferLength, this->bufferLength - newBufferLength, MEM_DECOMMIT);
-                    }
-                    else if (newBufferLength > this->bufferLength)
-                    {
-                        LPVOID newMem = VirtualAlloc(this->buffer + this->bufferLength, newBufferLength - this->bufferLength, MEM_COMMIT, PAGE_READWRITE);
-                        if (!newMem)
-                        {
-                            recycler->ReportExternalMemoryFailure(newBufferLength - this->bufferLength);
-                            JavascriptError::ThrowOutOfMemoryError(GetScriptContext());
-                        }
-                    }
-                    newBuffer = this->buffer;
-                }
-                else
-                {
-                    // we are transferring from an optimized buffer, but the new length isn't compatible, so start over and copy to new memory
-                    newBuffer = (BYTE*)malloc(newBufferLength);
-                    if (!newBuffer)
-                    {
-                        recycler->ReportExternalMemoryFailure(newBufferLength - this->bufferLength);
-                        JavascriptError::ThrowOutOfMemoryError(GetScriptContext());
-                    }
-                    MemCpyZero(newBuffer, newBufferLength, this->buffer, this->bufferLength);
-                }
-            }
-            else
-            {
-                if (IsValidVirtualBufferLength(newBufferLength))
-                {
-                    // we are transferring from an unoptimized buffer, but new length can be optimized, so move to that
-                    newBuffer = (BYTE*)AsmJsVirtualAllocator(newBufferLength);
-                    if (!newBuffer)
-                    {
-                        recycler->ReportExternalMemoryFailure(newBufferLength - this->bufferLength);
-                        JavascriptError::ThrowOutOfMemoryError(GetScriptContext());
-                    }
-                    MemCpyZero(newBuffer, newBufferLength, this->buffer, this->bufferLength);
-                }
-                else if (newBufferLength != this->bufferLength)
-                {
-                    // both sides will just be regular ArrayBuffer, so realloc
-                    newBuffer = ReallocZero(this->buffer, this->bufferLength, newBufferLength);
-                    if (!newBuffer)
-                    {
-                        recycler->ReportExternalMemoryFailure(newBufferLength - this->bufferLength);
-                        JavascriptError::ThrowOutOfMemoryError(GetScriptContext());
-                    }
-                }
-                else
-                {
-                    newBuffer = this->buffer;
-                }
-            }
-            newArrayBuffer = GetLibrary()->CreateArrayBuffer(newBuffer, newBufferLength);
-
-        }
-        AutoDiscardPTR<Js::ArrayBufferDetachedStateBase> state(DetachAndGetState());
-        state->MarkAsClaimed();
-
-        return newArrayBuffer;
-    }
-
-    void JavascriptArrayBuffer::ReportDifferentialAllocation(uint32 newBufferLength)
-    {
-        Recycler* recycler = this->GetRecycler();
-
-        // Report differential external memory allocation.
-        // If current bufferLength == 0, new ArrayBuffer creation records the allocation
-        // so no need to do it here.
-        if (newBufferLength != this->bufferLength)
-        {
-            // Expanding buffer
-            if (newBufferLength > this->bufferLength)
-            {
-                if (!recycler->ReportExternalMemoryAllocation(newBufferLength - this->bufferLength))
-                {
-                    recycler->CollectNow<CollectOnTypedArrayAllocation>();
-                    if (!recycler->ReportExternalMemoryAllocation(newBufferLength - this->bufferLength))
-                    {
-                        JavascriptError::ThrowOutOfMemoryError(GetScriptContext());
-                    }
-                }
-            }
-            // Contracting buffer
-            else
-            {
-                recycler->ReportExternalMemoryFree(this->bufferLength - newBufferLength);
-            }
-        }
-    }
-
-#if ENABLE_TTD
-    TTD::NSSnapObjects::SnapObjectType JavascriptArrayBuffer::GetSnapTag_TTD() const
-    {
-        return TTD::NSSnapObjects::SnapObjectType::SnapArrayBufferObject;
-    }
-
-    void JavascriptArrayBuffer::ExtractSnapObjectDataInto(TTD::NSSnapObjects::SnapObject* objData, TTD::SlabAllocator& alloc)
-    {
-        TTD::NSSnapObjects::SnapArrayBufferInfo* sabi = alloc.SlabAllocateStruct<TTD::NSSnapObjects::SnapArrayBufferInfo>();
-
-        sabi->Length = this->GetByteLength();
-        if (sabi->Length == 0)
-        {
-            sabi->Buff = nullptr;
-        }
-        else
-        {
-            sabi->Buff = alloc.SlabAllocateArray<byte>(sabi->Length);
-            memcpy(sabi->Buff, this->GetBuffer(), sabi->Length);
-        }
-
-        TTD::NSSnapObjects::StdExtractSetKindSpecificInfo<TTD::NSSnapObjects::SnapArrayBufferInfo*, TTD::NSSnapObjects::SnapObjectType::SnapArrayBufferObject>(objData, sabi);
-    }
-#endif
-
-
-
-    WebAssemblyArrayBuffer::WebAssemblyArrayBuffer(uint32 length, DynamicType * type) :
-#ifndef ENABLE_FAST_ARRAYBUFFER
-        // Treat as a normal JavascriptArrayBuffer
-        JavascriptArrayBuffer(length, type) {}
-#else
-        JavascriptArrayBuffer(length, type, WasmVirtualAllocator)
-    {
-        // Make sure we always have a buffer even if the length is 0
-        if (buffer == nullptr)
-        {
-            // We want to allocate an empty buffer using virtual memory
-            Assert(length == 0);
-            buffer = (BYTE*)WasmVirtualAllocator(0);
-            if (buffer == nullptr)
-            {
-                JavascriptError::ThrowOutOfMemoryError(GetScriptContext());
-            }
-        }
-    }
-#endif
-
-    WebAssemblyArrayBuffer::WebAssemblyArrayBuffer(byte* buffer, uint32 length, DynamicType * type):
-        JavascriptArrayBuffer(buffer, length, type)
-    {
-
-    }
-
-    WebAssemblyArrayBuffer* WebAssemblyArrayBuffer::Create(byte* buffer, uint32 length, DynamicType * type)
-    {
-        Recycler* recycler = type->GetScriptContext()->GetRecycler();
-        WebAssemblyArrayBuffer* result;
-        if (buffer)
-        {
-            result = RecyclerNewFinalized(recycler, WebAssemblyArrayBuffer, buffer, length, type);
-        }
-        else
-        {
-            result = RecyclerNewFinalized(recycler, WebAssemblyArrayBuffer, length, type);
-        }
-        Assert(result);
-        recycler->AddExternalMemoryUsage(length);
-        return result;
-    }
-
-    bool WebAssemblyArrayBuffer::IsValidVirtualBufferLength(uint length)
-    {
-#if ENABLE_FAST_ARRAYBUFFER
-        return true;
-#else
-        return false;
-#endif
-    }
-
-    ArrayBuffer * WebAssemblyArrayBuffer::TransferInternal(uint32 newBufferLength)
-    {
-#if ENABLE_FAST_ARRAYBUFFER
-        ReportDifferentialAllocation(newBufferLength);
-        Assert(this->buffer);
-
-        AssertMsg(newBufferLength > this->bufferLength, "The only supported scenario in WebAssembly is to grow the memory");
-        if (newBufferLength > this->bufferLength)
-        {
-            LPVOID newMem = VirtualAlloc(this->buffer + this->bufferLength, newBufferLength - this->bufferLength, MEM_COMMIT, PAGE_READWRITE);
-            if (!newMem)
-            {
-                Recycler* recycler = this->GetRecycler();
-                recycler->ReportExternalMemoryFailure(newBufferLength);
-                JavascriptError::ThrowOutOfMemoryError(GetScriptContext());
-            }
-        }
-        ArrayBuffer* newArrayBuffer = GetLibrary()->CreateWebAssemblyArrayBuffer(this->buffer, newBufferLength);
-
-        AutoDiscardPTR<Js::ArrayBufferDetachedStateBase> state(DetachAndGetState());
-        state->MarkAsClaimed();
-
-        return newArrayBuffer;
-#else
-        return JavascriptArrayBuffer::TransferInternal(newBufferLength);
-#endif
-    }
-
-    ProjectionArrayBuffer::ProjectionArrayBuffer(uint32 length, DynamicType * type) :
-        ArrayBuffer(length, type, CoTaskMemAlloc)
-    {
-    }
-
-    ProjectionArrayBuffer::ProjectionArrayBuffer(byte* buffer, uint32 length, DynamicType * type) :
-        ArrayBuffer(buffer, length, type)
-    {
-    }
-
-    ProjectionArrayBuffer* ProjectionArrayBuffer::Create(uint32 length, DynamicType * type)
-    {
-        Recycler* recycler = type->GetScriptContext()->GetRecycler();
-        recycler->AddExternalMemoryUsage(length);
-        return RecyclerNewFinalized(recycler, ProjectionArrayBuffer, length, type);
-    }
-
-    ProjectionArrayBuffer* ProjectionArrayBuffer::Create(byte* buffer, uint32 length, DynamicType * type)
-    {
-        Recycler* recycler = type->GetScriptContext()->GetRecycler();
-        // This is user passed [in] buffer, user should AddExternalMemoryUsage before calling jscript, but
-        // I don't see we ask everyone to do this. Let's add the memory pressure here as well.
-        recycler->AddExternalMemoryUsage(length);
-        return RecyclerNewFinalized(recycler, ProjectionArrayBuffer, buffer, length, type);
-    }
-
-    void ProjectionArrayBuffer::Dispose(bool isShutdown)
-    {
-        CoTaskMemFree(buffer);
-    }
-
-    ArrayBuffer * ProjectionArrayBuffer::TransferInternal(uint32 newBufferLength)
-    {
-        ArrayBuffer* newArrayBuffer;
-        if (newBufferLength == 0 || this->bufferLength == 0)
-        {
-            newArrayBuffer = GetLibrary()->CreateProjectionArraybuffer(newBufferLength);
-        }
-        else
-        {
-            BYTE * newBuffer = (BYTE*)CoTaskMemRealloc(this->buffer, newBufferLength);
-            if (!newBuffer)
-            {
-                JavascriptError::ThrowOutOfMemoryError(GetScriptContext());
-            }
-            newArrayBuffer = GetLibrary()->CreateProjectionArraybuffer(newBuffer, newBufferLength);
-        }
-
-        AutoDiscardPTR<Js::ArrayBufferDetachedStateBase> state(DetachAndGetState());
-        state->MarkAsClaimed();
-
-        return newArrayBuffer;
-    }
-
-    ExternalArrayBuffer::ExternalArrayBuffer(byte *buffer, uint32 length, DynamicType *type)
-        : ArrayBuffer(buffer, length, type)
-    {
-    }
-
-#if ENABLE_TTD
-    TTD::NSSnapObjects::SnapObjectType ExternalArrayBuffer::GetSnapTag_TTD() const
-    {
-        //We re-map ExternalArrayBuffers to regular buffers since the 'real' host will be gone when we replay
-        return TTD::NSSnapObjects::SnapObjectType::SnapArrayBufferObject;
-    }
-
-    void ExternalArrayBuffer::ExtractSnapObjectDataInto(TTD::NSSnapObjects::SnapObject* objData, TTD::SlabAllocator& alloc)
-    {
-        TTD::NSSnapObjects::SnapArrayBufferInfo* sabi = alloc.SlabAllocateStruct<TTD::NSSnapObjects::SnapArrayBufferInfo>();
-
-        sabi->Length = this->GetByteLength();
-        if(sabi->Length == 0)
-        {
-            sabi->Buff = nullptr;
-        }
-        else
-        {
-            sabi->Buff = alloc.SlabAllocateArray<byte>(sabi->Length);
-            memcpy(sabi->Buff, this->GetBuffer(), sabi->Length);
-        }
-
-        TTD::NSSnapObjects::StdExtractSetKindSpecificInfo<TTD::NSSnapObjects::SnapArrayBufferInfo*, TTD::NSSnapObjects::SnapObjectType::SnapArrayBufferObject>(objData, sabi);
-    }
-#endif
-}+//-------------------------------------------------------------------------------------------------------
+// Copyright (C) Microsoft. All rights reserved.
+// Licensed under the MIT license. See LICENSE.txt file in the project root for full license information.
+//-------------------------------------------------------------------------------------------------------
+#include "RuntimeLibraryPch.h"
+
+namespace Js
+{
+    bool ArrayBufferBase::Is(Var value)
+    {
+        return ArrayBuffer::Is(value) || SharedArrayBuffer::Is(value);
+    }
+
+    ArrayBufferBase* ArrayBufferBase::FromVar(Var value)
+    {
+        Assert(ArrayBufferBase::Is(value));
+        return static_cast<ArrayBuffer *> (value);
+    }
+
+    ArrayBuffer* ArrayBuffer::NewFromDetachedState(DetachedStateBase* state, JavascriptLibrary *library)
+    {
+        ArrayBufferDetachedStateBase* arrayBufferState = (ArrayBufferDetachedStateBase *)state;
+        ArrayBuffer *toReturn = nullptr;
+
+        switch (arrayBufferState->allocationType)
+        {
+        case ArrayBufferAllocationType::CoTask:
+            toReturn = library->CreateProjectionArraybuffer(arrayBufferState->buffer, arrayBufferState->bufferLength);
+            break;
+        case ArrayBufferAllocationType::Heap:
+        case ArrayBufferAllocationType::MemAlloc:
+            toReturn = library->CreateArrayBuffer(arrayBufferState->buffer, arrayBufferState->bufferLength);
+            break;
+        default:
+            AssertMsg(false, "Unknown allocationType of ArrayBufferDetachedStateBase ");
+        }
+
+        return toReturn;
+    }
+
+    void ArrayBuffer::ClearParentsLength(ArrayBufferParent* parent)
+    {
+        if (parent == nullptr)
+        {
+            return;
+        }
+
+        switch (JavascriptOperators::GetTypeId(parent))
+        {
+        case TypeIds_Int8Array:
+        case TypeIds_Uint8Array:
+        case TypeIds_Uint8ClampedArray:
+        case TypeIds_Int16Array:
+        case TypeIds_Uint16Array:
+        case TypeIds_Int32Array:
+        case TypeIds_Uint32Array:
+        case TypeIds_Float32Array:
+        case TypeIds_Float64Array:
+        case TypeIds_Int64Array:
+        case TypeIds_Uint64Array:
+        case TypeIds_CharArray:
+        case TypeIds_BoolArray:
+            TypedArrayBase::FromVar(parent)->length = 0;
+            break;
+
+        case TypeIds_DataView:
+            DataView::FromVar(parent)->length = 0;
+            break;
+
+        default:
+            AssertMsg(false, "We need an explicit case for any parent of ArrayBuffer.");
+            break;
+        }
+    }
+
+    ArrayBufferDetachedStateBase* ArrayBuffer::DetachAndGetState()
+    {
+        Assert(!this->isDetached);
+
+        AutoPtr<ArrayBufferDetachedStateBase> arrayBufferState(this->CreateDetachedState(this->buffer, this->bufferLength));
+
+        this->buffer = nullptr;
+        this->bufferLength = 0;
+        this->isDetached = true;
+
+        if (this->primaryParent != nullptr && this->primaryParent->Get() == nullptr)
+        {
+            this->primaryParent = nullptr;
+        }
+
+        if (this->primaryParent != nullptr)
+        {
+            this->ClearParentsLength(this->primaryParent->Get());
+        }
+
+        if (this->otherParents != nullptr)
+        {
+            this->otherParents->Map([&](RecyclerWeakReference<ArrayBufferParent>* item)
+            {
+                this->ClearParentsLength(item->Get());
+            });
+        }
+
+        return arrayBufferState.Detach();
+    }
+
+    void ArrayBuffer::AddParent(ArrayBufferParent* parent)
+    {
+        if (this->primaryParent == nullptr || this->primaryParent->Get() == nullptr)
+        {
+            this->primaryParent = this->GetRecycler()->CreateWeakReferenceHandle(parent);
+        }
+        else
+        {
+            if (this->otherParents == nullptr)
+            {
+                this->otherParents = RecyclerNew(this->GetRecycler(), OtherParents, this->GetRecycler());
+            }
+
+            if (this->otherParents->increasedCount >= ParentsCleanupThreshold)
+            {
+                auto iter = this->otherParents->GetEditingIterator();
+                while (iter.Next())
+                {
+                    if (iter.Data()->Get() == nullptr)
+                    {
+                        iter.RemoveCurrent();
+                    }
+                }
+
+                this->otherParents->increasedCount = 0;
+            }
+
+            this->otherParents->PrependNode(this->GetRecycler()->CreateWeakReferenceHandle(parent));
+            this->otherParents->increasedCount++;
+        }
+    }
+
+    uint32 ArrayBuffer::ToIndex(Var value, int32 errorCode, ScriptContext *scriptContext, uint32 MaxAllowedLength, bool checkSameValueZero)
+    {
+        if (JavascriptOperators::IsUndefined(value))
+        {
+            return 0;
+        }
+
+        if (TaggedInt::Is(value))
+        {
+            int64 index = TaggedInt::ToInt64(value);
+            if (index < 0 || index >(int64)MaxAllowedLength)
+            {
+                JavascriptError::ThrowRangeError(scriptContext, errorCode);
+            }
+
+            return  (uint32)index;
+        }
+
+        // Slower path
+
+        double d = JavascriptConversion::ToInteger(value, scriptContext);
+        if (d < 0.0 || d >(double)MaxAllowedLength)
+        {
+            JavascriptError::ThrowRangeError(scriptContext, errorCode);
+        }
+
+        if (checkSameValueZero)
+        {
+            Var integerIndex = JavascriptNumber::ToVarNoCheck(d, scriptContext);
+            Var index = JavascriptNumber::ToVar(JavascriptConversion::ToLength(integerIndex, scriptContext), scriptContext);
+            if (!JavascriptConversion::SameValueZero(integerIndex, index))
+            {
+                JavascriptError::ThrowRangeError(scriptContext, errorCode);
+            }
+        }
+
+        return (uint32)d;
+    }
+
+    Var ArrayBuffer::NewInstance(RecyclableObject* function, CallInfo callInfo, ...)
+    {
+        PROBE_STACK(function->GetScriptContext(), Js::Constants::MinStackDefault);
+
+        ARGUMENTS(args, callInfo);
+        ScriptContext* scriptContext = function->GetScriptContext();
+
+        AssertMsg(args.Info.Count > 0, "Should always have implicit 'this'");
+
+        Var newTarget = callInfo.Flags & CallFlags_NewTarget ? args.Values[args.Info.Count] : args[0];
+        bool isCtorSuperCall = (callInfo.Flags & CallFlags_New) && newTarget != nullptr && !JavascriptOperators::IsUndefined(newTarget);
+        Assert(isCtorSuperCall || !(callInfo.Flags & CallFlags_New) || args[0] == nullptr);
+
+        if (!(callInfo.Flags & CallFlags_New) || (newTarget && JavascriptOperators::IsUndefinedObject(newTarget)))
+        {
+            JavascriptError::ThrowTypeError(scriptContext, JSERR_ClassConstructorCannotBeCalledWithoutNew, _u("ArrayBuffer"));
+        }
+
+        uint32 byteLength = 0;
+        if (args.Info.Count > 1)
+        {
+            byteLength = ToIndex(args[1], JSERR_ArrayLengthConstructIncorrect, scriptContext, MaxArrayBufferLength);
+        }
+
+        RecyclableObject* newArr = scriptContext->GetLibrary()->CreateArrayBuffer(byteLength);
+        Assert(ArrayBuffer::Is(newArr));
+        if (byteLength > 0 && !ArrayBuffer::FromVar(newArr)->GetByteLength())
+        {
+            JavascriptError::ThrowRangeError(scriptContext, JSERR_FunctionArgument_Invalid);
+        }
+#if ENABLE_DEBUG_CONFIG_OPTIONS
+        if (Js::Configuration::Global.flags.IsEnabled(Js::autoProxyFlag))
+        {
+            newArr = Js::JavascriptProxy::AutoProxyWrapper(newArr);
+        }
+#endif
+        return isCtorSuperCall ?
+            JavascriptOperators::OrdinaryCreateFromConstructor(RecyclableObject::FromVar(newTarget), newArr, nullptr, scriptContext) :
+            newArr;
+    }
+
+    // ArrayBuffer.prototype.byteLength as described in ES6 draft #20 section 24.1.4.1
+    Var ArrayBuffer::EntryGetterByteLength(RecyclableObject* function, CallInfo callInfo, ...)
+    {
+        PROBE_STACK(function->GetScriptContext(), Js::Constants::MinStackDefault);
+
+        ARGUMENTS(args, callInfo);
+        ScriptContext* scriptContext = function->GetScriptContext();
+
+        Assert(!(callInfo.Flags & CallFlags_New));
+
+        if (args.Info.Count == 0 || !ArrayBuffer::Is(args[0]))
+        {
+            JavascriptError::ThrowTypeError(scriptContext, JSERR_NeedArrayBufferObject);
+        }
+
+        ArrayBuffer* arrayBuffer = ArrayBuffer::FromVar(args[0]);
+        if (arrayBuffer->IsDetached())
+        {
+            return JavascriptNumber::ToVar(0, scriptContext);
+        }
+        return JavascriptNumber::ToVar(arrayBuffer->GetByteLength(), scriptContext);
+    }
+
+    // ArrayBuffer.isView as described in ES6 draft #20 section 24.1.3.1
+    Var ArrayBuffer::EntryIsView(RecyclableObject* function, CallInfo callInfo, ...)
+    {
+        PROBE_STACK(function->GetScriptContext(), Js::Constants::MinStackDefault);
+
+        ARGUMENTS(args, callInfo);
+
+        Assert(!(callInfo.Flags & CallFlags_New));
+
+        AssertMsg(args.Info.Count > 0, "Should always have implicit 'this'");
+
+        JavascriptLibrary* library = function->GetScriptContext()->GetLibrary();
+
+        Var arg = library->GetUndefined();
+
+        if (args.Info.Count > 1)
+        {
+            arg = args[1];
+        }
+
+        // Only DataView or any TypedArray objects have [[ViewedArrayBuffer]] internal slots
+        if (DataView::Is(arg) || TypedArrayBase::Is(arg))
+        {
+            return library->GetTrue();
+        }
+
+        return library->GetFalse();
+    }
+
+    // ArrayBuffer.transfer as described in Luke Wagner's proposal: https://gist.github.com/lukewagner/2735af7eea411e18cf20
+    Var ArrayBuffer::EntryTransfer(RecyclableObject* function, CallInfo callInfo, ...)
+    {
+        ScriptContext* scriptContext = function->GetScriptContext();
+
+        PROBE_STACK(scriptContext, Js::Constants::MinStackDefault);
+
+        ARGUMENTS(args, callInfo);
+
+        Assert(!(callInfo.Flags & CallFlags_New));
+
+        CHAKRATEL_LANGSTATS_INC_BUILTINCOUNT(ArrayBuffer_Constructor_transfer);
+
+        if (args.Info.Count < 2 || !ArrayBuffer::Is(args[1]))
+        {
+            JavascriptError::ThrowTypeError(scriptContext, JSERR_NeedArrayBufferObject);
+        }
+
+        ArrayBuffer* arrayBuffer = ArrayBuffer::FromVar(args[1]);
+
+        if (arrayBuffer->IsDetached())
+        {
+            JavascriptError::ThrowTypeError(scriptContext, JSERR_DetachedTypedArray, _u("ArrayBuffer.transfer"));
+        }
+
+        uint32 newBufferLength = arrayBuffer->bufferLength;
+        if (args.Info.Count >= 3)
+        {
+            newBufferLength = ToIndex(args[2], JSERR_ArrayLengthConstructIncorrect, scriptContext, MaxArrayBufferLength);
+
+            // ToIndex above can call user script (valueOf) which can detach the buffer
+            if (arrayBuffer->IsDetached())
+            {
+                JavascriptError::ThrowTypeError(scriptContext, JSERR_DetachedTypedArray, _u("ArrayBuffer.transfer"));
+            }
+        }
+
+        return arrayBuffer->TransferInternal(newBufferLength);
+    }
+
+    // ArrayBuffer.prototype.slice as described in ES6 draft #19 section 24.1.4.3.
+    Var ArrayBuffer::EntrySlice(RecyclableObject* function, CallInfo callInfo, ...)
+    {
+        ScriptContext* scriptContext = function->GetScriptContext();
+
+        PROBE_STACK(scriptContext, Js::Constants::MinStackDefault);
+
+        ARGUMENTS(args, callInfo);
+
+        AssertMsg(args.Info.Count > 0, "Should always have implicit 'this'");
+
+        Assert(!(callInfo.Flags & CallFlags_New));
+
+        if (!ArrayBuffer::Is(args[0]))
+        {
+            JavascriptError::ThrowTypeError(scriptContext, JSERR_NeedArrayBufferObject);
+        }
+
+        JavascriptLibrary* library = scriptContext->GetLibrary();
+        ArrayBuffer* arrayBuffer = ArrayBuffer::FromVar(args[0]);
+
+        if (arrayBuffer->IsDetached()) // 24.1.4.3: 5. If IsDetachedBuffer(O) is true, then throw a TypeError exception.
+        {
+            JavascriptError::ThrowTypeError(scriptContext, JSERR_DetachedTypedArray, _u("ArrayBuffer.prototype.slice"));
+        }
+
+        int64 len = arrayBuffer->bufferLength;
+        int64 start = 0, end = 0;
+        int64 newLen;
+
+        // If no start or end arguments, use the entire length
+        if (args.Info.Count < 2)
+        {
+            newLen = len;
+        }
+        else
+        {
+            start = JavascriptArray::GetIndexFromVar(args[1], len, scriptContext);
+
+            // If no end argument, use length as the end
+            if (args.Info.Count < 3 || args[2] == library->GetUndefined())
+            {
+                end = len;
+            }
+            else
+            {
+                end = JavascriptArray::GetIndexFromVar(args[2], len, scriptContext);
+            }
+
+            newLen = end > start ? end - start : 0;
+        }
+
+        // We can't have allocated an ArrayBuffer with byteLength > MaxArrayBufferLength.
+        // start and end are clamped to valid indices, so the new length also cannot exceed MaxArrayBufferLength.
+        // Therefore, should be safe to cast down newLen to uint32.
+        // TODO: If we ever support allocating ArrayBuffer with byteLength > MaxArrayBufferLength we may need to review this math.
+        Assert(newLen < MaxArrayBufferLength);
+        uint32 byteLength = static_cast<uint32>(newLen);
+
+        ArrayBuffer* newBuffer = nullptr;
+
+        if (scriptContext->GetConfig()->IsES6SpeciesEnabled())
+        {
+            Var constructorVar = JavascriptOperators::SpeciesConstructor(arrayBuffer, scriptContext->GetLibrary()->GetArrayBufferConstructor(), scriptContext);
+
+            JavascriptFunction* constructor = JavascriptFunction::FromVar(constructorVar);
+
+            Js::Var constructorArgs[] = {constructor, JavascriptNumber::ToVar(byteLength, scriptContext)};
+            Js::CallInfo constructorCallInfo(Js::CallFlags_New, _countof(constructorArgs));
+            Js::Var newVar = JavascriptOperators::NewScObject(constructor, Js::Arguments(constructorCallInfo, constructorArgs), scriptContext);
+
+            if (!ArrayBuffer::Is(newVar)) // 24.1.4.3: 19.If new does not have an [[ArrayBufferData]] internal slot throw a TypeError exception.
+            {
+                JavascriptError::ThrowTypeError(scriptContext, JSERR_NeedArrayBufferObject);
+            }
+
+            newBuffer = ArrayBuffer::FromVar(newVar);
+
+            if (newBuffer->IsDetached()) // 24.1.4.3: 21. If IsDetachedBuffer(new) is true, then throw a TypeError exception.
+            {
+                JavascriptError::ThrowTypeError(scriptContext, JSERR_DetachedTypedArray, _u("ArrayBuffer.prototype.slice"));
+            }
+
+            if (newBuffer == arrayBuffer) // 24.1.4.3: 22. If SameValue(new, O) is true, then throw a TypeError exception.
+            {
+                JavascriptError::ThrowTypeError(scriptContext, JSERR_NeedArrayBufferObject);
+            }
+
+            if (newBuffer->bufferLength < byteLength) // 24.1.4.3: 23.If the value of new's [[ArrayBufferByteLength]] internal slot < newLen, then throw a TypeError exception.
+            {
+                JavascriptError::ThrowTypeError(scriptContext, JSERR_ArgumentOutOfRange, _u("ArrayBuffer.prototype.slice"));
+            }
+        }
+        else
+        {
+            newBuffer = library->CreateArrayBuffer(byteLength);
+        }
+
+        Assert(newBuffer);
+        Assert(newBuffer->bufferLength >= byteLength);
+
+        if (arrayBuffer->IsDetached()) // 24.1.4.3: 24. NOTE: Side-effects of the above steps may have detached O. 25. If IsDetachedBuffer(O) is true, then throw a TypeError exception.
+        {
+            JavascriptError::ThrowTypeError(scriptContext, JSERR_DetachedTypedArray, _u("ArrayBuffer.prototype.slice"));
+        }
+
+        // Don't bother doing memcpy if we aren't copying any elements
+        if (byteLength > 0)
+        {
+            AssertMsg(arrayBuffer->buffer != nullptr, "buffer must not be null when we copy from it");
+
+            js_memcpy_s(newBuffer->buffer, byteLength, arrayBuffer->buffer + start, byteLength);
+        }
+
+        return newBuffer;
+    }
+
+    Var ArrayBuffer::EntryGetterSymbolSpecies(RecyclableObject* function, CallInfo callInfo, ...)
+    {
+        ARGUMENTS(args, callInfo);
+
+        Assert(args.Info.Count > 0);
+
+        return args[0];
+    }
+
+    ArrayBuffer* ArrayBuffer::FromVar(Var aValue)
+    {
+        AssertMsg(Is(aValue), "var must be an ArrayBuffer");
+
+        return static_cast<ArrayBuffer *>(RecyclableObject::FromVar(aValue));
+    }
+
+    bool  ArrayBuffer::Is(Var aValue)
+    {
+        return JavascriptOperators::GetTypeId(aValue) == TypeIds_ArrayBuffer;
+    }
+
+    template <class Allocator>
+    ArrayBuffer::ArrayBuffer(uint32 length, DynamicType * type, Allocator allocator) :
+        ArrayBufferBase(type)
+    {
+        buffer = nullptr;
+        bufferLength = 0;
+        if (length > MaxArrayBufferLength)
+        {
+            JavascriptError::ThrowTypeError(GetScriptContext(), JSERR_FunctionArgument_Invalid);
+        }
+        else if (length > 0)
+        {
+            Recycler* recycler = GetType()->GetLibrary()->GetRecycler();
+            if (recycler->ReportExternalMemoryAllocation(length))
+            {
+                buffer = (BYTE*)allocator(length);
+                if (buffer == nullptr)
+                {
+                    recycler->ReportExternalMemoryFree(length);
+                }
+            }
+
+            if (buffer == nullptr)
+            {
+                recycler->CollectNow<CollectOnTypedArrayAllocation>();
+
+                if (recycler->ReportExternalMemoryAllocation(length))
+                {
+                    buffer = (BYTE*)allocator(length);
+                    if (buffer == nullptr)
+                    {
+                        recycler->ReportExternalMemoryFailure(length);
+                    }
+                }
+                else
+                {
+                    JavascriptError::ThrowOutOfMemoryError(GetScriptContext());
+                }
+            }
+
+            if (buffer != nullptr)
+            {
+                bufferLength = length;
+                ZeroMemory(buffer, bufferLength);
+            }
+        }
+    }
+
+    ArrayBuffer::ArrayBuffer(byte* buffer, uint32 length, DynamicType * type) :
+        buffer(buffer), bufferLength(length), ArrayBufferBase(type)
+    {
+        if (length > MaxArrayBufferLength)
+        {
+            JavascriptError::ThrowTypeError(GetScriptContext(), JSERR_FunctionArgument_Invalid);
+        }
+    }
+
+    BOOL ArrayBuffer::GetDiagTypeString(StringBuilder<ArenaAllocator>* stringBuilder, ScriptContext* requestContext)
+    {
+        stringBuilder->AppendCppLiteral(_u("Object, (ArrayBuffer)"));
+        return TRUE;
+    }
+
+    BOOL ArrayBuffer::GetDiagValueString(StringBuilder<ArenaAllocator>* stringBuilder, ScriptContext* requestContext)
+    {
+        stringBuilder->AppendCppLiteral(_u("[object ArrayBuffer]"));
+        return TRUE;
+    }
+
+#if ENABLE_TTD
+    void ArrayBufferParent::MarkVisitKindSpecificPtrs(TTD::SnapshotExtractor* extractor)
+    {
+        extractor->MarkVisitVar(this->arrayBuffer);
+    }
+
+    void ArrayBufferParent::ProcessCorePaths()
+    {
+        this->GetScriptContext()->TTDWellKnownInfo->EnqueueNewPathVarAsNeeded(this, this->arrayBuffer, _u("!buffer"));
+    }
+#endif
+
+    JavascriptArrayBuffer::JavascriptArrayBuffer(uint32 length, DynamicType * type) :
+        ArrayBuffer(length, type, IsValidVirtualBufferLength(length) ? AsmJsVirtualAllocator : malloc)
+    {
+    }
+    JavascriptArrayBuffer::JavascriptArrayBuffer(byte* buffer, uint32 length, DynamicType * type) :
+        ArrayBuffer(buffer, length, type)
+    {
+    }
+
+    JavascriptArrayBuffer::JavascriptArrayBuffer(DynamicType * type) : ArrayBuffer(0, type, malloc)
+    {
+    }
+
+    JavascriptArrayBuffer* JavascriptArrayBuffer::Create(uint32 length, DynamicType * type)
+    {
+        Recycler* recycler = type->GetScriptContext()->GetRecycler();
+        JavascriptArrayBuffer* result = RecyclerNewFinalized(recycler, JavascriptArrayBuffer, length, type);
+        Assert(result);
+        recycler->AddExternalMemoryUsage(length);
+        return result;
+    }
+
+    JavascriptArrayBuffer* JavascriptArrayBuffer::Create(byte* buffer, uint32 length, DynamicType * type)
+    {
+        Recycler* recycler = type->GetScriptContext()->GetRecycler();
+        JavascriptArrayBuffer* result = RecyclerNewFinalized(recycler, JavascriptArrayBuffer, buffer, length, type);
+        Assert(result);
+        recycler->AddExternalMemoryUsage(length);
+        return result;
+    }
+
+    ArrayBufferDetachedStateBase* JavascriptArrayBuffer::CreateDetachedState(BYTE* buffer, uint32 bufferLength)
+    {
+#if ENABLE_FAST_ARRAYBUFFER
+        if (IsValidVirtualBufferLength(bufferLength))
+        {
+            return HeapNew(ArrayBufferDetachedState<FreeFn>, buffer, bufferLength, FreeMemAlloc, ArrayBufferAllocationType::MemAlloc);
+        }
+        else
+        {
+            return HeapNew(ArrayBufferDetachedState<FreeFn>, buffer, bufferLength, free, ArrayBufferAllocationType::Heap);
+        }
+#else
+        return HeapNew(ArrayBufferDetachedState<FreeFn>, buffer, bufferLength, free, ArrayBufferAllocationType::Heap);
+#endif
+    }
+
+    bool JavascriptArrayBuffer::IsValidAsmJsBufferLengthAlgo(uint length, bool forceCheck)
+    {
+        /*
+        1. length >= 2^16
+        2. length is power of 2 or (length > 2^24 and length is multiple of 2^24)
+        3. length is a multiple of 4K
+        */
+        const bool isLongEnough = length >= 0x10000;
+        const bool isPow2 = ::Math::IsPow2(length);
+        // No need to check for length > 2^24, because it already has to be non zero length
+        const bool isMultipleOf2e24 = (length & 0xFFFFFF) == 0;
+        const bool isPageSizeMultiple = (length % AutoSystemInfo::PageSize) == 0;
+        return (
+#ifndef ENABLE_FAST_ARRAYBUFFER
+            forceCheck &&
+#endif
+            isLongEnough &&
+            (isPow2 || isMultipleOf2e24) &&
+            isPageSizeMultiple
+        );
+    }
+
+    bool JavascriptArrayBuffer::IsValidAsmJsBufferLength(uint length, bool forceCheck)
+    {
+        return IsValidAsmJsBufferLengthAlgo(length, forceCheck);
+    }
+
+    bool JavascriptArrayBuffer::IsValidVirtualBufferLength(uint length)
+    {
+#if ENABLE_FAST_ARRAYBUFFER
+        return !PHASE_OFF1(Js::TypedArrayVirtualPhase) && IsValidAsmJsBufferLengthAlgo(length, true);
+#else
+        return false;
+#endif
+    }
+
+    void JavascriptArrayBuffer::Finalize(bool isShutdown)
+    {
+        // In debugger scenario, ScriptAuthor can create scriptContext and delete scriptContext
+        // explicitly. So for the builtin, while javascriptLibrary is still alive fine, the
+        // matching scriptContext might have been deleted and the javascriptLibrary->scriptContext
+        // field reset (but javascriptLibrary is still alive).
+        // Use the recycler field off library instead of scriptcontext to avoid av.
+
+        // Recycler may not be available at Dispose. We need to
+        // free the memory and report that it has been freed at the same
+        // time. Otherwise, AllocationPolicyManager is unable to provide correct feedback
+#if ENABLE_FAST_ARRAYBUFFER
+        //AsmJS Virtual Free
+        if (buffer && IsValidVirtualBufferLength(this->bufferLength))
+        {
+            FreeMemAlloc(buffer);
+        }
+        else
+        {
+            free(buffer);
+        }
+#else
+        free(buffer);
+#endif
+        Recycler* recycler = GetType()->GetLibrary()->GetRecycler();
+        recycler->ReportExternalMemoryFree(bufferLength);
+
+        buffer = nullptr;
+        bufferLength = 0;
+    }
+
+    void JavascriptArrayBuffer::Dispose(bool isShutdown)
+    {
+        /* See JavascriptArrayBuffer::Finalize */
+    }
+
+    // Copy memory from src to dst, truncate if dst smaller, zero extra memory
+    // if dst larger
+    static void MemCpyZero(__bcount(dstSize) BYTE* dst, size_t dstSize,
+        __in_bcount(count) const BYTE* src, size_t count)
+    {
+        js_memcpy_s(dst, dstSize, src, min(dstSize, count));
+        if (dstSize > count)
+        {
+            ZeroMemory(dst + count, dstSize - count);
+        }
+    }
+
+    // Same as realloc but zero newly allocated portion if newSize > oldSize
+    static BYTE* ReallocZero(BYTE* ptr, size_t oldSize, size_t newSize)
+    {
+        BYTE* ptrNew = (BYTE*)realloc(ptr, newSize);
+        if (ptrNew && newSize > oldSize)
+        {
+            ZeroMemory(ptrNew + oldSize, newSize - oldSize);
+        }
+        return ptrNew;
+    }
+
+    ArrayBuffer * JavascriptArrayBuffer::TransferInternal(uint32 newBufferLength)
+    {
+        ArrayBuffer* newArrayBuffer;
+        Recycler* recycler = this->GetRecycler();
+
+        if (this->bufferLength > 0)
+        {
+            ReportDifferentialAllocation(newBufferLength);
+        }
+
+        if (newBufferLength == 0 || this->bufferLength == 0)
+        {
+            newArrayBuffer = GetLibrary()->CreateArrayBuffer(newBufferLength);
+            if (newBufferLength > 0 && !newArrayBuffer->GetByteLength())
+            {
+                JavascriptError::ThrowOutOfMemoryError(GetScriptContext());
+            }
+        }
+        else
+        {
+            BYTE * newBuffer = nullptr;
+            if (IsValidVirtualBufferLength(this->bufferLength))
+            {
+                if (IsValidVirtualBufferLength(newBufferLength))
+                {
+                    // we are transferring between an optimized buffer using a length that can be optimized
+                    if (newBufferLength < this->bufferLength)
+                    {
+#pragma prefast(suppress:6250, "Calling 'VirtualFree' without the MEM_RELEASE flag might free memory but not address descriptors (VADs).")
+                        VirtualFree(this->buffer + newBufferLength, this->bufferLength - newBufferLength, MEM_DECOMMIT);
+                    }
+                    else if (newBufferLength > this->bufferLength)
+                    {
+                        LPVOID newMem = VirtualAlloc(this->buffer + this->bufferLength, newBufferLength - this->bufferLength, MEM_COMMIT, PAGE_READWRITE);
+                        if (!newMem)
+                        {
+                            recycler->ReportExternalMemoryFailure(newBufferLength - this->bufferLength);
+                            JavascriptError::ThrowOutOfMemoryError(GetScriptContext());
+                        }
+                    }
+                    newBuffer = this->buffer;
+                }
+                else
+                {
+                    // we are transferring from an optimized buffer, but the new length isn't compatible, so start over and copy to new memory
+                    newBuffer = (BYTE*)malloc(newBufferLength);
+                    if (!newBuffer)
+                    {
+                        recycler->ReportExternalMemoryFailure(newBufferLength - this->bufferLength);
+                        JavascriptError::ThrowOutOfMemoryError(GetScriptContext());
+                    }
+                    MemCpyZero(newBuffer, newBufferLength, this->buffer, this->bufferLength);
+                }
+            }
+            else
+            {
+                if (IsValidVirtualBufferLength(newBufferLength))
+                {
+                    // we are transferring from an unoptimized buffer, but new length can be optimized, so move to that
+                    newBuffer = (BYTE*)AsmJsVirtualAllocator(newBufferLength);
+                    if (!newBuffer)
+                    {
+                        recycler->ReportExternalMemoryFailure(newBufferLength - this->bufferLength);
+                        JavascriptError::ThrowOutOfMemoryError(GetScriptContext());
+                    }
+                    MemCpyZero(newBuffer, newBufferLength, this->buffer, this->bufferLength);
+                }
+                else if (newBufferLength != this->bufferLength)
+                {
+                    // both sides will just be regular ArrayBuffer, so realloc
+                    newBuffer = ReallocZero(this->buffer, this->bufferLength, newBufferLength);
+                    if (!newBuffer)
+                    {
+                        recycler->ReportExternalMemoryFailure(newBufferLength - this->bufferLength);
+                        JavascriptError::ThrowOutOfMemoryError(GetScriptContext());
+                    }
+                }
+                else
+                {
+                    newBuffer = this->buffer;
+                }
+            }
+            newArrayBuffer = GetLibrary()->CreateArrayBuffer(newBuffer, newBufferLength);
+
+        }
+        AutoDiscardPTR<Js::ArrayBufferDetachedStateBase> state(DetachAndGetState());
+        state->MarkAsClaimed();
+
+        return newArrayBuffer;
+    }
+
+    void JavascriptArrayBuffer::ReportDifferentialAllocation(uint32 newBufferLength)
+    {
+        Recycler* recycler = this->GetRecycler();
+
+        // Report differential external memory allocation.
+        // If current bufferLength == 0, new ArrayBuffer creation records the allocation
+        // so no need to do it here.
+        if (newBufferLength != this->bufferLength)
+        {
+            // Expanding buffer
+            if (newBufferLength > this->bufferLength)
+            {
+                if (!recycler->ReportExternalMemoryAllocation(newBufferLength - this->bufferLength))
+                {
+                    recycler->CollectNow<CollectOnTypedArrayAllocation>();
+                    if (!recycler->ReportExternalMemoryAllocation(newBufferLength - this->bufferLength))
+                    {
+                        JavascriptError::ThrowOutOfMemoryError(GetScriptContext());
+                    }
+                }
+            }
+            // Contracting buffer
+            else
+            {
+                recycler->ReportExternalMemoryFree(this->bufferLength - newBufferLength);
+            }
+        }
+    }
+
+#if ENABLE_TTD
+    TTD::NSSnapObjects::SnapObjectType JavascriptArrayBuffer::GetSnapTag_TTD() const
+    {
+        return TTD::NSSnapObjects::SnapObjectType::SnapArrayBufferObject;
+    }
+
+    void JavascriptArrayBuffer::ExtractSnapObjectDataInto(TTD::NSSnapObjects::SnapObject* objData, TTD::SlabAllocator& alloc)
+    {
+        TTD::NSSnapObjects::SnapArrayBufferInfo* sabi = alloc.SlabAllocateStruct<TTD::NSSnapObjects::SnapArrayBufferInfo>();
+
+        sabi->Length = this->GetByteLength();
+        if (sabi->Length == 0)
+        {
+            sabi->Buff = nullptr;
+        }
+        else
+        {
+            sabi->Buff = alloc.SlabAllocateArray<byte>(sabi->Length);
+            memcpy(sabi->Buff, this->GetBuffer(), sabi->Length);
+        }
+
+        TTD::NSSnapObjects::StdExtractSetKindSpecificInfo<TTD::NSSnapObjects::SnapArrayBufferInfo*, TTD::NSSnapObjects::SnapObjectType::SnapArrayBufferObject>(objData, sabi);
+    }
+#endif
+
+
+
+    WebAssemblyArrayBuffer::WebAssemblyArrayBuffer(uint32 length, DynamicType * type) :
+#ifndef ENABLE_FAST_ARRAYBUFFER
+        // Treat as a normal JavascriptArrayBuffer
+        JavascriptArrayBuffer(length, type) {}
+#else
+        JavascriptArrayBuffer(length, type, WasmVirtualAllocator)
+    {
+        // Make sure we always have a buffer even if the length is 0
+        if (buffer == nullptr)
+        {
+            // We want to allocate an empty buffer using virtual memory
+            Assert(length == 0);
+            buffer = (BYTE*)WasmVirtualAllocator(0);
+            if (buffer == nullptr)
+            {
+                JavascriptError::ThrowOutOfMemoryError(GetScriptContext());
+            }
+        }
+    }
+#endif
+
+    WebAssemblyArrayBuffer::WebAssemblyArrayBuffer(byte* buffer, uint32 length, DynamicType * type):
+        JavascriptArrayBuffer(buffer, length, type)
+    {
+
+    }
+
+    WebAssemblyArrayBuffer* WebAssemblyArrayBuffer::Create(byte* buffer, uint32 length, DynamicType * type)
+    {
+        Recycler* recycler = type->GetScriptContext()->GetRecycler();
+        WebAssemblyArrayBuffer* result;
+        if (buffer)
+        {
+            result = RecyclerNewFinalized(recycler, WebAssemblyArrayBuffer, buffer, length, type);
+        }
+        else
+        {
+            result = RecyclerNewFinalized(recycler, WebAssemblyArrayBuffer, length, type);
+        }
+        Assert(result);
+        recycler->AddExternalMemoryUsage(length);
+        return result;
+    }
+
+    bool WebAssemblyArrayBuffer::IsValidVirtualBufferLength(uint length)
+    {
+#if ENABLE_FAST_ARRAYBUFFER
+        return true;
+#else
+        return false;
+#endif
+    }
+
+    ArrayBuffer * WebAssemblyArrayBuffer::TransferInternal(uint32 newBufferLength)
+    {
+#if ENABLE_FAST_ARRAYBUFFER
+        ReportDifferentialAllocation(newBufferLength);
+        Assert(this->buffer);
+
+        AssertMsg(newBufferLength > this->bufferLength, "The only supported scenario in WebAssembly is to grow the memory");
+        if (newBufferLength > this->bufferLength)
+        {
+            LPVOID newMem = VirtualAlloc(this->buffer + this->bufferLength, newBufferLength - this->bufferLength, MEM_COMMIT, PAGE_READWRITE);
+            if (!newMem)
+            {
+                Recycler* recycler = this->GetRecycler();
+                recycler->ReportExternalMemoryFailure(newBufferLength);
+                JavascriptError::ThrowOutOfMemoryError(GetScriptContext());
+            }
+        }
+        ArrayBuffer* newArrayBuffer = GetLibrary()->CreateWebAssemblyArrayBuffer(this->buffer, newBufferLength);
+
+        AutoDiscardPTR<Js::ArrayBufferDetachedStateBase> state(DetachAndGetState());
+        state->MarkAsClaimed();
+
+        return newArrayBuffer;
+#else
+        return JavascriptArrayBuffer::TransferInternal(newBufferLength);
+#endif
+    }
+
+    ProjectionArrayBuffer::ProjectionArrayBuffer(uint32 length, DynamicType * type) :
+        ArrayBuffer(length, type, CoTaskMemAlloc)
+    {
+    }
+
+    ProjectionArrayBuffer::ProjectionArrayBuffer(byte* buffer, uint32 length, DynamicType * type) :
+        ArrayBuffer(buffer, length, type)
+    {
+    }
+
+    ProjectionArrayBuffer* ProjectionArrayBuffer::Create(uint32 length, DynamicType * type)
+    {
+        Recycler* recycler = type->GetScriptContext()->GetRecycler();
+        recycler->AddExternalMemoryUsage(length);
+        return RecyclerNewFinalized(recycler, ProjectionArrayBuffer, length, type);
+    }
+
+    ProjectionArrayBuffer* ProjectionArrayBuffer::Create(byte* buffer, uint32 length, DynamicType * type)
+    {
+        Recycler* recycler = type->GetScriptContext()->GetRecycler();
+        // This is user passed [in] buffer, user should AddExternalMemoryUsage before calling jscript, but
+        // I don't see we ask everyone to do this. Let's add the memory pressure here as well.
+        recycler->AddExternalMemoryUsage(length);
+        return RecyclerNewFinalized(recycler, ProjectionArrayBuffer, buffer, length, type);
+    }
+
+    void ProjectionArrayBuffer::Dispose(bool isShutdown)
+    {
+        CoTaskMemFree(buffer);
+    }
+
+    ArrayBuffer * ProjectionArrayBuffer::TransferInternal(uint32 newBufferLength)
+    {
+        ArrayBuffer* newArrayBuffer;
+        if (newBufferLength == 0 || this->bufferLength == 0)
+        {
+            newArrayBuffer = GetLibrary()->CreateProjectionArraybuffer(newBufferLength);
+        }
+        else
+        {
+            BYTE * newBuffer = (BYTE*)CoTaskMemRealloc(this->buffer, newBufferLength);
+            if (!newBuffer)
+            {
+                JavascriptError::ThrowOutOfMemoryError(GetScriptContext());
+            }
+            newArrayBuffer = GetLibrary()->CreateProjectionArraybuffer(newBuffer, newBufferLength);
+        }
+
+        AutoDiscardPTR<Js::ArrayBufferDetachedStateBase> state(DetachAndGetState());
+        state->MarkAsClaimed();
+
+        return newArrayBuffer;
+    }
+
+    ExternalArrayBuffer::ExternalArrayBuffer(byte *buffer, uint32 length, DynamicType *type)
+        : ArrayBuffer(buffer, length, type)
+    {
+    }
+
+#if ENABLE_TTD
+    TTD::NSSnapObjects::SnapObjectType ExternalArrayBuffer::GetSnapTag_TTD() const
+    {
+        //We re-map ExternalArrayBuffers to regular buffers since the 'real' host will be gone when we replay
+        return TTD::NSSnapObjects::SnapObjectType::SnapArrayBufferObject;
+    }
+
+    void ExternalArrayBuffer::ExtractSnapObjectDataInto(TTD::NSSnapObjects::SnapObject* objData, TTD::SlabAllocator& alloc)
+    {
+        TTD::NSSnapObjects::SnapArrayBufferInfo* sabi = alloc.SlabAllocateStruct<TTD::NSSnapObjects::SnapArrayBufferInfo>();
+
+        sabi->Length = this->GetByteLength();
+        if(sabi->Length == 0)
+        {
+            sabi->Buff = nullptr;
+        }
+        else
+        {
+            sabi->Buff = alloc.SlabAllocateArray<byte>(sabi->Length);
+            memcpy(sabi->Buff, this->GetBuffer(), sabi->Length);
+        }
+
+        TTD::NSSnapObjects::StdExtractSetKindSpecificInfo<TTD::NSSnapObjects::SnapArrayBufferInfo*, TTD::NSSnapObjects::SnapObjectType::SnapArrayBufferObject>(objData, sabi);
+    }
+#endif
+}
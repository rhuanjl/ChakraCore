--- conflicted
+++ resolved
@@ -8,6 +8,7 @@
 {
     class IteratorObjectEnumerator sealed : public JavascriptEnumerator
     {
+        typedef SListBase<Js::PropertyRecord const *, Memory::Recycler> PropertyRecordList;
     public:
         static IteratorObjectEnumerator * Create(ScriptContext* scriptContext, Var iteratorObject);
         virtual Var MoveAndGetNext(PropertyId& propertyId, PropertyAttributes* attributes = nullptr);
@@ -18,16 +19,10 @@
 
     private:
         void EnsureIterator();
-<<<<<<< HEAD
         Field(RecyclableObject*) iteratorObject;
         Field(Var) value;
         Field(BOOL) done;
-=======
-        RecyclableObject* iteratorObject;
-        Var value;
-        BOOL done;
-        SListBase<Js::PropertyRecord const *> propertyRecords;
->>>>>>> 3239cc68
+        Field(PropertyRecordList) propertyRecords;
     };
 
 }
--- conflicted
+++ resolved
@@ -41,12 +41,9 @@
         {
             swprintf_s(stringBuffer, countBuffer, _u("SIMD.Int32x4(%d, %d, %d, %d)"), value.i32[SIMD_X], value.i32[SIMD_Y], value.i32[SIMD_Z], value.i32[SIMD_W]);
         }
-<<<<<<< HEAD
+
+        static const char16* GetTypeName();
         inline SIMDValue GetValue() { return value; }
-=======
-        static const char16* GetTypeName();
-        __inline SIMDValue GetValue() { return value; }
->>>>>>> f70638af
 
         virtual RecyclableObject * CloneToScriptContext(ScriptContext* requestContext) override;
         static size_t GetOffsetOfValue() { return offsetof(JavascriptSIMDInt32x4, value); }

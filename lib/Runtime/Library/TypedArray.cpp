//-------------------------------------------------------------------------------------------------------
// Copyright (C) Microsoft. All rights reserved.
// Licensed under the MIT license. See LICENSE.txt file in the project root for full license information.
//-------------------------------------------------------------------------------------------------------
// Implementation for typed arrays based on ArrayBuffer.
// There is one nested ArrayBuffer for each typed array. Multiple typed array
// can share the same array buffer.
//----------------------------------------------------------------------------
#include "RuntimeLibraryPch.h"

#define INSTANTIATE_BUILT_IN_ENTRYPOINTS(typeName) \
    template Var typeName::NewInstance(RecyclableObject* function, CallInfo callInfo, ...); \
    template Var typeName::EntrySet(RecyclableObject* function, CallInfo callInfo, ...); \
    template Var typeName::EntrySubarray(RecyclableObject* function, CallInfo callInfo, ...); \

namespace Js
{
    /*static*/
    PropertyId const TypedArrayBase::specialPropertyIds[] =
    {
        PropertyIds::length,
        PropertyIds::buffer,
        PropertyIds::byteOffset,
        PropertyIds::byteLength,
        PropertyIds::BYTES_PER_ELEMENT
    };

    // explicitly instantiate these function for the built in entry point FunctionInfo
    INSTANTIATE_BUILT_IN_ENTRYPOINTS(Int8Array)
    INSTANTIATE_BUILT_IN_ENTRYPOINTS(Uint8Array)
    INSTANTIATE_BUILT_IN_ENTRYPOINTS(Uint8ClampedArray)
    INSTANTIATE_BUILT_IN_ENTRYPOINTS(Int16Array)
    INSTANTIATE_BUILT_IN_ENTRYPOINTS(Uint16Array)
    INSTANTIATE_BUILT_IN_ENTRYPOINTS(Int32Array)
    INSTANTIATE_BUILT_IN_ENTRYPOINTS(Uint32Array)
    INSTANTIATE_BUILT_IN_ENTRYPOINTS(Float32Array)
    INSTANTIATE_BUILT_IN_ENTRYPOINTS(Float64Array)
    INSTANTIATE_BUILT_IN_ENTRYPOINTS(Int64Array)
    INSTANTIATE_BUILT_IN_ENTRYPOINTS(Uint64Array)
    INSTANTIATE_BUILT_IN_ENTRYPOINTS(BoolArray)

    template<> BOOL Uint8ClampedArray::Is(Var aValue)
    {
        return JavascriptOperators::GetTypeId(aValue) == TypeIds_Uint8ClampedArray &&
               ( VirtualTableInfo<Uint8ClampedArray>::HasVirtualTable(aValue) ||
                 VirtualTableInfo<CrossSiteObject<Uint8ClampedArray>>::HasVirtualTable(aValue)
               );
    }

    template<> BOOL Uint8Array::Is(Var aValue)
    {
        return JavascriptOperators::GetTypeId(aValue) == TypeIds_Uint8Array &&
              ( VirtualTableInfo<Uint8Array>::HasVirtualTable(aValue) ||
                VirtualTableInfo<CrossSiteObject<Uint8Array>>::HasVirtualTable(aValue)
              );
    }

    template<> BOOL Int8Array::Is(Var aValue)
    {
        return JavascriptOperators::GetTypeId(aValue) == TypeIds_Int8Array &&
               ( VirtualTableInfo<Int8Array>::HasVirtualTable(aValue) ||
                 VirtualTableInfo<CrossSiteObject<Int8Array>>::HasVirtualTable(aValue)
               );
    }


    template<> BOOL Int16Array::Is(Var aValue)
    {
        return JavascriptOperators::GetTypeId(aValue) == TypeIds_Int16Array &&
               ( VirtualTableInfo<Int16Array>::HasVirtualTable(aValue) ||
                 VirtualTableInfo<CrossSiteObject<Int16Array>>::HasVirtualTable(aValue)
               );
    }

    template<> BOOL Uint16Array::Is(Var aValue)
    {
        return JavascriptOperators::GetTypeId(aValue) == TypeIds_Uint16Array &&
              ( VirtualTableInfo<Uint16Array>::HasVirtualTable(aValue) ||
                VirtualTableInfo<CrossSiteObject<Uint16Array>>::HasVirtualTable(aValue)
              );
    }

    template<> BOOL Int32Array::Is(Var aValue)
    {
        return JavascriptOperators::GetTypeId(aValue) == TypeIds_Int32Array &&
               ( VirtualTableInfo<Int32Array>::HasVirtualTable(aValue) ||
                 VirtualTableInfo<CrossSiteObject<Int32Array>>::HasVirtualTable(aValue)
               );
    }

    template<> BOOL Uint32Array::Is(Var aValue)
    {
        return JavascriptOperators::GetTypeId(aValue) == TypeIds_Uint32Array &&
               ( VirtualTableInfo<Uint32Array>::HasVirtualTable(aValue) ||
                 VirtualTableInfo<CrossSiteObject<Uint32Array>>::HasVirtualTable(aValue)
               );
    }

    template<> BOOL Float32Array::Is(Var aValue)
    {
        return JavascriptOperators::GetTypeId(aValue) == TypeIds_Float32Array &&
               ( VirtualTableInfo<Float32Array>::HasVirtualTable(aValue) ||
                 VirtualTableInfo<CrossSiteObject<Float32Array>>::HasVirtualTable(aValue)
               );
    }

    template<> BOOL Float64Array::Is(Var aValue)
    {
        return JavascriptOperators::GetTypeId(aValue) == TypeIds_Float64Array &&
               ( VirtualTableInfo<Float64Array>::HasVirtualTable(aValue) ||
                 VirtualTableInfo<CrossSiteObject<Float64Array>>::HasVirtualTable(aValue)
               );
    }

    template<> BOOL Int64Array::Is(Var aValue)
    {
        return JavascriptOperators::GetTypeId(aValue) == TypeIds_Int64Array &&
               ( VirtualTableInfo<Int64Array>::HasVirtualTable(aValue) ||
                 VirtualTableInfo<CrossSiteObject<Int64Array>>::HasVirtualTable(aValue)
               );
    }

    template<> BOOL Uint64Array::Is(Var aValue)
    {
        return JavascriptOperators::GetTypeId(aValue) == TypeIds_Uint64Array &&
               ( VirtualTableInfo<Uint64Array>::HasVirtualTable(aValue) ||
                 VirtualTableInfo<CrossSiteObject<Uint64Array>>::HasVirtualTable(aValue)
               );
    }

    template<> BOOL BoolArray::Is(Var aValue)
    {
        return JavascriptOperators::GetTypeId(aValue) == TypeIds_BoolArray &&
               ( VirtualTableInfo<BoolArray>::HasVirtualTable(aValue) ||
                 VirtualTableInfo<CrossSiteObject<BoolArray>>::HasVirtualTable(aValue)
               );
    }

    template<> BOOL Uint8ClampedVirtualArray::Is(Var aValue)
    {
        return JavascriptOperators::GetTypeId(aValue) == TypeIds_Uint8ClampedArray &&
               ( VirtualTableInfo<Uint8ClampedVirtualArray>::HasVirtualTable(aValue) ||
                 VirtualTableInfo<CrossSiteObject<Uint8ClampedVirtualArray>>::HasVirtualTable(aValue)
               );
    }

    template<> BOOL Uint8VirtualArray::Is(Var aValue)
    {
        return JavascriptOperators::GetTypeId(aValue) == TypeIds_Uint8Array &&
               ( VirtualTableInfo<Uint8VirtualArray>::HasVirtualTable(aValue) ||
                 VirtualTableInfo<CrossSiteObject<Uint8VirtualArray>>::HasVirtualTable(aValue)
               );
    }


    template<> BOOL Int8VirtualArray::Is(Var aValue)
    {
        return JavascriptOperators::GetTypeId(aValue) == TypeIds_Int8Array &&
               ( VirtualTableInfo<Int8VirtualArray>::HasVirtualTable(aValue) ||
                 VirtualTableInfo<CrossSiteObject<Int8VirtualArray>>::HasVirtualTable(aValue)
               );
    }

    template<> BOOL Int16VirtualArray::Is(Var aValue)
    {
        return JavascriptOperators::GetTypeId(aValue) == TypeIds_Int16Array &&
               ( VirtualTableInfo<Int16VirtualArray>::HasVirtualTable(aValue) ||
                 VirtualTableInfo<CrossSiteObject<Int16VirtualArray>>::HasVirtualTable(aValue)
               );
    }

    template<> BOOL Uint16VirtualArray::Is(Var aValue)
    {
        return JavascriptOperators::GetTypeId(aValue) == TypeIds_Uint16Array &&
               ( VirtualTableInfo<Uint16VirtualArray>::HasVirtualTable(aValue) ||
                 VirtualTableInfo<CrossSiteObject<Uint16VirtualArray>>::HasVirtualTable(aValue)
               );
    }

    template<> BOOL Int32VirtualArray::Is(Var aValue)
    {
        return JavascriptOperators::GetTypeId(aValue) == TypeIds_Int32Array &&
               ( VirtualTableInfo<Int32VirtualArray>::HasVirtualTable(aValue) ||
                 VirtualTableInfo<CrossSiteObject<Int32VirtualArray>>::HasVirtualTable(aValue)
               );
    }

    template<> BOOL Uint32VirtualArray::Is(Var aValue)
    {
        return JavascriptOperators::GetTypeId(aValue) == TypeIds_Uint32Array &&
               ( VirtualTableInfo<Uint32VirtualArray>::HasVirtualTable(aValue) ||
                 VirtualTableInfo<CrossSiteObject<Uint32VirtualArray>>::HasVirtualTable(aValue)
               );
    }

    template<> BOOL Float32VirtualArray::Is(Var aValue)
    {
        return JavascriptOperators::GetTypeId(aValue) == TypeIds_Float32Array &&
               ( VirtualTableInfo<Float32VirtualArray>::HasVirtualTable(aValue) ||
                 VirtualTableInfo<CrossSiteObject<Float32VirtualArray>>::HasVirtualTable(aValue)
               );
    }

    template<> BOOL Float64VirtualArray::Is(Var aValue)
    {
        return JavascriptOperators::GetTypeId(aValue) == TypeIds_Float64Array &&
               ( VirtualTableInfo<Float64VirtualArray>::HasVirtualTable(aValue) ||
                 VirtualTableInfo<CrossSiteObject<Float64VirtualArray>>::HasVirtualTable(aValue)
               );
    }

    template <typename TypeName, bool clamped, bool virtualAllocated>
    TypedArray<TypeName, clamped, virtualAllocated>* TypedArray<TypeName, clamped, virtualAllocated>::FromVar(Var aValue)
    {
        AssertMsg(TypedArray::Is(aValue), "invalid TypedArray");
        return static_cast<TypedArray<TypeName, clamped, virtualAllocated>*>(RecyclableObject::FromVar(aValue));
    }

    template<> Uint8ClampedArray* Uint8ClampedArray::FromVar(Var aValue)
    {
        AssertMsg(Uint8ClampedArray::Is(aValue), "invalid Uint8ClampedArray");
        return static_cast<Uint8ClampedArray*>(RecyclableObject::FromVar(aValue));
    }

    template<> Uint8Array* Uint8Array::FromVar(Var aValue)
    {
        AssertMsg(Uint8Array::Is(aValue), "invalid Uint8Array");
        return static_cast<Uint8Array*>(RecyclableObject::FromVar(aValue));
    }

    template<> Int8Array* Int8Array::FromVar(Var aValue)
    {
        AssertMsg(Int8Array::Is(aValue), "invalid Int8Array");
        return static_cast<Int8Array*>(RecyclableObject::FromVar(aValue));
    }

    template<> Int16Array* Int16Array::FromVar(Var aValue)
    {
        AssertMsg(Int16Array::Is(aValue), "invalid Int16Array");
        return static_cast<Int16Array*>(RecyclableObject::FromVar(aValue));
    }

    template<> Uint16Array* Uint16Array::FromVar(Var aValue)
    {
        AssertMsg(Uint16Array::Is(aValue), "invalid Uint16Array");
        return static_cast<Uint16Array*>(RecyclableObject::FromVar(aValue));
    }

    template<> Int32Array* Int32Array::FromVar(Var aValue)
    {
        AssertMsg(Int32Array::Is(aValue), "invalid Int32Array");
        return static_cast<Int32Array*>(RecyclableObject::FromVar(aValue));
    }

    template<> Uint32Array* Uint32Array::FromVar(Var aValue)
    {
        AssertMsg(Uint32Array::Is(aValue), "invalid Uint32Array");
        return static_cast<Uint32Array*>(RecyclableObject::FromVar(aValue));
    }

    template<> Float32Array* Float32Array::FromVar(Var aValue)
    {
        AssertMsg(Float32Array::Is(aValue), "invalid Float32Array");
        return static_cast<Float32Array*>(RecyclableObject::FromVar(aValue));
    }

    template<> Float64Array* Float64Array::FromVar(Var aValue)
    {
        AssertMsg(Float64Array::Is(aValue), "invalid Float64Array");
        return static_cast<Float64Array*>(RecyclableObject::FromVar(aValue));
    }

    template<> Int64Array* Int64Array::FromVar(Var aValue)
    {
        AssertMsg(Int64Array::Is(aValue), "invalid Int64Array");
        return static_cast<Int64Array*>(RecyclableObject::FromVar(aValue));
    }

    template<> Uint64Array* Uint64Array::FromVar(Var aValue)
    {
        AssertMsg(Uint64Array::Is(aValue), "invalid Uint64Array");
        return static_cast<Uint64Array*>(RecyclableObject::FromVar(aValue));
    }

    template<> Int8VirtualArray* Int8VirtualArray::FromVar(Var aValue)
    {
        AssertMsg(Int8VirtualArray::Is(aValue), "invalid Int8Array");
        return static_cast<Int8VirtualArray*>(RecyclableObject::FromVar(aValue));
    }

    template<> Uint8ClampedVirtualArray* Uint8ClampedVirtualArray::FromVar(Var aValue)
    {
        AssertMsg(Uint8ClampedVirtualArray::Is(aValue), "invalid Uint8ClampedArray");
        return static_cast<Uint8ClampedVirtualArray*>(RecyclableObject::FromVar(aValue));
    }

    template<> Uint8VirtualArray* Uint8VirtualArray::FromVar(Var aValue)
    {
        AssertMsg(Uint8VirtualArray::Is(aValue), "invalid Uint8Array");
        return static_cast<Uint8VirtualArray*>(RecyclableObject::FromVar(aValue));
    }

    template<> Int16VirtualArray* Int16VirtualArray::FromVar(Var aValue)
    {
        AssertMsg(Int16VirtualArray::Is(aValue), "invalid Int16Array");
        return static_cast<Int16VirtualArray*>(RecyclableObject::FromVar(aValue));
    }

    template<> Uint16VirtualArray* Uint16VirtualArray::FromVar(Var aValue)
    {
        AssertMsg(Uint16VirtualArray::Is(aValue), "invalid Uint16Array");
        return static_cast<Uint16VirtualArray*>(RecyclableObject::FromVar(aValue));
    }

    template<> Int32VirtualArray* Int32VirtualArray::FromVar(Var aValue)
    {
        AssertMsg(Int32VirtualArray::Is(aValue), "invalid Int32Array");
        return static_cast<Int32VirtualArray*>(RecyclableObject::FromVar(aValue));
    }

    template<> Uint32VirtualArray* Uint32VirtualArray::FromVar(Var aValue)
    {
        AssertMsg(Uint32VirtualArray::Is(aValue), "invalid Uint32Array");
        return static_cast<Uint32VirtualArray*>(RecyclableObject::FromVar(aValue));
    }

    template<> Float32VirtualArray* Float32VirtualArray::FromVar(Var aValue)
    {
        AssertMsg(Float32VirtualArray::Is(aValue), "invalid Float32Array");
        return static_cast<Float32VirtualArray*>(RecyclableObject::FromVar(aValue));
    }

    template<> Float64VirtualArray* Float64VirtualArray::FromVar(Var aValue)
    {
        AssertMsg(Float64VirtualArray::Is(aValue), "invalid Float64Array");
        return static_cast<Float64VirtualArray*>(RecyclableObject::FromVar(aValue));
    }

    template<> BoolArray* BoolArray::FromVar(Var aValue)
    {
        AssertMsg(BoolArray::Is(aValue), "invalid BoolArray");
        return static_cast<BoolArray*>(RecyclableObject::FromVar(aValue));
    }

    TypedArrayBase::TypedArrayBase(ArrayBuffer* arrayBuffer, uint32 offSet, uint mappedLength, uint elementSize, DynamicType* type) :
        ArrayBufferParent(type, mappedLength, arrayBuffer),
        byteOffset(offSet),
        BYTES_PER_ELEMENT(elementSize)
    {
    }

    inline JsUtil::List<Var, ArenaAllocator>* IteratorToList(RecyclableObject *iterator, ScriptContext *scriptContext, ArenaAllocator *alloc)
    {
        Assert(iterator != nullptr);

        Var nextValue;
        JsUtil::List<Var, ArenaAllocator>* retList = JsUtil::List<Var, ArenaAllocator>::New(alloc);

        while (JavascriptOperators::IteratorStepAndValue(iterator, scriptContext, &nextValue))
        {
            retList->Add(nextValue);
        }

        return retList;
    }

    Var TypedArrayBase::CreateNewInstanceFromIterator(RecyclableObject *iterator, ScriptContext *scriptContext, uint32 elementSize, PFNCreateTypedArray pfnCreateTypedArray)
    {
        TypedArrayBase *newArr = nullptr;

        DECLARE_TEMP_GUEST_ALLOCATOR(tempAlloc);

        ACQUIRE_TEMP_GUEST_ALLOCATOR(tempAlloc, scriptContext, _u("Runtime"));
        {
            JsUtil::List<Var, ArenaAllocator>* tempList = IteratorToList(iterator, scriptContext, tempAlloc);

            uint32 len = tempList->Count();
            uint32 byteLen;

            if (UInt32Math::Mul(len, elementSize, &byteLen))
            {
                JavascriptError::ThrowRangeError(scriptContext, JSERR_InvalidTypedArrayLength);
            }

            ArrayBuffer *arrayBuffer = scriptContext->GetLibrary()->CreateArrayBuffer(byteLen);
            newArr = static_cast<TypedArrayBase*>(pfnCreateTypedArray(arrayBuffer, 0, len, scriptContext->GetLibrary()));

            for (uint32 k = 0; k < len; k++)
            {
                Var kValue = tempList->Item(k);
                newArr->SetItem(k, kValue);
            }
        }
        RELEASE_TEMP_GUEST_ALLOCATOR(tempAlloc, scriptContext);

        return newArr;
    }

    Var TypedArrayBase::CreateNewInstance(Arguments& args, ScriptContext* scriptContext, uint32 elementSize, PFNCreateTypedArray pfnCreateTypedArray)
    {
        uint32 byteLength = 0;
        int32 offSet = 0;
        int32 mappedLength = -1;
        int32 elementCount = 0;
        ArrayBuffer* arrayBuffer = nullptr;
        TypedArrayBase* typedArraySource = nullptr;
        RecyclableObject* jsArraySource = nullptr;
        bool fromExternalObject = false;

        // Handle first argument - try to get an ArrayBuffer
        if (args.Info.Count > 1)
        {
            Var firstArgument = args[1];
            if (TypedArrayBase::Is(firstArgument))
            {
                // Constructor(TypedArray array)
                typedArraySource = static_cast<TypedArrayBase*>(firstArgument);
                if (typedArraySource->IsDetachedBuffer())
                {
                    JavascriptError::ThrowTypeError(scriptContext, JSERR_DetachedTypedArray, _u("[TypedArray]"));
                }

                elementCount = typedArraySource->GetLength();
                if ((uint32)elementCount >= ArrayBuffer::MaxArrayBufferLength/elementSize)
                {
                    JavascriptError::ThrowRangeError(scriptContext, JSERR_InvalidTypedArrayLength);
                }
            }
            else if (ArrayBuffer::Is(firstArgument))
            {
                // Constructor(ArrayBuffer buffer,
                //  optional uint32 byteOffset, optional uint32 length)
                arrayBuffer = ArrayBuffer::FromVar(firstArgument);
                if (arrayBuffer->IsDetached())
                {
                    JavascriptError::ThrowTypeError(scriptContext, JSERR_DetachedTypedArray, _u("[TypedArray]"));
                }
            }
            else if (JavascriptNumber::Is(firstArgument) ||
                    TaggedInt::Is(firstArgument))
            {
                elementCount = ToLengthChecked(firstArgument, elementSize, scriptContext);
            }
            else
            {
                if (JavascriptOperators::IsObject(firstArgument))
                {
                    // Use GetIteratorFunction instead of GetIterator to check if it is the built-in array iterator
                    RecyclableObject* iteratorFn = JavascriptOperators::GetIteratorFunction(firstArgument, scriptContext, true /* optional */);
                    if (iteratorFn != nullptr &&
                        (iteratorFn != scriptContext->GetLibrary()->GetArrayPrototypeValuesFunction() ||
                            !JavascriptArray::Is(firstArgument) || JavascriptLibrary::ArrayIteratorPrototypeHasUserDefinedNext(scriptContext)))
                    {
                        Var iterator = CALL_FUNCTION(iteratorFn, CallInfo(Js::CallFlags_Value, 1), RecyclableObject::FromVar(firstArgument));

                        if (!JavascriptOperators::IsObject(iterator))
                        {
                            JavascriptError::ThrowTypeError(scriptContext, JSERR_NeedObject);
                        }
                        return CreateNewInstanceFromIterator(RecyclableObject::FromVar(iterator), scriptContext, elementSize, pfnCreateTypedArray);
                    }
                    else if (JavascriptConversion::ToObject(firstArgument, scriptContext, &jsArraySource))
                    {
                        HRESULT hr = scriptContext->GetHostScriptContext()->ArrayBufferFromExternalObject(jsArraySource, &arrayBuffer);
                        switch (hr)
                        {
                        case S_OK:
                            // We found an IBuffer
                            fromExternalObject = true;
                            OUTPUT_TRACE(TypedArrayPhase, _u("Projection ArrayBuffer query succeeded with HR=0x%08X\n"), hr);
                            // We have an ArrayBuffer now, so we can skip all the object probing.
                            break;

                        case S_FALSE:
                            // We didn't find an IBuffer - fall through
                            OUTPUT_TRACE(TypedArrayPhase, _u("Projection ArrayBuffer query aborted safely with HR=0x%08X (non-handled type)\n"), hr);
                            break;

                        default:
                            // Any FAILURE HRESULT or unexpected HRESULT
                            OUTPUT_TRACE(TypedArrayPhase, _u("Projection ArrayBuffer query failed with HR=0x%08X\n"), hr);
                            JavascriptError::ThrowTypeError(scriptContext, JSERR_InvalidTypedArray_Constructor);
                            break;
                        }
                        if (!fromExternalObject)
                        {
                            Var lengthVar = JavascriptOperators::OP_GetProperty(jsArraySource, PropertyIds::length, scriptContext);
                            if (JavascriptOperators::GetTypeId(lengthVar) == TypeIds_Undefined)
                            {
                                JavascriptError::ThrowTypeError(
                                    scriptContext, JSERR_InvalidTypedArray_Constructor);
                            }

                            elementCount = ToLengthChecked(lengthVar, elementSize, scriptContext);
                        }
                    }
                }
                else
                {
                    JavascriptError::ThrowTypeError(scriptContext, JSERR_InvalidTypedArray_Constructor);
                }
            }
        }

        // If we got an ArrayBuffer, we can continue to process arguments.
        if (arrayBuffer != nullptr)
        {
            byteLength = arrayBuffer->GetByteLength();
            if (args.Info.Count > 2)
            {
                Var secondArgument = args[2];
                offSet = JavascriptConversion::ToInt32(secondArgument, scriptContext);

                // we can start the mapping from the end of the incoming buffer, but with a map of 0 length.
                // User can't really do anything useful with the typed array but apparently this is allowed.
                if (offSet < 0 ||
                    (uint32)offSet > byteLength ||
                    (offSet % elementSize) != 0)
                {
                    JavascriptError::ThrowRangeError(
                        scriptContext, JSERR_InvalidTypedArrayLength);
                }
            }

            if (args.Info.Count > 3 && !JavascriptOperators::IsUndefinedObject(args[3]))
            {
                Var thirdArgument = args[3];
                mappedLength = JavascriptConversion::ToInt32(thirdArgument, scriptContext);

                if (mappedLength < 0 ||
                    (uint32)mappedLength > ArrayBuffer::MaxArrayBufferLength / elementSize ||
                    (uint32)mappedLength > (byteLength - offSet)/ elementSize)
                {
                    JavascriptError::ThrowRangeError(
                        scriptContext, JSERR_InvalidTypedArrayLength);
                }
            }
            else
            {
                if ((byteLength - offSet) % elementSize != 0)
                {
                    JavascriptError::ThrowRangeError(
                        scriptContext, JSERR_InvalidTypedArrayLength);
                }
                mappedLength = (byteLength - offSet)/elementSize;
            }
        }
        else {
            // Null arrayBuffer - could be new constructor or copy constructor.
            byteLength = elementCount * elementSize;
            arrayBuffer = scriptContext->GetLibrary()->CreateArrayBuffer(byteLength);
        }

        if (arrayBuffer->IsDetached())
        {
            JavascriptError::ThrowTypeError(scriptContext, JSERR_DetachedTypedArray, _u("[TypedArray]"));
        }

        if (mappedLength == -1)
        {
            mappedLength = (byteLength - offSet)/elementSize;
        }

        // Create and set the array based on the source.
        TypedArrayBase* newArray  = static_cast<TypedArrayBase*>(pfnCreateTypedArray(arrayBuffer, offSet, mappedLength, scriptContext->GetLibrary()));
        if (fromExternalObject)
        {
            // No need to copy externally provided buffer
            OUTPUT_TRACE(TypedArrayPhase, _u("Created a TypedArray from an external buffer source\n"));
        }
        else if (typedArraySource)
        {
            newArray->Set(typedArraySource, offSet);
            OUTPUT_TRACE(TypedArrayPhase, _u("Created a TypedArray from a typed array source\n"));
        }
        else if (jsArraySource)
        {
            newArray->SetObject(jsArraySource, newArray->GetLength(), offSet);
            OUTPUT_TRACE(TypedArrayPhase, _u("Created a TypedArray from a JavaScript array source\n"));
        }

        return newArray;
    }

    int32 TypedArrayBase::ToLengthChecked(Var lengthVar, uint32 elementSize, ScriptContext* scriptContext)
    {
        int32 length = JavascriptConversion::ToInt32(lengthVar, scriptContext);
        if (length < 0 ||
            (uint32)length >= ArrayBuffer::MaxArrayBufferLength / elementSize ||
            !JavascriptConversion::SameValueZero(lengthVar, JavascriptNumber::ToVar(length, scriptContext)))
        {
            JavascriptError::ThrowRangeError(scriptContext, JSERR_InvalidTypedArrayLength);
        }

        return length;
    }

    Var TypedArrayBase::NewInstance(RecyclableObject* function, CallInfo callInfo, ...)
    {
        function->GetScriptContext()->GetThreadContext()->ProbeStack(Js::Constants::MinStackDefault, function->GetScriptContext());

        ARGUMENTS(args, callInfo);
        ScriptContext* scriptContext = function->GetScriptContext();

        AssertMsg(args.Info.Count > 0, "Should always have implicit 'this'");

        Var newTarget = callInfo.Flags & CallFlags_NewTarget ? args.Values[args.Info.Count] : args[0];
        bool isCtorSuperCall = (callInfo.Flags & CallFlags_New) && newTarget != nullptr && !JavascriptOperators::IsUndefined(newTarget);
        Assert(isCtorSuperCall || !(callInfo.Flags & CallFlags_New) || args[0] == nullptr);

        JavascriptError::ThrowTypeError(scriptContext, JSERR_InvalidTypedArray_Constructor);
    }

    template <typename TypeName, bool clamped, bool virtualAllocated>
    Var TypedArray<TypeName, clamped, virtualAllocated>::NewInstance(RecyclableObject* function, CallInfo callInfo, ...)
    {
        function->GetScriptContext()->GetThreadContext()->ProbeStack(Js::Constants::MinStackDefault, function->GetScriptContext());

        ARGUMENTS(args, callInfo);
        ScriptContext* scriptContext = function->GetScriptContext();

        AssertMsg(args.Info.Count > 0, "Should always have implicit 'this'");

        Var newTarget = callInfo.Flags & CallFlags_NewTarget ? args.Values[args.Info.Count] : args[0];
        bool isCtorSuperCall = (callInfo.Flags & CallFlags_New) && newTarget != nullptr && RecyclableObject::Is(newTarget);
        Assert(isCtorSuperCall || !(callInfo.Flags & CallFlags_New) || args[0] == nullptr);

        if (!(callInfo.Flags & CallFlags_New) || (newTarget && JavascriptOperators::IsUndefinedObject(newTarget)))
        {
            JavascriptError::ThrowTypeError(scriptContext, JSERR_ClassConstructorCannotBeCalledWithoutNew, _u("[TypedArray]"));
        }

        Var object = TypedArrayBase::CreateNewInstance(args, scriptContext, sizeof(TypeName), TypedArray<TypeName, clamped, virtualAllocated>::Create);

#if ENABLE_DEBUG_CONFIG_OPTIONS
        if (Js::Configuration::Global.flags.IsEnabled(Js::autoProxyFlag))
        {
            object = Js::JavascriptProxy::AutoProxyWrapper(object);
        }
#endif
        return isCtorSuperCall ?
            JavascriptOperators::OrdinaryCreateFromConstructor(RecyclableObject::FromVar(newTarget), RecyclableObject::FromVar(object), nullptr, scriptContext) :
            object;
    };

    inline BOOL TypedArrayBase::IsBuiltinProperty(PropertyId propertyId)
    {
        // We only return the builtins in pre-ES6 mode
        if (!GetScriptContext()->GetConfig()->IsES6TypedArrayExtensionsEnabled() &&
            (propertyId == PropertyIds::length ||
            propertyId == PropertyIds::buffer ||
            propertyId == PropertyIds::byteOffset ||
            propertyId == PropertyIds::byteLength ||
            propertyId == PropertyIds::BYTES_PER_ELEMENT))
        {
            return TRUE;
        }

        return FALSE;
    }

    BOOL TypedArrayBase::HasProperty(PropertyId propertyId)
    {
        if (IsBuiltinProperty(propertyId))
        {
            return true;
        }

        uint32 index = 0;
        if (GetScriptContext()->IsNumericPropertyId(propertyId, &index) && (index < this->GetLength()))
        {
            // All the slots within the length of the array are valid.
            return true;
        }
        return DynamicObject::HasProperty(propertyId);
    }

    BOOL TypedArrayBase::DeleteProperty(PropertyId propertyId, PropertyOperationFlags flags)
    {
        if (IsBuiltinProperty(propertyId))
        {
            return false;
        }
        uint32 index = 0;
        if (GetScriptContext()->IsNumericPropertyId(propertyId, &index) && (index < this->GetLength()))
        {
            // All the slots within the length of the array are valid.
            return false;
        }
        return DynamicObject::DeleteProperty(propertyId, flags);

    }

    BOOL TypedArrayBase::GetSpecialPropertyName(uint32 index, Var *propertyName, ScriptContext * requestContext)
    {
        uint length = GetSpecialPropertyCount();
        if (index < length)
        {
            *propertyName = requestContext->GetPropertyString(specialPropertyIds[index]);
            return true;
        }
        return false;
    }

    // Returns the number of special non-enumerable properties this type has.
    uint TypedArrayBase::GetSpecialPropertyCount() const
    {
        if (GetScriptContext()->GetConfig()->IsES6TypedArrayExtensionsEnabled())
        {
            return 0;
        }

        return _countof(specialPropertyIds);
    }

    // Returns the list of special non-enumerable properties for the type.
    PropertyId const * TypedArrayBase::GetSpecialPropertyIds() const
    {
        return specialPropertyIds;
    }

    BOOL TypedArrayBase::GetPropertyReference(Var originalInstance, PropertyId propertyId, Var* value, PropertyValueInfo* info, ScriptContext* requestContext)
    {
        return TypedArrayBase::GetProperty(originalInstance, propertyId, value, info, requestContext);
    }

    BOOL TypedArrayBase::GetProperty(Var originalInstance, PropertyId propertyId, Var* value, PropertyValueInfo* info, ScriptContext* requestContext)
    {
        uint32 index = 0;
        if (GetScriptContext()->IsNumericPropertyId(propertyId, &index))
        {
            *value = this->DirectGetItem(index);
            if (JavascriptOperators::GetTypeId(*value) == Js::TypeIds_Undefined)
            {
                return false;
            }
            return true;
        }

        if (GetPropertyBuiltIns(propertyId, value))
        {
            return true;
        }

        return DynamicObject::GetProperty(originalInstance, propertyId, value, info, requestContext);
    }

    BOOL TypedArrayBase::GetProperty(Var originalInstance, JavascriptString* propertyNameString, Var* value, PropertyValueInfo* info, ScriptContext* requestContext)
    {
        AssertMsg(!PropertyRecord::IsPropertyNameNumeric(propertyNameString->GetString(), propertyNameString->GetLength()),
            "Numeric property names should have been converted to uint or PropertyRecord*");

        PropertyRecord const* propertyRecord;
        this->GetScriptContext()->FindPropertyRecord(propertyNameString, &propertyRecord);

        if (propertyRecord != nullptr && GetPropertyBuiltIns(propertyRecord->GetPropertyId(), value))
        {
            return true;
        }

        return DynamicObject::GetProperty(originalInstance, propertyNameString, value, info, requestContext);
    }

    BOOL TypedArrayBase::GetPropertyBuiltIns(PropertyId propertyId, Var* value)
    {
        //
        // Only return built-ins for pre-ES6 mode
        //
        if (!GetScriptContext()->GetConfig()->IsES6TypedArrayExtensionsEnabled())
        {
            switch (propertyId)
            {
            case PropertyIds::length:
                *value = JavascriptNumber::ToVar(this->GetLength(), GetScriptContext());
                return true;
            case PropertyIds::byteLength:
                *value = JavascriptNumber::ToVar(this->GetByteLength(), GetScriptContext());
                return true;
            case PropertyIds::byteOffset:
                *value = JavascriptNumber::ToVar(this->GetByteOffset(), GetScriptContext());
                return true;
            case PropertyIds::buffer:
                *value = GetArrayBuffer();
                return true;
            case PropertyIds::BYTES_PER_ELEMENT:
                *value = JavascriptNumber::ToVar(this->GetBytesPerElement(), GetScriptContext());
                return true;
            }
        }

        return false;
    }

    BOOL TypedArrayBase::HasItem(uint32 index)
    {
        if (this->IsDetachedBuffer())
        {
            JavascriptError::ThrowTypeError(GetScriptContext(), JSERR_DetachedTypedArray);
        }

        if (index < GetLength())
        {
            return true;
        }
        return false;
    }

    BOOL TypedArrayBase::GetItem(Var originalInstance, uint32 index, Var* value, ScriptContext* requestContext)
    {
        *value = DirectGetItem(index);
        return true;
    }

    BOOL TypedArrayBase::GetItemReference(Var originalInstance, uint32 index, Var* value, ScriptContext* requestContext)
    {
        *value = DirectGetItem(index);
        return true;
    }

    BOOL TypedArrayBase::SetProperty(PropertyId propertyId, Var value, PropertyOperationFlags flags, PropertyValueInfo* info)
    {
        uint32 index;

        if (IsBuiltinProperty(propertyId))
        {
            return false;
        }
        else if (GetScriptContext()->IsNumericPropertyId(propertyId, &index))
        {
            this->DirectSetItem(index, value);
            return true;
        }
        else
        {
            return DynamicObject::SetProperty(propertyId, value, flags, info);
        }
    }

    BOOL TypedArrayBase::SetProperty(JavascriptString* propertyNameString, Var value, PropertyOperationFlags flags, PropertyValueInfo* info)
    {
        AssertMsg(!PropertyRecord::IsPropertyNameNumeric(propertyNameString->GetString(), propertyNameString->GetLength()),
            "Numeric property names should have been converted to uint or PropertyRecord*");

        PropertyRecord const* propertyRecord;
        this->GetScriptContext()->FindPropertyRecord(propertyNameString, &propertyRecord);

        if (propertyRecord != nullptr && IsBuiltinProperty(propertyRecord->GetPropertyId()))
        {
            return false;
        }

        return DynamicObject::SetProperty(propertyNameString, value, flags, info);
    }

    BOOL TypedArrayBase::GetEnumerator(BOOL enumNonEnumerable, Var* enumerator, ScriptContext* scriptContext, bool preferSnapshotSemantics, bool enumSymbols)
    {
        *enumerator = RecyclerNew(scriptContext->GetRecycler(), TypedArrayEnumerator, enumNonEnumerable, this, scriptContext, enumSymbols);
        return true;
    }

    BOOL TypedArrayBase::SetItem(uint32 index, Var value, PropertyOperationFlags flags)
    {
        DirectSetItem(index, value);
        return true;
    }

    BOOL TypedArrayBase::IsEnumerable(PropertyId propertyId)
    {
        if (IsBuiltinProperty(propertyId))
        {
            return false;
        }
        uint32 index = 0;
        if (GetScriptContext()->IsNumericPropertyId(propertyId, &index))
        {
            return true;
        }
        return DynamicObject::IsEnumerable(propertyId);
    }

    BOOL TypedArrayBase::IsConfigurable(PropertyId propertyId)
    {
        if (IsBuiltinProperty(propertyId))
        {
            return false;
        }
        uint32 index = 0;
        if (GetScriptContext()->IsNumericPropertyId(propertyId, &index))
        {
            return false;
        }
        return DynamicObject::IsConfigurable(propertyId);
    }


    BOOL TypedArrayBase::InitProperty(Js::PropertyId propertyId, Js::Var value, PropertyOperationFlags flags, Js::PropertyValueInfo* info)
    {
        return SetProperty(propertyId, value, flags, info);
    }

    BOOL TypedArrayBase::IsWritable(PropertyId propertyId)
    {
        if (IsBuiltinProperty(propertyId))
        {
            return false;
        }
        uint32 index = 0;
        if (GetScriptContext()->IsNumericPropertyId(propertyId, &index))
        {
            return true;
        }
        return DynamicObject::IsWritable(propertyId);
    }


    BOOL TypedArrayBase::SetEnumerable(PropertyId propertyId, BOOL value)
    {
        ScriptContext* scriptContext = GetScriptContext();
        if (IsBuiltinProperty(propertyId))
        {
            if (value)
            {
                JavascriptError::ThrowTypeError(scriptContext, JSERR_DefineProperty_NotConfigurable,
                    scriptContext->GetThreadContext()->GetPropertyName(propertyId)->GetBuffer());
            }
            return true;
        }

        uint32 index;
        // all numeric properties are enumerable
        if (scriptContext->IsNumericPropertyId(propertyId, &index) )
        {
            if (!value)
            {
                JavascriptError::ThrowTypeError(scriptContext, JSERR_DefineProperty_NotConfigurable,
                    scriptContext->GetThreadContext()->GetPropertyName(propertyId)->GetBuffer());
            }
            return true;
        }

        return __super::SetEnumerable(propertyId, value);
    }

    BOOL TypedArrayBase::SetWritable(PropertyId propertyId, BOOL value)
    {
        ScriptContext* scriptContext = GetScriptContext();
        if (IsBuiltinProperty(propertyId))
        {
            if (value)
            {
                JavascriptError::ThrowTypeError(scriptContext, JSERR_DefineProperty_NotConfigurable,
                    scriptContext->GetThreadContext()->GetPropertyName(propertyId)->GetBuffer());
            }
            return true;
        }

        uint32 index;
        // default is writable
        if (scriptContext->IsNumericPropertyId(propertyId, &index))
        {
            if (!value)
            {
            JavascriptError::ThrowTypeError(scriptContext, JSERR_DefineProperty_NotConfigurable,
                scriptContext->GetThreadContext()->GetPropertyName(propertyId)->GetBuffer());
            }
            return true;
        }

        return __super::SetWritable(propertyId, value);
    }

    BOOL TypedArrayBase::SetConfigurable(PropertyId propertyId, BOOL value)
    {
        ScriptContext* scriptContext = GetScriptContext();
        if (IsBuiltinProperty(propertyId))
        {
            if (value)
            {
                JavascriptError::ThrowTypeError(scriptContext, JSERR_DefineProperty_NotConfigurable,
                    scriptContext->GetThreadContext()->GetPropertyName(propertyId)->GetBuffer());
            }
            return true;
        }

        uint32 index;
        // default is not configurable
        if (scriptContext->IsNumericPropertyId(propertyId, &index))
        {
            if (value)
            {
            JavascriptError::ThrowTypeError(scriptContext, JSERR_DefineProperty_NotConfigurable,
                scriptContext->GetThreadContext()->GetPropertyName(propertyId)->GetBuffer());
            }
            return true;
        }

        return __super::SetConfigurable(propertyId, value);
    }

    BOOL TypedArrayBase::SetAttributes(PropertyId propertyId, PropertyAttributes attributes)
    {
        ScriptContext* scriptContext = this->GetScriptContext();

        if (IsBuiltinProperty(propertyId))
        {
            if (attributes != PropertyNone)
            {
                JavascriptError::ThrowTypeError(scriptContext, JSERR_DefineProperty_NotConfigurable,
                    scriptContext->GetThreadContext()->GetPropertyName(propertyId)->GetBuffer());
            }
            return true;
        }

        uint32 index;
        if (scriptContext->IsNumericPropertyId(propertyId, &index))
        {
            VerifySetItemAttributes(propertyId, attributes);
            return true;
        }

        return __super::SetAttributes(propertyId, attributes);
    }

    BOOL TypedArrayBase::SetAccessors(PropertyId propertyId, Var getter, Var setter, PropertyOperationFlags flags)
    {
        ScriptContext* scriptContext = this->GetScriptContext();
        if (IsBuiltinProperty(propertyId))
        {
            JavascriptError::ThrowTypeError(scriptContext, JSERR_DefineProperty_NotConfigurable,
                GetScriptContext()->GetThreadContext()->GetPropertyName(propertyId)->GetBuffer());
        }

        uint32 index;
        if (scriptContext->IsNumericPropertyId(propertyId, &index))
        {
            JavascriptError::ThrowTypeError(scriptContext, JSERR_DefineProperty_NotConfigurable,
                GetScriptContext()->GetThreadContext()->GetPropertyName(propertyId)->GetBuffer());
        }

        return __super::SetAccessors(propertyId, getter, setter, flags);
    }

    BOOL TypedArrayBase::SetPropertyWithAttributes(PropertyId propertyId, Var value, PropertyAttributes attributes, PropertyValueInfo* info, PropertyOperationFlags flags, SideEffects possibleSideEffects)
    {
        ScriptContext* scriptContext = GetScriptContext();

        if (IsBuiltinProperty(propertyId))
        {
            if (attributes != PropertyNone)
            {
                JavascriptError::ThrowTypeError(scriptContext, JSERR_DefineProperty_NotConfigurable,
                    scriptContext->GetThreadContext()->GetPropertyName(propertyId)->GetBuffer());
            }
            return true;
        }

        uint32 index;
        if (scriptContext->IsNumericPropertyId(propertyId, &index))
        {
            VerifySetItemAttributes(propertyId, attributes);
            return SetItem(index, value);
        }

        return __super::SetPropertyWithAttributes(propertyId, value, attributes, info, flags, possibleSideEffects);
    }

    BOOL TypedArrayBase::SetItemWithAttributes(uint32 index, Var value, PropertyAttributes attributes)
    {
        VerifySetItemAttributes(Constants::NoProperty, attributes);
        return SetItem(index, value);
    }

    BOOL TypedArrayBase::Is(Var aValue)
    {
        TypeId typeId = JavascriptOperators::GetTypeId(aValue);
        return Is(typeId);
    }

    BOOL TypedArrayBase::Is(TypeId typeId)
    {
        return typeId >= TypeIds_TypedArrayMin && typeId <= TypeIds_TypedArrayMax;
    }

    TypedArrayBase* TypedArrayBase::FromVar(Var aValue)
    {
        AssertMsg(Is(aValue), "must be a typed array");
        return static_cast<TypedArrayBase*>(aValue);
    }

    BOOL TypedArrayBase::IsDetachedTypedArray(Var aValue)
    {
        return Is(aValue) && FromVar(aValue)->IsDetachedBuffer();
    }

    void TypedArrayBase::Set(TypedArrayBase* source, uint32 offset)
    {
        uint32 sourceLength = source->GetLength();
        uint32 totalLength;

        if (UInt32Math::Add(offset, sourceLength, &totalLength) ||
            (totalLength > GetLength()))
        {
            JavascriptError::ThrowTypeError(
                GetScriptContext(), JSERR_InvalidTypedArrayLength);
        }

        if (source->IsDetachedBuffer())
        {
            JavascriptError::ThrowTypeError(GetScriptContext(), JSERR_DetachedTypedArray);
        }

        // memmove buffer if views have same bit representation.
        // types of the same size are compatible, with the following exceptions:
        // - we cannot memmove between float and int arrays, due to different bit pattern
        // - we cannot memmove to a uint8 clamped array from an int8 array, due to negatives rounding to 0
        if (GetTypeId() == source->GetTypeId()
            || (GetBytesPerElement() == source->GetBytesPerElement()
            && !(Uint8ClampedArray::Is(this) && Int8Array::Is(source))
            && !Float32Array::Is(this) && !Float32Array::Is(source)
            && !Float64Array::Is(this) && !Float64Array::Is(source)))
        {
            const size_t offsetInBytes = offset * BYTES_PER_ELEMENT;
            memmove_s(buffer + offsetInBytes,
                      GetByteLength() - offsetInBytes,
                      source->GetByteBuffer(),
                      source->GetByteLength());
        }
        else
        {
            if (source->GetArrayBuffer() != GetArrayBuffer())
            {
                for (uint32 i = 0; i < sourceLength; i++)
                {
                    DirectSetItem(offset + i, source->DirectGetItem(i));
                }
            }
            else
            {
                // We can have the source and destination coming from the same buffer. element size, start offset, and
                // length for source and dest typed array can be different. Use a separate tmp buffer to copy the elements.
                Js::JavascriptArray* tmpArray = GetScriptContext()->GetLibrary()->CreateArray(sourceLength);
                for (uint32 i = 0; i < sourceLength; i++)
                {
                    tmpArray->SetItem(i, source->DirectGetItem(i), PropertyOperation_None);
                }
                for (uint32 i = 0; i < sourceLength; i++)
                {
                    DirectSetItem(offset + i, tmpArray->DirectGetItem(i));
                }
            }
        }
    }

    // Getting length from the source object can detach the typedarray, and thus set it's length as 0,
    // this is observable because RangeError will be thrown instead of a TypeError further down the line
    void TypedArrayBase::SetObject(RecyclableObject* source, uint32 targetLength, uint32 offset)
    {
        ScriptContext* scriptContext = GetScriptContext();
        uint32 sourceLength = JavascriptConversion::ToUInt32(JavascriptOperators::OP_GetProperty(source, PropertyIds::length, scriptContext), scriptContext);
        uint32 totalLength;
        if (UInt32Math::Add(offset, sourceLength, &totalLength) ||
            (totalLength > targetLength))
        {
            JavascriptError::ThrowRangeError(
                GetScriptContext(), JSERR_InvalidTypedArrayLength);
        }
        Var itemValue;
        Var undefinedValue = scriptContext->GetLibrary()->GetUndefined();
        for (uint32 i = 0; i < sourceLength; i ++)
        {
            if (!source->GetItem(source, i, &itemValue, scriptContext))
            {
                itemValue = undefinedValue;
            }
            DirectSetItem(offset + i, itemValue);
        }
    }

    HRESULT TypedArrayBase::GetBuffer(Var instance, ArrayBuffer** outBuffer, uint32* outOffset, uint32* outLength)
    {
        HRESULT hr = NOERROR;
        if (Js::TypedArrayBase::Is(instance))
        {
            Js::TypedArrayBase* typedArrayBase = Js::TypedArrayBase::FromVar(instance);
            *outBuffer = typedArrayBase->GetArrayBuffer();
            *outOffset = typedArrayBase->GetByteOffset();
            *outLength = typedArrayBase->GetByteLength();
        }
        else if (Js::ArrayBuffer::Is(instance))
        {
            Js::ArrayBuffer* buffer = Js::ArrayBuffer::FromVar(instance);
            *outBuffer = buffer;
            *outOffset = 0;
            *outLength = buffer->GetByteLength();
        }
        else if (Js::DataView::Is(instance))
        {
            Js::DataView* dView = Js::DataView::FromVar(instance);
            *outBuffer = dView->GetArrayBuffer();
            *outOffset = dView->GetByteOffset();
            *outLength = dView->GetLength();
        }
        else
        {
            hr = E_INVALIDARG;
        }
        return hr;

    }

    template <typename TypeName, bool clamped, bool virtualAllocated>
    TypedArray<TypeName, clamped, virtualAllocated>::TypedArray(ArrayBuffer* arrayBuffer, uint32 byteOffset, uint32 mappedLength, DynamicType* type) :
        TypedArrayBase(arrayBuffer, byteOffset, mappedLength, sizeof(TypeName), type)
    {
        AssertMsg(arrayBuffer->GetByteLength() >= byteOffset, "invalid offset");
        AssertMsg(mappedLength*sizeof(TypeName)+byteOffset <= arrayBuffer->GetByteLength(), "invalid length");
        buffer = arrayBuffer->GetBuffer() + byteOffset;
        if (arrayBuffer->IsValidVirtualBufferLength(arrayBuffer->GetByteLength()) &&
             (byteOffset == 0) &&
             (mappedLength == (arrayBuffer->GetByteLength() / sizeof(TypeName)))
           )
        {
            // update the vtable
            switch (type->GetTypeId())
            {
            case TypeIds_Int8Array:
                VirtualTableInfo<Int8VirtualArray>::SetVirtualTable(this);
                break;
            case TypeIds_Uint8Array:
                VirtualTableInfo<Uint8VirtualArray>::SetVirtualTable(this);
                break;
            case TypeIds_Uint8ClampedArray:
                VirtualTableInfo<Uint8ClampedVirtualArray>::SetVirtualTable(this);
                break;
            case TypeIds_Int16Array:
                VirtualTableInfo<Int16VirtualArray>::SetVirtualTable(this);
                break;
            case TypeIds_Uint16Array:
                VirtualTableInfo<Uint16VirtualArray>::SetVirtualTable(this);
                break;
            case TypeIds_Int32Array:
                VirtualTableInfo<Int32VirtualArray>::SetVirtualTable(this);
                break;
            case TypeIds_Uint32Array:
                VirtualTableInfo<Uint32VirtualArray>::SetVirtualTable(this);
                break;
            case TypeIds_Float32Array:
                VirtualTableInfo<Float32VirtualArray>::SetVirtualTable(this);
                break;
            case TypeIds_Float64Array:
                VirtualTableInfo<Float64VirtualArray>::SetVirtualTable(this);
                break;
            default:
                break;
            }
        }
    }

    template <typename TypeName, bool clamped, bool virtualAllocated>
    inline Var TypedArray<TypeName, clamped, virtualAllocated>::Create(ArrayBuffer* arrayBuffer, uint32 byteOffSet, uint32 mappedLength, JavascriptLibrary* javascriptLibrary)
    {
        uint32 totalLength, mappedByteLength;

        if (UInt32Math::Mul(mappedLength, sizeof(TypeName), &mappedByteLength) ||
            UInt32Math::Add(byteOffSet, mappedByteLength, &totalLength) ||
            (totalLength > arrayBuffer->GetByteLength()))
        {
            JavascriptError::ThrowRangeError(arrayBuffer->GetScriptContext(), JSERR_InvalidTypedArrayLength);
        }

        DynamicType *type = javascriptLibrary->GetTypedArrayType<TypeName, clamped>(0);
        return RecyclerNew(javascriptLibrary->GetRecycler(), TypedArray, arrayBuffer, byteOffSet, mappedLength, type);

    }

    Var TypedArrayBase::EntryGetterBuffer(RecyclableObject* function, CallInfo callInfo, ...)
    {
        PROBE_STACK(function->GetScriptContext(), Js::Constants::MinStackDefault);

        ARGUMENTS(args, callInfo);
        ScriptContext* scriptContext = function->GetScriptContext();

        Assert(!(callInfo.Flags & CallFlags_New));

        if (args.Info.Count == 0 || !TypedArrayBase::Is(args[0]))
        {
            JavascriptError::ThrowTypeError(scriptContext, JSERR_This_NeedTypedArray);
        }

        TypedArrayBase* typedArray = TypedArrayBase::FromVar(args[0]);
        ArrayBuffer* arrayBuffer = typedArray->GetArrayBuffer();

        if (arrayBuffer == nullptr)
        {
            JavascriptError::ThrowTypeError(scriptContext, JSERR_NeedArrayBufferObject);
        }

        return arrayBuffer;
    }

    Var TypedArrayBase::EntryGetterByteLength(RecyclableObject* function, CallInfo callInfo, ...)
    {
        PROBE_STACK(function->GetScriptContext(), Js::Constants::MinStackDefault);

        ARGUMENTS(args, callInfo);
        ScriptContext* scriptContext = function->GetScriptContext();

        Assert(!(callInfo.Flags & CallFlags_New));

        if (args.Info.Count == 0 || !TypedArrayBase::Is(args[0]))
        {
            JavascriptError::ThrowTypeError(scriptContext, JSERR_This_NeedTypedArray);
        }

        TypedArrayBase* typedArray = TypedArrayBase::FromVar(args[0]);
        ArrayBuffer* arrayBuffer = typedArray->GetArrayBuffer();

        if (arrayBuffer == nullptr)
        {
            JavascriptError::ThrowTypeError(scriptContext, JSERR_NeedArrayBufferObject);
        }
        else if (arrayBuffer->IsDetached())
        {
            return TaggedInt::ToVarUnchecked(0);
        }

        return JavascriptNumber::ToVar(typedArray->GetByteLength(), scriptContext);
    }

    Var TypedArrayBase::EntryGetterByteOffset(RecyclableObject* function, CallInfo callInfo, ...)
    {
        PROBE_STACK(function->GetScriptContext(), Js::Constants::MinStackDefault);

        ARGUMENTS(args, callInfo);
        ScriptContext* scriptContext = function->GetScriptContext();

        Assert(!(callInfo.Flags & CallFlags_New));

        if (args.Info.Count == 0 || !TypedArrayBase::Is(args[0]))
        {
            JavascriptError::ThrowTypeError(scriptContext, JSERR_This_NeedTypedArray);
        }

        TypedArrayBase* typedArray = TypedArrayBase::FromVar(args[0]);
        ArrayBuffer* arrayBuffer = typedArray->GetArrayBuffer();

        if (arrayBuffer == nullptr)
        {
            JavascriptError::ThrowTypeError(scriptContext, JSERR_NeedArrayBufferObject);
        }
        else if (arrayBuffer->IsDetached())
        {
            return TaggedInt::ToVarUnchecked(0);
        }

        return JavascriptNumber::ToVar(typedArray->GetByteOffset(), scriptContext);
    }

    Var TypedArrayBase::EntryGetterLength(RecyclableObject* function, CallInfo callInfo, ...)
    {
        PROBE_STACK(function->GetScriptContext(), Js::Constants::MinStackDefault);

        ARGUMENTS(args, callInfo);
        ScriptContext* scriptContext = function->GetScriptContext();

        Assert(!(callInfo.Flags & CallFlags_New));

        if (args.Info.Count == 0 || !TypedArrayBase::Is(args[0]))
        {
            JavascriptError::ThrowTypeError(scriptContext, JSERR_This_NeedTypedArray);
        }

        TypedArrayBase* typedArray = TypedArrayBase::FromVar(args[0]);
        ArrayBuffer* arrayBuffer = typedArray->GetArrayBuffer();

        if (arrayBuffer == nullptr)
        {
            JavascriptError::ThrowTypeError(scriptContext, JSERR_NeedArrayBufferObject);
        }
        else if (arrayBuffer->IsDetached())
        {
            return TaggedInt::ToVarUnchecked(0);
        }

        return JavascriptNumber::ToVar(typedArray->GetLength(), scriptContext);
    }

    Var TypedArrayBase::EntryGetterSymbolSpecies(RecyclableObject* function, CallInfo callInfo, ...)
    {
        ARGUMENTS(args, callInfo);

        Assert(args.Info.Count > 0);

        return args[0];
    }

    Var TypedArrayBase::EntryGetterSymbolToStringTag(RecyclableObject* function, CallInfo callInfo, ...)
    {
        PROBE_STACK(function->GetScriptContext(), Js::Constants::MinStackDefault);

        ARGUMENTS(args, callInfo);
        ScriptContext* scriptContext = function->GetScriptContext();
        JavascriptLibrary* library = scriptContext->GetLibrary();

        Assert(!(callInfo.Flags & CallFlags_New));

        if (args.Info.Count == 0 || !TypedArrayBase::Is(args[0]))
        {
            JavascriptError::ThrowTypeError(scriptContext, JSERR_This_NeedTypedArray);
        }

        Var name;

        switch (JavascriptOperators::GetTypeId(args[0]))
        {
        case TypeIds_Int8Array:
            name = library->CreateStringFromCppLiteral(_u("Int8Array"));
            break;

        case TypeIds_Uint8Array:
            name = library->CreateStringFromCppLiteral(_u("Uint8Array"));
            break;

        case TypeIds_Uint8ClampedArray:
            name = library->CreateStringFromCppLiteral(_u("Uint8ClampedArray"));
            break;

        case TypeIds_Int16Array:
            name = library->CreateStringFromCppLiteral(_u("Int16Array"));
            break;

        case TypeIds_Uint16Array:
            name = library->CreateStringFromCppLiteral(_u("Uint16Array"));
            break;

        case TypeIds_Int32Array:
            name = library->CreateStringFromCppLiteral(_u("Int32Array"));
            break;

        case TypeIds_Uint32Array:
            name = library->CreateStringFromCppLiteral(_u("Uint32Array"));
            break;

        case TypeIds_Float32Array:
            name = library->CreateStringFromCppLiteral(_u("Float32Array"));
            break;

        case TypeIds_Float64Array:
            name = library->CreateStringFromCppLiteral(_u("Float64Array"));
            break;

        default:
            name = library->GetUndefinedDisplayString();
            break;
        }

        return name;
    }

    Var TypedArrayBase::EntrySet(RecyclableObject* function, CallInfo callInfo, ...)
    {
        PROBE_STACK(function->GetScriptContext(), Js::Constants::MinStackDefault);

        ARGUMENTS(args, callInfo);
        ScriptContext* scriptContext = function->GetScriptContext();

        Assert(!(callInfo.Flags & CallFlags_New));

        if (args.Info.Count == 0 || !TypedArrayBase::Is(args[0]))
        {
            JavascriptError::ThrowTypeError(scriptContext, JSERR_This_NeedTypedArray);
        }

        return CommonSet(args);
    }

    template <typename TypeName, bool clamped, bool virtualAllocated>
    Var TypedArray<TypeName, clamped, virtualAllocated>::EntrySet(RecyclableObject* function, CallInfo callInfo, ...)
    {
        PROBE_STACK(function->GetScriptContext(), Js::Constants::MinStackDefault);

        ARGUMENTS(args, callInfo);
        ScriptContext* scriptContext = function->GetScriptContext();

        Assert(!(callInfo.Flags & CallFlags_New));
        Assert(!scriptContext->GetConfig()->IsES6TypedArrayExtensionsEnabled());

        // This method is only called in pre-ES6 compat modes. In those modes, we need to throw an error
        // if the this argument is not the same type as our TypedArray template instance.
        if (args.Info.Count == 0 || !TypedArray::Is(args[0]))
        {
            JavascriptError::ThrowTypeError(scriptContext, JSERR_This_NeedTypedArray);
        }

        return CommonSet(args);
    }

    Var TypedArrayBase::CommonSet(Arguments& args)
    {
        TypedArrayBase* typedArrayBase = TypedArrayBase::FromVar(args[0]);
        ScriptContext* scriptContext = typedArrayBase->GetScriptContext();
        int32 offset = 0;
        if (args.Info.Count < 2)
        {
            JavascriptError::ThrowTypeError(scriptContext, JSERR_TypedArray_NeedSource);
        }
        if (args.Info.Count > 2)
        {
            offset = JavascriptConversion::ToInt32(args[2], scriptContext);
        }
        if (offset < 0) // If targetOffset < 0, then throw a RangeError exception.
        {
            JavascriptError::ThrowTypeError(scriptContext, JSERR_InvalidTypedArrayLength);
        }
        if (TypedArrayBase::Is(args[1]))
        {
            TypedArrayBase* typedArraySource = TypedArrayBase::FromVar(args[1]);
            if (typedArraySource->IsDetachedBuffer() || typedArrayBase->IsDetachedBuffer()) // If IsDetachedBuffer(targetBuffer) is true, then throw a TypeError exception.
            {
                JavascriptError::ThrowTypeError(scriptContext, JSERR_DetachedTypedArray, _u("[TypedArray].prototype.set"));
            }
            typedArrayBase->Set(typedArraySource, (uint32)offset);
        }
        else
        {
            RecyclableObject* sourceArray;
#if ENABLE_COPYONACCESS_ARRAY
            JavascriptLibrary::CheckAndConvertCopyOnAccessNativeIntArray<Var>(args[1]);
#endif
            if (!JavascriptConversion::ToObject(args[1], scriptContext, &sourceArray))
            {
                JavascriptError::ThrowTypeError(scriptContext, JSERR_TypedArray_NeedSource);
            }
            else if (typedArrayBase->IsDetachedBuffer())
            {
                JavascriptError::ThrowTypeError(scriptContext, JSERR_DetachedTypedArray, _u("[TypedArray].prototype.set"));
            }
            typedArrayBase->SetObject(sourceArray, typedArrayBase->GetLength(), (uint32)offset);
        }
        return scriptContext->GetLibrary()->GetUndefined();
    }

    Var TypedArrayBase::EntrySubarray(RecyclableObject* function, CallInfo callInfo, ...)
    {
        PROBE_STACK(function->GetScriptContext(), Js::Constants::MinStackDefault);

        ARGUMENTS(args, callInfo);
        ScriptContext* scriptContext = function->GetScriptContext();

        Assert(!(callInfo.Flags & CallFlags_New));
        CHAKRATEL_LANGSTATS_INC_BUILTINCOUNT(TASubArrayCount);

        if (args.Info.Count == 0 || !TypedArrayBase::Is(args[0]))
        {
            JavascriptError::ThrowTypeError(scriptContext, JSERR_This_NeedTypedArray);
        }

        return CommonSubarray(args);
    }

    template <typename TypeName, bool clamped, bool virtualAllocated>
    Var TypedArray<TypeName, clamped, virtualAllocated>::EntrySubarray(RecyclableObject* function, CallInfo callInfo, ...)
    {
        PROBE_STACK(function->GetScriptContext(), Js::Constants::MinStackDefault);

        ARGUMENTS(args, callInfo);
        ScriptContext* scriptContext = function->GetScriptContext();

        Assert(!(callInfo.Flags & CallFlags_New));
        Assert(!scriptContext->GetConfig()->IsES6TypedArrayExtensionsEnabled());

        // This method is only called in pre-ES6 compat modes. In those modes, we need to throw an error
        // if the this argument is not the same type as our TypedArray template instance.
        if (args.Info.Count == 0 || !TypedArray::Is(args[0]))
        {
            JavascriptError::ThrowTypeError(scriptContext, JSERR_This_NeedTypedArray);
        }

        // In ES5, it is an error to call subarray with no begin parameter.
        if (args.Info.Count < 2)
        {
            JavascriptError::ThrowRangeError(scriptContext, JSERR_InvalidTypedArraySubarrayLength);
        }

        return CommonSubarray(args);
    }

    Var TypedArrayBase::CommonSubarray(Arguments& args)
    {
        TypedArrayBase* typedArrayBase = TypedArrayBase::FromVar(args[0]);
        uint32 length = typedArrayBase->GetLength();
        ScriptContext* scriptContext = typedArrayBase->GetScriptContext();
        int32 begin = 0;

        if (args.Info.Count > 1)
        {
            begin = JavascriptConversion::ToInt32(args[1], scriptContext);
        }

        // The rule is:
        // The range specified by the begin and end values is clamped to the valid index range for the current array.
        // If the computed length of the new TypedArray would be negative, it is clamped to zero.
        if (begin < 0)
        {
            CompileAssert(ArrayBuffer::MaxArrayBufferLength <= INT_MAX);
            begin += length;
        }
        if (begin > (int32)length)
        {
            begin = length;
        }
        if (begin < 0)
        {
            begin = 0;
        }

        int32 end;
        if (args.Info.Count > 2 && !JavascriptOperators::IsUndefinedObject(args[2], scriptContext))
        {
            end = JavascriptConversion::ToInt32(args[2], scriptContext);
            if (end < 0 )
            {
                CompileAssert(ArrayBuffer::MaxArrayBufferLength <= INT_MAX);
                end += length;
            }
            if (end > (int32)length)
            {
                // we need clamp the length to buffer length instead of last index.
                end = length;
            }
            if (end < 0)
            {
                end = 0;
            }
        }
        else
        {
            end = length;
        }
        if (end < begin)
        {
            end = begin;
        }

        return typedArrayBase->Subarray(begin, end);
    }

    template <typename TypeName, bool clamped, bool virtualAllocated>
    Var TypedArray<TypeName, clamped, virtualAllocated>::Subarray(uint32 begin, uint32 end)
    {
        Assert(end >= begin);

        Var newTypedArray;
        ScriptContext* scriptContext = this->GetScriptContext();
        ArrayBuffer* buffer = this->GetArrayBuffer();
        uint32 srcByteOffset = this->GetByteOffset();
        uint32 beginByteOffset = srcByteOffset + begin * BYTES_PER_ELEMENT;
        uint32 newLength = end - begin;

        if (scriptContext->GetConfig()->IsES6SpeciesEnabled())
        {
            JavascriptFunction* constructor =
                JavascriptFunction::FromVar(JavascriptOperators::SpeciesConstructor(this, TypedArrayBase::GetDefaultConstructor(this, scriptContext), scriptContext));

            Js::Var constructorArgs[] = { constructor, buffer, JavascriptNumber::ToVar(beginByteOffset, scriptContext), JavascriptNumber::ToVar(newLength, scriptContext) };
            Js::CallInfo constructorCallInfo(Js::CallFlags_New, _countof(constructorArgs));
            newTypedArray = JavascriptOperators::NewScObject(constructor, Js::Arguments(constructorCallInfo, constructorArgs), scriptContext);
        }
        else
        {
            newTypedArray = TypedArray<TypeName, clamped, virtualAllocated>::Create(buffer, beginByteOffset, newLength, scriptContext->GetLibrary());
        }

        return newTypedArray;
    }

    // %TypedArray%.from as described in ES6.0 (draft 22) Section 22.2.2.1
    Var TypedArrayBase::EntryFrom(RecyclableObject* function, CallInfo callInfo, ...)
    {
        PROBE_STACK(function->GetScriptContext(), Js::Constants::MinStackDefault);

        ARGUMENTS(args, callInfo);
        ScriptContext* scriptContext = function->GetScriptContext();
        JavascriptLibrary* library = scriptContext->GetLibrary();

        AUTO_TAG_NATIVE_LIBRARY_ENTRY(function, callInfo, _u("[TypedArray].from"));

        Assert(!(callInfo.Flags & CallFlags_New));
        CHAKRATEL_LANGSTATS_INC_BUILTINCOUNT(TAFromCount);

        if (args.Info.Count < 1 || !JavascriptOperators::IsConstructor(args[0]))
        {
            JavascriptError::ThrowTypeError(scriptContext, JSERR_This_NeedFunction, _u("[TypedArray].from"));
        }

        RecyclableObject* constructor = RecyclableObject::FromVar(args[0]);
        RecyclableObject* items = nullptr;

        if (args.Info.Count < 2 || !JavascriptConversion::ToObject(args[1], scriptContext, &items))
        {
            JavascriptError::ThrowTypeError(scriptContext, JSERR_FunctionArgument_NeedObject, _u("[TypedArray].from"));
        }

        bool mapping = false;
        JavascriptFunction* mapFn = nullptr;
        Var mapFnThisArg = nullptr;

        if (args.Info.Count >= 3)
        {
            if (!JavascriptFunction::Is(args[2]))
            {
                JavascriptError::ThrowTypeError(scriptContext, JSERR_FunctionArgument_NeedFunction, _u("[TypedArray].from"));
            }

            mapFn = JavascriptFunction::FromVar(args[2]);

            if (args.Info.Count >= 4)
            {
                mapFnThisArg = args[3];
            }
            else
            {
                mapFnThisArg = library->GetUndefined();
            }

            mapping = true;
        }

        Var newObj;
        RecyclableObject* iterator = JavascriptOperators::GetIterator(items, scriptContext, true /* optional */);

        if (iterator != nullptr)
        {
            DECLARE_TEMP_GUEST_ALLOCATOR(tempAlloc);

            ACQUIRE_TEMP_GUEST_ALLOCATOR(tempAlloc, scriptContext, _u("Runtime"));
            {
                // Create a temporary list to hold the items returned from the iterator.
                // We will then iterate over this list and append those items into the object we will return.
                // We have to collect the items into this temporary list because we need to call the
                // new object constructor with a length of items and we don't know what length will be
                // until we iterate across all the items.
                // Consider: Could be possible to fast-path this in order to avoid creating the temporary list
                //       for types we know such as TypedArray. We know the length of a TypedArray but we still
                //       have to be careful in case there is a proxy which could return anything from [[Get]]
                //       or the built-in @@iterator has been replaced.
                JsUtil::List<Var, ArenaAllocator>* tempList = IteratorToList(iterator, scriptContext, tempAlloc);

                uint32 len = tempList->Count();

                Js::Var constructorArgs[] = { constructor, JavascriptNumber::ToVar(len, scriptContext) };
                Js::CallInfo constructorCallInfo(Js::CallFlags_New, _countof(constructorArgs));
                newObj = JavascriptOperators::NewScObject(constructor, Js::Arguments(constructorCallInfo, constructorArgs), scriptContext);

                TypedArrayBase* newTypedArrayBase = nullptr;
                JavascriptArray* newArr = nullptr;

                if (TypedArrayBase::Is(newObj))
                {
                    newTypedArrayBase = TypedArrayBase::FromVar(newObj);
                }
                else if (JavascriptArray::Is(newObj))
                {
                    newArr = JavascriptArray::FromVar(newObj);
                }

                for (uint32 k = 0; k < len; k++)
                {
                    Var kValue = tempList->Item(k);

                    if (mapping)
                    {
                        Assert(mapFn != nullptr);
                        Assert(mapFnThisArg != nullptr);

                        Js::Var mapFnArgs[] = { mapFnThisArg, kValue, JavascriptNumber::ToVar(k, scriptContext) };
                        Js::CallInfo mapFnCallInfo(Js::CallFlags_Value, _countof(mapFnArgs));
                        kValue = mapFn->CallFunction(Js::Arguments(mapFnCallInfo, mapFnArgs));
                    }

                    // We're likely to have constructed a new TypedArray, but the constructor could return any object
                    if (newTypedArrayBase)
                    {
                        newTypedArrayBase->DirectSetItem(k, kValue);
                    }
                    else if (newArr)
                    {
                        newArr->SetItem(k, kValue, Js::PropertyOperation_ThrowIfNotExtensible);
                    }
                    else
                    {
                        JavascriptOperators::OP_SetElementI_UInt32(newObj, k, kValue, scriptContext, Js::PropertyOperation_ThrowIfNotExtensible);
                    }
                }
            }
            RELEASE_TEMP_GUEST_ALLOCATOR(tempAlloc, scriptContext);
        }
        else
        {
            Var lenValue = JavascriptOperators::OP_GetLength(items, scriptContext);
            uint32 len = JavascriptConversion::ToUInt32(lenValue, scriptContext);

            TypedArrayBase* itemsTypedArrayBase = nullptr;
            JavascriptArray* itemsArray = nullptr;

            if (TypedArrayBase::Is(items))
            {
                itemsTypedArrayBase = TypedArrayBase::FromVar(items);
            }
            else if (JavascriptArray::Is(items))
            {
                itemsArray = JavascriptArray::FromVar(items);
            }

            Js::Var constructorArgs[] = { constructor, JavascriptNumber::ToVar(len, scriptContext) };
            Js::CallInfo constructorCallInfo(Js::CallFlags_New, _countof(constructorArgs));
            newObj = JavascriptOperators::NewScObject(constructor, Js::Arguments(constructorCallInfo, constructorArgs), scriptContext);

            TypedArrayBase* newTypedArrayBase = nullptr;
            JavascriptArray* newArr = nullptr;

            if (TypedArrayBase::Is(newObj))
            {
                newTypedArrayBase = TypedArrayBase::FromVar(newObj);
            }
            else if (JavascriptArray::Is(newObj))
            {
                newArr = JavascriptArray::FromVar(newObj);
            }

            for (uint32 k = 0; k < len; k++)
            {
                Var kValue;

                // The items source could be anything, but we already know if it's a TypedArray or Array
                if (itemsTypedArrayBase)
                {
                    kValue = itemsTypedArrayBase->DirectGetItem(k);
                }
                else if (itemsArray)
                {
                    kValue = itemsArray->DirectGetItem(k);
                }
                else
                {
                    kValue = JavascriptOperators::OP_GetElementI_UInt32(items, k, scriptContext);
                }

                if (mapping)
                {
                    Assert(mapFn != nullptr);
                    Assert(mapFnThisArg != nullptr);

                    Js::Var mapFnArgs[] = { mapFnThisArg, kValue, JavascriptNumber::ToVar(k, scriptContext) };
                    Js::CallInfo mapFnCallInfo(Js::CallFlags_Value, _countof(mapFnArgs));
                    kValue = mapFn->CallFunction(Js::Arguments(mapFnCallInfo, mapFnArgs));
                }

                // If constructor built a TypedArray (likely) or Array (maybe likely) we can do a more direct set operation
                if (newTypedArrayBase)
                {
                    newTypedArrayBase->DirectSetItem(k, kValue);
                }
                else if (newArr)
                {
                    newArr->SetItem(k, kValue, Js::PropertyOperation_ThrowIfNotExtensible);
                }
                else
                {
                    JavascriptOperators::OP_SetElementI_UInt32(newObj, k, kValue, scriptContext, Js::PropertyOperation_ThrowIfNotExtensible);
                }
            }
        }

        return newObj;
    }

    Var TypedArrayBase::EntryOf(RecyclableObject* function, CallInfo callInfo, ...)
    {
        PROBE_STACK(function->GetScriptContext(), Js::Constants::MinStackDefault);

        ARGUMENTS(args, callInfo);
        ScriptContext* scriptContext = function->GetScriptContext();

        Assert(!(callInfo.Flags & CallFlags_New));
        CHAKRATEL_LANGSTATS_INC_BUILTINCOUNT(TAOfCount);

        if (args.Info.Count < 1)
        {
            JavascriptError::ThrowTypeError(scriptContext, JSERR_This_NeedFunction, _u("[TypedArray].of"));
        }

        return JavascriptArray::OfHelper(true, args, scriptContext);
    }

    Var TypedArrayBase::EntryCopyWithin(RecyclableObject* function, CallInfo callInfo, ...)
    {
        PROBE_STACK(function->GetScriptContext(), Js::Constants::MinStackDefault);

        ARGUMENTS(args, callInfo);
        ScriptContext* scriptContext = function->GetScriptContext();

        Assert(!(callInfo.Flags & CallFlags_New));
        CHAKRATEL_LANGSTATS_INC_BUILTINCOUNT(TACopyWithinCount);

        // For the TypedArray version of the API, we need to throw immediately if this is not a TypedArray object
        if (args.Info.Count == 0 || !TypedArrayBase::Is(args[0]))
        {
            JavascriptError::ThrowTypeError(scriptContext, JSERR_This_NeedTypedArray, _u("[TypedArray].prototype.copyWithin"));
        }

        TypedArrayBase* typedArrayBase = TypedArrayBase::FromVar(args[0]);
        uint32 length = typedArrayBase->GetLength();

        if (typedArrayBase->IsDetachedBuffer())
        {
            JavascriptError::ThrowTypeError(scriptContext, JSERR_DetachedTypedArray, _u("[TypedArray].prototype.copyWithin"));
        }

        return JavascriptArray::CopyWithinHelper(nullptr, typedArrayBase, typedArrayBase, length, args, scriptContext);
    }

    Var TypedArrayBase::EntryEntries(RecyclableObject* function, CallInfo callInfo, ...)
    {
        PROBE_STACK(function->GetScriptContext(), Js::Constants::MinStackDefault);

        ARGUMENTS(args, callInfo);
        ScriptContext* scriptContext = function->GetScriptContext();

        Assert(!(callInfo.Flags & CallFlags_New));
        CHAKRATEL_LANGSTATS_INC_BUILTINCOUNT(TAEntriesCount);

        if (args.Info.Count == 0)
        {
            JavascriptError::ThrowTypeError(scriptContext, JSERR_This_NullOrUndefined, _u("[TypedArray].prototype.entries"));
        }

        RecyclableObject* thisObj = nullptr;
        if (FALSE == JavascriptConversion::ToObject(args[0], scriptContext, &thisObj))
        {
            JavascriptError::ThrowTypeError(scriptContext, JSERR_This_NullOrUndefined, _u("[TypedArray].prototype.entries"));
        }

        if (TypedArrayBase::IsDetachedTypedArray(thisObj))
        {
            JavascriptError::ThrowTypeError(scriptContext, JSERR_DetachedTypedArray, _u("[TypedArray].prototype.entries"));
        }

        return scriptContext->GetLibrary()->CreateArrayIterator(thisObj, JavascriptArrayIteratorKind::KeyAndValue);
    }

    Var TypedArrayBase::EntryEvery(RecyclableObject* function, CallInfo callInfo, ...)
    {
        PROBE_STACK(function->GetScriptContext(), Js::Constants::MinStackDefault);

        ARGUMENTS(args, callInfo);
        ScriptContext* scriptContext = function->GetScriptContext();
        AUTO_TAG_NATIVE_LIBRARY_ENTRY(function, callInfo, _u("[TypedArray].prototype.every"));

        Assert(!(callInfo.Flags & CallFlags_New));
        CHAKRATEL_LANGSTATS_INC_BUILTINCOUNT(TAEveryCount);

        // For the TypedArray version of the API, we need to throw immediately if this is not a TypedArray object
        if (args.Info.Count == 0 || !TypedArrayBase::Is(args[0]))
        {
            JavascriptError::ThrowTypeError(scriptContext, JSERR_This_NeedTypedArray, _u("[TypedArray].prototype.every"));
        }

        TypedArrayBase* typedArrayBase = TypedArrayBase::FromVar(args[0]);
        uint32 length = typedArrayBase->GetLength();

        return JavascriptArray::EveryHelper(nullptr, typedArrayBase, typedArrayBase, length, args, scriptContext);
    }

    Var TypedArrayBase::EntryFill(RecyclableObject* function, CallInfo callInfo, ...)
    {
        PROBE_STACK(function->GetScriptContext(), Js::Constants::MinStackDefault);

        ARGUMENTS(args, callInfo);
        ScriptContext* scriptContext = function->GetScriptContext();

        Assert(!(callInfo.Flags & CallFlags_New));
        CHAKRATEL_LANGSTATS_INC_BUILTINCOUNT(TAFillCount);

        // For the TypedArray version of the API, we need to throw immediately if this is not a TypedArray object
        if (!TypedArrayBase::Is(args[0]))
        {
            JavascriptError::ThrowTypeError(scriptContext, JSERR_This_NeedTypedArray, _u("[TypedArray].prototype.fill"));
        }

        TypedArrayBase* typedArrayBase = TypedArrayBase::FromVar(args[0]);
        uint32 length = typedArrayBase->GetLength();

        return JavascriptArray::FillHelper(nullptr, typedArrayBase, typedArrayBase, length, args, scriptContext);
    }

    // %TypedArray%.prototype.filter as described in ES6.0 (draft 22) Section 22.2.3.9
    Var TypedArrayBase::EntryFilter(RecyclableObject* function, CallInfo callInfo, ...)
    {
        PROBE_STACK(function->GetScriptContext(), Js::Constants::MinStackDefault);

        ARGUMENTS(args, callInfo);
        ScriptContext* scriptContext = function->GetScriptContext();
        AUTO_TAG_NATIVE_LIBRARY_ENTRY(function, callInfo, _u("[TypedArray].prototype.filter"));

        Assert(!(callInfo.Flags & CallFlags_New));
        CHAKRATEL_LANGSTATS_INC_BUILTINCOUNT(TAFilterCount);

        // For the TypedArray version of the API, we need to throw immediately if this is not a TypedArray object
        if (!TypedArrayBase::Is(args[0]))
        {
            JavascriptError::ThrowTypeError(scriptContext, JSERR_This_NeedTypedArray, _u("[TypedArray].prototype.filter"));
        }

        TypedArrayBase* typedArrayBase = TypedArrayBase::FromVar(args[0]);
        uint32 length = typedArrayBase->GetLength();

        if (args.Info.Count < 2 || !JavascriptConversion::IsCallable(args[1]))
        {
            JavascriptError::ThrowTypeError(scriptContext, JSERR_FunctionArgument_NeedFunction, _u("[TypedArray].prototype.filter"));
        }

        RecyclableObject* callBackFn = RecyclableObject::FromVar(args[1]);
        Var thisArg = nullptr;

        if (args.Info.Count > 2)
        {
            thisArg = args[2];
        }
        else
        {
            thisArg = scriptContext->GetLibrary()->GetUndefined();
        }

        // We won't construct the return object until after walking over the elements of the TypedArray
        Var constructor = JavascriptOperators::SpeciesConstructor(
            typedArrayBase, TypedArrayBase::GetDefaultConstructor(args[0], scriptContext), scriptContext);

        // The correct flag value is CallFlags_Value but we pass CallFlags_None in compat modes
        CallFlags flags = CallFlags_Value;
        Var element = nullptr;
        Var selected = nullptr;
        RecyclableObject* newObj = nullptr;

        DECLARE_TEMP_GUEST_ALLOCATOR(tempAlloc);

        ACQUIRE_TEMP_GUEST_ALLOCATOR(tempAlloc, scriptContext, _u("Runtime"));
        {
            // Create a temporary list to hold the items selected by the callback function.
            // We will then iterate over this list and append those items into the object we will return.
            // We have to collect the items into this temporary list because we need to call the
            // new object constructor with a length of items and we don't know what length will be
            // until we know how many items we will collect.
            JsUtil::List<Var, ArenaAllocator>* tempList = JsUtil::List<Var, ArenaAllocator>::New(tempAlloc);

            for (uint32 k = 0; k < length; k++)
            {
                // We know that the TypedArray.HasItem will be true because k < length and we can skip the check in the TypedArray version of filter.
                element = typedArrayBase->DirectGetItem(k);

                selected = CALL_FUNCTION(callBackFn, CallInfo(flags, 4), thisArg,
                    element,
                    JavascriptNumber::ToVar(k, scriptContext),
                    typedArrayBase);

                if (JavascriptConversion::ToBoolean(selected, scriptContext))
                {
                    tempList->Add(element);
                }
            }

            uint32 captured = tempList->Count();

            Js::Var constructorArgs[] = { constructor, JavascriptNumber::ToVar(captured, scriptContext) };
            Js::CallInfo constructorCallInfo(Js::CallFlags_New, _countof(constructorArgs));
            newObj = RecyclableObject::FromVar(JavascriptOperators::NewScObject(constructor, Js::Arguments(constructorCallInfo, constructorArgs), scriptContext));

            if (TypedArrayBase::Is(newObj))
            {
                // We are much more likely to have a TypedArray here than anything else
                TypedArrayBase* newArr = TypedArrayBase::FromVar(newObj);

                for (uint32 i = 0; i < captured; i++)
                {
                    newArr->DirectSetItem(i, tempList->Item(i));
                }
            }
            else
            {
                for (uint32 i = 0; i < captured; i++)
                {
                    JavascriptOperators::OP_SetElementI_UInt32(newObj, i, tempList->Item(i), scriptContext, PropertyOperation_ThrowIfNotExtensible);
                }
            }
        }
        RELEASE_TEMP_GUEST_ALLOCATOR(tempAlloc, scriptContext);

        return newObj;
    }

    Var TypedArrayBase::EntryFind(RecyclableObject* function, CallInfo callInfo, ...)
    {
        PROBE_STACK(function->GetScriptContext(), Js::Constants::MinStackDefault);

        ARGUMENTS(args, callInfo);
        ScriptContext* scriptContext = function->GetScriptContext();
        AUTO_TAG_NATIVE_LIBRARY_ENTRY(function, callInfo, _u("[TypedArray].prototype.find"));

        Assert(!(callInfo.Flags & CallFlags_New));
        CHAKRATEL_LANGSTATS_INC_BUILTINCOUNT(TAFindCount);

        // For the TypedArray version of the API, we need to throw immediately if this is not a TypedArray object
        if (args.Info.Count == 0 || !TypedArrayBase::Is(args[0]))
        {
            JavascriptError::ThrowTypeError(scriptContext, JSERR_This_NeedTypedArray, _u("[TypedArray].prototype.find"));
        }

        TypedArrayBase* typedArrayBase = TypedArrayBase::FromVar(args[0]);
        if (typedArrayBase->IsDetachedBuffer())
        {
            JavascriptError::ThrowTypeError(scriptContext, JSERR_DetachedTypedArray, _u("[TypedArray].prototype.find"));
        }
        uint32 length = typedArrayBase->GetLength();

        return JavascriptArray::FindHelper<false>(nullptr, typedArrayBase, typedArrayBase, length, args, scriptContext);
    }

    Var TypedArrayBase::EntryFindIndex(RecyclableObject* function, CallInfo callInfo, ...)
    {
        PROBE_STACK(function->GetScriptContext(), Js::Constants::MinStackDefault);

        ARGUMENTS(args, callInfo);
        ScriptContext* scriptContext = function->GetScriptContext();
        AUTO_TAG_NATIVE_LIBRARY_ENTRY(function, callInfo, _u("[TypedArray].prototype.findIndex"));

        Assert(!(callInfo.Flags & CallFlags_New));
        CHAKRATEL_LANGSTATS_INC_BUILTINCOUNT(TAFindIndexCount);

        // For the TypedArray version of the API, we need to throw immediately if this is not a TypedArray object
        if (args.Info.Count == 0 || !TypedArrayBase::Is(args[0]))
        {
            JavascriptError::ThrowTypeError(scriptContext, JSERR_This_NeedTypedArray, _u("[TypedArray].prototype.findIndex"));
        }

        TypedArrayBase* typedArrayBase = TypedArrayBase::FromVar(args[0]);
        if (typedArrayBase->IsDetachedBuffer())
        {
            JavascriptError::ThrowTypeError(scriptContext, JSERR_DetachedTypedArray, _u("[TypedArray].prototype.findIndex"));
        }
        uint32 length = typedArrayBase->GetLength();

        return JavascriptArray::FindHelper<true>(nullptr, typedArrayBase, typedArrayBase, length, args, scriptContext);
    }

    // %TypedArray%.prototype.forEach as described in ES6.0 (draft 22) Section 22.2.3.12
    Var TypedArrayBase::EntryForEach(RecyclableObject* function, CallInfo callInfo, ...)
    {
        PROBE_STACK(function->GetScriptContext(), Js::Constants::MinStackDefault);

        ARGUMENTS(args, callInfo);
        ScriptContext* scriptContext = function->GetScriptContext();
        AUTO_TAG_NATIVE_LIBRARY_ENTRY(function, callInfo, _u("[TypedArray].prototype.forEach"));

        Assert(!(callInfo.Flags & CallFlags_New));
        CHAKRATEL_LANGSTATS_INC_BUILTINCOUNT(TAForEachCount);

        uint32 length;

        if (args.Info.Count < 1 || !TypedArrayBase::Is(args[0]))
        {
            JavascriptError::ThrowTypeError(scriptContext, JSERR_This_NeedTypedArray, _u("[TypedArray].prototype.forEach"));
        }

        TypedArrayBase* typedArrayBase = TypedArrayBase::FromVar(args[0]);
        if (typedArrayBase->IsDetachedBuffer())
        {
            JavascriptError::ThrowTypeError(scriptContext, JSERR_DetachedTypedArray, _u("[TypedArray].prototype.forEach"));
        }
        length = typedArrayBase->GetLength();

        if (args.Info.Count < 2 || !JavascriptConversion::IsCallable(args[1]))
        {
            JavascriptError::ThrowTypeError(scriptContext, JSERR_FunctionArgument_NeedFunction, _u("[TypedArray].prototype.forEach"));
        }

        RecyclableObject* callBackFn = RecyclableObject::FromVar(args[1]);
        Var thisArg;

        if (args.Info.Count > 2)
        {
            thisArg = args[2];
        }
        else
        {
            thisArg = scriptContext->GetLibrary()->GetUndefined();
        }

        Var element;
        // The correct flag value is CallFlags_Value but we pass CallFlags_None in compat modes
        CallFlags flags = CallFlags_Value;

        for (uint32 k = 0; k < length; k++)
        {
            // We know the TypedArray has this item (and a proxy can't lie to us about that) but there might be a proxy trap on HasProperty
            // so we still have to call the function.
            typedArrayBase->HasItem(k);

            element = typedArrayBase->DirectGetItem(k);

            CALL_FUNCTION(callBackFn, CallInfo(flags, 4), thisArg,
                element,
                JavascriptNumber::ToVar(k, scriptContext),
                typedArrayBase);
        }

        return scriptContext->GetLibrary()->GetUndefined();
    }

    Var TypedArrayBase::EntryIndexOf(RecyclableObject* function, CallInfo callInfo, ...)
    {
        PROBE_STACK(function->GetScriptContext(), Js::Constants::MinStackDefault);

        ARGUMENTS(args, callInfo);
        ScriptContext* scriptContext = function->GetScriptContext();

        Assert(!(callInfo.Flags & CallFlags_New));
        CHAKRATEL_LANGSTATS_INC_BUILTINCOUNT(TAIndexOfCount);

        // For the TypedArray version of the API, we need to throw immediately if this is not a TypedArray object
        if (!TypedArrayBase::Is(args[0]))
        {
            JavascriptError::ThrowTypeError(scriptContext, JSERR_This_NeedTypedArray, _u("[TypedArray].prototype.indexOf"));
        }

        TypedArrayBase* typedArrayBase = TypedArrayBase::FromVar(args[0]);
        if (typedArrayBase->IsDetachedBuffer())
        {
            JavascriptError::ThrowTypeError(scriptContext, JSERR_DetachedTypedArray, _u("[TypedArray].prototype.indexOf"));
        }
        uint32 length = typedArrayBase->GetLength();

        Var search;
        uint32 fromIndex;
        if (!JavascriptArray::GetParamForIndexOf(length, args, search, fromIndex, scriptContext))
        {
            return TaggedInt::ToVarUnchecked(-1);
        }

        return JavascriptArray::TemplatedIndexOfHelper<false>(typedArrayBase, search, fromIndex, length, scriptContext);
    }

    Var TypedArrayBase::EntryIncludes(RecyclableObject* function, CallInfo callInfo, ...)
    {
        PROBE_STACK(function->GetScriptContext(), Js::Constants::MinStackDefault);

        ARGUMENTS(args, callInfo);
        ScriptContext* scriptContext = function->GetScriptContext();

        Assert(!(callInfo.Flags & CallFlags_New));
        CHAKRATEL_LANGSTATS_INC_BUILTINCOUNT(TAIncludesCount);

        // For the TypedArray version of the API, we need to throw immediately if this is not a TypedArray object
        if (!TypedArrayBase::Is(args[0]))
        {
            JavascriptError::ThrowTypeError(scriptContext, JSERR_This_NeedTypedArray, _u("[TypedArray].prototype.includes"));
        }

        TypedArrayBase* typedArrayBase = TypedArrayBase::FromVar(args[0]);
        if (typedArrayBase->IsDetachedBuffer())
        {
            JavascriptError::ThrowTypeError(scriptContext, JSERR_DetachedTypedArray, _u("[TypedArray].prototype.includes"));
        }
        uint32 length = typedArrayBase->GetLength();

        Var search;
        uint32 fromIndex;
        if (!JavascriptArray::GetParamForIndexOf(length, args, search, fromIndex, scriptContext))
        {
            return scriptContext->GetLibrary()->GetFalse();
        }

        return JavascriptArray::TemplatedIndexOfHelper<true>(typedArrayBase, search, fromIndex, length, scriptContext);
    }


    Var TypedArrayBase::EntryJoin(RecyclableObject* function, CallInfo callInfo, ...)
    {
        PROBE_STACK(function->GetScriptContext(), Js::Constants::MinStackDefault);

        ARGUMENTS(args, callInfo);
        ScriptContext* scriptContext = function->GetScriptContext();

        Assert(!(callInfo.Flags & CallFlags_New));
        CHAKRATEL_LANGSTATS_INC_BUILTINCOUNT(TAJoinCount);

        // For the TypedArray version of the API, we need to throw immediately if this is not a TypedArray object
        if (args.Info.Count < 1 || !TypedArrayBase::Is(args[0]))
        {
            JavascriptError::ThrowTypeError(scriptContext, JSERR_This_NeedTypedArray, _u("[TypedArray].prototype.join"));
        }

        JavascriptLibrary* library = scriptContext->GetLibrary();
        TypedArrayBase* typedArrayBase = TypedArrayBase::FromVar(args[0]);
        if (typedArrayBase->IsDetachedBuffer())
        {
            JavascriptError::ThrowTypeError(scriptContext, JSERR_DetachedTypedArray, _u("[TypedArray].prototype.join"));
        }
        uint32 length = typedArrayBase->GetLength();
        JavascriptString* separator = nullptr;

        if (length == 0)
        {
            return library->GetEmptyString();
        }
        else if (length == 1)
        {
            return JavascriptConversion::ToString(typedArrayBase->DirectGetItem(0), scriptContext);
        }

        if (args.Info.Count > 1)
        {
            separator = JavascriptConversion::ToString(args[1], scriptContext);
        }
        else
        {
            separator = library->GetCommaDisplayString();
        }

        bool hasSeparator = (separator->GetLength() != 0);

        charcount_t estimatedAppendSize = min(
            static_cast<charcount_t>((64 << 20) / sizeof(void *)), // 64 MB worth of pointers
            static_cast<charcount_t>(length + (hasSeparator ? length - 1 : 0)));

        CompoundString* const cs = CompoundString::NewWithPointerCapacity(estimatedAppendSize, library);

        Assert(length >= 2);

        JavascriptString* element = JavascriptConversion::ToString(typedArrayBase->DirectGetItem(0), scriptContext);

        cs->Append(element);

        for (uint32 i = 1; i < length; i++)
        {
            if (hasSeparator)
            {
                cs->Append(separator);
            }

            // Since i < length, we can be certain that the TypedArray contains an item at index i and we don't have to check for undefined
            element = JavascriptConversion::ToString(typedArrayBase->DirectGetItem(i), scriptContext);

            cs->Append(element);
        }

        return cs;
    }

    Var TypedArrayBase::EntryKeys(RecyclableObject* function, CallInfo callInfo, ...)
    {
        PROBE_STACK(function->GetScriptContext(), Js::Constants::MinStackDefault);

        ARGUMENTS(args, callInfo);
        ScriptContext* scriptContext = function->GetScriptContext();

        Assert(!(callInfo.Flags & CallFlags_New));
        CHAKRATEL_LANGSTATS_INC_BUILTINCOUNT(TAKeysCount);

        if (args.Info.Count == 0)
        {
            JavascriptError::ThrowTypeError(scriptContext, JSERR_This_NullOrUndefined, _u("[TypedArray].prototype.keys"));
        }

        RecyclableObject* thisObj = nullptr;
        if (FALSE == JavascriptConversion::ToObject(args[0], scriptContext, &thisObj))
        {
            JavascriptError::ThrowTypeError(scriptContext, JSERR_This_NullOrUndefined, _u("[TypedArray].prototype.keys"));
        }

        if (TypedArrayBase::IsDetachedTypedArray(thisObj))
        {
            JavascriptError::ThrowTypeError(scriptContext, JSERR_DetachedTypedArray, _u("[TypedArray].prototype.keys"));
        }

        return scriptContext->GetLibrary()->CreateArrayIterator(thisObj, JavascriptArrayIteratorKind::Key);
    }

    Var TypedArrayBase::EntryLastIndexOf(RecyclableObject* function, CallInfo callInfo, ...)
    {
        PROBE_STACK(function->GetScriptContext(), Js::Constants::MinStackDefault);

        ARGUMENTS(args, callInfo);
        ScriptContext* scriptContext = function->GetScriptContext();

        Assert(!(callInfo.Flags & CallFlags_New));
        CHAKRATEL_LANGSTATS_INC_BUILTINCOUNT(TALastIndexOfCount);

        // For the TypedArray version of the API, we need to throw immediately if this is not a TypedArray object
        if (args.Info.Count < 1 || !TypedArrayBase::Is(args[0]))
        {
            JavascriptError::ThrowTypeError(scriptContext, JSERR_This_NeedTypedArray, _u("[TypedArray].prototype.lastIndexOf"));
        }

        TypedArrayBase* typedArrayBase = TypedArrayBase::FromVar(args[0]);
        if (typedArrayBase->IsDetachedBuffer())
        {
            JavascriptError::ThrowTypeError(scriptContext, JSERR_DetachedTypedArray, _u("[TypedArray].prototype.lastIndexOf"));
        }
        uint32 length = typedArrayBase->GetLength();

        Var search;
        int64 fromIndex;
        if (!JavascriptArray::GetParamForLastIndexOf(length, args, search, fromIndex, scriptContext))
        {
            return TaggedInt::ToVarUnchecked(-1);
        }

        return JavascriptArray::LastIndexOfHelper(typedArrayBase, search, fromIndex, scriptContext);
    }

    Var TypedArrayBase::EntryMap(RecyclableObject* function, CallInfo callInfo, ...)
    {
        PROBE_STACK(function->GetScriptContext(), Js::Constants::MinStackDefault);

        ARGUMENTS(args, callInfo);
        ScriptContext* scriptContext = function->GetScriptContext();
        AUTO_TAG_NATIVE_LIBRARY_ENTRY(function, callInfo, _u("[TypedArray].prototype.map"));

        Assert(!(callInfo.Flags & CallFlags_New));
        CHAKRATEL_LANGSTATS_INC_BUILTINCOUNT(TAMapCount);

        // For the TypedArray version of the API, we need to throw immediately if this is not a TypedArray object
        if (args.Info.Count == 0 || !TypedArrayBase::Is(args[0]))
        {
            JavascriptError::ThrowTypeError(scriptContext, JSERR_This_NeedTypedArray, _u("[TypedArray].prototype.map"));
        }

        TypedArrayBase* typedArrayBase = TypedArrayBase::FromVar(args[0]);
        if (typedArrayBase->IsDetachedBuffer())
        {
            JavascriptError::ThrowTypeError(scriptContext, JSERR_DetachedTypedArray, _u("[TypedArray].prototype.map"));
        }
        uint32 length = typedArrayBase->GetLength();

        return JavascriptArray::MapHelper(nullptr, typedArrayBase, typedArrayBase, length, args, scriptContext);
    }

    Var TypedArrayBase::EntryReduce(RecyclableObject* function, CallInfo callInfo, ...)
    {
        PROBE_STACK(function->GetScriptContext(), Js::Constants::MinStackDefault);

        ARGUMENTS(args, callInfo);
        ScriptContext* scriptContext = function->GetScriptContext();
        AUTO_TAG_NATIVE_LIBRARY_ENTRY(function, callInfo, _u("[TypedArray].prototype.reduce"));

        Assert(!(callInfo.Flags & CallFlags_New));
        CHAKRATEL_LANGSTATS_INC_BUILTINCOUNT(TAReduceCount);

        // For the TypedArray version of the API, we need to throw immediately if this is not a TypedArray object
        if (args.Info.Count == 0 || !TypedArrayBase::Is(args[0]))
        {
            JavascriptError::ThrowTypeError(scriptContext, JSERR_This_NeedTypedArray, _u("[TypedArray].prototype.reduce"));
        }

        TypedArrayBase* typedArrayBase = TypedArrayBase::FromVar(args[0]);
        if (typedArrayBase->IsDetachedBuffer())
        {
            JavascriptError::ThrowTypeError(scriptContext, JSERR_DetachedTypedArray, _u("[TypedArray].prototype.reduce"));
        }
        uint32 length = typedArrayBase->GetLength();

        return JavascriptArray::ReduceHelper(nullptr, typedArrayBase, typedArrayBase, length, args, scriptContext);
    }

    Var TypedArrayBase::EntryReduceRight(RecyclableObject* function, CallInfo callInfo, ...)
    {
        PROBE_STACK(function->GetScriptContext(), Js::Constants::MinStackDefault);

        ARGUMENTS(args, callInfo);
        ScriptContext* scriptContext = function->GetScriptContext();
        AUTO_TAG_NATIVE_LIBRARY_ENTRY(function, callInfo, _u("[TypedArray].prototype.reduceRight"));

        Assert(!(callInfo.Flags & CallFlags_New));
        CHAKRATEL_LANGSTATS_INC_BUILTINCOUNT(TAReduceRightCount);

        // For the TypedArray version of the API, we need to throw immediately if this is not a TypedArray object
        if (args.Info.Count == 0 || !TypedArrayBase::Is(args[0]))
        {
            JavascriptError::ThrowTypeError(scriptContext, JSERR_This_NeedTypedArray, _u("[TypedArray].prototype.reduceRight"));
        }

        TypedArrayBase* typedArrayBase = TypedArrayBase::FromVar(args[0]);
        if (typedArrayBase->IsDetachedBuffer())
        {
            JavascriptError::ThrowTypeError(scriptContext, JSERR_DetachedTypedArray, _u("[TypedArray].prototype.reduceRight"));
        }
        uint32 length = typedArrayBase->GetLength();

        return JavascriptArray::ReduceRightHelper(nullptr, typedArrayBase, typedArrayBase, length, args, scriptContext);
    }

    Var TypedArrayBase::EntryReverse(RecyclableObject* function, CallInfo callInfo, ...)
    {
        PROBE_STACK(function->GetScriptContext(), Js::Constants::MinStackDefault);

        ARGUMENTS(args, callInfo);
        ScriptContext* scriptContext = function->GetScriptContext();

        Assert(!(callInfo.Flags & CallFlags_New));
        CHAKRATEL_LANGSTATS_INC_BUILTINCOUNT(TAReverseCount);

        // For the TypedArray version of the API, we need to throw immediately if this is not a TypedArray object
        if (args.Info.Count == 0 || !TypedArrayBase::Is(args[0]))
        {
            JavascriptError::ThrowTypeError(scriptContext, JSERR_This_NeedTypedArray, _u("[TypedArray].prototype.reverse"));
        }

        TypedArrayBase* typedArrayBase = TypedArrayBase::FromVar(args[0]);
        if (typedArrayBase->IsDetachedBuffer())
        {
            JavascriptError::ThrowTypeError(scriptContext, JSERR_DetachedTypedArray, _u("[TypedArray].prototype.reverse"));
        }
        uint32 length = typedArrayBase->GetLength();

        return JavascriptArray::ReverseHelper(nullptr, typedArrayBase, typedArrayBase, length, scriptContext);
    }

    Var TypedArrayBase::EntrySlice(RecyclableObject* function, CallInfo callInfo, ...)
    {
        PROBE_STACK(function->GetScriptContext(), Js::Constants::MinStackDefault);

        ARGUMENTS(args, callInfo);
        ScriptContext* scriptContext = function->GetScriptContext();

        Assert(!(callInfo.Flags & CallFlags_New));

        // For the TypedArray version of the API, we need to throw immediately if this is not a TypedArray object
        if (args.Info.Count == 0 || !TypedArrayBase::Is(args[0]))
        {
            JavascriptError::ThrowTypeError(scriptContext, JSERR_This_NeedTypedArray, _u("[TypedArray].prototype.slice"));
        }

        TypedArrayBase* typedArrayBase = TypedArrayBase::FromVar(args[0]);
        if (typedArrayBase->IsDetachedBuffer())
        {
            JavascriptError::ThrowTypeError(scriptContext, JSERR_DetachedTypedArray, _u("[TypedArray].prototype.slice"));
        }
        uint32 length = typedArrayBase->GetLength();

        return JavascriptArray::SliceHelper(nullptr, typedArrayBase, typedArrayBase, length, args, scriptContext);
    }

    Var TypedArrayBase::EntrySome(RecyclableObject* function, CallInfo callInfo, ...)
    {
        PROBE_STACK(function->GetScriptContext(), Js::Constants::MinStackDefault);

        ARGUMENTS(args, callInfo);
        ScriptContext* scriptContext = function->GetScriptContext();
        AUTO_TAG_NATIVE_LIBRARY_ENTRY(function, callInfo, _u("[TypedArray].prototype.some"));

        Assert(!(callInfo.Flags & CallFlags_New));
        CHAKRATEL_LANGSTATS_INC_BUILTINCOUNT(TASomeCount);

        // For the TypedArray version of the API, we need to throw immediately if this is not a TypedArray object
        if (args.Info.Count == 0 || !TypedArrayBase::Is(args[0]))
        {
            JavascriptError::ThrowTypeError(scriptContext, JSERR_This_NeedTypedArray, _u("[TypedArray].prototype.some"));
        }

        TypedArrayBase* typedArrayBase = TypedArrayBase::FromVar(args[0]);
        if (typedArrayBase->IsDetachedBuffer())
        {
            JavascriptError::ThrowTypeError(scriptContext, JSERR_DetachedTypedArray, _u("[TypedArray].prototype.some"));
        }
        uint32 length = typedArrayBase->GetLength();

        return JavascriptArray::SomeHelper(nullptr, typedArrayBase, typedArrayBase, length, args, scriptContext);
    }

    template<typename T> int __cdecl TypedArrayCompareElementsHelper(void* context, const void* elem1, const void* elem2)
    {
        const T* element1 = static_cast<const T*>(elem1);
        const T* element2 = static_cast<const T*>(elem2);

<<<<<<< HEAD
        Assert(element1 != nullptr);
        Assert(element2 != nullptr);
        Assert(context != nullptr);
=======
        // If index is not numeric, goto [[Set]] property path
        if (*isNumericIndex)
        {
            return skipSetItem ?
                DirectSetItemNoSet(indexToSet, value) :
                DirectSetItem(indexToSet, value);
        }
        else
        {
            return TRUE;
        }
    }
>>>>>>> e3139fee

        const T x = *element1;
        const T y = *element2;

        if (NumberUtilities::IsNan((double)x))
        {
            if (NumberUtilities::IsNan((double)y))
            {
                return 0;
            }

            return 1;
        }
        else
        {
            if (NumberUtilities::IsNan((double)y))
            {
                return -1;
            }
        }

        void **contextArray = (void **)context;
        if (contextArray[1] != nullptr)
        {
            RecyclableObject* compFn = RecyclableObject::FromVar(contextArray[1]);
            ScriptContext* scriptContext = compFn->GetScriptContext();
            Var undefined = scriptContext->GetLibrary()->GetUndefined();
            double dblResult;
            Var retVal = CALL_FUNCTION(compFn, CallInfo(CallFlags_Value, 3),
                undefined,
                JavascriptNumber::ToVarWithCheck((double)x, scriptContext),
                JavascriptNumber::ToVarWithCheck((double)y, scriptContext));

            Assert(TypedArrayBase::Is(contextArray[0]));
            if (TypedArrayBase::IsDetachedTypedArray(contextArray[0]))
            {
                JavascriptError::ThrowTypeError(scriptContext, JSERR_DetachedTypedArray, _u("[TypedArray].prototype.sort"));
            }

            if (TaggedInt::Is(retVal))
            {
                return TaggedInt::ToInt32(retVal);
            }

            if (JavascriptNumber::Is_NoTaggedIntCheck(retVal))
            {
                dblResult = JavascriptNumber::GetValue(retVal);
            }
            else
            {
                dblResult = JavascriptConversion::ToNumber_Full(retVal, scriptContext);
            }

            if (dblResult < 0)
            {
                return -1;
            }
            else if (dblResult > 0)
            {
                return 1;
            }

            return 0;
        }
        else
        {
            if (x < y)
            {
                return -1;
            }
            else if (x > y)
            {
                return 1;
            }

            return 0;
        }
    }

    Var TypedArrayBase::EntrySort(RecyclableObject* function, CallInfo callInfo, ...)
    {
        PROBE_STACK(function->GetScriptContext(), Js::Constants::MinStackDefault);

        ARGUMENTS(args, callInfo);
        ScriptContext* scriptContext = function->GetScriptContext();
        AUTO_TAG_NATIVE_LIBRARY_ENTRY(function, callInfo, _u("[TypedArray].prototype.sort"));

        Assert(!(callInfo.Flags & CallFlags_New));
        CHAKRATEL_LANGSTATS_INC_BUILTINCOUNT(TASortCount);

        // For the TypedArray version of the API, we need to throw immediately if this is not a TypedArray object
        if (args.Info.Count == 0 || !TypedArrayBase::Is(args[0]))
        {
            JavascriptError::ThrowTypeError(scriptContext, JSERR_This_NeedTypedArray, _u("[TypedArray].prototype.sort"));
        }

        TypedArrayBase* typedArrayBase = TypedArrayBase::FromVar(args[0]);
        uint32 length = typedArrayBase->GetLength();

        if (typedArrayBase->IsDetachedBuffer())
        {
            JavascriptError::ThrowTypeError(scriptContext, JSERR_DetachedTypedArray, _u("[TypedArray].prototype.sort"));
        }

        // If TypedArray has no length, we don't have any work to do.
        if (length == 0)
        {
            return typedArrayBase;
        }

        RecyclableObject* compareFn = nullptr;

        if (args.Info.Count > 1)
        {
            if (!JavascriptConversion::IsCallable(args[1]))
            {
                JavascriptError::ThrowTypeError(scriptContext, JSERR_FunctionArgument_NeedFunction, _u("[TypedArray].prototype.sort"));
            }

            compareFn = RecyclableObject::FromVar(args[1]);
        }

        // Get the elements comparison function for the type of this TypedArray
        void* elementCompare = reinterpret_cast<void*>(typedArrayBase->GetCompareElementsFunction());

        Assert(elementCompare);

        // Cast compare to the correct function type
        int(__cdecl*elementCompareFunc)(void*, const void*, const void*) = (int(__cdecl*)(void*, const void*, const void*))elementCompare;

        void * contextToPass[] = { typedArrayBase, compareFn };

        // We can always call qsort_s with the same arguments. If user compareFn is non-null, the callback will use it to do the comparison.
        qsort_s(typedArrayBase->GetByteBuffer(), length, typedArrayBase->GetBytesPerElement(), elementCompareFunc, contextToPass);


        return typedArrayBase;
    }

    Var TypedArrayBase::EntryValues(RecyclableObject* function, CallInfo callInfo, ...)
    {
        PROBE_STACK(function->GetScriptContext(), Js::Constants::MinStackDefault);

        ARGUMENTS(args, callInfo);
        ScriptContext* scriptContext = function->GetScriptContext();

        Assert(!(callInfo.Flags & CallFlags_New));
        CHAKRATEL_LANGSTATS_INC_BUILTINCOUNT(TAValuesCount);

        if (args.Info.Count == 0)
        {
            JavascriptError::ThrowTypeError(scriptContext, JSERR_This_NullOrUndefined, _u("[TypedArray].prototype.values"));
        }

        RecyclableObject* thisObj = nullptr;
        if (FALSE == JavascriptConversion::ToObject(args[0], scriptContext, &thisObj))
        {
            JavascriptError::ThrowTypeError(scriptContext, JSERR_This_NullOrUndefined, _u("[TypedArray].prototype.values"));
        }

        if (TypedArrayBase::IsDetachedTypedArray(thisObj))
        {
            JavascriptError::ThrowTypeError(scriptContext, JSERR_DetachedTypedArray, _u("[TypedArray].prototype.values"));
        }

        return scriptContext->GetLibrary()->CreateArrayIterator(thisObj, JavascriptArrayIteratorKind::Value);
    }

    BOOL TypedArrayBase::GetDiagValueString(StringBuilder<ArenaAllocator>* stringBuilder, ScriptContext* requestContext)
    {
        ENTER_PINNED_SCOPE(JavascriptString, toStringResult);
        toStringResult = JavascriptObject::ToStringInternal(this, requestContext);
        stringBuilder->Append(toStringResult->GetString(), toStringResult->GetLength());
        LEAVE_PINNED_SCOPE();
        return TRUE;
    }

    BOOL TypedArrayBase::GetDiagTypeString(StringBuilder<ArenaAllocator>* stringBuilder, ScriptContext* requestContext)
    {
        switch(GetTypeId())
        {
        case TypeIds_Int8Array:
            stringBuilder->AppendCppLiteral(_u("Object, (Int8Array)"));
            break;

        case TypeIds_Uint8Array:
            stringBuilder->AppendCppLiteral(_u("Object, (Uint8Array)"));
            break;

        case TypeIds_Uint8ClampedArray:
            stringBuilder->AppendCppLiteral(_u("Object, (Uint8ClampedArray)"));
            break;

        case TypeIds_Int16Array:
            stringBuilder->AppendCppLiteral(_u("Object, (Int16Array)"));
            break;

        case TypeIds_Uint16Array:
            stringBuilder->AppendCppLiteral(_u("Object, (Uint16Array)"));
            break;

        case TypeIds_Int32Array:
            stringBuilder->AppendCppLiteral(_u("Object, (Int32Array)"));
            break;

        case TypeIds_Uint32Array:
            stringBuilder->AppendCppLiteral(_u("Object, (Uint32Array)"));
            break;

        case TypeIds_Float32Array:
            stringBuilder->AppendCppLiteral(_u("Object, (Float32Array)"));
            break;

        case TypeIds_Float64Array:
            stringBuilder->AppendCppLiteral(_u("Object, (Float64Array)"));
            break;

        default:
            Assert(false);
            stringBuilder->AppendCppLiteral(_u("Object"));
            break;
        }

        return TRUE;
    }

    bool TypedArrayBase::TryGetLengthForOptimizedTypedArray(const Var var, uint32 *const lengthRef, TypeId *const typeIdRef)
    {
        Assert(var);
        Assert(lengthRef);
        Assert(typeIdRef);

        if(!RecyclableObject::Is(var))
        {
            return false;
        }

        const TypeId typeId = RecyclableObject::FromVar(var)->GetTypeId();
        switch(typeId)
        {
            case TypeIds_Int8Array:
            case TypeIds_Uint8Array:
            case TypeIds_Uint8ClampedArray:
            case TypeIds_Int16Array:
            case TypeIds_Uint16Array:
            case TypeIds_Int32Array:
            case TypeIds_Uint32Array:
            case TypeIds_Float32Array:
            case TypeIds_Float64Array:
                Assert(ValueType::FromTypeId(typeId,false).IsOptimizedTypedArray());
                *lengthRef = FromVar(var)->GetLength();
                *typeIdRef = typeId;
                return true;
        }

        Assert(!ValueType::FromTypeId(typeId,false).IsOptimizedTypedArray());
        return false;
    }

    BOOL TypedArrayBase::ValidateIndexAndDirectSetItem(__in Js::Var index, __in Js::Var value, __in bool * isNumericIndex)
    {
        bool skipSetItem = false;
        uint32 indexToSet = ValidateAndReturnIndex(index, &skipSetItem, isNumericIndex);

        // If index is not numeric, goto [[Set]] property path
        if (*isNumericIndex)
            return DirectSetItem(indexToSet, value, skipSetItem);
        else
            return TRUE;
    }

    // Validate the index used for typed arrays with below rules:
    // 1. if numeric string, let sIndex = ToNumber(index) :
    //    a. if sIndex is not integer, skip set operation
    //    b. if sIndex == -0, skip set operation
    //    c. if sIndex < 0 or sIndex >= length, skip set operation
    //    d. else return sIndex and perform set operation
    // 2. if tagged int, let nIndex = untag(index) :
    //    a. if nIndex < 0 or nIndex >= length, skip set operation
    // 3. else:
    //    a. if index is not integer, skip set operation
    //    b. if index < 0 or index >= length, skip set operation
    //    NOTE: if index == -0, it is treated as 0 and perform set operation
    //          as per 7.1.12.1 of ES6 spec 7.1.12.1 ToString Applied to the Number Type
    uint32 TypedArrayBase::ValidateAndReturnIndex(__in Js::Var index, __in bool * skipOperation, __in bool * isNumericIndex)
    {
        *skipOperation = false;
        *isNumericIndex = true;
        uint32 length = GetLength();

        if (TaggedInt::Is(index))
        {
            int32 indexInt = TaggedInt::ToInt32(index);
            *skipOperation = (indexInt < 0 || (uint32)indexInt >= length);
            return (uint32)indexInt;
        }
        else
        {
            double dIndexValue = 0;
            if (JavascriptString::Is(index))
            {
                if (JavascriptConversion::CanonicalNumericIndexString(index, &dIndexValue, GetScriptContext()))
                {
                    if (JavascriptNumber::IsNegZero(dIndexValue))
                    {
                        *skipOperation = true;
                        return 0;
                    }
                    // If this is numeric index embedded in string, perform regular numeric index checks below
                }
                else
                {
                    // not numeric index, go the [[Set]] path to add as string property
                    *isNumericIndex = false;
                    return 0;
                }
            }
            else
            {
                // JavascriptNumber::Is_NoTaggedIntCheck(index)
                dIndexValue = JavascriptNumber::GetValue(index);
            }

            // OK to lose data because we want to verify ToInteger()
            uint32 uint32Index = (uint32)dIndexValue;

            // IsInteger()
            if ((double)uint32Index != dIndexValue)
            {
                *skipOperation = true;
            }
            // index >= length
            else if (uint32Index >= GetLength())
            {
                *skipOperation = true;
            }
            return uint32Index;
        }
    }

    // static
    Var TypedArrayBase::GetDefaultConstructor(Var object, ScriptContext* scriptContext)
    {
        TypeId typeId = JavascriptOperators::GetTypeId(object);
        Var defaultConstructor = nullptr;
        switch (typeId)
        {
        case TypeId::TypeIds_Int8Array:
            defaultConstructor = scriptContext->GetLibrary()->GetInt8ArrayConstructor();
            break;
        case TypeId::TypeIds_Uint8Array:
            defaultConstructor = scriptContext->GetLibrary()->GetUint8ArrayConstructor();
            break;
        case TypeId::TypeIds_Uint8ClampedArray:
            defaultConstructor = scriptContext->GetLibrary()->GetUint8ClampedArrayConstructor();
            break;
        case TypeId::TypeIds_Int16Array:
            defaultConstructor = scriptContext->GetLibrary()->GetInt16ArrayConstructor();
            break;
        case TypeId::TypeIds_Uint16Array:
            defaultConstructor = scriptContext->GetLibrary()->GetUint16ArrayConstructor();
            break;
        case TypeId::TypeIds_Int32Array:
            defaultConstructor = scriptContext->GetLibrary()->GetInt32ArrayConstructor();
            break;
        case TypeId::TypeIds_Uint32Array:
            defaultConstructor = scriptContext->GetLibrary()->GetUint32ArrayConstructor();
            break;
        case TypeId::TypeIds_Float32Array:
            defaultConstructor = scriptContext->GetLibrary()->GetFloat32ArrayConstructor();
            break;
        case TypeId::TypeIds_Float64Array:
            defaultConstructor = scriptContext->GetLibrary()->GetFloat32ArrayConstructor();
            break;
        default:
            Assert(false);
        }
        return defaultConstructor;
    }

    Var TypedArrayBase::FindMinOrMax(Js::ScriptContext * scriptContext, TypeId typeId, bool findMax)
    {
        if (this->IsDetachedBuffer()) // 9.4.5.8 IntegerIndexedElementGet
        {
            JavascriptError::ThrowTypeError(GetScriptContext(), JSERR_DetachedTypedArray);
        }

        switch (typeId)
        {
        case TypeIds_Int8Array:
            return this->FindMinOrMax<int8, false>(scriptContext, findMax);

        case TypeIds_Uint8Array:
        case TypeIds_Uint8ClampedArray:
            return this->FindMinOrMax<uint8, false>(scriptContext, findMax);

        case TypeIds_Int16Array:
            return this->FindMinOrMax<int16, false>(scriptContext, findMax);

        case TypeIds_Uint16Array:
            return this->FindMinOrMax<uint16, false>(scriptContext, findMax);

        case TypeIds_Int32Array:
            return this->FindMinOrMax<int32, false>(scriptContext, findMax);

        case TypeIds_Uint32Array:
            return this->FindMinOrMax<uint32, false>(scriptContext, findMax);

        case TypeIds_Float32Array:
            return this->FindMinOrMax<float, true>(scriptContext, findMax);

        case TypeIds_Float64Array:
            return this->FindMinOrMax<double, true>(scriptContext, findMax);

        default:
            AssertMsg(false, "Unsupported array for fast path");
            return nullptr;
        }
    }

    template<typename T, bool checkNaNAndNegZero>
    Var TypedArrayBase::FindMinOrMax(Js::ScriptContext * scriptContext, bool findMax)
    {
        T* typedBuffer = (T*)this->buffer;
        uint len = this->GetLength();

        Assert(sizeof(T)+GetByteOffset() <= GetArrayBuffer()->GetByteLength());
        T currentRes = typedBuffer[0];
        for (uint i = 0; i < len; i++)
        {
            Assert((i + 1) * sizeof(T)+GetByteOffset() <= GetArrayBuffer()->GetByteLength());
            T compare = typedBuffer[i];
            if (checkNaNAndNegZero && JavascriptNumber::IsNan(double(compare)))
            {
                return scriptContext->GetLibrary()->GetNaN();
            }
            if (findMax ? currentRes < compare : currentRes > compare ||
                (checkNaNAndNegZero && compare == 0 && Js::JavascriptNumber::IsNegZero(double(currentRes))))
            {
                currentRes = compare;
            }
        }
        return Js::JavascriptNumber::ToVarNoCheck(currentRes, scriptContext);
    }

<<<<<<< HEAD
    template<>
    inline BOOL Int8Array::DirectSetItem(__in uint32 index, __in Js::Var value, __in bool skipSetElement)
=======
    __inline BOOL Int8Array::DirectSetItem(__in uint32 index, __in Js::Var value)
    {
        return BaseTypedDirectSetItem(index, value, JavascriptConversion::ToInt8);
    }

    __inline BOOL Int8VirtualArray::DirectSetItem(__in uint32 index, __in Js::Var value)
    {
        return BaseTypedDirectSetItem(index, value, JavascriptConversion::ToInt8);
    }

    __inline BOOL Int8Array::DirectSetItemNoSet(__in uint32 index, __in Js::Var value)
>>>>>>> e3139fee
    {
        return BaseTypedDirectSetItemNoSet(index, value, JavascriptConversion::ToInt8);
    }

<<<<<<< HEAD
    template<>
    inline BOOL Int8VirtualArray::DirectSetItem(__in uint32 index, __in Js::Var value, __in bool skipSetElement)
=======
    __inline BOOL Int8VirtualArray::DirectSetItemNoSet(__in uint32 index, __in Js::Var value)
>>>>>>> e3139fee
    {
        return BaseTypedDirectSetItemNoSet(index, value, JavascriptConversion::ToInt8);
    }

    template<>
    inline Var Int8Array::DirectGetItem(__in uint32 index)
    {
        return BaseTypedDirectGetItem(index);
    }

    template<>
    inline Var Int8VirtualArray::DirectGetItem(__in uint32 index)
    {
        return BaseTypedDirectGetItem(index);
    }

<<<<<<< HEAD
    template<>
    inline BOOL Uint8Array::DirectSetItem(__in uint32 index, __in Js::Var value, __in bool skipSetElement)
=======
    __inline BOOL Uint8Array::DirectSetItem(__in uint32 index, __in Js::Var value)
>>>>>>> e3139fee
    {
        return BaseTypedDirectSetItem(index, value, JavascriptConversion::ToUInt8);
    }
<<<<<<< HEAD

    template<>
    inline BOOL Uint8VirtualArray::DirectSetItem(__in uint32 index, __in Js::Var value, __in bool skipSetElement)
=======
    __inline BOOL Uint8VirtualArray::DirectSetItem(__in uint32 index, __in Js::Var value)
>>>>>>> e3139fee
    {
        return BaseTypedDirectSetItem(index, value, JavascriptConversion::ToUInt8);
    }

    __inline BOOL Uint8Array::DirectSetItemNoSet(__in uint32 index, __in Js::Var value)
    {
        return BaseTypedDirectSetItemNoSet(index, value, JavascriptConversion::ToUInt8);
    }
    __inline BOOL Uint8VirtualArray::DirectSetItemNoSet(__in uint32 index, __in Js::Var value)
    {
        return BaseTypedDirectSetItemNoSet(index, value, JavascriptConversion::ToUInt8);
    }

    template<>
    inline Var Uint8Array::DirectGetItem(__in uint32 index)
    {
        return BaseTypedDirectGetItem(index);
    }

    template<>
    inline Var Uint8VirtualArray::DirectGetItem(__in uint32 index)
    {
        return BaseTypedDirectGetItem(index);
    }

<<<<<<< HEAD
    template<>
    inline BOOL Uint8ClampedArray::DirectSetItem(__in uint32 index, __in Js::Var value, __in bool skipSetElement)
=======

    __inline BOOL Uint8ClampedArray::DirectSetItem(__in uint32 index, __in Js::Var value)
>>>>>>> e3139fee
    {
        return BaseTypedDirectSetItem(index, value, JavascriptConversion::ToUInt8Clamped);
    }

    __inline BOOL Uint8ClampedArray::DirectSetItemNoSet(__in uint32 index, __in Js::Var value)
    {
        return BaseTypedDirectSetItemNoSet(index, value, JavascriptConversion::ToUInt8Clamped);
    }

    template<>
    inline Var Uint8ClampedArray::DirectGetItem(__in uint32 index)
    {
        return BaseTypedDirectGetItem(index);
    }

<<<<<<< HEAD
    template<>
    inline BOOL Uint8ClampedVirtualArray::DirectSetItem(__in uint32 index, __in Js::Var value, __in bool skipSetElement)
=======
    __inline BOOL Uint8ClampedVirtualArray::DirectSetItem(__in uint32 index, __in Js::Var value)
>>>>>>> e3139fee
    {
        return BaseTypedDirectSetItem(index, value, JavascriptConversion::ToUInt8Clamped);
    }

    __inline BOOL Uint8ClampedVirtualArray::DirectSetItemNoSet(__in uint32 index, __in Js::Var value)
    {
        return BaseTypedDirectSetItemNoSet(index, value, JavascriptConversion::ToUInt8Clamped);
    }

    template<>
    inline Var Uint8ClampedVirtualArray::DirectGetItem(__in uint32 index)
    {
        return BaseTypedDirectGetItem(index);
    }

<<<<<<< HEAD
    template<>
    inline BOOL Int16Array::DirectSetItem(__in uint32 index, __in Js::Var value, __in bool skipSetElement)
=======
    __inline BOOL Int16Array::DirectSetItem(__in uint32 index, __in Js::Var value)
>>>>>>> e3139fee
    {
        return BaseTypedDirectSetItem(index, value, JavascriptConversion::ToInt16);
    }

    __inline BOOL Int16Array::DirectSetItemNoSet(__in uint32 index, __in Js::Var value)
    {
        return BaseTypedDirectSetItemNoSet(index, value, JavascriptConversion::ToInt16);
    }

    template<>
    inline Var Int16Array::DirectGetItem(__in uint32 index)
    {
        return BaseTypedDirectGetItem(index);
    }

<<<<<<< HEAD
    template<>
    inline BOOL Int16VirtualArray::DirectSetItem(__in uint32 index, __in Js::Var value, __in bool skipSetElement)
=======
    __inline BOOL Int16VirtualArray::DirectSetItem(__in uint32 index, __in Js::Var value)
    {
        return BaseTypedDirectSetItem(index, value, JavascriptConversion::ToInt16);
    }

    __inline BOOL Int16VirtualArray::DirectSetItemNoSet(__in uint32 index, __in Js::Var value)
>>>>>>> e3139fee
    {
        return BaseTypedDirectSetItemNoSet(index, value, JavascriptConversion::ToInt16);
    }

    template<>
    inline Var Int16VirtualArray::DirectGetItem(__in uint32 index)
    {
        return BaseTypedDirectGetItem(index);
    }

<<<<<<< HEAD
    template<>
    inline BOOL Uint16Array::DirectSetItem(__in uint32 index, __in Js::Var value, __in bool skipSetElement)
=======

    __inline BOOL Uint16Array::DirectSetItem(__in uint32 index, __in Js::Var value)
    {
        return BaseTypedDirectSetItem(index, value, JavascriptConversion::ToUInt16);
    }

    __inline BOOL Uint16Array::DirectSetItemNoSet(__in uint32 index, __in Js::Var value)
>>>>>>> e3139fee
    {
        return BaseTypedDirectSetItemNoSet(index, value, JavascriptConversion::ToUInt16);
    }

    template<>
    inline Var Uint16Array::DirectGetItem(__in uint32 index)
    {
        return BaseTypedDirectGetItem(index);
    }

<<<<<<< HEAD
    template<>
    inline BOOL Uint16VirtualArray::DirectSetItem(__in uint32 index, __in Js::Var value, __in bool skipSetElement)
=======
    __inline BOOL Uint16VirtualArray::DirectSetItem(__in uint32 index, __in Js::Var value)
>>>>>>> e3139fee
    {
        return BaseTypedDirectSetItem(index, value, JavascriptConversion::ToUInt16);
    }

    __inline BOOL Uint16VirtualArray::DirectSetItemNoSet(__in uint32 index, __in Js::Var value)
    {
        return BaseTypedDirectSetItemNoSet(index, value, JavascriptConversion::ToUInt16);
    }

    template<>
    inline Var Uint16VirtualArray::DirectGetItem(__in uint32 index)
    {
        return BaseTypedDirectGetItem(index);
    }

<<<<<<< HEAD
    template<>
    inline BOOL Int32Array::DirectSetItem(__in uint32 index, __in Js::Var value, __in bool skipSetElement)
=======


    __inline BOOL Int32Array::DirectSetItem(__in uint32 index, __in Js::Var value)
>>>>>>> e3139fee
    {
        return BaseTypedDirectSetItem(index, value, JavascriptConversion::ToInt32);
    }

    __inline BOOL Int32Array::DirectSetItemNoSet(__in uint32 index, __in Js::Var value)
    {
        return BaseTypedDirectSetItemNoSet(index, value, JavascriptConversion::ToInt32);
    }

    template<>
    inline Var Int32Array::DirectGetItem(__in uint32 index)
    {
        return BaseTypedDirectGetItem(index);
    }

<<<<<<< HEAD
    template<>
    inline BOOL Int32VirtualArray::DirectSetItem(__in uint32 index, __in Js::Var value, __in bool skipSetElement)
=======
    __inline BOOL Int32VirtualArray::DirectSetItem(__in uint32 index, __in Js::Var value)
    {
        return BaseTypedDirectSetItem(index, value, JavascriptConversion::ToInt32);
    }

    __inline BOOL Int32VirtualArray::DirectSetItemNoSet(__in uint32 index, __in Js::Var value)
>>>>>>> e3139fee
    {
        return BaseTypedDirectSetItemNoSet(index, value, JavascriptConversion::ToInt32);
    }

    template<>
    inline Var Int32VirtualArray::DirectGetItem(__in uint32 index)
    {
        return BaseTypedDirectGetItem(index);
    }

<<<<<<< HEAD
    template<>
    inline BOOL Uint32Array::DirectSetItem(__in uint32 index, __in Js::Var value, __in bool skipSetElement)
=======

    __inline BOOL Uint32Array::DirectSetItem(__in uint32 index, __in Js::Var value)
>>>>>>> e3139fee
    {
        return BaseTypedDirectSetItem(index, value, JavascriptConversion::ToUInt32);
    }

    __inline BOOL Uint32Array::DirectSetItemNoSet(__in uint32 index, __in Js::Var value)
    {
        return BaseTypedDirectSetItemNoSet(index, value, JavascriptConversion::ToUInt32);
    }

    template<>
    inline Var Uint32Array::DirectGetItem(__in uint32 index)
    {
        return BaseTypedDirectGetItem(index);
    }

<<<<<<< HEAD
    template<>
    inline BOOL Uint32VirtualArray::DirectSetItem(__in uint32 index, __in Js::Var value, __in bool skipSetElement)
=======
    __inline BOOL Uint32VirtualArray::DirectSetItem(__in uint32 index, __in Js::Var value)
    {
        return BaseTypedDirectSetItem(index, value, JavascriptConversion::ToUInt32);
    }

    __inline BOOL Uint32VirtualArray::DirectSetItemNoSet(__in uint32 index, __in Js::Var value)
>>>>>>> e3139fee
    {
        return BaseTypedDirectSetItemNoSet(index, value, JavascriptConversion::ToUInt32);
    }

    template<>
    inline Var Uint32VirtualArray::DirectGetItem(__in uint32 index)
    {
        return BaseTypedDirectGetItem(index);
    }

<<<<<<< HEAD
    template<>
    inline BOOL Float32Array::DirectSetItem(__in uint32 index, __in Js::Var value, __in bool skipSetElement)
=======


    __inline BOOL Float32Array::DirectSetItem(__in uint32 index, __in Js::Var value)
>>>>>>> e3139fee
    {
        return BaseTypedDirectSetItem(index, value, JavascriptConversion::ToFloat);
    }

    __inline BOOL Float32Array::DirectSetItemNoSet(__in uint32 index, __in Js::Var value)
    {
        return BaseTypedDirectSetItemNoSet(index, value, JavascriptConversion::ToFloat);
    }

    template<>
    Var Float32Array::DirectGetItem(__in uint32 index)
    {
        return TypedDirectGetItemWithCheck(index);
    }

<<<<<<< HEAD
    template<>
    inline BOOL Float32VirtualArray::DirectSetItem(__in uint32 index, __in Js::Var value, __in bool skipSetElement)
=======
    __inline BOOL Float32VirtualArray::DirectSetItem(__in uint32 index, __in Js::Var value)
    {
        return BaseTypedDirectSetItem(index, value, JavascriptConversion::ToFloat);
    }

    __inline BOOL Float32VirtualArray::DirectSetItemNoSet(__in uint32 index, __in Js::Var value)
>>>>>>> e3139fee
    {
        return BaseTypedDirectSetItemNoSet(index, value, JavascriptConversion::ToFloat);
    }

    template<>
    Var Float32VirtualArray::DirectGetItem(__in uint32 index)
    {
        return TypedDirectGetItemWithCheck(index);
    }

<<<<<<< HEAD
    template<>
    inline BOOL Float64Array::DirectSetItem(__in uint32 index, __in Js::Var value, __in bool skipSetElement)
=======

    __inline BOOL Float64Array::DirectSetItem(__in uint32 index, __in Js::Var value)
    {
        return BaseTypedDirectSetItem(index, value, JavascriptConversion::ToNumber);
    }

    __inline BOOL Float64Array::DirectSetItemNoSet(__in uint32 index, __in Js::Var value)
>>>>>>> e3139fee
    {
        return BaseTypedDirectSetItemNoSet(index, value, JavascriptConversion::ToNumber);
    }

    template<>
    inline Var Float64Array::DirectGetItem(__in uint32 index)
    {
        return TypedDirectGetItemWithCheck(index);
    }

<<<<<<< HEAD
    template<>
    inline BOOL Float64VirtualArray::DirectSetItem(__in uint32 index, __in Js::Var value, __in bool skipSetElement)
=======
    __inline BOOL Float64VirtualArray::DirectSetItem(__in uint32 index, __in Js::Var value)
>>>>>>> e3139fee
    {
        return BaseTypedDirectSetItem(index, value, JavascriptConversion::ToNumber);
    }

    __inline BOOL Float64VirtualArray::DirectSetItemNoSet(__in uint32 index, __in Js::Var value)
    {
        return BaseTypedDirectSetItemNoSet(index, value, JavascriptConversion::ToNumber);
    }

    template<>
    inline Var Float64VirtualArray::DirectGetItem(__in uint32 index)
    {
        return TypedDirectGetItemWithCheck(index);
    }

<<<<<<< HEAD
    template<>
    inline BOOL Int64Array::DirectSetItem(__in uint32 index, __in Js::Var value, __in bool skipSetElement)
=======

    __inline BOOL Int64Array::DirectSetItem(__in uint32 index, __in Js::Var value)
>>>>>>> e3139fee
    {
        return BaseTypedDirectSetItem(index, value, JavascriptConversion::ToInt64);
    }

    __inline BOOL Int64Array::DirectSetItemNoSet(__in uint32 index, __in Js::Var value)
    {
        return BaseTypedDirectSetItemNoSet(index, value, JavascriptConversion::ToInt64);
    }

    template<>
    inline Var Int64Array::DirectGetItem(__in uint32 index)
    {
        return BaseTypedDirectGetItem(index);
    }

<<<<<<< HEAD
    template<>
    inline BOOL Uint64Array::DirectSetItem(__in uint32 index, __in Js::Var value, __in bool skipSetElement)
=======
    __inline BOOL Uint64Array::DirectSetItem(__in uint32 index, __in Js::Var value)
>>>>>>> e3139fee
    {
        return BaseTypedDirectSetItem(index, value, JavascriptConversion::ToUInt64);
    }

    __inline BOOL Uint64Array::DirectSetItemNoSet(__in uint32 index, __in Js::Var value)
    {
        return BaseTypedDirectSetItemNoSet(index, value, JavascriptConversion::ToUInt64);
    }

    template<>
    inline Var Uint64Array::DirectGetItem(__in uint32 index)
    {
        return BaseTypedDirectGetItem(index);
    }

<<<<<<< HEAD
    template<>
    inline BOOL BoolArray::DirectSetItem(__in uint32 index, __in Js::Var value, __in bool skipSetElement)
=======
    __inline BOOL BoolArray::DirectSetItem(__in uint32 index, __in Js::Var value)
    {
        return BaseTypedDirectSetItem(index, value, JavascriptConversion::ToBool);
    }

    __inline BOOL BoolArray::DirectSetItemNoSet(__in uint32 index, __in Js::Var value)
>>>>>>> e3139fee
    {
        return BaseTypedDirectSetItemNoSet(index, value, JavascriptConversion::ToBool);
    }

    template<>
    inline Var BoolArray::DirectGetItem(__in uint32 index)
    {
        if (index < GetLength())
        {
            Assert((index+1)* sizeof(bool) +GetByteOffset() <= GetArrayBuffer()->GetByteLength());
            bool* typedBuffer = (bool*)buffer;
            return typedBuffer[index] ? GetLibrary()->GetTrue() : GetLibrary()->GetFalse();
        }
        return GetLibrary()->GetUndefined();
    }

    Var CharArray::Create(ArrayBuffer* arrayBuffer, uint32 byteOffSet, uint32 mappedLength, JavascriptLibrary* javascriptLibrary)
    {
        CharArray* arr;
        uint32 totalLength, mappedByteLength;
        if (UInt32Math::Mul(mappedLength, sizeof(char16), &mappedByteLength) ||
            UInt32Math::Add(byteOffSet, mappedByteLength, &totalLength) ||
            (totalLength > arrayBuffer->GetByteLength()))
        {
            JavascriptError::ThrowRangeError(arrayBuffer->GetScriptContext(), JSERR_InvalidTypedArrayLength);
        }
        arr = RecyclerNew(javascriptLibrary->GetRecycler(), CharArray, arrayBuffer, byteOffSet, mappedLength, javascriptLibrary->GetCharArrayType());
        return arr;
    }

    BOOL CharArray::Is(Var value)
    {
        return JavascriptOperators::GetTypeId(value) == Js::TypeIds_CharArray;
    }

    Var CharArray::EntrySet(RecyclableObject* function, CallInfo callInfo, ...)
    {
        AssertMsg(FALSE, "not supported in char array");
        JavascriptError::ThrowTypeError(function->GetScriptContext(), JSERR_This_NeedTypedArray);
    }

    Var CharArray::EntrySubarray(RecyclableObject* function, CallInfo callInfo, ...)
    {
        AssertMsg(FALSE, "not supported in char array");
        JavascriptError::ThrowTypeError(function->GetScriptContext(), JSERR_This_NeedTypedArray);
    }

    inline Var CharArray::Subarray(uint32 begin, uint32 end)
    {
        AssertMsg(FALSE, "not supported in char array");
        JavascriptError::ThrowTypeError(GetScriptContext(), JSERR_This_NeedTypedArray);
    }

    inline CharArray* CharArray::FromVar(Var aValue)
    {
        AssertMsg(CharArray::Is(aValue), "invalid CharArray");
        return static_cast<CharArray*>(RecyclableObject::FromVar(aValue));
    }

<<<<<<< HEAD
    inline BOOL CharArray::DirectSetItem(__in uint32 index, __in Js::Var value, __in bool skipSetElement)
=======
    __inline BOOL CharArray::DirectSetItem(__in uint32 index, __in Js::Var value)
>>>>>>> e3139fee
    {
        ScriptContext* scriptContext = GetScriptContext();
        // A typed array is Integer Indexed Exotic object, so doing a get translates to 9.4.5.9 IntegerIndexedElementSet
        LPCWSTR asString = (Js::JavascriptConversion::ToString(value, scriptContext))->GetSz();

        if (this->IsDetachedBuffer())
        {
            JavascriptError::ThrowTypeError(scriptContext, JSERR_DetachedTypedArray);
        }

        if (index >= GetLength())
        {
            return FALSE;
        }

        AssertMsg(index < GetLength(), "Trying to set out of bound index for typed array.");
        Assert((index + 1)* sizeof(char16) + GetByteOffset() <= GetArrayBuffer()->GetByteLength());
        char16* typedBuffer = (char16*)buffer;

        if (asString != NULL && ::wcslen(asString) == 1)
        {
            typedBuffer[index] = asString[0];
        }
        else
        {
            Js::JavascriptError::MapAndThrowError(scriptContext, E_INVALIDARG);
        }

        return TRUE;
    }

<<<<<<< HEAD
    inline Var CharArray::DirectGetItem(__in uint32 index)
=======
    __inline BOOL CharArray::DirectSetItemNoSet(__in uint32 index, __in Js::Var value)
    {
        ScriptContext* scriptContext = GetScriptContext();
        // A typed array is Integer Indexed Exotic object, so doing a get translates to 9.4.5.9 IntegerIndexedElementSet
        Js::JavascriptConversion::ToString(value, scriptContext);

        if (this->IsDetachedBuffer())
        {
            JavascriptError::ThrowTypeError(scriptContext, JSERR_DetachedTypedArray);
        }

        return FALSE;
    }

    __inline Var CharArray::DirectGetItem(__in uint32 index)
>>>>>>> e3139fee
    {
        // A typed array is Integer Indexed Exotic object, so doing a get translates to 9.4.5.8 IntegerIndexedElementGet
        if (this->IsDetachedBuffer())
        {
            JavascriptError::ThrowTypeError(GetScriptContext(), JSERR_DetachedTypedArray);
        }
        if (index < GetLength())
        {
            Assert((index + 1)* sizeof(char16)+GetByteOffset() <= GetArrayBuffer()->GetByteLength());
            char16* typedBuffer = (char16*)buffer;
            return GetLibrary()->GetCharStringCache().GetStringForChar(typedBuffer[index]);
        }
        return GetLibrary()->GetUndefined();
    }

    Var CharArray::NewInstance(RecyclableObject* function, CallInfo callInfo, ...)
    {
        function->GetScriptContext()->GetThreadContext()->ProbeStack(Js::Constants::MinStackDefault, function->GetScriptContext());

        ARGUMENTS(args, callInfo);
        ScriptContext* scriptContext = function->GetScriptContext();

        AssertMsg(args.Info.Count > 0, "Should always have implicit 'this'");

        Assert(!(callInfo.Flags & CallFlags_New) || args[0] == nullptr);
        Var object = TypedArrayBase::CreateNewInstance(args, scriptContext, sizeof(char16), CharArray::Create);
#if ENABLE_DEBUG_CONFIG_OPTIONS
        if (Js::Configuration::Global.flags.IsEnabled(Js::autoProxyFlag))
        {
            object = Js::JavascriptProxy::AutoProxyWrapper(object);
        }
#endif
        return object;
    }

    // Instantiate the constructor function directly
    template TypedArray<int8>::TypedArray(ArrayBuffer*, uint32, uint32, DynamicType*);
    template TypedArray<uint8,false>::TypedArray(ArrayBuffer*, uint32, uint32, DynamicType*);
    template TypedArray<uint8,true>::TypedArray(ArrayBuffer*, uint32, uint32, DynamicType*);
    template TypedArray<int16>::TypedArray(ArrayBuffer*, uint32, uint32, DynamicType*);
    template TypedArray<uint16>::TypedArray(ArrayBuffer*, uint32, uint32, DynamicType*);
    template TypedArray<int32>::TypedArray(ArrayBuffer*, uint32, uint32, DynamicType*);
    template TypedArray<uint32>::TypedArray(ArrayBuffer*, uint32, uint32, DynamicType*);
    template TypedArray<float>::TypedArray(ArrayBuffer*, uint32, uint32, DynamicType*);
    template TypedArray<double>::TypedArray(ArrayBuffer*, uint32, uint32, DynamicType*);
    template TypedArray<int64>::TypedArray(ArrayBuffer*, uint32, uint32, DynamicType*);
    template TypedArray<uint64>::TypedArray(ArrayBuffer*, uint32, uint32, DynamicType*);
    template TypedArray<bool>::TypedArray(ArrayBuffer*, uint32, uint32, DynamicType*);
}<|MERGE_RESOLUTION|>--- conflicted
+++ resolved
@@ -2582,24 +2582,9 @@
         const T* element1 = static_cast<const T*>(elem1);
         const T* element2 = static_cast<const T*>(elem2);
 
-<<<<<<< HEAD
         Assert(element1 != nullptr);
         Assert(element2 != nullptr);
         Assert(context != nullptr);
-=======
-        // If index is not numeric, goto [[Set]] property path
-        if (*isNumericIndex)
-        {
-            return skipSetItem ?
-                DirectSetItemNoSet(indexToSet, value) :
-                DirectSetItem(indexToSet, value);
-        }
-        else
-        {
-            return TRUE;
-        }
-    }
->>>>>>> e3139fee
 
         const T x = *element1;
         const T y = *element2;
@@ -2866,9 +2851,15 @@
 
         // If index is not numeric, goto [[Set]] property path
         if (*isNumericIndex)
-            return DirectSetItem(indexToSet, value, skipSetItem);
+        {
+            return skipSetItem ?
+                DirectSetItemNoSet(indexToSet, value) :
+                DirectSetItem(indexToSet, value);
+        }
         else
+        {
             return TRUE;
+        }
     }
 
     // Validate the index used for typed arrays with below rules:
@@ -3045,32 +3036,26 @@
         return Js::JavascriptNumber::ToVarNoCheck(currentRes, scriptContext);
     }
 
-<<<<<<< HEAD
-    template<>
-    inline BOOL Int8Array::DirectSetItem(__in uint32 index, __in Js::Var value, __in bool skipSetElement)
-=======
-    __inline BOOL Int8Array::DirectSetItem(__in uint32 index, __in Js::Var value)
+    template<>
+    inline BOOL Int8Array::DirectSetItem(__in uint32 index, __in Js::Var value)
     {
         return BaseTypedDirectSetItem(index, value, JavascriptConversion::ToInt8);
     }
 
-    __inline BOOL Int8VirtualArray::DirectSetItem(__in uint32 index, __in Js::Var value)
+    template<>
+    inline BOOL Int8VirtualArray::DirectSetItem(__in uint32 index, __in Js::Var value)
     {
         return BaseTypedDirectSetItem(index, value, JavascriptConversion::ToInt8);
     }
 
-    __inline BOOL Int8Array::DirectSetItemNoSet(__in uint32 index, __in Js::Var value)
->>>>>>> e3139fee
+    template<>
+    inline BOOL Int8Array::DirectSetItemNoSet(__in uint32 index, __in Js::Var value)
     {
         return BaseTypedDirectSetItemNoSet(index, value, JavascriptConversion::ToInt8);
     }
 
-<<<<<<< HEAD
-    template<>
-    inline BOOL Int8VirtualArray::DirectSetItem(__in uint32 index, __in Js::Var value, __in bool skipSetElement)
-=======
-    __inline BOOL Int8VirtualArray::DirectSetItemNoSet(__in uint32 index, __in Js::Var value)
->>>>>>> e3139fee
+    template<>
+    inline BOOL Int8VirtualArray::DirectSetItemNoSet(__in uint32 index, __in Js::Var value)
     {
         return BaseTypedDirectSetItemNoSet(index, value, JavascriptConversion::ToInt8);
     }
@@ -3087,31 +3072,26 @@
         return BaseTypedDirectGetItem(index);
     }
 
-<<<<<<< HEAD
-    template<>
-    inline BOOL Uint8Array::DirectSetItem(__in uint32 index, __in Js::Var value, __in bool skipSetElement)
-=======
-    __inline BOOL Uint8Array::DirectSetItem(__in uint32 index, __in Js::Var value)
->>>>>>> e3139fee
+    template<>
+    inline BOOL Uint8Array::DirectSetItem(__in uint32 index, __in Js::Var value)
     {
         return BaseTypedDirectSetItem(index, value, JavascriptConversion::ToUInt8);
     }
-<<<<<<< HEAD
-
-    template<>
-    inline BOOL Uint8VirtualArray::DirectSetItem(__in uint32 index, __in Js::Var value, __in bool skipSetElement)
-=======
-    __inline BOOL Uint8VirtualArray::DirectSetItem(__in uint32 index, __in Js::Var value)
->>>>>>> e3139fee
+
+    template<>
+    inline BOOL Uint8VirtualArray::DirectSetItem(__in uint32 index, __in Js::Var value)
     {
         return BaseTypedDirectSetItem(index, value, JavascriptConversion::ToUInt8);
     }
 
-    __inline BOOL Uint8Array::DirectSetItemNoSet(__in uint32 index, __in Js::Var value)
+    template<>
+    inline BOOL Uint8Array::DirectSetItemNoSet(__in uint32 index, __in Js::Var value)
     {
         return BaseTypedDirectSetItemNoSet(index, value, JavascriptConversion::ToUInt8);
     }
-    __inline BOOL Uint8VirtualArray::DirectSetItemNoSet(__in uint32 index, __in Js::Var value)
+
+    template<>
+    inline BOOL Uint8VirtualArray::DirectSetItemNoSet(__in uint32 index, __in Js::Var value)
     {
         return BaseTypedDirectSetItemNoSet(index, value, JavascriptConversion::ToUInt8);
     }
@@ -3128,18 +3108,14 @@
         return BaseTypedDirectGetItem(index);
     }
 
-<<<<<<< HEAD
-    template<>
-    inline BOOL Uint8ClampedArray::DirectSetItem(__in uint32 index, __in Js::Var value, __in bool skipSetElement)
-=======
-
-    __inline BOOL Uint8ClampedArray::DirectSetItem(__in uint32 index, __in Js::Var value)
->>>>>>> e3139fee
+    template<>
+    inline BOOL Uint8ClampedArray::DirectSetItem(__in uint32 index, __in Js::Var value)
     {
         return BaseTypedDirectSetItem(index, value, JavascriptConversion::ToUInt8Clamped);
     }
 
-    __inline BOOL Uint8ClampedArray::DirectSetItemNoSet(__in uint32 index, __in Js::Var value)
+    template<>
+    inline BOOL Uint8ClampedArray::DirectSetItemNoSet(__in uint32 index, __in Js::Var value)
     {
         return BaseTypedDirectSetItemNoSet(index, value, JavascriptConversion::ToUInt8Clamped);
     }
@@ -3150,17 +3126,14 @@
         return BaseTypedDirectGetItem(index);
     }
 
-<<<<<<< HEAD
-    template<>
-    inline BOOL Uint8ClampedVirtualArray::DirectSetItem(__in uint32 index, __in Js::Var value, __in bool skipSetElement)
-=======
-    __inline BOOL Uint8ClampedVirtualArray::DirectSetItem(__in uint32 index, __in Js::Var value)
->>>>>>> e3139fee
+    template<>
+    inline BOOL Uint8ClampedVirtualArray::DirectSetItem(__in uint32 index, __in Js::Var value)
     {
         return BaseTypedDirectSetItem(index, value, JavascriptConversion::ToUInt8Clamped);
     }
 
-    __inline BOOL Uint8ClampedVirtualArray::DirectSetItemNoSet(__in uint32 index, __in Js::Var value)
+    template<>
+    inline BOOL Uint8ClampedVirtualArray::DirectSetItemNoSet(__in uint32 index, __in Js::Var value)
     {
         return BaseTypedDirectSetItemNoSet(index, value, JavascriptConversion::ToUInt8Clamped);
     }
@@ -3171,17 +3144,14 @@
         return BaseTypedDirectGetItem(index);
     }
 
-<<<<<<< HEAD
-    template<>
-    inline BOOL Int16Array::DirectSetItem(__in uint32 index, __in Js::Var value, __in bool skipSetElement)
-=======
-    __inline BOOL Int16Array::DirectSetItem(__in uint32 index, __in Js::Var value)
->>>>>>> e3139fee
+    template<>
+    inline BOOL Int16Array::DirectSetItem(__in uint32 index, __in Js::Var value)
     {
         return BaseTypedDirectSetItem(index, value, JavascriptConversion::ToInt16);
     }
 
-    __inline BOOL Int16Array::DirectSetItemNoSet(__in uint32 index, __in Js::Var value)
+    template<>
+    inline BOOL Int16Array::DirectSetItemNoSet(__in uint32 index, __in Js::Var value)
     {
         return BaseTypedDirectSetItemNoSet(index, value, JavascriptConversion::ToInt16);
     }
@@ -3192,17 +3162,14 @@
         return BaseTypedDirectGetItem(index);
     }
 
-<<<<<<< HEAD
-    template<>
-    inline BOOL Int16VirtualArray::DirectSetItem(__in uint32 index, __in Js::Var value, __in bool skipSetElement)
-=======
-    __inline BOOL Int16VirtualArray::DirectSetItem(__in uint32 index, __in Js::Var value)
+    template<>
+    inline BOOL Int16VirtualArray::DirectSetItem(__in uint32 index, __in Js::Var value)
     {
         return BaseTypedDirectSetItem(index, value, JavascriptConversion::ToInt16);
     }
 
-    __inline BOOL Int16VirtualArray::DirectSetItemNoSet(__in uint32 index, __in Js::Var value)
->>>>>>> e3139fee
+    template<>
+    inline BOOL Int16VirtualArray::DirectSetItemNoSet(__in uint32 index, __in Js::Var value)
     {
         return BaseTypedDirectSetItemNoSet(index, value, JavascriptConversion::ToInt16);
     }
@@ -3213,18 +3180,14 @@
         return BaseTypedDirectGetItem(index);
     }
 
-<<<<<<< HEAD
-    template<>
-    inline BOOL Uint16Array::DirectSetItem(__in uint32 index, __in Js::Var value, __in bool skipSetElement)
-=======
-
-    __inline BOOL Uint16Array::DirectSetItem(__in uint32 index, __in Js::Var value)
+    template<>
+    inline BOOL Uint16Array::DirectSetItem(__in uint32 index, __in Js::Var value)
     {
         return BaseTypedDirectSetItem(index, value, JavascriptConversion::ToUInt16);
     }
 
-    __inline BOOL Uint16Array::DirectSetItemNoSet(__in uint32 index, __in Js::Var value)
->>>>>>> e3139fee
+    template<>
+    inline BOOL Uint16Array::DirectSetItemNoSet(__in uint32 index, __in Js::Var value)
     {
         return BaseTypedDirectSetItemNoSet(index, value, JavascriptConversion::ToUInt16);
     }
@@ -3235,17 +3198,14 @@
         return BaseTypedDirectGetItem(index);
     }
 
-<<<<<<< HEAD
-    template<>
-    inline BOOL Uint16VirtualArray::DirectSetItem(__in uint32 index, __in Js::Var value, __in bool skipSetElement)
-=======
-    __inline BOOL Uint16VirtualArray::DirectSetItem(__in uint32 index, __in Js::Var value)
->>>>>>> e3139fee
+    template<>
+    inline BOOL Uint16VirtualArray::DirectSetItem(__in uint32 index, __in Js::Var value)
     {
         return BaseTypedDirectSetItem(index, value, JavascriptConversion::ToUInt16);
     }
 
-    __inline BOOL Uint16VirtualArray::DirectSetItemNoSet(__in uint32 index, __in Js::Var value)
+    template<>
+    inline BOOL Uint16VirtualArray::DirectSetItemNoSet(__in uint32 index, __in Js::Var value)
     {
         return BaseTypedDirectSetItemNoSet(index, value, JavascriptConversion::ToUInt16);
     }
@@ -3256,19 +3216,14 @@
         return BaseTypedDirectGetItem(index);
     }
 
-<<<<<<< HEAD
-    template<>
-    inline BOOL Int32Array::DirectSetItem(__in uint32 index, __in Js::Var value, __in bool skipSetElement)
-=======
-
-
-    __inline BOOL Int32Array::DirectSetItem(__in uint32 index, __in Js::Var value)
->>>>>>> e3139fee
+    template<>
+    inline BOOL Int32Array::DirectSetItem(__in uint32 index, __in Js::Var value)
     {
         return BaseTypedDirectSetItem(index, value, JavascriptConversion::ToInt32);
     }
 
-    __inline BOOL Int32Array::DirectSetItemNoSet(__in uint32 index, __in Js::Var value)
+    template<>
+    inline BOOL Int32Array::DirectSetItemNoSet(__in uint32 index, __in Js::Var value)
     {
         return BaseTypedDirectSetItemNoSet(index, value, JavascriptConversion::ToInt32);
     }
@@ -3279,17 +3234,14 @@
         return BaseTypedDirectGetItem(index);
     }
 
-<<<<<<< HEAD
-    template<>
-    inline BOOL Int32VirtualArray::DirectSetItem(__in uint32 index, __in Js::Var value, __in bool skipSetElement)
-=======
-    __inline BOOL Int32VirtualArray::DirectSetItem(__in uint32 index, __in Js::Var value)
+    template<>
+    inline BOOL Int32VirtualArray::DirectSetItem(__in uint32 index, __in Js::Var value)
     {
         return BaseTypedDirectSetItem(index, value, JavascriptConversion::ToInt32);
     }
 
-    __inline BOOL Int32VirtualArray::DirectSetItemNoSet(__in uint32 index, __in Js::Var value)
->>>>>>> e3139fee
+    template<>
+    inline BOOL Int32VirtualArray::DirectSetItemNoSet(__in uint32 index, __in Js::Var value)
     {
         return BaseTypedDirectSetItemNoSet(index, value, JavascriptConversion::ToInt32);
     }
@@ -3300,18 +3252,14 @@
         return BaseTypedDirectGetItem(index);
     }
 
-<<<<<<< HEAD
-    template<>
-    inline BOOL Uint32Array::DirectSetItem(__in uint32 index, __in Js::Var value, __in bool skipSetElement)
-=======
-
-    __inline BOOL Uint32Array::DirectSetItem(__in uint32 index, __in Js::Var value)
->>>>>>> e3139fee
+    template<>
+    inline BOOL Uint32Array::DirectSetItem(__in uint32 index, __in Js::Var value)
     {
         return BaseTypedDirectSetItem(index, value, JavascriptConversion::ToUInt32);
     }
 
-    __inline BOOL Uint32Array::DirectSetItemNoSet(__in uint32 index, __in Js::Var value)
+    template<>
+    inline BOOL Uint32Array::DirectSetItemNoSet(__in uint32 index, __in Js::Var value)
     {
         return BaseTypedDirectSetItemNoSet(index, value, JavascriptConversion::ToUInt32);
     }
@@ -3322,17 +3270,14 @@
         return BaseTypedDirectGetItem(index);
     }
 
-<<<<<<< HEAD
-    template<>
-    inline BOOL Uint32VirtualArray::DirectSetItem(__in uint32 index, __in Js::Var value, __in bool skipSetElement)
-=======
-    __inline BOOL Uint32VirtualArray::DirectSetItem(__in uint32 index, __in Js::Var value)
+    template<>
+    inline BOOL Uint32VirtualArray::DirectSetItem(__in uint32 index, __in Js::Var value)
     {
         return BaseTypedDirectSetItem(index, value, JavascriptConversion::ToUInt32);
     }
 
-    __inline BOOL Uint32VirtualArray::DirectSetItemNoSet(__in uint32 index, __in Js::Var value)
->>>>>>> e3139fee
+    template<>
+    inline BOOL Uint32VirtualArray::DirectSetItemNoSet(__in uint32 index, __in Js::Var value)
     {
         return BaseTypedDirectSetItemNoSet(index, value, JavascriptConversion::ToUInt32);
     }
@@ -3343,19 +3288,14 @@
         return BaseTypedDirectGetItem(index);
     }
 
-<<<<<<< HEAD
-    template<>
-    inline BOOL Float32Array::DirectSetItem(__in uint32 index, __in Js::Var value, __in bool skipSetElement)
-=======
-
-
-    __inline BOOL Float32Array::DirectSetItem(__in uint32 index, __in Js::Var value)
->>>>>>> e3139fee
+    template<>
+    inline BOOL Float32Array::DirectSetItem(__in uint32 index, __in Js::Var value)
     {
         return BaseTypedDirectSetItem(index, value, JavascriptConversion::ToFloat);
     }
 
-    __inline BOOL Float32Array::DirectSetItemNoSet(__in uint32 index, __in Js::Var value)
+    template<>
+    inline BOOL Float32Array::DirectSetItemNoSet(__in uint32 index, __in Js::Var value)
     {
         return BaseTypedDirectSetItemNoSet(index, value, JavascriptConversion::ToFloat);
     }
@@ -3366,17 +3306,14 @@
         return TypedDirectGetItemWithCheck(index);
     }
 
-<<<<<<< HEAD
-    template<>
-    inline BOOL Float32VirtualArray::DirectSetItem(__in uint32 index, __in Js::Var value, __in bool skipSetElement)
-=======
-    __inline BOOL Float32VirtualArray::DirectSetItem(__in uint32 index, __in Js::Var value)
+    template<>
+    inline BOOL Float32VirtualArray::DirectSetItem(__in uint32 index, __in Js::Var value)
     {
         return BaseTypedDirectSetItem(index, value, JavascriptConversion::ToFloat);
     }
 
-    __inline BOOL Float32VirtualArray::DirectSetItemNoSet(__in uint32 index, __in Js::Var value)
->>>>>>> e3139fee
+    template<>
+    inline BOOL Float32VirtualArray::DirectSetItemNoSet(__in uint32 index, __in Js::Var value)
     {
         return BaseTypedDirectSetItemNoSet(index, value, JavascriptConversion::ToFloat);
     }
@@ -3387,18 +3324,14 @@
         return TypedDirectGetItemWithCheck(index);
     }
 
-<<<<<<< HEAD
-    template<>
-    inline BOOL Float64Array::DirectSetItem(__in uint32 index, __in Js::Var value, __in bool skipSetElement)
-=======
-
-    __inline BOOL Float64Array::DirectSetItem(__in uint32 index, __in Js::Var value)
+    template<>
+    inline BOOL Float64Array::DirectSetItem(__in uint32 index, __in Js::Var value)
     {
         return BaseTypedDirectSetItem(index, value, JavascriptConversion::ToNumber);
     }
 
-    __inline BOOL Float64Array::DirectSetItemNoSet(__in uint32 index, __in Js::Var value)
->>>>>>> e3139fee
+    template<>
+    inline BOOL Float64Array::DirectSetItemNoSet(__in uint32 index, __in Js::Var value)
     {
         return BaseTypedDirectSetItemNoSet(index, value, JavascriptConversion::ToNumber);
     }
@@ -3409,17 +3342,14 @@
         return TypedDirectGetItemWithCheck(index);
     }
 
-<<<<<<< HEAD
-    template<>
-    inline BOOL Float64VirtualArray::DirectSetItem(__in uint32 index, __in Js::Var value, __in bool skipSetElement)
-=======
-    __inline BOOL Float64VirtualArray::DirectSetItem(__in uint32 index, __in Js::Var value)
->>>>>>> e3139fee
+    template<>
+    inline BOOL Float64VirtualArray::DirectSetItem(__in uint32 index, __in Js::Var value)
     {
         return BaseTypedDirectSetItem(index, value, JavascriptConversion::ToNumber);
     }
 
-    __inline BOOL Float64VirtualArray::DirectSetItemNoSet(__in uint32 index, __in Js::Var value)
+    template<>
+    inline BOOL Float64VirtualArray::DirectSetItemNoSet(__in uint32 index, __in Js::Var value)
     {
         return BaseTypedDirectSetItemNoSet(index, value, JavascriptConversion::ToNumber);
     }
@@ -3430,18 +3360,14 @@
         return TypedDirectGetItemWithCheck(index);
     }
 
-<<<<<<< HEAD
-    template<>
-    inline BOOL Int64Array::DirectSetItem(__in uint32 index, __in Js::Var value, __in bool skipSetElement)
-=======
-
-    __inline BOOL Int64Array::DirectSetItem(__in uint32 index, __in Js::Var value)
->>>>>>> e3139fee
+    template<>
+    inline BOOL Int64Array::DirectSetItem(__in uint32 index, __in Js::Var value)
     {
         return BaseTypedDirectSetItem(index, value, JavascriptConversion::ToInt64);
     }
 
-    __inline BOOL Int64Array::DirectSetItemNoSet(__in uint32 index, __in Js::Var value)
+    template<>
+    inline BOOL Int64Array::DirectSetItemNoSet(__in uint32 index, __in Js::Var value)
     {
         return BaseTypedDirectSetItemNoSet(index, value, JavascriptConversion::ToInt64);
     }
@@ -3452,17 +3378,14 @@
         return BaseTypedDirectGetItem(index);
     }
 
-<<<<<<< HEAD
-    template<>
-    inline BOOL Uint64Array::DirectSetItem(__in uint32 index, __in Js::Var value, __in bool skipSetElement)
-=======
-    __inline BOOL Uint64Array::DirectSetItem(__in uint32 index, __in Js::Var value)
->>>>>>> e3139fee
+    template<>
+    inline BOOL Uint64Array::DirectSetItem(__in uint32 index, __in Js::Var value)
     {
         return BaseTypedDirectSetItem(index, value, JavascriptConversion::ToUInt64);
     }
 
-    __inline BOOL Uint64Array::DirectSetItemNoSet(__in uint32 index, __in Js::Var value)
+    template<>
+    inline BOOL Uint64Array::DirectSetItemNoSet(__in uint32 index, __in Js::Var value)
     {
         return BaseTypedDirectSetItemNoSet(index, value, JavascriptConversion::ToUInt64);
     }
@@ -3473,17 +3396,14 @@
         return BaseTypedDirectGetItem(index);
     }
 
-<<<<<<< HEAD
-    template<>
-    inline BOOL BoolArray::DirectSetItem(__in uint32 index, __in Js::Var value, __in bool skipSetElement)
-=======
-    __inline BOOL BoolArray::DirectSetItem(__in uint32 index, __in Js::Var value)
+    template<>
+    inline BOOL BoolArray::DirectSetItem(__in uint32 index, __in Js::Var value)
     {
         return BaseTypedDirectSetItem(index, value, JavascriptConversion::ToBool);
     }
 
-    __inline BOOL BoolArray::DirectSetItemNoSet(__in uint32 index, __in Js::Var value)
->>>>>>> e3139fee
+    template<>
+    inline BOOL BoolArray::DirectSetItemNoSet(__in uint32 index, __in Js::Var value)
     {
         return BaseTypedDirectSetItemNoSet(index, value, JavascriptConversion::ToBool);
     }
@@ -3543,11 +3463,7 @@
         return static_cast<CharArray*>(RecyclableObject::FromVar(aValue));
     }
 
-<<<<<<< HEAD
-    inline BOOL CharArray::DirectSetItem(__in uint32 index, __in Js::Var value, __in bool skipSetElement)
-=======
-    __inline BOOL CharArray::DirectSetItem(__in uint32 index, __in Js::Var value)
->>>>>>> e3139fee
+    inline BOOL CharArray::DirectSetItem(__in uint32 index, __in Js::Var value)
     {
         ScriptContext* scriptContext = GetScriptContext();
         // A typed array is Integer Indexed Exotic object, so doing a get translates to 9.4.5.9 IntegerIndexedElementSet
@@ -3579,10 +3495,7 @@
         return TRUE;
     }
 
-<<<<<<< HEAD
-    inline Var CharArray::DirectGetItem(__in uint32 index)
-=======
-    __inline BOOL CharArray::DirectSetItemNoSet(__in uint32 index, __in Js::Var value)
+    inline BOOL CharArray::DirectSetItemNoSet(__in uint32 index, __in Js::Var value)
     {
         ScriptContext* scriptContext = GetScriptContext();
         // A typed array is Integer Indexed Exotic object, so doing a get translates to 9.4.5.9 IntegerIndexedElementSet
@@ -3596,8 +3509,7 @@
         return FALSE;
     }
 
-    __inline Var CharArray::DirectGetItem(__in uint32 index)
->>>>>>> e3139fee
+    inline Var CharArray::DirectGetItem(__in uint32 index)
     {
         // A typed array is Integer Indexed Exotic object, so doing a get translates to 9.4.5.8 IntegerIndexedElementGet
         if (this->IsDetachedBuffer())

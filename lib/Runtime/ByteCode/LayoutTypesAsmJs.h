//-------------------------------------------------------------------------------------------------------
// Copyright (C) Microsoft Corporation and contributors. All rights reserved.
// Licensed under the MIT license. See LICENSE.txt file in the project root for full license information.
//-------------------------------------------------------------------------------------------------------

//
// NOTE: This file is intended to be "#include" multiple times. The call site must define the macros
// "LAYOUT_TYPE", etc., to be executed for each entry.
//

#ifndef TEMP_DISABLE_ASMJS
#ifndef LAYOUT_TYPE
#define LAYOUT_TYPE(layout)
#endif

#ifndef LAYOUT_TYPE_WMS
#define LAYOUT_TYPE_WMS(layout) \
    LAYOUT_TYPE(layout##_Small) \
    LAYOUT_TYPE(layout##_Medium) \
    LAYOUT_TYPE(layout##_Large)
#endif

// FE for frontend only layout
#ifdef EXCLUDE_FRONTEND_LAYOUT
#ifndef LAYOUT_TYPE_WMS_FE
#define LAYOUT_TYPE_WMS_FE(...)
#endif
#else
#ifndef LAYOUT_TYPE_WMS_FE
#define LAYOUT_TYPE_WMS_FE LAYOUT_TYPE_WMS
#endif
#endif

// For duplicates layout from LayoutTypes.h
#ifdef EXCLUDE_DUP_LAYOUT
#define LAYOUT_TYPE_DUP(...)
#define LAYOUT_TYPE_WMS_DUP(...)
#else
#define LAYOUT_TYPE_DUP LAYOUT_TYPE
#define LAYOUT_TYPE_WMS_DUP LAYOUT_TYPE_WMS
#endif

// These layout are already defined in LayoutTypes.h
// We redeclare them here to keep the same layout and use them
// in other contexts.
LAYOUT_TYPE_WMS_DUP ( ElementSlot      )
LAYOUT_TYPE_DUP     ( StartCall        )
LAYOUT_TYPE_DUP     ( Empty            )

LAYOUT_TYPE_WMS     ( AsmTypedArr      )
LAYOUT_TYPE_WMS     ( AsmCall          )
LAYOUT_TYPE         ( AsmBr            )
LAYOUT_TYPE_WMS     ( AsmReg1          ) // Generic layout with 1 RegSlot
LAYOUT_TYPE_WMS_FE  ( AsmReg2          ) // Generic layout with 2 RegSlot
LAYOUT_TYPE_WMS_FE  ( AsmReg3          ) // Generic layout with 3 RegSlot
LAYOUT_TYPE_WMS_FE  ( AsmReg4          ) // Generic layout with 4 RegSlot
LAYOUT_TYPE_WMS_FE  ( AsmReg5          ) // Generic layout with 5 RegSlot
LAYOUT_TYPE_WMS_FE  ( AsmReg6          ) // Generic layout with 6 RegSlot
LAYOUT_TYPE_WMS_FE  ( AsmReg7          ) // Generic layout with 7 RegSlot
<<<<<<< HEAD
=======
LAYOUT_TYPE_WMS_FE  ( AsmReg9          ) // Generic layout with 9 RegSlot
LAYOUT_TYPE_WMS_FE  ( AsmReg10         ) // Generic layout with 10 RegSlot
LAYOUT_TYPE_WMS_FE  ( AsmReg11         ) // Generic layout with 11 RegSlot
LAYOUT_TYPE_WMS_FE  ( AsmReg17         ) // Generic layout with 17 RegSlot
LAYOUT_TYPE_WMS_FE  ( AsmReg18         ) // Generic layout with 18 RegSlot
LAYOUT_TYPE_WMS_FE  ( AsmReg19         ) // Generic layout with 19 RegSlot
LAYOUT_TYPE_WMS_FE  ( AsmReg2IntConst1 ) // Generic layout with 2 RegSlots and 1 Int Constant
>>>>>>> b408317c
LAYOUT_TYPE_WMS     ( Int1Double1      ) // 1 int register and 1 double register
LAYOUT_TYPE_WMS     ( Int1Float1       ) // 1 int register and 1 float register
LAYOUT_TYPE_WMS     ( Double1Const1    ) // 1 double register and 1 const double value
LAYOUT_TYPE_WMS     ( Double1Int1      ) // 1 double register and 1 int register
LAYOUT_TYPE_WMS     ( Double1Float1    ) // 1 double register and 1 float register
LAYOUT_TYPE_WMS     ( Double1Reg1      ) // 1 double register and 1 var register
LAYOUT_TYPE_WMS     ( Float1Reg1       ) // 1 double register and 1 var register
LAYOUT_TYPE_WMS     ( Int1Reg1         ) // 1 int register and 1 var register
LAYOUT_TYPE_WMS     ( Reg1Double1      ) // 1 var register and 1 double register
LAYOUT_TYPE_WMS     ( Reg1Float1       ) // 1 var register and 1 Float register
LAYOUT_TYPE_WMS     ( Reg1Int1         ) // 1 var register and 1 int register
LAYOUT_TYPE_WMS     ( Int1Const1       ) // 1 int register and 1 const int value
LAYOUT_TYPE_WMS     ( Int1Double2      ) // 1 int register and 2 double register ( double comparisons )
LAYOUT_TYPE_WMS     ( Int1Float2       ) // 1 int register and 2 float register ( float comparisons )
LAYOUT_TYPE_WMS     ( Int2             ) // 2 int register
LAYOUT_TYPE_WMS     ( Int3             ) // 3 int register
LAYOUT_TYPE_WMS     ( Double2          ) // 2 double register
LAYOUT_TYPE_WMS     ( Float2           ) // 2 float register
LAYOUT_TYPE_WMS     ( Float3           ) // 3 float register
LAYOUT_TYPE_WMS     ( Float1Const1    ) // 1 float register and 1 const float value
LAYOUT_TYPE_WMS     ( Float1Double1    ) // 1 float register and 1 double register
LAYOUT_TYPE_WMS     ( Float1Int1       ) // 2 double register
LAYOUT_TYPE_WMS     ( Double3          ) // 3 double register
LAYOUT_TYPE_WMS     ( BrInt1           ) // Conditional branching with 1 int
LAYOUT_TYPE_WMS     ( BrInt2           ) // Conditional branching with 2 int
LAYOUT_TYPE_WMS     ( AsmUnsigned1     ) // Conditional branching with 2 int

// Float32x4
LAYOUT_TYPE_WMS     ( Float32x4_2                       )
LAYOUT_TYPE_WMS     ( Float32x4_3                       )
LAYOUT_TYPE_WMS     ( Float32x4_4                       )
LAYOUT_TYPE_WMS     ( Bool32x4_1Float32x4_2             )
LAYOUT_TYPE_WMS     ( Float32x4_1Bool32x4_1Float32x4_2  )
LAYOUT_TYPE_WMS     ( Float32x4_1Float4                 )
LAYOUT_TYPE_WMS     ( Float32x4_2Int4                   )
LAYOUT_TYPE_WMS     ( Float32x4_3Int4                   )
LAYOUT_TYPE_WMS     ( Float32x4_1Float1                 )
LAYOUT_TYPE_WMS     ( Float32x4_2Float1                 )
//LAYOUT_TYPE_WMS     ( Float32x4_1Float64x2_1            )
LAYOUT_TYPE_WMS     ( Float32x4_1Int32x4_1              )
LAYOUT_TYPE_WMS     ( Float32x4_1Uint32x4_1             )
LAYOUT_TYPE_WMS     ( Float32x4_1Int16x8_1              )
LAYOUT_TYPE_WMS     ( Float32x4_1Uint16x8_1             )
LAYOUT_TYPE_WMS     ( Float32x4_1Int8x16_1              )
LAYOUT_TYPE_WMS     ( Float32x4_1Uint8x16_1             )
LAYOUT_TYPE_WMS     ( Reg1Float32x4_1                   )
LAYOUT_TYPE_WMS     ( Float1Float32x4_1Int1             )
LAYOUT_TYPE_WMS     ( Float32x4_2Int1Float1             )
// Int32x4
LAYOUT_TYPE_WMS     ( Int32x4_2                         )
LAYOUT_TYPE_WMS     ( Int32x4_3                         )
LAYOUT_TYPE_WMS     ( Bool32x4_1Int32x4_2               )
LAYOUT_TYPE_WMS     ( Int32x4_1Bool32x4_1Int32x4_2      )
LAYOUT_TYPE_WMS     ( Int32x4_1Int4                     )
LAYOUT_TYPE_WMS     ( Int32x4_2Int4                     )
LAYOUT_TYPE_WMS     ( Int32x4_3Int4                     )
LAYOUT_TYPE_WMS     ( Int32x4_1Int1                     )
LAYOUT_TYPE_WMS     ( Int32x4_2Int1                     )
LAYOUT_TYPE_WMS     ( Reg1Int32x4_1                     )
LAYOUT_TYPE_WMS     ( Int32x4_1Float32x4_1              )
//LAYOUT_TYPE_WMS     ( Int32x4_1Float64x2_1              )
LAYOUT_TYPE_WMS     ( Int32x4_1Uint32x4_1               )
LAYOUT_TYPE_WMS     ( Int32x4_1Int16x8_1                )
LAYOUT_TYPE_WMS     ( Int32x4_1Uint16x8_1               )
LAYOUT_TYPE_WMS     ( Int32x4_1Int8x16_1                )
LAYOUT_TYPE_WMS     ( Int32x4_1Uint8x16_1               )
LAYOUT_TYPE_WMS     ( Int1Int32x4_1Int1                 )
LAYOUT_TYPE_WMS     ( Int32x4_2Int2                     )

// Float64x2
// Disabled for now
#if 0 
LAYOUT_TYPE_WMS     ( Float64x2_2 )
LAYOUT_TYPE_WMS     ( Float64x2_3 )
LAYOUT_TYPE_WMS     ( Float64x2_4 )
LAYOUT_TYPE_WMS     ( Float64x2_1Double2 )
LAYOUT_TYPE_WMS     ( Float64x2_1Double1 )
LAYOUT_TYPE_WMS     ( Float64x2_2Double1 )
LAYOUT_TYPE_WMS     ( Float64x2_2Int2 )
LAYOUT_TYPE_WMS     ( Float64x2_3Int2 )
LAYOUT_TYPE_WMS     ( Float64x2_1Float32x4_1 )
LAYOUT_TYPE_WMS     ( Float64x2_1Int32x4_1 )
LAYOUT_TYPE_WMS     ( Float64x2_1Int32x4_1Float64x2_2 )
LAYOUT_TYPE_WMS     ( Reg1Float64x2_1 )

#endif //0
// Int16x8
LAYOUT_TYPE_WMS     ( Int16x8_1Int8                 )
LAYOUT_TYPE_WMS     ( Reg1Int16x8_1                 )
LAYOUT_TYPE_WMS     ( Int16x8_2                     )
LAYOUT_TYPE_WMS     ( Int1Int16x8_1Int1             )
LAYOUT_TYPE_WMS     ( Int16x8_2Int8                 )
LAYOUT_TYPE_WMS     ( Int16x8_3Int8                 )
LAYOUT_TYPE_WMS     ( Int16x8_1Int1                 )
LAYOUT_TYPE_WMS     ( Int16x8_2Int2                 )
LAYOUT_TYPE_WMS     ( Int16x8_3                     )
LAYOUT_TYPE_WMS     ( Bool16x8_1Int16x8_2           )
LAYOUT_TYPE_WMS     ( Int16x8_1Bool16x8_1Int16x8_2  )
LAYOUT_TYPE_WMS     ( Int16x8_2Int1                 )
LAYOUT_TYPE_WMS     ( Int16x8_1Float32x4_1          )
LAYOUT_TYPE_WMS     ( Int16x8_1Int32x4_1            )
LAYOUT_TYPE_WMS     ( Int16x8_1Int8x16_1            )
LAYOUT_TYPE_WMS     ( Int16x8_1Uint32x4_1           )
LAYOUT_TYPE_WMS     ( Int16x8_1Uint16x8_1           )
LAYOUT_TYPE_WMS     ( Int16x8_1Uint8x16_1           )
// Int8x16
LAYOUT_TYPE_WMS     ( Int8x16_2                     )
LAYOUT_TYPE_WMS     ( Int8x16_3                     )
LAYOUT_TYPE_WMS     ( Int8x16_1Int16                )
LAYOUT_TYPE_WMS     ( Int8x16_2Int16                )
LAYOUT_TYPE_WMS     ( Int8x16_3Int16                )
LAYOUT_TYPE_WMS     ( Int8x16_1Int1                 )
LAYOUT_TYPE_WMS     ( Int8x16_2Int1                 )
LAYOUT_TYPE_WMS     ( Reg1Int8x16_1                 )
LAYOUT_TYPE_WMS     ( Bool8x16_1Int8x16_2           )
LAYOUT_TYPE_WMS     ( Int8x16_1Bool8x16_1Int8x16_2  )
LAYOUT_TYPE_WMS     ( Int8x16_1Float32x4_1          )
LAYOUT_TYPE_WMS     ( Int8x16_1Int32x4_1            )
LAYOUT_TYPE_WMS     ( Int8x16_1Int16x8_1            )
LAYOUT_TYPE_WMS     ( Int8x16_1Uint32x4_1           )
LAYOUT_TYPE_WMS     ( Int8x16_1Uint16x8_1           )
LAYOUT_TYPE_WMS     ( Int8x16_1Uint8x16_1           )
LAYOUT_TYPE_WMS     ( Int1Int8x16_1Int1             )
LAYOUT_TYPE_WMS     ( Int8x16_2Int2                 )
// Uint32x4
LAYOUT_TYPE_WMS     ( Uint32x4_1Int4                )
LAYOUT_TYPE_WMS     ( Reg1Uint32x4_1                )
LAYOUT_TYPE_WMS     ( Uint32x4_2                    )
LAYOUT_TYPE_WMS     ( Int1Uint32x4_1Int1            )
LAYOUT_TYPE_WMS     ( Uint32x4_2Int4                )
LAYOUT_TYPE_WMS     ( Uint32x4_3Int4                )
LAYOUT_TYPE_WMS     ( Uint32x4_1Int1                )
LAYOUT_TYPE_WMS     ( Uint32x4_2Int2                )
LAYOUT_TYPE_WMS     ( Uint32x4_3                    )
LAYOUT_TYPE_WMS     ( Bool32x4_1Uint32x4_2          )
LAYOUT_TYPE_WMS     ( Uint32x4_1Bool32x4_1Uint32x4_2)
LAYOUT_TYPE_WMS     ( Uint32x4_2Int1                )
LAYOUT_TYPE_WMS     ( Uint32x4_1Float32x4_1         )
LAYOUT_TYPE_WMS     ( Uint32x4_1Int32x4_1           )
LAYOUT_TYPE_WMS     ( Uint32x4_1Int16x8_1           )
LAYOUT_TYPE_WMS     ( Uint32x4_1Int8x16_1           )
LAYOUT_TYPE_WMS     ( Uint32x4_1Uint16x8_1          )
LAYOUT_TYPE_WMS     ( Uint32x4_1Uint8x16_1          )

// Uint16x8
LAYOUT_TYPE_WMS     ( Uint16x8_1Int8                )
LAYOUT_TYPE_WMS     ( Reg1Uint16x8_1                )
LAYOUT_TYPE_WMS     ( Uint16x8_2                    )
LAYOUT_TYPE_WMS     ( Int1Uint16x8_1Int1            )
LAYOUT_TYPE_WMS     ( Uint16x8_2Int8                )
LAYOUT_TYPE_WMS     ( Uint16x8_3Int8                )
LAYOUT_TYPE_WMS     ( Uint16x8_1Int1                )
LAYOUT_TYPE_WMS     ( Uint16x8_2Int2                )
LAYOUT_TYPE_WMS     ( Uint16x8_3                    )
LAYOUT_TYPE_WMS     ( Bool16x8_1Uint16x8_2          )
LAYOUT_TYPE_WMS     ( Uint16x8_1Bool16x8_1Uint16x8_2)
LAYOUT_TYPE_WMS     ( Uint16x8_2Int1                )
LAYOUT_TYPE_WMS     ( Uint16x8_1Float32x4_1         )
LAYOUT_TYPE_WMS     ( Uint16x8_1Int32x4_1           )
LAYOUT_TYPE_WMS     ( Uint16x8_1Int16x8_1           )
LAYOUT_TYPE_WMS     ( Uint16x8_1Int8x16_1           )
LAYOUT_TYPE_WMS     ( Uint16x8_1Uint32x4_1          )
LAYOUT_TYPE_WMS     ( Uint16x8_1Uint8x16_1          )

// Uint8x16
LAYOUT_TYPE_WMS     ( Uint8x16_1Int16               )
LAYOUT_TYPE_WMS     ( Reg1Uint8x16_1                )
LAYOUT_TYPE_WMS     ( Uint8x16_2                    )
LAYOUT_TYPE_WMS     ( Int1Uint8x16_1Int1            )
LAYOUT_TYPE_WMS     ( Uint8x16_2Int16               )
LAYOUT_TYPE_WMS     ( Uint8x16_3Int16               )
LAYOUT_TYPE_WMS     ( Uint8x16_1Int1                )
LAYOUT_TYPE_WMS     ( Uint8x16_2Int2                )
LAYOUT_TYPE_WMS     ( Uint8x16_3                    )
LAYOUT_TYPE_WMS     ( Bool8x16_1Uint8x16_2          )
LAYOUT_TYPE_WMS     ( Uint8x16_1Bool8x16_1Uint8x16_2)
LAYOUT_TYPE_WMS     ( Uint8x16_2Int1                )
LAYOUT_TYPE_WMS     ( Uint8x16_1Float32x4_1         )
LAYOUT_TYPE_WMS     ( Uint8x16_1Int32x4_1           )
LAYOUT_TYPE_WMS     ( Uint8x16_1Int16x8_1           )
LAYOUT_TYPE_WMS     ( Uint8x16_1Int8x16_1           )
LAYOUT_TYPE_WMS     ( Uint8x16_1Uint32x4_1          )
LAYOUT_TYPE_WMS     ( Uint8x16_1Uint16x8_1          )

//Bool32x4
LAYOUT_TYPE_WMS     ( Bool32x4_1Int1                )
LAYOUT_TYPE_WMS     ( Bool32x4_1Int4                )
LAYOUT_TYPE_WMS     ( Int1Bool32x4_1Int1            )
LAYOUT_TYPE_WMS     ( Bool32x4_2Int2                )
LAYOUT_TYPE_WMS     ( Int1Bool32x4_1                )
LAYOUT_TYPE_WMS     ( Bool32x4_2                    )
LAYOUT_TYPE_WMS     ( Bool32x4_3                    )
LAYOUT_TYPE_WMS     ( Reg1Bool32x4_1                )
//Bool16x8
LAYOUT_TYPE_WMS     ( Bool16x8_1Int1                )
LAYOUT_TYPE_WMS     ( Bool16x8_1Int8                )
LAYOUT_TYPE_WMS     ( Int1Bool16x8_1Int1            )
LAYOUT_TYPE_WMS     ( Bool16x8_2Int2                )
LAYOUT_TYPE_WMS     ( Int1Bool16x8_1                )
LAYOUT_TYPE_WMS     ( Bool16x8_2                    )
LAYOUT_TYPE_WMS     ( Bool16x8_3                    )
LAYOUT_TYPE_WMS     ( Reg1Bool16x8_1                )
//Bool8x16
LAYOUT_TYPE_WMS     ( Bool8x16_1Int1                )
LAYOUT_TYPE_WMS     ( Bool8x16_1Int16               )
LAYOUT_TYPE_WMS     ( Int1Bool8x16_1                )
LAYOUT_TYPE_WMS     ( Int1Bool8x16_1Int1            )
LAYOUT_TYPE_WMS     ( Bool8x16_2Int2                )
LAYOUT_TYPE_WMS     ( Bool8x16_2                    )
LAYOUT_TYPE_WMS     ( Bool8x16_3                    )
LAYOUT_TYPE_WMS     ( Reg1Bool8x16_1                )

LAYOUT_TYPE_WMS     ( AsmSimdTypedArr               )

#undef LAYOUT_TYPE_DUP
#undef LAYOUT_TYPE_WMS_DUP
#undef LAYOUT_TYPE
#undef LAYOUT_TYPE_WMS
#undef EXCLUDE_DUP_LAYOUT
#undef LAYOUT_TYPE_WMS_FE
#undef EXCLUDE_FRONTEND_LAYOUT
#endif<|MERGE_RESOLUTION|>--- conflicted
+++ resolved
@@ -57,16 +57,12 @@
 LAYOUT_TYPE_WMS_FE  ( AsmReg5          ) // Generic layout with 5 RegSlot
 LAYOUT_TYPE_WMS_FE  ( AsmReg6          ) // Generic layout with 6 RegSlot
 LAYOUT_TYPE_WMS_FE  ( AsmReg7          ) // Generic layout with 7 RegSlot
-<<<<<<< HEAD
-=======
 LAYOUT_TYPE_WMS_FE  ( AsmReg9          ) // Generic layout with 9 RegSlot
 LAYOUT_TYPE_WMS_FE  ( AsmReg10         ) // Generic layout with 10 RegSlot
 LAYOUT_TYPE_WMS_FE  ( AsmReg11         ) // Generic layout with 11 RegSlot
 LAYOUT_TYPE_WMS_FE  ( AsmReg17         ) // Generic layout with 17 RegSlot
 LAYOUT_TYPE_WMS_FE  ( AsmReg18         ) // Generic layout with 18 RegSlot
 LAYOUT_TYPE_WMS_FE  ( AsmReg19         ) // Generic layout with 19 RegSlot
-LAYOUT_TYPE_WMS_FE  ( AsmReg2IntConst1 ) // Generic layout with 2 RegSlots and 1 Int Constant
->>>>>>> b408317c
 LAYOUT_TYPE_WMS     ( Int1Double1      ) // 1 int register and 1 double register
 LAYOUT_TYPE_WMS     ( Int1Float1       ) // 1 int register and 1 float register
 LAYOUT_TYPE_WMS     ( Double1Const1    ) // 1 double register and 1 const double value

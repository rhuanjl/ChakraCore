--- conflicted
+++ resolved
@@ -7948,12 +7948,8 @@
 
 
             Js::AuxArray<uint32> *spreadIndices = nullptr;
-<<<<<<< HEAD
+
             actualArgCount = EmitArgList(pnode->sxCall.pnodeArgs, Js::Constants::NoRegister, Js::Constants::NoRegister,
-=======
-
-            actualArgCount = EmitArgList(pnode->sxCall.pnodeArgs, Js::Constants::NoRegister, Js::Constants::NoRegister, Js::Constants::NoRegister,
->>>>>>> 4c2e0f3d
                 false, true, byteCodeGenerator, funcInfo, callSiteId, argCount, pnode->sxCall.hasDestructuring, pnode->sxCall.spreadArgCount, &spreadIndices);
 
             funcInfo->ReleaseLoc(pnode->sxCall.pnodeTarget);

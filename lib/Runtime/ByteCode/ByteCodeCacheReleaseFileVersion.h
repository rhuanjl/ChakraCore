//-------------------------------------------------------------------------------------------------------
// Copyright (C) Microsoft. All rights reserved.
// Licensed under the MIT license. See LICENSE.txt file in the project root for full license information.
//-------------------------------------------------------------------------------------------------------
// NOTE: If there is a merge conflict the correct fix is to make a new GUID.

<<<<<<< HEAD
// {49A3F597-0DAD-4BD8-82A0-CEAC52C99E63}
const GUID byteCodeCacheReleaseFileVersion =
{ 0x49A3F597, 0x0DAD, 0x4BD8, { 0x82, 0xA0, 0xCE, 0xAC, 0x52, 0xC9, 0x9E, 0x63 } };
=======
// {26894CEE-B780-4CD4-B793-7B0972AEEDD9}
const GUID byteCodeCacheReleaseFileVersion =
{ 0x26894CEE, 0xB780, 0x4CD4, { 0xB7, 0x93, 0x7B, 0x09, 0x72, 0xAE, 0xED, 0xD9 } };
>>>>>>> 62f50ea6
<|MERGE_RESOLUTION|>--- conflicted
+++ resolved
@@ -4,12 +4,6 @@
 //-------------------------------------------------------------------------------------------------------
 // NOTE: If there is a merge conflict the correct fix is to make a new GUID.
 
-<<<<<<< HEAD
-// {49A3F597-0DAD-4BD8-82A0-CEAC52C99E63}
+// {B92A5820-4BB2-4D01-96F7-46136010D1D6}
 const GUID byteCodeCacheReleaseFileVersion =
-{ 0x49A3F597, 0x0DAD, 0x4BD8, { 0x82, 0xA0, 0xCE, 0xAC, 0x52, 0xC9, 0x9E, 0x63 } };
-=======
-// {26894CEE-B780-4CD4-B793-7B0972AEEDD9}
-const GUID byteCodeCacheReleaseFileVersion =
-{ 0x26894CEE, 0xB780, 0x4CD4, { 0xB7, 0x93, 0x7B, 0x09, 0x72, 0xAE, 0xED, 0xD9 } };
->>>>>>> 62f50ea6
+{ 0xB92A5820, 0x4BB2, 0x4D01, { 0x96, 0xF7, 0x46, 0x13, 0x60, 0x10, 0xD1, 0xD6 } };
--- conflicted
+++ resolved
@@ -3,13 +3,8 @@
 // Licensed under the MIT license. See LICENSE.txt file in the project root for full license information.
 //-------------------------------------------------------------------------------------------------------
 // NOTE: If there is a merge conflict the correct fix is to make a new GUID.
+// This file was generated with tools\update_bytecode_version.ps1
 
-<<<<<<< HEAD
-// {3149B52F-5789-47B2-83EC-04670A814491}
+// {53DFA887-ACFF-4247-880D-109E2A4BDA56}
 const GUID byteCodeCacheReleaseFileVersion =
-{ 0x3149B52F, 0x5789, 0x47B2, { 0x83, 0xEC, 0x04, 0x67, 0x0A, 0x81, 0x44, 0x91 } };
-=======
-// {67AFB5DE-5B86-43E8-B3B5-CFD25FEA8FC3}
-const GUID byteCodeCacheReleaseFileVersion =
-{ 0x67AFB5DE, 0x5B86, 0x43E8, { 0xB3, 0xB5, 0xCF, 0xD2, 0x5F, 0xEA, 0x8F, 0xC3 } };
->>>>>>> 558f84b0
+{ 0x53DFA887, 0xACFF, 0x4247, { 0x88, 0x0D, 0x10, 0x9E, 0x2A, 0x4B, 0xDA, 0x56 } };
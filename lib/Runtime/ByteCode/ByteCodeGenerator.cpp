--- conflicted
+++ resolved
@@ -2686,33 +2686,10 @@
             Assert(CONFIG_FLAG(DeferNested));
             byteCodeGenerator->ProcessCapturedSym(sym);
 
-<<<<<<< HEAD
-            if (!top->root->AsParseNodeFnc()->NameIsHidden())
-            {
-                top->SetFuncExprNameReference(true);
-                if (pnode->AsParseNodeFnc()->pnodeBody)
-                {
-                    top->GetParsedFunctionBody()->SetFuncExprNameReference(true);
-                }
-                if (!sym->GetScope()->GetIsObject())
-                {
-                    // The function expression symbol will be emitted in the param/body scope.
-                    if (top->GetParamScope())
-                    {
-                        top->GetParamScope()->SetHasOwnLocalInClosure(true);
-                    }
-                    else
-                    {
-                        top->GetBodyScope()->SetHasOwnLocalInClosure(true);
-                    }
-                    top->SetHasLocalInClosure(true);
-                }
-=======
             top->SetFuncExprNameReference(true);
-            if (pnode->sxFnc.pnodeBody)
+            if (pnode->AsParseNodeFnc()->pnodeBody)
             {
                 top->GetParsedFunctionBody()->SetFuncExprNameReference(true);
->>>>>>> 8b56bb50
             }
             byteCodeGenerator->ProcessScopeWithCapturedSym(sym->GetScope());
         }

//-------------------------------------------------------------------------------------------------------
// Copyright (C) Microsoft. All rights reserved.
// Licensed under the MIT license. See LICENSE.txt file in the project root for full license information.
//-------------------------------------------------------------------------------------------------------
#include "RuntimeByteCodePch.h"
#include "FormalsUtil.h"
#include "Library/StackScriptFunction.h"

void PreVisitBlock(ParseNode *pnodeBlock, ByteCodeGenerator *byteCodeGenerator);
void PostVisitBlock(ParseNode *pnodeBlock, ByteCodeGenerator *byteCodeGenerator);

bool IsCallOfConstants(ParseNode *pnode)
{
    return pnode->sxCall.callOfConstants && pnode->sxCall.argCount > ByteCodeGenerator::MinArgumentsForCallOptimization;
}

template <class PrefixFn, class PostfixFn>
void Visit(ParseNode *pnode, ByteCodeGenerator* byteCodeGenerator, PrefixFn prefix, PostfixFn postfix, ParseNode * pnodeParent = nullptr);

//the only point of this type (as opposed to using a lambda) is to provide a named type in code coverage
template <typename TContext> class ParseNodeVisitor
{
    TContext* m_context;
    void(*m_fn)(ParseNode* pnode, ByteCodeGenerator* byteCodeGenerator, TContext* context);
public:

    ParseNodeVisitor(TContext* ctx, void(*prefixParam)(ParseNode* pnode, ByteCodeGenerator* byteCodeGenerator, TContext* context)) :
        m_context(ctx), m_fn(prefixParam)
    {
    }

    void operator () (ParseNode* pnode, ByteCodeGenerator* byteCodeGenerator)
    {
        if (m_fn)
        {
            m_fn(pnode, byteCodeGenerator, m_context);
        }
    }
};

template<class TContext>
void VisitIndirect(ParseNode* pnode, ByteCodeGenerator* byteCodeGenerator, TContext* context,
    void (*prefix)(ParseNode* pnode, ByteCodeGenerator* byteCodeGenerator, TContext* context),
    void (*postfix)(ParseNode* pnode, ByteCodeGenerator* byteCodeGenerator, TContext* context))
{
    ParseNodeVisitor<TContext> prefixHelper(context, prefix);
    ParseNodeVisitor<TContext> postfixHelper(context, postfix);

    Visit(pnode, byteCodeGenerator, prefixHelper, postfixHelper, nullptr);
}

template <class PrefixFn, class PostfixFn>
void VisitList(ParseNode *pnode, ByteCodeGenerator* byteCodeGenerator, PrefixFn prefix, PostfixFn postfix)
{
    Assert(pnode != nullptr);
    Assert(pnode->nop == knopList);

    do
    {
        ParseNode * pnode1 = pnode->sxBin.pnode1;
        Visit(pnode1, byteCodeGenerator, prefix, postfix);
        pnode = pnode->sxBin.pnode2;
    }
    while (pnode->nop == knopList);
    Visit(pnode, byteCodeGenerator, prefix, postfix);
}

template <class PrefixFn, class PostfixFn>
void VisitWithStmt(ParseNode *pnode, Js::RegSlot loc, ByteCodeGenerator* byteCodeGenerator, PrefixFn prefix, PostfixFn postfix, ParseNode *pnodeParent)
{
    // Note the fact that we're visiting the body of a with statement. This allows us to optimize register assignment
    // in the normal case of calls not requiring that their "this" objects be found dynamically.
    Scope *scope = pnode->sxWith.scope;

    byteCodeGenerator->PushScope(scope);
    Visit(pnode->sxWith.pnodeBody, byteCodeGenerator, prefix, postfix, pnodeParent);

    scope->SetIsObject();
    scope->SetMustInstantiate(true);

    byteCodeGenerator->PopScope();
}

bool BlockHasOwnScope(ParseNode* pnodeBlock, ByteCodeGenerator *byteCodeGenerator)
{
    Assert(pnodeBlock->nop == knopBlock);
    return pnodeBlock->sxBlock.scope != nullptr &&
        (!(pnodeBlock->grfpn & fpnSyntheticNode) ||
            (pnodeBlock->sxBlock.blockType == PnodeBlockType::Global && byteCodeGenerator->IsEvalWithNoParentScopeInfo()));
}

void BeginVisitBlock(ParseNode *pnode, ByteCodeGenerator *byteCodeGenerator)
{
    if (BlockHasOwnScope(pnode, byteCodeGenerator))
    {
        Scope *scope = pnode->sxBlock.scope;
        FuncInfo *func = scope->GetFunc();

        if (scope->IsInnerScope())
        {
            // Give this scope an index so its slots can be accessed via the index in the byte code,
            // not a register.
            scope->SetInnerScopeIndex(func->AcquireInnerScopeIndex());
        }

        byteCodeGenerator->PushBlock(pnode);
        byteCodeGenerator->PushScope(pnode->sxBlock.scope);
    }
}

void EndVisitBlock(ParseNode *pnode, ByteCodeGenerator *byteCodeGenerator)
{
    if (BlockHasOwnScope(pnode, byteCodeGenerator))
    {
        Scope *scope = pnode->sxBlock.scope;
        FuncInfo *func = scope->GetFunc();

        if (!byteCodeGenerator->IsInDebugMode() &&
            scope->HasInnerScopeIndex())
        {
            // In debug mode, don't release the current index, as we're giving each scope a unique index, regardless
            // of nesting.
            Assert(scope->GetInnerScopeIndex() == func->CurrentInnerScopeIndex());
            func->ReleaseInnerScopeIndex();
        }

        Assert(byteCodeGenerator->GetCurrentScope() == scope);
        byteCodeGenerator->PopScope();
        byteCodeGenerator->PopBlock();
    }
}

void BeginVisitCatch(ParseNode *pnode, ByteCodeGenerator *byteCodeGenerator)
{
    Scope *scope = pnode->sxCatch.scope;
    FuncInfo *func = scope->GetFunc();

    if (func->GetCallsEval() || func->GetChildCallsEval() ||
        (byteCodeGenerator->GetFlags() & (fscrEval | fscrImplicitThis | fscrImplicitParents)))
    {
        scope->SetIsObject();
    }

    // Give this scope an index so its slots can be accessed via the index in the byte code,
    // not a register.
    scope->SetInnerScopeIndex(func->AcquireInnerScopeIndex());

    byteCodeGenerator->PushScope(pnode->sxCatch.scope);
}

void EndVisitCatch(ParseNode *pnode, ByteCodeGenerator *byteCodeGenerator)
{
    Scope *scope = pnode->sxCatch.scope;

    if (scope->HasInnerScopeIndex() && !byteCodeGenerator->IsInDebugMode())
    {
        // In debug mode, don't release the current index, as we're giving each scope a unique index,
        // regardless of nesting.
        FuncInfo *func = scope->GetFunc();

        Assert(scope->GetInnerScopeIndex() == func->CurrentInnerScopeIndex());
        func->ReleaseInnerScopeIndex();
    }

    byteCodeGenerator->PopScope();
}

bool CreateNativeArrays(ByteCodeGenerator *byteCodeGenerator, FuncInfo *funcInfo)
{
#if ENABLE_PROFILE_INFO
    Js::FunctionBody *functionBody = funcInfo ? funcInfo->GetParsedFunctionBody() : nullptr;

    return
        !PHASE_OFF_OPTFUNC(Js::NativeArrayPhase, functionBody) &&
        !byteCodeGenerator->IsInDebugMode() &&
        (
            functionBody
                ? Js::DynamicProfileInfo::IsEnabled(Js::NativeArrayPhase, functionBody)
                : Js::DynamicProfileInfo::IsEnabledForAtLeastOneFunction(
                    Js::NativeArrayPhase,
                    byteCodeGenerator->GetScriptContext())
        );
#else
    return false;
#endif
}

bool EmitAsConstantArray(ParseNode *pnodeArr, ByteCodeGenerator *byteCodeGenerator)
{
    Assert(pnodeArr && pnodeArr->nop == knopArray);

    // TODO: We shouldn't have to handle an empty funcinfo stack here, but there seem to be issues
    // with the stack involved nested deferral. Remove this null check when those are resolved.
    if (CreateNativeArrays(byteCodeGenerator, byteCodeGenerator->TopFuncInfo()))
    {
        return pnodeArr->sxArrLit.arrayOfNumbers;
    }

    return pnodeArr->sxArrLit.arrayOfTaggedInts && pnodeArr->sxArrLit.count > 1;
}

void PropagateFlags(ParseNode *pnodeChild, ParseNode *pnodeParent);

template<class PrefixFn, class PostfixFn>
void Visit(ParseNode *pnode, ByteCodeGenerator* byteCodeGenerator, PrefixFn prefix, PostfixFn postfix, ParseNode *pnodeParent)
{
    if (pnode == nullptr)
    {
        return;
    }

    ThreadContext::ProbeCurrentStackNoDispose(Js::Constants::MinStackByteCodeVisitor, byteCodeGenerator->GetScriptContext());

    prefix(pnode, byteCodeGenerator);
    switch (pnode->nop)
    {
    default:
    {
        uint flags = ParseNode::Grfnop(pnode->nop);
        if (flags&fnopUni)
        {
            Visit(pnode->sxUni.pnode1, byteCodeGenerator, prefix, postfix);
        }
        else if (flags&fnopBin)
        {
            Visit(pnode->sxBin.pnode1, byteCodeGenerator, prefix, postfix);
            Visit(pnode->sxBin.pnode2, byteCodeGenerator, prefix, postfix);
        }

        break;
    }

    case knopParamPattern:
        Visit(pnode->sxParamPattern.pnode1, byteCodeGenerator, prefix, postfix);
        break;

    case knopArrayPattern:
        if (!byteCodeGenerator->InDestructuredPattern())
        {
            byteCodeGenerator->SetInDestructuredPattern(true);
            Visit(pnode->sxUni.pnode1, byteCodeGenerator, prefix, postfix);
            byteCodeGenerator->SetInDestructuredPattern(false);
        }
        else
        {
            Visit(pnode->sxUni.pnode1, byteCodeGenerator, prefix, postfix);
        }
        break;

    case knopCall:
        Visit(pnode->sxCall.pnodeTarget, byteCodeGenerator, prefix, postfix);
        Visit(pnode->sxCall.pnodeArgs, byteCodeGenerator, prefix, postfix);
        break;

    case knopNew:
    {
        Visit(pnode->sxCall.pnodeTarget, byteCodeGenerator, prefix, postfix);
        if (!IsCallOfConstants(pnode))
        {
            Visit(pnode->sxCall.pnodeArgs, byteCodeGenerator, prefix, postfix);
        }
        break;
    }

    case knopQmark:
        Visit(pnode->sxTri.pnode1, byteCodeGenerator, prefix, postfix);
        Visit(pnode->sxTri.pnode2, byteCodeGenerator, prefix, postfix);
        Visit(pnode->sxTri.pnode3, byteCodeGenerator, prefix, postfix);
        break;
    case knopList:
        VisitList(pnode, byteCodeGenerator, prefix, postfix);
        break;
    // PTNODE(knopVarDecl    , "varDcl"    ,None    ,Var  ,fnopNone)
    case knopVarDecl:
    case knopConstDecl:
    case knopLetDecl:
        if (pnode->sxVar.pnodeInit != nullptr)
            Visit(pnode->sxVar.pnodeInit, byteCodeGenerator, prefix, postfix);
        break;
    // PTNODE(knopFncDecl    , "fncDcl"    ,None    ,Fnc  ,fnopLeaf)
    case knopFncDecl:
    {
        // Inner function declarations are visited before anything else in the scope.
        // (See VisitFunctionsInScope.)
        break;
    }
    case knopClassDecl:
    {
        Visit(pnode->sxClass.pnodeDeclName, byteCodeGenerator, prefix, postfix);
        // Now visit the class name and methods.
        BeginVisitBlock(pnode->sxClass.pnodeBlock, byteCodeGenerator);
        // The extends clause is bound to the scope which contains the class name
        // (and the class name identifier is in a TDZ when the extends clause is evaluated).
        // See ES 2017 14.5.13 Runtime Semantics: ClassDefinitionEvaluation.
        Visit(pnode->sxClass.pnodeExtends, byteCodeGenerator, prefix, postfix);
        Visit(pnode->sxClass.pnodeName, byteCodeGenerator, prefix, postfix);
        Visit(pnode->sxClass.pnodeStaticMembers, byteCodeGenerator, prefix, postfix);
        Visit(pnode->sxClass.pnodeConstructor, byteCodeGenerator, prefix, postfix);
        Visit(pnode->sxClass.pnodeMembers, byteCodeGenerator, prefix, postfix);
        EndVisitBlock(pnode->sxClass.pnodeBlock, byteCodeGenerator);
        break;
    }
    case knopStrTemplate:
    {
        // Visit the string node lists only if we do not have a tagged template.
        // We never need to visit the raw strings as they are not used in non-tagged templates and
        // tagged templates will register them as part of the callsite constant object.
        if (!pnode->sxStrTemplate.isTaggedTemplate)
        {
            Visit(pnode->sxStrTemplate.pnodeStringLiterals, byteCodeGenerator, prefix, postfix);
        }
        Visit(pnode->sxStrTemplate.pnodeSubstitutionExpressions, byteCodeGenerator, prefix, postfix);
        break;
    }
    case knopExportDefault:
        Visit(pnode->sxExportDefault.pnodeExpr, byteCodeGenerator, prefix, postfix);
        break;
    // PTNODE(knopProg       , "program"    ,None    ,Fnc  ,fnopNone)
    case knopProg:
    {
        // We expect that the global statements have been generated (meaning that the pnodeFncs
        // field is a real pointer, not an enumeration).
        Assert(pnode->sxFnc.pnodeBody);

        uint i = 0;
        VisitNestedScopes(pnode->sxFnc.pnodeScopes, pnode, byteCodeGenerator, prefix, postfix, &i);
        // Visiting global code: track the last value statement.
        BeginVisitBlock(pnode->sxFnc.pnodeScopes, byteCodeGenerator);
        pnode->sxProg.pnodeLastValStmt = VisitBlock(pnode->sxFnc.pnodeBody, byteCodeGenerator, prefix, postfix);
        EndVisitBlock(pnode->sxFnc.pnodeScopes, byteCodeGenerator);

        break;
    }
    case knopFor:
        BeginVisitBlock(pnode->sxFor.pnodeBlock, byteCodeGenerator);
        Visit(pnode->sxFor.pnodeInit, byteCodeGenerator, prefix, postfix);
        byteCodeGenerator->EnterLoop();
        Visit(pnode->sxFor.pnodeCond, byteCodeGenerator, prefix, postfix);
        Visit(pnode->sxFor.pnodeIncr, byteCodeGenerator, prefix, postfix);
        Visit(pnode->sxFor.pnodeBody, byteCodeGenerator, prefix, postfix, pnode);
        byteCodeGenerator->ExitLoop();
        EndVisitBlock(pnode->sxFor.pnodeBlock, byteCodeGenerator);
        break;
    // PTNODE(knopIf         , "if"        ,None    ,If   ,fnopNone)
    case knopIf:
        Visit(pnode->sxIf.pnodeCond, byteCodeGenerator, prefix, postfix);
        Visit(pnode->sxIf.pnodeTrue, byteCodeGenerator, prefix, postfix, pnode);
        if (pnode->sxIf.pnodeFalse != nullptr)
        {
            Visit(pnode->sxIf.pnodeFalse, byteCodeGenerator, prefix, postfix, pnode);
        }
        break;
    // PTNODE(knopWhile      , "while"        ,None    ,While,fnopBreak|fnopContinue)
    // PTNODE(knopDoWhile    , "do-while"    ,None    ,While,fnopBreak|fnopContinue)
    case knopDoWhile:
    case knopWhile:
        byteCodeGenerator->EnterLoop();
        Visit(pnode->sxWhile.pnodeCond, byteCodeGenerator, prefix, postfix);
        Visit(pnode->sxWhile.pnodeBody, byteCodeGenerator, prefix, postfix, pnode);
        byteCodeGenerator->ExitLoop();
        break;
    // PTNODE(knopForIn      , "for in"    ,None    ,ForIn,fnopBreak|fnopContinue|fnopCleanup)
    case knopForIn:
    case knopForOf:
        BeginVisitBlock(pnode->sxForInOrForOf.pnodeBlock, byteCodeGenerator);
        Visit(pnode->sxForInOrForOf.pnodeLval, byteCodeGenerator, prefix, postfix);
        Visit(pnode->sxForInOrForOf.pnodeObj, byteCodeGenerator, prefix, postfix);
        byteCodeGenerator->EnterLoop();
        Visit(pnode->sxForInOrForOf.pnodeBody, byteCodeGenerator, prefix, postfix, pnode);
        byteCodeGenerator->ExitLoop();
        EndVisitBlock(pnode->sxForInOrForOf.pnodeBlock, byteCodeGenerator);
        break;
    // PTNODE(knopReturn     , "return"    ,None    ,Uni  ,fnopNone)
    case knopReturn:
        if (pnode->sxReturn.pnodeExpr != nullptr)
            Visit(pnode->sxReturn.pnodeExpr, byteCodeGenerator, prefix, postfix);
        break;
    // PTNODE(knopBlock      , "{}"        ,None    ,Block,fnopNone)
    case knopBlock:
    {
        if (pnode->sxBlock.pnodeStmt != nullptr)
        {
            BeginVisitBlock(pnode, byteCodeGenerator);
            pnode->sxBlock.pnodeLastValStmt = VisitBlock(pnode->sxBlock.pnodeStmt, byteCodeGenerator, prefix, postfix, pnode);
            EndVisitBlock(pnode, byteCodeGenerator);
        }
        else
        {
            pnode->sxBlock.pnodeLastValStmt = nullptr;
        }
        break;
    }
    // PTNODE(knopWith       , "with"        ,None    ,With ,fnopCleanup)
    case knopWith:
        Visit(pnode->sxWith.pnodeObj, byteCodeGenerator, prefix, postfix);
        VisitWithStmt(pnode, pnode->sxWith.pnodeObj->location, byteCodeGenerator, prefix, postfix, pnode);
        break;
    // PTNODE(knopBreak      , "break"        ,None    ,Jump ,fnopNone)
    case knopBreak:
        // TODO: some representation of target
        break;
    // PTNODE(knopContinue   , "continue"    ,None    ,Jump ,fnopNone)
    case knopContinue:
        // TODO: some representation of target
        break;
    // PTNODE(knopLabel      , "label"        ,None    ,Label,fnopNone)
    case knopLabel:
        // TODO: print labeled statement
        break;
    // PTNODE(knopSwitch     , "switch"    ,None    ,Switch,fnopBreak)
    case knopSwitch:
        Visit(pnode->sxSwitch.pnodeVal, byteCodeGenerator, prefix, postfix);
        BeginVisitBlock(pnode->sxSwitch.pnodeBlock, byteCodeGenerator);
        for (ParseNode *pnodeT = pnode->sxSwitch.pnodeCases; nullptr != pnodeT; pnodeT = pnodeT->sxCase.pnodeNext)
        {
            Visit(pnodeT, byteCodeGenerator, prefix, postfix, pnode);
        }
        Visit(pnode->sxSwitch.pnodeBlock, byteCodeGenerator, prefix, postfix);
        EndVisitBlock(pnode->sxSwitch.pnodeBlock, byteCodeGenerator);
        break;
    // PTNODE(knopCase       , "case"        ,None    ,Case ,fnopNone)
    case knopCase:
        Visit(pnode->sxCase.pnodeExpr, byteCodeGenerator, prefix, postfix);
        Visit(pnode->sxCase.pnodeBody, byteCodeGenerator, prefix, postfix, pnode);
        break;
    case knopTypeof:
        Visit(pnode->sxUni.pnode1, byteCodeGenerator, prefix, postfix);
        break;
    // PTNODE(knopTryCatchFinally,"try-catch-finally",None,TryCatchFinally,fnopCleanup)
    case knopTryFinally:
        Visit(pnode->sxTryFinally.pnodeTry, byteCodeGenerator, prefix, postfix, pnode);
        Visit(pnode->sxTryFinally.pnodeFinally, byteCodeGenerator, prefix, postfix, pnode);
        break;
    // PTNODE(knopTryCatch      , "try-catch" ,None    ,TryCatch  ,fnopCleanup)
    case knopTryCatch:
        Visit(pnode->sxTryCatch.pnodeTry, byteCodeGenerator, prefix, postfix, pnode);
        Visit(pnode->sxTryCatch.pnodeCatch, byteCodeGenerator, prefix, postfix, pnode);
        break;
    // PTNODE(knopTry        , "try"       ,None    ,Try  ,fnopCleanup)
    case knopTry:
        Visit(pnode->sxTry.pnodeBody, byteCodeGenerator, prefix, postfix, pnode);
        break;
    case knopCatch:
        BeginVisitCatch(pnode, byteCodeGenerator);
        Visit(pnode->sxCatch.pnodeParam, byteCodeGenerator, prefix, postfix);
        Visit(pnode->sxCatch.pnodeBody, byteCodeGenerator, prefix, postfix, pnode);
        EndVisitCatch(pnode, byteCodeGenerator);
        break;
    case knopFinally:
        Visit(pnode->sxFinally.pnodeBody, byteCodeGenerator, prefix, postfix, pnode);
        break;
    // PTNODE(knopThrow      , "throw"     ,None    ,Uni  ,fnopNone)
    case knopThrow:
        Visit(pnode->sxUni.pnode1, byteCodeGenerator, prefix, postfix);
        break;
    case knopArray:
    {
        bool arrayLitOpt = EmitAsConstantArray(pnode, byteCodeGenerator);
        if (!arrayLitOpt)
        {
            Visit(pnode->sxUni.pnode1, byteCodeGenerator, prefix, postfix);
        }
        break;
    }
    case knopComma:
    {
        ParseNode *pnode1 = pnode->sxBin.pnode1;
        if (pnode1->nop == knopComma)
        {
            // Spot-fix to avoid recursion on very large comma expressions.
            ArenaAllocator *alloc = byteCodeGenerator->GetAllocator();
            SList<ParseNode*> rhsStack(alloc);
            do
            {
                rhsStack.Push(pnode1->sxBin.pnode2);
                pnode1 = pnode1->sxBin.pnode1;
            }
            while (pnode1->nop == knopComma);

            Visit(pnode1, byteCodeGenerator, prefix, postfix);
            while (!rhsStack.Empty())
            {
                ParseNode *pnodeRhs = rhsStack.Pop();
                Visit(pnodeRhs, byteCodeGenerator, prefix, postfix);
            }
        }
        else
        {
            Visit(pnode1, byteCodeGenerator, prefix, postfix);
        }
        Visit(pnode->sxBin.pnode2, byteCodeGenerator, prefix, postfix);
    }
        break;
    }
    if (pnodeParent)
    {
        PropagateFlags(pnode, pnodeParent);
    }
    postfix(pnode, byteCodeGenerator);
}

bool IsJump(ParseNode *pnode)
{
    switch (pnode->nop)
    {
    case knopBreak:
    case knopContinue:
    case knopThrow:
    case knopReturn:
        return true;

    case knopBlock:
    case knopDoWhile:
    case knopWhile:
    case knopWith:
    case knopIf:
    case knopForIn:
    case knopForOf:
    case knopFor:
    case knopSwitch:
    case knopCase:
    case knopTryFinally:
    case knopTryCatch:
    case knopTry:
    case knopCatch:
    case knopFinally:
        return (pnode->sxStmt.grfnop & fnopJump) != 0;

    default:
        return false;
    }
}

void PropagateFlags(ParseNode *pnodeChild, ParseNode *pnodeParent)
{
    if (IsJump(pnodeChild))
    {
        pnodeParent->sxStmt.grfnop |= fnopJump;
    }
}

void Bind(ParseNode *pnode, ByteCodeGenerator *byteCodeGenerator);
void BindReference(ParseNode *pnode, ByteCodeGenerator *byteCodeGenerator);
void AssignRegisters(ParseNode *pnode, ByteCodeGenerator *byteCodeGenerator);

// TODO[ianhall]: This should be in a shared AST Utility header or source file
bool IsExpressionStatement(ParseNode* stmt, const Js::ScriptContext *const scriptContext)
{
    if (stmt->nop == knopFncDecl)
    {
        // 'knopFncDecl' is used for both function declarations and function expressions. In a program, a function expression
        // produces the function object that is created for the function expression as its value for the program. A function
        // declaration does not produce a value for the program.
        return !stmt->sxFnc.IsDeclaration();
    }
    if ((stmt->nop >= 0) && (stmt->nop<knopLim))
    {
        return (ParseNode::Grfnop(stmt->nop) & fnopNotExprStmt) == 0;
    }
    return false;
}

bool MustProduceValue(ParseNode *pnode, const Js::ScriptContext *const scriptContext)
{
    // Determine whether the current statement is guaranteed to produce a value.

    if (IsExpressionStatement(pnode, scriptContext))
    {
        // These are trivially true.
        return true;
    }

    for (;;)
    {
        switch (pnode->nop)
        {
        case knopFor:
            // Check the common "for (;;)" case.
            if (pnode->sxFor.pnodeCond != nullptr ||
                pnode->sxFor.pnodeBody == nullptr)
            {
                return false;
            }
            // Loop body is always executed. Look at the loop body next.
            pnode = pnode->sxFor.pnodeBody;
            break;

        case knopIf:
            // True only if both "if" and "else" exist, and both produce values.
            if (pnode->sxIf.pnodeTrue == nullptr ||
                pnode->sxIf.pnodeFalse == nullptr)
            {
                return false;
            }
            if (!MustProduceValue(pnode->sxIf.pnodeFalse, scriptContext))
            {
                return false;
            }
            pnode = pnode->sxIf.pnodeTrue;
            break;

        case knopWhile:
            // Check the common "while (1)" case.
            if (pnode->sxWhile.pnodeBody == nullptr ||
                (pnode->sxWhile.pnodeCond &&
                (pnode->sxWhile.pnodeCond->nop != knopInt ||
                pnode->sxWhile.pnodeCond->sxInt.lw == 0)))
            {
                return false;
            }
            // Loop body is always executed. Look at the loop body next.
            pnode = pnode->sxWhile.pnodeBody;
            break;

        case knopDoWhile:
            if (pnode->sxWhile.pnodeBody == nullptr)
            {
                return false;
            }
            // Loop body is always executed. Look at the loop body next.
            pnode = pnode->sxWhile.pnodeBody;
            break;

        case knopBlock:
            return pnode->sxBlock.pnodeLastValStmt != nullptr;

        case knopWith:
            if (pnode->sxWith.pnodeBody == nullptr)
            {
                return false;
            }
            pnode = pnode->sxWith.pnodeBody;
            break;

        case knopSwitch:
            {
                // This is potentially the most inefficient case. We could consider adding a flag to the PnSwitch
                // struct and computing it when we visit the switch, but:
                // a. switch statements at global scope shouldn't be that common;
                // b. switch statements with many arms shouldn't be that common;
                // c. switches without default cases can be trivially skipped.
                if (pnode->sxSwitch.pnodeDefault == nullptr)
                {
                    // Can't guarantee that any code is executed.
                return false;
                }
                ParseNode *pnodeCase;
                for (pnodeCase = pnode->sxSwitch.pnodeCases; pnodeCase; pnodeCase = pnodeCase->sxCase.pnodeNext)
                {
                    if (pnodeCase->sxCase.pnodeBody == nullptr)
                    {
                        if (pnodeCase->sxCase.pnodeNext == nullptr)
                        {
                            // Last case has no code to execute.
                        return false;
                        }
                        // Fall through to the next case.
                    }
                    else
                    {
                        if (!MustProduceValue(pnodeCase->sxCase.pnodeBody, scriptContext))
                        {
                        return false;
                        }
                    }
                }
            return true;
            }

        case knopTryCatch:
            // True only if both try and catch produce a value.
            if (pnode->sxTryCatch.pnodeTry->sxTry.pnodeBody == nullptr ||
                pnode->sxTryCatch.pnodeCatch->sxCatch.pnodeBody == nullptr)
            {
                return false;
            }
            if (!MustProduceValue(pnode->sxTryCatch.pnodeCatch->sxCatch.pnodeBody, scriptContext))
            {
                return false;
            }
            pnode = pnode->sxTryCatch.pnodeTry->sxTry.pnodeBody;
            break;

        case knopTryFinally:
            if (pnode->sxTryFinally.pnodeFinally->sxFinally.pnodeBody == nullptr)
            {
                // No finally body: look at the try body.
                if (pnode->sxTryFinally.pnodeTry->sxTry.pnodeBody == nullptr)
                {
                    return false;
                }
                pnode = pnode->sxTryFinally.pnodeTry->sxTry.pnodeBody;
                break;
            }
            // Skip the try body, since the finally body will always follow it.
            pnode = pnode->sxTryFinally.pnodeFinally->sxFinally.pnodeBody;
            break;

        default:
            return false;
        }
    }
}

ByteCodeGenerator::ByteCodeGenerator(Js::ScriptContext* scriptContext, Js::ScopeInfo* parentScopeInfo) :
    alloc(nullptr),
    scriptContext(scriptContext),
    flags(0),
    funcInfoStack(nullptr),
    pRootFunc(nullptr),
    pCurrentFunction(nullptr),
    globalScope(nullptr),
    currentScope(nullptr),
    parentScopeInfo(parentScopeInfo),
    dynamicScopeCount(0),
    isBinding(false),
    propertyRecords(nullptr),
    inDestructuredPattern(false)
{
    m_writer.Create();
}

/* static */
bool ByteCodeGenerator::IsFalse(ParseNode* node)
{
    return (node->nop == knopInt && node->sxInt.lw == 0) || node->nop == knopFalse;
}

bool ByteCodeGenerator::IsES6DestructuringEnabled() const
{
    return scriptContext->GetConfig()->IsES6DestructuringEnabled();
}

bool ByteCodeGenerator::IsES6ForLoopSemanticsEnabled() const
{
    return scriptContext->GetConfig()->IsES6ForLoopSemanticsEnabled();
}

// ByteCodeGenerator debug mode means we are generating debug mode user-code. Library code is always in non-debug mode.
bool ByteCodeGenerator::IsInDebugMode() const
{
    return m_utf8SourceInfo->IsInDebugMode();
}

// ByteCodeGenerator non-debug mode means we are not debugging, or we are generating library code which is always in non-debug mode.
bool ByteCodeGenerator::IsInNonDebugMode() const
{
    return scriptContext->IsScriptContextInNonDebugMode() || m_utf8SourceInfo->GetIsLibraryCode();
}

bool ByteCodeGenerator::ShouldTrackDebuggerMetadata() const
{
    return (IsInDebugMode())
#if DBG_DUMP
        || (Js::Configuration::Global.flags.Debug)
#endif
        ;
}

void ByteCodeGenerator::SetRootFuncInfo(FuncInfo* func)
{
    Assert(pRootFunc == nullptr || pRootFunc == func->byteCodeFunction || !IsInNonDebugMode());

    if ((this->flags & (fscrImplicitThis | fscrImplicitParents)) && !this->HasParentScopeInfo())
    {
        // Mark a top-level event handler, since it will need to construct the "this" pointer's
        // namespace hierarchy to access globals.
        Assert(!func->IsGlobalFunction());
        func->SetIsTopLevelEventHandler(true);
    }

    if (pRootFunc)
    {
        return;
    }

    this->pRootFunc = func->byteCodeFunction->GetParseableFunctionInfo();
    this->m_utf8SourceInfo->AddTopLevelFunctionInfo(func->byteCodeFunction->GetFunctionInfo(), scriptContext->GetRecycler());
}

Js::RegSlot ByteCodeGenerator::NextVarRegister()
{
    return funcInfoStack->Top()->NextVarRegister();
}

Js::RegSlot ByteCodeGenerator::NextConstRegister()
{
    return funcInfoStack->Top()->NextConstRegister();
}

FuncInfo * ByteCodeGenerator::TopFuncInfo() const
{
    return funcInfoStack->Empty() ? nullptr : funcInfoStack->Top();
}

void ByteCodeGenerator::EnterLoop()
{
    if (this->TopFuncInfo())
    {
        this->TopFuncInfo()->hasLoop = true;
    }
    loopDepth++;
}

void ByteCodeGenerator::SetHasTry(bool has)
{
    TopFuncInfo()->GetParsedFunctionBody()->SetHasTry(has);
}

void ByteCodeGenerator::SetHasFinally(bool has)
{
    TopFuncInfo()->GetParsedFunctionBody()->SetHasFinally(has);
}

// TODO: per-function register assignment for env and global symbols
void ByteCodeGenerator::AssignRegister(Symbol *sym)
    {
    AssertMsg(sym->GetDecl() == nullptr || sym->GetDecl()->nop != knopConstDecl || sym->GetDecl()->nop != knopLetDecl,
        "const and let should get only temporary register, assigned during emit stage");
    if (sym->GetLocation() == Js::Constants::NoRegister)
    {
        sym->SetLocation(NextVarRegister());
    }
}

void ByteCodeGenerator::AddTargetStmt(ParseNode *pnodeStmt)
{
    FuncInfo *top = funcInfoStack->Top();
    top->AddTargetStmt(pnodeStmt);
}

Js::RegSlot ByteCodeGenerator::AssignNullConstRegister()
{
    FuncInfo *top = funcInfoStack->Top();
    return top->AssignNullConstRegister();
}

Js::RegSlot ByteCodeGenerator::AssignUndefinedConstRegister()
{
    FuncInfo *top = funcInfoStack->Top();
    return top->AssignUndefinedConstRegister();
}

Js::RegSlot ByteCodeGenerator::AssignTrueConstRegister()
{
    FuncInfo *top = funcInfoStack->Top();
    return top->AssignTrueConstRegister();
}

Js::RegSlot ByteCodeGenerator::AssignFalseConstRegister()
{
    FuncInfo *top = funcInfoStack->Top();
    return top->AssignFalseConstRegister();
}

Js::RegSlot ByteCodeGenerator::AssignThisRegister()
{
    FuncInfo *top = funcInfoStack->Top();
    return top->AssignThisRegister();
}

Js::RegSlot ByteCodeGenerator::AssignNewTargetRegister()
{
    FuncInfo *top = funcInfoStack->Top();
    return top->AssignNewTargetRegister();
}

void ByteCodeGenerator::SetNeedEnvRegister()
{
    FuncInfo *top = funcInfoStack->Top();
    top->SetNeedEnvRegister();
}

void ByteCodeGenerator::AssignFrameObjRegister()
{
    FuncInfo* top = funcInfoStack->Top();
    if (top->frameObjRegister == Js::Constants::NoRegister)
    {
        top->frameObjRegister = top->NextVarRegister();
    }
}

void ByteCodeGenerator::AssignFrameDisplayRegister()
{
    FuncInfo* top = funcInfoStack->Top();
    if (top->frameDisplayRegister == Js::Constants::NoRegister)
    {
        top->frameDisplayRegister = top->NextVarRegister();
    }
}

void ByteCodeGenerator::AssignFrameSlotsRegister()
{
    FuncInfo* top = funcInfoStack->Top();
    if (top->frameSlotsRegister == Js::Constants::NoRegister)
    {
        top->frameSlotsRegister = NextVarRegister();
    }
}

void ByteCodeGenerator::AssignParamSlotsRegister()
{
    FuncInfo* top = funcInfoStack->Top();
    Assert(top->paramSlotsRegister == Js::Constants::NoRegister);
    top->paramSlotsRegister = NextVarRegister();
}

void ByteCodeGenerator::SetNumberOfInArgs(Js::ArgSlot argCount)
{
    FuncInfo *top = funcInfoStack->Top();
    top->inArgsCount = argCount;
}

Js::RegSlot ByteCodeGenerator::EnregisterConstant(unsigned int constant)
{
    Js::RegSlot loc = Js::Constants::NoRegister;
    FuncInfo *top = funcInfoStack->Top();
    if (!top->constantToRegister.TryGetValue(constant, &loc))
    {
        loc = NextConstRegister();
        top->constantToRegister.Add(constant, loc);
    }
    return loc;
}

Js::RegSlot ByteCodeGenerator::EnregisterStringConstant(IdentPtr pid)
{
    Js::RegSlot loc = Js::Constants::NoRegister;
    FuncInfo *top = funcInfoStack->Top();
    if (!top->stringToRegister.TryGetValue(pid, &loc))
    {
        loc = NextConstRegister();
        top->stringToRegister.Add(pid, loc);
    }
    return loc;
}

Js::RegSlot ByteCodeGenerator::EnregisterDoubleConstant(double d)
{
    Js::RegSlot loc = Js::Constants::NoRegister;
    FuncInfo *top = funcInfoStack->Top();
    if (!top->TryGetDoubleLoc(d, &loc))
    {
        loc = NextConstRegister();
        top->AddDoubleConstant(d, loc);
    }
    return loc;
}

Js::RegSlot ByteCodeGenerator::EnregisterStringTemplateCallsiteConstant(ParseNode* pnode)
{
    Assert(pnode->nop == knopStrTemplate);
    Assert(pnode->sxStrTemplate.isTaggedTemplate);

    Js::RegSlot loc = Js::Constants::NoRegister;
    FuncInfo* top = funcInfoStack->Top();

    if (!top->stringTemplateCallsiteRegisterMap.TryGetValue(pnode, &loc))
    {
        loc = NextConstRegister();

        top->stringTemplateCallsiteRegisterMap.Add(pnode, loc);
    }

    return loc;
}

//
// Restore all outer func scope info when reparsing a deferred func.
//
void ByteCodeGenerator::RestoreScopeInfo(Js::ParseableFunctionInfo* functionBody)
{
    if (functionBody && functionBody->GetScopeInfo())
    {
        PROBE_STACK(scriptContext, Js::Constants::MinStackByteCodeVisitor);

        Js::ScopeInfo* scopeInfo = functionBody->GetScopeInfo();
        RestoreScopeInfo(scopeInfo->GetParent()); // Recursively restore outer func scope info

        Js::ScopeInfo* paramScopeInfo = scopeInfo->GetParamScopeInfo();
        Scope* paramScope = nullptr;
        if (paramScopeInfo != nullptr)
        {
            paramScope = paramScopeInfo->GetScope();
            Assert(paramScope);
        }

        Scope* bodyScope = scopeInfo->GetScope();

        Assert(bodyScope);
        bodyScope->SetHasOwnLocalInClosure(scopeInfo->GetHasOwnLocalInClosure());

        FuncInfo* func = Anew(alloc, FuncInfo, functionBody->GetDisplayName(), alloc, paramScope, bodyScope, nullptr, functionBody);

        if (bodyScope->GetScopeType() == ScopeType_GlobalEvalBlock)
        {
            func->bodyScope = this->currentScope;
        }
        PushFuncInfo(_u("RestoreScopeInfo"), func);

        if (!functionBody->DoStackNestedFunc())
        {
            func->hasEscapedUseNestedFunc = true;
        }

        Js::ScopeInfo* funcExprScopeInfo = scopeInfo->GetFuncExprScopeInfo();
        if (funcExprScopeInfo)
        {
            Scope* funcExprScope = funcExprScopeInfo->GetScope();
            Assert(funcExprScope);
            funcExprScope->SetFunc(func);
            func->SetFuncExprScope(funcExprScope);
            funcExprScopeInfo->GetScopeInfo(nullptr, this, func, funcExprScope);
        }

        // Restore the param scope after the function expression scope
        if (paramScope != nullptr)
        {
            paramScope->SetFunc(func);
            paramScopeInfo->GetScopeInfo(nullptr, this, func, paramScope);
        }
        scopeInfo->GetScopeInfo(nullptr, this, func, bodyScope);
    }
    else
    {
        Assert(this->TopFuncInfo() == nullptr);
        // funcBody is glo
        currentScope = Anew(alloc, Scope, alloc, ScopeType_Global);
        globalScope = currentScope;

        FuncInfo *func = Anew(alloc, FuncInfo, Js::Constants::GlobalFunction,
            alloc, nullptr, currentScope, nullptr, functionBody);
        PushFuncInfo(_u("RestoreScopeInfo"), func);
    }
}

FuncInfo * ByteCodeGenerator::StartBindGlobalStatements(ParseNode *pnode)
{
    if (parentScopeInfo && parentScopeInfo->GetParent() && (!parentScopeInfo->GetParent()->GetIsGlobalFunc() || parentScopeInfo->GetParent()->IsEval()))
    {
        Assert(CONFIG_FLAG(DeferNested));
        trackEnvDepth = true;
        RestoreScopeInfo(parentScopeInfo->GetParent());
        trackEnvDepth = false;
        // "currentScope" is the parentFunc scope. This ensures the deferred func declaration
        // symbol will bind to the func declaration symbol already available in parentFunc scope.
    }
    else
    {
        currentScope = pnode->sxProg.scope;
        Assert(currentScope);
        globalScope = currentScope;
    }

    Js::FunctionBody * byteCodeFunction;

    if (!IsInNonDebugMode() && this->pCurrentFunction != nullptr && this->pCurrentFunction->GetIsGlobalFunc() && !this->pCurrentFunction->IsFakeGlobalFunc(flags))
    {
        // we will re-use the global FunctionBody which was created before deferred parse.
        byteCodeFunction = this->pCurrentFunction;
        byteCodeFunction->RemoveDeferParseAttribute();
        byteCodeFunction->ResetByteCodeGenVisitState();
        if (byteCodeFunction->GetBoundPropertyRecords() == nullptr)
        {
            // This happens when we try to re-use the function body which was created due to serialized bytecode.
            byteCodeFunction->SetBoundPropertyRecords(EnsurePropertyRecordList());
        }
    }
    else if ((this->flags & fscrDeferredFnc))
    {
        byteCodeFunction = this->EnsureFakeGlobalFuncForUndefer(pnode);
    }
    else
    {
        byteCodeFunction = this->MakeGlobalFunctionBody(pnode);

        // Mark this global function to required for register script event
        byteCodeFunction->SetIsTopLevel(true);

        if (pnode->sxFnc.GetStrictMode() != 0)
        {
            byteCodeFunction->SetIsStrictMode();
        }
    }
    if (byteCodeFunction->IsReparsed())
    {
        byteCodeFunction->RestoreState(pnode);
    }
    else
    {
        byteCodeFunction->SaveState(pnode);
    }

    FuncInfo *funcInfo = Anew(alloc, FuncInfo, Js::Constants::GlobalFunction,
        alloc, nullptr, globalScope, pnode, byteCodeFunction);

    int32 currentAstSize = pnode->sxFnc.astSize;
    if (currentAstSize > this->maxAstSize)
    {
        this->maxAstSize = currentAstSize;
    }
    PushFuncInfo(_u("StartBindGlobalStatements"), funcInfo);

    return funcInfo;
}

void ByteCodeGenerator::AssignPropertyId(IdentPtr pid)
{
    if (pid->GetPropertyId() == Js::Constants::NoProperty)
    {
        Js::PropertyId id = TopFuncInfo()->byteCodeFunction->GetOrAddPropertyIdTracked(SymbolName(pid->Psz(), pid->Cch()));
        pid->SetPropertyId(id);
    }
}

void ByteCodeGenerator::AssignPropertyId(Symbol *sym, Js::ParseableFunctionInfo* functionInfo)
{
    sym->SetPosition(functionInfo->GetOrAddPropertyIdTracked(sym->GetName()));
}

template <class PrefixFn, class PostfixFn>
ParseNode* VisitBlock(ParseNode *pnode, ByteCodeGenerator* byteCodeGenerator, PrefixFn prefix, PostfixFn postfix, ParseNode *pnodeParent = nullptr)
{
    ParseNode *pnodeLastVal = nullptr;
    if (pnode != nullptr)
    {
        bool fTrackVal = byteCodeGenerator->IsBinding() &&
            (byteCodeGenerator->GetFlags() & fscrReturnExpression) &&
            byteCodeGenerator->TopFuncInfo()->IsGlobalFunction();
        while (pnode->nop == knopList)
        {
            Visit(pnode->sxBin.pnode1, byteCodeGenerator, prefix, postfix, pnodeParent);
            if (fTrackVal)
            {
                // If we're tracking values, find the last statement (if any) in the block that is
                // guaranteed to produce a value.
                if (MustProduceValue(pnode->sxBin.pnode1, byteCodeGenerator->GetScriptContext()))
                {
                    pnodeLastVal = pnode->sxBin.pnode1;
                }
                if (IsJump(pnode->sxBin.pnode1))
                {
                    // This is a jump out of the current block. The remaining instructions (if any)
                    // will not be executed, so stop tracking them.
                    fTrackVal = false;
                }
            }
            pnode = pnode->sxBin.pnode2;
        }
        Visit(pnode, byteCodeGenerator, prefix, postfix, pnodeParent);
        if (fTrackVal)
        {
            if (MustProduceValue(pnode, byteCodeGenerator->GetScriptContext()))
            {
                pnodeLastVal = pnode;
            }
        }
    }
    return pnodeLastVal;
}

FuncInfo * ByteCodeGenerator::StartBindFunction(const char16 *name, uint nameLength, uint shortNameOffset, bool* pfuncExprWithName, ParseNode *pnode, Js::ParseableFunctionInfo * reuseNestedFunc)
{
    bool funcExprWithName;
    Js::ParseableFunctionInfo* parseableFunctionInfo = nullptr;

    Js::AutoRestoreFunctionInfo autoRestoreFunctionInfo(reuseNestedFunc, reuseNestedFunc ? reuseNestedFunc->GetOriginalEntryPoint() : nullptr);

    if (this->pCurrentFunction &&
        this->pCurrentFunction->IsFunctionParsed())
    {
        Assert(this->pCurrentFunction->StartInDocument() == pnode->ichMin);
        Assert(this->pCurrentFunction->LengthInChars() == pnode->LengthInCodepoints());

        // This is the root function for the current AST subtree, and it already has a FunctionBody
        // (created by a deferred parse) which we're now filling in.
        Js::FunctionBody * parsedFunctionBody = this->pCurrentFunction;
        parsedFunctionBody->RemoveDeferParseAttribute();

        if (parsedFunctionBody->GetBoundPropertyRecords() == nullptr)
        {
            // This happens when we try to re-use the function body which was created due to serialized bytecode.
            parsedFunctionBody->SetBoundPropertyRecords(EnsurePropertyRecordList());
        }

        Assert(!parsedFunctionBody->IsDeferredParseFunction() || parsedFunctionBody->IsReparsed());

        pnode->sxFnc.SetDeclaration(parsedFunctionBody->GetIsDeclaration());
        if (!pnode->sxFnc.CanBeDeferred())
        {
            parsedFunctionBody->SetAttributes(
                (Js::FunctionInfo::Attributes)(parsedFunctionBody->GetAttributes() & ~Js::FunctionInfo::Attributes::CanDefer));
        }
        funcExprWithName =
            !(parsedFunctionBody->GetIsDeclaration() || pnode->sxFnc.IsMethod()) &&
            pnode->sxFnc.pnodeName != nullptr &&
            pnode->sxFnc.pnodeName->nop == knopVarDecl;
        *pfuncExprWithName = funcExprWithName;

        Assert(parsedFunctionBody->GetLocalFunctionId() == pnode->sxFnc.functionId || !IsInNonDebugMode());

        // Some state may be tracked on the function body during the visit pass. Since the previous visit pass may have failed,
        // we need to reset the state on the function body.
        parsedFunctionBody->ResetByteCodeGenVisitState();

        if (parsedFunctionBody->GetScopeInfo())
        {
            // Propagate flags from the (real) parent function.
            Js::ParseableFunctionInfo *parent = parsedFunctionBody->GetScopeInfo()->GetParent();
            if (parent)
            {
                if (parent->GetHasOrParentHasArguments())
                {
                    parsedFunctionBody->SetHasOrParentHasArguments(true);
                }
            }
        }

        parseableFunctionInfo = parsedFunctionBody;
    }
    else
    {
        funcExprWithName = *pfuncExprWithName;
        Js::LocalFunctionId functionId = pnode->sxFnc.functionId;

        // Create a function body if:
        //  1. The parse node is not defer parsed
        //  2. Or creating function proxies is disallowed
        bool createFunctionBody = (pnode->sxFnc.pnodeBody != nullptr);
        if (!CONFIG_FLAG(CreateFunctionProxy)) createFunctionBody = true;

        Js::FunctionInfo::Attributes attributes = Js::FunctionInfo::Attributes::None;
        if (pnode->sxFnc.IsAsync())
        {
            attributes = (Js::FunctionInfo::Attributes)(attributes | Js::FunctionInfo::Attributes::ErrorOnNew | Js::FunctionInfo::Attributes::Async);
        }
        if (pnode->sxFnc.IsLambda())
        {
            attributes = (Js::FunctionInfo::Attributes)(attributes | Js::FunctionInfo::Attributes::ErrorOnNew | Js::FunctionInfo::Attributes::Lambda);
        }
        if (pnode->sxFnc.HasSuperReference())
        {
            attributes = (Js::FunctionInfo::Attributes)(attributes | Js::FunctionInfo::Attributes::SuperReference);
        }
        if (pnode->sxFnc.IsClassMember())
        {
            if (pnode->sxFnc.IsClassConstructor())
            {
                attributes = (Js::FunctionInfo::Attributes)(attributes | Js::FunctionInfo::Attributes::ClassConstructor);
            }
            else
            {
                attributes = (Js::FunctionInfo::Attributes)(attributes | Js::FunctionInfo::Attributes::ErrorOnNew | Js::FunctionInfo::Attributes::ClassMethod);
            }
        }
        if (pnode->sxFnc.IsGenerator())
        {
            attributes = (Js::FunctionInfo::Attributes)(attributes | Js::FunctionInfo::Attributes::Generator);
        }
        if (pnode->sxFnc.IsAccessor())
        {
            attributes = (Js::FunctionInfo::Attributes)(attributes | Js::FunctionInfo::Attributes::ErrorOnNew);
        }
        if (pnode->sxFnc.IsModule())
        {
            attributes = (Js::FunctionInfo::Attributes)(attributes | Js::FunctionInfo::Attributes::Module);
        }
        if (pnode->sxFnc.CanBeDeferred())
        {
            attributes = (Js::FunctionInfo::Attributes)(attributes | Js::FunctionInfo::Attributes::CanDefer);
        }

        if (createFunctionBody)
        {
            ENTER_PINNED_SCOPE(Js::PropertyRecordList, propertyRecordList);
            propertyRecordList = EnsurePropertyRecordList();
            if (reuseNestedFunc)
            {
                if (!reuseNestedFunc->IsFunctionBody())
                {
                    reuseNestedFunc->GetUtf8SourceInfo()->StopTrackingDeferredFunction(reuseNestedFunc->GetLocalFunctionId());
                    Js::FunctionBody * parsedFunctionBody =
                        Js::FunctionBody::NewFromParseableFunctionInfo(reuseNestedFunc->GetParseableFunctionInfo(), propertyRecordList);
                    autoRestoreFunctionInfo.funcBody = parsedFunctionBody;
                    parseableFunctionInfo = parsedFunctionBody;
                }
                else
                {
                    parseableFunctionInfo = reuseNestedFunc->GetFunctionBody();
                }
            }
            else
            {
                parseableFunctionInfo = Js::FunctionBody::NewFromRecycler(scriptContext, name, nameLength, shortNameOffset, pnode->sxFnc.nestedCount, m_utf8SourceInfo,
                    m_utf8SourceInfo->GetSrcInfo()->sourceContextInfo->sourceContextId, functionId, propertyRecordList
                    , attributes
                    , pnode->sxFnc.IsClassConstructor() ?
                        Js::FunctionBody::FunctionBodyFlags::Flags_None :
                        Js::FunctionBody::FunctionBodyFlags::Flags_HasNoExplicitReturnValue
#ifdef PERF_COUNTERS
                    , false /* is function from deferred deserialized proxy */
#endif
                );
            }
            LEAVE_PINNED_SCOPE();
        }
        else
        {
            ENTER_PINNED_SCOPE(Js::PropertyRecordList, propertyRecordList);
            propertyRecordList = nullptr;

            if (funcExprWithName)
            {
                propertyRecordList = EnsurePropertyRecordList();
            }

            if (reuseNestedFunc)
            {
                Assert(!reuseNestedFunc->IsFunctionBody() || reuseNestedFunc->GetFunctionBody()->GetByteCode() != nullptr);
                Assert(pnode->sxFnc.pnodeBody == nullptr);
                parseableFunctionInfo = reuseNestedFunc;
            }
            else
            {
                parseableFunctionInfo = Js::ParseableFunctionInfo::New(scriptContext, pnode->sxFnc.nestedCount, functionId, m_utf8SourceInfo, name, nameLength, shortNameOffset, propertyRecordList, attributes,
                                        pnode->sxFnc.IsClassConstructor() ?
                                            Js::FunctionBody::FunctionBodyFlags::Flags_None :
                                            Js::FunctionBody::FunctionBodyFlags::Flags_HasNoExplicitReturnValue);
            }
            LEAVE_PINNED_SCOPE();
        }

        // In either case register the function reference
        scriptContext->GetLibrary()->RegisterDynamicFunctionReference(parseableFunctionInfo);

#if DBG
        parseableFunctionInfo->deferredParseNextFunctionId = pnode->sxFnc.deferredParseNextFunctionId;
#endif
        parseableFunctionInfo->SetIsDeclaration(pnode->sxFnc.IsDeclaration() != 0);
        parseableFunctionInfo->SetIsAccessor(pnode->sxFnc.IsAccessor() != 0);
        if (pnode->sxFnc.IsAccessor())
        {
            scriptContext->optimizationOverrides.SetSideEffects(Js::SideEffects_Accessor);
        }
    }

    Scope *funcExprScope = nullptr;
    if (funcExprWithName)
    {
        funcExprScope = pnode->sxFnc.scope;
        Assert(funcExprScope);
        PushScope(funcExprScope);
        Symbol *sym = AddSymbolToScope(funcExprScope, name, nameLength, pnode->sxFnc.pnodeName, STFunction);

        sym->SetIsFuncExpr(true);

        sym->SetPosition(parseableFunctionInfo->GetOrAddPropertyIdTracked(sym->GetName()));

        pnode->sxFnc.SetFuncSymbol(sym);
    }

    Scope *paramScope = pnode->sxFnc.pnodeScopes ? pnode->sxFnc.pnodeScopes->sxBlock.scope : nullptr;
    Scope *bodyScope = pnode->sxFnc.pnodeBodyScope ? pnode->sxFnc.pnodeBodyScope->sxBlock.scope : nullptr;
    Assert(paramScope != nullptr || !pnode->sxFnc.pnodeScopes);
    if (paramScope == nullptr)
    {
        paramScope = Anew(alloc, Scope, alloc, ScopeType_Parameter, true);
        if (pnode->sxFnc.pnodeScopes)
        {
            pnode->sxFnc.pnodeScopes->sxBlock.scope = paramScope;
        }
    }
    if (bodyScope == nullptr)
    {
        bodyScope = Anew(alloc, Scope, alloc, ScopeType_FunctionBody, true);
        if (pnode->sxFnc.pnodeBodyScope)
        {
            pnode->sxFnc.pnodeBodyScope->sxBlock.scope = bodyScope;
        }
    }

    AssertMsg(pnode->nop == knopFncDecl, "Non-function declaration trying to create function body");

    parseableFunctionInfo->SetIsGlobalFunc(false);
    if (pnode->sxFnc.GetStrictMode() != 0)
    {
        parseableFunctionInfo->SetIsStrictMode();
    }

    FuncInfo *funcInfo = Anew(alloc, FuncInfo, name, alloc, paramScope, bodyScope, pnode, parseableFunctionInfo);

#if DBG
    funcInfo->isReused = (reuseNestedFunc != nullptr);
#endif

    if (pnode->sxFnc.GetArgumentsObjectEscapes())
    {
        // If the parser detected that the arguments object escapes, then the function scope escapes
        // and cannot be cached.
        this->FuncEscapes(bodyScope);
        funcInfo->SetHasMaybeEscapedNestedFunc(DebugOnly(_u("ArgumentsObjectEscapes")));
    }

    if (parseableFunctionInfo->IsFunctionBody())
    {
        Js::FunctionBody * parsedFunctionBody = parseableFunctionInfo->GetFunctionBody();
        if (parsedFunctionBody->IsReparsed())
        {
            parsedFunctionBody->RestoreState(pnode);
        }
        else
        {
            parsedFunctionBody->SaveState(pnode);
        }
    }

    funcInfo->SetChildCallsEval(!!pnode->sxFnc.ChildCallsEval());

    if (pnode->sxFnc.CallsEval())
    {
        funcInfo->SetCallsEval(true);

        bodyScope->SetIsDynamic(true);
        bodyScope->SetIsObject();
        bodyScope->SetCapturesAll(true);
        bodyScope->SetMustInstantiate(true);

        // Do not mark param scope as dynamic as it does not leak declarations
        paramScope->SetIsObject();
        paramScope->SetCapturesAll(true);
        paramScope->SetMustInstantiate(true);
    }

    PushFuncInfo(_u("StartBindFunction"), funcInfo);

    if (funcExprScope)
    {
        funcExprScope->SetFunc(funcInfo);
        funcInfo->funcExprScope = funcExprScope;
    }

    int32 currentAstSize = pnode->sxFnc.astSize;
    if (currentAstSize > this->maxAstSize)
    {
        this->maxAstSize = currentAstSize;
    }

    autoRestoreFunctionInfo.Clear();

    if (!pnode->sxFnc.IsBodyAndParamScopeMerged())
    {
        funcInfo->ResetBodyAndParamScopeMerged();
    }

    return funcInfo;
}

void ByteCodeGenerator::EndBindFunction(bool funcExprWithName)
{
    bool isGlobalScope = currentScope->GetScopeType() == ScopeType_Global;

    Assert(currentScope->GetScopeType() == ScopeType_FunctionBody || isGlobalScope);
    PopScope(); // function body

    if (isGlobalScope)
    {
        Assert(currentScope == nullptr);
    }
    else
    {
        Assert(currentScope->GetScopeType() == ScopeType_Parameter);
        PopScope(); // parameter scope
    }

    if (funcExprWithName)
    {
        Assert(currentScope->GetScopeType() == ScopeType_FuncExpr);
        PopScope();
    }

    funcInfoStack->Pop();
}

void ByteCodeGenerator::StartBindCatch(ParseNode *pnode)
{
    Scope *scope = pnode->sxCatch.scope;
    Assert(scope);
    Assert(currentScope);
    scope->SetFunc(currentScope->GetFunc());
    PushScope(scope);
}

void ByteCodeGenerator::EndBindCatch()
{
    PopScope();
}

void ByteCodeGenerator::PushScope(Scope *innerScope)
{
    Assert(innerScope != nullptr);

    innerScope->SetEnclosingScope(currentScope);

    currentScope = innerScope;

    if (currentScope->GetIsDynamic())
    {
        this->dynamicScopeCount++;
    }

    if (this->trackEnvDepth && currentScope->GetMustInstantiate())
    {
        this->envDepth++;
        if (this->envDepth == 0)
        {
            Js::Throw::OutOfMemory();
        }
    }
}

void ByteCodeGenerator::PopScope()
{
    Assert(currentScope != nullptr);
    if (this->trackEnvDepth && currentScope->GetMustInstantiate())
    {
        this->envDepth--;
        Assert(this->envDepth != (uint16)-1);
    }
    if (currentScope->GetIsDynamic())
    {
        this->dynamicScopeCount--;
    }
    currentScope = currentScope->GetEnclosingScope();
}

void ByteCodeGenerator::PushBlock(ParseNode *pnode)
{
    pnode->sxBlock.SetEnclosingBlock(currentBlock);
    currentBlock = pnode;
}

void ByteCodeGenerator::PopBlock()
{
    currentBlock = currentBlock->sxBlock.GetEnclosingBlock();
}

void ByteCodeGenerator::PushFuncInfo(char16 const * location, FuncInfo* funcInfo)
{
    // We might have multiple global scope for deferparse.
    // Assert(!funcInfo->IsGlobalFunction() || this->TopFuncInfo() == nullptr || this->TopFuncInfo()->IsGlobalFunction());
    if (PHASE_TRACE1(Js::ByteCodePhase))
    {
        Output::Print(_u("%s: PushFuncInfo: %s"), location, funcInfo->name);
        if (this->TopFuncInfo())
        {
            Output::Print(_u(" Top: %s"), this->TopFuncInfo()->name);
        }
        Output::Print(_u("\n"));
        Output::Flush();
    }
    funcInfoStack->Push(funcInfo);
}

void ByteCodeGenerator::PopFuncInfo(char16 const * location)
{
    FuncInfo * funcInfo = funcInfoStack->Pop();
    // Assert(!funcInfo->IsGlobalFunction() || this->TopFuncInfo() == nullptr || this->TopFuncInfo()->IsGlobalFunction());
    if (PHASE_TRACE1(Js::ByteCodePhase))
    {
        Output::Print(_u("%s: PopFuncInfo: %s"), location, funcInfo->name);
        if (this->TopFuncInfo())
        {
            Output::Print(_u(" Top: %s"), this->TopFuncInfo()->name);
        }
        Output::Print(_u("\n"));
        Output::Flush();
    }
}

Symbol * ByteCodeGenerator::FindSymbol(Symbol **symRef, IdentPtr pid, bool forReference)
{
    const char16 *key = nullptr;

    Symbol *sym = nullptr;
    Assert(symRef);
    if (*symRef)
    {
        sym = *symRef;
    }
    else
    {
        this->AssignPropertyId(pid);
        return nullptr;
    }
    key = reinterpret_cast<const char16*>(sym->GetPid()->Psz());

    Scope *symScope = sym->GetScope();
    Assert(symScope);

#if DBG_DUMP
    if (this->Trace())
    {
        if (sym != nullptr)
        {
            Output::Print(_u("resolved %s to symbol of type %s: \n"), key, sym->GetSymbolTypeName());
        }
        else
        {
            Output::Print(_u("did not resolve %s\n"), key);
        }
    }
#endif

    if (!sym->GetIsGlobal() && !sym->GetIsModuleExportStorage())
    {
        FuncInfo *top = funcInfoStack->Top();

        bool nonLocalRef = symScope->GetFunc() != top;
        Scope *scope = nullptr;
        if (forReference)
        {
            Js::PropertyId i;
            scope = FindScopeForSym(symScope, nullptr, &i, top);
            // If we have a reference to a local within a with, we want to generate a closure represented by an object.
            if (scope != symScope && scope->GetIsDynamic())
            {
                nonLocalRef = true;
                sym->SetHasNonLocalReference();
                symScope->SetIsObject();
            }
        }

        bool didTransferToFncVarSym = false;

        if (!PHASE_OFF(Js::OptimizeBlockScopePhase, top->byteCodeFunction) &&
            sym->GetIsBlockVar() &&
            !sym->GetScope()->IsBlockInLoop() &&
            sym->GetSymbolType() == STFunction)
        {
            // Try to use the var-scoped function binding in place of the lexically scoped one.
            // This can be done if neither binding is explicitly assigned to, if there's no ambiguity in the binding
            // (with/eval), and if the function is not declared in a loop. (Loops are problematic, because as the loop
            // iterates different instances can be captured. If we always capture the var-scoped binding, then we
            // always get the latest instance, when we should get the instance belonging to the iteration that captured it.)
            if (sym->GetHasNonLocalReference())
            {
                if (!scope)
                {
                    Js::PropertyId i;
                    scope = FindScopeForSym(symScope, nullptr, &i, top);
                }
                if (scope == symScope && !scope->GetIsObject())
                {
                    Symbol *fncVarSym = sym->GetFuncScopeVarSym();
                    if (fncVarSym &&
                        !fncVarSym->HasBlockFncVarRedecl() &&
                        sym->GetAssignmentState() == NotAssigned &&
                        fncVarSym->GetAssignmentState() == NotAssigned)
                    {
                        // Make sure no dynamic scope intrudes between the two bindings.
                        bool foundDynamicScope = false;
                        for (Scope *tmpScope = symScope->GetEnclosingScope(); tmpScope != fncVarSym->GetScope(); tmpScope = tmpScope->GetEnclosingScope())
                        {
                            Assert(tmpScope);
                            if (tmpScope->GetIsDynamic())
                            {
                                foundDynamicScope = true;
                                break;
                            }
                        }
                        if (!foundDynamicScope)
                        {
                            didTransferToFncVarSym = true;
                            sym = fncVarSym;
                            symScope = sym->GetScope();
                            if (nonLocalRef)
                            {
                                sym->SetHasNonLocalReference();
                            }
                        }
                    }
                }
            }
        }
        if (!didTransferToFncVarSym)
        {
            sym->SetHasRealBlockVarRef();
        }

        // This may not be a non-local reference, but the symbol may still be accessed non-locally. ('with', e.g.)
        // In that case, make sure we still process the symbol and its scope for closure capture.
        if (nonLocalRef || sym->GetHasNonLocalReference())
        {
            // Symbol referenced through a closure. Mark it as such and give it a property ID.
            this->ProcessCapturedSym(sym);
            sym->SetPosition(top->byteCodeFunction->GetOrAddPropertyIdTracked(sym->GetName()));
            // If this is var is local to a function (meaning that it belongs to the function's scope
            // *or* to scope that need not be instantiated, like a function expression scope, which we'll
            // merge with the function scope, then indicate that fact.
            this->ProcessScopeWithCapturedSym(symScope);
            if (symScope->GetFunc()->GetHasArguments() && sym->GetIsFormal())
            {
                // A formal is referenced non-locally. We need to allocate it on the heap, so
                // do the same for the whole arguments object.

                // Formal is referenced. So count of formals to function > 0.
                // So no need to check for inParams here.

                symScope->GetFunc()->SetHasHeapArguments(true);
            }
            if (symScope->GetFunc() != top)
            {
                top->SetHasClosureReference(true);
            }
        }
        else if (!nonLocalRef && sym->GetHasNonLocalReference() && !sym->GetIsCommittedToSlot() && !sym->HasVisitedCapturingFunc())
        {
            sym->SetHasNonCommittedReference(true);
        }

        if (sym->GetIsFuncExpr())
        {
            symScope->GetFunc()->SetFuncExprNameReference(true);
        }
    }

    return sym;
}

Symbol * ByteCodeGenerator::AddSymbolToScope(Scope *scope, const char16 *key, int keyLength, ParseNode *varDecl, SymbolType symbolType)
{
    Symbol *sym = nullptr;

    switch (varDecl->nop)
    {
    case knopConstDecl:
    case knopLetDecl:
    case knopVarDecl:
        sym = varDecl->sxVar.sym;
        break;
    case knopName:
        AnalysisAssert(varDecl->sxPid.symRef);
        sym = *varDecl->sxPid.symRef;
        break;
    default:
        AnalysisAssert(0);
        sym = nullptr;
        break;
    }

    if (sym->GetScope() != scope && sym->GetScope()->GetScopeType() != ScopeType_Parameter)
    {
        // This can happen when we have a function declared at global eval scope, and it has
        // references in deferred function bodies inside the eval. The BCG creates a new global scope
        // on such compiles, so we essentially have to migrate the symbol to the new scope.
        // We check fscrEvalCode, not fscrEval, because the same thing can happen in indirect eval,
        // when fscrEval is not set.
        Assert(scope->GetScopeType() == ScopeType_Global);
        scope->AddNewSymbol(sym);
    }

    Assert(sym && sym->GetScope() && (sym->GetScope() == scope || sym->GetScope()->GetScopeType() == ScopeType_Parameter));

    return sym;
}

Symbol * ByteCodeGenerator::AddSymbolToFunctionScope(const char16 *key, int keyLength, ParseNode *varDecl, SymbolType symbolType)
{
    Scope* scope = currentScope->GetFunc()->GetBodyScope();
    return this->AddSymbolToScope(scope, key, keyLength, varDecl, symbolType);
}

FuncInfo *ByteCodeGenerator::FindEnclosingNonLambda()
{
    for (Scope *scope = GetCurrentScope(); scope; scope = scope->GetEnclosingScope())
    {
        if (!scope->GetFunc()->IsLambda())
        {
            return scope->GetFunc();
        }
    }
    Assert(0);
    return nullptr;
}

FuncInfo* GetParentFuncInfo(FuncInfo* child)
{
    for (Scope* scope = child->GetBodyScope(); scope; scope = scope->GetEnclosingScope())
    {
        if (scope->GetFunc() != child)
        {
            return scope->GetFunc();
        }
    }
    Assert(0);
    return nullptr;
}

bool ByteCodeGenerator::CanStackNestedFunc(FuncInfo * funcInfo, bool trace)
{
#if ENABLE_DEBUG_CONFIG_OPTIONS
    char16 debugStringBuffer[MAX_FUNCTION_BODY_DEBUG_STRING_SIZE];
#endif
    Assert(!funcInfo->IsGlobalFunction());
    bool const doStackNestedFunc = !funcInfo->HasMaybeEscapedNestedFunc() && !IsInDebugMode()
        && !funcInfo->byteCodeFunction->IsCoroutine()
        && !funcInfo->byteCodeFunction->IsModule();
    if (!doStackNestedFunc)
    {
        return false;
    }

    bool callsEval = funcInfo->GetCallsEval() || funcInfo->GetChildCallsEval();
    if (callsEval)
    {
        if (trace)
        {
            PHASE_PRINT_TESTTRACE(Js::StackFuncPhase, funcInfo->byteCodeFunction,
                _u("HasMaybeEscapedNestedFunc (Eval): %s (function %s)\n"),
                funcInfo->byteCodeFunction->GetDisplayName(),
                funcInfo->byteCodeFunction->GetDebugNumberSet(debugStringBuffer));
        }
        return false;
    }

    if (funcInfo->GetBodyScope()->GetIsObject() || funcInfo->GetParamScope()->GetIsObject())
    {
        if (trace)
        {
            PHASE_PRINT_TESTTRACE(Js::StackFuncPhase, funcInfo->byteCodeFunction,
                _u("HasMaybeEscapedNestedFunc (ObjectScope): %s (function %s)\n"),
                funcInfo->byteCodeFunction->GetDisplayName(),
                funcInfo->byteCodeFunction->GetDebugNumberSet(debugStringBuffer));
        }
        return false;
    }

    if (!funcInfo->IsBodyAndParamScopeMerged())
    {
        if (trace)
        {
            PHASE_PRINT_TESTTRACE(Js::StackFuncPhase, funcInfo->byteCodeFunction,
                _u("CanStackNestedFunc: %s (Split Scope)\n"),
                funcInfo->byteCodeFunction->GetDisplayName());
        }
        return false;
    }

    if (trace && funcInfo->byteCodeFunction->GetNestedCount())
    {
        // Only print functions that actually have nested functions, although we will still mark
        // functions that don't have nested child functions as DoStackNestedFunc.
        PHASE_PRINT_TESTTRACE(Js::StackFuncPhase, funcInfo->byteCodeFunction,
            _u("DoStackNestedFunc: %s (function %s)\n"),
            funcInfo->byteCodeFunction->GetDisplayName(),
            funcInfo->byteCodeFunction->GetDebugNumberSet(debugStringBuffer));
    }

    return !PHASE_OFF(Js::StackFuncPhase, funcInfo->byteCodeFunction);
}

bool ByteCodeGenerator::NeedObjectAsFunctionScope(FuncInfo * funcInfo, ParseNode * pnodeFnc) const
{
    return funcInfo->GetCallsEval()
        || funcInfo->GetChildCallsEval()
        || NeedScopeObjectForArguments(funcInfo, pnodeFnc)
        || (this->flags & (fscrEval | fscrImplicitThis | fscrImplicitParents));
}

Scope * ByteCodeGenerator::FindScopeForSym(Scope *symScope, Scope *scope, Js::PropertyId *envIndex, FuncInfo *funcInfo) const
{
    for (scope = scope ? scope->GetEnclosingScope() : currentScope; scope; scope = scope->GetEnclosingScope())
    {
        if (scope->GetFunc() != funcInfo
            && scope->GetMustInstantiate()
            && scope != this->globalScope)
        {
            (*envIndex)++;
        }
        if (scope == symScope || scope->GetIsDynamic())
        {
            break;
        }
    }

    Assert(scope);
    return scope;
}

/* static */
Js::OpCode ByteCodeGenerator::GetStFldOpCode(FuncInfo* funcInfo, bool isRoot, bool isLetDecl, bool isConstDecl, bool isClassMemberInit)
{
    return GetStFldOpCode(funcInfo->GetIsStrictMode(), isRoot, isLetDecl, isConstDecl, isClassMemberInit);
}

/* static */
Js::OpCode ByteCodeGenerator::GetScopedStFldOpCode(FuncInfo* funcInfo, bool isConsoleScopeLetConst)
{
    if (isConsoleScopeLetConst)
    {
        return Js::OpCode::ConsoleScopedStFld;
    }
    return GetScopedStFldOpCode(funcInfo->GetIsStrictMode());
}

/* static */
Js::OpCode ByteCodeGenerator::GetStElemIOpCode(FuncInfo* funcInfo)
{
    return GetStElemIOpCode(funcInfo->GetIsStrictMode());
}

bool ByteCodeGenerator::DoJitLoopBodies(FuncInfo *funcInfo) const
{
    // Never JIT loop bodies in a function with a try.
    // Otherwise, always JIT loop bodies under /forcejitloopbody.
    // Otherwise, JIT loop bodies unless we're in eval/"new Function" or feature is disabled.

    Assert(funcInfo->byteCodeFunction->IsFunctionParsed());
    Js::FunctionBody* functionBody = funcInfo->byteCodeFunction->GetFunctionBody();

    return functionBody->ForceJITLoopBody() || funcInfo->byteCodeFunction->IsJitLoopBodyPhaseEnabled();
}

void ByteCodeGenerator::Generate(__in ParseNode *pnode, uint32 grfscr, __in ByteCodeGenerator* byteCodeGenerator,
    __inout Js::ParseableFunctionInfo ** ppRootFunc, __in uint sourceIndex,
    __in bool forceNoNative, __in Parser* parser, Js::ScriptFunction **functionRef)
{
    Js::ScriptContext * scriptContext = byteCodeGenerator->scriptContext;

#ifdef PROFILE_EXEC
    scriptContext->ProfileBegin(Js::ByteCodePhase);
#endif
    JS_ETW_INTERNAL(EventWriteJSCRIPT_BYTECODEGEN_START(scriptContext, 0));

    ThreadContext * threadContext = scriptContext->GetThreadContext();
    Js::Utf8SourceInfo * utf8SourceInfo = scriptContext->GetSource(sourceIndex);
    byteCodeGenerator->m_utf8SourceInfo = utf8SourceInfo;

    // For dynamic code, just provide a small number since that source info should have very few functions
    // For static code, the nextLocalFunctionId is a good guess of the initial size of the array to minimize reallocs
    SourceContextInfo * sourceContextInfo = utf8SourceInfo->GetSrcInfo()->sourceContextInfo;
    utf8SourceInfo->EnsureInitialized((grfscr & fscrDynamicCode) ? 4 : (sourceContextInfo->nextLocalFunctionId - pnode->sxFnc.functionId));
    sourceContextInfo->EnsureInitialized();

    ArenaAllocator localAlloc(_u("ByteCode"), threadContext->GetPageAllocator(), Js::Throw::OutOfMemory);
    byteCodeGenerator->parser = parser;
    byteCodeGenerator->SetCurrentSourceIndex(sourceIndex);
    byteCodeGenerator->Begin(&localAlloc, grfscr, *ppRootFunc);
    byteCodeGenerator->functionRef = functionRef;
    Visit(pnode, byteCodeGenerator, Bind, AssignRegisters);

    byteCodeGenerator->forceNoNative = forceNoNative;
    byteCodeGenerator->EmitProgram(pnode);

    if (byteCodeGenerator->flags & fscrEval)
    {
        // The eval caller's frame always escapes if eval refers to the caller's arguments.
        byteCodeGenerator->GetRootFunc()->GetFunctionBody()->SetFuncEscapes(
            byteCodeGenerator->funcEscapes || pnode->sxProg.m_UsesArgumentsAtGlobal);
    }

#ifdef IR_VIEWER
    if (grfscr & fscrIrDumpEnable)
    {
        byteCodeGenerator->GetRootFunc()->GetFunctionBody()->SetIRDumpEnabled(true);
    }
#endif /* IR_VIEWER */

    byteCodeGenerator->CheckDeferParseHasMaybeEscapedNestedFunc();

#ifdef PROFILE_EXEC
    scriptContext->ProfileEnd(Js::ByteCodePhase);
#endif
    JS_ETW_INTERNAL(EventWriteJSCRIPT_BYTECODEGEN_STOP(scriptContext, 0));

#if ENABLE_NATIVE_CODEGEN && defined(ENABLE_PREJIT)
    if (!byteCodeGenerator->forceNoNative && !scriptContext->GetConfig()->IsNoNative()
        && Js::Configuration::Global.flags.Prejit
        && (grfscr & fscrNoPreJit) == 0)
    {
        GenerateAllFunctions(scriptContext->GetNativeCodeGenerator(), byteCodeGenerator->GetRootFunc()->GetFunctionBody());
    }
#endif

    if (ppRootFunc)
    {
        *ppRootFunc = byteCodeGenerator->GetRootFunc();
    }

#ifdef PERF_COUNTERS
    PHASE_PRINT_TESTTRACE1(Js::DeferParsePhase, _u("TestTrace: deferparse - # of func: %d # deferparsed: %d\n"),
        PerfCounter::CodeCounterSet::GetTotalFunctionCounter().GetValue(), PerfCounter::CodeCounterSet::GetDeferredFunctionCounter().GetValue());
#endif
}

void ByteCodeGenerator::CheckDeferParseHasMaybeEscapedNestedFunc()
{
    if (!this->parentScopeInfo || (this->parentScopeInfo->GetParent() && this->parentScopeInfo->GetParent()->GetIsGlobalFunc()))
    {
        return;
    }

    Assert(CONFIG_FLAG(DeferNested));

    Assert(this->funcInfoStack && !this->funcInfoStack->Empty());

    // Box the stack nested function if we detected new may be escaped use function.
    SList<FuncInfo *>::Iterator i(this->funcInfoStack);
    bool succeed = i.Next();
    Assert(succeed);
    Assert(i.Data()->IsGlobalFunction()); // We always leave a glo on type when defer parsing.
    Assert(!i.Data()->IsRestored());
    succeed = i.Next();
    FuncInfo * top = i.Data();

    Assert(!top->IsGlobalFunction());
    Assert(top->IsRestored());
    Js::FunctionBody * rootFuncBody = this->GetRootFunc()->GetFunctionBody();
    if (!rootFuncBody->DoStackNestedFunc())
    {
        top->SetHasMaybeEscapedNestedFunc(DebugOnly(_u("DeferredChild")));
    }
    else
    {
        // We have to wait until it is parsed before we populate the stack nested func parent.
        FuncInfo * parentFunc = top->GetBodyScope()->GetEnclosingFunc();
        if (!parentFunc->IsGlobalFunction())
        {
            Assert(parentFunc->byteCodeFunction != rootFuncBody);
            Js::ParseableFunctionInfo * parentFunctionInfo = parentFunc->byteCodeFunction;
            if (parentFunctionInfo->DoStackNestedFunc())
            {
                rootFuncBody->SetStackNestedFuncParent(parentFunctionInfo->GetFunctionInfo());
            }
        }
    }

    do
    {
        FuncInfo * funcInfo = i.Data();
        Assert(funcInfo->IsRestored());
        Js::ParseableFunctionInfo * parseableFunctionInfo = funcInfo->byteCodeFunction;
        bool didStackNestedFunc = parseableFunctionInfo->DoStackNestedFunc();
        if (!didStackNestedFunc)
        {
            return;
        }
        if (!parseableFunctionInfo->IsFunctionBody())
        {
            continue;
        }
        Js::FunctionBody * functionBody = funcInfo->GetParsedFunctionBody();
        if (funcInfo->HasMaybeEscapedNestedFunc())
        {
            // This should box the rest of the parent functions.
            if (PHASE_TESTTRACE(Js::StackFuncPhase, this->pCurrentFunction))
            {
                char16 debugStringBuffer[MAX_FUNCTION_BODY_DEBUG_STRING_SIZE];

                Output::Print(_u("DeferParse: box and disable stack function: %s (function %s)\n"),
                    functionBody->GetDisplayName(), functionBody->GetDebugNumberSet(debugStringBuffer));
                Output::Flush();
            }

            // During the box workflow we reset all the parents of all nested functions and up. If a fault occurs when the stack function
            // is created this will cause further issues when trying to use the function object again. So failing faster seems to make more sense.
            try
            {
                Js::StackScriptFunction::Box(functionBody, functionRef);
            }
            catch (Js::OutOfMemoryException)
            {
                FailedToBox_OOM_fatal_error((ULONG_PTR)functionBody);
            }

            return;
        }
    }
    while (i.Next());
}

void ByteCodeGenerator::Begin(
    __in ArenaAllocator *alloc,
    __in uint32 grfscr,
    __in Js::ParseableFunctionInfo* pRootFunc)
{
    this->alloc = alloc;
    this->flags = grfscr;
    this->pRootFunc = pRootFunc;
    this->pCurrentFunction = pRootFunc ? pRootFunc->GetFunctionBody() : nullptr;
    if (this->pCurrentFunction && this->pCurrentFunction->GetIsGlobalFunc() && IsInNonDebugMode())
    {
        // This is the deferred parse case (not due to debug mode), in which case the global function will not be marked to compiled again.
        this->pCurrentFunction = nullptr;
    }

    this->globalScope = nullptr;
    this->currentScope = nullptr;
    this->currentBlock = nullptr;
    this->isBinding = true;
    this->inPrologue = false;
    this->funcEscapes = false;
    this->maxAstSize = 0;
    this->loopDepth = 0;
    this->envDepth = 0;
    this->trackEnvDepth = false;

    this->funcInfoStack = Anew(alloc, SList<FuncInfo*>, alloc);

    // If pRootFunc is not null, this is a deferred parse function
    // so reuse the property record list bound there since some of the symbols could have
    // been bound. If it's null, we need to create a new property record list
    if (pRootFunc != nullptr)
    {
        this->propertyRecords = pRootFunc->GetBoundPropertyRecords();
    }
    else
    {
        this->propertyRecords = nullptr;
    }

    Js::FunctionBody *fakeGlobalFunc = scriptContext->GetLibrary()->GetFakeGlobalFuncForUndefer();
    if (fakeGlobalFunc)
    {
        fakeGlobalFunc->ClearBoundPropertyRecords();
    }
}

HRESULT GenerateByteCode(__in ParseNode *pnode, __in uint32 grfscr, __in Js::ScriptContext* scriptContext, __inout Js::ParseableFunctionInfo ** ppRootFunc,
                         __in uint sourceIndex, __in bool forceNoNative, __in Parser* parser, __in CompileScriptException *pse, Js::ScopeInfo* parentScopeInfo,
                        Js::ScriptFunction ** functionRef)
{
    HRESULT hr = S_OK;
    ByteCodeGenerator byteCodeGenerator(scriptContext, parentScopeInfo);
    BEGIN_TRANSLATE_EXCEPTION_TO_HRESULT_NESTED
    {
        // Main code.
        ByteCodeGenerator::Generate(pnode, grfscr, &byteCodeGenerator, ppRootFunc, sourceIndex, forceNoNative, parser, functionRef);
    }
    END_TRANSLATE_EXCEPTION_TO_HRESULT(hr);

    if (FAILED(hr))
    {
        hr = pse->ProcessError(nullptr, hr, nullptr);
    }

    return hr;
}

void BindInstAndMember(ParseNode *pnode, ByteCodeGenerator *byteCodeGenerator)
{
    Assert(pnode->nop == knopDot);

    BindReference(pnode, byteCodeGenerator);

    ParseNode *right = pnode->sxBin.pnode2;
    Assert(right->nop == knopName);
    byteCodeGenerator->AssignPropertyId(right->sxPid.pid);
    right->sxPid.sym = nullptr;
    right->sxPid.symRef = nullptr;
    right->grfpn |= fpnMemberReference;
}

void BindReference(ParseNode *pnode, ByteCodeGenerator *byteCodeGenerator)
{
    // Do special reference-op binding so that we can, for instance, handle call from inside "with"
    // where the "this" instance must be found dynamically.

    bool isCallNode = false;
    bool funcEscapes = false;
    switch (pnode->nop)
    {
    case knopCall:
        isCallNode = true;
        pnode = pnode->sxCall.pnodeTarget;
        break;
    case knopDelete:
    case knopTypeof:
        pnode = pnode->sxUni.pnode1;
        break;
    case knopDot:
    case knopIndex:
        funcEscapes = true;
        // fall through
    case knopAsg:
        pnode = pnode->sxBin.pnode1;
        break;
    default:
        AssertMsg(0, "Unexpected opcode in BindReference");
        return;
    }

    if (pnode->nop == knopName)
    {
        pnode->sxPid.sym = byteCodeGenerator->FindSymbol(pnode->sxPid.symRef, pnode->sxPid.pid, isCallNode);

        if (funcEscapes &&
            pnode->sxPid.sym &&
            pnode->sxPid.sym->GetSymbolType() == STFunction &&
            (!pnode->sxPid.sym->GetIsGlobal() || (byteCodeGenerator->GetFlags() & fscrEval)))
        {
            // Dot, index, and scope ops can cause a local function on the LHS to escape.
            // Make sure scopes are not cached in this case.
            byteCodeGenerator->FuncEscapes(pnode->sxPid.sym->GetScope());
        }
    }
}

void MarkFormal(ByteCodeGenerator *byteCodeGenerator, Symbol *formal, bool assignLocation, bool needDeclaration)
{
    if (assignLocation)
    {
        formal->SetLocation(byteCodeGenerator->NextVarRegister());
    }
    if (needDeclaration)
    {
        formal->SetNeedDeclaration(true);
    }
}

void AddArgsToScope(ParseNodePtr pnode, ByteCodeGenerator *byteCodeGenerator, bool assignLocation)
{
    Assert(byteCodeGenerator->TopFuncInfo()->varRegsCount == 0);
    Js::ArgSlot pos = 1;
    bool isNonSimpleParameterList = pnode->sxFnc.HasNonSimpleParameterList();

    auto addArgToScope = [&](ParseNode *arg)
    {
        if (arg->IsVarLetOrConst())
        {
            Symbol *formal = byteCodeGenerator->AddSymbolToScope(byteCodeGenerator->TopFuncInfo()->GetParamScope(),
                reinterpret_cast<const char16*>(arg->sxVar.pid->Psz()),
                arg->sxVar.pid->Cch(),
                arg,
                STFormal);
#if DBG_DUMP
            if (byteCodeGenerator->Trace())
            {
                Output::Print(_u("current context has declared arg %s of type %s at position %d\n"), arg->sxVar.pid->Psz(), formal->GetSymbolTypeName(), pos);
            }
#endif

            if (isNonSimpleParameterList)
            {
                formal->SetIsNonSimpleParameter(true);
            }

            arg->sxVar.sym = formal;
            MarkFormal(byteCodeGenerator, formal, assignLocation || isNonSimpleParameterList, isNonSimpleParameterList);
        }
        else if (arg->nop == knopParamPattern)
        {
            arg->sxParamPattern.location = byteCodeGenerator->NextVarRegister();
        }
        else
        {
            Assert(false);
        }
        UInt16Math::Inc(pos);
    };

    // We process rest separately because the number of in args needs to exclude rest.
    MapFormalsWithoutRest(pnode, addArgToScope);
    byteCodeGenerator->SetNumberOfInArgs(pos);

    if (pnode->sxFnc.pnodeRest != nullptr)
    {
        // The rest parameter will always be in a register, regardless of whether it is in a scope slot.
        // We save the assignLocation value for the assert condition below.
        bool assignLocationSave = assignLocation;
        assignLocation = true;

        addArgToScope(pnode->sxFnc.pnodeRest);

        assignLocation = assignLocationSave;
    }

    MapFormalsFromPattern(pnode, addArgToScope);

    Assert(!assignLocation || byteCodeGenerator->TopFuncInfo()->varRegsCount + 1 == pos);
}

void AddVarsToScope(ParseNode *vars, ByteCodeGenerator *byteCodeGenerator)
{
    while (vars != nullptr)
    {
        Symbol *sym = byteCodeGenerator->AddSymbolToFunctionScope(reinterpret_cast<const char16*>(vars->sxVar.pid->Psz()), vars->sxVar.pid->Cch(), vars, STVariable);

#if DBG_DUMP
        if (sym->GetSymbolType() == STVariable && byteCodeGenerator->Trace())
        {
            Output::Print(_u("current context has declared var %s of type %s\n"),
                vars->sxVar.pid->Psz(), sym->GetSymbolTypeName());
        }
#endif

        if (sym->GetIsArguments() || vars->sxVar.pnodeInit == nullptr)
        {
            // LHS's of var decls are usually bound to symbols later, during the Visit/Bind pass,
            // so that things like catch scopes can be taken into account.
            // The exception is "arguments", which always binds to the local scope.
            // We can also bind to the function scope symbol now if there's no init value
            // to assign.
            vars->sxVar.sym = sym;
            if (sym->GetIsArguments())
            {
                FuncInfo* funcInfo = byteCodeGenerator->TopFuncInfo();
                funcInfo->SetArgumentsSymbol(sym);
            }

        }
        else
        {
            vars->sxVar.sym = nullptr;
        }
        vars = vars->sxVar.pnodeNext;
    }
}

template <class Fn>
void VisitFncDecls(ParseNode *fns, Fn action)
{
    while (fns != nullptr)
    {
        switch (fns->nop)
        {
        case knopFncDecl:
            action(fns);
            fns = fns->sxFnc.pnodeNext;
            break;

        case knopBlock:
            fns = fns->sxBlock.pnodeNext;
            break;

        case knopCatch:
            fns = fns->sxCatch.pnodeNext;
            break;

        case knopWith:
            fns = fns->sxWith.pnodeNext;
            break;

        default:
            AssertMsg(false, "Unexpected opcode in tree of scopes");
            return;
        }
    }
}

FuncInfo* PreVisitFunction(ParseNode* pnode, ByteCodeGenerator* byteCodeGenerator, Js::ParseableFunctionInfo *reuseNestedFunc)
{
    // Do binding of function name(s), initialize function scope, propagate function-wide properties from
    // the parent (if any).
    FuncInfo* parentFunc = byteCodeGenerator->TopFuncInfo();

    // fIsRoot indicates that this is the root function to be returned to a ParseProcedureText/AddScriptLet/etc. call.
    // In such cases, the global function is just a wrapper around the root function's declaration.
    // We used to assert that this was the only top-level function body, but it's possible to trick
    // "new Function" into compiling more than one function (see WOOB 1121759).
    bool fIsRoot = (!(byteCodeGenerator->GetFlags() & fscrGlobalCode) &&
        parentFunc->IsGlobalFunction() &&
        parentFunc->root->sxFnc.GetTopLevelScope() == pnode);

    const char16 *funcName = Js::Constants::AnonymousFunction;
    uint funcNameLength = Js::Constants::AnonymousFunctionLength;
    uint functionNameOffset = 0;
    bool funcExprWithName = false;

    if (pnode->sxFnc.hint != nullptr)
    {
        funcName = reinterpret_cast<const char16*>(pnode->sxFnc.hint);
        funcNameLength = pnode->sxFnc.hintLength;
        functionNameOffset = pnode->sxFnc.hintOffset;
        Assert(funcNameLength != 0 || funcNameLength == (int)wcslen(funcName));
    }
    if (pnode->sxFnc.IsDeclaration() || pnode->sxFnc.IsMethod())
    {
        // Class members have the fully qualified name stored in 'hint', no need to replace it.
        if (pnode->sxFnc.pid && !pnode->sxFnc.IsClassMember())
        {
            funcName = reinterpret_cast<const char16*>(pnode->sxFnc.pid->Psz());
            funcNameLength = pnode->sxFnc.pid->Cch();
            functionNameOffset = 0;
        }
    }
    else if ((pnode->sxFnc.pnodeName != nullptr) &&
        (pnode->sxFnc.pnodeName->nop == knopVarDecl))
    {
        funcName = reinterpret_cast<const char16*>(pnode->sxFnc.pnodeName->sxVar.pid->Psz());
        funcNameLength = pnode->sxFnc.pnodeName->sxVar.pid->Cch();
        functionNameOffset = 0;
        //
        // create the new scope for Function expression only in ES5 mode
        //
        funcExprWithName = true;
    }

    if (byteCodeGenerator->Trace())
    {
        Output::Print(_u("function start %s\n"), funcName);
    }

    Assert(pnode->sxFnc.funcInfo == nullptr);
    FuncInfo* funcInfo = pnode->sxFnc.funcInfo = byteCodeGenerator->StartBindFunction(funcName, funcNameLength, functionNameOffset, &funcExprWithName, pnode, reuseNestedFunc);
    funcInfo->byteCodeFunction->SetIsNamedFunctionExpression(funcExprWithName);
    funcInfo->byteCodeFunction->SetIsNameIdentifierRef(pnode->sxFnc.isNameIdentifierRef);
    if (fIsRoot)
    {
        byteCodeGenerator->SetRootFuncInfo(funcInfo);
    }

    if (pnode->sxFnc.pnodeBody == nullptr)
    {
        // This is a deferred byte code gen, so we're done.
        // Process the formal arguments, even if there's no AST for the body, to support Function.length.
        Js::ArgSlot pos = 1;
        // We skip the rest parameter here because it is not counted towards the in arg count.
        MapFormalsWithoutRest(pnode, [&](ParseNode *pnode) { UInt16Math::Inc(pos); });
        byteCodeGenerator->SetNumberOfInArgs(pos);
        return funcInfo;
    }

    if (pnode->sxFnc.HasReferenceableBuiltInArguments())
    {
        // The parser identified that there is a way to reference the built-in 'arguments' variable from this function. So, we
        // need to determine whether we need to create the variable or not. We need to create the variable iff:
        if (pnode->sxFnc.CallsEval())
        {
            // 1. eval is called.
            // 2. when the debugging is enabled, since user can seek arguments during breakpoint.
            funcInfo->SetHasArguments(true);
            funcInfo->SetHasHeapArguments(true);
            if (funcInfo->inArgsCount == 0)
            {
                // If no formals to function, no need to create the propertyid array
                byteCodeGenerator->AssignNullConstRegister();
            }
        }
        else if (pnode->sxFnc.UsesArguments())
        {
            // 3. the function directly references an 'arguments' identifier
            funcInfo->SetHasArguments(true);
            funcInfo->GetParsedFunctionBody()->SetUsesArgumentsObject(true);
            if (pnode->sxFnc.HasHeapArguments())
            {
                bool doStackArgsOpt = (!pnode->sxFnc.HasAnyWriteToFormals() || funcInfo->GetIsStrictMode());
#ifdef PERF_HINT
                if (PHASE_TRACE1(Js::PerfHintPhase) && !doStackArgsOpt)
                {
                    WritePerfHint(PerfHints::HeapArgumentsDueToWriteToFormals, funcInfo->GetParsedFunctionBody(), 0);
                }
#endif

                //With statements - need scope object to be present.
                if ((doStackArgsOpt && pnode->sxFnc.funcInfo->GetParamScope()->Count() > 1) && (pnode->sxFnc.funcInfo->HasDeferredChild() || (byteCodeGenerator->GetFlags() & fscrEval) ||
                    pnode->sxFnc.HasWithStmt() || byteCodeGenerator->IsInDebugMode() || PHASE_OFF1(Js::StackArgFormalsOptPhase) || PHASE_OFF1(Js::StackArgOptPhase)))
                {
                    doStackArgsOpt = false;
#ifdef PERF_HINT
                    if (PHASE_TRACE1(Js::PerfHintPhase))
                    {
                        if (pnode->sxFnc.HasWithStmt())
                        {
                            WritePerfHint(PerfHints::HasWithBlock, funcInfo->GetParsedFunctionBody(), 0);
                        }

                        if(byteCodeGenerator->GetFlags() & fscrEval)
                        {
                            WritePerfHint(PerfHints::SrcIsEval, funcInfo->GetParsedFunctionBody(), 0);
                        }
                    }
#endif
                }
                funcInfo->SetHasHeapArguments(true, !pnode->sxFnc.IsCoroutine() && doStackArgsOpt /*= Optimize arguments in backend*/);
                if (funcInfo->inArgsCount == 0)
                {
                    // If no formals to function, no need to create the propertyid array
                    byteCodeGenerator->AssignNullConstRegister();
                }
            }
        }
    }

    Js::FunctionBody* parentFunctionBody = parentFunc->GetParsedFunctionBody();
    if (funcInfo->GetHasArguments() ||
        parentFunctionBody->GetHasOrParentHasArguments())
    {
        // The JIT uses this info, for instance, to narrow kills of array operations
        funcInfo->GetParsedFunctionBody()->SetHasOrParentHasArguments(true);
    }
    PreVisitBlock(pnode->sxFnc.pnodeScopes, byteCodeGenerator);
    // If we have arguments, we are going to need locations if the function is in strict mode or we have a non-simple parameter list. This is because we will not create a scope object.
    bool assignLocationForFormals = !(funcInfo->GetHasHeapArguments() && ByteCodeGenerator::NeedScopeObjectForArguments(funcInfo, funcInfo->root));
    AddArgsToScope(pnode, byteCodeGenerator, assignLocationForFormals);

    return funcInfo;
}

void AssignFuncSymRegister(ParseNode * pnode, ByteCodeGenerator * byteCodeGenerator, FuncInfo * callee)
{
    // register to hold the allocated function (in enclosing sequence of global statements)
    // TODO: Make the parser identify uses of function decls as RHS's of expressions.
    // Currently they're all marked as used, so they all get permanent (non-temp) registers.
    if (pnode->sxFnc.pnodeName == nullptr)
    {
        return;
    }
    Assert(pnode->sxFnc.pnodeName->nop == knopVarDecl);
    Symbol *sym = pnode->sxFnc.pnodeName->sxVar.sym;
    if (sym)
    {
        if (!sym->GetIsGlobal() && !(callee->funcExprScope && callee->funcExprScope->GetIsObject()))
        {
            // If the func decl is used, we have to give the expression a register to protect against:
            // x.x = function f() {...};
            // x.y = function f() {...};
            // If we let the value reside in the local slot for f, then both assignments will get the
            // second definition.
            if (!pnode->sxFnc.IsDeclaration())
            {
                // A named function expression's name belongs to the enclosing scope.
                // In ES5 mode, it is visible only inside the inner function.
                // Allocate a register for the 'name' symbol from an appropriate register namespace.
                if (callee->GetFuncExprNameReference())
                {
                    // This is a function expression with a name, but probably doesn't have a use within
                    // the function. If that is the case then allocate a register for LdFuncExpr inside the function
                    // we just finished post-visiting.
                    if (sym->GetLocation() == Js::Constants::NoRegister)
                    {
                        sym->SetLocation(callee->NextVarRegister());
                    }
                }
            }
            else
            {
                // Function declaration
                byteCodeGenerator->AssignRegister(sym);
                pnode->location = sym->GetLocation();

                Assert(byteCodeGenerator->GetCurrentScope()->GetFunc() == sym->GetScope()->GetFunc());
                if (byteCodeGenerator->GetCurrentScope()->GetFunc() != sym->GetScope()->GetFunc())
                {
                    Assert(GetParentFuncInfo(byteCodeGenerator->GetCurrentScope()->GetFunc()) == sym->GetScope()->GetFunc());
                    sym->GetScope()->SetMustInstantiate(true);
                    byteCodeGenerator->ProcessCapturedSym(sym);
                    sym->GetScope()->GetFunc()->SetHasLocalInClosure(true);
                }

                Symbol * functionScopeVarSym = sym->GetFuncScopeVarSym();
                if (functionScopeVarSym &&
                    !functionScopeVarSym->GetIsGlobal() &&
                    !functionScopeVarSym->IsInSlot(sym->GetScope()->GetFunc()))
                {
                    byteCodeGenerator->AssignRegister(functionScopeVarSym);
                }
            }
        }
        else if (!pnode->sxFnc.IsDeclaration())
        {
            if (sym->GetLocation() == Js::Constants::NoRegister)
            {
                // Here, we are assigning a register for the LdFuncExpr instruction inside the function we just finished
                // post-visiting. The symbol is given a register from the register pool for the function we just finished
                // post-visiting, rather than from the parent function's register pool.
                sym->SetLocation(callee->NextVarRegister());
            }
        }
    }
}

bool FuncAllowsDirectSuper(FuncInfo *funcInfo, ByteCodeGenerator *byteCodeGenerator)
{
    if (!funcInfo->IsBaseClassConstructor() && funcInfo->IsClassConstructor())
    {
        return true;
    }

    if (funcInfo->IsGlobalFunction() && ((byteCodeGenerator->GetFlags() & fscrEval) != 0))
    {
        Js::JavascriptFunction *caller = nullptr;
        if (Js::JavascriptStackWalker::GetCaller(&caller, byteCodeGenerator->GetScriptContext()) && caller->GetFunctionInfo()->GetAllowDirectSuper())
        {
            return true;
        }
    }

    return false;
}

FuncInfo* PostVisitFunction(ParseNode* pnode, ByteCodeGenerator* byteCodeGenerator)
{
    // Assign function-wide registers such as local frame object, closure environment, etc., based on
    // observed attributes. Propagate attributes to the parent function (if any).
    FuncInfo *top = byteCodeGenerator->TopFuncInfo();
    Symbol *sym = pnode->sxFnc.GetFuncSymbol();
    bool funcExprWithName = !top->IsGlobalFunction() && sym && sym->GetIsFuncExpr();

    if (top->IsLambda())
    {
        FuncInfo *enclosingNonLambda = byteCodeGenerator->FindEnclosingNonLambda();

        if (enclosingNonLambda->isThisLexicallyCaptured)
        {
            top->byteCodeFunction->SetCapturesThis();
        }

        if (enclosingNonLambda->IsGlobalFunction())
        {
            top->byteCodeFunction->SetEnclosedByGlobalFunc();
        }

        if (FuncAllowsDirectSuper(enclosingNonLambda, byteCodeGenerator))
        {
            top->byteCodeFunction->GetFunctionInfo()->SetAllowDirectSuper();
        }
    }
    else if (FuncAllowsDirectSuper(top, byteCodeGenerator))
    {
        top->byteCodeFunction->GetFunctionInfo()->SetAllowDirectSuper();
    }

    // If this is a named function expression and has deferred child, mark has non-local reference.
    if (funcExprWithName)
    {
        // If we are reparsing this function due to being in debug mode - we should restore the state of this from the earlier parse
        if (top->byteCodeFunction->IsFunctionParsed() && top->GetParsedFunctionBody()->HasFuncExprNameReference())
        {
            top->SetFuncExprNameReference(true);
        }
        if (sym->GetHasNonLocalReference())
        {
            // Before doing this, though, make sure there's no local symbol that hides the function name
            // from the nested functions. If a lookup starting at the current local scope finds some symbol
            // other than the func expr, then it's hidden. (See Win8 393618.)
            Assert(CONFIG_FLAG(DeferNested));
            byteCodeGenerator->ProcessCapturedSym(sym);

            if (!top->root->sxFnc.NameIsHidden())
            {
                top->SetFuncExprNameReference(true);
                if (pnode->sxFnc.pnodeBody)
                {
                    top->GetParsedFunctionBody()->SetFuncExprNameReference(true);
                }
                if (!sym->GetScope()->GetIsObject())
                {
                    // The function expression symbol will be emitted in the param/body scope.
                    if (top->GetParamScope())
                    {
                        top->GetParamScope()->SetHasOwnLocalInClosure(true);
                    }
                    else
                    {
                        top->GetBodyScope()->SetHasOwnLocalInClosure(true);
                    }
                    top->SetHasLocalInClosure(true);
                }
            }
        }
    }

    if (pnode->nop != knopProg
        && !top->bodyScope->GetIsObject()
        && byteCodeGenerator->NeedObjectAsFunctionScope(top, pnode))
    {
        // Even if it wasn't determined during visiting this function that we need a scope object, we still have a few conditions that may require one.
        top->bodyScope->SetIsObject();
        if (!top->IsBodyAndParamScopeMerged())
        {
            // If we have the function inside an eval then access to outer variables should go through scope object.
            // So we set the body scope as object and we need to set the param scope also as object in case of split scope.
            top->paramScope->SetIsObject();
        }
    }

    if (pnode->nop == knopProg
        && top->byteCodeFunction->GetIsStrictMode()
        && (byteCodeGenerator->GetFlags() & fscrEval))
    {
        // At global scope inside a strict mode eval, vars will not leak out and require a scope object (along with its parent.)
        top->bodyScope->SetIsObject();
    }

    if (pnode->sxFnc.pnodeBody)
    {
        if (!top->IsGlobalFunction())
        {
            auto fnProcess =
                [byteCodeGenerator, top](Symbol *const sym)
                {
                    if (sym->GetHasNonLocalReference() && !sym->GetIsModuleExportStorage())
                    {
                        byteCodeGenerator->ProcessCapturedSym(sym);
                    }
                };

            Scope *bodyScope = top->bodyScope;
            Scope *paramScope = top->paramScope;
            if (paramScope != nullptr)
            {
                if (paramScope->GetHasOwnLocalInClosure())
                {
                    paramScope->ForEachSymbol(fnProcess);
                    top->SetHasLocalInClosure(true);
                }
            }

            if (bodyScope->GetHasOwnLocalInClosure())
            {
                bodyScope->ForEachSymbol(fnProcess);
                top->SetHasLocalInClosure(true);
            }

            PostVisitBlock(pnode->sxFnc.pnodeBodyScope, byteCodeGenerator);
            PostVisitBlock(pnode->sxFnc.pnodeScopes, byteCodeGenerator);
        }

        if ((byteCodeGenerator->GetFlags() & fscrEvalCode) && top->GetCallsEval())
        {
            // Must establish "this" in case nested eval refers to it.
            top->GetParsedFunctionBody()->SetHasThis(true);
        }

        // This function refers to the closure environment if:
        // 1. it has a child function (we'll pass the environment to the constructor when the child is created -
        //      even if it's not needed, it's as cheap as loading "null" from the library);
        // 2. it calls eval (and will use the environment to construct the scope chain to pass to eval);
        // 3. it refers to a local defined in a parent function;
        // 4. it refers to a global and some parent calls eval (which might declare the "global" locally);
        // 5. it refers to a global and we're in an event handler;
        // 6. it refers to a global and the function was declared inside a "with";
        // 7. it refers to a global and we're in an eval expression.
        if (pnode->sxFnc.nestedCount != 0 ||
            top->GetCallsEval() ||
            top->GetHasClosureReference() ||
            ((top->GetHasGlobalRef() &&
            (byteCodeGenerator->InDynamicScope() ||
            (byteCodeGenerator->GetFlags() & (fscrImplicitThis | fscrImplicitParents | fscrEval))))))
        {
            byteCodeGenerator->SetNeedEnvRegister();
            if (top->GetIsTopLevelEventHandler())
            {
                byteCodeGenerator->AssignThisRegister();
            }
        }

        // This function needs to construct a local frame on the heap if it is not the global function (even in eval) and:
        // 1. it calls eval, which may refer to or declare any locals in this frame;
        // 2. a child calls eval (which may refer to locals through a closure);
        // 3. it uses non-strict mode "arguments", so the arguments have to be put in a closure;
        // 4. it defines a local that is used by a child function (read from a closure).
        // 5. it is a main function that's wrapped in a function expression scope but has locals used through
        //    a closure (used in forReference function call cases in a with for example).
        if (!top->IsGlobalFunction())
        {
            if (top->GetCallsEval() ||
                top->GetChildCallsEval() ||
                (top->GetHasArguments() && ByteCodeGenerator::NeedScopeObjectForArguments(top, pnode) && pnode->sxFnc.pnodeParams != nullptr) ||
                top->GetHasLocalInClosure() ||
                (top->funcExprScope && top->funcExprScope->GetMustInstantiate()) ||
                // When we have split scope normally either eval will be present or the GetHasLocalInClosure will be true as one of the formal is
                // captured. But when we force split scope or split scope happens due to some other reasons we have to make sure we allocate frame
                // slot register here.
                (!top->IsBodyAndParamScopeMerged()))
            {
                if (!top->GetCallsEval() && top->GetHasLocalInClosure())
                {
                    byteCodeGenerator->AssignFrameSlotsRegister();
                }

                if (!top->IsBodyAndParamScopeMerged())
                {
                    byteCodeGenerator->AssignParamSlotsRegister();
                }

                if (byteCodeGenerator->NeedObjectAsFunctionScope(top, top->root)
                    || top->bodyScope->GetIsObject()
                    || top->paramScope->GetIsObject())
                {
                    byteCodeGenerator->AssignFrameObjRegister();
                }

                // The function also needs to construct a frame display if:
                // 1. it calls eval;
                // 2. it has a child function.
                // 3. When has arguments and in debug mode. So that frame display be there along with frame object register.
                if (top->GetCallsEval() ||
                    pnode->sxFnc.nestedCount != 0
                    || (top->GetHasArguments()
                        && (pnode->sxFnc.pnodeParams != nullptr)
                        && byteCodeGenerator->IsInDebugMode()))
                {
                    byteCodeGenerator->SetNeedEnvRegister(); // This to ensure that Env should be there when the FrameDisplay register is there.
                    byteCodeGenerator->AssignFrameDisplayRegister();

                    if (top->GetIsTopLevelEventHandler())
                    {
                        byteCodeGenerator->AssignThisRegister();
                    }
                }
            }

            if (top->GetHasArguments())
            {
                Symbol *argSym = top->GetArgumentsSymbol();
                Assert(argSym);
                if (argSym)
                {
                    Assert(top->bodyScope->GetScopeSlotCount() == 0);
                    Assert(top->argsPlaceHolderSlotCount == 0);
                    byteCodeGenerator->AssignRegister(argSym);
                    uint i = 0;
                    auto setArgScopeSlot = [&](ParseNode *pnodeArg)
                    {
                        if (pnodeArg->IsVarLetOrConst())
                        {
                            Symbol* sym = pnodeArg->sxVar.sym;
                            if (sym->GetScopeSlot() != Js::Constants::NoProperty)
                            {
                                top->argsPlaceHolderSlotCount++; // Same name args appeared before
                            }
                            sym->SetScopeSlot(i);
                        }
                        else if (pnodeArg->nop == knopParamPattern)
                        {
                            top->argsPlaceHolderSlotCount++;
                        }
                        i++;
                    };

                    // We need to include the rest as well -as it will get slot assigned.
                    if (ByteCodeGenerator::NeedScopeObjectForArguments(top, pnode))
                    {
                        MapFormals(pnode, setArgScopeSlot);
                        if (argSym->NeedsSlotAlloc(top))
                        {
                            Assert(argSym->GetScopeSlot() == Js::Constants::NoProperty);
                            argSym->SetScopeSlot(i++);
                        }
                        MapFormalsFromPattern(pnode, setArgScopeSlot);
                    }

                    top->paramScope->SetScopeSlotCount(i);

                    Assert(top->GetHasHeapArguments());
                    if (ByteCodeGenerator::NeedScopeObjectForArguments(top, pnode)
                        && !pnode->sxFnc.HasNonSimpleParameterList())
                    {
                        top->byteCodeFunction->SetHasImplicitArgIns(false);
                    }
                }
            }
        }
        else
        {
            Assert(top->IsGlobalFunction() || pnode->sxFnc.IsModule());
            // eval is called in strict mode
            bool newScopeForEval = (top->byteCodeFunction->GetIsStrictMode() && (byteCodeGenerator->GetFlags() & fscrEval));

            if (newScopeForEval)
            {
                byteCodeGenerator->SetNeedEnvRegister();
                byteCodeGenerator->AssignFrameObjRegister();
                byteCodeGenerator->AssignFrameDisplayRegister();
            }
        }

        Assert(!funcExprWithName || sym);
        if (funcExprWithName)
        {
            Assert(top->funcExprScope);
            // If the func expr may be accessed via eval, force the func expr scope into an object.
            if (top->GetCallsEval() || top->GetChildCallsEval())
            {
                top->funcExprScope->SetIsObject();
            }
            if (top->funcExprScope->GetIsObject())
            {
                top->funcExprScope->SetLocation(byteCodeGenerator->NextVarRegister());
            }
        }
    }

    byteCodeGenerator->EndBindFunction(funcExprWithName);

    // If the "child" is the global function, we're done.
    if (top->IsGlobalFunction())
    {
        return top;
    }

    if (top->IsBodyAndParamScopeMerged())
    {
        Scope::MergeParamAndBodyScopes(pnode);
        Scope::RemoveParamScope(pnode);
    }

    FuncInfo* const parentFunc = byteCodeGenerator->TopFuncInfo();

    Js::FunctionBody * parentFunctionBody = parentFunc->byteCodeFunction->GetFunctionBody();
    Assert(parentFunctionBody != nullptr);
    bool const hasAnyDeferredChild = top->HasDeferredChild() || top->IsDeferred();
    bool const hasAnyRedeferrableChild = top->HasRedeferrableChild() || top->IsRedeferrable();
    bool setHasNonLocalReference = parentFunctionBody->HasAllNonLocalReferenced();

    // If we have any deferred child, we need to instantiate the fake global block scope if it is not empty
    if (parentFunc->IsGlobalFunction())
    {
        if (byteCodeGenerator->IsEvalWithNoParentScopeInfo())
        {
            Scope * globalEvalBlockScope = parentFunc->GetGlobalEvalBlockScope();
            if (globalEvalBlockScope->GetHasOwnLocalInClosure())
            {
                globalEvalBlockScope->SetMustInstantiate(true);
            }
            if (hasAnyDeferredChild)
            {
                parentFunc->SetHasDeferredChild();
            }
            if (hasAnyRedeferrableChild)
            {
                parentFunc->SetHasRedeferrableChild();
            }
        }
    }
    else
    {
        if (setHasNonLocalReference)
        {
            // All locals are already marked as non-locals-referenced. Mark the parent as well.
            if (parentFunctionBody->HasSetIsObject())
            {
                // Updated the current function, as per the previous stored info.
                parentFunc->GetBodyScope()->SetIsObject();
                parentFunc->GetParamScope()->SetIsObject();
            }
        }

        // Propagate "hasDeferredChild" attribute back to parent.
        if (hasAnyDeferredChild)
        {
            Assert(CONFIG_FLAG(DeferNested));
            parentFunc->SetHasDeferredChild();
        }
        if (hasAnyRedeferrableChild)
        {
            parentFunc->SetHasRedeferrableChild();
        }

        if (top->ChildHasWith() || pnode->sxFnc.HasWithStmt())
        {
            // Parent scopes may contain symbols called inside the with.
            // Current implementation needs the symScope isObject.

            parentFunc->SetChildHasWith();

            if (parentFunc->GetBodyScope()->GetHasOwnLocalInClosure() ||
                (parentFunc->GetParamScope()->GetHasOwnLocalInClosure() &&
                 parentFunc->IsBodyAndParamScopeMerged()))
            {
                parentFunc->GetBodyScope()->SetIsObject();
                // Record this for future use in the no-refresh debugging.
                parentFunctionBody->SetHasSetIsObject(true);
            }

            if (parentFunc->GetParamScope()->GetHasOwnLocalInClosure() &&
                !parentFunc->IsBodyAndParamScopeMerged())
            {
                parentFunc->GetParamScope()->SetIsObject();
                // Record this for future use in the no-refresh debugging.
                parentFunctionBody->SetHasSetIsObject(true);
            }
        }

        // Propagate HasMaybeEscapedNestedFunc
        if (!byteCodeGenerator->CanStackNestedFunc(top, false) ||
            byteCodeGenerator->NeedObjectAsFunctionScope(top, pnode))
        {
            parentFunc->SetHasMaybeEscapedNestedFunc(DebugOnly(_u("Child")));
        }
    }

    if (top->GetCallsEval() || top->GetChildCallsEval())
    {
        parentFunc->SetChildCallsEval(true);
        ParseNode *currentBlock = byteCodeGenerator->GetCurrentBlock();
        if (currentBlock)
        {
            Assert(currentBlock->nop == knopBlock);
            currentBlock->sxBlock.SetChildCallsEval(true);
        }
        parentFunc->SetHasHeapArguments(true);
        setHasNonLocalReference = true;
        parentFunctionBody->SetAllNonLocalReferenced(true);

        Scope * const funcExprScope = top->funcExprScope;
        if (funcExprScope)
        {
            // If we have the body scope as an object, the outer function expression scope also needs to be an object to propagate the name.
            funcExprScope->SetIsObject();
        }

        if (parentFunc->inArgsCount == 1)
        {
            // If no formals to function, no need to create the propertyid array
            byteCodeGenerator->AssignNullConstRegister();
        }
    }

    if (setHasNonLocalReference && !parentFunctionBody->HasDoneAllNonLocalReferenced())
    {
        parentFunc->GetBodyScope()->ForceAllSymbolNonLocalReference(byteCodeGenerator);
        if (!parentFunc->IsGlobalFunction())
        {
            parentFunc->GetParamScope()->ForceAllSymbolNonLocalReference(byteCodeGenerator);
        }
        parentFunctionBody->SetHasDoneAllNonLocalReferenced(true);
    }

    if (top->HasSuperReference())
    {
        top->AssignSuperRegister();
    }

    if (top->HasDirectSuper())
    {
        top->AssignSuperCtorRegister();
    }

    if ((top->root->sxFnc.IsConstructor() && (top->isNewTargetLexicallyCaptured || top->GetCallsEval() || top->GetChildCallsEval())) || top->IsClassConstructor())
    {
        if (top->IsBaseClassConstructor())
        {
            // Base class constructor may not explicitly reference new.target but we always need to have it in order to construct the 'this' object.
            top->AssignNewTargetRegister();
            // Also must have a register to slot the 'this' object into.
            top->AssignThisRegister();
        }
        else
        {
            // Derived class constructors need to check undefined against explicit return statements.
            top->AssignUndefinedConstRegister();

            top->AssignNewTargetRegister();
            top->AssignThisRegister();

            if (top->GetCallsEval() || top->GetChildCallsEval())
            {
                top->SetIsThisLexicallyCaptured();
                top->SetIsNewTargetLexicallyCaptured();
                top->SetIsSuperLexicallyCaptured();
                top->SetIsSuperCtorLexicallyCaptured();
                top->SetHasLocalInClosure(true);
                top->SetHasClosureReference(true);
                top->SetHasCapturedThis();
            }
        }
    }

    AssignFuncSymRegister(pnode, byteCodeGenerator, top);

    if (pnode->sxFnc.pnodeBody && pnode->sxFnc.HasReferenceableBuiltInArguments() && pnode->sxFnc.UsesArguments() &&
        pnode->sxFnc.HasHeapArguments())
    {
        bool doStackArgsOpt = top->byteCodeFunction->GetDoBackendArgumentsOptimization();

        bool hasAnyParamInClosure = top->GetHasLocalInClosure() && top->GetParamScope()->GetHasOwnLocalInClosure();

        if ((doStackArgsOpt && top->inArgsCount > 1))
        {
            if (doStackArgsOpt && hasAnyParamInClosure)
            {
                top->SetHasHeapArguments(true, false /*= Optimize arguments in backend*/);
#ifdef PERF_HINT
                if (PHASE_TRACE1(Js::PerfHintPhase))
                {
                    WritePerfHint(PerfHints::HeapArgumentsDueToNonLocalRef, top->GetParsedFunctionBody(), 0);
                }
#endif
            }
            else if (!top->GetHasLocalInClosure())
            {
                //Scope object creation instr will be a MOV NULL instruction in the Lowerer - if we still decide to do StackArgs after Globopt phase.
                top->byteCodeFunction->SetDoScopeObjectCreation(false);
            }
        }
    }
    return top;
}

void ByteCodeGenerator::ProcessCapturedSym(Symbol *sym)
{
    // The symbol's home function will tell us which child function we're currently processing.
    // This is the one that captures the symbol, from the declaring function's perspective.
    // So based on that information, note either that, (a.) the symbol is committed to the heap from its
    // inception, (b.) the symbol must be committed when the capturing function is instantiated.

    FuncInfo *funcHome = sym->GetScope()->GetFunc();
    FuncInfo *funcChild = funcHome->GetCurrentChildFunction();

    Assert(sym->NeedsSlotAlloc(funcHome) || sym->GetIsGlobal());

    // If this is not a local property, or not all its references can be tracked, or
    // it's not scoped to the function, or we're in debug mode, disable the delayed capture optimization.
    if (funcHome->IsGlobalFunction() ||
        funcHome->GetCallsEval() ||
        funcHome->GetChildCallsEval() ||
        funcChild == nullptr ||
        sym->GetScope() != funcHome->GetBodyScope() ||
        this->IsInDebugMode() ||
        PHASE_OFF(Js::DelayCapturePhase, funcHome->byteCodeFunction))
    {
        sym->SetIsCommittedToSlot();
    }

    if (sym->GetIsCommittedToSlot())
    {
        return;
    }

    AnalysisAssert(funcChild);
    ParseNode *pnodeChild = funcChild->root;

    Assert(pnodeChild && pnodeChild->nop == knopFncDecl);

    if (pnodeChild->sxFnc.IsDeclaration())
    {
        // The capturing function is a declaration but may still be limited to an inner scope.
        Scope *scopeChild = funcHome->GetCurrentChildScope();
        if (scopeChild == sym->GetScope() || scopeChild->GetScopeType() == ScopeType_FunctionBody)
        {
            // The symbol is captured on entry to the scope in which it's declared.
            // (Check the scope type separately so that we get the special parameter list and
            // named function expression cases as well.)
            sym->SetIsCommittedToSlot();
            return;
        }
    }

    // There is a chance we can limit the region in which the symbol lives on the heap.
    // Note which function captures the symbol.
    funcChild->AddCapturedSym(sym);
}

void ByteCodeGenerator::ProcessScopeWithCapturedSym(Scope *scope)
{
    Assert(scope->GetHasOwnLocalInClosure());

    // (Note: if any catch var is closure-captured, we won't merge the catch scope with the function scope.
    // So don't mark the function scope "has local in closure".)
    FuncInfo *func = scope->GetFunc();
    bool notCatch = scope->GetScopeType() != ScopeType_Catch && scope->GetScopeType() != ScopeType_CatchParamPattern;
    if (scope == func->GetBodyScope() || scope == func->GetParamScope() || (scope->GetCanMerge() && notCatch))
    {
        func->SetHasLocalInClosure(true);
    }
    else
    {
        if (scope->HasCrossScopeFuncAssignment())
        {
            func->SetHasMaybeEscapedNestedFunc(DebugOnly(_u("InstantiateScopeWithCrossScopeAssignment")));
        }
        scope->SetMustInstantiate(true);
    }
}

void MarkInit(ParseNode* pnode)
{
    if (pnode->nop == knopList)
    {
        do
        {
            MarkInit(pnode->sxBin.pnode1);
            pnode = pnode->sxBin.pnode2;
        }
        while (pnode->nop == knopList);
        MarkInit(pnode);
    }
    else
    {
        Symbol *sym = nullptr;
        ParseNode *pnodeInit = nullptr;
        if (pnode->nop == knopVarDecl)
        {
            sym = pnode->sxVar.sym;
            pnodeInit = pnode->sxVar.pnodeInit;
        }
        else if (pnode->nop == knopAsg && pnode->sxBin.pnode1->nop == knopName)
        {
            sym = pnode->sxBin.pnode1->sxPid.sym;
            pnodeInit = pnode->sxBin.pnode2;
        }

        if (sym && !sym->GetIsUsed() && pnodeInit)
        {
            sym->SetHasInit(true);
            if (sym->HasVisitedCapturingFunc())
            {
                sym->SetHasNonCommittedReference(false);
            }
        }
    }
}

void AddFunctionsToScope(ParseNodePtr scope, ByteCodeGenerator * byteCodeGenerator)
{
    VisitFncDecls(scope, [byteCodeGenerator](ParseNode *fn)
    {
        ParseNode *pnodeName = fn->sxFnc.pnodeName;
        if (pnodeName && pnodeName->nop == knopVarDecl && fn->sxFnc.IsDeclaration())
        {
            const char16 *fnName = pnodeName->sxVar.pid->Psz();
            if (byteCodeGenerator->Trace())
            {
                Output::Print(_u("current context has declared function %s\n"), fnName);
            }
            // In ES6, functions are scoped to the block, which will be the current scope.
            // Pre-ES6, function declarations are scoped to the function body, so get that scope.
            Symbol *sym;
            if (!byteCodeGenerator->GetCurrentScope()->IsGlobalEvalBlockScope())
            {
                sym = byteCodeGenerator->AddSymbolToScope(byteCodeGenerator->GetCurrentScope(), fnName, pnodeName->sxVar.pid->Cch(), pnodeName, STFunction);
            }
            else
            {
                sym = byteCodeGenerator->AddSymbolToFunctionScope(fnName, pnodeName->sxVar.pid->Cch(), pnodeName, STFunction);
            }

            pnodeName->sxVar.sym = sym;

            if (sym->GetIsGlobal())
            {
                FuncInfo* func = byteCodeGenerator->TopFuncInfo();
                func->SetHasGlobalRef(true);
            }

            if (sym->GetScope() != sym->GetScope()->GetFunc()->GetBodyScope() &&
                sym->GetScope() != sym->GetScope()->GetFunc()->GetParamScope())
            {
                sym->SetIsBlockVar(true);
            }
        }
    });
}

template <class PrefixFn, class PostfixFn>
void VisitNestedScopes(ParseNode* pnodeScopeList, ParseNode* pnodeParent, ByteCodeGenerator* byteCodeGenerator,
    PrefixFn prefix, PostfixFn postfix, uint *pIndex, bool breakOnBodyScope = false)
{
    // Visit all scopes nested in this scope before visiting this function's statements. This way we have all the
    // attributes of all the inner functions before we assign registers within this function.
    // All the attributes we need to propagate downward should already be recorded by the parser.
    // - call to "eval()"
    // - nested in "with"
    FuncInfo * parentFuncInfo = pnodeParent->sxFnc.funcInfo;
    Js::ParseableFunctionInfo* parentFunc = parentFuncInfo->byteCodeFunction;
    ParseNode* pnodeScope;
    uint i = 0;

    // Cache to restore it back once we come out of current function.
    Js::FunctionBody * pLastReuseFunc = byteCodeGenerator->pCurrentFunction;

    for (pnodeScope = pnodeScopeList; pnodeScope;)
    {
        if (breakOnBodyScope && pnodeScope == pnodeParent->sxFnc.pnodeBodyScope)
        {
            break;
        }

        switch (pnodeScope->nop)
        {
        case knopFncDecl:
        {
            if (pLastReuseFunc)
            {
                if (!byteCodeGenerator->IsInNonDebugMode())
                {
                    // Here we are trying to match the inner sub-tree as well with already created inner function.

                    if ((pLastReuseFunc->GetIsGlobalFunc() && parentFunc->GetIsGlobalFunc())
                        || (!pLastReuseFunc->GetIsGlobalFunc() && !parentFunc->GetIsGlobalFunc()))
                    {
                        Assert(pLastReuseFunc->StartInDocument() == pnodeParent->ichMin);
                        Assert(pLastReuseFunc->LengthInChars() == pnodeParent->LengthInCodepoints());
                        Assert(pLastReuseFunc->GetNestedCount() == parentFunc->GetNestedCount());

                        // If the current function is not parsed yet, its function body is not generated yet.
                        // Reset pCurrentFunction to null so that it will not be able re-use anything.
                        Js::FunctionProxy* proxy = pLastReuseFunc->GetNestedFunctionProxy((*pIndex));
                        if (proxy && proxy->IsFunctionBody())
                        {
                            byteCodeGenerator->pCurrentFunction = proxy->GetFunctionBody();
                        }
                        else
                        {
                            byteCodeGenerator->pCurrentFunction = nullptr;
                        }
                    }
                }
                else if (!parentFunc->GetIsGlobalFunc())
                {
                    // In the deferred parsing mode, we will be reusing the only one function (which is asked when on ::Begin) all inner function will be created.
                    byteCodeGenerator->pCurrentFunction = nullptr;
                }
            }

            Js::ParseableFunctionInfo::NestedArray * parentNestedArray = parentFunc->GetNestedArray();
            Js::ParseableFunctionInfo* reuseNestedFunc = nullptr;
            if (parentNestedArray)
            {
                Assert(*pIndex < parentNestedArray->nestedCount);
                Js::FunctionInfo * info = parentNestedArray->functionInfoArray[*pIndex];
                if (info && info->HasParseableInfo())
                {
                    reuseNestedFunc = info->GetParseableFunctionInfo();

                    // If parentFunc was redeferred, try to set pCurrentFunction to this FunctionBody,
                    // and cleanup to reparse (as previous cleanup stops at redeferred parentFunc).
                    if (!byteCodeGenerator->IsInNonDebugMode()
                        && !byteCodeGenerator->pCurrentFunction
                        && reuseNestedFunc->IsFunctionBody())
                    {
                        byteCodeGenerator->pCurrentFunction = reuseNestedFunc->GetFunctionBody();
                        byteCodeGenerator->pCurrentFunction->CleanupToReparse();
                    }
                }
            }
            PreVisitFunction(pnodeScope, byteCodeGenerator, reuseNestedFunc);
            FuncInfo *funcInfo = pnodeScope->sxFnc.funcInfo;

            parentFuncInfo->OnStartVisitFunction(pnodeScope);

            if (pnodeScope->sxFnc.pnodeBody)
            {
                if (!byteCodeGenerator->IsInNonDebugMode() && pLastReuseFunc != nullptr && byteCodeGenerator->pCurrentFunction == nullptr)
                {
                    // Patch current non-parsed function's FunctionBodyImpl with the new generated function body.
                    // So that the function object (pointing to the old function body) can able to get to the new one.

                    Js::FunctionProxy* proxy = pLastReuseFunc->GetNestedFunctionProxy((*pIndex));
                    if (proxy && !proxy->IsFunctionBody())
                    {
                        proxy->UpdateFunctionBodyImpl(funcInfo->byteCodeFunction->GetFunctionBody());
                    }
                }

                Scope *paramScope = funcInfo->GetParamScope();
                Scope *bodyScope = funcInfo->GetBodyScope();

                BeginVisitBlock(pnodeScope->sxFnc.pnodeScopes, byteCodeGenerator);
                i = 0;
                ParseNodePtr containerScope = pnodeScope->sxFnc.pnodeScopes;

                // Push the param scope
                byteCodeGenerator->PushScope(paramScope);

                if (pnodeScope->sxFnc.HasNonSimpleParameterList() && !funcInfo->IsBodyAndParamScopeMerged())
                {
                    // Set param scope as the current child scope.
                    funcInfo->SetCurrentChildScope(paramScope);
                    Assert(containerScope->nop == knopBlock && containerScope->sxBlock.blockType == Parameter);
                    VisitNestedScopes(containerScope->sxBlock.pnodeScopes, pnodeScope, byteCodeGenerator, prefix, postfix, &i, true);
                    MapFormals(pnodeScope, [&](ParseNode *argNode) { Visit(argNode, byteCodeGenerator, prefix, postfix); });
                }

                // Push the body scope
                byteCodeGenerator->PushScope(bodyScope);
                funcInfo->SetCurrentChildScope(bodyScope);

                PreVisitBlock(pnodeScope->sxFnc.pnodeBodyScope, byteCodeGenerator);
                AddVarsToScope(pnodeScope->sxFnc.pnodeVars, byteCodeGenerator);

                if (!pnodeScope->sxFnc.HasNonSimpleParameterList() || funcInfo->IsBodyAndParamScopeMerged())
                {
                    VisitNestedScopes(containerScope, pnodeScope, byteCodeGenerator, prefix, postfix, &i);
                    MapFormals(pnodeScope, [&](ParseNode *argNode) { Visit(argNode, byteCodeGenerator, prefix, postfix); });
                }

                if (pnodeScope->sxFnc.HasNonSimpleParameterList())
                {
                    byteCodeGenerator->AssignUndefinedConstRegister();

                    if (!funcInfo->IsBodyAndParamScopeMerged())
                    {
                        Assert(pnodeScope->sxFnc.pnodeBodyScope->sxBlock.scope);
                        VisitNestedScopes(pnodeScope->sxFnc.pnodeBodyScope->sxBlock.pnodeScopes, pnodeScope, byteCodeGenerator, prefix, postfix, &i);
                    }
                }

                BeginVisitBlock(pnodeScope->sxFnc.pnodeBodyScope, byteCodeGenerator);

                ParseNode* pnode = pnodeScope->sxFnc.pnodeBody;
                while (pnode->nop == knopList)
                {
                    // Check to see whether initializations of locals to "undef" can be skipped.
                    // The logic to do this is cheap - omit the init if we see an init with a value
                    // on the RHS at the top statement level (i.e., not inside a block, try, loop, etc.)
                    // before we see a use. The motivation is to help identify single-def locals in the BE.
                    // Note that this can't be done for globals.
                    byteCodeGenerator->SetCurrentTopStatement(pnode->sxBin.pnode1);
                    Visit(pnode->sxBin.pnode1, byteCodeGenerator, prefix, postfix);
                    if (!funcInfo->GetCallsEval() && !funcInfo->GetChildCallsEval() &&
                        // So that it will not be marked as init thus it will be added to the diagnostics symbols container.
                        !(byteCodeGenerator->ShouldTrackDebuggerMetadata()))
                    {
                        MarkInit(pnode->sxBin.pnode1);
                    }
                    pnode = pnode->sxBin.pnode2;
                }
                byteCodeGenerator->SetCurrentTopStatement(pnode);
                Visit(pnode, byteCodeGenerator, prefix, postfix);

                EndVisitBlock(pnodeScope->sxFnc.pnodeBodyScope, byteCodeGenerator);
                EndVisitBlock(pnodeScope->sxFnc.pnodeScopes, byteCodeGenerator);
            }

            if (!pnodeScope->sxFnc.pnodeBody)
            {
                // For defer prase scenario push the scopes here
                byteCodeGenerator->PushScope(funcInfo->GetParamScope());
                byteCodeGenerator->PushScope(funcInfo->GetBodyScope());
            }

            if (!parentFuncInfo->IsFakeGlobalFunction(byteCodeGenerator->GetFlags()))
            {
                pnodeScope->sxFnc.nestedIndex = *pIndex;
                parentFunc->SetNestedFunc(funcInfo->byteCodeFunction->GetFunctionInfo(), (*pIndex)++, byteCodeGenerator->GetFlags());
            }

            Assert(parentFunc);

            parentFuncInfo->OnEndVisitFunction(pnodeScope);

            PostVisitFunction(pnodeScope, byteCodeGenerator);

            pnodeScope = pnodeScope->sxFnc.pnodeNext;

            byteCodeGenerator->pCurrentFunction = pLastReuseFunc;
            break;
        }

        case knopBlock:
        {
            PreVisitBlock(pnodeScope, byteCodeGenerator);
            bool isMergedScope;
            parentFuncInfo->OnStartVisitScope(pnodeScope->sxBlock.scope, &isMergedScope);
            VisitNestedScopes(pnodeScope->sxBlock.pnodeScopes, pnodeParent, byteCodeGenerator, prefix, postfix, pIndex);
            parentFuncInfo->OnEndVisitScope(pnodeScope->sxBlock.scope, isMergedScope);
            PostVisitBlock(pnodeScope, byteCodeGenerator);

            pnodeScope = pnodeScope->sxBlock.pnodeNext;
            break;
        }

        case knopCatch:
        {
            PreVisitCatch(pnodeScope, byteCodeGenerator);

            if (pnodeScope->sxCatch.pnodeParam->nop == knopParamPattern)
            {
                Parser::MapBindIdentifier(pnodeScope->sxCatch.pnodeParam->sxParamPattern.pnode1, [byteCodeGenerator](ParseNodePtr pnode)
                {
                    Assert(pnode->nop == knopLetDecl);
                    pnode->sxVar.sym->SetLocation(byteCodeGenerator->NextVarRegister());
                });

                if (pnodeScope->sxCatch.pnodeParam->sxParamPattern.location == Js::Constants::NoRegister)
                {
                    pnodeScope->sxCatch.pnodeParam->sxParamPattern.location = byteCodeGenerator->NextVarRegister();
                }
            }
            else
            {
                Visit(pnodeScope->sxCatch.pnodeParam, byteCodeGenerator, prefix, postfix);
            }

            bool isMergedScope;
            parentFuncInfo->OnStartVisitScope(pnodeScope->sxCatch.scope, &isMergedScope);
            VisitNestedScopes(pnodeScope->sxCatch.pnodeScopes, pnodeParent, byteCodeGenerator, prefix, postfix, pIndex);

            parentFuncInfo->OnEndVisitScope(pnodeScope->sxCatch.scope, isMergedScope);
            PostVisitCatch(pnodeScope, byteCodeGenerator);

            pnodeScope = pnodeScope->sxCatch.pnodeNext;
            break;
        }

        case knopWith:
        {
            PreVisitWith(pnodeScope, byteCodeGenerator);
            bool isMergedScope;
            parentFuncInfo->OnStartVisitScope(pnodeScope->sxWith.scope, &isMergedScope);
            VisitNestedScopes(pnodeScope->sxWith.pnodeScopes, pnodeParent, byteCodeGenerator, prefix, postfix, pIndex);
            parentFuncInfo->OnEndVisitScope(pnodeScope->sxWith.scope, isMergedScope);
            PostVisitWith(pnodeScope, byteCodeGenerator);
            pnodeScope = pnodeScope->sxWith.pnodeNext;
            break;
        }

        default:
            AssertMsg(false, "Unexpected opcode in tree of scopes");
            return;
        }
    }
}

void PreVisitBlock(ParseNode *pnodeBlock, ByteCodeGenerator *byteCodeGenerator)
{
    if (!pnodeBlock->sxBlock.scope &&
        !pnodeBlock->sxBlock.HasBlockScopedContent() &&
        !pnodeBlock->sxBlock.GetCallsEval())
    {
        // Do nothing here if the block doesn't declare anything or call eval (which may declare something).
        return;
    }

    bool isGlobalEvalBlockScope = false;
    FuncInfo *func = byteCodeGenerator->TopFuncInfo();
    if (func->IsGlobalFunction() &&
        func->root->sxFnc.pnodeScopes == pnodeBlock &&
        byteCodeGenerator->IsEvalWithNoParentScopeInfo())
    {
        isGlobalEvalBlockScope = true;
    }
    Assert(!pnodeBlock->sxBlock.scope ||
           isGlobalEvalBlockScope == (pnodeBlock->sxBlock.scope->GetScopeType() == ScopeType_GlobalEvalBlock));

    ArenaAllocator *alloc = byteCodeGenerator->GetAllocator();
    Scope *scope;

    if ((pnodeBlock->sxBlock.blockType == PnodeBlockType::Global && !byteCodeGenerator->IsEvalWithNoParentScopeInfo()) || pnodeBlock->sxBlock.blockType == PnodeBlockType::Function)
    {
        scope = byteCodeGenerator->GetCurrentScope();

        if (pnodeBlock->sxBlock.blockType == PnodeBlockType::Function)
        {
            AnalysisAssert(pnodeBlock->sxBlock.scope);
            if (pnodeBlock->sxBlock.scope->GetScopeType() == ScopeType_Parameter
                && scope->GetScopeType() == ScopeType_FunctionBody)
            {
                scope = scope->GetEnclosingScope();
            }
        }

        pnodeBlock->sxBlock.scope = scope;
    }
    else if (!(pnodeBlock->grfpn & fpnSyntheticNode) || isGlobalEvalBlockScope)
    {
        scope = pnodeBlock->sxBlock.scope;
        if (!scope)
        {
            scope = Anew(alloc, Scope, alloc,
                         isGlobalEvalBlockScope? ScopeType_GlobalEvalBlock : ScopeType_Block, true);
            pnodeBlock->sxBlock.scope = scope;
        }
        scope->SetFunc(byteCodeGenerator->TopFuncInfo());
        // For now, prevent block scope from being merged with enclosing function scope.
        // Consider optimizing this.
        scope->SetCanMerge(false);

        if (isGlobalEvalBlockScope)
        {
            scope->SetIsObject();
        }

        byteCodeGenerator->PushScope(scope);
        byteCodeGenerator->PushBlock(pnodeBlock);
    }
    else
    {
        return;
    }

    Assert(scope && scope == pnodeBlock->sxBlock.scope);

    bool isGlobalScope = (scope->GetEnclosingScope() == nullptr);
    Assert(!isGlobalScope || (pnodeBlock->grfpn & fpnSyntheticNode));

    // If it is the global eval block scope, we don't what function decl to be assigned in the block scope.
    // They should already declared in the global function's scope.
    if (!isGlobalEvalBlockScope && !isGlobalScope)
    {
        AddFunctionsToScope(pnodeBlock->sxBlock.pnodeScopes, byteCodeGenerator);
    }

    // We can skip this check by not creating the GlobalEvalBlock above and in Parser::Parse for console eval but that seems to break couple of places
    // as we heavily depend on BlockHasOwnScope function. Once we clean up the creation of GlobalEvalBlock for evals we can clean this as well.
    if (byteCodeGenerator->IsConsoleScopeEval() && isGlobalEvalBlockScope && !isGlobalScope)
    {
        AssertMsg(scope->GetEnclosingScope()->GetScopeType() == ScopeType_Global, "Additional scope between Global and GlobalEvalBlock?");
        scope = scope->GetEnclosingScope();
        isGlobalScope = true;
    }

    auto addSymbolToScope = [scope, byteCodeGenerator, isGlobalScope](ParseNode *pnode)
        {
            Symbol *sym = byteCodeGenerator->AddSymbolToScope(scope, reinterpret_cast<const char16*>(pnode->sxVar.pid->Psz()), pnode->sxVar.pid->Cch(), pnode, STVariable);
#if DBG_DUMP
        if (sym->GetSymbolType() == STVariable && byteCodeGenerator->Trace())
        {
            Output::Print(_u("current context has declared %s %s of type %s\n"),
                sym->GetDecl()->nop == knopLetDecl ? _u("let") : _u("const"),
                pnode->sxVar.pid->Psz(),
                sym->GetSymbolTypeName());
        }
#endif
            sym->SetIsGlobal(isGlobalScope);
            sym->SetIsBlockVar(true);
            sym->SetNeedDeclaration(true);
            pnode->sxVar.sym = sym;
        };

    byteCodeGenerator->IterateBlockScopedVariables(pnodeBlock, addSymbolToScope);
}

void PostVisitBlock(ParseNode *pnode, ByteCodeGenerator *byteCodeGenerator)
{
    if (!BlockHasOwnScope(pnode, byteCodeGenerator))
    {
        return;
    }

    if (pnode->sxBlock.GetCallsEval() || pnode->sxBlock.GetChildCallsEval() || (byteCodeGenerator->GetFlags() & (fscrEval | fscrImplicitThis | fscrImplicitParents)))
    {
        Scope *scope = pnode->sxBlock.scope;
        bool scopeIsEmpty = scope->IsEmpty();
        scope->SetIsObject();
        scope->SetCapturesAll(true);
        scope->SetMustInstantiate(!scopeIsEmpty);
    }

    byteCodeGenerator->PopScope();
    byteCodeGenerator->PopBlock();

    ParseNode *currentBlock = byteCodeGenerator->GetCurrentBlock();
    if (currentBlock && (pnode->sxBlock.GetCallsEval() || pnode->sxBlock.GetChildCallsEval()))
    {
        currentBlock->sxBlock.SetChildCallsEval(true);
    }
}

void PreVisitCatch(ParseNode *pnode, ByteCodeGenerator *byteCodeGenerator)
{
    // Push the catch scope and add the catch expression to it.
    byteCodeGenerator->StartBindCatch(pnode);
    if (pnode->sxCatch.pnodeParam->nop == knopParamPattern)
    {
        Parser::MapBindIdentifier(pnode->sxCatch.pnodeParam->sxParamPattern.pnode1, [&](ParseNodePtr item)
        {
            Symbol *sym = item->sxVar.sym;
#if DBG_DUMP
            if (byteCodeGenerator->Trace())
            {
                Output::Print(_u("current context has declared catch var %s of type %s\n"),
                    item->sxVar.pid->Psz(), sym->GetSymbolTypeName());
            }
#endif
        });
    }
    else
    {
        Symbol *sym = *pnode->sxCatch.pnodeParam->sxPid.symRef;
        Assert(sym->GetScope() == pnode->sxCatch.scope);
#if DBG_DUMP
        if (byteCodeGenerator->Trace())
        {
            Output::Print(_u("current context has declared catch var %s of type %s\n"),
                pnode->sxCatch.pnodeParam->sxPid.pid->Psz(), sym->GetSymbolTypeName());
        }
#endif
        sym->SetIsCatch(true);
        pnode->sxCatch.pnodeParam->sxPid.sym = sym;
    }
    // This call will actually add the nested function symbols to the enclosing function scope (which is what we want).
    AddFunctionsToScope(pnode->sxCatch.pnodeScopes, byteCodeGenerator);
}

void PostVisitCatch(ParseNode *pnode, ByteCodeGenerator *byteCodeGenerator)
{
    byteCodeGenerator->EndBindCatch();
}

void PreVisitWith(ParseNode *pnode, ByteCodeGenerator *byteCodeGenerator)
{
    ArenaAllocator *alloc = byteCodeGenerator->GetAllocator();
    Scope *scope = Anew(alloc, Scope, alloc, ScopeType_With);
    scope->SetFunc(byteCodeGenerator->TopFuncInfo());
    scope->SetIsDynamic(true);
    pnode->sxWith.scope = scope;

    byteCodeGenerator->PushScope(scope);
}

void PostVisitWith(ParseNode *pnode, ByteCodeGenerator *byteCodeGenerator)
{
    byteCodeGenerator->PopScope();
}

void BindFuncSymbol(ParseNode *pnodeFnc, ByteCodeGenerator *byteCodeGenerator)
{
    if (pnodeFnc->sxFnc.pnodeName)
    {
        Assert(pnodeFnc->sxFnc.pnodeName->nop == knopVarDecl);
        Symbol *sym = pnodeFnc->sxFnc.pnodeName->sxVar.sym;
        FuncInfo* func = byteCodeGenerator->TopFuncInfo();
        if (sym == nullptr || sym->GetIsGlobal())
        {
            func->SetHasGlobalRef(true);
        }
    }
}

bool IsMathLibraryId(Js::PropertyId propertyId)
{
    return (propertyId >= Js::PropertyIds::abs) && (propertyId <= Js::PropertyIds::fround);
}

bool IsLibraryFunction(ParseNode* expr, Js::ScriptContext* scriptContext)
{
    if (expr && expr->nop == knopDot)
    {
        ParseNode* lhs = expr->sxBin.pnode1;
        ParseNode* rhs = expr->sxBin.pnode2;
        if ((lhs != nullptr) && (rhs != nullptr) && (lhs->nop == knopName) && (rhs->nop == knopName))
        {
            Symbol* lsym = lhs->sxPid.sym;
            if ((lsym == nullptr || lsym->GetIsGlobal()) && lhs->sxPid.PropertyIdFromNameNode() == Js::PropertyIds::Math)
            {
                return IsMathLibraryId(rhs->sxPid.PropertyIdFromNameNode());
            }
        }
    }
    return false;
}

struct SymCheck
{
    static const int kMaxInvertedSyms = 8;
    Symbol* syms[kMaxInvertedSyms];
    Symbol* permittedSym;
    int symCount;
    bool result;
    bool cond;

    bool AddSymbol(Symbol* sym)
    {
        if (symCount < kMaxInvertedSyms)
        {
            syms[symCount++] = sym;
            return true;
        }
        else
        {
            return false;
        }
    }

    bool MatchSymbol(Symbol* sym)
    {
        if (sym != permittedSym)
        {
            for (int i = 0; i < symCount; i++)
            {
                if (sym == syms[i])
                {
                    return true;
                }
            }
        }
        return false;
    }

    void Init()
    {
        symCount = 0;
        result = true;
    }
};

void CheckInvertableExpr(ParseNode* pnode, ByteCodeGenerator* byteCodeGenerator, SymCheck* symCheck)
{
    if (symCheck->result)
    {
        switch (pnode->nop)
        {
        case knopName:
            if (symCheck->MatchSymbol(pnode->sxPid.sym))
            {
                symCheck->result = false;
            }
            break;
        case knopCall:
        {
            ParseNode* callTarget = pnode->sxBin.pnode1;
            if (callTarget != nullptr)
            {
                if (callTarget->nop == knopName)
                {
                    Symbol* sym = callTarget->sxPid.sym;
                    if (sym && sym->SingleDef())
                    {
                        ParseNode* decl = sym->GetDecl();
                        if (decl == nullptr ||
                            decl->nop != knopVarDecl ||
                            !IsLibraryFunction(decl->sxVar.pnodeInit, byteCodeGenerator->GetScriptContext()))
                        {
                            symCheck->result = false;
                        }
                        }
                    else
                    {
                        symCheck->result = false;
                    }
                    }
                else if (callTarget->nop == knopDot)
                {
                    if (!IsLibraryFunction(callTarget, byteCodeGenerator->GetScriptContext()))
                    {
                        symCheck->result = false;
                }
                    }
                    }
            else
            {
                symCheck->result = false;
                }
            break;
                       }
        case knopDot:
            if (!IsLibraryFunction(pnode, byteCodeGenerator->GetScriptContext()))
            {
                symCheck->result = false;
            }
            break;
        case knopTrue:
        case knopFalse:
        case knopAdd:
        case knopSub:
        case knopDiv:
        case knopMul:
        case knopExpo:
        case knopMod:
        case knopNeg:
        case knopInt:
        case knopFlt:
        case knopLt:
        case knopGt:
        case knopLe:
        case knopGe:
        case knopEq:
        case knopNe:
            break;
        default:
            symCheck->result = false;
            break;
        }
    }
}

bool InvertableExpr(SymCheck* symCheck, ParseNode* expr, ByteCodeGenerator* byteCodeGenerator)
{
    symCheck->result = true;
    symCheck->cond = false;
    symCheck->permittedSym = nullptr;
    VisitIndirect<SymCheck>(expr, byteCodeGenerator, symCheck, &CheckInvertableExpr, nullptr);
    return symCheck->result;
}

bool InvertableExprPlus(SymCheck* symCheck, ParseNode* expr, ByteCodeGenerator* byteCodeGenerator, Symbol* permittedSym)
{
    symCheck->result = true;
    symCheck->cond = true;
    symCheck->permittedSym = permittedSym;
    VisitIndirect<SymCheck>(expr, byteCodeGenerator, symCheck, &CheckInvertableExpr, nullptr);
    return symCheck->result;
}

void CheckLocalVarDef(ParseNode *pnode, ByteCodeGenerator *byteCodeGenerator)
{
    Assert(pnode->nop == knopAsg);
    if (pnode->sxBin.pnode1 != nullptr)
    {
        ParseNode *lhs = pnode->sxBin.pnode1;
        if (lhs->nop == knopName)
        {
            Symbol *sym = lhs->sxPid.sym;
            if (sym != nullptr)
            {
                sym->RecordDef();
            }
        }
    }
}

ParseNode* ConstructInvertedStatement(ParseNode* stmt, ByteCodeGenerator* byteCodeGenerator, FuncInfo* funcInfo,
    ParseNode** outerStmtRef)
{
    if (stmt == nullptr)
    {
            return nullptr;
        }

        ParseNode* cStmt;
    if ((stmt->nop == knopAsg) || (stmt->nop == knopVarDecl))
    {
        ParseNode* rhs = nullptr;
        ParseNode* lhs = nullptr;

        if (stmt->nop == knopAsg)
        {
            rhs = stmt->sxBin.pnode2;
            lhs = stmt->sxBin.pnode1;
            }
        else if (stmt->nop == knopVarDecl)
        {
            rhs = stmt->sxVar.pnodeInit;
            }
        ArenaAllocator* alloc = byteCodeGenerator->GetAllocator();
        ParseNode* loopInvar = byteCodeGenerator->GetParser()->CreateTempNode(rhs);
        loopInvar->location = funcInfo->NextVarRegister();

            // Can't use a temp register here because the inversion happens at the parse tree level without generating
        // any bytecode yet. All local non-temp registers need to be initialized for jitted loop bodies, and since this is
            // not a user variable, track this register separately to have it be initialized at the top of the function.
            funcInfo->nonUserNonTempRegistersToInitialize.Add(loopInvar->location);

            // add temp node to list of initializers for new outer loop
        if ((*outerStmtRef)->sxBin.pnode1 == nullptr)
        {
            (*outerStmtRef)->sxBin.pnode1 = loopInvar;
            }
        else
        {
            ParseNode* listNode = Parser::StaticCreateBinNode(knopList, nullptr, nullptr, alloc);
            (*outerStmtRef)->sxBin.pnode2 = listNode;
            listNode->sxBin.pnode1 = loopInvar;
            *outerStmtRef = listNode;
            }

        ParseNode* tempName = byteCodeGenerator->GetParser()->CreateTempRef(loopInvar);

        if (lhs != nullptr)
        {
            cStmt = Parser::StaticCreateBinNode(knopAsg, lhs, tempName, alloc);
            }
        else
        {
                // Use AddVarDeclNode to add the var to the function.
                // Do not use CreateVarDeclNode which is meant to be used while parsing. It assumes that
                // parser's internal data structures (m_ppnodeVar in particular) is at the "current" location.
            cStmt = byteCodeGenerator->GetParser()->AddVarDeclNode(stmt->sxVar.pid, funcInfo->root);
            cStmt->sxVar.pnodeInit = tempName;
            cStmt->sxVar.sym = stmt->sxVar.sym;
            }
        }
    else
    {
        cStmt = byteCodeGenerator->GetParser()->CopyPnode(stmt);
        }

        return cStmt;
}

ParseNode* ConstructInvertedLoop(ParseNode* innerLoop, ParseNode* outerLoop, ByteCodeGenerator* byteCodeGenerator, FuncInfo* funcInfo)
{
    ArenaAllocator* alloc = byteCodeGenerator->GetAllocator();
    ParseNode* outerLoopC = Parser::StaticCreateNodeT<knopFor>(alloc);
    outerLoopC->sxFor.pnodeInit = innerLoop->sxFor.pnodeInit;
    outerLoopC->sxFor.pnodeCond = innerLoop->sxFor.pnodeCond;
    outerLoopC->sxFor.pnodeIncr = innerLoop->sxFor.pnodeIncr;
    outerLoopC->sxFor.pnodeBlock = innerLoop->sxFor.pnodeBlock;
    outerLoopC->sxFor.pnodeInverted = nullptr;

    ParseNode* innerLoopC = Parser::StaticCreateNodeT<knopFor>(alloc);
    innerLoopC->sxFor.pnodeInit = outerLoop->sxFor.pnodeInit;
    innerLoopC->sxFor.pnodeCond = outerLoop->sxFor.pnodeCond;
    innerLoopC->sxFor.pnodeIncr = outerLoop->sxFor.pnodeIncr;
    innerLoopC->sxFor.pnodeBlock = outerLoop->sxFor.pnodeBlock;
    innerLoopC->sxFor.pnodeInverted = nullptr;

    ParseNode* innerBod = Parser::StaticCreateBlockNode(alloc);
    innerLoopC->sxFor.pnodeBody = innerBod;
    innerBod->sxBlock.scope = innerLoop->sxFor.pnodeBody->sxBlock.scope;

    ParseNode* outerBod = Parser::StaticCreateBlockNode(alloc);
    outerLoopC->sxFor.pnodeBody = outerBod;
    outerBod->sxBlock.scope = outerLoop->sxFor.pnodeBody->sxBlock.scope;

    ParseNode* listNode = Parser::StaticCreateBinNode(knopList, nullptr, nullptr, alloc);
    outerBod->sxBlock.pnodeStmt = listNode;

    ParseNode* innerBodOriginal = innerLoop->sxFor.pnodeBody;
    ParseNode* origStmt = innerBodOriginal->sxBlock.pnodeStmt;
    if (origStmt->nop == knopList)
    {
        ParseNode* invertedStmt = nullptr;
        while (origStmt->nop == knopList)
        {
            ParseNode* invertedItem = ConstructInvertedStatement(origStmt->sxBin.pnode1, byteCodeGenerator, funcInfo, &listNode);
            if (invertedStmt != nullptr)
            {
                invertedStmt = invertedStmt->sxBin.pnode2 = byteCodeGenerator->GetParser()->CreateBinNode(knopList, invertedItem, nullptr);
            }
            else
            {
                invertedStmt = innerBod->sxBlock.pnodeStmt = byteCodeGenerator->GetParser()->CreateBinNode(knopList, invertedItem, nullptr);
            }
            origStmt = origStmt->sxBin.pnode2;
        }
        Assert(invertedStmt != nullptr);
        invertedStmt->sxBin.pnode2 = ConstructInvertedStatement(origStmt, byteCodeGenerator, funcInfo, &listNode);
    }
    else
    {
        innerBod->sxBlock.pnodeStmt = ConstructInvertedStatement(origStmt, byteCodeGenerator, funcInfo, &listNode);
    }

    if (listNode->sxBin.pnode1 == nullptr)
    {
        listNode->sxBin.pnode1 = byteCodeGenerator->GetParser()->CreateTempNode(nullptr);
    }

    listNode->sxBin.pnode2 = innerLoopC;
    return outerLoopC;
}

bool InvertableStmt(ParseNode* stmt, Symbol* outerVar, ParseNode* innerLoop, ParseNode* outerLoop, ByteCodeGenerator* byteCodeGenerator, SymCheck* symCheck)
{
    if (stmt != nullptr)
    {
        ParseNode* lhs = nullptr;
        ParseNode* rhs = nullptr;
        if (stmt->nop == knopAsg)
        {
            lhs = stmt->sxBin.pnode1;
            rhs = stmt->sxBin.pnode2;
        }
        else if (stmt->nop == knopVarDecl)
        {
            rhs = stmt->sxVar.pnodeInit;
        }

        if (lhs != nullptr)
        {
            if (lhs->nop == knopDot)
            {
                return false;
            }

            if (lhs->nop == knopName)
            {
                if ((lhs->sxPid.sym != nullptr) && (lhs->sxPid.sym->GetIsGlobal()))
                {
                    return false;
                }
            }
            else if (lhs->nop == knopIndex)
            {
                ParseNode* indexed = lhs->sxBin.pnode1;
                ParseNode* index = lhs->sxBin.pnode2;

                if ((index == nullptr) || (indexed == nullptr))
                {
                    return false;
                }

                if ((indexed->nop != knopName) || (indexed->sxPid.sym == nullptr))
                {
                    return false;
                }

                if (!InvertableExprPlus(symCheck, index, byteCodeGenerator, outerVar))
                {
                    return false;
                }
            }
        }

        if (rhs != nullptr)
        {
            if (!InvertableExpr(symCheck, rhs, byteCodeGenerator))
            {
                return false;
            }
        }
        else
        {
            if (!InvertableExpr(symCheck, stmt, byteCodeGenerator))
            {
                return false;
            }
        }

        return true;
    }

    return false;
}

bool GatherInversionSyms(ParseNode* stmt, Symbol* outerVar, ParseNode* innerLoop, ByteCodeGenerator* byteCodeGenerator, SymCheck* symCheck)
{
    if (stmt != nullptr)
    {
        ParseNode* lhs = nullptr;
        Symbol* auxSym = nullptr;

        if (stmt->nop == knopAsg)
        {
            lhs = stmt->sxBin.pnode1;
        }
        else if (stmt->nop == knopVarDecl)
        {
            auxSym = stmt->sxVar.sym;
        }

        if (lhs != nullptr)
        {
            if (lhs->nop == knopDot)
            {
                return false;
            }

            if (lhs->nop == knopName)
            {
                if ((lhs->sxPid.sym == nullptr) || (lhs->sxPid.sym->GetIsGlobal()))
                {
                    return false;
                }
                else
                {
                    auxSym = lhs->sxPid.sym;
                }
            }
        }

        if (auxSym != nullptr)
        {
            return symCheck->AddSymbol(auxSym);
        }
    }

    return true;
}

bool InvertableBlock(ParseNode* block, Symbol* outerVar, ParseNode* innerLoop, ParseNode* outerLoop, ByteCodeGenerator* byteCodeGenerator,
    SymCheck* symCheck)
{
    if (block == nullptr)
    {
            return false;
        }

    if (!symCheck->AddSymbol(outerVar))
    {
            return false;
        }

        if ((innerLoop->sxFor.pnodeBody->nop == knopBlock && innerLoop->sxFor.pnodeBody->sxBlock.HasBlockScopedContent())
            || (outerLoop->sxFor.pnodeBody->nop == knopBlock && outerLoop->sxFor.pnodeBody->sxBlock.HasBlockScopedContent()))
        {
            // we can not invert loops if there are block scoped declarations inside
            return false;
        }

    if ((block != nullptr) && (block->nop == knopBlock))
    {
        ParseNode* stmt = block->sxBlock.pnodeStmt;
        while ((stmt != nullptr) && (stmt->nop == knopList))
        {
            if (!GatherInversionSyms(stmt->sxBin.pnode1, outerVar, innerLoop, byteCodeGenerator, symCheck))
            {
                    return false;
                }
            stmt = stmt->sxBin.pnode2;
            }

        if (!GatherInversionSyms(stmt, outerVar, innerLoop, byteCodeGenerator, symCheck))
        {
                return false;
            }

        stmt = block->sxBlock.pnodeStmt;
        while ((stmt != nullptr) && (stmt->nop == knopList))
        {
            if (!InvertableStmt(stmt->sxBin.pnode1, outerVar, innerLoop, outerLoop, byteCodeGenerator, symCheck))
            {
                    return false;
                }
            stmt = stmt->sxBin.pnode2;
            }

        if (!InvertableStmt(stmt, outerVar, innerLoop, outerLoop, byteCodeGenerator, symCheck))
        {
                return false;
            }

        return (InvertableExprPlus(symCheck, innerLoop->sxFor.pnodeCond, byteCodeGenerator, nullptr) &&
            InvertableExprPlus(symCheck, outerLoop->sxFor.pnodeCond, byteCodeGenerator, outerVar));
        }
    else
    {
            return false;
        }
}

// Start of invert loop optimization.
// For now, find simple cases (only for loops around single assignment).
// Returns new AST for inverted loop; also returns in out param
// side effects level, if any that guards the new AST (old AST will be
// used if guard fails).
// Should only be called with loopNode representing top-level statement.
ParseNode* InvertLoop(ParseNode* outerLoop, ByteCodeGenerator* byteCodeGenerator, FuncInfo* funcInfo)
{
    if (byteCodeGenerator->GetScriptContext()->optimizationOverrides.GetSideEffects() != Js::SideEffects_None)
    {
        return nullptr;
    }

    SymCheck symCheck;
    symCheck.Init();

    if (outerLoop->nop == knopFor)
    {
        ParseNode* innerLoop = outerLoop->sxFor.pnodeBody;
        if ((innerLoop == nullptr) || (innerLoop->nop != knopBlock))
        {
            return nullptr;
        }
        else
        {
            innerLoop = innerLoop->sxBlock.pnodeStmt;
        }

        if ((innerLoop != nullptr) && (innerLoop->nop == knopFor))
        {
            if ((outerLoop->sxFor.pnodeInit != nullptr) &&
                (outerLoop->sxFor.pnodeInit->nop == knopVarDecl) &&
                (outerLoop->sxFor.pnodeInit->sxVar.pnodeInit != nullptr) &&
                (outerLoop->sxFor.pnodeInit->sxVar.pnodeInit->nop == knopInt) &&
                (outerLoop->sxFor.pnodeIncr != nullptr) &&
                ((outerLoop->sxFor.pnodeIncr->nop == knopIncPre) || (outerLoop->sxFor.pnodeIncr->nop == knopIncPost)) &&
                (outerLoop->sxFor.pnodeIncr->sxUni.pnode1->nop == knopName) &&
                (outerLoop->sxFor.pnodeInit->sxVar.pid == outerLoop->sxFor.pnodeIncr->sxUni.pnode1->sxPid.pid) &&
                (innerLoop->sxFor.pnodeIncr != nullptr) &&
                ((innerLoop->sxFor.pnodeIncr->nop == knopIncPre) || (innerLoop->sxFor.pnodeIncr->nop == knopIncPost)) &&
                (innerLoop->sxFor.pnodeInit != nullptr) &&
                (innerLoop->sxFor.pnodeInit->nop == knopVarDecl) &&
                (innerLoop->sxFor.pnodeInit->sxVar.pnodeInit != nullptr) &&
                (innerLoop->sxFor.pnodeInit->sxVar.pnodeInit->nop == knopInt) &&
                (innerLoop->sxFor.pnodeIncr->sxUni.pnode1->nop == knopName) &&
                (innerLoop->sxFor.pnodeInit->sxVar.pid == innerLoop->sxFor.pnodeIncr->sxUni.pnode1->sxPid.pid))
            {
                Symbol* outerVar = outerLoop->sxFor.pnodeInit->sxVar.sym;
                Symbol* innerVar = innerLoop->sxFor.pnodeInit->sxVar.sym;
                if ((outerVar != nullptr) && (innerVar != nullptr))
                {
                    ParseNode* block = innerLoop->sxFor.pnodeBody;
                    if (InvertableBlock(block, outerVar, innerLoop, outerLoop, byteCodeGenerator, &symCheck))
                    {
                        return ConstructInvertedLoop(innerLoop, outerLoop, byteCodeGenerator, funcInfo);
                    }
                }
            }
        }
    }

    return nullptr;
}

void SetAdditionalBindInfoForVariables(ParseNode *pnode, ByteCodeGenerator *byteCodeGenerator)
{
    Symbol *sym = pnode->sxVar.sym;
    if (sym == nullptr)
    {
        return;
    }

    FuncInfo* func = byteCodeGenerator->TopFuncInfo();
    if (func->IsGlobalFunction())
    {
        func->SetHasGlobalRef(true);
    }

    if (!sym->GetIsGlobal() && !sym->GetIsArguments() &&
        (sym->GetScope() == func->GetBodyScope() || sym->GetScope() == func->GetParamScope() || sym->GetScope()->GetCanMerge()))
    {
        if (func->GetChildCallsEval())
        {
            func->SetHasLocalInClosure(true);
        }
        else
        {
            sym->RecordDef();
        }
    }

    // If this decl does an assignment inside a loop body, then there's a chance
    // that a jitted loop body will expect us to begin with a valid value in this var.
    // So mark the sym as used so that we guarantee the var will at least get "undefined".
    if (byteCodeGenerator->IsInLoop() &&
        pnode->sxVar.pnodeInit)
    {
        sym->SetIsUsed(true);
    }
}

// bind references to definitions (prefix pass)
void Bind(ParseNode *pnode, ByteCodeGenerator *byteCodeGenerator)
{
    if (pnode == nullptr)
{
        return;
    }

    switch (pnode->nop)
    {
    case knopBreak:
    case knopContinue:
        byteCodeGenerator->AddTargetStmt(pnode->sxJump.pnodeTarget);
        break;
    case knopProg:
        {
            FuncInfo* globFuncInfo = byteCodeGenerator->StartBindGlobalStatements(pnode);
            pnode->sxFnc.funcInfo = globFuncInfo;
            AddFunctionsToScope(pnode->sxFnc.GetTopLevelScope(), byteCodeGenerator);
            AddVarsToScope(pnode->sxFnc.pnodeVars, byteCodeGenerator);
            // There are no args to add, but "eval" gets a this pointer.
            byteCodeGenerator->SetNumberOfInArgs(!!(byteCodeGenerator->GetFlags() & fscrEvalCode));
            if (!globFuncInfo->IsFakeGlobalFunction(byteCodeGenerator->GetFlags()))
            {
                // Global code: the root function is the global function.
                byteCodeGenerator->SetRootFuncInfo(globFuncInfo);
            }
            else if (globFuncInfo->byteCodeFunction)
            {
            // If the current global code wasn't marked to be treated as global code (e.g. from deferred parsing),
            // we don't need to send a register script event for it.
                globFuncInfo->byteCodeFunction->SetIsTopLevel(false);
            }
            if (pnode->sxFnc.CallsEval())
            {
                globFuncInfo->SetCallsEval(true);
            }
            break;
        }
    case knopFncDecl:
        // VisitFunctionsInScope has already done binding within the declared function. Here, just record the fact
        // that the parent function has a local/global declaration in it.
        BindFuncSymbol(pnode, byteCodeGenerator);
        if (pnode->sxFnc.IsCoroutine())
        {
            // Always assume generator functions escape since tracking them requires tracking
            // the resulting generators in addition to the function.
            byteCodeGenerator->FuncEscapes(byteCodeGenerator->TopFuncInfo()->GetBodyScope());
        }
        if (!pnode->sxFnc.IsDeclaration())
        {
            FuncInfo *funcInfo = byteCodeGenerator->TopFuncInfo();
            if (!funcInfo->IsGlobalFunction() || (byteCodeGenerator->GetFlags() & fscrEval))
            {
                // In the case of a nested function expression, assumes that it escapes.
                // We could try to analyze what it touches to be more precise.
                byteCodeGenerator->FuncEscapes(funcInfo->GetBodyScope());
            }
            byteCodeGenerator->ProcessCapturedSyms(pnode);
        }
        else if (byteCodeGenerator->IsInLoop())
        {
            Symbol *funcSym = pnode->sxFnc.GetFuncSymbol();
            if (funcSym)
            {
                Symbol *funcVarSym = funcSym->GetFuncScopeVarSym();
                if (funcVarSym)
                {
                    // We're going to write to the funcVarSym when we do the function instantiation,
                    // so treat the funcVarSym as used. That way, we know it will get undef-initialized at the
                    // top of the function, so a jitted loop body won't have any issue with boxing if
                    // the function instantiation isn't executed.
                    Assert(funcVarSym != funcSym);
                    funcVarSym->SetIsUsed(true);
                }
            }
        }
        break;
    case knopThis:
    case knopSuper:
    {
        FuncInfo *top = byteCodeGenerator->TopFuncInfo();
        if (top->IsGlobalFunction() && !(byteCodeGenerator->GetFlags() & fscrEval))
        {
            top->SetHasGlobalRef(true);
        }
        else if (top->IsLambda())
        {
            byteCodeGenerator->MarkThisUsedInLambda();
        }

        // "this" should be loaded for both global and non-global functions
        byteCodeGenerator->TopFuncInfo()->GetParsedFunctionBody()->SetHasThis(true);
        break;
    }
    case knopName:
    {
        if (pnode->sxPid.sym == nullptr)
        {
            if (pnode->grfpn & fpnMemberReference)
            {
                // This is a member name. No binding.
                break;
            }

            Symbol *sym = byteCodeGenerator->FindSymbol(pnode->sxPid.symRef, pnode->sxPid.pid);
            if (sym)
            {
                // This is a named load, not just a reference, so if it's a nested function note that all
                // the nested scopes escape.
                Assert(!sym->GetDecl() || (pnode->sxPid.symRef && *pnode->sxPid.symRef));
                Assert(!sym->GetDecl() || ((*pnode->sxPid.symRef)->GetDecl() == sym->GetDecl()) ||
                       ((*pnode->sxPid.symRef)->GetFuncScopeVarSym() == sym));

                pnode->sxPid.sym = sym;
                if (sym->GetSymbolType() == STFunction &&
                    (!sym->GetIsGlobal() || (byteCodeGenerator->GetFlags() & fscrEval)))
                {
                    byteCodeGenerator->FuncEscapes(sym->GetScope());
                }
            }
        }

            FuncInfo *top = byteCodeGenerator->TopFuncInfo();
            if (pnode->sxPid.sym == nullptr || pnode->sxPid.sym->GetIsGlobal())
            {
                top->SetHasGlobalRef(true);
            }

            if (pnode->sxPid.sym)
            {
            pnode->sxPid.sym->SetIsUsed(true);
        }

        break;
    }
    case knopMember:
    case knopMemberShort:
    case knopObjectPatternMember:
        if (pnode->sxBin.pnode1->nop == knopComputedName)
        {
            // Computed property name - cannot bind yet
            break;
        }
        // fall through
    case knopGetMember:
    case knopSetMember:
        {
            // lhs is knopStr, rhs is expr
        ParseNode *id = pnode->sxBin.pnode1;
            if (id->nop == knopStr || id->nop == knopName)
            {
                byteCodeGenerator->AssignPropertyId(id->sxPid.pid);
                id->sxPid.sym = nullptr;
                id->sxPid.symRef = nullptr;
                id->grfpn |= fpnMemberReference;
            }
            break;
        }
        // TODO: convert index over string to Get/Put Value
    case knopIndex:
        BindReference(pnode, byteCodeGenerator);
        break;
    case knopDot:
        BindInstAndMember(pnode, byteCodeGenerator);
        break;
    case knopTryFinally:
        byteCodeGenerator->SetHasFinally(true);
    case knopTryCatch:
        byteCodeGenerator->SetHasTry(true);
        byteCodeGenerator->TopFuncInfo()->byteCodeFunction->SetDontInline(true);
        byteCodeGenerator->AddTargetStmt(pnode);
        break;
    case knopAsg:
        BindReference(pnode, byteCodeGenerator);
        CheckLocalVarDef(pnode, byteCodeGenerator);
        break;
    case knopVarDecl:
        // "arguments" symbol or decl w/o RHS may have been bound already; otherwise, do the binding here.
        if (pnode->sxVar.sym == nullptr)
        {
            pnode->sxVar.sym = byteCodeGenerator->FindSymbol(pnode->sxVar.symRef, pnode->sxVar.pid);
        }
        SetAdditionalBindInfoForVariables(pnode, byteCodeGenerator);
        break;
    case knopConstDecl:
    case knopLetDecl:
        // "arguments" symbol or decl w/o RHS may have been bound already; otherwise, do the binding here.
        if (!pnode->sxVar.sym)
        {
            AssertMsg(pnode->sxVar.symRef && *pnode->sxVar.symRef, "'const' and 'let' should be binded when we bind block");
            pnode->sxVar.sym = *pnode->sxVar.symRef;
        }
        SetAdditionalBindInfoForVariables(pnode, byteCodeGenerator);
        break;
    case knopCall:
        if (pnode->sxCall.isEvalCall && byteCodeGenerator->TopFuncInfo()->IsLambda())
        {
            byteCodeGenerator->MarkThisUsedInLambda();
        }
        // fallthrough
    case knopTypeof:
    case knopDelete:
        BindReference(pnode, byteCodeGenerator);
        break;

    case knopRegExp:
        pnode->sxPid.regexPatternIndex = byteCodeGenerator->TopFuncInfo()->GetParsedFunctionBody()->NewLiteralRegex();
        break;

    case knopComma:
        pnode->sxBin.pnode1->SetNotEscapedUse();
        break;

    case knopBlock:
    {
        for (ParseNode *pnodeScope = pnode->sxBlock.pnodeScopes; pnodeScope; /* no increment */)
        {
            switch (pnodeScope->nop)
            {
            case knopFncDecl:
                if (pnodeScope->sxFnc.IsDeclaration())
                {
                    byteCodeGenerator->ProcessCapturedSyms(pnodeScope);
                }
                pnodeScope = pnodeScope->sxFnc.pnodeNext;
                break;

            case knopBlock:
                pnodeScope = pnodeScope->sxBlock.pnodeNext;
                break;

            case knopCatch:
                pnodeScope = pnodeScope->sxCatch.pnodeNext;
                break;

            case knopWith:
                pnodeScope = pnodeScope->sxWith.pnodeNext;
                break;
            }
        }
        break;
    }

    }
}

void ByteCodeGenerator::ProcessCapturedSyms(ParseNode *pnode)
{
    SymbolTable *capturedSyms = pnode->sxFnc.funcInfo->GetCapturedSyms();
    if (capturedSyms)
    {
        FuncInfo *funcInfo = this->TopFuncInfo();
        CapturedSymMap *capturedSymMap = funcInfo->EnsureCapturedSymMap();
        ParseNode *pnodeStmt = this->GetCurrentTopStatement();

        SList<Symbol*> *capturedSymList;
        if (!pnodeStmt->CapturesSyms())
        {
            capturedSymList = Anew(this->alloc, SList<Symbol*>, this->alloc);
            capturedSymMap->Add(pnodeStmt, capturedSymList);
            pnodeStmt->SetCapturesSyms();
        }
        else
        {
            capturedSymList = capturedSymMap->Item(pnodeStmt);
        }

        capturedSyms->Map([&](Symbol *sym)
        {
            if (!sym->GetIsCommittedToSlot() && !sym->HasVisitedCapturingFunc())
            {
                capturedSymList->Prepend(sym);
                sym->SetHasVisitedCapturingFunc();
            }
        });
    }
}

void ByteCodeGenerator::MarkThisUsedInLambda()
{
    // This is a lambda that refers to "this".
    // Find the enclosing "normal" function and indicate that the lambda captures the enclosing function's "this".
    FuncInfo *parent = this->FindEnclosingNonLambda();
    parent->GetParsedFunctionBody()->SetHasThis(true);
    if (!parent->IsGlobalFunction() || this->GetFlags() & fscrEval)
    {
        // If the enclosing function is non-global or eval global, it will put "this" in a closure slot.
        parent->SetIsThisLexicallyCaptured();
<<<<<<< HEAD
        Scope* scope = parent->IsGlobalFunction() ? parent->GetGlobalEvalBlockScope() :
            (parent->GetParamScope() && !parent->GetParamScope()->GetCanMergeWithBodyScope()) ? parent->GetParamScope() :
            parent->GetBodyScope();
=======
        Scope* scope = parent->IsGlobalFunction() ? parent->GetGlobalEvalBlockScope() : 
            (parent->IsBodyAndParamScopeMerged()) ? parent->GetBodyScope() : parent->GetParamScope();
>>>>>>> a8582a31
        scope->SetHasOwnLocalInClosure(true);
        this->ProcessScopeWithCapturedSym(scope);

        this->TopFuncInfo()->SetHasClosureReference(true);
    }

    this->TopFuncInfo()->SetHasCapturedThis();
}

void ByteCodeGenerator::FuncEscapes(Scope *scope)
{
    while (scope)
    {
        Assert(scope->GetFunc());
        scope->GetFunc()->SetEscapes(true);
        scope = scope->GetEnclosingScope();
    }

    if (this->flags & fscrEval)
    {
        // If a function declared inside eval escapes, we'll need
        // to invalidate the caller's cached scope.
        this->funcEscapes = true;
    }
}

bool ByteCodeGenerator::HasInterleavingDynamicScope(Symbol * sym) const
{
    Js::PropertyId unused;
    return this->InDynamicScope() &&
        sym->GetScope() != this->FindScopeForSym(sym->GetScope(), nullptr, &unused, this->TopFuncInfo());
}

void CheckMaybeEscapedUse(ParseNode * pnode, ByteCodeGenerator * byteCodeGenerator, bool isCall = false)
{
    if (pnode == nullptr)
    {
        return;
    }

    FuncInfo * topFunc = byteCodeGenerator->TopFuncInfo();
    if (topFunc->IsGlobalFunction())
    {
        return;
    }

    switch (pnode->nop)
    {
    case knopAsg:
        if (pnode->sxBin.pnode1->nop != knopName)
        {
            break;
        }
        // use of an assignment (e.g. (y = function() {}) + "1"), just make y an escaped use.
        pnode = pnode->sxBin.pnode1;
        isCall = false;
        // fall-through
    case knopName:
        if (!isCall)
        {
            // Mark the name has having escaped use
            if (pnode->sxPid.sym)
            {
                pnode->sxPid.sym->SetHasMaybeEscapedUse(byteCodeGenerator);
            }
        }
        break;

    case knopFncDecl:
        // A function declaration has an unknown use (not assignment nor call),
        // mark the function as having child escaped
        topFunc->SetHasMaybeEscapedNestedFunc(DebugOnly(_u("UnknownUse")));
        break;
    }
}

void CheckFuncAssignment(Symbol * sym, ParseNode * pnode2, ByteCodeGenerator * byteCodeGenerator)
{
    if (pnode2 == nullptr)
    {
        return;
    }

    switch (pnode2->nop)
    {
    default:
        CheckMaybeEscapedUse(pnode2, byteCodeGenerator);
        break;
    case knopFncDecl:
        {
            FuncInfo * topFunc = byteCodeGenerator->TopFuncInfo();
            if (topFunc->IsGlobalFunction())
            {
                return;
            }
            // Use not as an assignment or assignment to an outer function's sym, or assigned to a formal
        // or assigned to multiple names.

            if (sym == nullptr
                || sym->GetScope()->GetFunc() != topFunc)
            {
                topFunc->SetHasMaybeEscapedNestedFunc(DebugOnly(
                sym == nullptr ? _u("UnknownAssignment") :
                (sym->GetScope()->GetFunc() != topFunc) ? _u("CrossFuncAssignment") :
                    _u("SomethingIsWrong!"))
                    );
            }
            else
            {
                // TODO-STACK-NESTED-FUNC: Since we only support single def functions, we can still put the
            // nested function on the stack and reuse even if the function goes out of the block scope.
                // However, we cannot allocate frame display or slots on the stack if the function is
            // declared in a loop, because there might be multiple functions referencing different
            // iterations of the scope.
                // For now, just disable everything.

                Scope * funcParentScope = pnode2->sxFnc.funcInfo->GetBodyScope()->GetEnclosingScope();
                while (sym->GetScope() != funcParentScope)
                {
                    if (funcParentScope->GetMustInstantiate())
                    {
                        topFunc->SetHasMaybeEscapedNestedFunc(DebugOnly(_u("CrossScopeAssignment")));
                        break;
                    }
                    funcParentScope->SetHasCrossScopeFuncAssignment();
                    funcParentScope = funcParentScope->GetEnclosingScope();
                }

            // Need to always detect interleaving dynamic scope ('with') for assignments
            // as those may end up escaping into the 'with' scope.
                // TODO: the with scope is marked as MustInstantiate late during byte code emit
                // We could detect this using the loop above as well, by marking the with
            // scope as must instantiate early, this is just less risky of a fix for RTM.

                if (byteCodeGenerator->HasInterleavingDynamicScope(sym))
                {
                     byteCodeGenerator->TopFuncInfo()->SetHasMaybeEscapedNestedFunc(DebugOnly(_u("InterleavingDynamicScope")));
                }

                sym->SetHasFuncAssignment(byteCodeGenerator);
            }
        }
        break;
    };
}


inline bool ContainsSuperReference(ParseNodePtr pnode)
{
    return (pnode->sxCall.pnodeTarget->nop == knopDot && pnode->sxCall.pnodeTarget->sxBin.pnode1->nop == knopSuper) // super.prop()
           || (pnode->sxCall.pnodeTarget->nop == knopIndex && pnode->sxCall.pnodeTarget->sxBin.pnode1->nop == knopSuper); // super[prop]()
}

inline bool ContainsDirectSuper(ParseNodePtr pnode)
{
    return pnode->sxCall.pnodeTarget->nop == knopSuper; // super()
}


// Assign permanent (non-temp) registers for the function.
// These include constants (null, 3.7, this) and locals that use registers as their home locations.
// Assign the location fields of parse nodes whose values are constants/locals with permanent/known registers.
// Re-usable expression temps are assigned during the final Emit pass.
void AssignRegisters(ParseNode *pnode, ByteCodeGenerator *byteCodeGenerator)
{
    if (pnode == nullptr)
    {
        return;
    }

    Symbol *sym;
    OpCode nop = pnode->nop;
    switch (nop)
    {
    default:
        {
            uint flags = ParseNode::Grfnop(nop);
            if (flags & fnopUni)
            {
                CheckMaybeEscapedUse(pnode->sxUni.pnode1, byteCodeGenerator);
            }
            else if (flags & fnopBin)
            {
                CheckMaybeEscapedUse(pnode->sxBin.pnode1, byteCodeGenerator);
                CheckMaybeEscapedUse(pnode->sxBin.pnode2, byteCodeGenerator);
            }
        break;
    }

    case knopParamPattern:
        byteCodeGenerator->AssignUndefinedConstRegister();
        CheckMaybeEscapedUse(pnode->sxParamPattern.pnode1, byteCodeGenerator);
        break;

    case knopObjectPattern:
    case knopArrayPattern:
        byteCodeGenerator->AssignUndefinedConstRegister();
        CheckMaybeEscapedUse(pnode->sxUni.pnode1, byteCodeGenerator);
        break;

    case knopDot:
        CheckMaybeEscapedUse(pnode->sxBin.pnode1, byteCodeGenerator);
        break;
    case knopMember:
    case knopMemberShort:
    case knopGetMember:
    case knopSetMember:
        CheckMaybeEscapedUse(pnode->sxBin.pnode2, byteCodeGenerator);
        break;

    case knopAsg:
        {
            Symbol * symName = pnode->sxBin.pnode1->nop == knopName ? pnode->sxBin.pnode1->sxPid.sym : nullptr;
            CheckFuncAssignment(symName, pnode->sxBin.pnode2, byteCodeGenerator);

            if (pnode->IsInList())
            {
                // Assignment in array literal
                CheckMaybeEscapedUse(pnode->sxBin.pnode1, byteCodeGenerator);
            }

            if (byteCodeGenerator->IsES6DestructuringEnabled() && (pnode->sxBin.pnode1->nop == knopArrayPattern || pnode->sxBin.pnode1->nop == knopObjectPattern))
            {
                // Destructured arrays may have default values and need undefined.
                byteCodeGenerator->AssignUndefinedConstRegister();

                // Any rest parameter in a destructured array will need a 0 constant.
                byteCodeGenerator->EnregisterConstant(0);
            }

        break;
    }

    case knopEllipsis:
        if (byteCodeGenerator->InDestructuredPattern())
        {
            // Get a register for the rest array counter.
            pnode->location = byteCodeGenerator->NextVarRegister();

            // Any rest parameter in a destructured array will need a 0 constant.
            byteCodeGenerator->EnregisterConstant(0);
        }
        CheckMaybeEscapedUse(pnode->sxUni.pnode1, byteCodeGenerator);
        break;

    case knopQmark:
        CheckMaybeEscapedUse(pnode->sxTri.pnode1, byteCodeGenerator);
        CheckMaybeEscapedUse(pnode->sxTri.pnode2, byteCodeGenerator);
        CheckMaybeEscapedUse(pnode->sxTri.pnode3, byteCodeGenerator);
        break;
    case knopWith:
        pnode->location = byteCodeGenerator->NextVarRegister();
        CheckMaybeEscapedUse(pnode->sxWith.pnodeObj, byteCodeGenerator);
        break;
    case knopComma:
        if (!pnode->IsNotEscapedUse())
        {
            // Only the last expr in comma expr escape. Mark it if it is escapable.
            CheckMaybeEscapedUse(pnode->sxBin.pnode2, byteCodeGenerator);
        }
        break;
    case knopFncDecl:
        if (!byteCodeGenerator->TopFuncInfo()->IsGlobalFunction())
        {
            if (pnode->sxFnc.IsCoroutine())
            {
                // Assume generators always escape; otherwise need to analyze if
                // the return value of calls to generator function, the generator
                // objects, escape.
                FuncInfo* funcInfo = byteCodeGenerator->TopFuncInfo();
                funcInfo->SetHasMaybeEscapedNestedFunc(DebugOnly(_u("Generator")));
            }

            if (pnode->IsInList() && !pnode->IsNotEscapedUse())
            {
                byteCodeGenerator->TopFuncInfo()->SetHasMaybeEscapedNestedFunc(DebugOnly(_u("InList")));
            }

            ParseNodePtr pnodeName = pnode->sxFnc.pnodeName;
            if (pnodeName != nullptr)
            {
                // REVIEW: does this apply now that compat mode is gone?
                // There is a weird case in compat mode where we may not have a sym assigned to a fnc decl's
                // name node if it is a named function declare inside 'with' that also assigned to something else
                // as well. Instead, We generate two knopFncDecl node one for parent function and one for the assignment.
                // Only the top one gets a sym, not the inner one.  The assignment in the 'with' will be using the inner
                // one.  Also we will detect that the assignment to a variable is an escape inside a 'with'.
                // Since we need the sym in the fnc decl's name, we just detect the escape here as "WithScopeFuncName".

                if (pnodeName->nop == knopVarDecl && pnodeName->sxVar.sym != nullptr)
                {
                    // Unlike in CheckFuncAssignment, we don't check for interleaving
                    // dynamic scope ('with') here, because we also generate direct assignment for
                    // function decl's names

                    pnodeName->sxVar.sym->SetHasFuncAssignment(byteCodeGenerator);

                    // Function declaration in block scope and non-strict mode has a
                    // corresponding var sym that we assign to as well.  Need to
                    // mark that symbol as has func assignment as well.
                    Symbol * functionScopeVarSym = pnodeName->sxVar.sym->GetFuncScopeVarSym();
                    if (functionScopeVarSym)
                    {
                        functionScopeVarSym->SetHasFuncAssignment(byteCodeGenerator);
                    }
                }
                else
                {
                    // The function has multiple names, or assign to o.x or o::x
                    byteCodeGenerator->TopFuncInfo()->SetHasMaybeEscapedNestedFunc(DebugOnly(
                        pnodeName->nop == knopList ? _u("MultipleFuncName") :
                        pnodeName->nop == knopDot ? _u("PropFuncName") :
                        pnodeName->nop == knopVarDecl && pnodeName->sxVar.sym == nullptr ? _u("WithScopeFuncName") :
                        _u("WeirdFuncName")
                    ));
                }
            }
        }

        break;
    case knopNew:
        CheckMaybeEscapedUse(pnode->sxCall.pnodeTarget, byteCodeGenerator);
        CheckMaybeEscapedUse(pnode->sxCall.pnodeArgs, byteCodeGenerator);
        break;
    case knopThrow:
        CheckMaybeEscapedUse(pnode->sxUni.pnode1, byteCodeGenerator);
        break;

    // REVIEW: Technically, switch expr or case expr doesn't really escape as strict equal
    // doesn't cause the function to escape.
    case knopSwitch:
        CheckMaybeEscapedUse(pnode->sxSwitch.pnodeVal, byteCodeGenerator);
        break;
    case knopCase:
        CheckMaybeEscapedUse(pnode->sxCase.pnodeExpr, byteCodeGenerator);
        break;

    // REVIEW: Technically, the object for GetForInEnumerator doesn't escape, except when cached,
    // which we can make work.
    case knopForIn:
        CheckMaybeEscapedUse(pnode->sxForInOrForOf.pnodeObj, byteCodeGenerator);
        break;

    case knopForOf:
        byteCodeGenerator->AssignNullConstRegister();
        byteCodeGenerator->AssignUndefinedConstRegister();
        CheckMaybeEscapedUse(pnode->sxForInOrForOf.pnodeObj, byteCodeGenerator);
        break;

    case knopTrue:
        pnode->location = byteCodeGenerator->AssignTrueConstRegister();
        break;

    case knopFalse:
        pnode->location = byteCodeGenerator->AssignFalseConstRegister();
        break;

    case knopDecPost:
    case knopIncPost:
    case knopDecPre:
    case knopIncPre:
        byteCodeGenerator->EnregisterConstant(1);
        CheckMaybeEscapedUse(pnode->sxUni.pnode1, byteCodeGenerator);
        break;
    case knopObject:
        byteCodeGenerator->AssignNullConstRegister();
        break;
    case knopClassDecl:
        {
            FuncInfo * topFunc = byteCodeGenerator->TopFuncInfo();
            topFunc->SetHasMaybeEscapedNestedFunc(DebugOnly(_u("Class")));

            // We may need undefined for the 'this', e.g. calling a class expression
            byteCodeGenerator->AssignUndefinedConstRegister();

        break;
        }
    case knopNull:
        pnode->location = byteCodeGenerator->AssignNullConstRegister();
        break;
    case knopThis:
        {
            FuncInfo* func = byteCodeGenerator->TopFuncInfo();
            pnode->location = func->AssignThisRegister();
            if (func->IsLambda())
            {
                func = byteCodeGenerator->FindEnclosingNonLambda();
                func->AssignThisRegister();

                if (func->IsGlobalFunction() && !(byteCodeGenerator->GetFlags() & fscrEval))
                {
                    byteCodeGenerator->AssignNullConstRegister();
                }
            }
            // "this" should be loaded for both global and non global functions
            if (func->IsGlobalFunction() && !(byteCodeGenerator->GetFlags() & fscrEval))
            {
                // We'll pass "null" to LdThis, to simulate "null" passed as "this" to the
                // global function.
                func->AssignNullConstRegister();
            }

            break;
        }
    case knopNewTarget:
    {
        FuncInfo* func = byteCodeGenerator->TopFuncInfo();
        pnode->location = func->AssignNewTargetRegister();

        FuncInfo* nonLambdaFunc = func;

        if (func->IsLambda())
        {
            nonLambdaFunc = byteCodeGenerator->FindEnclosingNonLambda();
        }

        if (nonLambdaFunc != func || (func->IsGlobalFunction() && (byteCodeGenerator->GetFlags() & fscrEval)))
        {
            nonLambdaFunc->root->sxFnc.SetHasNewTargetReference();
            nonLambdaFunc->AssignNewTargetRegister();
            nonLambdaFunc->SetIsNewTargetLexicallyCaptured();

            Scope* symScope = nonLambdaFunc->IsBodyAndParamScopeMerged() ? nonLambdaFunc->GetBodyScope() : nonLambdaFunc->GetParamScope();
            symScope->SetHasOwnLocalInClosure(true);
            byteCodeGenerator->ProcessScopeWithCapturedSym(symScope);

            func->SetHasClosureReference(true);
        }

        break;
    }
    case knopSuper:
    {
        FuncInfo* func = byteCodeGenerator->TopFuncInfo();
        pnode->location = func->AssignSuperRegister();
        func->AssignThisRegister();

        FuncInfo* nonLambdaFunc = func;
        if (func->IsLambda())
        {
            // If this is a lambda inside a class member, the class member will need to load super.
            nonLambdaFunc = byteCodeGenerator->FindEnclosingNonLambda();

            nonLambdaFunc->root->sxFnc.SetHasSuperReference();
            nonLambdaFunc->AssignSuperRegister();
            nonLambdaFunc->AssignThisRegister();
            nonLambdaFunc->SetIsSuperLexicallyCaptured();

            if (nonLambdaFunc->IsClassConstructor())
            {
                func->AssignNewTargetRegister();

                nonLambdaFunc->root->sxFnc.SetHasNewTargetReference();
                nonLambdaFunc->AssignNewTargetRegister();
                nonLambdaFunc->SetIsNewTargetLexicallyCaptured();
                nonLambdaFunc->AssignUndefinedConstRegister();
            }

            Scope* symScope = nonLambdaFunc->IsBodyAndParamScopeMerged() ? nonLambdaFunc->GetBodyScope() : nonLambdaFunc->GetParamScope();
            symScope->SetHasOwnLocalInClosure(true);
            byteCodeGenerator->ProcessScopeWithCapturedSym(symScope);
            func->SetHasClosureReference(true);
        }
        else
        {
            if (func->IsClassConstructor())
            {
                func->AssignNewTargetRegister();
            }
        }

        if (nonLambdaFunc->IsGlobalFunction())
        {
            if (!(byteCodeGenerator->GetFlags() & fscrEval))
            {
                // Enable LdSuper for global function to support subsequent emission of call, dot, prop, etc., related to super.
                func->AssignNullConstRegister();
                nonLambdaFunc->AssignNullConstRegister();
            }
        }
        else if (!func->IsClassMember())
        {
            func->AssignUndefinedConstRegister();
        }
        break;
    }
    case knopCall:
    {
        if (pnode->sxCall.pnodeTarget->nop != knopIndex &&
            pnode->sxCall.pnodeTarget->nop != knopDot)
        {
            byteCodeGenerator->AssignUndefinedConstRegister();
        }

        bool containsDirectSuper = ContainsDirectSuper(pnode);
        bool containsSuperReference = ContainsSuperReference(pnode);

        if (containsDirectSuper)
        {
            pnode->sxCall.pnodeTarget->location = byteCodeGenerator->TopFuncInfo()->AssignSuperCtorRegister();
        }

        FuncInfo *funcInfo = byteCodeGenerator->TopFuncInfo();

        if (containsDirectSuper || containsSuperReference)
        {
            // A super call requires 'this' to be available.
            byteCodeGenerator->SetNeedEnvRegister();
            byteCodeGenerator->AssignThisRegister();

            FuncInfo* parent = funcInfo;
            if (funcInfo->IsLambda())
            {
                // If this is a lambda inside a method or a constructor, the enclosing function will need to load super.
                parent = byteCodeGenerator->FindEnclosingNonLambda();
                if (parent->root->sxFnc.IsMethod() || parent->root->sxFnc.IsConstructor())
                {
                    // Set up super reference
                    if (containsSuperReference)
                    {
                        parent->root->sxFnc.SetHasSuperReference();
                        parent->AssignSuperRegister();
                        parent->SetIsSuperLexicallyCaptured();
                    }
                    else if (containsDirectSuper)
                    {
                        parent->root->sxFnc.SetHasDirectSuper();
                        parent->AssignSuperCtorRegister();
                        parent->SetIsSuperCtorLexicallyCaptured();
                    }

                    Scope* symScope = parent->IsBodyAndParamScopeMerged() ? parent->GetBodyScope() : parent->GetParamScope();
                    byteCodeGenerator->ProcessScopeWithCapturedSym(symScope);
                    funcInfo->SetHasClosureReference(true);
                }

                parent->AssignThisRegister();
                byteCodeGenerator->MarkThisUsedInLambda();
            }

            // If this is a super call we need to have new.target
            if (pnode->sxCall.pnodeTarget->nop == knopSuper)
            {
                byteCodeGenerator->AssignNewTargetRegister();
            }
        }

        if (pnode->sxCall.isEvalCall)
        {
            if (!funcInfo->GetParsedFunctionBody()->IsReparsed())
            {
                Assert(funcInfo->IsGlobalFunction() || funcInfo->GetCallsEval());
                funcInfo->SetCallsEval(true);
                funcInfo->GetParsedFunctionBody()->SetCallsEval(true);
            }
            else
            {
                // On reparsing, load the state from function Body, instead of using the state on the parse node,
                // as they might be different.
                pnode->sxCall.isEvalCall = funcInfo->GetParsedFunctionBody()->GetCallsEval();
            }

            if (funcInfo->IsLambda() && pnode->sxCall.isEvalCall)
            {
                FuncInfo* nonLambdaParent = byteCodeGenerator->FindEnclosingNonLambda();
                if (!nonLambdaParent->IsGlobalFunction() || (byteCodeGenerator->GetFlags() & fscrEval))
                {
                    nonLambdaParent->AssignThisRegister();
                }
            }

            // An eval call in a method or a constructor needs to load super.
            if (funcInfo->root->sxFnc.IsMethod() || funcInfo->root->sxFnc.IsConstructor())
            {
                funcInfo->AssignSuperRegister();
                if (funcInfo->root->sxFnc.IsClassConstructor() && !funcInfo->root->sxFnc.IsBaseClassConstructor())
                {
                    funcInfo->AssignSuperCtorRegister();
                }
            }
            else if (funcInfo->IsLambda())
            {
                // If this is a lambda inside a class member, the class member will need to load super.
                FuncInfo *parent = byteCodeGenerator->FindEnclosingNonLambda();
                if (parent->root->sxFnc.IsMethod() || parent->root->sxFnc.IsConstructor())
                {
                    parent->root->sxFnc.SetHasSuperReference();
                    parent->AssignSuperRegister();
                    if (parent->IsClassConstructor() && !parent->IsBaseClassConstructor())
                    {
                        parent->AssignSuperCtorRegister();
                    }
                }
            }
        }
        // Don't need to check pnode->sxCall.pnodeTarget even if it is a knopFncDecl,
        // e.g. (function(){})();
        // It is only used as a call, so don't count as an escape.
        // Although not assigned to a slot, we will still able to box it by boxing
        // all the stack function on the interpreter frame or the stack function link list
        // on a jitted frame
        break;
    }

    case knopInt:
        pnode->location = byteCodeGenerator->EnregisterConstant(pnode->sxInt.lw);
        break;
    case knopFlt:
    {
        pnode->location = byteCodeGenerator->EnregisterDoubleConstant(pnode->sxFlt.dbl);
        break;
    }
    case knopStr:
        pnode->location = byteCodeGenerator->EnregisterStringConstant(pnode->sxPid.pid);
        break;
    case knopVarDecl:
    case knopConstDecl:
    case knopLetDecl:
        {
            sym = pnode->sxVar.sym;
            Assert(sym != nullptr);

            Assert(sym->GetScope()->GetEnclosingFunc() == byteCodeGenerator->TopFuncInfo());

            if (pnode->sxVar.isBlockScopeFncDeclVar && sym->GetIsBlockVar())
            {
                break;
            }

            if (!sym->GetIsGlobal())
            {
                FuncInfo *funcInfo = byteCodeGenerator->TopFuncInfo();

                // Check the function assignment for the sym that we have, even if we remap it to function level sym below
                // as we are going assign to the original sym
                CheckFuncAssignment(sym, pnode->sxVar.pnodeInit, byteCodeGenerator);

                if (sym->GetIsCatch() || (pnode->nop == knopVarDecl && sym->GetIsBlockVar() && !pnode->sxVar.isBlockScopeFncDeclVar))
                {
                    // The LHS of the var decl really binds to the local symbol, not the catch or let symbol.
                    // But the assignment will go to the catch or let symbol. Just assign a register to the local
                    // so that it can get initialized to undefined.
#if DBG
                    if (!sym->GetIsCatch())
                    {
                        // Catch cannot be at function scope and let and var at function scope is redeclaration error.
                        Assert(funcInfo->bodyScope != sym->GetScope());
                    }
#endif
                    auto symName = sym->GetName();
                    sym = funcInfo->bodyScope->FindLocalSymbol(symName);
                    if (sym == nullptr)
                    {
                        sym = funcInfo->paramScope->FindLocalSymbol(symName);
                    }
                    Assert((sym && !sym->GetIsCatch() && !sym->GetIsBlockVar()));
                }
                // Don't give the declared var a register if it's in a closure, because the closure slot
                // is its true "home". (Need to check IsGlobal again as the sym may have changed above.)
                if (!sym->GetIsGlobal() && !sym->IsInSlot(funcInfo))
                {
                    if (PHASE_TRACE(Js::DelayCapturePhase, funcInfo->byteCodeFunction))
                    {
                        if (sym->NeedsSlotAlloc(byteCodeGenerator->TopFuncInfo()))
                        {
                            Output::Print(_u("--- DelayCapture: Delayed capturing symbol '%s' during initialization.\n"),
                                sym->GetName().GetBuffer());
                            Output::Flush();
                        }
                    }
                    byteCodeGenerator->AssignRegister(sym);
                }
            }
            else
            {
                Assert(byteCodeGenerator->TopFuncInfo()->IsGlobalFunction());
            }

            break;
        }

    case knopFor:
        if ((pnode->sxFor.pnodeBody != nullptr) && (pnode->sxFor.pnodeBody->nop == knopBlock) &&
            (pnode->sxFor.pnodeBody->sxBlock.pnodeStmt != nullptr) &&
            (pnode->sxFor.pnodeBody->sxBlock.pnodeStmt->nop == knopFor) &&
            (!byteCodeGenerator->IsInDebugMode()))
        {
                FuncInfo *funcInfo = byteCodeGenerator->TopFuncInfo();
            pnode->sxFor.pnodeInverted = InvertLoop(pnode, byteCodeGenerator, funcInfo);
        }
        else
        {
            pnode->sxFor.pnodeInverted = nullptr;
        }

        break;

    case knopName:
        sym = pnode->sxPid.sym;
        if (sym == nullptr)
        {
            Assert(pnode->sxPid.pid->GetPropertyId() != Js::Constants::NoProperty);
        }
        else
        {
            // Note: don't give a register to a local if it's in a closure, because then the closure
            // is its true home.
            if (!sym->GetIsGlobal() &&
                !sym->GetIsMember() &&
                byteCodeGenerator->TopFuncInfo() == sym->GetScope()->GetEnclosingFunc() &&
                !sym->IsInSlot(byteCodeGenerator->TopFuncInfo()) &&
                !sym->HasVisitedCapturingFunc())
            {
                if (PHASE_TRACE(Js::DelayCapturePhase, byteCodeGenerator->TopFuncInfo()->byteCodeFunction))
                {
                    if (sym->NeedsSlotAlloc(byteCodeGenerator->TopFuncInfo()))
                    {
                        Output::Print(_u("--- DelayCapture: Delayed capturing symbol '%s'.\n"),
                            sym->GetName().GetBuffer());
                        Output::Flush();
                    }
                }

                // Local symbol being accessed in its own frame. Even if "with" or event
                // handler semantics make the binding ambiguous, it has a home location,
                // so assign it.
                byteCodeGenerator->AssignRegister(sym);

                // If we're in something like a "with" we'll need a scratch register to hold
                // the multiple possible values of the property.
                if (!byteCodeGenerator->HasInterleavingDynamicScope(sym))
                {
                    // We're not in a dynamic scope, or our home scope is nested within the dynamic scope, so we
                    // don't have to do dynamic binding. Just use the home location for this reference.
                    pnode->location = sym->GetLocation();
                }
            }
        }
        if (pnode->IsInList() && !pnode->IsNotEscapedUse())
        {
            // A node that is in a list is assumed to be escape, unless marked otherwise.
            // This includes array literal list/object literal list
            CheckMaybeEscapedUse(pnode, byteCodeGenerator);
        }
        break;

    case knopProg:
        if (!byteCodeGenerator->HasParentScopeInfo())
        {
            // If we're compiling a nested deferred function, don't pop the scope stack,
            // because we just want to leave it as-is for the emit pass.
            PostVisitFunction(pnode, byteCodeGenerator);
        }
        break;
    case knopReturn:
        {
            ParseNode *pnodeExpr = pnode->sxReturn.pnodeExpr;
            CheckMaybeEscapedUse(pnodeExpr, byteCodeGenerator);
            break;
        }

    case knopStrTemplate:
        {
            ParseNode* pnodeExprs = pnode->sxStrTemplate.pnodeSubstitutionExpressions;
            if (pnodeExprs != nullptr)
            {
                while (pnodeExprs->nop == knopList)
                {
                    Assert(pnodeExprs->sxBin.pnode1 != nullptr);
                    Assert(pnodeExprs->sxBin.pnode2 != nullptr);

                    CheckMaybeEscapedUse(pnodeExprs->sxBin.pnode1, byteCodeGenerator);
                    pnodeExprs = pnodeExprs->sxBin.pnode2;
                }

                // Also check the final element in the list
                CheckMaybeEscapedUse(pnodeExprs, byteCodeGenerator);
            }

            if (pnode->sxStrTemplate.isTaggedTemplate)
            {
                pnode->location = byteCodeGenerator->EnregisterStringTemplateCallsiteConstant(pnode);
            }
            break;
        }
    case knopExportDefault:
        {
            ParseNode* expr = pnode->sxExportDefault.pnodeExpr;

            if (expr != nullptr)
            {
                CheckMaybeEscapedUse(expr, byteCodeGenerator);
            }

            break;
        }
    case knopYieldLeaf:
        byteCodeGenerator->AssignUndefinedConstRegister();
        break;
    case knopYield:
        CheckMaybeEscapedUse(pnode->sxUni.pnode1, byteCodeGenerator);
        break;
    case knopYieldStar:
        byteCodeGenerator->AssignNullConstRegister();
        byteCodeGenerator->AssignUndefinedConstRegister();
        CheckMaybeEscapedUse(pnode->sxUni.pnode1, byteCodeGenerator);
        break;
    }
}

// TODO[ianhall]: ApplyEnclosesArgs should be in ByteCodeEmitter.cpp but that becomes complicated because it depends on VisitIndirect
void PostCheckApplyEnclosesArgs(ParseNode* pnode, ByteCodeGenerator* byteCodeGenerator, ApplyCheck* applyCheck);
void CheckApplyEnclosesArgs(ParseNode* pnode, ByteCodeGenerator* byteCodeGenerator, ApplyCheck* applyCheck);
bool ApplyEnclosesArgs(ParseNode* fncDecl, ByteCodeGenerator* byteCodeGenerator)
{
    if (byteCodeGenerator->IsInDebugMode())
    {
        // Inspection of the arguments object will be messed up if we do ApplyArgs.
        return false;
    }

    if (!fncDecl->HasVarArguments()
        && fncDecl->sxFnc.pnodeParams == nullptr
        && fncDecl->sxFnc.pnodeRest == nullptr
        && fncDecl->sxFnc.nestedCount == 0)
    {
        ApplyCheck applyCheck;
        applyCheck.matches = true;
        applyCheck.sawApply = false;
        applyCheck.insideApplyCall = false;
        VisitIndirect<ApplyCheck>(fncDecl->sxFnc.pnodeBody, byteCodeGenerator, &applyCheck, &CheckApplyEnclosesArgs, &PostCheckApplyEnclosesArgs);
        return applyCheck.matches&&applyCheck.sawApply;
    }

    return false;
}

// TODO[ianhall]: VisitClearTmpRegs should be in ByteCodeEmitter.cpp but that becomes complicated because it depends on VisitIndirect
void ClearTmpRegs(ParseNode* pnode, ByteCodeGenerator* byteCodeGenerator, FuncInfo* emitFunc);
void VisitClearTmpRegs(ParseNode * pnode, ByteCodeGenerator * byteCodeGenerator, FuncInfo * funcInfo)
{
    VisitIndirect<FuncInfo>(pnode, byteCodeGenerator, funcInfo, &ClearTmpRegs, nullptr);
}

Js::FunctionBody * ByteCodeGenerator::MakeGlobalFunctionBody(ParseNode *pnode)
{
    Js::FunctionBody * func;

    ENTER_PINNED_SCOPE(Js::PropertyRecordList, propertyRecordList);
    propertyRecordList = EnsurePropertyRecordList();

    func =
        Js::FunctionBody::NewFromRecycler(
            scriptContext,
            Js::Constants::GlobalFunction,
            Js::Constants::GlobalFunctionLength,
            0,
            pnode->sxFnc.nestedCount,
            m_utf8SourceInfo,
            m_utf8SourceInfo->GetSrcInfo()->sourceContextInfo->sourceContextId,
            pnode->sxFnc.functionId,
            propertyRecordList,
            Js::FunctionInfo::Attributes::None,
            Js::FunctionBody::FunctionBodyFlags::Flags_HasNoExplicitReturnValue
#ifdef PERF_COUNTERS
            , false /* is function from deferred deserialized proxy */
#endif
            );

    func->SetIsGlobalFunc(true);
    scriptContext->GetLibrary()->RegisterDynamicFunctionReference(func);
    LEAVE_PINNED_SCOPE();

    return func;
}

/* static */
bool ByteCodeGenerator::NeedScopeObjectForArguments(FuncInfo *funcInfo, ParseNode *pnodeFnc)
{
    // We can avoid creating a scope object with arguments present if:
    bool dontNeedScopeObject =
        // We have arguments, and
        funcInfo->GetHasHeapArguments()
        // Either we are in strict mode, or have strict mode formal semantics from a non-simple parameter list, and
        && (funcInfo->GetIsStrictMode()
            || pnodeFnc->sxFnc.HasNonSimpleParameterList())
        // Neither of the scopes are objects
        && !funcInfo->paramScope->GetIsObject()
        && !funcInfo->bodyScope->GetIsObject();

    return funcInfo->GetHasHeapArguments()
        // Regardless of the conditions above, we won't need a scope object if there aren't any formals.
        && (pnodeFnc->sxFnc.pnodeParams != nullptr || pnodeFnc->sxFnc.pnodeRest != nullptr)
        && !dontNeedScopeObject;
}

Js::FunctionBody *ByteCodeGenerator::EnsureFakeGlobalFuncForUndefer(ParseNode *pnode)
{
    Js::FunctionBody *func = scriptContext->GetLibrary()->GetFakeGlobalFuncForUndefer();
    if (!func)
    {
        func = this->MakeGlobalFunctionBody(pnode);
        scriptContext->GetLibrary()->SetFakeGlobalFuncForUndefer(func);
    }
    else
    {
        func->SetBoundPropertyRecords(EnsurePropertyRecordList());
    }
    if (pnode->sxFnc.GetStrictMode() != 0)
    {
        func->SetIsStrictMode();
    }

    return func;
}<|MERGE_RESOLUTION|>--- conflicted
+++ resolved
@@ -4595,14 +4595,8 @@
     {
         // If the enclosing function is non-global or eval global, it will put "this" in a closure slot.
         parent->SetIsThisLexicallyCaptured();
-<<<<<<< HEAD
         Scope* scope = parent->IsGlobalFunction() ? parent->GetGlobalEvalBlockScope() :
-            (parent->GetParamScope() && !parent->GetParamScope()->GetCanMergeWithBodyScope()) ? parent->GetParamScope() :
-            parent->GetBodyScope();
-=======
-        Scope* scope = parent->IsGlobalFunction() ? parent->GetGlobalEvalBlockScope() : 
             (parent->IsBodyAndParamScopeMerged()) ? parent->GetBodyScope() : parent->GetParamScope();
->>>>>>> a8582a31
         scope->SetHasOwnLocalInClosure(true);
         this->ProcessScopeWithCapturedSym(scope);
 

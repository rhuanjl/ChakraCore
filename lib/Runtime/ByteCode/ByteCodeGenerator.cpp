--- conflicted
+++ resolved
@@ -2677,15 +2677,11 @@
                 top->GetChildCallsEval() ||
                 (top->GetHasArguments() && ByteCodeGenerator::NeedScopeObjectForArguments(top, pnode) && pnode->sxFnc.pnodeParams != nullptr) ||
                 top->GetHasLocalInClosure() ||
-<<<<<<< HEAD
-                (top->funcExprScope && top->funcExprScope->GetMustInstantiate()))
-=======
-                top->funcExprScope && top->funcExprScope->GetMustInstantiate() ||
+                (top->funcExprScope && top->funcExprScope->GetMustInstantiate()) ||
                 // When we have split scope normally either eval will be present or the GetHasLocalInClosure will be true as one of the formal is
                 // captured. But when we force split scope or split scope happens due to some other reasons we have to make sure we allocate frame
                 // slot register here.
                 (top->paramScope != nullptr && !top->paramScope->GetCanMergeWithBodyScope()))
->>>>>>> ca0325a4
             {
                 if (!top->GetCallsEval())
                 {

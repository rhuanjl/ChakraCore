--- conflicted
+++ resolved
@@ -979,50 +979,15 @@
 
         if (newFunc)
         {
-<<<<<<< HEAD
             func = Anew(alloc, FuncInfo, pfi->GetDisplayName(), alloc, nullptr, nullptr, nullptr, pfi);
             newFunc = true;
         }
 
-        // Recursively restore enclosing scope info so outermost scopes/funcs are pushed first.
+
         this->RestoreScopeInfo(scopeInfo->GetParentScopeInfo(), func);
         this->RestoreOneScope(scopeInfo, func);
 
         if (newFunc)
-=======
-            paramScope = paramScopeInfo->GetScope();
-        }
-
-        Scope* bodyScope = scopeInfo->GetScope();
-        Assert(bodyScope);
-        bodyScope->SetHasOwnLocalInClosure(scopeInfo->GetHasOwnLocalInClosure());
-
-        FuncInfo* func = Anew(alloc, FuncInfo, functionBody->GetDisplayName(), alloc, paramScope, bodyScope, nullptr, functionBody);
-
-        if (bodyScope->GetScopeType() == ScopeType_GlobalEvalBlock)
-        {
-            func->bodyScope = this->currentScope;
-        }
-        PushFuncInfo(_u("RestoreScopeInfo"), func);
-
-        if (!functionBody->DoStackNestedFunc())
-        {
-            func->hasEscapedUseNestedFunc = true;
-        }
-
-        Js::ScopeInfo* funcExprScopeInfo = scopeInfo->GetFuncExprScopeInfo();
-        if (funcExprScopeInfo)
-        {
-            Scope* funcExprScope = funcExprScopeInfo->GetScope();
-            Assert(funcExprScope);
-            funcExprScope->SetFunc(func);
-            func->SetFuncExprScope(funcExprScope);
-            funcExprScopeInfo->GetScopeInfo(nullptr, this, func, funcExprScope);
-        }
-
-        // Restore the param scope after the function expression scope
-        if (paramScope != nullptr)
->>>>>>> c3c3db50
         {
             PushFuncInfo(_u("RestoreScopeInfo"), func);
             if (!pfi->DoStackNestedFunc())

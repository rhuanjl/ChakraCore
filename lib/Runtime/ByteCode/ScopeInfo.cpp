--- conflicted
+++ resolved
@@ -12,8 +12,8 @@
     void ScopeInfo::SaveSymbolInfo(Symbol* sym, MapSymbolData* mapSymbolData)
     {
         // We don't need to create slot for or save "arguments"
-<<<<<<< HEAD
-        bool needScopeSlot = !sym->GetIsArguments() && sym->GetHasNonLocalReference();
+        bool needScopeSlot = !sym->GetIsArguments() && sym->GetHasNonLocalReference()
+            && (!mapSymbolData->func->IsInnerArgumentsSymbol(sym) || mapSymbolData->func->GetHasArguments());
         Js::PropertyId scopeSlot = Constants::NoSlot;
         
         if (sym->GetIsModuleExportStorage())
@@ -22,12 +22,6 @@
             scopeSlot = sym->GetScope()->GetScopeSlotCount() + mapSymbolData->nonScopeSymbolCount++;
         }
         else if (needScopeSlot)
-=======
-        if (!sym->GetIsArguments()
-            // Function expression may not have nonLocalReference, exclude them.
-            && (!sym->GetFuncExpr() || sym->GetHasNonLocalReference())
-            && (!mapSymbolData->func->IsInnerArgumentsSymbol(sym) || mapSymbolData->func->GetHasArguments()))
->>>>>>> 898582f1
         {
             // Any symbol may have non-local ref from deferred child. Allocate slot for it.
             scopeSlot = sym->EnsureScopeSlot(mapSymbolData->func);

//-------------------------------------------------------------------------------------------------------
// Copyright (C) Microsoft. All rights reserved.
// Licensed under the MIT license. See LICENSE.txt file in the project root for full license information.
//-------------------------------------------------------------------------------------------------------
#include "RuntimeByteCodePch.h"

namespace Js
{
    //
    // Persist one symbol info into ScopeInfo.
    //
    void ScopeInfo::SaveSymbolInfo(Symbol* sym, MapSymbolData* mapSymbolData)
    {
        // We don't need to create slot for or save "arguments"
        bool needScopeSlot = !sym->GetIsArguments() && sym->GetHasNonLocalReference();
        Js::PropertyId scopeSlot = Constants::NoSlot;

        if (sym->GetIsModuleExportStorage())
        {
            // Export symbols aren't in slots but we need to persist the fact that they are export storage
            scopeSlot = sym->GetScope()->GetScopeSlotCount() + mapSymbolData->nonScopeSymbolCount++;
        }
        else if (needScopeSlot)
        {
            // Any symbol may have non-local ref from deferred child. Allocate slot for it.
            scopeSlot = sym->EnsureScopeSlot(mapSymbolData->func);
        }

        if (needScopeSlot || sym->GetIsModuleExportStorage())
        {
            Js::PropertyId propertyId = sym->EnsurePosition(mapSymbolData->func);
            this->SetSymbolId(scopeSlot, propertyId);
            this->SetSymbolType(scopeSlot, sym->GetSymbolType());
            this->SetHasFuncAssignment(scopeSlot, sym->GetHasFuncAssignment());
            this->SetIsBlockVariable(scopeSlot, sym->GetIsBlockVar());
            this->SetIsFuncExpr(scopeSlot, sym->GetIsFuncExpr());
            this->SetIsModuleExportStorage(scopeSlot, sym->GetIsModuleExportStorage());
            this->SetIsModuleImport(scopeSlot, sym->GetIsModuleImport());
        }

        TRACE_BYTECODE(_u("%12s %d\n"), sym->GetName().GetBuffer(), sym->GetScopeSlot());
    }

    inline void AddSlotCount(int& count, int addCount)
    {
        if (addCount != 0 && Int32Math::Add(count, addCount, &count))
        {
            ::Math::DefaultOverflowPolicy();
        }
    }

    //
    // Create scope info for a single scope.
    //
    ScopeInfo* ScopeInfo::SaveOneScopeInfo(/*ByteCodeGenerator* byteCodeGenerator, ParseableFunctionInfo* parent,*/ Scope* scope, ScriptContext *scriptContext)
    {
        Assert(scope->GetScopeInfo() == nullptr);
        Assert(scope->GetScopeType() != ScopeType_Global);

        int count = scope->Count();

        // Add argsPlaceHolder which includes same name args and destructuring patterns on parameters
        AddSlotCount(count, scope->GetFunc()->argsPlaceHolderSlotCount);
        AddSlotCount(count, scope->GetFunc()->thisScopeSlot != Js::Constants::NoRegister ? 1 : 0);
        AddSlotCount(count, scope->GetFunc()->superScopeSlot != Js::Constants::NoRegister ? 1 : 0);
        AddSlotCount(count, scope->GetFunc()->newTargetScopeSlot != Js::Constants::NoRegister ? 1 : 0);

        ScopeInfo* scopeInfo = RecyclerNewPlusZ(scriptContext->GetRecycler(),
            count * sizeof(SymbolInfo),
            ScopeInfo, scope->GetFunc()->byteCodeFunction->GetFunctionInfo(),/*parent ? parent->GetFunctionInfo() : nullptr,*/ count);
        scopeInfo->SetScopeType(scope->GetScopeType());
        scopeInfo->isDynamic = scope->GetIsDynamic();
        scopeInfo->isObject = scope->GetIsObject();
        scopeInfo->mustInstantiate = scope->GetMustInstantiate();
        scopeInfo->isCached = (scope->GetFunc()->GetBodyScope() == scope) && scope->GetFunc()->GetHasCachedScope();
<<<<<<< HEAD
        scopeInfo->canMergeWithBodyScope = scope->GetCanMergeWithBodyScope();
=======
        scopeInfo->isGlobalEval = scope->GetScopeType() == ScopeType_GlobalEvalBlock;
>>>>>>> e8328c08
        scopeInfo->hasLocalInClosure = scope->GetHasOwnLocalInClosure();
        

        TRACE_BYTECODE(_u("\nSave ScopeInfo: %s #symbols: %d %s\n"),
            scope->GetFunc()->name, count,
            scopeInfo->isObject ? _u("isObject") : _u(""));

        MapSymbolData mapSymbolData = { scope->GetFunc(), 0 };
        scope->ForEachSymbol([&mapSymbolData, scopeInfo, scope](Symbol * sym)
        {
            Assert(scope == sym->GetScope());
            scopeInfo->SaveSymbolInfo(sym, &mapSymbolData);
        });

        scope->SetScopeInfo(scopeInfo);

        return scopeInfo;
    }

    //
    // Ensure the pids referenced by this scope are tracked.
    //
    void ScopeInfo::EnsurePidTracking(ScriptContext* scriptContext)
    {
        for (int i = 0; i < symbolCount; i++)
        {
            auto propertyName = scriptContext->GetPropertyName(symbols[i].propertyId);
            scriptContext->TrackPid(propertyName);
        }
    }

    //
    // Save scope info for an individual scope and link it to its enclosing scope.
    //
    ScopeInfo * ScopeInfo::SaveScopeInfo(Scope * scope/*ByteCodeGenerator* byteCodeGenerator, FuncInfo* parentFunc, FuncInfo* func*/, ScriptContext * scriptContext)
    {
        // Advance past scopes that will be excluded from the closure environment. (But note that we always want the body scope.)
        while (scope && (!scope->GetMustInstantiate() && scope != scope->GetFunc()->GetBodyScope()))
        {
            scope = scope->GetEnclosingScope();
        }

        // If we've exhausted the scope chain, we're done.
        if (scope == nullptr || scope->GetScopeType() == ScopeType_Global)
        {
            return nullptr;
        }

<<<<<<< HEAD
        // If we've already collected info for this scope, we're done.
        ScopeInfo * scopeInfo = scope->GetScopeInfo();
        if (scopeInfo != nullptr)
=======
        Scope* bodyScope = func->IsGlobalFunction() ? func->GetGlobalEvalBlockScope() : func->GetBodyScope();
        ScopeInfo* paramScopeInfo = nullptr;
        Scope* paramScope = func->GetParamScope();
        if (!func->IsBodyAndParamScopeMerged())
>>>>>>> e8328c08
        {
            return scopeInfo;
        }

        // Do the work for this scope.
        scopeInfo = ScopeInfo::SaveOneScopeInfo(scope, scriptContext);

        // Link to the parent (if any).
        scope = scope->GetEnclosingScope();
        if (scope)
        {
            scopeInfo->SetParentScopeInfo(ScopeInfo::SaveScopeInfo(scope, scriptContext));
        }

        return scopeInfo;
    }

    void ScopeInfo::SaveEnclosingScopeInfo(ByteCodeGenerator* byteCodeGenerator, FuncInfo* funcInfo)
    {
        // TODO: Not technically necessary, as we always do scope look up on eval if it is
        // not found in the scope chain, and block scopes are always objects in eval.
        // But if we save the global eval block scope for deferred child so that we can look up
        // let/const in that scope with slot index instead of doing a scope lookup.
        // We will have to implement encoding block scope info to enable, which will also
        // enable defer parsing function that are in block scopes.

        if (funcInfo->byteCodeFunction &&
            funcInfo->byteCodeFunction->GetScopeInfo() != nullptr)
        {
            // No need to regenerate scope info if we re-compile an enclosing function
            return;
        }

        Scope* currentScope = byteCodeGenerator->GetCurrentScope();
        Assert(currentScope->GetFunc() == funcInfo);

        while (currentScope->GetFunc() == funcInfo)
        {
            currentScope = currentScope->GetEnclosingScope();
        }

        ScopeInfo * scopeInfo = ScopeInfo::SaveScopeInfo(currentScope, byteCodeGenerator->GetScriptContext());
        if (scopeInfo != nullptr)
        {
<<<<<<< HEAD
            funcInfo->byteCodeFunction->SetScopeInfo(scopeInfo);
=======
            // Don't need to remember the parent function if we have a global function
            if (!parentFunc->IsGlobalFunction() ||
                ((byteCodeGenerator->GetFlags() & fscrEvalCode) && (parentFunc->HasDeferredChild() || parentFunc->HasRedeferrableChild())))
            {
                // TODO: currently we only support defer nested function that is in function scope (no block scope, no with scope, etc.)
#if DBG
                if (funcInfo->GetFuncExprScope() && funcInfo->GetFuncExprScope()->GetIsObject())
                {
                    if (!funcInfo->IsBodyAndParamScopeMerged())
                    {
                        Assert(currentScope->GetEnclosingScope()->GetEnclosingScope() == funcInfo->GetFuncExprScope());
                    }
                    else
                    {
                        Assert(currentScope->GetEnclosingScope() == funcInfo->GetFuncExprScope() &&
                            currentScope->GetEnclosingScope()->GetEnclosingScope() ==
                            (parentFunc->IsGlobalFunction() && parentFunc->GetGlobalEvalBlockScope()->GetMustInstantiate() ?
                             parentFunc->GetGlobalEvalBlockScope() : parentFunc->GetBodyScope()));
                    }
                }
                else
                {
                    if (currentScope->GetEnclosingScope() == parentFunc->GetParamScope())
                    {
                        Assert(!parentFunc->IsBodyAndParamScopeMerged());
                        Assert(funcInfo->IsBodyAndParamScopeMerged());
                    }
                    else if (currentScope->GetEnclosingScope() == funcInfo->GetParamScope())
                    {
                        Assert(!funcInfo->IsBodyAndParamScopeMerged());
                    }
#if 0
                    else
                    {
                        Assert(currentScope->GetEnclosingScope() ==
                            (parentFunc->IsGlobalFunction() && parentFunc->GetGlobalEvalBlockScope() && parentFunc->GetGlobalEvalBlockScope()->GetMustInstantiate() ? parentFunc->GetGlobalEvalBlockScope() : parentFunc->GetBodyScope()));
                    }
#endif
                }
#endif
                Js::ScopeInfo::SaveParentScopeInfo(parentFunc, funcInfo);
            }
>>>>>>> e8328c08
        }
    }

    //
    // Load persisted scope info.
    //
    void ScopeInfo::ExtractScopeInfo(Parser *parser, /*ByteCodeGenerator* byteCodeGenerator, FuncInfo* funcInfo,*/ Scope* scope)
    {
        ScriptContext* scriptContext;
        ArenaAllocator* alloc;

        // Load scope attributes and push onto scope stack.
        scope->SetMustInstantiate(this->mustInstantiate);
        scope->SetHasOwnLocalInClosure(this->hasLocalInClosure);
        scope->SetIsDynamic(this->isDynamic);
        if (this->isObject)
        {
            scope->SetIsObject();
        }
<<<<<<< HEAD
        if (!this->GetCanMergeWithBodyScope())
        {
            scope->SetCannotMergeWithBodyScope();
        }
        Assert(parser);
=======
        scope->SetMustInstantiate(this->mustInstantiate);

        scope->SetHasOwnLocalInClosure(this->hasLocalInClosure);
        if (parser)
        {
            scriptContext = parser->GetScriptContext();
            alloc = parser->GetAllocator();
        }
        else
        {
            TRACE_BYTECODE(_u("\nRestore ScopeInfo: %s #symbols: %d %s\n"),
                funcInfo->name, symbolCount, isObject ? _u("isObject") : _u(""));

            Assert(!this->isCached || scope == funcInfo->GetBodyScope());
            funcInfo->SetHasCachedScope(this->isCached);
            byteCodeGenerator->PushScope(scope);

            // this->scope was created/saved during parsing and used by
            // ByteCodeGenerator::RestoreScopeInfo. We no longer need it by now.
            // Clear it to avoid GC false positive (arena memory later used by GC).
            Assert(this->scope == scope);
            this->scope = nullptr;
>>>>>>> e8328c08

        scriptContext = parser->GetScriptContext();
        alloc = parser->GetAllocator();

        // Load scope symbols
        // On first access to the scopeinfo, replace the ID's with PropertyRecord*'s to save the dictionary lookup
        // on later accesses. Replace them all before allocating Symbol's to prevent inconsistency on OOM.
        if (!this->areNamesCached && !PHASE_OFF1(Js::CacheScopeInfoNamesPhase))
        {
            for (int i = 0; i < symbolCount; i++)
            {
                PropertyId propertyId = GetSymbolId(i);
                if (propertyId != 0) // There may be empty slots, e.g. "arguments" may have no slot
                {
                    PropertyRecord const* name = scriptContext->GetPropertyName(propertyId);
                    this->SetPropertyName(i, name);
                }
            }
            this->areNamesCached = true;
        }

        for (int i = 0; i < symbolCount; i++)
        {
            PropertyRecord const* name = nullptr;
            if (this->areNamesCached)
            {
                name = this->GetPropertyName(i);
            }
            else
            {
                PropertyId propertyId = GetSymbolId(i);
                if (propertyId != 0) // There may be empty slots, e.g. "arguments" may have no slot
                {
                    name = scriptContext->GetPropertyName(propertyId);
                }
            }

            if (name != nullptr)
            {
                SymbolType symbolType = GetSymbolType(i);
                SymbolName symName(name->GetBuffer(), name->GetLength());
                Symbol *sym = Anew(alloc, Symbol, symName, nullptr, symbolType);

                sym->SetScopeSlot(static_cast<PropertyId>(i));
                sym->SetIsBlockVar(GetIsBlockVariable(i));
                sym->SetIsFuncExpr(GetIsFuncExpr(i));
                sym->SetIsModuleExportStorage(GetIsModuleExportStorage(i));
                sym->SetIsModuleImport(GetIsModuleImport(i));
                if (GetHasFuncAssignment(i))
                {
                    sym->RestoreHasFuncAssignment();
                }
                scope->AddNewSymbol(sym);
                sym->SetHasNonLocalReference();
                Assert(parser);
                parser->RestorePidRefForSym(sym);

                TRACE_BYTECODE(_u("%12s %d\n"), sym->GetName().GetBuffer(), sym->GetScopeSlot());
            }
        }
        this->scope = scope;
        DebugOnly(scope->isRestored = true);
    }

    ScopeInfo::AutoCapturesAllScope::AutoCapturesAllScope(Scope* scope, bool turnOn)
        : scope(scope)
    {
        oldCapturesAll = scope->GetCapturesAll();
        if (turnOn)
        {
            scope->SetCapturesAll(true);
        }
    }

    ScopeInfo::AutoCapturesAllScope::~AutoCapturesAllScope()
    {
        scope->SetCapturesAll(oldCapturesAll);
    }
} // namespace Js<|MERGE_RESOLUTION|>--- conflicted
+++ resolved
@@ -73,11 +73,6 @@
         scopeInfo->isObject = scope->GetIsObject();
         scopeInfo->mustInstantiate = scope->GetMustInstantiate();
         scopeInfo->isCached = (scope->GetFunc()->GetBodyScope() == scope) && scope->GetFunc()->GetHasCachedScope();
-<<<<<<< HEAD
-        scopeInfo->canMergeWithBodyScope = scope->GetCanMergeWithBodyScope();
-=======
-        scopeInfo->isGlobalEval = scope->GetScopeType() == ScopeType_GlobalEvalBlock;
->>>>>>> e8328c08
         scopeInfo->hasLocalInClosure = scope->GetHasOwnLocalInClosure();
         
 
@@ -126,16 +121,9 @@
             return nullptr;
         }
 
-<<<<<<< HEAD
         // If we've already collected info for this scope, we're done.
         ScopeInfo * scopeInfo = scope->GetScopeInfo();
         if (scopeInfo != nullptr)
-=======
-        Scope* bodyScope = func->IsGlobalFunction() ? func->GetGlobalEvalBlockScope() : func->GetBodyScope();
-        ScopeInfo* paramScopeInfo = nullptr;
-        Scope* paramScope = func->GetParamScope();
-        if (!func->IsBodyAndParamScopeMerged())
->>>>>>> e8328c08
         {
             return scopeInfo;
         }
@@ -180,52 +168,7 @@
         ScopeInfo * scopeInfo = ScopeInfo::SaveScopeInfo(currentScope, byteCodeGenerator->GetScriptContext());
         if (scopeInfo != nullptr)
         {
-<<<<<<< HEAD
             funcInfo->byteCodeFunction->SetScopeInfo(scopeInfo);
-=======
-            // Don't need to remember the parent function if we have a global function
-            if (!parentFunc->IsGlobalFunction() ||
-                ((byteCodeGenerator->GetFlags() & fscrEvalCode) && (parentFunc->HasDeferredChild() || parentFunc->HasRedeferrableChild())))
-            {
-                // TODO: currently we only support defer nested function that is in function scope (no block scope, no with scope, etc.)
-#if DBG
-                if (funcInfo->GetFuncExprScope() && funcInfo->GetFuncExprScope()->GetIsObject())
-                {
-                    if (!funcInfo->IsBodyAndParamScopeMerged())
-                    {
-                        Assert(currentScope->GetEnclosingScope()->GetEnclosingScope() == funcInfo->GetFuncExprScope());
-                    }
-                    else
-                    {
-                        Assert(currentScope->GetEnclosingScope() == funcInfo->GetFuncExprScope() &&
-                            currentScope->GetEnclosingScope()->GetEnclosingScope() ==
-                            (parentFunc->IsGlobalFunction() && parentFunc->GetGlobalEvalBlockScope()->GetMustInstantiate() ?
-                             parentFunc->GetGlobalEvalBlockScope() : parentFunc->GetBodyScope()));
-                    }
-                }
-                else
-                {
-                    if (currentScope->GetEnclosingScope() == parentFunc->GetParamScope())
-                    {
-                        Assert(!parentFunc->IsBodyAndParamScopeMerged());
-                        Assert(funcInfo->IsBodyAndParamScopeMerged());
-                    }
-                    else if (currentScope->GetEnclosingScope() == funcInfo->GetParamScope())
-                    {
-                        Assert(!funcInfo->IsBodyAndParamScopeMerged());
-                    }
-#if 0
-                    else
-                    {
-                        Assert(currentScope->GetEnclosingScope() ==
-                            (parentFunc->IsGlobalFunction() && parentFunc->GetGlobalEvalBlockScope() && parentFunc->GetGlobalEvalBlockScope()->GetMustInstantiate() ? parentFunc->GetGlobalEvalBlockScope() : parentFunc->GetBodyScope()));
-                    }
-#endif
-                }
-#endif
-                Js::ScopeInfo::SaveParentScopeInfo(parentFunc, funcInfo);
-            }
->>>>>>> e8328c08
         }
     }
 
@@ -245,36 +188,8 @@
         {
             scope->SetIsObject();
         }
-<<<<<<< HEAD
-        if (!this->GetCanMergeWithBodyScope())
-        {
-            scope->SetCannotMergeWithBodyScope();
-        }
+
         Assert(parser);
-=======
-        scope->SetMustInstantiate(this->mustInstantiate);
-
-        scope->SetHasOwnLocalInClosure(this->hasLocalInClosure);
-        if (parser)
-        {
-            scriptContext = parser->GetScriptContext();
-            alloc = parser->GetAllocator();
-        }
-        else
-        {
-            TRACE_BYTECODE(_u("\nRestore ScopeInfo: %s #symbols: %d %s\n"),
-                funcInfo->name, symbolCount, isObject ? _u("isObject") : _u(""));
-
-            Assert(!this->isCached || scope == funcInfo->GetBodyScope());
-            funcInfo->SetHasCachedScope(this->isCached);
-            byteCodeGenerator->PushScope(scope);
-
-            // this->scope was created/saved during parsing and used by
-            // ByteCodeGenerator::RestoreScopeInfo. We no longer need it by now.
-            // Clear it to avoid GC false positive (arena memory later used by GC).
-            Assert(this->scope == scope);
-            this->scope = nullptr;
->>>>>>> e8328c08
 
         scriptContext = parser->GetScriptContext();
         alloc = parser->GetAllocator();

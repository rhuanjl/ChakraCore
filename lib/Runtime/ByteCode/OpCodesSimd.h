//-------------------------------------------------------------------------------------------------------
// Copyright (C) Microsoft Corporation and contributors. All rights reserved.
// Licensed under the MIT license. See LICENSE.txt file in the project root for full license information.
//-------------------------------------------------------------------------------------------------------

/*
SIMD.js opcodes
- All opcodes are typed.
- Used as bytecode for AsmJs Interpreter.
- Used as IR by the backend only for both AsmJs and non-AsmJs code.
*/

// used as both AsmJs bytecode and IR
#ifndef MACRO_SIMD
#define MACRO_SIMD(opcode, asmjsLayout, opCodeAttrAsmJs, OpCodeAttr, ...)
#endif

#ifndef MACRO_SIMD_WMS
#define MACRO_SIMD_WMS(opcode, asmjsLayout, opCodeAttrAsmJs, OpCodeAttr, ...)
#endif

// used as AsmJs bytecode only
#ifndef MACRO_SIMD_ASMJS_ONLY_WMS
#define MACRO_SIMD_ASMJS_ONLY_WMS(opcode, asmjsLayout, opCodeAttrAsmJs, OpCodeAttr, ...)
#endif

// used as IR only
#ifndef MACRO_SIMD_BACKEND_ONLY
#define MACRO_SIMD_BACKEND_ONLY(opcode, asmjsLayout, opCodeAttrAsmJs, OpCodeAttr)
#endif

// same as above but with extended opcodes
#ifndef MACRO_SIMD_EXTEND
#define MACRO_SIMD_EXTEND(opcode, asmjsLayout, opCodeAttrAsmJs, OpCodeAttr, ...)
#endif

#ifndef MACRO_SIMD_EXTEND_WMS
#define MACRO_SIMD_EXTEND_WMS(opcode, asmjsLayout, opCodeAttrAsmJs, OpCodeAttr, ...)
#endif

// used as AsmJs bytecode only
#ifndef MACRO_SIMD_ASMJS_ONLY_EXTEND_WMS
#define MACRO_SIMD_ASMJS_ONLY_EXTEND_WMS(opcode, asmjsLayout, opCodeAttrAsmJs, OpCodeAttr, ...)
#endif

// used as IR only
#ifndef MACRO_SIMD_BACKEND_ONLY_EXTEND
#define MACRO_SIMD_BACKEND_ONLY_EXTEND(opcode, asmjsLayout, opCodeAttrAsmJs, OpCodeAttr)
#endif


// helper macros
#define T_F4    ValueType::GetSimd128(ObjectType::Simd128Float32x4)
#define T_I4    ValueType::GetSimd128(ObjectType::Simd128Int32x4)
#define T_INT   ValueType::GetInt(false)
#define T_FLT   ValueType::Float

// TODO: Enable OpCanCSE for all opcodes. Dependent on extending ExprHash to 64-bits.

//                              OpCode                             , LayoutAsmJs                , OpCodeAttrAsmJs,          OpCodeAttr              Addition macro args     FuncInfo        Ret and Args ValueTypes
//                                |                                    |                                |                       |                       |                      |                  |
//                                v                                    v                                v                       v                       v                      v                  v
MACRO_SIMD                  ( Simd128_Start                     , Empty                              , None           ,        None                          ,        0)               // Just a marker to indicate SIMD opcodes region

// Int32x4
MACRO_SIMD_WMS              ( Simd128_IntsToI4                  , Int32x4_1Int4                     , None           ,        OpCanCSE         ,       6,  &Js::SIMDInt32x4Lib::EntryInfo::Int32x4, T_I4, T_INT, T_INT, T_INT, T_INT)
MACRO_SIMD_WMS              ( Simd128_Splat_I4                  , Int32x4_1Int1                     , None           ,        OpCanCSE         ,       3,  &Js::SIMDInt32x4Lib::EntryInfo::Splat  , T_I4, T_INT)
//MACRO_SIMD_WMS            ( Simd128_FromFloat64x2_I4          , Int32x4_1Float64x2_1              , None           ,        OpCanCSE         ,       0)
//MACRO_SIMD_WMS            ( Simd128_FromFloat64x2Bits_I4      , Int32x4_1Float64x2_1              , None           ,        OpCanCSE         ,       0)
MACRO_SIMD_WMS              ( Simd128_FromFloat32x4_I4          , Int32x4_1Float32x4_1              , None           ,        OpCanCSE         ,       3,  &Js::SIMDInt32x4Lib::EntryInfo::FromFloat32x4     , T_I4, T_F4)
MACRO_SIMD_WMS              ( Simd128_FromFloat32x4Bits_I4      , Int32x4_1Float32x4_1              , None           ,        OpCanCSE         ,       3,  &Js::SIMDInt32x4Lib::EntryInfo::FromFloat32x4Bits , T_I4, T_F4)
MACRO_SIMD_WMS              ( Simd128_Neg_I4                    , Int32x4_2                         , None           ,        OpCanCSE         ,       3,  &Js::SIMDInt32x4Lib::EntryInfo::Neg,    T_I4, T_I4)
MACRO_SIMD_WMS              ( Simd128_Add_I4                    , Int32x4_3                         , None           ,        OpCanCSE         ,       4,  &Js::SIMDInt32x4Lib::EntryInfo::Add,    T_I4, T_I4, T_I4)
MACRO_SIMD_WMS              ( Simd128_Sub_I4                    , Int32x4_3                         , None           ,        OpCanCSE         ,       4,  &Js::SIMDInt32x4Lib::EntryInfo::Sub,    T_I4, T_I4, T_I4)
MACRO_SIMD_WMS              ( Simd128_Mul_I4                    , Int32x4_3                         , None           ,        OpCanCSE         ,       4,  &Js::SIMDInt32x4Lib::EntryInfo::Mul,    T_I4, T_I4, T_I4)
MACRO_SIMD_WMS              ( Simd128_Lt_I4                     , Bool32x4_1Int32x4_2               , None           ,        OpCanCSE         ,       0)
MACRO_SIMD_WMS              ( Simd128_Gt_I4                     , Bool32x4_1Int32x4_2               , None           ,        OpCanCSE         ,       0)
MACRO_SIMD_WMS              ( Simd128_Eq_I4                     , Bool32x4_1Int32x4_2               , None           ,        OpCanCSE         ,       0)
MACRO_SIMD_WMS              ( Simd128_Select_I4                 , Int32x4_1Bool32x4_1Int32x4_2      , None           ,        OpCanCSE         ,       0)
MACRO_SIMD_WMS              ( Simd128_And_I4                    , Int32x4_3                         , None           ,        OpCanCSE         ,       4,  &Js::SIMDInt32x4Lib::EntryInfo::And,    T_I4, T_I4, T_I4)
MACRO_SIMD_WMS              ( Simd128_Or_I4                     , Int32x4_3                         , None           ,        OpCanCSE         ,       4,  &Js::SIMDInt32x4Lib::EntryInfo::Or,     T_I4, T_I4, T_I4)
MACRO_SIMD_WMS              ( Simd128_Xor_I4                    , Int32x4_3                         , None           ,        OpCanCSE         ,       4,  &Js::SIMDInt32x4Lib::EntryInfo::Xor,    T_I4, T_I4, T_I4)
MACRO_SIMD_WMS              ( Simd128_Not_I4                    , Int32x4_2                         , None           ,        OpCanCSE         ,       3,  &Js::SIMDInt32x4Lib::EntryInfo::Not,    T_I4, T_I4)
MACRO_SIMD_WMS              ( Simd128_ShLtByScalar_I4           , Int32x4_2Int1                     , None           ,        OpCanCSE         ,       0)
MACRO_SIMD_WMS              ( Simd128_ShRtByScalar_I4           , Int32x4_2Int1                     , None           ,        OpCanCSE         ,       0)
MACRO_SIMD_WMS              ( Simd128_Swizzle_I4                , Int32x4_2Int4                     , None           ,        OpCanCSE         ,       7,   &Js::SIMDInt32x4Lib::EntryInfo::Swizzle,   T_I4, T_I4, T_INT, T_INT, T_INT, T_INT)
MACRO_SIMD_WMS              ( Simd128_Shuffle_I4                , Int32x4_3Int4                     , None           ,        OpCanCSE         ,       8,   &Js::SIMDInt32x4Lib::EntryInfo::Shuffle,   T_I4, T_I4, T_I4, T_INT, T_INT, T_INT, T_INT)
MACRO_SIMD_ASMJS_ONLY_WMS   ( Simd128_Ld_I4                     , Int32x4_2                         , None           ,        None                      )
MACRO_SIMD_ASMJS_ONLY_WMS   ( Simd128_LdSlot_I4                 , ElementSlot                       , None           ,        None                      )
MACRO_SIMD_ASMJS_ONLY_WMS   ( Simd128_StSlot_I4                 , ElementSlot                       , None           ,        None                      )
MACRO_SIMD_ASMJS_ONLY_WMS   ( Simd128_Return_I4                 , Int32x4_2                         , None           ,        None                      )
MACRO_SIMD_ASMJS_ONLY_WMS   ( Simd128_I_ArgOut_I4               , Reg1Int32x4_1                     , None           ,        None                      )
MACRO_SIMD_ASMJS_ONLY_WMS   ( Simd128_I_Conv_VTI4               , Int32x4_2                         , None           ,        None                      )

// Float32x4
MACRO_SIMD_WMS              ( Simd128_FloatsToF4                , Float32x4_1Float4                 , None           ,        OpCanCSE          ,      6,   &Js::SIMDFloat32x4Lib::EntryInfo::Float32x4, T_F4, T_FLT, T_FLT, T_FLT, T_FLT)
MACRO_SIMD_WMS              ( Simd128_Splat_F4                  , Float32x4_1Float1                 , None           ,        OpCanCSE          ,      3,   &Js::SIMDFloat32x4Lib::EntryInfo::Splat    , T_F4, T_FLT)
//MACRO_SIMD_WMS            ( Simd128_FromFloat64x2_F4          , Float32x4_1Float64x2_1            , None           ,        OpCanCSE          ,      0)
//MACRO_SIMD_WMS            ( Simd128_FromFloat64x2Bits_F4      , Float32x4_1Float64x2_1            , None           ,        OpCanCSE          ,      0)
MACRO_SIMD_WMS              ( Simd128_FromInt32x4_F4            , Float32x4_1Int32x4_1              , None           ,        OpCanCSE          ,      3,   &Js::SIMDFloat32x4Lib::EntryInfo::FromInt32x4    , T_F4, T_I4)
MACRO_SIMD_WMS              ( Simd128_FromInt32x4Bits_F4        , Float32x4_1Int32x4_1              , None           ,        OpCanCSE          ,      3,   &Js::SIMDFloat32x4Lib::EntryInfo::FromInt32x4Bits, T_F4, T_I4)
MACRO_SIMD_WMS              ( Simd128_Abs_F4                    , Float32x4_2                       , None           ,        OpCanCSE          ,      3,   &Js::SIMDFloat32x4Lib::EntryInfo::Abs,   T_F4, T_F4)
MACRO_SIMD_WMS              ( Simd128_Neg_F4                    , Float32x4_2                       , None           ,        OpCanCSE          ,      3,   &Js::SIMDFloat32x4Lib::EntryInfo::Neg,   T_F4, T_F4)
MACRO_SIMD_WMS              ( Simd128_Add_F4                    , Float32x4_3                       , None           ,        OpCanCSE          ,      4,   &Js::SIMDFloat32x4Lib::EntryInfo::Add,   T_F4, T_F4, T_F4)
MACRO_SIMD_WMS              ( Simd128_Sub_F4                    , Float32x4_3                       , None           ,        OpCanCSE          ,      4,   &Js::SIMDFloat32x4Lib::EntryInfo::Sub,   T_F4, T_F4, T_F4)
MACRO_SIMD_WMS              ( Simd128_Mul_F4                    , Float32x4_3                       , None           ,        OpCanCSE          ,      4,   &Js::SIMDFloat32x4Lib::EntryInfo::Mul,   T_F4, T_F4, T_F4)
MACRO_SIMD_WMS              ( Simd128_Div_F4                    , Float32x4_3                       , None           ,        OpCanCSE          ,      4,   &Js::SIMDFloat32x4Lib::EntryInfo::Div,   T_F4, T_F4, T_F4)
MACRO_SIMD_WMS              ( Simd128_Clamp_F4                  , Float32x4_4                       , None           ,        OpCanCSE          ,      0)
MACRO_SIMD_WMS              ( Simd128_Min_F4                    , Float32x4_3                       , None           ,        OpCanCSE          ,      4,   &Js::SIMDFloat32x4Lib::EntryInfo::Min,   T_F4, T_F4, T_F4)
MACRO_SIMD_WMS              ( Simd128_Max_F4                    , Float32x4_3                       , None           ,        OpCanCSE          ,      4,   &Js::SIMDFloat32x4Lib::EntryInfo::Max,   T_F4, T_F4, T_F4)
MACRO_SIMD_WMS              ( Simd128_Rcp_F4                    , Float32x4_2                       , None           ,        OpCanCSE          ,      3,   &Js::SIMDFloat32x4Lib::EntryInfo::Reciprocal,     T_F4, T_F4)
MACRO_SIMD_WMS              ( Simd128_RcpSqrt_F4                , Float32x4_2                       , None           ,        OpCanCSE          ,      3,   &Js::SIMDFloat32x4Lib::EntryInfo::ReciprocalSqrt, T_F4, T_F4)
MACRO_SIMD_WMS              ( Simd128_Sqrt_F4                   , Float32x4_2                       , None           ,        OpCanCSE          ,      3,   &Js::SIMDFloat32x4Lib::EntryInfo::Sqrt,   T_F4, T_F4)
MACRO_SIMD_WMS              ( Simd128_Swizzle_F4                , Float32x4_2Int4                   , None           ,        OpCanCSE          ,      7,   &Js::SIMDFloat32x4Lib::EntryInfo::Swizzle,   T_F4, T_F4, T_INT, T_INT, T_INT, T_INT)
MACRO_SIMD_WMS              ( Simd128_Shuffle_F4                , Float32x4_3Int4                   , None           ,        OpCanCSE          ,      8,   &Js::SIMDFloat32x4Lib::EntryInfo::Shuffle,   T_F4, T_F4, T_F4, T_INT, T_INT, T_INT, T_INT)
MACRO_SIMD_WMS              ( Simd128_Lt_F4                     , Bool32x4_1Float32x4_2             , None           ,        OpCanCSE          ,      0)
MACRO_SIMD_WMS              ( Simd128_LtEq_F4                   , Bool32x4_1Float32x4_2             , None           ,        OpCanCSE          ,      0)
MACRO_SIMD_WMS              ( Simd128_Eq_F4                     , Bool32x4_1Float32x4_2             , None           ,        OpCanCSE          ,      0)
MACRO_SIMD_WMS              ( Simd128_Neq_F4                    , Bool32x4_1Float32x4_2             , None           ,        OpCanCSE          ,      0)
MACRO_SIMD_WMS              ( Simd128_Gt_F4                     , Bool32x4_1Float32x4_2             , None           ,        OpCanCSE          ,      0)
MACRO_SIMD_WMS              ( Simd128_GtEq_F4                   , Bool32x4_1Float32x4_2             , None           ,        OpCanCSE          ,      0)
MACRO_SIMD_WMS              ( Simd128_Select_F4                 , Float32x4_1Bool32x4_1Float32x4_2  , None           ,        OpCanCSE          ,      0)
MACRO_SIMD_ASMJS_ONLY_WMS   ( Simd128_Ld_F4                     , Float32x4_2                       , None           ,        None                      )
MACRO_SIMD_ASMJS_ONLY_WMS   ( Simd128_LdSlot_F4                 , ElementSlot                       , None           ,        None                      )
MACRO_SIMD_ASMJS_ONLY_WMS   ( Simd128_StSlot_F4                 , ElementSlot                       , None           ,        None                      )
MACRO_SIMD_ASMJS_ONLY_WMS   ( Simd128_Return_F4                 , Float32x4_2                       , None           ,        None                      )
MACRO_SIMD_ASMJS_ONLY_WMS   ( Simd128_I_ArgOut_F4               , Reg1Float32x4_1                   , None           ,        None                      )
MACRO_SIMD_ASMJS_ONLY_WMS   ( Simd128_I_Conv_VTF4               , Float32x4_2                       , None           ,        None                      )

// Float64x2
#if 0 //Disabling this type until the specification decides to include or not.
MACRO_SIMD_WMS(Simd128_DoublesToD2, Float64x2_1Double2, None, None, 0)
MACRO_SIMD_WMS(Simd128_Splat_D2, Float64x2_1Double1, None, None, 0)
MACRO_SIMD_WMS(Simd128_FromFloat32x4_D2, Float64x2_1Float32x4_1, None, None, 0)
MACRO_SIMD_WMS(Simd128_FromFloat32x4Bits_D2, Float64x2_1Float32x4_1, None, None, 0)
MACRO_SIMD_WMS(Simd128_FromInt32x4_D2, Float64x2_1Int32x4_1, None, None, 0)
MACRO_SIMD_WMS(Simd128_FromInt32x4Bits_D2, Float64x2_1Int32x4_1, None, None, 0)
MACRO_SIMD_WMS(Simd128_Abs_D2, Float64x2_2, None, None, 0)
MACRO_SIMD_WMS(Simd128_Neg_D2, Float64x2_2, None, None, 0)
MACRO_SIMD_WMS(Simd128_Add_D2, Float64x2_3, None, None, 0)
MACRO_SIMD_WMS(Simd128_Sub_D2, Float64x2_3, None, None, 0)
MACRO_SIMD_WMS(Simd128_Mul_D2, Float64x2_3, None, None, 0)
MACRO_SIMD_WMS(Simd128_Div_D2, Float64x2_3, None, None, 0)
MACRO_SIMD_WMS(Simd128_Clamp_D2, Float64x2_4, None, None, 0)
MACRO_SIMD_WMS(Simd128_Min_D2, Float64x2_3, None, None, 0)
MACRO_SIMD_WMS(Simd128_Max_D2, Float64x2_3, None, None, 0)
MACRO_SIMD_WMS(Simd128_Rcp_D2, Float64x2_2, None, None, 0)
MACRO_SIMD_WMS(Simd128_RcpSqrt_D2, Float64x2_2, None, None, 0)
MACRO_SIMD_WMS(Simd128_Sqrt_D2, Float64x2_2, None, None, 0)
MACRO_SIMD_WMS(Simd128_Lt_D2, Float64x2_3, None, None, 0)
MACRO_SIMD_WMS(Simd128_Select_D2, Float64x2_1Int32x4_1Float64x2_2, None, None, 0)
MACRO_SIMD_WMS(Simd128_LdSignMask_D2, Int1Float64x2_1, None, None, 0)
MACRO_SIMD_WMS(Simd128_LtEq_D2, Float64x2_3, None, None, 0)
MACRO_SIMD_WMS(Simd128_Eq_D2, Float64x2_3, None, None, 0)
MACRO_SIMD_WMS(Simd128_Neq_D2, Float64x2_3, None, None, 0)
MACRO_SIMD_WMS(Simd128_Gt_D2, Float64x2_3, None, None, 0)
MACRO_SIMD_WMS(Simd128_GtEq_D2, Float64x2_3, None, None, 0)
MACRO_SIMD_ASMJS_ONLY_WMS(Simd128_Return_D2, Float64x2_2, None, None)
MACRO_SIMD_ASMJS_ONLY_WMS(Simd128_I_ArgOut_D2, Reg1Float64x2_1, None, None)
MACRO_SIMD_ASMJS_ONLY_WMS(Simd128_I_Conv_VTD2, Float64x2_2, None, None)

#endif // 0 //Disabling this type until the specification decides to include or not.
//Int8x16
MACRO_SIMD_WMS     (Simd128_IntsToI16                 , Int8x16_1Int16                       , None         ,           None                    ,      0)
MACRO_SIMD_WMS     (Simd128_Splat_I16                 , Int8x16_1Int1                        , None         ,           None                    ,      0)
MACRO_SIMD_WMS     (Simd128_ExtractLane_I16           , Int1Int8x16_1Int1                    , None         ,           None                    ,      0)
MACRO_SIMD_WMS     (Simd128_ReplaceLane_I16           , Int8x16_2Int2                        , None         ,           None                    ,      0)
MACRO_SIMD_WMS     (Simd128_Swizzle_I16               , Int8x16_2Int16                       , None         ,           None                    ,      0)
MACRO_SIMD_WMS     (Simd128_Shuffle_I16               , Int8x16_3Int16                       , None         ,           None                    ,      0)
MACRO_SIMD_WMS     (Simd128_Neg_I16                   , Int8x16_2                            , None         ,           None                    ,      0)
MACRO_SIMD_WMS     (Simd128_Add_I16                   , Int8x16_3                            , None         ,           None                    ,      0)
MACRO_SIMD_WMS     (Simd128_Sub_I16                   , Int8x16_3                            , None         ,           None                    ,      0)
MACRO_SIMD_WMS     (Simd128_Mul_I16                   , Int8x16_3                            , None         ,           None                    ,      0)
MACRO_SIMD_WMS     (Simd128_Lt_I16                    , Bool8x16_1Int8x16_2                  , None         ,           None                    ,      0)
MACRO_SIMD_WMS     (Simd128_LtEq_I16                  , Bool8x16_1Int8x16_2                  , None         ,           None                    ,      0)
MACRO_SIMD_WMS     (Simd128_Gt_I16                    , Bool8x16_1Int8x16_2                  , None         ,           None                    ,      0)
MACRO_SIMD_WMS     (Simd128_GtEq_I16                  , Bool8x16_1Int8x16_2                  , None         ,           None                    ,      0)
MACRO_SIMD_WMS     (Simd128_Eq_I16                    , Bool8x16_1Int8x16_2                  , None         ,           None                    ,      0)
MACRO_SIMD_WMS     (Simd128_Neq_I16                   , Bool8x16_1Int8x16_2                  , None         ,           None                    ,      0)
MACRO_SIMD_WMS     (Simd128_Select_I16                , Int8x16_1Bool8x16_1Int8x16_2         , None         ,           None                    ,      0)
MACRO_SIMD_WMS     (Simd128_And_I16                   , Int8x16_3                            , None         ,           None                    ,      0)
MACRO_SIMD_WMS     (Simd128_Or_I16                    , Int8x16_3                            , None         ,           None                    ,      0)
MACRO_SIMD_WMS     (Simd128_Xor_I16                   , Int8x16_3                            , None         ,           None                    ,      0)
MACRO_SIMD_WMS     (Simd128_Not_I16                   , Int8x16_2                            , None         ,           None                    ,      0)
MACRO_SIMD_WMS     (Simd128_ShLtByScalar_I16          , Int8x16_2Int1                        , None         ,           None                    ,      0)
MACRO_SIMD_WMS     (Simd128_ShRtByScalar_I16          , Int8x16_2Int1                        , None         ,           None                    ,      0)
MACRO_SIMD_WMS     (Simd128_AddSaturate_I16           , Int8x16_3                            , None         ,           None                    ,      0)
MACRO_SIMD_WMS     (Simd128_SubSaturate_I16           , Int8x16_3                            , None         ,           None                    ,      0)
MACRO_SIMD_WMS     (Simd128_LdArr_I16                 , AsmSimdTypedArr                      , None         ,           None                    ,      0)
MACRO_SIMD_WMS     (Simd128_LdArrConst_I16            , AsmSimdTypedArr                      , None         ,           None                    ,      0)
MACRO_SIMD_WMS     (Simd128_StArr_I16                 , AsmSimdTypedArr                      , None         ,           None                    ,      0)
MACRO_SIMD_WMS     (Simd128_StArrConst_I16            , AsmSimdTypedArr                      , None         ,           None                    ,      0)
MACRO_SIMD_WMS     (Simd128_And_B16                   , Bool8x16_3                           , None         ,           None                    ,      0)
MACRO_SIMD_WMS     (Simd128_Or_B16                    , Bool8x16_3                           , None         ,           None                    ,      0)
MACRO_SIMD_WMS     (Simd128_Xor_B16                   , Bool8x16_3                           , None         ,           None                    ,      0)
MACRO_SIMD         (Simd128_End                       , Empty                                , None         ,           None)   // Just a marker to indicate SIMD opcodes region

// Extended opcodes. Running out of 1-byte opcode space. Add new opcodes here.
MACRO_SIMD_EXTEND(     Simd128_Start_Extend           , Empty, None, None, 0)   // Just a marker to indicate SIMD opcodes region
MACRO_SIMD_EXTEND_WMS( Simd128_Not_B16                , Bool8x16_2                           , None         ,           None                    ,      0)
MACRO_SIMD_EXTEND_WMS( Simd128_Neg_U4                 , Uint32x4_2                           , None         ,           None                    ,      0)
MACRO_SIMD_EXTEND_WMS( Simd128_Neg_U8                 , Uint16x8_2                           , None         ,           None                    ,      0)

MACRO_SIMD_EXTEND_WMS( Simd128_Neg_U16                , Uint8x16_2                           , None         ,           None                    ,      0)
MACRO_SIMD_BACKEND_ONLY(Simd128_LdC                   , Empty                                , None         ,           OpCanCSE                  )   // Load Simd128 const stack slot


#if 0
MACRO_SIMD_ASMJS_ONLY_EXTEND_WMS(Simd128_Ld_D2, Float64x2_2, None, None)
MACRO_SIMD_ASMJS_ONLY_EXTEND_WMS(Simd128_LdSlot_D2, ElementSlot, None, None)
MACRO_SIMD_ASMJS_ONLY_EXTEND_WMS(Simd128_StSlot_D2, ElementSlot, None, None)

MACRO_SIMD_EXTEND_WMS(Simd128_LdArr_D2, AsmSimdTypedArr, None, None, 0)
MACRO_SIMD_EXTEND_WMS(Simd128_LdArrConst_D2, AsmSimdTypedArr, None, None, 0)

MACRO_SIMD_EXTEND_WMS(Simd128_Swizzle_D2, Float64x2_2Int2, None, None, 0)
MACRO_SIMD_EXTEND_WMS(Simd128_Shuffle_D2, Float64x2_3Int2, None, None, 0)

MACRO_SIMD_EXTEND_WMS(Simd128_StArr_D2, AsmSimdTypedArr, None, None, 0)
MACRO_SIMD_EXTEND_WMS(Simd128_StArrConst_D2, AsmSimdTypedArr, None, None, 0)
#endif // 0


<<<<<<< HEAD
MACRO_SIMD_ASMJS_ONLY_EXTEND_WMS   ( Simd128_Ld_I8              , Int16x8_2                         , None           ,        None                      )
MACRO_SIMD_ASMJS_ONLY_EXTEND_WMS   ( Simd128_LdSlot_I8          , ElementSlot                       , None           ,        None                      )
=======

MACRO_SIMD_ASMJS_ONLY_WMS          ( Simd128_Ld_I8              , Int16x8_2                         , None           ,        None                      )
MACRO_SIMD_ASMJS_ONLY_WMS          ( Simd128_LdSlot_I8          , ElementSlot                       , None           ,        None                      )
>>>>>>> ca0325a4
MACRO_SIMD_ASMJS_ONLY_EXTEND_WMS   ( Simd128_StSlot_I8          , ElementSlot                       , None           ,        None                      )

MACRO_SIMD_ASMJS_ONLY_WMS          ( Simd128_Ld_U4              , Uint32x4_2                        , None           ,        None                      )
MACRO_SIMD_ASMJS_ONLY_EXTEND_WMS   ( Simd128_LdSlot_U4          , ElementSlot                       , None           ,        None                      )
MACRO_SIMD_ASMJS_ONLY_EXTEND_WMS   ( Simd128_StSlot_U4          , ElementSlot                       , None           ,        None                      )

MACRO_SIMD_ASMJS_ONLY_WMS          ( Simd128_Ld_U8              , Uint16x8_2                        , None           ,        None                      )
MACRO_SIMD_ASMJS_ONLY_EXTEND_WMS   ( Simd128_LdSlot_U8          , ElementSlot                       , None           ,        None                      )
MACRO_SIMD_ASMJS_ONLY_EXTEND_WMS   ( Simd128_StSlot_U8          , ElementSlot                       , None           ,        None                      )

MACRO_SIMD_ASMJS_ONLY_WMS          ( Simd128_Ld_U16             , Uint8x16_2                        , None           ,        None                      )
MACRO_SIMD_ASMJS_ONLY_EXTEND_WMS   ( Simd128_LdSlot_U16         , ElementSlot                       , None           ,        None                      )
MACRO_SIMD_ASMJS_ONLY_EXTEND_WMS   ( Simd128_StSlot_U16         , ElementSlot                       , None           ,        None                      )

MACRO_SIMD_ASMJS_ONLY_EXTEND_WMS   ( Simd128_I_ArgOut_I8        , Reg1Int16x8_1                     , None           ,        None                      )
MACRO_SIMD_ASMJS_ONLY_EXTEND_WMS   ( Simd128_I_Conv_VTI8        , Int16x8_2                         , None           ,        None                      )
MACRO_SIMD_ASMJS_ONLY_EXTEND_WMS   ( Simd128_Return_I8          , Int16x8_2                         , None           ,        None                      )

MACRO_SIMD_ASMJS_ONLY_EXTEND_WMS   ( Simd128_I_ArgOut_U4        , Reg1Uint32x4_1                    , None           ,        None                      )
MACRO_SIMD_ASMJS_ONLY_EXTEND_WMS   ( Simd128_I_Conv_VTU4        , Uint32x4_2                        , None           ,        None                      )
MACRO_SIMD_ASMJS_ONLY_EXTEND_WMS   ( Simd128_Return_U4          , Uint32x4_2                        , None           ,        None                      )

MACRO_SIMD_ASMJS_ONLY_EXTEND_WMS   ( Simd128_I_ArgOut_U8        , Reg1Uint16x8_1                    , None           ,        None                      )
MACRO_SIMD_ASMJS_ONLY_EXTEND_WMS   ( Simd128_I_Conv_VTU8        , Uint16x8_2                        , None           ,        None                      )
MACRO_SIMD_ASMJS_ONLY_EXTEND_WMS   ( Simd128_Return_U8          , Uint16x8_2                        , None           ,        None                      )

MACRO_SIMD_ASMJS_ONLY_EXTEND_WMS   ( Simd128_I_ArgOut_U16        , Reg1Uint8x16_1                   , None           ,        None                      )
MACRO_SIMD_ASMJS_ONLY_EXTEND_WMS   ( Simd128_I_Conv_VTU16        , Uint8x16_2                       , None           ,        None                      )
MACRO_SIMD_ASMJS_ONLY_EXTEND_WMS   ( Simd128_Return_U16          , Uint8x16_2                       , None           ,        None                      )

MACRO_SIMD_ASMJS_ONLY_EXTEND_WMS   ( Simd128_I_ArgOut_B4         , Reg1Bool32x4_1                   , None           ,        None                      )
MACRO_SIMD_ASMJS_ONLY_EXTEND_WMS   ( Simd128_I_Conv_VTB4         , Bool32x4_2                       , None           ,        None                      )
MACRO_SIMD_ASMJS_ONLY_EXTEND_WMS   ( Simd128_Return_B4           , Bool32x4_2                       , None           ,        None                      )

MACRO_SIMD_ASMJS_ONLY_EXTEND_WMS   ( Simd128_I_ArgOut_B8         , Reg1Bool16x8_1                   , None           ,        None                      )
MACRO_SIMD_ASMJS_ONLY_EXTEND_WMS   ( Simd128_I_Conv_VTB8         , Bool16x8_2                       , None           ,        None                      )
MACRO_SIMD_ASMJS_ONLY_EXTEND_WMS   ( Simd128_Return_B8           , Bool16x8_2                       , None           ,        None                      )

MACRO_SIMD_ASMJS_ONLY_EXTEND_WMS   ( Simd128_I_ArgOut_B16        , Reg1Bool8x16_1                   , None           ,        None                      )
MACRO_SIMD_ASMJS_ONLY_EXTEND_WMS   ( Simd128_I_Conv_VTB16        , Bool8x16_2                       , None           ,        None                      )
MACRO_SIMD_ASMJS_ONLY_EXTEND_WMS   ( Simd128_Return_B16          , Bool8x16_2                       , None           ,        None                      )

MACRO_SIMD_EXTEND_WMS     ( Simd128_LdArr_I4                    , AsmSimdTypedArr                   , None           ,        OpCanCSE          ,      4, &Js::SIMDInt32x4Lib::EntryInfo::Load, T_I4, ValueType::GetObject(ObjectType::Int8Array) /*dummy place-holder for any typed array*/, T_INT)
MACRO_SIMD_EXTEND_WMS     ( Simd128_LdArrConst_I4               , AsmSimdTypedArr                   , None           ,        OpCanCSE          ,      0)
MACRO_SIMD_EXTEND_WMS     ( Simd128_LdArr_F4                    , AsmSimdTypedArr                   , None           ,        OpCanCSE          ,      4, &Js::SIMDFloat32x4Lib::EntryInfo::Load, T_F4, ValueType::GetObject(ObjectType::Int8Array) /*dummy place-holder for any typed array*/, T_INT)
MACRO_SIMD_EXTEND_WMS     ( Simd128_LdArrConst_F4               , AsmSimdTypedArr                   , None           ,        OpCanCSE          ,      0)

MACRO_SIMD_EXTEND_WMS     ( Simd128_StArr_I4                    , AsmSimdTypedArr                   , None           ,        OpCanCSE          ,      5, &Js::SIMDInt32x4Lib::EntryInfo::Store, ValueType::Undefined, ValueType::GetObject(ObjectType::Int8Array) /*dummy place-holder for any typed array*/, T_INT, T_I4)
MACRO_SIMD_EXTEND_WMS     ( Simd128_StArrConst_I4               , AsmSimdTypedArr                   , None           ,        OpCanCSE          ,      0)
MACRO_SIMD_EXTEND_WMS     ( Simd128_StArr_F4                    , AsmSimdTypedArr                   , None           ,        OpCanCSE          ,      5, &Js::SIMDFloat32x4Lib::EntryInfo::Store, ValueType::Undefined, ValueType::GetObject(ObjectType::Int8Array) /*dummy place-holder for any typed array*/, T_INT, T_F4)
MACRO_SIMD_EXTEND_WMS     ( Simd128_StArrConst_F4               , AsmSimdTypedArr                   , None           ,        OpCanCSE          ,      0)

MACRO_SIMD_EXTEND_WMS     ( Simd128_ExtractLane_I4              , Int1Int32x4_1Int1                 , None           ,        OpCanCSE          ,      0)
MACRO_SIMD_EXTEND_WMS     ( Simd128_ReplaceLane_I4              , Int32x4_2Int2                     , None           ,        OpCanCSE          ,      0)

MACRO_SIMD_EXTEND_WMS     ( Simd128_FromUint32x4Bits_I4         , Int32x4_1Uint32x4_1               , None           ,        OpCanCSE         ,       0)
MACRO_SIMD_EXTEND_WMS     ( Simd128_FromInt16x8Bits_I4          , Int32x4_1Int16x8_1                , None           ,        OpCanCSE         ,       0)
MACRO_SIMD_EXTEND_WMS     ( Simd128_FromUint16x8Bits_I4         , Int32x4_1Uint16x8_1               , None           ,        OpCanCSE         ,       0)
MACRO_SIMD_EXTEND_WMS     ( Simd128_FromInt8x16Bits_I4          , Int32x4_1Int8x16_1                , None           ,        OpCanCSE         ,       0)
MACRO_SIMD_EXTEND_WMS     ( Simd128_FromUint8x16Bits_I4         , Int32x4_1Uint8x16_1               , None           ,        OpCanCSE         ,       0)

MACRO_SIMD_EXTEND_WMS     ( Simd128_ExtractLane_F4              , Float1Float32x4_1Int1             , None           ,        OpCanCSE          ,      0)
MACRO_SIMD_EXTEND_WMS     ( Simd128_ReplaceLane_F4              , Float32x4_2Int1Float1             , None           ,        OpCanCSE          ,      0)

MACRO_SIMD_EXTEND_WMS     ( Simd128_FromUint32x4_F4             , Float32x4_1Uint32x4_1             , None           ,        OpCanCSE          ,      0)
MACRO_SIMD_EXTEND_WMS     ( Simd128_FromUint32x4Bits_F4         , Float32x4_1Uint32x4_1             , None           ,        OpCanCSE          ,      0)
MACRO_SIMD_EXTEND_WMS     ( Simd128_FromInt16x8Bits_F4          , Float32x4_1Int16x8_1              , None           ,        OpCanCSE          ,      0)
MACRO_SIMD_EXTEND_WMS     ( Simd128_FromUint16x8Bits_F4         , Float32x4_1Uint16x8_1             , None           ,        OpCanCSE          ,      0)
MACRO_SIMD_EXTEND_WMS     ( Simd128_FromInt8x16Bits_F4          , Float32x4_1Int8x16_1              , None           ,        OpCanCSE          ,      0)
MACRO_SIMD_EXTEND_WMS     ( Simd128_FromUint8x16Bits_F4         , Float32x4_1Uint8x16_1             , None           ,        OpCanCSE          ,      0)

MACRO_SIMD_EXTEND_WMS     ( Simd128_MinNum_F4                   , Float32x4_3                      , None           ,        OpCanCSE           ,      0)
MACRO_SIMD_EXTEND_WMS     ( Simd128_MaxNum_F4                   , Float32x4_3                      , None           ,        OpCanCSE           ,      0)

MACRO_SIMD_EXTEND_WMS     ( Simd128_LtEq_I4                     , Bool32x4_1Int32x4_2              , None           ,        None               ,      0)
MACRO_SIMD_EXTEND_WMS     ( Simd128_GtEq_I4                     , Bool32x4_1Int32x4_2              , None           ,        None               ,      0)
MACRO_SIMD_EXTEND_WMS     ( Simd128_Neq_I4                      , Bool32x4_1Int32x4_2              , None           ,        None               ,      0)
// Int16x8
MACRO_SIMD_EXTEND_WMS     ( Simd128_IntsToI8                    , Int16x8_1Int8                    , None           ,        None               ,      0)
MACRO_SIMD_EXTEND_WMS     ( Simd128_ExtractLane_I8              , Int1Int16x8_1Int1                , None           ,        None               ,      0)
MACRO_SIMD_EXTEND_WMS     ( Simd128_ReplaceLane_I8              , Int16x8_2Int2                    , None           ,        None               ,      0)
MACRO_SIMD_EXTEND_WMS     ( Simd128_Swizzle_I8                  , Int16x8_2Int8                    , None           ,        None               ,      0)
MACRO_SIMD_EXTEND_WMS     ( Simd128_Shuffle_I8                  , Int16x8_3Int8                    , None           ,        None               ,      0)
MACRO_SIMD_EXTEND_WMS     ( Simd128_Splat_I8                    , Int16x8_1Int1                    , None           ,        None               ,      0)
MACRO_SIMD_EXTEND_WMS     ( Simd128_And_I8                      , Int16x8_3                        , None           ,        None               ,      0)
MACRO_SIMD_EXTEND_WMS     ( Simd128_Or_I8                       , Int16x8_3                        , None           ,        None               ,      0)
MACRO_SIMD_EXTEND_WMS     ( Simd128_Xor_I8                      , Int16x8_3                        , None           ,        None               ,      0)
MACRO_SIMD_EXTEND_WMS     ( Simd128_Not_I8                      , Int16x8_2                        , None           ,        None               ,      0)
MACRO_SIMD_EXTEND_WMS     ( Simd128_Add_I8                      , Int16x8_3                        , None           ,        None               ,      0)
MACRO_SIMD_EXTEND_WMS     ( Simd128_Sub_I8                      , Int16x8_3                        , None           ,        None               ,      0)
MACRO_SIMD_EXTEND_WMS     ( Simd128_Mul_I8                      , Int16x8_3                        , None           ,        None               ,      0)
MACRO_SIMD_EXTEND_WMS     ( Simd128_Neg_I8                      , Int16x8_2                        , None           ,        None               ,      0)
MACRO_SIMD_EXTEND_WMS     ( Simd128_Eq_I8                       , Bool16x8_1Int16x8_2              , None           ,        None               ,      0)
MACRO_SIMD_EXTEND_WMS     ( Simd128_Neq_I8                      , Bool16x8_1Int16x8_2              , None           ,        None               ,      0)
MACRO_SIMD_EXTEND_WMS     ( Simd128_Lt_I8                       , Bool16x8_1Int16x8_2              , None           ,        None               ,      0)
MACRO_SIMD_EXTEND_WMS     ( Simd128_LtEq_I8                     , Bool16x8_1Int16x8_2              , None           ,        None               ,      0)
MACRO_SIMD_EXTEND_WMS     ( Simd128_Gt_I8                       , Bool16x8_1Int16x8_2              , None           ,        None               ,      0)
MACRO_SIMD_EXTEND_WMS     ( Simd128_GtEq_I8                     , Bool16x8_1Int16x8_2              , None           ,        None               ,      0)
MACRO_SIMD_EXTEND_WMS     ( Simd128_ShLtByScalar_I8             , Int16x8_2Int1                    , None           ,        None               ,      0)
MACRO_SIMD_EXTEND_WMS     ( Simd128_ShRtByScalar_I8             , Int16x8_2Int1                    , None           ,        None               ,      0)
MACRO_SIMD_EXTEND_WMS     ( Simd128_Select_I8                   , Int16x8_1Bool16x8_1Int16x8_2     , None           ,        None               ,      0)
MACRO_SIMD_EXTEND_WMS     ( Simd128_AddSaturate_I8              , Int16x8_3                        , None           ,        None               ,      0)
MACRO_SIMD_EXTEND_WMS     ( Simd128_SubSaturate_I8              , Int16x8_3                        , None           ,        None               ,      0)
MACRO_SIMD_EXTEND_WMS     ( Simd128_LdArr_I8                    , AsmSimdTypedArr                  , None           ,        None               ,      0)
MACRO_SIMD_EXTEND_WMS     ( Simd128_LdArrConst_I8               , AsmSimdTypedArr                  , None           ,        None               ,      0)
MACRO_SIMD_EXTEND_WMS     ( Simd128_StArr_I8                    , AsmSimdTypedArr                  , None           ,        None               ,      0)
MACRO_SIMD_EXTEND_WMS     ( Simd128_StArrConst_I8               , AsmSimdTypedArr                  , None           ,        None               ,      0)
MACRO_SIMD_EXTEND_WMS     ( Simd128_FromFloat32x4Bits_I8        , Int16x8_1Float32x4_1             , None           ,        None               ,      0)
MACRO_SIMD_EXTEND_WMS     ( Simd128_FromInt32x4Bits_I8          , Int16x8_1Int32x4_1               , None           ,        None               ,      0)
MACRO_SIMD_EXTEND_WMS     ( Simd128_FromInt8x16Bits_I8          , Int16x8_1Int8x16_1               , None           ,        None               ,      0)
MACRO_SIMD_EXTEND_WMS     ( Simd128_FromUint32x4Bits_I8         , Int16x8_1Uint32x4_1              , None           ,        None               ,      0)
MACRO_SIMD_EXTEND_WMS     ( Simd128_FromUint16x8Bits_I8         , Int16x8_1Uint16x8_1              , None           ,        None               ,      0)
MACRO_SIMD_EXTEND_WMS     ( Simd128_FromUint8x16Bits_I8         , Int16x8_1Uint8x16_1              , None           ,        None               ,      0)

// int8x16
MACRO_SIMD_EXTEND_WMS     (Simd128_FromFloat32x4Bits_I16     , Int8x16_1Float32x4_1                 , None         ,          None              ,      0)
MACRO_SIMD_EXTEND_WMS     (Simd128_FromInt32x4Bits_I16       , Int8x16_1Int32x4_1                   , None         ,          None              ,      0)
MACRO_SIMD_EXTEND_WMS     (Simd128_FromInt16x8Bits_I16       , Int8x16_1Int16x8_1                   , None         ,          None              ,      0)
MACRO_SIMD_EXTEND_WMS     (Simd128_FromUint32x4Bits_I16      , Int8x16_1Uint32x4_1                  , None         ,          None              ,      0)
MACRO_SIMD_EXTEND_WMS     (Simd128_FromUint16x8Bits_I16      , Int8x16_1Uint16x8_1                  , None         ,          None              ,      0)
MACRO_SIMD_EXTEND_WMS     (Simd128_FromUint8x16Bits_I16      , Int8x16_1Uint8x16_1                  , None         ,          None              ,      0)
MACRO_SIMD_ASMJS_ONLY_EXTEND_WMS    (Simd128_Ld_I16          , Int8x16_2                            , None         ,          None                      )
MACRO_SIMD_ASMJS_ONLY_WMS           (Simd128_LdSlot_I16      , ElementSlot                          , None         ,          None                      )
MACRO_SIMD_ASMJS_ONLY_EXTEND_WMS    (Simd128_StSlot_I16      , ElementSlot                          , None         ,          None                      )
MACRO_SIMD_ASMJS_ONLY_EXTEND_WMS    (Simd128_Return_I16      , Int8x16_2                            , None         ,          None                      )
MACRO_SIMD_ASMJS_ONLY_EXTEND_WMS    (Simd128_I_ArgOut_I16    , Reg1Int8x16_1                        , None         ,          None                      )
MACRO_SIMD_ASMJS_ONLY_EXTEND_WMS    (Simd128_I_Conv_VTI16    , Int8x16_2                            , None         ,          None                      )

// Uint32x4
MACRO_SIMD_EXTEND_WMS     ( Simd128_IntsToU4                    , Uint32x4_1Int4                   , None           ,        None               ,      0)
MACRO_SIMD_EXTEND_WMS     ( Simd128_ExtractLane_U4              , Int1Uint32x4_1Int1               , None           ,        None               ,      0)
MACRO_SIMD_EXTEND_WMS     ( Simd128_ReplaceLane_U4              , Uint32x4_2Int2                   , None           ,        None               ,      0)
MACRO_SIMD_EXTEND_WMS     ( Simd128_Swizzle_U4                  , Uint32x4_2Int4                   , None           ,        None               ,      0)
MACRO_SIMD_EXTEND_WMS     ( Simd128_Shuffle_U4                  , Uint32x4_3Int4                   , None           ,        None               ,      0)
MACRO_SIMD_EXTEND_WMS     ( Simd128_Splat_U4                    , Uint32x4_1Int1                   , None           ,        None               ,      0)
MACRO_SIMD_EXTEND_WMS     ( Simd128_And_U4                      , Uint32x4_3                       , None           ,        None               ,      0)
MACRO_SIMD_EXTEND_WMS     ( Simd128_Or_U4                       , Uint32x4_3                       , None           ,        None               ,      0)
MACRO_SIMD_EXTEND_WMS     ( Simd128_Xor_U4                      , Uint32x4_3                       , None           ,        None               ,      0)
MACRO_SIMD_EXTEND_WMS     ( Simd128_Not_U4                      , Uint32x4_2                       , None           ,        None               ,      0)
MACRO_SIMD_EXTEND_WMS     ( Simd128_Add_U4                      , Uint32x4_3                       , None           ,        None               ,      0)
MACRO_SIMD_EXTEND_WMS     ( Simd128_Sub_U4                      , Uint32x4_3                       , None           ,        None               ,      0)
MACRO_SIMD_EXTEND_WMS     ( Simd128_Mul_U4                      , Uint32x4_3                       , None           ,        None               ,      0)
MACRO_SIMD_EXTEND_WMS     ( Simd128_Eq_U4                       , Bool32x4_1Uint32x4_2             , None           ,        None               ,      0)
MACRO_SIMD_EXTEND_WMS     ( Simd128_Neq_U4                      , Bool32x4_1Uint32x4_2             , None           ,        None               ,      0)
MACRO_SIMD_EXTEND_WMS     ( Simd128_Lt_U4                       , Bool32x4_1Uint32x4_2             , None           ,        None               ,      0)
MACRO_SIMD_EXTEND_WMS     ( Simd128_LtEq_U4                     , Bool32x4_1Uint32x4_2             , None           ,        None               ,      0)
MACRO_SIMD_EXTEND_WMS     ( Simd128_Gt_U4                       , Bool32x4_1Uint32x4_2             , None           ,        None               ,      0)
MACRO_SIMD_EXTEND_WMS     ( Simd128_GtEq_U4                     , Bool32x4_1Uint32x4_2             , None           ,        None               ,      0)
MACRO_SIMD_EXTEND_WMS     ( Simd128_ShLtByScalar_U4             , Uint32x4_2Int1                   , None           ,        None               ,      0)
MACRO_SIMD_EXTEND_WMS     ( Simd128_ShRtByScalar_U4             , Uint32x4_2Int1                   , None           ,        None               ,      0)
MACRO_SIMD_EXTEND_WMS     ( Simd128_Select_U4                   , Uint32x4_1Bool32x4_1Uint32x4_2   , None           ,        None               ,      0)
MACRO_SIMD_EXTEND_WMS     ( Simd128_LdArr_U4                    , AsmSimdTypedArr                  , None           ,        None               ,      0)
MACRO_SIMD_EXTEND_WMS     ( Simd128_LdArrConst_U4               , AsmSimdTypedArr                  , None           ,        None               ,      0)
MACRO_SIMD_EXTEND_WMS     ( Simd128_StArr_U4                    , AsmSimdTypedArr                  , None           ,        None               ,      0)
MACRO_SIMD_EXTEND_WMS     ( Simd128_StArrConst_U4               , AsmSimdTypedArr                  , None           ,        None               ,      0)
MACRO_SIMD_EXTEND_WMS     ( Simd128_FromFloat32x4_U4            , Uint32x4_1Float32x4_1            , None           ,        None               ,      0)
MACRO_SIMD_EXTEND_WMS     ( Simd128_FromFloat32x4Bits_U4        , Uint32x4_1Float32x4_1            , None           ,        None               ,      0)
MACRO_SIMD_EXTEND_WMS     ( Simd128_FromInt32x4Bits_U4          , Uint32x4_1Int32x4_1              , None           ,        None               ,      0)
MACRO_SIMD_EXTEND_WMS     ( Simd128_FromInt16x8Bits_U4          , Uint32x4_1Int16x8_1              , None           ,        None               ,      0)
MACRO_SIMD_EXTEND_WMS     ( Simd128_FromInt8x16Bits_U4          , Uint32x4_1Int8x16_1              , None           ,        None               ,      0)
MACRO_SIMD_EXTEND_WMS     ( Simd128_FromUint16x8Bits_U4         , Uint32x4_1Uint16x8_1             , None           ,        None               ,      0)
MACRO_SIMD_EXTEND_WMS     ( Simd128_FromUint8x16Bits_U4         , Uint32x4_1Uint8x16_1             , None           ,        None               ,      0)

// Uint16x8
MACRO_SIMD_EXTEND_WMS     ( Simd128_IntsToU8                    , Uint16x8_1Int8                   , None           ,        None               ,      0)
MACRO_SIMD_EXTEND_WMS     ( Simd128_ExtractLane_U8              , Int1Uint16x8_1Int1               , None           ,        None               ,      0)
MACRO_SIMD_EXTEND_WMS     ( Simd128_ReplaceLane_U8              , Uint16x8_2Int2                   , None           ,        None               ,      0)
MACRO_SIMD_EXTEND_WMS     ( Simd128_Swizzle_U8                  , Uint16x8_2Int8                   , None           ,        None               ,      0)
MACRO_SIMD_EXTEND_WMS     ( Simd128_Shuffle_U8                  , Uint16x8_3Int8                   , None           ,        None               ,      0)
MACRO_SIMD_EXTEND_WMS     ( Simd128_Splat_U8                    , Uint16x8_1Int1                   , None           ,        None               ,      0)
MACRO_SIMD_EXTEND_WMS     ( Simd128_And_U8                      , Uint16x8_3                       , None           ,        None               ,      0)
MACRO_SIMD_EXTEND_WMS     ( Simd128_Or_U8                       , Uint16x8_3                       , None           ,        None               ,      0)
MACRO_SIMD_EXTEND_WMS     ( Simd128_Xor_U8                      , Uint16x8_3                       , None           ,        None               ,      0)
MACRO_SIMD_EXTEND_WMS     ( Simd128_Not_U8                      , Uint16x8_2                       , None           ,        None               ,      0)
MACRO_SIMD_EXTEND_WMS     ( Simd128_Add_U8                      , Uint16x8_3                       , None           ,        None               ,      0)
MACRO_SIMD_EXTEND_WMS     ( Simd128_Sub_U8                      , Uint16x8_3                       , None           ,        None               ,      0)
MACRO_SIMD_EXTEND_WMS     ( Simd128_Mul_U8                      , Uint16x8_3                       , None           ,        None               ,      0)
MACRO_SIMD_EXTEND_WMS     ( Simd128_ShLtByScalar_U8             , Uint16x8_2Int1                   , None           ,        None               ,      0)
MACRO_SIMD_EXTEND_WMS     ( Simd128_ShRtByScalar_U8             , Uint16x8_2Int1                   , None           ,        None               ,      0)
MACRO_SIMD_EXTEND_WMS     (Simd128_Lt_U8                        , Bool16x8_1Uint16x8_2             , None           ,        None               ,      0)
MACRO_SIMD_EXTEND_WMS     (Simd128_LtEq_U8                      , Bool16x8_1Uint16x8_2             , None           ,        None               ,      0)
MACRO_SIMD_EXTEND_WMS     (Simd128_Gt_U8                        , Bool16x8_1Uint16x8_2             , None           ,        None               ,      0)
MACRO_SIMD_EXTEND_WMS     (Simd128_GtEq_U8                      , Bool16x8_1Uint16x8_2             , None           ,        None               ,      0)
MACRO_SIMD_EXTEND_WMS     (Simd128_Eq_U8                        , Bool16x8_1Uint16x8_2             , None           ,        None               ,      0)
MACRO_SIMD_EXTEND_WMS     (Simd128_Neq_U8                       , Bool16x8_1Uint16x8_2             , None           ,        None               ,      0)
MACRO_SIMD_EXTEND_WMS     (Simd128_Select_U8                    , Uint16x8_1Bool16x8_1Uint16x8_2   , None           ,        None               ,      0)
MACRO_SIMD_EXTEND_WMS     ( Simd128_AddSaturate_U8              , Uint16x8_3                       , None           ,        None               ,      0)
MACRO_SIMD_EXTEND_WMS     ( Simd128_SubSaturate_U8              , Uint16x8_3                       , None           ,        None               ,      0)
MACRO_SIMD_EXTEND_WMS     ( Simd128_LdArr_U8                    , AsmSimdTypedArr                  , None           ,        None               ,      0)
MACRO_SIMD_EXTEND_WMS     ( Simd128_LdArrConst_U8               , AsmSimdTypedArr                  , None           ,        None               ,      0)
MACRO_SIMD_EXTEND_WMS     ( Simd128_StArr_U8                    , AsmSimdTypedArr                  , None           ,        None               ,      0)
MACRO_SIMD_EXTEND_WMS     ( Simd128_StArrConst_U8               , AsmSimdTypedArr                  , None           ,        None               ,      0)
MACRO_SIMD_EXTEND_WMS     ( Simd128_FromFloat32x4Bits_U8        , Uint16x8_1Float32x4_1            , None           ,        None               ,      0)
MACRO_SIMD_EXTEND_WMS     ( Simd128_FromInt32x4Bits_U8          , Uint16x8_1Int32x4_1              , None           ,        None               ,      0)
MACRO_SIMD_EXTEND_WMS     ( Simd128_FromInt16x8Bits_U8          , Uint16x8_1Int16x8_1              , None           ,        None               ,      0)
MACRO_SIMD_EXTEND_WMS     ( Simd128_FromInt8x16Bits_U8          , Uint16x8_1Int8x16_1              , None           ,        None               ,      0)
MACRO_SIMD_EXTEND_WMS     ( Simd128_FromUint32x4Bits_U8         , Uint16x8_1Uint32x4_1             , None           ,        None               ,      0)
MACRO_SIMD_EXTEND_WMS     ( Simd128_FromUint8x16Bits_U8         , Uint16x8_1Uint8x16_1             , None           ,        None               ,      0)

// Uint8x16
MACRO_SIMD_EXTEND_WMS     ( Simd128_IntsToU16                   , Uint8x16_1Int16                  , None           ,        None               ,      0)
MACRO_SIMD_EXTEND_WMS     ( Simd128_ExtractLane_U16             , Int1Uint8x16_1Int1               , None           ,        None               ,      0)
MACRO_SIMD_EXTEND_WMS     ( Simd128_ReplaceLane_U16             , Uint8x16_2Int2                   , None           ,        None               ,      0)
MACRO_SIMD_EXTEND_WMS     ( Simd128_Swizzle_U16                 , Uint8x16_2Int16                  , None           ,        None               ,      0)
MACRO_SIMD_EXTEND_WMS     ( Simd128_Shuffle_U16                 , Uint8x16_3Int16                  , None           ,        None               ,      0)
MACRO_SIMD_EXTEND_WMS     ( Simd128_Splat_U16                   , Uint8x16_1Int1                   , None           ,        None               ,      0)
MACRO_SIMD_EXTEND_WMS     ( Simd128_And_U16                     , Uint8x16_3                       , None           ,        None               ,      0)
MACRO_SIMD_EXTEND_WMS     ( Simd128_Or_U16                      , Uint8x16_3                       , None           ,        None               ,      0)
MACRO_SIMD_EXTEND_WMS     ( Simd128_Xor_U16                     , Uint8x16_3                       , None           ,        None               ,      0)
MACRO_SIMD_EXTEND_WMS     ( Simd128_Not_U16                     , Uint8x16_2                       , None           ,        None               ,      0)
MACRO_SIMD_EXTEND_WMS     ( Simd128_Add_U16                     , Uint8x16_3                       , None           ,        None               ,      0)
MACRO_SIMD_EXTEND_WMS     ( Simd128_Sub_U16                     , Uint8x16_3                       , None           ,        None               ,      0)
MACRO_SIMD_EXTEND_WMS     ( Simd128_Mul_U16                     , Uint8x16_3                       , None           ,        None               ,      0)
MACRO_SIMD_EXTEND_WMS     ( Simd128_ShLtByScalar_U16            , Uint8x16_2Int1                   , None           ,        None               ,      0)
MACRO_SIMD_EXTEND_WMS     ( Simd128_ShRtByScalar_U16            , Uint8x16_2Int1                   , None           ,        None               ,      0)
MACRO_SIMD_EXTEND_WMS     ( Simd128_Lt_U16                      , Bool8x16_1Uint8x16_2             , None           ,        None               ,      0)
MACRO_SIMD_EXTEND_WMS     ( Simd128_LtEq_U16                    , Bool8x16_1Uint8x16_2             , None           ,        None               ,      0)
MACRO_SIMD_EXTEND_WMS     ( Simd128_Gt_U16                      , Bool8x16_1Uint8x16_2             , None           ,        None               ,      0)
MACRO_SIMD_EXTEND_WMS     ( Simd128_GtEq_U16                    , Bool8x16_1Uint8x16_2             , None           ,        None               ,      0)
MACRO_SIMD_EXTEND_WMS     ( Simd128_Eq_U16                      , Bool8x16_1Uint8x16_2             , None           ,        None               ,      0)
MACRO_SIMD_EXTEND_WMS     ( Simd128_Neq_U16                     , Bool8x16_1Uint8x16_2             , None           ,        None               ,      0)
MACRO_SIMD_EXTEND_WMS     ( Simd128_Select_U16                  , Uint8x16_1Bool8x16_1Uint8x16_2   , None           ,        None               ,      0)
MACRO_SIMD_EXTEND_WMS     ( Simd128_AddSaturate_U16             , Uint8x16_3                       , None           ,        None               ,      0)
MACRO_SIMD_EXTEND_WMS     ( Simd128_SubSaturate_U16             , Uint8x16_3                       , None           ,        None               ,      0)
MACRO_SIMD_EXTEND_WMS     ( Simd128_LdArr_U16                   , AsmSimdTypedArr                  , None           ,        None               ,      0)
MACRO_SIMD_EXTEND_WMS     ( Simd128_LdArrConst_U16              , AsmSimdTypedArr                  , None           ,        None               ,      0)
MACRO_SIMD_EXTEND_WMS     ( Simd128_StArr_U16                   , AsmSimdTypedArr                  , None           ,        None               ,      0)
MACRO_SIMD_EXTEND_WMS     ( Simd128_StArrConst_U16              , AsmSimdTypedArr                  , None           ,        None               ,      0)
MACRO_SIMD_EXTEND_WMS     ( Simd128_FromFloat32x4Bits_U16       , Uint8x16_1Float32x4_1            , None           ,        None               ,      0)
MACRO_SIMD_EXTEND_WMS     ( Simd128_FromInt32x4Bits_U16         , Uint8x16_1Int32x4_1              , None           ,        None               ,      0)
MACRO_SIMD_EXTEND_WMS     ( Simd128_FromInt16x8Bits_U16         , Uint8x16_1Int16x8_1              , None           ,        None               ,      0)
MACRO_SIMD_EXTEND_WMS     ( Simd128_FromInt8x16Bits_U16         , Uint8x16_1Int8x16_1              , None           ,        None               ,      0)
MACRO_SIMD_EXTEND_WMS     ( Simd128_FromUint32x4Bits_U16        , Uint8x16_1Uint32x4_1             , None           ,        None               ,      0)
MACRO_SIMD_EXTEND_WMS     ( Simd128_FromUint16x8Bits_U16        , Uint8x16_1Uint16x8_1             , None           ,        None               ,      0)

//Bool32x4
MACRO_SIMD_EXTEND_WMS       ( Simd128_IntsToB4                  , Bool32x4_1Int4                     , None           ,        OpCanCSE         ,      0)
MACRO_SIMD_EXTEND_WMS       ( Simd128_Splat_B4                  , Bool32x4_1Int1                     , None           ,        None             ,      0)
MACRO_SIMD_EXTEND_WMS       ( Simd128_ExtractLane_B4            , Int1Bool32x4_1Int1                 , None           ,        None             ,      0)
MACRO_SIMD_EXTEND_WMS       ( Simd128_ReplaceLane_B4            , Bool32x4_2Int2                     , None           ,        None             ,      0)
MACRO_SIMD_EXTEND_WMS       ( Simd128_And_B4                    , Bool32x4_3                         , None           ,        OpCanCSE         ,      0)
MACRO_SIMD_EXTEND_WMS       ( Simd128_Or_B4                     , Bool32x4_3                         , None           ,        OpCanCSE         ,      0)
MACRO_SIMD_EXTEND_WMS       ( Simd128_Xor_B4                    , Bool32x4_3                         , None           ,        OpCanCSE         ,      0)
MACRO_SIMD_EXTEND_WMS       ( Simd128_Not_B4                    , Bool32x4_2                         , None           ,        OpCanCSE         ,      0)
MACRO_SIMD_EXTEND_WMS       ( Simd128_AnyTrue_B4                , Int1Bool32x4_1                     , None           ,        OpCanCSE         ,      0)
MACRO_SIMD_EXTEND_WMS       ( Simd128_AllTrue_B4                , Int1Bool32x4_1                     , None           ,        OpCanCSE         ,      0)
MACRO_SIMD_ASMJS_ONLY_EXTEND_WMS( Simd128_Ld_B4                 , Bool32x4_2                         , None           ,        None                     )
MACRO_SIMD_ASMJS_ONLY_EXTEND_WMS( Simd128_LdSlot_B4             , ElementSlot                        , None           ,        None                     )
MACRO_SIMD_ASMJS_ONLY_EXTEND_WMS( Simd128_StSlot_B4             , ElementSlot                        , None           ,        None                     )

//Bool16x8
MACRO_SIMD_EXTEND_WMS       ( Simd128_IntsToB8                  , Bool16x8_1Int8                     , None           ,        None             ,      0)
MACRO_SIMD_EXTEND_WMS       ( Simd128_Splat_B8                  , Bool16x8_1Int1                     , None           ,        None             ,      0)
MACRO_SIMD_EXTEND_WMS       ( Simd128_ExtractLane_B8            , Int1Bool16x8_1Int1                 , None           ,        None             ,      0)
MACRO_SIMD_EXTEND_WMS       ( Simd128_ReplaceLane_B8            , Bool16x8_2Int2                     , None           ,        None             ,      0)
MACRO_SIMD_EXTEND_WMS       ( Simd128_And_B8                    , Bool16x8_3                         , None           ,        None             ,      0)
MACRO_SIMD_EXTEND_WMS       ( Simd128_Or_B8                     , Bool16x8_3                         , None           ,        None             ,      0)
MACRO_SIMD_EXTEND_WMS       ( Simd128_Xor_B8                    , Bool16x8_3                         , None           ,        None             ,      0)
MACRO_SIMD_EXTEND_WMS       ( Simd128_Not_B8                    , Bool16x8_2                         , None           ,        None             ,      0)
MACRO_SIMD_EXTEND_WMS       ( Simd128_AnyTrue_B8                , Int1Bool16x8_1                     , None           ,        None             ,      0)
MACRO_SIMD_EXTEND_WMS       ( Simd128_AllTrue_B8                , Int1Bool16x8_1                     , None           ,        None             ,      0)
MACRO_SIMD_ASMJS_ONLY_EXTEND_WMS( Simd128_Ld_B8                 , Bool16x8_2                         , None           ,        None                     )
MACRO_SIMD_ASMJS_ONLY_EXTEND_WMS( Simd128_LdSlot_B8             , ElementSlot                        , None           ,        None                     )
MACRO_SIMD_ASMJS_ONLY_EXTEND_WMS( Simd128_StSlot_B8             , ElementSlot                        , None           ,        None                     )

//Bool8x16
MACRO_SIMD_EXTEND_WMS       ( Simd128_IntsToB16                 , Bool8x16_1Int16                    , None           ,        None             ,      0)
MACRO_SIMD_EXTEND_WMS       ( Simd128_Splat_B16                 , Bool8x16_1Int1                     , None           ,        None             ,      0)
MACRO_SIMD_EXTEND_WMS       ( Simd128_ExtractLane_B16           , Int1Bool8x16_1Int1                 , None           ,        None             ,      0)
MACRO_SIMD_EXTEND_WMS       ( Simd128_ReplaceLane_B16           , Bool8x16_2Int2                     , None           ,        None             ,      0)
//MACRO_SIMD_EXTEND_WMS     ( Simd128_And_B16                   , Bool8x16_3                         , None           ,        None             ,      0)
//MACRO_SIMD_EXTEND_WMS     ( Simd128_Or_B16                    , Bool8x16_3                         , None           ,        None             ,      0)
//MACRO_SIMD_EXTEND_WMS     ( Simd128_Xor_B16                   , Bool8x16_3                         , None           ,        None             ,      0)
//MACRO_SIMD_EXTEND_WMS     ( Simd128_Not_B16                   , Bool8x16_2                         , None           ,        None             ,      0)
MACRO_SIMD_EXTEND_WMS       ( Simd128_AnyTrue_B16               , Int1Bool8x16_1                     , None           ,        None             ,      0)
MACRO_SIMD_EXTEND_WMS       ( Simd128_AllTrue_B16               , Int1Bool8x16_1                     , None           ,        None             ,      0)
MACRO_SIMD_ASMJS_ONLY_EXTEND_WMS( Simd128_Ld_B16                , Bool8x16_2                         , None           ,        None                     )
MACRO_SIMD_ASMJS_ONLY_EXTEND_WMS( Simd128_LdSlot_B16            , ElementSlot                        , None           ,        None                     )
MACRO_SIMD_ASMJS_ONLY_EXTEND_WMS( Simd128_StSlot_B16            , ElementSlot                        , None           ,        None                     )

MACRO_SIMD_EXTEND         ( Simd128_End_Extend                  , Empty                            , None           ,        None               ,      0)   // Just a marker to indicate SIMD opcodes region
#undef T_F4
#undef T_I4
#undef T_INT
#undef T_FLT

#undef MACRO_SIMD
#undef MACRO_SIMD_WMS
#undef MACRO_SIMD_ASMJS_ONLY_WMS
#undef MACRO_SIMD_BACKEND_ONLY

#undef MACRO_SIMD_EXTEND
#undef MACRO_SIMD_EXTEND_WMS
#undef MACRO_SIMD_ASMJS_ONLY_EXTEND_WMS
#undef MACRO_SIMD_BACKEND_ONLY_EXTEND<|MERGE_RESOLUTION|>--- conflicted
+++ resolved
@@ -221,14 +221,9 @@
 #endif // 0
 
 
-<<<<<<< HEAD
-MACRO_SIMD_ASMJS_ONLY_EXTEND_WMS   ( Simd128_Ld_I8              , Int16x8_2                         , None           ,        None                      )
-MACRO_SIMD_ASMJS_ONLY_EXTEND_WMS   ( Simd128_LdSlot_I8          , ElementSlot                       , None           ,        None                      )
-=======
 
 MACRO_SIMD_ASMJS_ONLY_WMS          ( Simd128_Ld_I8              , Int16x8_2                         , None           ,        None                      )
 MACRO_SIMD_ASMJS_ONLY_WMS          ( Simd128_LdSlot_I8          , ElementSlot                       , None           ,        None                      )
->>>>>>> ca0325a4
 MACRO_SIMD_ASMJS_ONLY_EXTEND_WMS   ( Simd128_StSlot_I8          , ElementSlot                       , None           ,        None                      )
 
 MACRO_SIMD_ASMJS_ONLY_WMS          ( Simd128_Ld_U4              , Uint32x4_2                        , None           ,        None                      )

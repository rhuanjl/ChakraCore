//-------------------------------------------------------------------------------------------------------
// Copyright (C) Microsoft. All rights reserved.
// Licensed under the MIT license. See LICENSE.txt file in the project root for full license information.
//-------------------------------------------------------------------------------------------------------
#pragma once

// Runtime.h has both definitions and #include other runtime files.
// Definitions here are extracted definitions (not #include's) from Runtime.h that core Runtime .h's can be used without #including full Runtime.h

extern int TotalNumberOfBuiltInProperties;

namespace Js
{
    // Forwards
    class RecyclableObject;
    struct CallInfo;
    class PropertyRecord;
    class JavascriptString;
    struct FrameDisplay;
    class TypedArrayBase;

#if _M_IX86
#define unaligned
#elif _M_X64 || _M_ARM || _M_ARM64
#define unaligned __unaligned
#else
#error Must define alignment capabilities for processor
#endif

    typedef uint32 RegSlot;
    typedef uint16 ArgSlot;
    typedef uint16 PropertyIndex;
    typedef int32 BigPropertyIndex;
    typedef unsigned char PropertyAttributes;
    typedef uint32 SourceId;
    typedef uint16 ProfileId;
    typedef uint32 InlineCacheIndex;

    // Inline cache flags when property of the object is not writable
    enum InlineCacheFlags : char {
        InlineCacheNoFlags              = 0x0,
        InlineCacheGetterFlag           = 0x1,
        InlineCacheSetterFlag           = 0x2,
    };

    #define PropertyNone            0x00
    #define PropertyEnumerable      0x01
    #define PropertyConfigurable    0x02
    #define PropertyWritable        0x04
    #define PropertyDeleted         0x08
    #define PropertyLetConstGlobal  0x10
    #define PropertyDeclaredGlobal  0x20
    #define PropertyLet             0x40
    #define PropertyConst           0x80
    // No more flags will fit unless PropertyAttributes is bumped up to a short instead of char
    #define PropertyBuiltInMethodDefaults (PropertyConfigurable|PropertyWritable)
    #define PropertyDynamicTypeDefaults (PropertyConfigurable|PropertyWritable|PropertyEnumerable)
    #define PropertyLetDefaults   (PropertyEnumerable|PropertyConfigurable|PropertyWritable|PropertyLet)
    #define PropertyConstDefaults (PropertyEnumerable|PropertyConfigurable|PropertyConst)
    #define PropertyDeletedDefaults (PropertyDeleted | PropertyWritable | PropertyConfigurable)
    #define PropertyNoRedecl        (PropertyLet | PropertyConst)
    #define PropertyClassMemberDefaults (PropertyConfigurable|PropertyWritable)
    #define PropertyModuleNamespaceDefault (PropertyEnumerable|PropertyWritable)

    BEGIN_ENUM_UINT(InternalPropertyIds)
#define INTERNALPROPERTY(n) n,
#include "InternalPropertyList.h"
        Count,
    END_ENUM_UINT()

    inline BOOL IsInternalPropertyId(PropertyId propertyId)
    {
        return propertyId < InternalPropertyIds::Count;
    }

    BEGIN_ENUM_UINT(PropertyIds)
        _none = InternalPropertyIds::Count,
#define ENTRY_INTERNAL_SYMBOL(n) n,
#define ENTRY_SYMBOL(n, d) n,
#define ENTRY(n) n,
#define ENTRY2(n, s) n,
#include "Base/JnDirectFields.h"
        _countJSOnlyProperty,
    END_ENUM_UINT()

    inline BOOL IsBuiltInPropertyId(PropertyId propertyId)
    {
        return propertyId < TotalNumberOfBuiltInProperties;
    }

    #define PropertyTypesNone                      0x00
    #define PropertyTypesReserved                  0x01  // This bit is always to prevent the DWORD in DynamicTypeHandler looking like a pointer.
    #define PropertyTypesWritableDataOnly          0x10  // Indicates that a type handler has only writable data properties
                                                         // (no accessors or non-writable properties)
    #define PropertyTypesWritableDataOnlyDetection 0x20  // Set on each call to DynamicTypeHandler::SetHasOnlyWritableDataProperties.
    #define PropertyTypesInlineSlotCapacityLocked  0x40  // Indicates that the inline slot capacity has been shrunk already and shouldn't be touched again.
    #define PropertyTypesAll                       0x70
    typedef unsigned char PropertyTypes;                 // Holds flags that represent general information about the types of properties
                                                         // handled by a type handler.
    BEGIN_ENUM_UINT(JavascriptHint)
        None,                                   // no hint. use the default for that object
        HintString  = 0x00000001,               // 'string' hint in ToPrimitiveValue()
        HintNumber  = 0x00000002,               // 'number' hint
    END_ENUM_UINT()

    enum DescriptorFlags
    {
        None = 0x0,      // No data/accessor descriptor
        Accessor = 0x1,  // An accessor descriptor is present
        Data = 0x2,      // A data descriptor is present
        Writable = 0x4,  // Data descriptor is writable
        Const = 0x8,     // Data is const, meaning we throw on attempt to write to it
        Proxy = 0x10,    // data returned from proxy.
        WritableData = Data | Writable // Data descriptor is writable
    };

    BEGIN_ENUM_BYTE(BuiltinFunction)
#define LIBRARY_FUNCTION(obj, name, argc, flags, entry) obj##_##name,
#include "LibraryFunction.h"
#undef LIBRARY_FUNCTION
        Count,
        None,
    END_ENUM_BYTE()

    typedef void * Var;
    typedef WriteBarrierPtr<void> WriteBarrierVar;

    typedef Var(__cdecl *JavascriptMethod)(RecyclableObject*, CallInfo, ...);
    typedef Var(*ExternalMethod)(RecyclableObject*, CallInfo, Var*);


    const uintptr_t AtomTag_Object    = 0x0;

#if INT32VAR
    // The 49th bit is set in this representation
    const int32 VarTag_Shift          = 48;
    const uintptr_t AtomTag_IntPtr    = (((uintptr_t)0x1i64) << VarTag_Shift);
    const int32 AtomTag_Int32         = 0x0;     // lower 32-bits of a tagged integer
    const uintptr_t AtomTag           = 0x1;
    const int32 AtomTag_Multiply      = 1;
    const int32 AtomTag_Pair          = 0x00010001;  // Pair of tags
#else
    const uintptr_t AtomTag_IntPtr    = 0x1;
    const int32 AtomTag_Int32         = 0x1;    // lower 32-bits of a tagged integer
    const uintptr_t AtomTag           = 0x1;
    const int32 VarTag_Shift          = 1;
    const int32 AtomTag_Multiply      = 1 << VarTag_Shift;
#endif

#if FLOATVAR
    const uint64 FloatTag_Value       = 0xFFFCull << 48;
#endif
    template <bool IsPrototypeTemplate> class NullTypeHandler;

    template <typename TPropertyIndex, typename TMapKey, bool IsNotExtensibleSupported> class SimpleDictionaryTypeHandlerBase;
    template <typename TPropertyIndex, typename TMapKey, bool IsNotExtensibleSupported> class SimpleDictionaryUnorderedTypeHandler;
    template <typename TPropertyIndex> class DictionaryTypeHandlerBase;
    template <typename TPropertyIndex> class ES5ArrayTypeHandlerBase;

    typedef NullTypeHandler<false> NonProtoNullTypeHandler;
    typedef NullTypeHandler<true> ProtoNullTypeHandler;

    typedef SimpleDictionaryTypeHandlerBase<PropertyIndex, const PropertyRecord*, false>    SimpleDictionaryTypeHandler;
    typedef SimpleDictionaryTypeHandlerBase<PropertyIndex, const PropertyRecord*, true>     SimpleDictionaryTypeHandlerNotExtensible;
    typedef SimpleDictionaryTypeHandlerBase<BigPropertyIndex, const PropertyRecord*, false> BigSimpleDictionaryTypeHandler;
    typedef SimpleDictionaryTypeHandlerBase<BigPropertyIndex, const PropertyRecord*, true>  BigSimpleDictionaryTypeHandlerNotExtensible;

    typedef SimpleDictionaryUnorderedTypeHandler<PropertyIndex, const PropertyRecord*, false>    SimpleDictionaryUnorderedPropertyRecordKeyedTypeHandler;
    typedef SimpleDictionaryUnorderedTypeHandler<PropertyIndex, const PropertyRecord*, true>     SimpleDictionaryUnorderedPropertyRecordKeyedTypeHandlerNotExtensible;
    typedef SimpleDictionaryUnorderedTypeHandler<BigPropertyIndex, const PropertyRecord*, false> BigSimpleDictionaryUnorderedPropertyRecordKeyedTypeHandler;
    typedef SimpleDictionaryUnorderedTypeHandler<BigPropertyIndex, const PropertyRecord*, true>  BigSimpleDictionaryUnorderedPropertyRecordKeyedTypeHandlerNotExtensible;

    typedef SimpleDictionaryUnorderedTypeHandler<PropertyIndex, JavascriptString*, false>    SimpleDictionaryUnorderedStringKeyedTypeHandler;
    typedef SimpleDictionaryUnorderedTypeHandler<PropertyIndex, JavascriptString*, true>     SimpleDictionaryUnorderedStringKeyedTypeHandlerNotExtensible;
    typedef SimpleDictionaryUnorderedTypeHandler<BigPropertyIndex, JavascriptString*, false> BigSimpleDictionaryUnorderedStringKeyedTypeHandler;
    typedef SimpleDictionaryUnorderedTypeHandler<BigPropertyIndex, JavascriptString*, true>  BigSimpleDictionaryUnorderedStringKeyedTypeHandlerNotExtensible;

    typedef DictionaryTypeHandlerBase<PropertyIndex> DictionaryTypeHandler;
    typedef DictionaryTypeHandlerBase<BigPropertyIndex> BigDictionaryTypeHandler;

    typedef ES5ArrayTypeHandlerBase<PropertyIndex> ES5ArrayTypeHandler;
    typedef ES5ArrayTypeHandlerBase<BigPropertyIndex> BigES5ArrayTypeHandler;

    template <int N> class ConcatStringN;
    typedef ConcatStringN<2> ConcatStringN2;
    typedef ConcatStringN<4> ConcatStringN4;
    typedef ConcatStringN<6> ConcatStringN6;
    typedef ConcatStringN<7> ConcatStringN7;

    template <char16 L, char16 R> class ConcatStringWrapping;
<<<<<<< HEAD
    typedef ConcatStringWrapping<L'[', L']'> ConcatStringWrappingSB;
    typedef ConcatStringWrapping<L'{', L'}'> ConcatStringWrappingB;
    typedef ConcatStringWrapping<L'"', L'"'> ConcatStringWrappingQ;
=======
    typedef ConcatStringWrapping<_u('['), _u(']')> ConcatStringWrappingSB;
    typedef ConcatStringWrapping<_u('{'), _u('}')> ConcatStringWrappingB;
    typedef ConcatStringWrapping<_u('"'), _u('"')> ConcatStringWrappingQ;
>>>>>>> f4b2ce70

} // namespace Js.

namespace JSON
{
    class JSONParser;
}

//
// Below was moved from ByteCodeGenerator.h to share with jscript9diag.
//
#define REGSLOT_TO_VARREG(r) (r)
// To map between real reg number and const reg number, add 2 and negate.
// This way, 0xFFFF (no register) maps to itself, and 0xFFFF is never a valid number.
#define REGSLOT_TO_CONSTREG(r) ((Js::RegSlot)(0 - (r + 2)))
#define CONSTREG_TO_REGSLOT(r) ((Js::RegSlot)(0 - (r + 2)))

//
// Shared string literals
//
#define JS_DISPLAY_STRING_NAN           _u("NaN")
#define JS_DISPLAY_STRING_DATE          _u("Date")
#define JS_DISPLAY_STRING_INVALID_DATE  _u("Invalid Date")
#define JS_DISPLAY_STRING_FUNCTION_ANONYMOUS        _u("\012function() {\012    [native code]\012}\012")
#define JS_DISPLAY_STRING_FUNCTION_HEADER           _u("function ")
#define JS_DISPLAY_STRING_FUNCTION_BODY             _u("() { [native code] }")

#define JS_DIAG_TYPE_JavascriptRegExp               _u("Object, (Regular Expression)")

#define JS_DIAG_VALUE_JavascriptRegExpConstructor   _u("{...}")
#define JS_DIAG_TYPE_JavascriptRegExpConstructor    _u("Object, (RegExp constructor)")

#include "Language/SimdUtils.h"
<|MERGE_RESOLUTION|>--- conflicted
+++ resolved
@@ -188,15 +188,9 @@
     typedef ConcatStringN<7> ConcatStringN7;
 
     template <char16 L, char16 R> class ConcatStringWrapping;
-<<<<<<< HEAD
-    typedef ConcatStringWrapping<L'[', L']'> ConcatStringWrappingSB;
-    typedef ConcatStringWrapping<L'{', L'}'> ConcatStringWrappingB;
-    typedef ConcatStringWrapping<L'"', L'"'> ConcatStringWrappingQ;
-=======
     typedef ConcatStringWrapping<_u('['), _u(']')> ConcatStringWrappingSB;
     typedef ConcatStringWrapping<_u('{'), _u('}')> ConcatStringWrappingB;
     typedef ConcatStringWrapping<_u('"'), _u('"')> ConcatStringWrappingQ;
->>>>>>> f4b2ce70
 
 } // namespace Js.
 

--- conflicted
+++ resolved
@@ -45,15 +45,9 @@
     TypeIds_SIMDBool8x16 = 22,
     TypeIds_LastJavascriptPrimitiveType = TypeIds_SIMDBool8x16,
 
-<<<<<<< HEAD
     TypeIds_HostDispatch = 23,
-    TypeIds_WithScopeObject = 24,
+    TypeIds_UnscopablesWrapperObject = 24,
     TypeIds_UndeclBlockVar = 25,
-=======
-    TypeIds_HostDispatch = 22,
-    TypeIds_UnscopablesWrapperObject = 23,
-    TypeIds_UndeclBlockVar = 24,
->>>>>>> aa0db708
 
     TypeIds_LastStaticType = TypeIds_UndeclBlockVar,
 

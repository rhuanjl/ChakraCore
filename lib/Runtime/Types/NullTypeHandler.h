--- conflicted
+++ resolved
@@ -91,10 +91,7 @@
         static NullTypeHandler defaultInstance;
 
     public:
-<<<<<<< HEAD
         static NullTypeHandler * GetDefaultInstance();
-=======
-        static NullTypeHandler * GetDefaultInstance() { return &defaultInstance; }
 
 #if ENABLE_TTD
     public:
@@ -108,6 +105,5 @@
             return 0;
         }
 #endif
->>>>>>> 40d5b216
     };
 }
--- conflicted
+++ resolved
@@ -324,15 +324,9 @@
     }
     RecyclableObject* RecyclableObject::GetThisObjectOrUnWrap()
     {
-<<<<<<< HEAD
-        if (VarIs<WithScopeObject>(this))
-        {
-            return VarTo<WithScopeObject>(this)->GetWrappedObject();
-=======
-        if (UnscopablesWrapperObject::Is(this))
-        {
-            return UnscopablesWrapperObject::FromVar(this)->GetWrappedObject();
->>>>>>> aa0db708
+        if (VarIs<UnscopablesWrapperObject>(this))
+        {
+            return VarTo<UnscopablesWrapperObject>(this)->GetWrappedObject();
         }
         return this;
     }

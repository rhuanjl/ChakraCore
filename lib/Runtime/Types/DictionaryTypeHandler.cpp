--- conflicted
+++ resolved
@@ -2820,11 +2820,7 @@
 
             Js::PropertyId pid = iter.CurrentKey()->GetPropertyId();
 #if ENABLE_FIXED_FIELDS
-<<<<<<< HEAD
-            if((!DynamicTypeHandler::ShouldMarkPropertyId_TTD(pid)) | (!descriptor.GetIsInitialized()) | (descriptor.Attributes & PropertyDeleted))
-=======
-            if ((!DynamicTypeHandler::ShouldMarkPropertyId_TTD(pid)) | (!descriptor.IsInitialized) | (descriptor.Attributes & PropertyDeleted))
->>>>>>> aa0db708
+            if ((!DynamicTypeHandler::ShouldMarkPropertyId_TTD(pid)) | (!descriptor.GetIsInitialized()) | (descriptor.Attributes & PropertyDeleted))
 #else
             if ((!DynamicTypeHandler::ShouldMarkPropertyId_TTD(pid)) | (descriptor.Attributes & PropertyDeleted))
 #endif

//-------------------------------------------------------------------------------------------------------
// Copyright (C) Microsoft. All rights reserved.
// Licensed under the MIT license. See LICENSE.txt file in the project root for full license information.
//-------------------------------------------------------------------------------------------------------
namespace Js
{
    class FunctionProxy;
    class FunctionBody;
    class ParseableFunctionInfo;
    class DeferDeserializeFunctionInfo;

    class FunctionInfo: public FinalizableObject
    {
        friend class RemoteFunctionBody;
    protected:
        DEFINE_VTABLE_CTOR_NOBASE(FunctionInfo);
    public:

        enum Attributes : uint32
        {
            None                           = 0x00000,
            ErrorOnNew                     = 0x00001,
            SkipDefaultNewObject           = 0x00002,
            DoNotProfile                   = 0x00004,
            HasNoSideEffect                = 0x00008, // calling function doesn't cause an implicit flags to be set,
                                                      // the callee will detect and set implicit flags on its individual operations
            NeedCrossSiteSecurityCheck     = 0x00010,
            DeferredDeserialize            = 0x00020, // The function represents something that needs to be deserialized on use
            DeferredParse                  = 0x00040, // The function represents something that needs to be parsed on use
            CanBeHoisted                   = 0x00080, // The function return value won't be changed in a loop so the evaluation can be hoisted.
            SuperReference                 = 0x00100,
            ClassMethod                    = 0x00200, // The function is a class method
            ClassConstructor               = 0x00400, // The function is a class constructor
            Lambda                         = 0x01000,
            CapturesThis                   = 0x02000, // Only lambdas will set this; denotes whether the lambda referred to this, used by debugger
            Generator                      = 0x04000,
            BuiltInInlinableAsLdFldInlinee = 0x08000,
            Async                          = 0x10000,
            Module                         = 0x20000, // The function is the function body wrapper for a module
            EnclosedByGlobalFunc           = 0x40000,
            CanDefer                       = 0x80000,
            AllowDirectSuper               = 0x100000
        };
        FunctionInfo(JavascriptMethod entryPoint, Attributes attributes = None, LocalFunctionId functionId = Js::Constants::NoFunctionId, FunctionProxy* functionBodyImpl = nullptr);

        static bool Is(void *ptr);
        static DWORD GetFunctionBodyImplOffset() { return offsetof(FunctionInfo, functionBodyImpl); }
        static BYTE GetOffsetOfFunctionProxy()
        {
            CompileAssert(offsetof(FunctionInfo, functionBodyImpl) <= UCHAR_MAX);
            return offsetof(FunctionInfo, functionBodyImpl);
        }
        static DWORD GetAttributesOffset() { return offsetof(FunctionInfo, attributes); }

        void VerifyOriginalEntryPoint() const;
        JavascriptMethod GetOriginalEntryPoint() const;
        JavascriptMethod GetOriginalEntryPoint_Unchecked() const;
        void SetOriginalEntryPoint(const JavascriptMethod originalEntryPoint);

        bool IsAsync() const { return ((this->attributes & Async) != 0); }
        bool IsDeferred() const { return ((this->attributes & (DeferredDeserialize | DeferredParse)) != 0); }
        static bool IsLambda(Attributes attributes) { return ((attributes & Lambda) != 0); }
        bool IsLambda() const { return IsLambda(this->attributes); }
        bool IsConstructor() const { return ((this->attributes & ErrorOnNew) == 0); }

        static bool IsGenerator(Attributes attributes) { return ((attributes & Generator) != 0); }
        bool IsGenerator() const { return IsGenerator(this->attributes); }

        bool IsClassConstructor() const { return ((this->attributes & ClassConstructor) != 0); }
        bool IsClassMethod() const { return ((this->attributes & ClassMethod) != 0); }
        bool IsModule() const { return ((this->attributes & Module) != 0); }
        bool HasSuperReference() const { return ((this->attributes & SuperReference) != 0); }
        bool CanBeDeferred() const { return ((this->attributes & CanDefer) != 0); }
        static bool IsCoroutine(Attributes attributes) { return ((attributes & (Async | Generator)) != 0); }
        bool IsCoroutine() const { return IsCoroutine(this->attributes); }


        BOOL HasBody() const { return functionBodyImpl != NULL; }
        BOOL HasParseableInfo() const { return this->HasBody() && !this->IsDeferredDeserializeFunction(); }

        FunctionProxy * GetFunctionProxy() const
        {
            return functionBodyImpl;
        }
        void SetFunctionProxy(FunctionProxy * proxy)
        {
            functionBodyImpl = proxy;
        }
        ParseableFunctionInfo* GetParseableFunctionInfo() const
        {
            Assert(functionBodyImpl == nullptr || !IsDeferredDeserializeFunction());
<<<<<<< HEAD
            return (ParseableFunctionInfo*)PointerValue(functionBodyImpl);
=======
            FunctionProxy * proxy = this->functionBodyImpl;
            return (ParseableFunctionInfo*)proxy;
>>>>>>> bc2fb218
        }
        ParseableFunctionInfo** GetParseableFunctionInfoRef() const
        {
            Assert(functionBodyImpl == NULL || !IsDeferredDeserializeFunction());
            return (ParseableFunctionInfo**)&functionBodyImpl;
        }
        DeferDeserializeFunctionInfo* GetDeferDeserializeFunctionInfo() const
        {
            Assert(functionBodyImpl == nullptr || IsDeferredDeserializeFunction());
<<<<<<< HEAD
            return (DeferDeserializeFunctionInfo*)PointerValue(functionBodyImpl);
=======
            FunctionProxy * proxy = this->functionBodyImpl;
            return (DeferDeserializeFunctionInfo*)proxy;
>>>>>>> bc2fb218
        }
        FunctionBody * GetFunctionBody() const;

        Attributes GetAttributes() const { return attributes; }
        static Attributes GetAttributes(Js::RecyclableObject * function);
        void SetAttributes(Attributes attr) { attributes = attr; }

        LocalFunctionId GetLocalFunctionId() const { return functionId; }
        void SetLocalFunctionId(LocalFunctionId functionId) { this->functionId = functionId; }

        uint GetCompileCount() const { return compileCount; }
        void SetCompileCount(uint count) { compileCount = count; }

        virtual void Finalize(bool isShutdown) override
        {
        }

        virtual void Dispose(bool isShutdown) override
        {
        }

        virtual void Mark(Recycler *recycler) override { AssertMsg(false, "Mark called on object that isn't TrackableObject"); }

        BOOL IsDeferredDeserializeFunction() const { return ((this->attributes & DeferredDeserialize) == DeferredDeserialize); }
        BOOL IsDeferredParseFunction() const { return ((this->attributes & DeferredParse) == DeferredParse); }
        void SetCapturesThis() { attributes = (Attributes)(attributes | Attributes::CapturesThis); }
        bool GetCapturesThis() const { return (attributes & Attributes::CapturesThis) != 0; }
        void SetEnclosedByGlobalFunc() { attributes = (Attributes)(attributes | Attributes::EnclosedByGlobalFunc ); }
        bool GetEnclosedByGlobalFunc() const { return (attributes & Attributes::EnclosedByGlobalFunc) != 0; }
        void SetAllowDirectSuper() { attributes = (Attributes)(attributes | Attributes::AllowDirectSuper); }
        bool GetAllowDirectSuper() const { return (attributes & Attributes::AllowDirectSuper) != 0; }

    protected:
<<<<<<< HEAD
        FieldNoBarrier(JavascriptMethod) originalEntryPoint;
        // WriteBarrier-TODO: Fix this? This is used only by proxies to keep the deserialized version around
        // However, proxies are not allocated as write barrier memory currently so its fine to not set the write barrier for this field
        FieldWithBarrier(FunctionProxy *) functionBodyImpl;     // Implementation of the function- null if the function doesn't have a body
        Field(LocalFunctionId) functionId;        // Per host source context (source file) function Id
        Field(uint) compileCount;
        Field(Attributes) attributes;
=======
        JavascriptMethod originalEntryPoint;
        WriteBarrierPtr<FunctionProxy> functionBodyImpl;     // Implementation of the function- null if the function doesn't have a body
        LocalFunctionId functionId;        // Per host source context (source file) function Id
        uint compileCount;
        Attributes attributes;
>>>>>>> bc2fb218
    };

    // Helper FunctionInfo for builtins that we don't want to profile (script profiler).
    class NoProfileFunctionInfo : public FunctionInfo
    {
    public:
        NoProfileFunctionInfo(JavascriptMethod entryPoint)
            : FunctionInfo(entryPoint, Attributes::DoNotProfile)
        {}
    };

    class AutoDisableRedeferral
    {
    public:
        bool canBeDeferred;
        FunctionInfo * functionInfo;
        AutoDisableRedeferral(FunctionInfo* functionInfo)
        {
            this->functionInfo = functionInfo;
            this->canBeDeferred = functionInfo->CanBeDeferred();
            this->functionInfo->SetAttributes((FunctionInfo::Attributes)(this->functionInfo->GetAttributes() & ~FunctionInfo::Attributes::CanDefer));
        }

        ~AutoDisableRedeferral()
        {
            if (this->canBeDeferred)
            {
                this->functionInfo->SetAttributes((FunctionInfo::Attributes)(this->functionInfo->GetAttributes() | FunctionInfo::Attributes::CanDefer));
            }
        }
    };
};<|MERGE_RESOLUTION|>--- conflicted
+++ resolved
@@ -89,12 +89,7 @@
         ParseableFunctionInfo* GetParseableFunctionInfo() const
         {
             Assert(functionBodyImpl == nullptr || !IsDeferredDeserializeFunction());
-<<<<<<< HEAD
             return (ParseableFunctionInfo*)PointerValue(functionBodyImpl);
-=======
-            FunctionProxy * proxy = this->functionBodyImpl;
-            return (ParseableFunctionInfo*)proxy;
->>>>>>> bc2fb218
         }
         ParseableFunctionInfo** GetParseableFunctionInfoRef() const
         {
@@ -104,12 +99,7 @@
         DeferDeserializeFunctionInfo* GetDeferDeserializeFunctionInfo() const
         {
             Assert(functionBodyImpl == nullptr || IsDeferredDeserializeFunction());
-<<<<<<< HEAD
             return (DeferDeserializeFunctionInfo*)PointerValue(functionBodyImpl);
-=======
-            FunctionProxy * proxy = this->functionBodyImpl;
-            return (DeferDeserializeFunctionInfo*)proxy;
->>>>>>> bc2fb218
         }
         FunctionBody * GetFunctionBody() const;
 
@@ -143,21 +133,11 @@
         bool GetAllowDirectSuper() const { return (attributes & Attributes::AllowDirectSuper) != 0; }
 
     protected:
-<<<<<<< HEAD
         FieldNoBarrier(JavascriptMethod) originalEntryPoint;
-        // WriteBarrier-TODO: Fix this? This is used only by proxies to keep the deserialized version around
-        // However, proxies are not allocated as write barrier memory currently so its fine to not set the write barrier for this field
         FieldWithBarrier(FunctionProxy *) functionBodyImpl;     // Implementation of the function- null if the function doesn't have a body
         Field(LocalFunctionId) functionId;        // Per host source context (source file) function Id
         Field(uint) compileCount;
         Field(Attributes) attributes;
-=======
-        JavascriptMethod originalEntryPoint;
-        WriteBarrierPtr<FunctionProxy> functionBodyImpl;     // Implementation of the function- null if the function doesn't have a body
-        LocalFunctionId functionId;        // Per host source context (source file) function Id
-        uint compileCount;
-        Attributes attributes;
->>>>>>> bc2fb218
     };
 
     // Helper FunctionInfo for builtins that we don't want to profile (script profiler).

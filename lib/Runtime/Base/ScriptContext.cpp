//-------------------------------------------------------------------------------------------------------
// Copyright (C) Microsoft. All rights reserved.
// Licensed under the MIT license. See LICENSE.txt file in the project root for full license information.
//-------------------------------------------------------------------------------------------------------
#include "RuntimeBasePch.h"

// Parser Includes
#include "RegexCommon.h"
#include "DebugWriter.h"
#include "RegexStats.h"

#include "ByteCode/ByteCodeApi.h"
#include "Library/ProfileString.h"
#include "Debug/DiagHelperMethodWrapper.h"
#include "BackendApi.h"
#if PROFILE_DICTIONARY
#include "DictionaryStats.h"
#endif

#include "Base/ScriptContextProfiler.h"
#include "Base/EtwTrace.h"

#include "Language/InterpreterStackFrame.h"
#include "Language/SourceDynamicProfileManager.h"
#include "Language/JavascriptStackWalker.h"
#include "Language/AsmJsTypes.h"
#include "Language/AsmJsModule.h"
#ifdef ASMJS_PLAT
#include "Language/AsmJsEncoder.h"
#include "Language/AsmJsCodeGenerator.h"
#include "Language/AsmJsUtils.h"
#endif

#ifdef ENABLE_BASIC_TELEMETRY
#include "ScriptContextTelemetry.h"
#endif

namespace Js
{
    ScriptContext * ScriptContext::New(ThreadContext * threadContext)
    {
        AutoPtr<ScriptContext> scriptContext(HeapNew(ScriptContext, threadContext));
        scriptContext->InitializeAllocations();
        return scriptContext.Detach();
    }

    void ScriptContext::Delete(ScriptContext* scriptContext)
    {
        HeapDelete(scriptContext);
    }

    CriticalSection JITPageAddrToFuncRangeCache::cs;

    ScriptContext::ScriptContext(ThreadContext* threadContext) :
        ScriptContextBase(),
        prev(nullptr),
        next(nullptr),
        interpreterArena(nullptr),
        moduleSrcInfoCount(0),
        // Regex globals
#if ENABLE_REGEX_CONFIG_OPTIONS
        regexStatsDatabase(0),
        regexDebugWriter(0),
#endif
        trigramAlphabet(nullptr),
        regexStacks(nullptr),
        arrayMatchInit(false),
        config(threadContext->GetConfig(), threadContext->IsOptimizedForManyInstances()),
#if ENABLE_BACKGROUND_PARSING
        backgroundParser(nullptr),
#endif
#if ENABLE_NATIVE_CODEGEN
        nativeCodeGen(nullptr),
        m_domFastPathHelperMap(nullptr),
#endif
        threadContext(threadContext),
        scriptStartEventHandler(nullptr),
        scriptEndEventHandler(nullptr),
#ifdef FAULT_INJECTION
        disposeScriptByFaultInjectionEventHandler(nullptr),
#endif
        integerStringMap(this->GeneralAllocator()),
        guestArena(nullptr),
        raiseMessageToDebuggerFunctionType(nullptr),
        transitionToDebugModeIfFirstSourceFn(nullptr),
        sourceSize(0),
        deferredBody(false),
        isScriptContextActuallyClosed(false),
        isFinalized(false),
        isEvalRestricted(false),
        isInvalidatedForHostObjects(false),
        fastDOMenabled(false),
        directHostTypeId(TypeIds_GlobalObject),
        isPerformingNonreentrantWork(false),
        isDiagnosticsScriptContext(false),
        m_enumerateNonUserFunctionsOnly(false),
        recycler(threadContext->EnsureRecycler()),
        CurrentThunk(DefaultEntryThunk),
        CurrentCrossSiteThunk(CrossSite::DefaultThunk),
        DeferredParsingThunk(DefaultDeferredParsingThunk),
        DeferredDeserializationThunk(DefaultDeferredDeserializeThunk),
        DispatchDefaultInvoke(nullptr),
        DispatchProfileInvoke(nullptr),
        m_pBuiltinFunctionIdMap(nullptr),
        diagnosticArena(nullptr),
        hostScriptContext(nullptr),
        scriptEngineHaltCallback(nullptr),
#if DYNAMIC_INTERPRETER_THUNK
        interpreterThunkEmitter(nullptr),
#endif
#ifdef ASMJS_PLAT
        asmJsInterpreterThunkEmitter(nullptr),
        asmJsCodeGenerator(nullptr),
#endif
        generalAllocator(_u("SC-General"), threadContext->GetPageAllocator(), Throw::OutOfMemory),
#ifdef ENABLE_BASIC_TELEMETRY
        telemetryAllocator(_u("SC-Telemetry"), threadContext->GetPageAllocator(), Throw::OutOfMemory),
#endif
        dynamicProfileInfoAllocator(_u("SC-DynProfileInfo"), threadContext->GetPageAllocator(), Throw::OutOfMemory),
#ifdef SEPARATE_ARENA
        sourceCodeAllocator(_u("SC-Code"), threadContext->GetPageAllocator(), Throw::OutOfMemory),
        regexAllocator(_u("SC-Regex"), threadContext->GetPageAllocator(), Throw::OutOfMemory),
#endif
#ifdef NEED_MISC_ALLOCATOR
        miscAllocator(_u("GC-Misc"), threadContext->GetPageAllocator(), Throw::OutOfMemory),
#endif
        inlineCacheAllocator(_u("SC-InlineCache"), threadContext->GetPageAllocator(), Throw::OutOfMemory),
        isInstInlineCacheAllocator(_u("SC-IsInstInlineCache"), threadContext->GetPageAllocator(), Throw::OutOfMemory),
        forInCacheAllocator(_u("SC-ForInCache"), threadContext->GetPageAllocator(), Throw::OutOfMemory),
        hasUsedInlineCache(false),
        hasProtoOrStoreFieldInlineCache(false),
        hasIsInstInlineCache(false),
        registeredPrototypeChainEnsuredToHaveOnlyWritableDataPropertiesScriptContext(nullptr),
        firstInterpreterFrameReturnAddress(nullptr),
        builtInLibraryFunctions(nullptr),
        m_remoteScriptContextAddr(nullptr),
        isWeakReferenceDictionaryListCleared(false),
        isDebugContextInitialized(false)
#if ENABLE_PROFILE_INFO
        , referencesSharedDynamicSourceContextInfo(false)
#endif
#if DBG
        , isInitialized(false)
        , isCloningGlobal(false)
        , bindRef(MiscAllocator())
#endif
#if ENABLE_TTD
        , TTDHostCallbackFunctor()
        , ScriptContextLogTag(TTD_INVALID_LOG_PTR_ID)
        , TTDWellKnownInfo(nullptr)
        , TTDContextInfo(nullptr)
        , TTDSnapshotOrInflateInProgress(false)
        , TTDRecordOrReplayModeEnabled(false)
        , TTDRecordModeEnabled(false)
        , TTDReplayModeEnabled(false)
        , TTDShouldPerformRecordOrReplayAction(false)
        , TTDShouldPerformRecordAction(false)
        , TTDShouldPerformReplayAction(false)
        , TTDShouldPerformDebuggerAction(false)
        , TTDShouldSuppressGetterInvocationForDebuggerEvaluation(false)
#endif
#ifdef REJIT_STATS
        , rejitStatsMap(nullptr)
#endif
#ifdef ENABLE_BASIC_TELEMETRY
        , telemetry(nullptr)
#endif
#ifdef INLINE_CACHE_STATS
        , cacheDataMap(nullptr)
#endif
#ifdef FIELD_ACCESS_STATS
        , fieldAccessStatsByFunctionNumber(nullptr)
#endif
        , webWorkerId(Js::Constants::NonWebWorkerContextId)
        , url(_u(""))
        , startupComplete(false)
        , isEnumeratingRecyclerObjects(false)
#ifdef EDIT_AND_CONTINUE
        , activeScriptEditQuery(nullptr)
#endif
#ifdef ENABLE_SCRIPT_PROFILING
        , heapEnum(nullptr)
#endif
#ifdef RECYCLER_PERF_COUNTERS
        , bindReferenceCount(0)
#endif
        , nextPendingClose(nullptr)
#ifdef ENABLE_SCRIPT_PROFILING
        , m_fTraceDomCall(FALSE)
#endif
        , intConstPropsOnGlobalObject(nullptr)
        , intConstPropsOnGlobalUserObject(nullptr)
#ifdef PROFILE_STRINGS
        , stringProfiler(nullptr)
#endif
#ifdef PROFILE_BAILOUT_RECORD_MEMORY
        , codeSize(0)
        , bailOutRecordBytes(0)
        , bailOutOffsetBytes(0)
#endif
        , debugContext(nullptr)
        , jitFuncRangeCache(nullptr)
    {
       // This may allocate memory and cause exception, but it is ok, as we all we have done so far
       // are field init and those dtor will be called if exception occurs
       threadContext->EnsureDebugManager();

       // Don't use throwing memory allocation in ctor, as exception in ctor doesn't cause the dtor to be called
       // potentially causing memory leaks
       BEGIN_NO_EXCEPTION;

#ifdef RUNTIME_DATA_COLLECTION
        createTime = time(nullptr);
#endif

#ifdef BGJIT_STATS
        interpretedCount = maxFuncInterpret = funcJITCount = bytecodeJITCount = interpretedCallsHighPri = jitCodeUsed = funcJitCodeUsed = loopJITCount = speculativeJitCount = 0;
#endif

#ifdef PROFILE_TYPES
        convertNullToSimpleCount = 0;
        convertNullToSimpleDictionaryCount = 0;
        convertNullToDictionaryCount = 0;
        convertDeferredToDictionaryCount = 0;
        convertDeferredToSimpleDictionaryCount = 0;
        convertSimpleToDictionaryCount = 0;
        convertSimpleToSimpleDictionaryCount = 0;
        convertPathToDictionaryCount1 = 0;
        convertPathToDictionaryCount2 = 0;
        convertPathToDictionaryCount3 = 0;
        convertPathToDictionaryCount4 = 0;
        convertPathToSimpleDictionaryCount = 0;
        convertSimplePathToPathCount = 0;
        convertSimpleDictionaryToDictionaryCount = 0;
        convertSimpleSharedDictionaryToNonSharedCount = 0;
        convertSimpleSharedToNonSharedCount = 0;
        simplePathTypeHandlerCount = 0;
        pathTypeHandlerCount = 0;
        promoteCount = 0;
        cacheCount = 0;
        branchCount = 0;
        maxPathLength = 0;
        memset(typeCount, 0, sizeof(typeCount));
        memset(instanceCount, 0, sizeof(instanceCount));
#endif

#ifdef PROFILE_OBJECT_LITERALS
        objectLiteralInstanceCount = 0;
        objectLiteralPathCount = 0;
        memset(objectLiteralCount, 0, sizeof(objectLiteralCount));
        objectLiteralSimpleDictionaryCount = 0;
        objectLiteralMaxLength = 0;
        objectLiteralPromoteCount = 0;
        objectLiteralCacheCount = 0;
        objectLiteralBranchCount = 0;
#endif
#if DBG_DUMP
        byteCodeDataSize = 0;
        byteCodeAuxiliaryDataSize = 0;
        byteCodeAuxiliaryContextDataSize = 0;
        memset(byteCodeHistogram, 0, sizeof(byteCodeHistogram));
#endif

        memset(propertyStrings, 0, sizeof(PropertyStringMap*)* 80);

#if DBG || defined(RUNTIME_DATA_COLLECTION)
        this->allocId = threadContext->GetScriptContextCount();
#endif
#if DBG
        this->hadProfiled = false;
#endif
#if DBG_DUMP
        forinCache = 0;
        forinNoCache = 0;
#endif

        callCount = 0;

        threadContext->GetHiResTimer()->Reset();

#ifdef PROFILE_EXEC
        profiler = nullptr;
        isProfilerCreated = false;
        disableProfiler = false;
        ensureParentInfo = false;
#endif

#ifdef PROFILE_MEM
        profileMemoryDump = true;
#endif

#ifdef ENABLE_SCRIPT_PROFILING
        m_pProfileCallback = nullptr;
        m_pProfileCallback2 = nullptr;
        m_inProfileCallback = FALSE;
        CleanupDocumentContext = nullptr;
#endif

        // Do this after all operations that may cause potential exceptions. Note: InitialAllocations may still throw!
        numberAllocator.Initialize(this->GetRecycler());

#if DEBUG
        m_iProfileSession = -1;
#endif
#ifdef LEAK_REPORT
        this->urlRecord = nullptr;
        this->isRootTrackerScriptContext = false;
#endif

        PERF_COUNTER_INC(Basic, ScriptContext);
        PERF_COUNTER_INC(Basic, ScriptContextActive);

        END_NO_EXCEPTION;
    }

    void ScriptContext::InitializeAllocations()
    {
        this->charClassifier = Anew(GeneralAllocator(), CharClassifier, this);

        this->valueOfInlineCache = AllocatorNewZ(InlineCacheAllocator, GetInlineCacheAllocator(), InlineCache);
        this->toStringInlineCache = AllocatorNewZ(InlineCacheAllocator, GetInlineCacheAllocator(), InlineCache);

#ifdef REJIT_STATS
        if (PHASE_STATS1(Js::ReJITPhase))
        {
            rejitReasonCounts = AnewArrayZ(GeneralAllocator(), uint, NumRejitReasons);
            bailoutReasonCounts = Anew(GeneralAllocator(), BailoutStatsMap, GeneralAllocator());
        }
#endif

#ifdef ENABLE_BASIC_TELEMETRY
        this->telemetry = Anew(this->TelemetryAllocator(), ScriptContextTelemetry, *this);
#endif

#ifdef PROFILE_STRINGS
        if (Js::Configuration::Global.flags.ProfileStrings)
        {
            stringProfiler = Anew(MiscAllocator(), StringProfiler, threadContext->GetPageAllocator());
        }
#endif
        intConstPropsOnGlobalObject = Anew(GeneralAllocator(), PropIdSetForConstProp, GeneralAllocator());
        intConstPropsOnGlobalUserObject = Anew(GeneralAllocator(), PropIdSetForConstProp, GeneralAllocator());

#if ENABLE_NATIVE_CODEGEN
        m_domFastPathHelperMap = HeapNew(JITDOMFastPathHelperMap, &HeapAllocator::Instance, 17);
#endif

        this->debugContext = HeapNew(DebugContext, this);
    }

    void ScriptContext::EnsureClearDebugDocument()
    {
        if (this->sourceList)
        {
            this->sourceList->Map([=](uint i, RecyclerWeakReference<Js::Utf8SourceInfo>* sourceInfoWeakRef) {
                Js::Utf8SourceInfo* sourceInfo = sourceInfoWeakRef->Get();
                if (sourceInfo)
                {
                    sourceInfo->ClearDebugDocument();
                }
            });
        }
    }

    void ScriptContext::ShutdownClearSourceLists()
    {
        if (this->sourceList)
        {
            // In the unclean shutdown case, we might not have destroyed the script context when
            // this is called- in which case, skip doing this work and simply release the source list
            // so that it doesn't show up as a leak. Since we're doing unclean shutdown, it's ok to
            // skip cleanup here for expediency.
            if (this->isClosed)
            {
                this->MapFunction([this](Js::FunctionBody* functionBody) {
                    Assert(functionBody->GetScriptContext() == this);
                    functionBody->CleanupSourceInfo(true);
                });
            }

            EnsureClearDebugDocument();

            // Don't need the source list any more so ok to release
            this->sourceList.Unroot(this->GetRecycler());
        }

        if (this->calleeUtf8SourceInfoList)
        {
            this->calleeUtf8SourceInfoList.Unroot(this->GetRecycler());
        }
    }

    ScriptContext::~ScriptContext()
    {
        // Take etw rundown lock on this thread context. We are going to change/destroy this scriptContext.
        AutoCriticalSection autocs(GetThreadContext()->GetEtwRundownCriticalSection());

#if ENABLE_NATIVE_CODEGEN
        if (m_domFastPathHelperMap != nullptr)
        {
            HeapDelete(m_domFastPathHelperMap);
        }
#endif

        // TODO: Can we move this on Close()?
        ClearHostScriptContext();

        if (this->hasProtoOrStoreFieldInlineCache)
        {
            // TODO (PersistentInlineCaches): It really isn't necessary to clear inline caches in all script contexts.
            // Since this script context is being destroyed, the inline cache arena will also go away and release its
            // memory back to the page allocator.  Thus, we cannot leave this script context's inline caches on the
            // thread context's invalidation lists.  However, it should suffice to remove this script context's caches
            // without touching other script contexts' caches.  We could call some form of RemoveInlineCachesFromInvalidationLists()
            // on the inline cache allocator, which would walk all inline caches and zap values pointed to by strongRef.

            // clear out all inline caches to remove our proto inline caches from the thread context
            threadContext->ClearInlineCaches();

            ClearInlineCaches();
            Assert(!this->hasProtoOrStoreFieldInlineCache);
        }

        if (this->hasIsInstInlineCache)
        {
            // clear out all inline caches to remove our proto inline caches from the thread context
            threadContext->ClearIsInstInlineCaches();
            ClearIsInstInlineCaches();
            Assert(!this->hasIsInstInlineCache);
        }

        // Only call RemoveFromPendingClose if we are in a pending close state.
        if (isClosed && !isScriptContextActuallyClosed)
        {
            threadContext->RemoveFromPendingClose(this);
        }

        SetIsClosed();
        bool closed = Close(true);

        // JIT may access number allocator. Need to close the script context first,
        // which will close the native code generator and abort any current job on this generator.
        numberAllocator.Uninitialize();

        ShutdownClearSourceLists();

        if (regexStacks)
        {
            Adelete(RegexAllocator(), regexStacks);
            regexStacks = nullptr;
        }

        if (javascriptLibrary != nullptr)
        {
            javascriptLibrary->scriptContext = nullptr;
            javascriptLibrary = nullptr;
            if (closed)
            {
                // if we just closed, we haven't unpin the object yet.
                // We need to null out the script context in the global object first
                // before we unpin the global object so that script context dtor doesn't get called twice

#if ENABLE_NATIVE_CODEGEN
                Assert(this->IsClosedNativeCodeGenerator());
#endif
                if (!GetThreadContext()->IsJSRT())
                {
                    this->recycler->RootRelease(globalObject);
                }
            }
        }

        // Normally the JavascriptLibraryBase will unregister the scriptContext from the threadContext.
        // In cases where we don't finish initialization e.g. OOM, manually unregister the scriptContext.
        if (this->IsRegistered())
        {
            threadContext->UnregisterScriptContext(this);
        }

#if ENABLE_BACKGROUND_PARSING
        if (this->backgroundParser != nullptr)
        {
            BackgroundParser::Delete(this->backgroundParser);
            this->backgroundParser = nullptr;
        }
#endif

#if ENABLE_NATIVE_CODEGEN
        if (this->nativeCodeGen != nullptr)
        {
            DeleteNativeCodeGenerator(this->nativeCodeGen);
            nativeCodeGen = NULL;
        }
        if (jitFuncRangeCache != nullptr)
        {
            HeapDelete(jitFuncRangeCache);
            jitFuncRangeCache = nullptr;
        }
#endif

#if DYNAMIC_INTERPRETER_THUNK
        if (this->interpreterThunkEmitter != nullptr)
        {
            HeapDelete(interpreterThunkEmitter);
            this->interpreterThunkEmitter = NULL;
        }
#endif

#ifdef ASMJS_PLAT
        if (this->asmJsInterpreterThunkEmitter != nullptr)
        {
            HeapDelete(asmJsInterpreterThunkEmitter);
            this->asmJsInterpreterThunkEmitter = nullptr;
        }

        if (this->asmJsCodeGenerator != nullptr)
        {
            HeapDelete(asmJsCodeGenerator);
            this->asmJsCodeGenerator = NULL;
        }
#endif

        // In case there is something added to the list between close and dtor, just reset the list again
        this->weakReferenceDictionaryList.Reset();

#if ENABLE_NATIVE_CODEGEN
        if (m_remoteScriptContextAddr)
        {
            Assert(JITManager::GetJITManager()->IsOOPJITEnabled());
            if (JITManager::GetJITManager()->CleanupScriptContext(&m_remoteScriptContextAddr) == S_OK)
            {
                Assert(m_remoteScriptContextAddr == nullptr);
            }
            m_remoteScriptContextAddr = nullptr;
        }
#endif

        PERF_COUNTER_DEC(Basic, ScriptContext);
    }

    void ScriptContext::SetUrl(BSTR bstrUrl)
    {
        // Assumption: this method is never called multiple times
        Assert(this->url != nullptr && wcslen(this->url) == 0);

        charcount_t length = SysStringLen(bstrUrl) + 1; // Add 1 for the NULL.

        char16* urlCopy = AnewArray(this->GeneralAllocator(), char16, length);
        js_memcpy_s(urlCopy, (length - 1) * sizeof(char16), bstrUrl, (length - 1) * sizeof(char16));
        urlCopy[length - 1] = _u('\0');

        this->url = urlCopy;
#ifdef LEAK_REPORT
        if (Js::Configuration::Global.flags.IsEnabled(Js::LeakReportFlag))
        {
            this->urlRecord = LeakReport::LogUrl(urlCopy, this->globalObject);
        }
#endif
    }

    uint ScriptContext::GetNextSourceContextId()
    {

        Assert(this->Cache()->sourceContextInfoMap ||
            this->Cache()->dynamicSourceContextInfoMap);

        uint nextSourceContextId = 0;

        if (this->Cache()->sourceContextInfoMap)
        {
            nextSourceContextId = this->Cache()->sourceContextInfoMap->Count();
        }

        if (this->Cache()->dynamicSourceContextInfoMap)
        {
            nextSourceContextId += this->Cache()->dynamicSourceContextInfoMap->Count();
        }

        return nextSourceContextId + 1;
    }

    // Do most of the Close() work except the final release which could delete the scriptContext.
    void ScriptContext::InternalClose()
    {
        isScriptContextActuallyClosed = true;

        PERF_COUNTER_DEC(Basic, ScriptContextActive);

#if DBG_DUMP
        if (Js::Configuration::Global.flags.TraceWin8Allocations)
        {
            Output::Print(_u("MemoryTrace: ScriptContext Close\n"));
            Output::Flush();
        }
#endif
        JS_ETW_INTERNAL(EventWriteJSCRIPT_HOST_SCRIPT_CONTEXT_CLOSE(this));

#if ENABLE_TTD
        if(this->TTDWellKnownInfo != nullptr)
        {
            TT_HEAP_DELETE(TTD::RuntimeContextInfo, this->TTDWellKnownInfo);
            this->TTDWellKnownInfo = nullptr;
        }

        if(this->TTDContextInfo != nullptr)
        {
            TT_HEAP_DELETE(TTD::ScriptContextTTD, this->TTDContextInfo);
            this->TTDContextInfo = nullptr;
        }
#endif

#if ENABLE_NATIVE_CODEGEN
        if (nativeCodeGen != nullptr)
        {
            Assert(!isInitialized || this->globalObject != nullptr);
            CloseNativeCodeGenerator(this->nativeCodeGen);
        }
#endif

        if (this->sourceList)
        {
            bool hasFunctions = false;
            this->sourceList->MapUntil([&hasFunctions](int, RecyclerWeakReference<Utf8SourceInfo>* sourceInfoWeakRef) -> bool
            {
                Utf8SourceInfo* sourceInfo = sourceInfoWeakRef->Get();
                if (sourceInfo)
                {
                    hasFunctions = sourceInfo->HasFunctions();
                }

                return hasFunctions;
            });

            if (hasFunctions)
            {
                // We still need to walk through all the function bodies and call cleanup
                // because otherwise ETW events might not get fired if a GC doesn't happen
                // and the thread context isn't shut down cleanly (process detach case)
                this->MapFunction([this](Js::FunctionBody* functionBody) {
                    Assert(functionBody->GetScriptContext() == nullptr || functionBody->GetScriptContext() == this);
                    functionBody->Cleanup(/* isScriptContextClosing */ true);
                });
            }
        }

        this->GetThreadContext()->SubSourceSize(this->GetSourceSize());

#if DYNAMIC_INTERPRETER_THUNK
        if (this->interpreterThunkEmitter != nullptr)
        {
            this->interpreterThunkEmitter->Close();
        }
#endif

#ifdef ASMJS_PLAT
        if (this->asmJsInterpreterThunkEmitter != nullptr)
        {
            this->asmJsInterpreterThunkEmitter->Close();
        }
#endif

#ifdef ENABLE_SCRIPT_PROFILING
        // Stop profiling if present
        DeRegisterProfileProbe(S_OK, nullptr);
#endif
<<<<<<< HEAD

        this->EnsureClearDebugDocument();
=======
        
        if (this->diagnosticArena != nullptr)
        {
            HeapDelete(this->diagnosticArena);
            this->diagnosticArena = nullptr;
        }

>>>>>>> f84ac695
        if (this->debugContext != nullptr)
        {
            if(this->debugContext->GetProbeContainer())
            {
                this->debugContext->GetProbeContainer()->UninstallInlineBreakpointProbe(NULL);
                this->debugContext->GetProbeContainer()->UninstallDebuggerScriptOptionCallback();
            }

            // Guard the closing and deleting of DebugContext as in meantime PDM might
            // call OnBreakFlagChange
            AutoCriticalSection autoDebugContextCloseCS(&debugContextCloseCS);
            DebugContext* tempDebugContext = this->debugContext;
            this->debugContext = nullptr;
            tempDebugContext->Close();
            HeapDelete(tempDebugContext);
        }

        if (this->diagnosticArena != nullptr)
        {
            HeapDelete(this->diagnosticArena);
            this->diagnosticArena = nullptr;
        }

        // Need to print this out before the native code gen is deleted
        // which will delete the codegenProfiler

#ifdef PROFILE_EXEC
        if (Js::Configuration::Global.flags.IsEnabled(Js::ProfileFlag))
        {
            if (isProfilerCreated)
            {
                this->ProfilePrint();
            }

            if (profiler != nullptr)
            {
                profiler->Release();
                profiler = nullptr;
            }
        }
#endif


#if ENABLE_PROFILE_INFO
        // Release this only after native code gen is shut down, as there may be
        // profile info allocated from the SourceDynamicProfileManager arena.
        // The first condition might not be true if the dynamic functions have already been freed by the time
        // ScriptContext closes
        if (referencesSharedDynamicSourceContextInfo)
        {
            // For the host provided dynamic code, we may not have added any dynamic context to the dynamicSourceContextInfoMap
            Assert(this->GetDynamicSourceContextInfoMap() != nullptr);
            this->GetThreadContext()->ReleaseSourceDynamicProfileManagers(this->GetUrl());
        }
#endif

        RECYCLER_PERF_COUNTER_SUB(BindReference, bindReferenceCount);

        if (this->interpreterArena)
        {
            ReleaseInterpreterArena();
            interpreterArena = nullptr;
        }

        if (this->guestArena)
        {
            ReleaseGuestArena();
            guestArena = nullptr;
        }

        builtInLibraryFunctions = nullptr;

        pActiveScriptDirect = nullptr;

        isWeakReferenceDictionaryListCleared = true;
        this->weakReferenceDictionaryList.Clear(this->GeneralAllocator());

        if (registeredPrototypeChainEnsuredToHaveOnlyWritableDataPropertiesScriptContext != nullptr)
        {
            // UnregisterPrototypeChainEnsuredToHaveOnlyWritableDataPropertiesScriptContext may throw, set up the correct state first
            ScriptContext ** registeredScriptContext = registeredPrototypeChainEnsuredToHaveOnlyWritableDataPropertiesScriptContext;
            ClearPrototypeChainEnsuredToHaveOnlyWritableDataPropertiesCaches();
            Assert(registeredPrototypeChainEnsuredToHaveOnlyWritableDataPropertiesScriptContext == nullptr);
            threadContext->UnregisterPrototypeChainEnsuredToHaveOnlyWritableDataPropertiesScriptContext(registeredScriptContext);
        }

        threadContext->ReleaseDebugManager();

        // This can be null if the script context initialization threw
        // and InternalClose gets called in the destructor code path
        if (javascriptLibrary != nullptr)
        {
            javascriptLibrary->CleanupForClose();
            javascriptLibrary->Uninitialize();

            this->ClearScriptContextCaches();
        }
    }

    bool ScriptContext::Close(bool inDestructor)
    {
        if (isScriptContextActuallyClosed)
            return false;

        // Limit the lock scope. We require the same lock in ~ScriptContext(), which may be called next.
        {
            // Take etw rundown lock on this thread context. We are going to change this scriptContext.
            AutoCriticalSection autocs(GetThreadContext()->GetEtwRundownCriticalSection());
            InternalClose();
        }

        if (!inDestructor && globalObject != nullptr)
        {
            //A side effect of releasing globalObject that this script context could be deleted, so the release call here
            //must be the last thing in close.
#if ENABLE_NATIVE_CODEGEN
            Assert(this->IsClosedNativeCodeGenerator());
#endif
            if (!GetThreadContext()->IsJSRT())
            {
                GetRecycler()->RootRelease(globalObject);
            }
            globalObject = nullptr;
        }

        // A script context closing is a signal to the thread context that it
        // needs to do an idle GC independent of what the heuristics are
        this->threadContext->SetForceOneIdleCollection();

        return true;
    }

    PropertyString* ScriptContext::GetPropertyString2(char16 ch1, char16 ch2)
    {
        if (ch1 < '0' || ch1 > 'z' || ch2 < '0' || ch2 > 'z')
        {
            return NULL;
        }
        const uint i = PropertyStringMap::PStrMapIndex(ch1);
        if (propertyStrings[i] == NULL)
        {
            return NULL;
        }
        const uint j = PropertyStringMap::PStrMapIndex(ch2);
        return propertyStrings[i]->strLen2[j];
    }

    void ScriptContext::FindPropertyRecord(JavascriptString *pstName, PropertyRecord const ** propertyRecord)
    {
        threadContext->FindPropertyRecord(pstName, propertyRecord);
    }

    void ScriptContext::FindPropertyRecord(__in LPCWSTR propertyName, __in int propertyNameLength, PropertyRecord const ** propertyRecord)
    {
        threadContext->FindPropertyRecord(propertyName, propertyNameLength, propertyRecord);
    }

    JsUtil::List<const RecyclerWeakReference<Js::PropertyRecord const>*>* ScriptContext::FindPropertyIdNoCase(__in LPCWSTR propertyName, __in int propertyNameLength)
    {
        return threadContext->FindPropertyIdNoCase(this, propertyName, propertyNameLength);
    }

    PropertyId ScriptContext::GetOrAddPropertyIdTracked(JsUtil::CharacterBuffer<WCHAR> const& propName)
    {
        Js::PropertyRecord const * propertyRecord;
        threadContext->GetOrAddPropertyId(propName, &propertyRecord);

        this->TrackPid(propertyRecord);

        return propertyRecord->GetPropertyId();
    }

    void ScriptContext::GetOrAddPropertyRecord(JsUtil::CharacterBuffer<WCHAR> const& propertyName, PropertyRecord const ** propertyRecord)
    {
        threadContext->GetOrAddPropertyId(propertyName, propertyRecord);
    }

    PropertyId ScriptContext::GetOrAddPropertyIdTracked(__in_ecount(propertyNameLength) LPCWSTR propertyName, __in int propertyNameLength)
    {
        Js::PropertyRecord const * propertyRecord;
        threadContext->GetOrAddPropertyId(propertyName, propertyNameLength, &propertyRecord);
        if (propertyNameLength == 2)
        {
            CachePropertyString2(propertyRecord);
        }
        this->TrackPid(propertyRecord);

        return propertyRecord->GetPropertyId();
    }

    void ScriptContext::GetOrAddPropertyRecord(__in_ecount(propertyNameLength) LPCWSTR propertyName, __in int propertyNameLength, PropertyRecord const ** propertyRecord)
    {
        threadContext->GetOrAddPropertyId(propertyName, propertyNameLength, propertyRecord);
        if (propertyNameLength == 2)
        {
            CachePropertyString2(*propertyRecord);
        }
    }

    BOOL ScriptContext::IsNumericPropertyId(PropertyId propertyId, uint32* value)
    {
        BOOL isNumericPropertyId = threadContext->IsNumericPropertyId(propertyId, value);

#if DEBUG
        PropertyRecord const * name = this->GetPropertyName(propertyId);

        if (name != nullptr)
        {
            // Symbol properties are not numeric - description should not be used.
            if (name->IsSymbol())
            {
                return false;
            }

            uint32 index;
            BOOL isIndex = JavascriptArray::GetIndex(name->GetBuffer(), &index);
            if (isNumericPropertyId != isIndex)
            {
                // WOOB 1137798: JavascriptArray::GetIndex does not handle embedded NULLs. So if we have a property
                // name "1234\0", JavascriptArray::GetIndex would incorrectly accepts it as an array index property
                // name.
                Assert((size_t)(name->GetLength()) != wcslen(name->GetBuffer()));
            }
            else if (isNumericPropertyId)
            {
                Assert((uint32)*value == index);
            }
        }
#endif

        return isNumericPropertyId;
    }

    void ScriptContext::RegisterWeakReferenceDictionary(JsUtil::IWeakReferenceDictionary* weakReferenceDictionary)
    {
        this->weakReferenceDictionaryList.Prepend(this->GeneralAllocator(), weakReferenceDictionary);
    }

    RecyclableObject *ScriptContext::GetMissingPropertyResult()
    {
        return GetLibrary()->GetUndefined();
    }

    RecyclableObject *ScriptContext::GetMissingItemResult()
    {
        return GetLibrary()->GetUndefined();
    }

    SRCINFO *ScriptContext::AddHostSrcInfo(SRCINFO const *pSrcInfo)
    {
        Assert(pSrcInfo != nullptr);

        return RecyclerNewZ(this->GetRecycler(), SRCINFO, *pSrcInfo);
    }

#ifdef PROFILE_TYPES
    void ScriptContext::ProfileTypes()
    {
        Output::Print(_u("===============================================================================\n"));
        Output::Print(_u("Types Profile %s\n"), this->url);
        Output::Print(_u("-------------------------------------------------------------------------------\n"));
        Output::Print(_u("Dynamic Type Conversions:\n"));
        Output::Print(_u("    Null to Simple                 %8d\n"), convertNullToSimpleCount);
        Output::Print(_u("    Deferred to SimpleMap          %8d\n"), convertDeferredToSimpleDictionaryCount);
        Output::Print(_u("    Simple to Map                  %8d\n"), convertSimpleToDictionaryCount);
        Output::Print(_u("    Simple to SimpleMap            %8d\n"), convertSimpleToSimpleDictionaryCount);
        Output::Print(_u("    Path to SimpleMap (set)        %8d\n"), convertPathToDictionaryCount1);
        Output::Print(_u("    Path to SimpleMap (delete)     %8d\n"), convertPathToDictionaryCount2);
        Output::Print(_u("    Path to SimpleMap (attribute)  %8d\n"), convertPathToDictionaryCount3);
        Output::Print(_u("    Path to SimpleMap              %8d\n"), convertPathToSimpleDictionaryCount);
        Output::Print(_u("    SimplePath to Path             %8d\n"), convertSimplePathToPathCount);
        Output::Print(_u("    Shared SimpleMap to non-shared %8d\n"), convertSimpleSharedDictionaryToNonSharedCount);
        Output::Print(_u("    Deferred to Map                %8d\n"), convertDeferredToDictionaryCount);
        Output::Print(_u("    Path to Map (accessor)         %8d\n"), convertPathToDictionaryCount4);
        Output::Print(_u("    SimpleMap to Map               %8d\n"), convertSimpleDictionaryToDictionaryCount);
        Output::Print(_u("    Path Cache Hits                %8d\n"), cacheCount);
        Output::Print(_u("    Path Branches                  %8d\n"), branchCount);
        Output::Print(_u("    Path Promotions                %8d\n"), promoteCount);
        Output::Print(_u("    Path Length (max)              %8d\n"), maxPathLength);
        Output::Print(_u("    SimplePathTypeHandlers         %8d\n"), simplePathTypeHandlerCount);
        Output::Print(_u("    PathTypeHandlers               %8d\n"), pathTypeHandlerCount);
        Output::Print(_u("\n"));
        Output::Print(_u("Type Statistics:                   %8s   %8s\n"), _u("Types"), _u("Instances"));
        Output::Print(_u("    Undefined                      %8d   %8d\n"), typeCount[TypeIds_Undefined], instanceCount[TypeIds_Undefined]);
        Output::Print(_u("    Null                           %8d   %8d\n"), typeCount[TypeIds_Null], instanceCount[TypeIds_Null]);
        Output::Print(_u("    Boolean                        %8d   %8d\n"), typeCount[TypeIds_Boolean], instanceCount[TypeIds_Boolean]);
        Output::Print(_u("    Integer                        %8d   %8d\n"), typeCount[TypeIds_Integer], instanceCount[TypeIds_Integer]);
        Output::Print(_u("    Number                         %8d   %8d\n"), typeCount[TypeIds_Number], instanceCount[TypeIds_Number]);
        Output::Print(_u("    String                         %8d   %8d\n"), typeCount[TypeIds_String], instanceCount[TypeIds_String]);
        Output::Print(_u("    Object                         %8d   %8d\n"), typeCount[TypeIds_Object], instanceCount[TypeIds_Object]);
        Output::Print(_u("    Function                       %8d   %8d\n"), typeCount[TypeIds_Function], instanceCount[TypeIds_Function]);
        Output::Print(_u("    Array                          %8d   %8d\n"), typeCount[TypeIds_Array], instanceCount[TypeIds_Array]);
        Output::Print(_u("    Date                           %8d   %8d\n"), typeCount[TypeIds_Date], instanceCount[TypeIds_Date] + instanceCount[TypeIds_WinRTDate]);
        Output::Print(_u("    Symbol                         %8d   %8d\n"), typeCount[TypeIds_Symbol], instanceCount[TypeIds_Symbol]);
        Output::Print(_u("    RegEx                          %8d   %8d\n"), typeCount[TypeIds_RegEx], instanceCount[TypeIds_RegEx]);
        Output::Print(_u("    Error                          %8d   %8d\n"), typeCount[TypeIds_Error], instanceCount[TypeIds_Error]);
        Output::Print(_u("    Proxy                          %8d   %8d\n"), typeCount[TypeIds_Proxy], instanceCount[TypeIds_Proxy]);
        Output::Print(_u("    BooleanObject                  %8d   %8d\n"), typeCount[TypeIds_BooleanObject], instanceCount[TypeIds_BooleanObject]);
        Output::Print(_u("    NumberObject                   %8d   %8d\n"), typeCount[TypeIds_NumberObject], instanceCount[TypeIds_NumberObject]);
        Output::Print(_u("    StringObject                   %8d   %8d\n"), typeCount[TypeIds_StringObject], instanceCount[TypeIds_StringObject]);
        Output::Print(_u("    SymbolObject                   %8d   %8d\n"), typeCount[TypeIds_SymbolObject], instanceCount[TypeIds_SymbolObject]);
        Output::Print(_u("    GlobalObject                   %8d   %8d\n"), typeCount[TypeIds_GlobalObject], instanceCount[TypeIds_GlobalObject]);
        Output::Print(_u("    Enumerator                     %8d   %8d\n"), typeCount[TypeIds_Enumerator], instanceCount[TypeIds_Enumerator]);
        Output::Print(_u("    Int8Array                      %8d   %8d\n"), typeCount[TypeIds_Int8Array], instanceCount[TypeIds_Int8Array]);
        Output::Print(_u("    Uint8Array                     %8d   %8d\n"), typeCount[TypeIds_Uint8Array], instanceCount[TypeIds_Uint8Array]);
        Output::Print(_u("    Uint8ClampedArray              %8d   %8d\n"), typeCount[TypeIds_Uint8ClampedArray], instanceCount[TypeIds_Uint8ClampedArray]);
        Output::Print(_u("    Int16Array                     %8d   %8d\n"), typeCount[TypeIds_Int16Array], instanceCount[TypeIds_Int16Array]);
        Output::Print(_u("    Int16Array                     %8d   %8d\n"), typeCount[TypeIds_Uint16Array], instanceCount[TypeIds_Uint16Array]);
        Output::Print(_u("    Int32Array                     %8d   %8d\n"), typeCount[TypeIds_Int32Array], instanceCount[TypeIds_Int32Array]);
        Output::Print(_u("    Uint32Array                    %8d   %8d\n"), typeCount[TypeIds_Uint32Array], instanceCount[TypeIds_Uint32Array]);
        Output::Print(_u("    Float32Array                   %8d   %8d\n"), typeCount[TypeIds_Float32Array], instanceCount[TypeIds_Float32Array]);
        Output::Print(_u("    Float64Array                   %8d   %8d\n"), typeCount[TypeIds_Float64Array], instanceCount[TypeIds_Float64Array]);
        Output::Print(_u("    DataView                       %8d   %8d\n"), typeCount[TypeIds_DataView], instanceCount[TypeIds_DataView]);
        Output::Print(_u("    ModuleRoot                     %8d   %8d\n"), typeCount[TypeIds_ModuleRoot], instanceCount[TypeIds_ModuleRoot]);
        Output::Print(_u("    HostObject                     %8d   %8d\n"), typeCount[TypeIds_HostObject], instanceCount[TypeIds_HostObject]);
        Output::Print(_u("    VariantDate                    %8d   %8d\n"), typeCount[TypeIds_VariantDate], instanceCount[TypeIds_VariantDate]);
        Output::Print(_u("    HostDispatch                   %8d   %8d\n"), typeCount[TypeIds_HostDispatch], instanceCount[TypeIds_HostDispatch]);
        Output::Print(_u("    Arguments                      %8d   %8d\n"), typeCount[TypeIds_Arguments], instanceCount[TypeIds_Arguments]);
        Output::Print(_u("    ActivationObject               %8d   %8d\n"), typeCount[TypeIds_ActivationObject], instanceCount[TypeIds_ActivationObject]);
        Output::Print(_u("    Map                            %8d   %8d\n"), typeCount[TypeIds_Map], instanceCount[TypeIds_Map]);
        Output::Print(_u("    Set                            %8d   %8d\n"), typeCount[TypeIds_Set], instanceCount[TypeIds_Set]);
        Output::Print(_u("    WeakMap                        %8d   %8d\n"), typeCount[TypeIds_WeakMap], instanceCount[TypeIds_WeakMap]);
        Output::Print(_u("    WeakSet                        %8d   %8d\n"), typeCount[TypeIds_WeakSet], instanceCount[TypeIds_WeakSet]);
        Output::Print(_u("    ArrayIterator                  %8d   %8d\n"), typeCount[TypeIds_ArrayIterator], instanceCount[TypeIds_ArrayIterator]);
        Output::Print(_u("    MapIterator                    %8d   %8d\n"), typeCount[TypeIds_MapIterator], instanceCount[TypeIds_MapIterator]);
        Output::Print(_u("    SetIterator                    %8d   %8d\n"), typeCount[TypeIds_SetIterator], instanceCount[TypeIds_SetIterator]);
        Output::Print(_u("    StringIterator                 %8d   %8d\n"), typeCount[TypeIds_StringIterator], instanceCount[TypeIds_StringIterator]);
        Output::Print(_u("    Generator                      %8d   %8d\n"), typeCount[TypeIds_Generator], instanceCount[TypeIds_Generator]);
#if !DBG
        Output::Print(_u("    ** Instance statistics only available on debug builds...\n"));
#endif
        Output::Flush();
    }
#endif


#ifdef PROFILE_OBJECT_LITERALS
    void ScriptContext::ProfileObjectLiteral()
    {
        Output::Print(_u("===============================================================================\n"));
        Output::Print(_u("    Object Lit Instances created.. %d\n"), objectLiteralInstanceCount);
        Output::Print(_u("    Object Lit Path Types......... %d\n"), objectLiteralPathCount);
        Output::Print(_u("    Object Lit Simple Map......... %d\n"), objectLiteralSimpleDictionaryCount);
        Output::Print(_u("    Object Lit Max # of properties %d\n"), objectLiteralMaxLength);
        Output::Print(_u("    Object Lit Promote count...... %d\n"), objectLiteralPromoteCount);
        Output::Print(_u("    Object Lit Cache Hits......... %d\n"), objectLiteralCacheCount);
        Output::Print(_u("    Object Lit Branch count....... %d\n"), objectLiteralBranchCount);

        for (int i = 0; i < TypePath::MaxPathTypeHandlerLength; i++)
        {
            if (objectLiteralCount[i] != 0)
            {
                Output::Print(_u("    Object Lit properties [ %2d] .. %d\n"), i, objectLiteralCount[i]);
            }
        }

        Output::Flush();
    }
#endif

    //
    // Regex helpers
    //

#if ENABLE_REGEX_CONFIG_OPTIONS
    UnifiedRegex::RegexStatsDatabase* ScriptContext::GetRegexStatsDatabase()
    {
        if (regexStatsDatabase == 0)
        {
            ArenaAllocator* allocator = MiscAllocator();
            regexStatsDatabase = Anew(allocator, UnifiedRegex::RegexStatsDatabase, allocator);
        }
        return regexStatsDatabase;
    }

    UnifiedRegex::DebugWriter* ScriptContext::GetRegexDebugWriter()
    {
        if (regexDebugWriter == 0)
        {
            ArenaAllocator* allocator = MiscAllocator();
            regexDebugWriter = Anew(allocator, UnifiedRegex::DebugWriter);
        }
        return regexDebugWriter;
    }
#endif

    void ScriptContext::RedeferFunctionBodies(ActiveFunctionSet *pActiveFuncs, uint inactiveThreshold)
    {
        Assert(!this->IsClosed());

        if (!this->IsScriptContextInNonDebugMode())
        {
            return;
        }

        // For each active function, collect call counts, update inactive counts, and redefer if appropriate.
        // In the redeferral case, we require 2 passes over the set of FunctionBody's.
        // This is because a function inlined in a non-redeferred function cannot itself be redeferred.
        // So we first need to close over the set of non-redeferrable functions, then go back and redefer
        // the eligible candidates.

        auto fn = [&](FunctionBody *functionBody) {
            bool exec = functionBody->InterpretedSinceCallCountCollection();
            functionBody->CollectInterpretedCounts();
            functionBody->MapEntryPoints([&](int index, FunctionEntryPointInfo *entryPointInfo) {
                if (!entryPointInfo->IsCleanedUp() && entryPointInfo->ExecutedSinceCallCountCollection())
                {
                    exec = true;
                }
                entryPointInfo->CollectCallCounts();
            });
            if (exec)
            {
                functionBody->SetInactiveCount(0);
            }
            else
            {
                functionBody->IncrInactiveCount(inactiveThreshold);
            }

            if (pActiveFuncs)
            {
                Assert(this->GetThreadContext()->DoRedeferFunctionBodies());
                bool doRedefer = functionBody->DoRedeferFunction(inactiveThreshold);
                if (!doRedefer)
                {
                    functionBody->UpdateActiveFunctionSet(pActiveFuncs, nullptr);
                }
            }
        };

        this->MapFunction(fn);

        if (!pActiveFuncs)
        {
            return;
        }

        auto fnRedefer = [&](FunctionBody * functionBody) {
            Assert(pActiveFuncs);
            if (!functionBody->IsActiveFunction(pActiveFuncs))
            {
                Assert(functionBody->DoRedeferFunction(inactiveThreshold));
                functionBody->RedeferFunction();
            }
            else
            {
                functionBody->ResetRedeferralAttributes();
            }
        };

        this->MapFunction(fnRedefer);
    }

    bool ScriptContext::DoUndeferGlobalFunctions() const
    {
        return CONFIG_FLAG(DeferTopLevelTillFirstCall) && !AutoSystemInfo::Data.IsLowMemoryProcess();
    }

    RegexPatternMruMap* ScriptContext::GetDynamicRegexMap() const
    {
        Assert(!isScriptContextActuallyClosed);
        Assert(Cache()->dynamicRegexMap);

        return Cache()->dynamicRegexMap;
    }

    void ScriptContext::SetTrigramAlphabet(UnifiedRegex::TrigramAlphabet * trigramAlphabet)
    {
        this->trigramAlphabet = trigramAlphabet;
    }

    UnifiedRegex::RegexStacks *ScriptContext::RegexStacks()
    {
        UnifiedRegex::RegexStacks * stacks = regexStacks;
        if (stacks)
        {
            return stacks;
        }
        return AllocRegexStacks();
    }

    UnifiedRegex::RegexStacks * ScriptContext::AllocRegexStacks()
    {
        Assert(this->regexStacks == nullptr);
        UnifiedRegex::RegexStacks * stacks = Anew(RegexAllocator(), UnifiedRegex::RegexStacks, threadContext->GetPageAllocator());
        this->regexStacks = stacks;
        return stacks;
    }

    UnifiedRegex::RegexStacks *ScriptContext::SaveRegexStacks()
    {
        Assert(regexStacks);

        const auto saved = regexStacks;
        regexStacks = nullptr;
        return saved;
    }

    void ScriptContext::RestoreRegexStacks(UnifiedRegex::RegexStacks *const stacks)
    {
        Assert(stacks);
        Assert(stacks != regexStacks);

        if (regexStacks)
        {
            Adelete(RegexAllocator(), regexStacks);
        }
        regexStacks = stacks;
    }

    Js::TempArenaAllocatorObject* ScriptContext::GetTemporaryAllocator(LPCWSTR name)
    {
        return this->threadContext->GetTemporaryAllocator(name);
    }

    void ScriptContext::ReleaseTemporaryAllocator(Js::TempArenaAllocatorObject* tempAllocator)
    {
        AssertMsg(tempAllocator != nullptr, "tempAllocator should not be null");

        this->threadContext->ReleaseTemporaryAllocator(tempAllocator);
    }

    Js::TempGuestArenaAllocatorObject* ScriptContext::GetTemporaryGuestAllocator(LPCWSTR name)
    {
        return this->threadContext->GetTemporaryGuestAllocator(name);
    }

    void ScriptContext::ReleaseTemporaryGuestAllocator(Js::TempGuestArenaAllocatorObject* tempGuestAllocator)
    {
        AssertMsg(tempGuestAllocator != nullptr, "tempAllocator should not be null");

        this->threadContext->ReleaseTemporaryGuestAllocator(tempGuestAllocator);
    }

    void ScriptContext::InitializeCache()
    {

#if ENABLE_PROFILE_INFO
#if DBG_DUMP || defined(DYNAMIC_PROFILE_STORAGE) || defined(RUNTIME_DATA_COLLECTION)
        if (DynamicProfileInfo::NeedProfileInfoList())
        {
            this->Cache()->profileInfoList = RecyclerNew(this->GetRecycler(), DynamicProfileInfoList);
        }
#endif
#endif

        this->Cache()->dynamicRegexMap =
            RegexPatternMruMap::New(
                recycler,
                REGEX_CONFIG_FLAG(DynamicRegexMruListSize) <= 0 ? 16 : REGEX_CONFIG_FLAG(DynamicRegexMruListSize));

        SourceContextInfo* sourceContextInfo = RecyclerNewStructZ(this->GetRecycler(), SourceContextInfo);
        sourceContextInfo->dwHostSourceContext = Js::Constants::NoHostSourceContext;
        sourceContextInfo->isHostDynamicDocument = false;
        sourceContextInfo->sourceContextId = Js::Constants::NoSourceContext;
        this->Cache()->noContextSourceContextInfo = sourceContextInfo;

        SRCINFO* srcInfo = RecyclerNewStructZ(this->GetRecycler(), SRCINFO);
        srcInfo->sourceContextInfo = this->Cache()->noContextSourceContextInfo;
        srcInfo->moduleID = kmodGlobal;
        this->Cache()->noContextGlobalSourceInfo = srcInfo;
    }

    void ScriptContext::InitializePreGlobal()
    {
        this->guestArena = this->GetRecycler()->CreateGuestArena(_u("Guest"), Throw::OutOfMemory);

#if ENABLE_BACKGROUND_PARSING
        if (PHASE_ON1(Js::ParallelParsePhase))
        {
            this->backgroundParser = BackgroundParser::New(this);
        }
#endif

#if ENABLE_NATIVE_CODEGEN
        // Create the native code gen before the profiler
        this->nativeCodeGen = NewNativeCodeGenerator(this);
        this->jitFuncRangeCache = HeapNew(JITPageAddrToFuncRangeCache);
#endif

#ifdef PROFILE_EXEC
        this->CreateProfiler();
#endif

        this->operationStack = Anew(GeneralAllocator(), JsUtil::Stack<Var>, GeneralAllocator());

        Tick::InitType();
    }

    void ScriptContext::Initialize()
    {
        SmartFPUControl defaultControl;

        InitializePreGlobal();

        InitializeGlobalObject();

        InitializePostGlobal();
    }

    void ScriptContext::InitializePostGlobal()
    {
        this->GetDebugContext()->Initialize();

        this->GetDebugContext()->GetProbeContainer()->Initialize(this);

        isDebugContextInitialized = true;

#if defined(_M_ARM32_OR_ARM64)
        // We need to ensure that the above write to the isDebugContextInitialized is visible to the debugger thread.
        MemoryBarrier();
#endif

        AssertMsg(this->CurrentThunk == DefaultEntryThunk, "Creating non default thunk while initializing");
        AssertMsg(this->DeferredParsingThunk == DefaultDeferredParsingThunk, "Creating non default thunk while initializing");
        AssertMsg(this->DeferredDeserializationThunk == DefaultDeferredDeserializeThunk, "Creating non default thunk while initializing");

#ifdef FIELD_ACCESS_STATS
        this->fieldAccessStatsByFunctionNumber = RecyclerNew(this->recycler, FieldAccessStatsByFunctionNumberMap, recycler);
        BindReference(this->fieldAccessStatsByFunctionNumber);
#endif

        if (!sourceList)
        {
            AutoCriticalSection critSec(threadContext->GetEtwRundownCriticalSection());
            sourceList.Root(RecyclerNew(this->GetRecycler(), SourceList, this->GetRecycler()), this->GetRecycler());
        }

#if DYNAMIC_INTERPRETER_THUNK
        interpreterThunkEmitter = HeapNew(InterpreterThunkEmitter, this, SourceCodeAllocator(), this->GetThreadContext()->GetThunkPageAllocators());
#endif

#ifdef ASMJS_PLAT
        asmJsInterpreterThunkEmitter = HeapNew(InterpreterThunkEmitter, this, SourceCodeAllocator(), this->GetThreadContext()->GetThunkPageAllocators(),
            true);
#endif

        JS_ETW(EtwTrace::LogScriptContextLoadEvent(this));
        JS_ETW_INTERNAL(EventWriteJSCRIPT_HOST_SCRIPT_CONTEXT_START(this));

#ifdef PROFILE_EXEC
        if (profiler != nullptr)
        {
            this->threadContext->GetRecycler()->SetProfiler(profiler->GetProfiler(), profiler->GetBackgroundRecyclerProfiler());
        }
#endif

#if DBG
        this->javascriptLibrary->DumpLibraryByteCode();

        isInitialized = TRUE;
#endif
    }


#ifdef ASMJS_PLAT
    AsmJsCodeGenerator* ScriptContext::InitAsmJsCodeGenerator()
    {
        if( !asmJsCodeGenerator )
        {
            asmJsCodeGenerator = HeapNew( AsmJsCodeGenerator, this );
        }
        return asmJsCodeGenerator;
    }
#endif
    void ScriptContext::MarkForClose()
    {
        if (IsClosed()) 
        {
            return;
        }

        SaveStartupProfileAndRelease(true);
        SetIsClosed();

#ifdef LEAK_REPORT
        if (this->isRootTrackerScriptContext)
        {
            this->GetThreadContext()->ClearRootTrackerScriptContext(this);
        }
#endif

        if (!threadContext->IsInScript())
        {
            Close(FALSE);
        }
        else
        {
            threadContext->AddToPendingScriptContextCloseList(this);
        }
    }

    void ScriptContext::SetIsClosed()
    {
        if (!this->isClosed)
        {
            this->isClosed = true;

            if (this->javascriptLibrary)
            {
                JS_ETW(EtwTrace::LogSourceUnloadEvents(this));

#if ENABLE_PROFILE_INFO
#if DBG_DUMP
                DynamicProfileInfo::DumpScriptContext(this);
#endif
#ifdef RUNTIME_DATA_COLLECTION
                DynamicProfileInfo::DumpScriptContextToFile(this);
#endif
#endif

#if ENABLE_PROFILE_INFO
#ifdef DYNAMIC_PROFILE_STORAGE
                HRESULT hr = S_OK;
                BEGIN_TRANSLATE_OOM_TO_HRESULT_NESTED
                {
                    DynamicProfileInfo::Save(this);
                }
                END_TRANSLATE_OOM_TO_HRESULT(hr);

                if (this->Cache()->sourceContextInfoMap)
                {
                    this->Cache()->sourceContextInfoMap->Map([&](DWORD_PTR dwHostSourceContext, SourceContextInfo * sourceContextInfo)
                    {
                        if (sourceContextInfo->sourceDynamicProfileManager)
                        {
                            sourceContextInfo->sourceDynamicProfileManager->ClearSavingData();
                        }
                    });
                }
#endif

#if DBG_DUMP || defined(DYNAMIC_PROFILE_STORAGE) || defined(RUNTIME_DATA_COLLECTION)
                this->ClearDynamicProfileList();
#endif
#endif
            }

#if ENABLE_NATIVE_CODEGEN
            if (m_remoteScriptContextAddr)
            {
                JITManager::GetJITManager()->CloseScriptContext(m_remoteScriptContextAddr);
            }
#endif
            this->PrintStats();
        }
    }

    void ScriptContext::InitializeGlobalObject()
    {
        GlobalObject * localGlobalObject = GlobalObject::New(this);
        GetRecycler()->RootAddRef(localGlobalObject);

        // Assigned the global Object after we have successfully AddRef (in case of OOM)
        globalObject = localGlobalObject;
        globalObject->Initialize(this);

        this->GetThreadContext()->RegisterScriptContext(this);
    }

    ArenaAllocator* ScriptContext::AllocatorForDiagnostics()
    {
        if (this->diagnosticArena == nullptr)
        {
            this->diagnosticArena = HeapNew(ArenaAllocator, _u("Diagnostic"), this->GetThreadContext()->GetDebugManager()->GetDiagnosticPageAllocator(), Throw::OutOfMemory);
        }
        Assert(this->diagnosticArena != nullptr);
        return this->diagnosticArena;
    }

    void ScriptContext::PushObject(Var object)
    {
        operationStack->Push(object);
    }

    Var ScriptContext::PopObject()
    {
        return operationStack->Pop();
    }

    BOOL ScriptContext::CheckObject(Var object)
    {
        return operationStack->Contains(object);
    }

    void ScriptContext::SetHostScriptContext(HostScriptContext *  hostScriptContext)
    {
        Assert(this->hostScriptContext == nullptr);
        this->hostScriptContext = hostScriptContext;
#ifdef PROFILE_EXEC
        this->ensureParentInfo = true;
#endif
    }

    //
    // Enables chakradiag to get the HaltCallBack pointer that is implemented by
    // the ScriptEngine.
    //
    void ScriptContext::SetScriptEngineHaltCallback(HaltCallback* scriptEngine)
    {
        Assert(this->scriptEngineHaltCallback == NULL);
        Assert(scriptEngine != NULL);
        this->scriptEngineHaltCallback = scriptEngine;
    }

    void ScriptContext::ClearHostScriptContext()
    {
        if (this->hostScriptContext != nullptr)
        {
            this->hostScriptContext->Delete();
#ifdef PROFILE_EXEC
            this->ensureParentInfo = false;
#endif
        }
    }

    IActiveScriptProfilerHeapEnum* ScriptContext::GetHeapEnum()
    {
        Assert(this->GetThreadContext());
        return this->GetThreadContext()->GetHeapEnum();
    }

    void ScriptContext::SetHeapEnum(IActiveScriptProfilerHeapEnum* newHeapEnum)
    {
        Assert(this->GetThreadContext());
        this->GetThreadContext()->SetHeapEnum(newHeapEnum);
    }

    void ScriptContext::ClearHeapEnum()
    {
        Assert(this->GetThreadContext());
        this->GetThreadContext()->ClearHeapEnum();
    }

    BOOL ScriptContext::VerifyAlive(BOOL isJSFunction, ScriptContext* requestScriptContext)
    {
        if (isClosed)
        {
            if (!requestScriptContext)
            {
                requestScriptContext = this;
            }

#if ENABLE_PROFILE_INFO
            if (!GetThreadContext()->RecordImplicitException())
            {
                return FALSE;
            }
#endif
            if (isJSFunction)
            {
                Js::JavascriptError::MapAndThrowError(requestScriptContext, JSERR_CantExecute);
            }
            else
            {
                Js::JavascriptError::MapAndThrowError(requestScriptContext, E_ACCESSDENIED);
            }
        }
        return TRUE;
    }

    void ScriptContext::VerifyAliveWithHostContext(BOOL isJSFunction, HostScriptContext* requestHostScriptContext)
    {
        if (requestHostScriptContext)
        {
            VerifyAlive(isJSFunction, requestHostScriptContext->GetScriptContext());
        }
        else
        {
            Assert(GetThreadContext()->IsJSRT() || !GetHostScriptContext()->HasCaller());
            VerifyAlive(isJSFunction, NULL);
        }
    }


    PropertyRecord const * ScriptContext::GetPropertyName(PropertyId propertyId)
    {
        return threadContext->GetPropertyName(propertyId);
    }

    PropertyRecord const * ScriptContext::GetPropertyNameLocked(PropertyId propertyId)
    {
        return threadContext->GetPropertyNameLocked(propertyId);
    }

    void ScriptContext::InitPropertyStringMap(int i)
    {
        propertyStrings[i] = AnewStruct(GeneralAllocator(), PropertyStringMap);
        memset(propertyStrings[i]->strLen2, 0, sizeof(PropertyString*)* 80);
    }

    void ScriptContext::TrackPid(const PropertyRecord* propertyRecord)
    {
        if (IsBuiltInPropertyId(propertyRecord->GetPropertyId()) || propertyRecord->IsBound())
        {
            return;
        }

        if (-1 != this->GetLibrary()->EnsureReferencedPropertyRecordList()->AddNew(propertyRecord))
        {
            RECYCLER_PERF_COUNTER_INC(PropertyRecordBindReference);
        }
    }
    void ScriptContext::TrackPid(PropertyId propertyId)
    {
        if (IsBuiltInPropertyId(propertyId))
        {
            return;
        }
        const PropertyRecord* propertyRecord = this->GetPropertyName(propertyId);
        Assert(propertyRecord != nullptr);
        this->TrackPid(propertyRecord);
    }

    bool ScriptContext::IsTrackedPropertyId(Js::PropertyId propertyId)
    {
        if (IsBuiltInPropertyId(propertyId))
        {
            return true;
        }
        const PropertyRecord* propertyRecord = this->GetPropertyName(propertyId);
        Assert(propertyRecord != nullptr);
        if (propertyRecord->IsBound())
        {
            return true;
        }
        JavascriptLibrary::ReferencedPropertyRecordHashSet * referencedPropertyRecords
            = this->GetLibrary()->GetReferencedPropertyRecordList();
        return referencedPropertyRecords && referencedPropertyRecords->Contains(propertyRecord);
    }
    PropertyString* ScriptContext::AddPropertyString2(const Js::PropertyRecord* propString)
    {
        const char16* buf = propString->GetBuffer();
        const uint i = PropertyStringMap::PStrMapIndex(buf[0]);
        if (propertyStrings[i] == NULL)
        {
            InitPropertyStringMap(i);
        }
        const uint j = PropertyStringMap::PStrMapIndex(buf[1]);
        if (propertyStrings[i]->strLen2[j] == NULL && !isClosed)
        {
            propertyStrings[i]->strLen2[j] = GetLibrary()->CreatePropertyString(propString, this->GeneralAllocator());
            this->TrackPid(propString);
        }
        return propertyStrings[i]->strLen2[j];
    }

    PropertyString* ScriptContext::CachePropertyString2(const PropertyRecord* propString)
    {
        Assert(propString->GetLength() == 2);
        const char16* propertyName = propString->GetBuffer();
        if ((propertyName[0] <= 'z') && (propertyName[1] <= 'z') && (propertyName[0] >= '0') && (propertyName[1] >= '0') && ((propertyName[0] > '9') || (propertyName[1] > '9')))
        {
            return AddPropertyString2(propString);
        }
        return NULL;
    }

    PropertyString* ScriptContext::TryGetPropertyString(PropertyId propertyId)
    {
        PropertyStringCacheMap* propertyStringMap = this->GetLibrary()->EnsurePropertyStringMap();

        RecyclerWeakReference<PropertyString>* stringReference;
        if (propertyStringMap->TryGetValue(propertyId, &stringReference))
        {
            PropertyString *string = stringReference->Get();
            if (string != nullptr)
            {
                return string;
            }
        }

        return nullptr;
    }

    PropertyString* ScriptContext::GetPropertyString(PropertyId propertyId)
    {
        PropertyString *string = TryGetPropertyString(propertyId);
        if (string != nullptr)
        {
            return string;
        }

        PropertyStringCacheMap* propertyStringMap = this->GetLibrary()->EnsurePropertyStringMap();

        const Js::PropertyRecord* propertyName = this->GetPropertyName(propertyId);
        string = this->GetLibrary()->CreatePropertyString(propertyName);
        propertyStringMap->Item(propertyId, recycler->CreateWeakReferenceHandle(string));

        return string;
    }

    void ScriptContext::InvalidatePropertyStringCache(PropertyId propertyId, Type* type)
    {
        Assert(!isFinalized);
        PropertyStringCacheMap* propertyStringMap = this->javascriptLibrary->GetPropertyStringMap();
        if (propertyStringMap != nullptr)
        {
            PropertyString *string = nullptr;
            RecyclerWeakReference<PropertyString>* stringReference;
            if (propertyStringMap->TryGetValue(propertyId, &stringReference))
            {
                string = stringReference->Get();
            }
            if (string)
            {
                PropertyCache const* cache = string->GetPropertyCache();
                if (cache->type == type)
                {
                    string->ClearPropertyCache();
                }
            }
        }
    }

    void ScriptContext::CleanupWeakReferenceDictionaries()
    {
        if (!isWeakReferenceDictionaryListCleared)
        {
            SListBase<JsUtil::IWeakReferenceDictionary*>::Iterator iter(&this->weakReferenceDictionaryList);

            while (iter.Next())
            {
                JsUtil::IWeakReferenceDictionary* weakReferenceDictionary = iter.Data();

                weakReferenceDictionary->Cleanup();
            }
        }
    }

    JavascriptString* ScriptContext::GetIntegerString(Var aValue)
    {
        return this->GetIntegerString(TaggedInt::ToInt32(aValue));
    }

    JavascriptString* ScriptContext::GetIntegerString(uint value)
    {
        if (value <= INT_MAX)
        {
            return this->GetIntegerString((int)value);
        }
        return TaggedInt::ToString(value, this);
    }

    JavascriptString* ScriptContext::GetIntegerString(int value)
    {
        // Optimize for 0-9
        if (0 <= value && value <= 9)
        {
            return GetLibrary()->GetCharStringCache().GetStringForCharA('0' + static_cast<char>(value));
        }

        JavascriptString *string;

        if (!this->integerStringMap.TryGetValue(value, &string))
        {
            // Add the string to hash table cache
            // Don't add if table is getting too full.  We'll be holding on to
            // too many strings, and table lookup will become too slow.
            if (this->integerStringMap.Count() > 1024)
            {
                // Use recycler memory
                string = TaggedInt::ToString(value, this);
            }
            else
            {
                char16 stringBuffer[20];

                TaggedInt::ToBuffer(value, stringBuffer, _countof(stringBuffer));
                string = JavascriptString::NewCopySzFromArena(stringBuffer, this, this->GeneralAllocator());
                this->integerStringMap.AddNew(value, string);
            }
        }

        return string;
    }

    void ScriptContext::CheckEvalRestriction()
    {
        HRESULT hr = S_OK;
        Var domError = nullptr;
        HostScriptContext* hostScriptContext = this->GetHostScriptContext();

        BEGIN_LEAVE_SCRIPT(this)
        {
            if (!FAILED(hr = hostScriptContext->CheckEvalRestriction()))
            {
                return;
            }

            hr = hostScriptContext->HostExceptionFromHRESULT(hr, &domError);
        }
        END_LEAVE_SCRIPT(this);

        if (FAILED(hr))
        {
            Js::JavascriptError::MapAndThrowError(this, hr);
        }

        if (domError != nullptr)
        {
            JavascriptExceptionOperators::Throw(domError, this);
        }

        AssertMsg(false, "We should have thrown by now.");
        Js::JavascriptError::MapAndThrowError(this, E_FAIL);
    }

    ParseNode* ScriptContext::ParseScript(Parser* parser,
        const byte* script,
        size_t cb,
        SRCINFO const * pSrcInfo,
        CompileScriptException * pse,
        Utf8SourceInfo** ppSourceInfo,
        const char16 *rootDisplayName,
        LoadScriptFlag loadScriptFlag,
        uint* sourceIndex,
        Js::Var scriptSource)
    {
        if (pSrcInfo == nullptr)
        {
            pSrcInfo = this->Cache()->noContextGlobalSourceInfo;
        }

        LPUTF8 utf8Script = nullptr;
        size_t length = cb;
        size_t cbNeeded = 0;

        bool isLibraryCode = ((loadScriptFlag & LoadScriptFlag_LibraryCode) == LoadScriptFlag_LibraryCode);

        if ((loadScriptFlag & LoadScriptFlag_Utf8Source) != LoadScriptFlag_Utf8Source)
        {
            // Convert to UTF8 and then load that
            length = cb / sizeof(char16);
            if (!IsValidCharCount(length))
            {
                Js::Throw::OutOfMemory();
            }
            Assert(length < MAXLONG);

            // Allocate memory for the UTF8 output buffer.
            // We need at most 3 bytes for each Unicode code point.
            // The + 1 is to include the terminating NUL.
            // Nit:  Technically, we know that the NUL only needs 1 byte instead of
            // 3, but that's difficult to express in a SAL annotation for "EncodeInto".
            size_t cbUtf8Buffer = AllocSizeMath::Mul(AllocSizeMath::Add(length, 1), 3);

            utf8Script = RecyclerNewArrayLeafTrace(this->GetRecycler(), utf8char_t, cbUtf8Buffer);

            cbNeeded = utf8::EncodeIntoAndNullTerminate(utf8Script, (const char16*)script, static_cast<charcount_t>(length));

#if DBG_DUMP && defined(PROFILE_MEM)
            if(Js::Configuration::Global.flags.TraceMemory.IsEnabled(Js::ParsePhase) && Configuration::Global.flags.Verbose)
            {
                Output::Print(_u("Loading script.\n")
                    _u("  Unicode (in bytes)    %u\n")
                    _u("  UTF-8 size (in bytes) %u\n")
                    _u("  Expected savings      %d\n"), length * sizeof(char16), cbNeeded, length * sizeof(char16) - cbNeeded);
            }
#endif

            // Free unused bytes
            Assert(cbNeeded + 1 <= cbUtf8Buffer);
            *ppSourceInfo = Utf8SourceInfo::New(this, utf8Script, (int)length,
                cbNeeded, pSrcInfo, isLibraryCode);
        }
        else
        {
            // We do not own the memory passed into DefaultLoadScriptUtf8. We need to save it so we copy the memory.
            if(*ppSourceInfo == nullptr)
            {
#ifndef NTBUILD
                if (loadScriptFlag & LoadScriptFlag_ExternalArrayBuffer)
                {
                    *ppSourceInfo = Utf8SourceInfo::NewWithNoCopy(this,
                        script, (int)length, cb, pSrcInfo, isLibraryCode,
                        scriptSource);
                }
                else
#endif
                {
                    // the 'length' here is not correct - we will get the length from the parser - however parser hasn't done yet.
                    // Once the parser is done we will update the utf8sourceinfo's lenght correctly with parser's
                    *ppSourceInfo = Utf8SourceInfo::New(this, script,
                        (int)length, cb, pSrcInfo, isLibraryCode);
                }
            }
        }
        //
        // Parse and the JavaScript code
        //
        HRESULT hr;

        SourceContextInfo * sourceContextInfo = pSrcInfo->sourceContextInfo;

        // Invoke the parser, passing in the global function name, which we will then run to execute
        // the script.
        // TODO: yongqu handle non-global code.
        ULONG grfscr = fscrGlobalCode | ((loadScriptFlag & LoadScriptFlag_Expression) == LoadScriptFlag_Expression ? fscrReturnExpression : 0);
        if(((loadScriptFlag & LoadScriptFlag_disableDeferredParse) != LoadScriptFlag_disableDeferredParse) &&
            (length > Parser::GetDeferralThreshold(sourceContextInfo->IsSourceProfileLoaded())))
        {
            grfscr |= fscrDeferFncParse;
        }

        if((loadScriptFlag & LoadScriptFlag_disableAsmJs) == LoadScriptFlag_disableAsmJs)
        {
            grfscr |= fscrNoAsmJs;
        }

        if(PHASE_FORCE1(Js::EvalCompilePhase))
        {
            // pretend it is eval
            grfscr |= (fscrEval | fscrEvalCode);
        }

        if((loadScriptFlag & LoadScriptFlag_isByteCodeBufferForLibrary) == LoadScriptFlag_isByteCodeBufferForLibrary)
        {
            grfscr |= fscrNoPreJit;
        }

        if(((loadScriptFlag & LoadScriptFlag_Module) == LoadScriptFlag_Module) &&
            GetConfig()->IsES6ModuleEnabled())
        {
            grfscr |= fscrIsModuleCode;
        }

        if (isLibraryCode)
        {
            grfscr |= fscrIsLibraryCode;
        }

        ParseNodePtr parseTree;
        if((loadScriptFlag & LoadScriptFlag_Utf8Source) == LoadScriptFlag_Utf8Source)
        {
            hr = parser->ParseUtf8Source(&parseTree, script, cb, grfscr, pse,
                &sourceContextInfo->nextLocalFunctionId, sourceContextInfo);
        }
        else
        {
            hr = parser->ParseCesu8Source(&parseTree, utf8Script, cbNeeded, grfscr,
                pse, &sourceContextInfo->nextLocalFunctionId, sourceContextInfo);
        }

        if(FAILED(hr) || parseTree == nullptr)
        {
            return nullptr;
        }

        (*ppSourceInfo)->SetParseFlags(grfscr);

        //Make sure we have the body and text information available
        if ((loadScriptFlag & LoadScriptFlag_Utf8Source) != LoadScriptFlag_Utf8Source)
        {
            *sourceIndex = this->SaveSourceNoCopy(*ppSourceInfo, static_cast<charcount_t>((*ppSourceInfo)->GetCchLength()), /*isCesu8*/ true);
        }
        else
        {
            // Update the length.
            (*ppSourceInfo)->SetCchLength(parser->GetSourceIchLim());
            *sourceIndex = this->SaveSourceNoCopy(*ppSourceInfo, parser->GetSourceIchLim(), /* isCesu8*/ false);
        }

        return parseTree;
    }

    JavascriptFunction* ScriptContext::LoadScript(const byte* script, size_t cb,
        SRCINFO const * pSrcInfo, CompileScriptException * pse, Utf8SourceInfo** ppSourceInfo,
        const char16 *rootDisplayName, LoadScriptFlag loadScriptFlag, Js::Var scriptSource)
    {
        Assert(!this->threadContext->IsScriptActive());
        Assert(pse != nullptr);
        try
        {
            AUTO_NESTED_HANDLED_EXCEPTION_TYPE((ExceptionType)(ExceptionType_OutOfMemory | ExceptionType_StackOverflow));
            Js::AutoDynamicCodeReference dynamicFunctionReference(this);
            Parser parser(this);
            uint sourceIndex;
            JavascriptFunction * pFunction = nullptr;

            ParseNodePtr parseTree = ParseScript(&parser, script, cb, pSrcInfo,
                pse, ppSourceInfo, rootDisplayName, loadScriptFlag,
                &sourceIndex, scriptSource);

            if (parseTree != nullptr)
            {
                pFunction = GenerateRootFunction(parseTree, sourceIndex, &parser, (*ppSourceInfo)->GetParseFlags(), pse, rootDisplayName);
            }

            if (pse->ei.scode == JSERR_AsmJsCompileError)
            {
                Assert((loadScriptFlag & LoadScriptFlag_disableAsmJs) != LoadScriptFlag_disableAsmJs);

                pse->Clear();

                loadScriptFlag = (LoadScriptFlag)(loadScriptFlag | LoadScriptFlag_disableAsmJs);
                return LoadScript(script, cb, pSrcInfo, pse, ppSourceInfo,
                    rootDisplayName, loadScriptFlag, scriptSource);
            }

#ifdef ENABLE_SCRIPT_PROFILING
            if (pFunction != nullptr && this->IsProfiling())
            {
                RegisterScript(pFunction->GetFunctionProxy());
            }
#else
            Assert(!this->IsProfiling());
#endif
            return pFunction;
        }
        catch (Js::OutOfMemoryException)
        {
            pse->ProcessError(nullptr, E_OUTOFMEMORY, nullptr);
            return nullptr;
        }
        catch (Js::StackOverflowException)
        {
            pse->ProcessError(nullptr, VBSERR_OutOfStack, nullptr);
            return nullptr;
        }
    }

    JavascriptFunction* ScriptContext::GenerateRootFunction(ParseNodePtr parseTree, uint sourceIndex, Parser* parser, uint32 grfscr, CompileScriptException * pse, const char16 *rootDisplayName)
    {
        HRESULT hr;

        // Get the source code to keep it alive during the bytecode generation process
        LPCUTF8 source = this->GetSource(sourceIndex)->GetSource(_u("ScriptContext::GenerateRootFunction"));
        Assert(source != nullptr); // Source should not have been reclaimed by now

        // Generate bytecode and native code
        ParseableFunctionInfo* body = NULL;
        hr = GenerateByteCode(parseTree, grfscr, this, &body, sourceIndex, false, parser, pse);

        this->GetSource(sourceIndex)->SetByteCodeGenerationFlags(grfscr);
        if(FAILED(hr))
        {
            return nullptr;
        }

        body->SetDisplayName(rootDisplayName);
        body->SetIsTopLevel(true);

        JavascriptFunction* rootFunction = javascriptLibrary->CreateScriptFunction(body);
        return rootFunction;
    }

    BOOL ScriptContext::ReserveStaticTypeIds(__in int first, __in int last)
    {
        return threadContext->ReserveStaticTypeIds(first, last);
    }

    TypeId ScriptContext::ReserveTypeIds(int count)
    {
        return threadContext->ReserveTypeIds(count);
    }

    TypeId ScriptContext::CreateTypeId()
    {
        return threadContext->CreateTypeId();
    }

    void ScriptContext::OnScriptStart(bool isRoot, bool isScript)
    {
        const bool isForcedEnter = this->GetDebugContext() != nullptr ? this->GetDebugContext()->GetProbeContainer()->isForcedToEnterScriptStart : false;
        if (this->scriptStartEventHandler != nullptr && ((isRoot && threadContext->GetCallRootLevel() == 1) || isForcedEnter))
        {
            if (this->GetDebugContext() != nullptr)
            {
                this->GetDebugContext()->GetProbeContainer()->isForcedToEnterScriptStart = false;
            }

            this->scriptStartEventHandler(this);
        }

#if ENABLE_NATIVE_CODEGEN
        //Blue 5491: Only start codegen if isScript. Avoid it if we are not really starting script and called from risky region such as catch handler.
        if (isScript)
        {
            NativeCodeGenEnterScriptStart(this->GetNativeCodeGenerator());
        }
#endif
    }

    void ScriptContext::OnScriptEnd(bool isRoot, bool isForcedEnd)
    {
        if ((isRoot && threadContext->GetCallRootLevel() == 1) || isForcedEnd)
        {
            if (this->scriptEndEventHandler != nullptr)
            {
                this->scriptEndEventHandler(this);
            }
        }
    }

#ifdef FAULT_INJECTION
    void ScriptContext::DisposeScriptContextByFaultInjection() {
        if (this->disposeScriptByFaultInjectionEventHandler != nullptr)
        {
            this->disposeScriptByFaultInjectionEventHandler(this);
        }
    }
#endif

    template <bool stackProbe, bool leaveForHost>
    bool ScriptContext::LeaveScriptStart(void * frameAddress)
    {
        ThreadContext * threadContext = this->threadContext;
        if (!threadContext->IsScriptActive())
        {
            // we should have enter always.
            AssertMsg(FALSE, "Leaving ScriptStart while script is not active.");
            return false;
        }

        // Make sure the host function will have at least 32k of stack available.
        if (stackProbe)
        {
            threadContext->ProbeStack(Js::Constants::MinStackCallout, this);
        }
        else
        {
            AssertMsg(ExceptionCheck::HasStackProbe(), "missing stack probe");
        }

        threadContext->LeaveScriptStart<leaveForHost>(frameAddress);
        return true;
    }

    template <bool leaveForHost>
    void ScriptContext::LeaveScriptEnd(void * frameAddress)
    {
        this->threadContext->LeaveScriptEnd<leaveForHost>(frameAddress);
    }

    // explicit instantiations
    template bool ScriptContext::LeaveScriptStart<true, true>(void * frameAddress);
    template bool ScriptContext::LeaveScriptStart<true, false>(void * frameAddress);
    template bool ScriptContext::LeaveScriptStart<false, true>(void * frameAddress);
    template void ScriptContext::LeaveScriptEnd<true>(void * frameAddress);
    template void ScriptContext::LeaveScriptEnd<false>(void * frameAddress);

    bool ScriptContext::EnsureInterpreterArena(ArenaAllocator **ppAlloc)
    {
        bool fNew = false;
        if (this->interpreterArena == nullptr)
        {
            this->interpreterArena = this->GetRecycler()->CreateGuestArena(_u("Interpreter"), Throw::OutOfMemory);
            fNew = true;
        }
        *ppAlloc = this->interpreterArena;
        return fNew;
    }

    void ScriptContext::ReleaseInterpreterArena()
    {
        AssertMsg(this->interpreterArena, "No interpreter arena to release");
        if (this->interpreterArena)
        {
            this->GetRecycler()->DeleteGuestArena(this->interpreterArena);
            this->interpreterArena = nullptr;
        }
    }


    void ScriptContext::ReleaseGuestArena()
    {
        AssertMsg(this->guestArena, "No guest arena to release");
        if (this->guestArena)
        {
            this->GetRecycler()->DeleteGuestArena(this->guestArena);
            this->guestArena = nullptr;
        }
    }

    void ScriptContext::SetScriptStartEventHandler(ScriptContext::EventHandler eventHandler)
    {
        AssertMsg(this->scriptStartEventHandler == nullptr, "Do not support multi-cast yet");
        this->scriptStartEventHandler = eventHandler;
    }
    void ScriptContext::SetScriptEndEventHandler(ScriptContext::EventHandler eventHandler)
    {
        AssertMsg(this->scriptEndEventHandler == nullptr, "Do not support multi-cast yet");
        this->scriptEndEventHandler = eventHandler;
    }

#ifdef FAULT_INJECTION
    void ScriptContext::SetDisposeDisposeByFaultInjectionEventHandler(ScriptContext::EventHandler eventHandler)
    {
        AssertMsg(this->disposeScriptByFaultInjectionEventHandler == nullptr, "Do not support multi-cast yet");
        this->disposeScriptByFaultInjectionEventHandler = eventHandler;
    }
#endif

    bool ScriptContext::SaveSourceCopy(Utf8SourceInfo* const sourceInfo, int cchLength, bool isCesu8, uint * index)
    {
        HRESULT hr = S_OK;
        BEGIN_TRANSLATE_OOM_TO_HRESULT
        {
            *index = this->SaveSourceCopy(sourceInfo, cchLength, isCesu8);
        }
        END_TRANSLATE_OOM_TO_HRESULT(hr);
        return hr == S_OK;
    }

    uint ScriptContext::SaveSourceCopy(Utf8SourceInfo* sourceInfo, int cchLength, bool isCesu8)
    {
        Utf8SourceInfo* newSource = Utf8SourceInfo::Clone(this, sourceInfo);

        return SaveSourceNoCopy(newSource, cchLength, isCesu8);
    }


    uint ScriptContext::SaveSourceNoCopy(Utf8SourceInfo* sourceInfo, int cchLength, bool isCesu8)
    {
        Assert(sourceInfo->GetScriptContext() == this);

        if (this->IsScriptContextInDebugMode() && !sourceInfo->GetIsLibraryCode() && !sourceInfo->IsInDebugMode())
        {
            sourceInfo->SetInDebugMode(true);
        }

        RecyclerWeakReference<Utf8SourceInfo>* sourceWeakRef = this->GetRecycler()->CreateWeakReferenceHandle<Utf8SourceInfo>(sourceInfo);
        sourceInfo->SetIsCesu8(isCesu8);
        {
            // We can be compiling new source code while rundown thread is reading from the list, causing AV on the reader thread
            // lock the list during write as well.
            AutoCriticalSection autocs(GetThreadContext()->GetEtwRundownCriticalSection());
            return sourceList->SetAtFirstFreeSpot(sourceWeakRef);
        }
    }

    void ScriptContext::CloneSources(ScriptContext* sourceContext)
    {
        sourceContext->sourceList->Map([=](int index, RecyclerWeakReference<Utf8SourceInfo>* sourceInfo)
        {
            Utf8SourceInfo* info = sourceInfo->Get();
            if (info)
            {
                CloneSource(info);
            }
        });
    }

    uint ScriptContext::CloneSource(Utf8SourceInfo* info)
    {
        return this->SaveSourceCopy(info, info->GetCchLength(), info->GetIsCesu8());
    }

    Utf8SourceInfo* ScriptContext::GetSource(uint index)
    {
        Assert(this->sourceList->IsItemValid(index)); // This assert should be a subset of info != null- if info was null, in the last collect, we'd have invalidated the item
        Utf8SourceInfo* info = this->sourceList->Item(index)->Get();
        Assert(info != nullptr); // Should still be alive if this method is being called
        return info;
    }

    bool ScriptContext::IsItemValidInSourceList(int index)
    {
        return (index < this->sourceList->Count()) && this->sourceList->IsItemValid(index);
    }

    void ScriptContext::RecordException(JavascriptExceptionObject * exceptionObject, bool propagateToDebugger)
    {
        Assert(this->threadContext->GetRecordedException() == nullptr || GetThreadContext()->HasUnhandledException());
        this->threadContext->SetRecordedException(exceptionObject, propagateToDebugger);
#if DBG && ENABLE_DEBUG_STACK_BACK_TRACE
        exceptionObject->FillStackBackTrace();
#endif
    }

    void ScriptContext::RethrowRecordedException(JavascriptExceptionObject::HostWrapperCreateFuncType hostWrapperCreateFunc)
    {
        bool considerPassingToDebugger = false;
        JavascriptExceptionObject * exceptionObject = this->GetAndClearRecordedException(&considerPassingToDebugger);
        if (hostWrapperCreateFunc)
        {
            exceptionObject->SetHostWrapperCreateFunc(exceptionObject->GetScriptContext() != this ? hostWrapperCreateFunc : nullptr);
        }
        JavascriptExceptionOperators::RethrowExceptionObject(exceptionObject, this, considerPassingToDebugger);
    }

    Js::JavascriptExceptionObject * ScriptContext::GetAndClearRecordedException(bool *considerPassingToDebugger)
    {
        JavascriptExceptionObject * exceptionObject = this->threadContext->GetRecordedException();
        Assert(exceptionObject != nullptr);
        if (considerPassingToDebugger)
        {
            *considerPassingToDebugger = this->threadContext->GetPropagateException();
        }
        exceptionObject = exceptionObject->CloneIfStaticExceptionObject(this);
        this->threadContext->SetRecordedException(nullptr);
        return exceptionObject;
    }

    bool ScriptContext::IsInEvalMap(FastEvalMapString const& key, BOOL isIndirect, ScriptFunction **ppFuncScript)
    {
        EvalCacheDictionary *dict = isIndirect ? this->Cache()->indirectEvalCacheDictionary : this->Cache()->evalCacheDictionary;
        if (dict == nullptr)
        {
            return false;
        }
#ifdef PROFILE_EVALMAP
        if (Configuration::Global.flags.ProfileEvalMap)
        {
            charcount_t len = key.str.GetLength();
            if (dict->TryGetValue(key, ppFuncScript))
            {
                Output::Print(_u("EvalMap cache hit:\t source size = %d\n"), len);
            }
            else
            {
                Output::Print(_u("EvalMap cache miss:\t source size = %d\n"), len);
            }
        }
#endif

        // If eval map cleanup is false, to preserve existing behavior, add it to the eval map MRU list
        bool success = dict->TryGetValue(key, ppFuncScript);

        if (success)
        {
            dict->NotifyAdd(key);
#ifdef VERBOSE_EVAL_MAP
#if DBG
            dict->DumpKeepAlives();
#endif
#endif
        }

        return success;
    }

    void ScriptContext::AddToEvalMap(FastEvalMapString const& key, BOOL isIndirect, ScriptFunction *pFuncScript)
    {
        EvalCacheDictionary *dict = isIndirect ? this->Cache()->indirectEvalCacheDictionary : this->Cache()->evalCacheDictionary;
        if (dict == nullptr)
        {
            EvalCacheTopLevelDictionary* evalTopDictionary = RecyclerNew(this->recycler, EvalCacheTopLevelDictionary, this->recycler);
            dict = RecyclerNew(this->recycler, EvalCacheDictionary, evalTopDictionary, recycler);
            if (isIndirect)
            {
                this->Cache()->indirectEvalCacheDictionary = dict;
            }
            else
            {
                this->Cache()->evalCacheDictionary = dict;
            }
        }

        dict->Add(key, pFuncScript);
    }

    bool ScriptContext::IsInNewFunctionMap(EvalMapString const& key, FunctionInfo **ppFuncInfo)
    {
        if (this->Cache()->newFunctionCache == nullptr)
        {
            return false;
        }

        // If eval map cleanup is false, to preserve existing behavior, add it to the eval map MRU list
        bool success = this->Cache()->newFunctionCache->TryGetValue(key, ppFuncInfo);
        if (success)
        {
            this->Cache()->newFunctionCache->NotifyAdd(key);
#ifdef VERBOSE_EVAL_MAP
#if DBG
            this->Cache()->newFunctionCache->DumpKeepAlives();
#endif
#endif
        }

        return success;
    }

    void ScriptContext::AddToNewFunctionMap(EvalMapString const& key, FunctionInfo *pFuncInfo)
    {
        if (this->Cache()->newFunctionCache == nullptr)
        {
            this->Cache()->newFunctionCache = RecyclerNew(this->recycler, NewFunctionCache, this->recycler);
        }
        this->Cache()->newFunctionCache->Add(key, pFuncInfo);
    }


    void ScriptContext::EnsureSourceContextInfoMap()
    {
        if (this->Cache()->sourceContextInfoMap == nullptr)
        {
            this->Cache()->sourceContextInfoMap = RecyclerNew(this->GetRecycler(), SourceContextInfoMap, this->GetRecycler());
        }
    }

    void ScriptContext::EnsureDynamicSourceContextInfoMap()
    {
        if (this->Cache()->dynamicSourceContextInfoMap == nullptr)
        {
            this->Cache()->dynamicSourceContextInfoMap = RecyclerNew(this->GetRecycler(), DynamicSourceContextInfoMap, this->GetRecycler());
        }
    }

    SourceContextInfo* ScriptContext::GetSourceContextInfo(uint hash)
    {
        SourceContextInfo * sourceContextInfo;
        if (this->Cache()->dynamicSourceContextInfoMap && this->Cache()->dynamicSourceContextInfoMap->TryGetValue(hash, &sourceContextInfo))
        {
            return sourceContextInfo;
        }
        return nullptr;
    }

    SourceContextInfo* ScriptContext::CreateSourceContextInfo(uint hash, DWORD_PTR hostSourceContext)
    {
        EnsureDynamicSourceContextInfoMap();
        if (this->GetSourceContextInfo(hash) != nullptr)
        {
            return this->Cache()->noContextSourceContextInfo;
        }

        if (this->Cache()->dynamicSourceContextInfoMap->Count() > INMEMORY_CACHE_MAX_PROFILE_MANAGER)
        {
            OUTPUT_TRACE(Js::DynamicProfilePhase, _u("Max of dynamic script profile info reached.\n"));
            return this->Cache()->noContextSourceContextInfo;
        }

        // This is capped so we can continue allocating in the arena
        SourceContextInfo * sourceContextInfo = RecyclerNewStructZ(this->GetRecycler(), SourceContextInfo);
        sourceContextInfo->sourceContextId = this->GetNextSourceContextId();
        sourceContextInfo->dwHostSourceContext = hostSourceContext;
        sourceContextInfo->isHostDynamicDocument = true;
        sourceContextInfo->hash = hash;
#if ENABLE_PROFILE_INFO
        sourceContextInfo->sourceDynamicProfileManager = this->threadContext->GetSourceDynamicProfileManager(this->GetUrl(), hash, &referencesSharedDynamicSourceContextInfo);
#endif

        // For the host provided dynamic code (if hostSourceContext is not NoHostSourceContext), do not add to dynamicSourceContextInfoMap
        if (hostSourceContext == Js::Constants::NoHostSourceContext)
        {
            this->Cache()->dynamicSourceContextInfoMap->Add(hash, sourceContextInfo);
        }
        return sourceContextInfo;
    }

    //
    // Makes a copy of the URL to be stored in the map.
    //
    SourceContextInfo * ScriptContext::CreateSourceContextInfo(DWORD_PTR sourceContext, char16 const * url, size_t len,
        IActiveScriptDataCache* profileDataCache, char16 const * sourceMapUrl /*= NULL*/, size_t sourceMapUrlLen /*= 0*/)
    {
        // Take etw rundown lock on this thread context. We are going to init/add to sourceContextInfoMap.
        AutoCriticalSection autocs(GetThreadContext()->GetEtwRundownCriticalSection());

        EnsureSourceContextInfoMap();
        Assert(this->GetSourceContextInfo(sourceContext, profileDataCache) == nullptr);
        SourceContextInfo * sourceContextInfo = RecyclerNewStructZ(this->GetRecycler(), SourceContextInfo);
        sourceContextInfo->sourceContextId = this->GetNextSourceContextId();
        sourceContextInfo->dwHostSourceContext = sourceContext;
        sourceContextInfo->isHostDynamicDocument = false;
#if ENABLE_PROFILE_INFO
        sourceContextInfo->sourceDynamicProfileManager = nullptr;
#endif

        if (url != nullptr)
        {
            sourceContextInfo->url = CopyString(url, len, this->SourceCodeAllocator());
            JS_ETW(EtwTrace::LogSourceModuleLoadEvent(this, sourceContext, url));
        }
        if (sourceMapUrl != nullptr && sourceMapUrlLen != 0)
        {
            sourceContextInfo->sourceMapUrl = CopyString(sourceMapUrl, sourceMapUrlLen, this->SourceCodeAllocator());
        }

#if ENABLE_PROFILE_INFO
        if (!this->startupComplete)
        {
            sourceContextInfo->sourceDynamicProfileManager = SourceDynamicProfileManager::LoadFromDynamicProfileStorage(sourceContextInfo, this, profileDataCache);
            Assert(sourceContextInfo->sourceDynamicProfileManager != NULL);
        }

        this->Cache()->sourceContextInfoMap->Add(sourceContext, sourceContextInfo);
#endif
        return sourceContextInfo;
    }

    // static
    const char16* ScriptContext::CopyString(const char16* str, size_t charCount, ArenaAllocator* alloc)
    {
        size_t length = charCount + 1; // Add 1 for the NULL.
        char16* copy = AnewArray(alloc, char16, length);
        js_wmemcpy_s(copy, length, str, charCount);
        copy[length - 1] = _u('\0');
        return copy;
    }

    SourceContextInfo *  ScriptContext::GetSourceContextInfo(DWORD_PTR sourceContext, IActiveScriptDataCache* profileDataCache)
    {
        if (sourceContext == Js::Constants::NoHostSourceContext)
        {
            return this->Cache()->noContextSourceContextInfo;
        }

        // We only init sourceContextInfoMap, don't need to lock.
        EnsureSourceContextInfoMap();
        SourceContextInfo * sourceContextInfo;
        if (this->Cache()->sourceContextInfoMap->TryGetValue(sourceContext, &sourceContextInfo))
        {
#if ENABLE_PROFILE_INFO
            if (profileDataCache &&
                sourceContextInfo->sourceDynamicProfileManager != nullptr &&
                !sourceContextInfo->sourceDynamicProfileManager->IsProfileLoadedFromWinInet() &&
                !this->startupComplete)
            {
                bool profileLoaded = sourceContextInfo->sourceDynamicProfileManager->LoadFromProfileCache(profileDataCache, sourceContextInfo->url);
                if (profileLoaded)
                {
                    JS_ETW(EventWriteJSCRIPT_PROFILE_LOAD(sourceContextInfo->dwHostSourceContext, this));
                }
            }
#endif
            return sourceContextInfo;
        }
        return nullptr;
    }

    SRCINFO const *
        ScriptContext::GetModuleSrcInfo(Js::ModuleID moduleID)
    {
            if (moduleSrcInfoCount <= moduleID)
            {
                uint newCount = moduleID + 4;  // Preallocate 4 more slots, moduleID don't usually grow much

                Field(SRCINFO const *)* newModuleSrcInfo = RecyclerNewArrayZ(this->GetRecycler(), Field(SRCINFO const*), newCount);
                CopyArray(newModuleSrcInfo, newCount, Cache()->moduleSrcInfo, moduleSrcInfoCount);
                Cache()->moduleSrcInfo = newModuleSrcInfo;
                moduleSrcInfoCount = newCount;
                Cache()->moduleSrcInfo[0] = this->Cache()->noContextGlobalSourceInfo;
            }

            SRCINFO const * si = Cache()->moduleSrcInfo[moduleID];
            if (si == nullptr)
            {
                SRCINFO * newSrcInfo = RecyclerNewStructZ(this->GetRecycler(), SRCINFO);
                newSrcInfo->sourceContextInfo = this->Cache()->noContextSourceContextInfo;
                newSrcInfo->moduleID = moduleID;
                Cache()->moduleSrcInfo[moduleID] = newSrcInfo;
                si = newSrcInfo;
            }
            return si;
    }

#if ENABLE_TTD
    void ScriptContext::InitializeCoreImage_TTD()
    {
        TTDAssert(this->TTDWellKnownInfo == nullptr, "This should only happen once!!!");

        this->TTDContextInfo = TT_HEAP_NEW(TTD::ScriptContextTTD, this);
        this->TTDWellKnownInfo = TT_HEAP_NEW(TTD::RuntimeContextInfo);

        BEGIN_ENTER_SCRIPT(this, true, true, true)
        {
            this->TTDWellKnownInfo->GatherKnownObjectToPathMap(this);
        }
        END_ENTER_SCRIPT
    }
#endif

#ifdef PROFILE_EXEC
    void
        ScriptContext::DisableProfiler()
    {
            disableProfiler = true;
    }

    Profiler *
        ScriptContext::CreateProfiler()
    {
            Assert(profiler == nullptr);
            if (Js::Configuration::Global.flags.IsEnabled(Js::ProfileFlag))
            {
                this->profiler = NoCheckHeapNew(ScriptContextProfiler);
                this->profiler->Initialize(GetThreadContext()->GetPageAllocator(), threadContext->GetRecycler());

#if ENABLE_NATIVE_CODEGEN
                CreateProfilerNativeCodeGen(this->nativeCodeGen, this->profiler);
#endif

                this->isProfilerCreated = true;
                Profiler * oldProfiler = this->threadContext->GetRecycler()->GetProfiler();
                this->threadContext->GetRecycler()->SetProfiler(this->profiler->GetProfiler(), this->profiler->GetBackgroundRecyclerProfiler());
                return oldProfiler;
            }
            return nullptr;
    }

    void
        ScriptContext::SetRecyclerProfiler()
    {
            Assert(Js::Configuration::Global.flags.IsEnabled(Js::ProfileFlag));
            AssertMsg(this->profiler != nullptr, "Profiler tag is supplied but the profiler pointer is NULL");

            if (this->ensureParentInfo)
            {
                this->hostScriptContext->EnsureParentInfo();
                this->ensureParentInfo = false;
            }

            this->GetRecycler()->SetProfiler(this->profiler->GetProfiler(), this->profiler->GetBackgroundRecyclerProfiler());
    }

    void
        ScriptContext::SetProfilerFromScriptContext(ScriptContext * scriptContext)
    {
            // this function needs to be called before any code gen happens so
            // that access to codegenProfiler won't have concurrency issues
            if (Js::Configuration::Global.flags.IsEnabled(Js::ProfileFlag))
            {
                Assert(this->profiler != nullptr);
                Assert(this->isProfilerCreated);
                Assert(scriptContext->profiler != nullptr);
                Assert(scriptContext->isProfilerCreated);


                scriptContext->profiler->ProfileMerge(this->profiler);

                this->profiler->Release();
                this->profiler = scriptContext->profiler;
                this->profiler->AddRef();
                this->isProfilerCreated = false;

#if ENABLE_NATIVE_CODEGEN
                SetProfilerFromNativeCodeGen(this->nativeCodeGen, scriptContext->GetNativeCodeGenerator());
#endif

                this->threadContext->GetRecycler()->SetProfiler(this->profiler->GetProfiler(), this->profiler->GetBackgroundRecyclerProfiler());
            }
    }

    void
        ScriptContext::ProfileBegin(Js::Phase phase)
    {
            AssertMsg((this->profiler != nullptr) == Js::Configuration::Global.flags.IsEnabled(Js::ProfileFlag),
                "Profiler tag is supplied but the profiler pointer is NULL");
            if (this->profiler)
            {
                if (this->ensureParentInfo)
                {
                    this->hostScriptContext->EnsureParentInfo();
                    this->ensureParentInfo = false;
                }
                this->profiler->ProfileBegin(phase);
            }
    }

    void
        ScriptContext::ProfileEnd(Js::Phase phase)
    {
            AssertMsg((this->profiler != nullptr) == Js::Configuration::Global.flags.IsEnabled(Js::ProfileFlag),
                "Profiler tag is supplied but the profiler pointer is NULL");
            if (this->profiler)
            {
                this->profiler->ProfileEnd(phase);
            }
    }

    void
        ScriptContext::ProfileSuspend(Js::Phase phase, Js::Profiler::SuspendRecord * suspendRecord)
    {
            AssertMsg((this->profiler != nullptr) == Js::Configuration::Global.flags.IsEnabled(Js::ProfileFlag),
                "Profiler tag is supplied but the profiler pointer is NULL");
            if (this->profiler)
            {
                this->profiler->ProfileSuspend(phase, suspendRecord);
            }
    }

    void
        ScriptContext::ProfileResume(Js::Profiler::SuspendRecord * suspendRecord)
    {
            AssertMsg((this->profiler != nullptr) == Js::Configuration::Global.flags.IsEnabled(Js::ProfileFlag),
                "Profiler tag is supplied but the profiler pointer is NULL");
            if (this->profiler)
            {
                this->profiler->ProfileResume(suspendRecord);
            }
    }

    void
        ScriptContext::ProfilePrint()
    {
            if (disableProfiler)
            {
                return;
            }

            Assert(profiler != nullptr);
            recycler->EnsureNotCollecting();
            profiler->ProfilePrint(Js::Configuration::Global.flags.Profile.GetFirstPhase());
#if ENABLE_NATIVE_CODEGEN
            ProfilePrintNativeCodeGen(this->nativeCodeGen);
#endif
    }
#endif

#ifdef ENABLE_SCRIPT_PROFILING
    inline void ScriptContext::CoreSetProfileEventMask(DWORD dwEventMask)
    {
        AssertMsg(m_pProfileCallback != NULL, "Assigning the event mask when there is no callback");
        m_dwEventMask = dwEventMask;
        m_fTraceFunctionCall = (dwEventMask & PROFILER_EVENT_MASK_TRACE_SCRIPT_FUNCTION_CALL);
        m_fTraceNativeFunctionCall = (dwEventMask & PROFILER_EVENT_MASK_TRACE_NATIVE_FUNCTION_CALL);

        m_fTraceDomCall = (dwEventMask & PROFILER_EVENT_MASK_TRACE_DOM_FUNCTION_CALL);
    }

    HRESULT ScriptContext::RegisterProfileProbe(IActiveScriptProfilerCallback *pProfileCallback, DWORD dwEventMask, DWORD dwContext, RegisterExternalLibraryType RegisterExternalLibrary, JavascriptMethod dispatchInvoke)
    {
        if (m_pProfileCallback != NULL)
        {
            return ACTIVPROF_E_PROFILER_PRESENT;
        }

        OUTPUT_TRACE(Js::ScriptProfilerPhase, _u("ScriptContext::RegisterProfileProbe\n"));
        OUTPUT_TRACE(Js::ScriptProfilerPhase, _u("Info\nThunks Address :\n"));
        OUTPUT_TRACE(Js::ScriptProfilerPhase, _u("DefaultEntryThunk : 0x%08X, CrossSite::DefaultThunk : 0x%08X, DefaultDeferredParsingThunk : 0x%08X\n"), DefaultEntryThunk, CrossSite::DefaultThunk, DefaultDeferredParsingThunk);
        OUTPUT_TRACE(Js::ScriptProfilerPhase, _u("ProfileEntryThunk : 0x%08X, CrossSite::ProfileThunk : 0x%08X, ProfileDeferredParsingThunk : 0x%08X, ProfileDeferredDeserializeThunk : 0x%08X,\n"), ProfileEntryThunk, CrossSite::ProfileThunk, ProfileDeferredParsingThunk, ProfileDeferredDeserializeThunk);
        OUTPUT_TRACE(Js::ScriptProfilerPhase, _u("ScriptType :\n"));
        OUTPUT_TRACE(Js::ScriptProfilerPhase, _u("PROFILER_SCRIPT_TYPE_USER : 0, PROFILER_SCRIPT_TYPE_DYNAMIC : 1, PROFILER_SCRIPT_TYPE_NATIVE : 2, PROFILER_SCRIPT_TYPE_DOM : 3\n"));

        HRESULT hr = pProfileCallback->Initialize(dwContext);
        if (SUCCEEDED(hr))
        {
            m_pProfileCallback = pProfileCallback;
            pProfileCallback->AddRef();
            CoreSetProfileEventMask(dwEventMask);
            if (m_fTraceDomCall)
            {
                if (FAILED(pProfileCallback->QueryInterface(&m_pProfileCallback2)))
                {
                    m_fTraceDomCall = FALSE;
                }
            }

            if (webWorkerId != Js::Constants::NonWebWorkerContextId)
            {
                IActiveScriptProfilerCallback3 * pProfilerCallback3;
                if (SUCCEEDED(pProfileCallback->QueryInterface(&pProfilerCallback3)))
                {
                    pProfilerCallback3->SetWebWorkerId(webWorkerId);
                    pProfilerCallback3->Release();
                    // Omitting the HRESULT since it is up to the callback to make use of the webWorker information.
                }
            }

#if DEBUG
            StartNewProfileSession();
#endif

#if ENABLE_NATIVE_CODEGEN
            NativeCodeGenerator *pNativeCodeGen = this->GetNativeCodeGenerator();
            AutoOptionalCriticalSection autoAcquireCodeGenQueue(GetNativeCodeGenCriticalSection(pNativeCodeGen));
#endif

            this->SetProfileMode(TRUE);

#if ENABLE_NATIVE_CODEGEN
            SetProfileModeNativeCodeGen(pNativeCodeGen, TRUE);
#endif

            // Register builtin functions
            if (m_fTraceNativeFunctionCall)
            {
                hr = this->RegisterBuiltinFunctions(RegisterExternalLibrary);
                if (FAILED(hr))
                {
                    return hr;
                }
            }

            this->RegisterAllScripts();

            // Set the dispatch profiler:
            this->SetDispatchProfile(TRUE, dispatchInvoke);

            // Update the function objects currently present in there.
            this->SetFunctionInRecyclerToProfileMode();
        }

        return hr;
    }

    HRESULT ScriptContext::SetProfileEventMask(DWORD dwEventMask)
    {
        if (m_pProfileCallback == NULL)
        {
            return ACTIVPROF_E_PROFILER_ABSENT;
        }

        return ACTIVPROF_E_UNABLE_TO_APPLY_ACTION;
    }

    HRESULT ScriptContext::DeRegisterProfileProbe(HRESULT hrReason, JavascriptMethod dispatchInvoke)
    {
        if (m_pProfileCallback == NULL)
        {
            return ACTIVPROF_E_PROFILER_ABSENT;
        }

        OUTPUT_TRACE(Js::ScriptProfilerPhase, _u("ScriptContext::DeRegisterProfileProbe\n"));

#if ENABLE_NATIVE_CODEGEN
        // Acquire the code gen working queue - we are going to change the thunks
        NativeCodeGenerator *pNativeCodeGen = this->GetNativeCodeGenerator();
        Assert(pNativeCodeGen);
        {
            AutoOptionalCriticalSection lock(GetNativeCodeGenCriticalSection(pNativeCodeGen));

            this->SetProfileMode(FALSE);
            SetProfileModeNativeCodeGen(pNativeCodeGen, FALSE);

            // DisableJIT-TODO: Does need to happen even with JIT disabled?
            // Unset the dispatch profiler:
            if (dispatchInvoke != nullptr)
            {
                this->SetDispatchProfile(FALSE, dispatchInvoke);
            }
        }
#endif

        m_inProfileCallback = TRUE;
        HRESULT hr = m_pProfileCallback->Shutdown(hrReason);
        m_inProfileCallback = FALSE;
        m_pProfileCallback->Release();
        m_pProfileCallback = NULL;

        if (m_pProfileCallback2 != NULL)
        {
            m_pProfileCallback2->Release();
            m_pProfileCallback2 = NULL;
        }

#if DEBUG
        StopProfileSession();
#endif

        return hr;
    }

    void ScriptContext::SetProfileMode(BOOL fSet)
    {
#ifdef ENABLE_SCRIPT_PROFILING
        if (fSet)
        {
            AssertMsg(m_pProfileCallback != NULL, "In profile mode when there is no call back");
            this->CurrentThunk = ProfileEntryThunk;
            this->CurrentCrossSiteThunk = CrossSite::ProfileThunk;
            this->DeferredParsingThunk = ProfileDeferredParsingThunk;
            this->DeferredDeserializationThunk = ProfileDeferredDeserializeThunk;
            this->globalObject->EvalHelper = &Js::GlobalObject::ProfileModeEvalHelper;
#if DBG
            this->hadProfiled = true;
#endif
        }
        else
#endif
        {
            Assert(!fSet);
            this->CurrentThunk = DefaultEntryThunk;
            this->CurrentCrossSiteThunk = CrossSite::DefaultThunk;
            this->DeferredParsingThunk = DefaultDeferredParsingThunk;
            this->globalObject->EvalHelper = &Js::GlobalObject::DefaultEvalHelper;

            // In Debug mode/Fast F12 library is still needed for built-in wrappers.
            if (!(this->IsScriptContextInDebugMode() && this->IsExceptionWrapperForBuiltInsEnabled()))
            {
                this->javascriptLibrary->SetProfileMode(FALSE);
            }
        }
    }

    HRESULT ScriptContext::RegisterScript(Js::FunctionProxy * proxy, BOOL fRegisterScript /*default TRUE*/)
    {
        if (m_pProfileCallback == nullptr)
        {
            return ACTIVPROF_E_PROFILER_ABSENT;
        }

        OUTPUT_TRACE(Js::ScriptProfilerPhase, _u("ScriptContext::RegisterScript, fRegisterScript : %s, IsFunctionDefer : %s\n"), IsTrueOrFalse(fRegisterScript), IsTrueOrFalse(proxy->IsDeferred()));

        AssertMsg(proxy != nullptr, "Function body cannot be null when calling reporting");
        AssertMsg(proxy->GetScriptContext() == this, "wrong script context while reporting the function?");

        if (fRegisterScript)
        {
            // Register the script to the callback.
            // REVIEW: do we really need to undefer everything?
            HRESULT hr = proxy->EnsureDeserialized()->Parse()->ReportScriptCompiled();
            if (FAILED(hr))
            {
                return hr;
            }
        }

        return !proxy->IsDeferred() ? proxy->GetFunctionBody()->RegisterFunction(false) : S_OK;
    }

    HRESULT ScriptContext::RegisterAllScripts()
    {
        AssertMsg(m_pProfileCallback != nullptr, "Called register scripts when we don't have profile callback");

        OUTPUT_TRACE(Js::ScriptProfilerPhase, _u("ScriptContext::RegisterAllScripts started\n"));

        // Future Work: Once Utf8SourceInfo can generate the debug document text without requiring a function body,
        // this code can be considerably simplified to doing the following:
        // - scriptContext->MapScript() : Fire script compiled for each script
        // - scriptContext->MapFunction(): Fire function compiled for each function
        this->MapScript([](Utf8SourceInfo* sourceInfo)
        {
            FunctionBody* functionBody = sourceInfo->GetAnyParsedFunction();
            if (functionBody)
            {
                functionBody->ReportScriptCompiled();
            }
        });

        // FunctionCompiled events for all functions.
        this->MapFunction([](Js::FunctionBody* pFuncBody)
        {
            if (!pFuncBody->GetIsTopLevel() && pFuncBody->GetIsGlobalFunc())
            {
                // This must be the dummy function, generated due to the deferred parsing.
                return;
            }

            pFuncBody->RegisterFunction(TRUE, TRUE); // Ignore potential failure (worst case is not profiling).
        });

        OUTPUT_TRACE(Js::ScriptProfilerPhase, _u("ScriptContext::RegisterAllScripts ended\n"));
        return S_OK;
    }
#endif // ENABLE_SCRIPT_PROFILING

    // Shuts down and recreates the native code generator.  This is used when
    // attaching and detaching the debugger in order to clear the list of work
    // items that are pending in the JIT job queue.
    // Alloc first and then free so that the native code generator is at a different address
#if ENABLE_NATIVE_CODEGEN
    HRESULT ScriptContext::RecreateNativeCodeGenerator()
    {
        NativeCodeGenerator* oldCodeGen = this->nativeCodeGen;

        HRESULT hr = S_OK;
        BEGIN_TRANSLATE_OOM_TO_HRESULT_NESTED
            this->nativeCodeGen = NewNativeCodeGenerator(this);
        SetProfileModeNativeCodeGen(this->GetNativeCodeGenerator(), this->IsProfiling());
        END_TRANSLATE_OOM_TO_HRESULT(hr);

        // Delete the native code generator and recreate so that all jobs get cleared properly
        // and re-jitted.
        CloseNativeCodeGenerator(oldCodeGen);
        DeleteNativeCodeGenerator(oldCodeGen);

        return hr;
    }
#endif

    HRESULT ScriptContext::OnDebuggerAttached()
    {
        OUTPUT_TRACE(Js::DebuggerPhase, _u("ScriptContext::OnDebuggerAttached: start 0x%p\n"), this);

        Js::StepController* stepController = &this->GetThreadContext()->GetDebugManager()->stepController;
        if (stepController->IsActive())
        {
            AssertMsg(stepController->GetActivatedContext() == nullptr, "StepController should not be active when we attach.");
            stepController->Deactivate(); // Defense in depth
        }

        bool shouldPerformSourceRundown = false;
        if (this->IsScriptContextInNonDebugMode())
        {
            // Today we do source rundown as a part of attach to support VS attaching without
            // first calling PerformSourceRundown.  PerformSourceRundown will be called once
            // by debugger host prior to attaching.
            this->GetDebugContext()->SetDebuggerMode(Js::DebuggerMode::SourceRundown);

            // Need to perform rundown only once.
            shouldPerformSourceRundown = true;
        }

        // Rundown on all existing functions and change their thunks so that they will go to debug mode once they are called.

        HRESULT hr = OnDebuggerAttachedDetached(/*attach*/ true);

        // Debugger attach/detach failure is catastrophic, take down the process
        DEBUGGER_ATTACHDETACH_FATAL_ERROR_IF_FAILED(hr);

        // Disable QC while functions are re-parsed as this can be time consuming
        AutoDisableInterrupt autoDisableInterrupt(this->threadContext->GetInterruptPoller(), true);

        hr = this->GetDebugContext()->RundownSourcesAndReparse(shouldPerformSourceRundown, /*shouldReparseFunctions*/ true);

        if (this->IsClosed())
        {
            return hr;
        }

        // Debugger attach/detach failure is catastrophic, take down the process
        DEBUGGER_ATTACHDETACH_FATAL_ERROR_IF_FAILED(hr);

        HRESULT hrEntryPointUpdate = S_OK;
        BEGIN_TRANSLATE_OOM_TO_HRESULT_NESTED
#ifdef ASMJS_PLAT
            TempArenaAllocatorObject* tmpAlloc = GetTemporaryAllocator(_u("DebuggerTransition"));
            debugTransitionAlloc = tmpAlloc->GetAllocator();

            asmJsEnvironmentMap = Anew(debugTransitionAlloc, AsmFunctionMap, debugTransitionAlloc);
#endif

            // Still do the pass on the function's entrypoint to reflect its state with the functionbody's entrypoint.
            this->UpdateRecyclerFunctionEntryPointsForDebugger();

#ifdef ASMJS_PLAT
            auto asmEnvIter = asmJsEnvironmentMap->GetIterator();
            while (asmEnvIter.IsValid())
            {
                // we are attaching, change frame setup for asm.js frame to javascript frame
                SList<AsmJsScriptFunction *> * funcList = asmEnvIter.CurrentValue();
                Assert(!funcList->Empty());
                void* newEnv = AsmJsModuleInfo::ConvertFrameForJavascript(asmEnvIter.CurrentKey(), funcList->Head());
                funcList->Iterate([&](AsmJsScriptFunction * func)
                {
                    func->GetEnvironment()->SetItem(0, newEnv);
                });
                asmEnvIter.MoveNext();
            }

            // walk through and clean up the asm.js fields as a discrete step, because module might be multiply linked
            auto asmCleanupIter = asmJsEnvironmentMap->GetIterator();
            while (asmCleanupIter.IsValid())
            {
                SList<AsmJsScriptFunction *> * funcList = asmCleanupIter.CurrentValue();
                Assert(!funcList->Empty());
                funcList->Iterate([](AsmJsScriptFunction * func)
                {
                    func->SetModuleMemory(nullptr);
                    func->GetFunctionBody()->ResetAsmJsInfo();
                });
                asmCleanupIter.MoveNext();
            }

            ReleaseTemporaryAllocator(tmpAlloc);
#endif
        END_TRANSLATE_OOM_TO_HRESULT(hrEntryPointUpdate);

        if (hrEntryPointUpdate != S_OK)
        {
            // should only be here for OOM
            Assert(hrEntryPointUpdate == E_OUTOFMEMORY);
            return hrEntryPointUpdate;
        }

        OUTPUT_TRACE(Js::DebuggerPhase, _u("ScriptContext::OnDebuggerAttached: done 0x%p, hr = 0x%X\n"), this, hr);

        return hr;
    }

    // Reverts the script context state back to the state before debugging began.
    HRESULT ScriptContext::OnDebuggerDetached()
    {
        OUTPUT_TRACE(Js::DebuggerPhase, _u("ScriptContext::OnDebuggerDetached: start 0x%p\n"), this);

        Js::StepController* stepController = &this->GetThreadContext()->GetDebugManager()->stepController;
        if (stepController->IsActive())
        {
            // Normally step controller is deactivated on start of dispatch (step, async break, exception, etc),
            // and in the beginning of interpreter loop we check for step complete (can cause check whether current bytecode belong to stmt).
            // But since it holds to functionBody/statementMaps, we have to deactivate it as func bodies are going away/reparsed.
            stepController->Deactivate();
        }

        // Go through all existing functions and change their thunks back to using non-debug mode versions when called
        // and notify the script context that the debugger has detached to allow it to revert the runtime to the proper
        // state (JIT enabled).

        HRESULT hr = OnDebuggerAttachedDetached(/*attach*/ false);

        // Debugger attach/detach failure is catastrophic, take down the process
        DEBUGGER_ATTACHDETACH_FATAL_ERROR_IF_FAILED(hr);

        // Move the debugger into source rundown mode.
        this->GetDebugContext()->SetDebuggerMode(Js::DebuggerMode::SourceRundown);

        // Disable QC while functions are re-parsed as this can be time consuming
        AutoDisableInterrupt autoDisableInterrupt(this->threadContext->GetInterruptPoller(), true);

        // Force a reparse so that indirect function caches are updated.
        hr = this->GetDebugContext()->RundownSourcesAndReparse(/*shouldPerformSourceRundown*/ false, /*shouldReparseFunctions*/ true);

        if (this->IsClosed())
        {
            return hr;
        }

        // Debugger attach/detach failure is catastrophic, take down the process
        DEBUGGER_ATTACHDETACH_FATAL_ERROR_IF_FAILED(hr);

        // Still do the pass on the function's entrypoint to reflect its state with the functionbody's entrypoint.
        this->UpdateRecyclerFunctionEntryPointsForDebugger();

        OUTPUT_TRACE(Js::DebuggerPhase, _u("ScriptContext::OnDebuggerDetached: done 0x%p, hr = 0x%X\n"), this, hr);

        return hr;
    }

    HRESULT ScriptContext::OnDebuggerAttachedDetached(bool attach)
    {

        // notify threadContext that debugger is attaching so do not do expire
        struct AutoRestore
        {
            AutoRestore(ThreadContext* threadContext)
                :threadContext(threadContext)
            {
                this->threadContext->GetDebugManager()->SetDebuggerAttaching(true);
            }
            ~AutoRestore()
            {
                this->threadContext->GetDebugManager()->SetDebuggerAttaching(false);
            }

        private:
            ThreadContext* threadContext;

        } autoRestore(this->GetThreadContext());

        if (!Js::Configuration::Global.EnableJitInDebugMode())
        {
            if (attach)
            {
                // Now force nonative, so the job will not be put in jit queue.
                ForceNoNative();
            }
            else
            {
                // Take the runtime out of interpreted mode so the JIT
                // queue can be exercised.
                this->ForceNative();
            }
        }

        // Invalidate all the caches.
        this->threadContext->InvalidateAllProtoInlineCaches();
        this->threadContext->InvalidateAllStoreFieldInlineCaches();
        this->threadContext->InvalidateAllIsInstInlineCaches();

        if (!attach)
        {
            this->UnRegisterDebugThunk();

            // Remove all breakpoint probes
            this->GetDebugContext()->GetProbeContainer()->RemoveAllProbes();
        }

        HRESULT hr = S_OK;

#ifndef _WIN32
        BEGIN_TRANSLATE_OOM_TO_HRESULT_NESTED
        {
            // xplat eh_frame handling is a bit different than Windows
            // RecreateNativeCodeGenerator call below will be cleaning up
            // XDataAllocation and we won't be able to __DEREGISTER_FRAME

            // xplat-todo: make eh_frame handling better
            this->sourceList->Map([=](uint i, RecyclerWeakReference<Js::Utf8SourceInfo>* sourceInfoWeakRef) {
                Js::Utf8SourceInfo* sourceInfo = sourceInfoWeakRef->Get();

                if (sourceInfo != nullptr)
                {
                    sourceInfo->MapFunction([](Js::FunctionBody* functionBody) {
                        functionBody->ResetEntryPoint();
                    });
                }
            });
        }
        END_TRANSLATE_OOM_TO_HRESULT(hr);

        if (FAILED(hr))
        {
            return hr;
        }
#endif

        if (!CONFIG_FLAG(ForceDiagnosticsMode))
        {
#if ENABLE_NATIVE_CODEGEN
            // Recreate the native code generator so that all pending
            // JIT work items will be cleared.
            hr = RecreateNativeCodeGenerator();
            if (FAILED(hr))
            {
                return hr;
            }
#endif
            if (attach)
            {
                // We need to transition to debug mode after the NativeCodeGenerator is cleared/closed. Since the NativeCodeGenerator will be working on a different thread - it may
                // be checking on the DebuggerState (from ScriptContext) while emitting code.
                this->GetDebugContext()->SetDebuggerMode(Js::DebuggerMode::Debugging);
#if ENABLE_NATIVE_CODEGEN
                UpdateNativeCodeGeneratorForDebugMode(this->nativeCodeGen);
#endif
            }
        }
        else if (attach)
        {
            this->GetDebugContext()->SetDebuggerMode(Js::DebuggerMode::Debugging);
        }

        BEGIN_TRANSLATE_OOM_TO_HRESULT_NESTED
        {
            // Remap all the function entry point thunks.
            this->sourceList->Map([=](uint i, RecyclerWeakReference<Js::Utf8SourceInfo>* sourceInfoWeakRef) {
                Js::Utf8SourceInfo* sourceInfo = sourceInfoWeakRef->Get();

                if (sourceInfo != nullptr)
                {
                    if (!sourceInfo->GetIsLibraryCode())
                    {
                        sourceInfo->SetInDebugMode(attach);

                        sourceInfo->MapFunction([](Js::FunctionBody* functionBody) {
                            functionBody->SetEntryToDeferParseForDebugger();
                        });
                    }
#ifdef _WIN32
                    else
                    {
                        sourceInfo->MapFunction([](Js::FunctionBody* functionBody) {
                            functionBody->ResetEntryPoint();
                        });
                    }
#endif
                }
            });
        }
        END_TRANSLATE_OOM_TO_HRESULT(hr);

        if (FAILED(hr))
        {
            return hr;
        }

        if (attach)
        {
            this->RegisterDebugThunk();
        }

#if ENABLE_PROFILE_INFO
#if DBG_DUMP || defined(DYNAMIC_PROFILE_STORAGE) || defined(RUNTIME_DATA_COLLECTION)
        // Reset the dynamic profile list
        if (this->Cache()->profileInfoList)
        {
            this->Cache()->profileInfoList->Reset();
        }
#endif
#endif
        return hr;
    }

#if defined(ENABLE_SCRIPT_DEBUGGING) || defined(ENABLE_SCRIPT_PROFILING)
    // We use ProfileThunk under debugger.
    void ScriptContext::RegisterDebugThunk(bool calledDuringAttach /*= true*/)
    {
        if (this->IsExceptionWrapperForBuiltInsEnabled())
        {
            this->CurrentThunk = ProfileEntryThunk;
            this->CurrentCrossSiteThunk = CrossSite::ProfileThunk;
#if ENABLE_NATIVE_CODEGEN
            SetProfileModeNativeCodeGen(this->GetNativeCodeGenerator(), TRUE);
#endif

            // Set library to profile mode so that for built-ins all new instances of functions
            // are created with entry point set to the ProfileThunk.
            this->javascriptLibrary->SetProfileMode(true);
            this->javascriptLibrary->SetDispatchProfile(true, DispatchProfileInvoke);

#ifdef ENABLE_SCRIPT_PROFILING
            if (!calledDuringAttach)
            {
                m_fTraceDomCall = TRUE; // This flag is always needed in DebugMode to wrap external functions with DebugProfileThunk
                // Update the function objects currently present in there.
                this->SetFunctionInRecyclerToProfileMode(true/*enumerateNonUserFunctionsOnly*/);
            }
#endif
        }
    }

    void ScriptContext::UnRegisterDebugThunk()
    {
        if (!this->IsProfiling() && this->IsExceptionWrapperForBuiltInsEnabled())
        {
            this->CurrentThunk = DefaultEntryThunk;
            this->CurrentCrossSiteThunk = CrossSite::DefaultThunk;
#if ENABLE_NATIVE_CODEGEN
            SetProfileModeNativeCodeGen(this->GetNativeCodeGenerator(), FALSE);
#endif

            if (!this->IsProfiling())
            {
                this->javascriptLibrary->SetProfileMode(false);
                this->javascriptLibrary->SetDispatchProfile(false, DispatchDefaultInvoke);
            }
        }
    }
#endif // defined(ENABLE_SCRIPT_DEBUGGING) || defined(ENABLE_SCRIPT_PROFILING)

#ifdef ENABLE_SCRIPT_PROFILING
    HRESULT ScriptContext::RegisterBuiltinFunctions(RegisterExternalLibraryType RegisterExternalLibrary)
    {
        Assert(m_pProfileCallback != NULL);

        OUTPUT_TRACE(Js::ScriptProfilerPhase, _u("ScriptContext::RegisterBuiltinFunctions\n"));

        HRESULT hr = S_OK;
        // Consider creating ProfileArena allocator instead of General allocator
        if (m_pBuiltinFunctionIdMap == NULL)
        {
            // Anew throws if it OOMs, so the caller into this function needs to handle that exception
            m_pBuiltinFunctionIdMap = Anew(GeneralAllocator(), BuiltinFunctionIdDictionary,
                GeneralAllocator(), 17);
        }

        this->javascriptLibrary->SetProfileMode(TRUE);

        if (FAILED(hr = OnScriptCompiled(BuiltInFunctionsScriptId, PROFILER_SCRIPT_TYPE_NATIVE, NULL)))
        {
            return hr;
        }

        if (FAILED(hr = this->javascriptLibrary->ProfilerRegisterBuiltIns()))
        {
            return hr;
        }

        // External Library
        if (RegisterExternalLibrary != NULL)
        {
            (*RegisterExternalLibrary)(this);
        }

        return hr;
    }

    void ScriptContext::SetFunctionInRecyclerToProfileMode(bool enumerateNonUserFunctionsOnly/* = false*/)
    {
        OUTPUT_TRACE(Js::ScriptProfilerPhase, _u("ScriptContext::SetFunctionInRecyclerToProfileMode started (m_fTraceDomCall : %s)\n"), IsTrueOrFalse(m_fTraceDomCall));

        // Mark this script context isEnumeratingRecyclerObjects
        AutoEnumeratingRecyclerObjects enumeratingRecyclerObjects(this);

        m_enumerateNonUserFunctionsOnly = enumerateNonUserFunctionsOnly;

        this->recycler->EnumerateObjects(JavascriptLibrary::EnumFunctionClass, &ScriptContext::RecyclerEnumClassEnumeratorCallback);

        OUTPUT_TRACE(Js::ScriptProfilerPhase, _u("ScriptContext::SetFunctionInRecyclerToProfileMode ended\n"));
    }
#endif // ENABLE_SCRIPT_PROFILING

    void ScriptContext::UpdateRecyclerFunctionEntryPointsForDebugger()
    {
        // Mark this script context isEnumeratingRecyclerObjects
        AutoEnumeratingRecyclerObjects enumeratingRecyclerObjects(this);

        this->recycler->EnumerateObjects(JavascriptLibrary::EnumFunctionClass, &ScriptContext::RecyclerFunctionCallbackForDebugger);
    }

#ifdef ASMJS_PLAT
    void ScriptContext::TransitionEnvironmentForDebugger(ScriptFunction * scriptFunction)
    {
        FunctionBody* functionBody = scriptFunction->GetFunctionBody();
#ifdef ENABLE_WASM
        // Wasm functions will not get reparsed, but the jitted code will be lost
        // Reset the entry point
        if (functionBody->IsWasmFunction())
        {
            // In case we are in debugger mode, make sure we use the non profiling thunk for this new entry point
            JavascriptMethod realThunk = CurrentThunk;
            CurrentThunk = AsmJsDefaultEntryThunk;
            functionBody->ResetEntryPoint();
            CurrentThunk = realThunk;

            bool isDeferred = functionBody->GetAsmJsFunctionInfo()->IsWasmDeferredParse();
            // Make sure the function and the function body are using the same entry point
            scriptFunction->ChangeEntryPoint(functionBody->GetDefaultEntryPointInfo(), AsmJsDefaultEntryThunk);
            WasmLibrary::SetWasmEntryPointToInterpreter(scriptFunction, isDeferred);
            // Reset jit status for this function
            functionBody->SetIsAsmJsFullJitScheduled(false);
            Assert(functionBody->HasValidEntryPoint());
        }
        else
#endif
        if (scriptFunction->GetScriptContext()->IsScriptContextInDebugMode())
        {
            if (functionBody->IsInDebugMode() &&
                scriptFunction->GetFunctionBody()->GetAsmJsFunctionInfo() != nullptr &&
                scriptFunction->GetFunctionBody()->GetAsmJsFunctionInfo()->GetModuleFunctionBody() != nullptr)
            {
                void* env = scriptFunction->GetEnvironment()->GetItem(0);
                SList<AsmJsScriptFunction*> * funcList = nullptr;
                if (asmJsEnvironmentMap->TryGetValue(env, &funcList))
                {
                    funcList->Push((AsmJsScriptFunction*)scriptFunction);
                }
                else
                {
                    SList<AsmJsScriptFunction*> * newList = Anew(debugTransitionAlloc, SList<AsmJsScriptFunction*>, debugTransitionAlloc);
                    asmJsEnvironmentMap->AddNew(env, newList);
                    newList->Push((AsmJsScriptFunction*)scriptFunction);
                }
            }
        }
    }
#endif

    /*static*/
    void ScriptContext::RecyclerFunctionCallbackForDebugger(void *address, size_t size)
    {
        JavascriptFunction *pFunction = (JavascriptFunction *)address;

        ScriptContext* scriptContext = pFunction->GetScriptContext();
        if (scriptContext == nullptr || scriptContext->IsClosed())
        {
            // Can't enumerate from closed scriptcontext
            return;
        }

        if (!scriptContext->IsEnumeratingRecyclerObjects())
        {
            return; // function not from enumerating script context
        }

        // Wrapped function are not allocated with the EnumClass bit
        Assert(pFunction->GetFunctionInfo() != &JavascriptExternalFunction::EntryInfo::WrappedFunctionThunk);

        JavascriptMethod entryPoint = pFunction->GetEntryPoint();
        FunctionInfo * info = pFunction->GetFunctionInfo();
        FunctionProxy * proxy = info->GetFunctionProxy();

        if (proxy == nullptr)
        {
            // Not a user defined function, we need to wrap them with try-catch for "continue after exception"
            if (!pFunction->IsScriptFunction() && IsExceptionWrapperForBuiltInsEnabled(scriptContext))
            {
#if defined(ENABLE_SCRIPT_DEBUGGING) || defined(ENABLE_SCRIPT_PROFILING)
                if (scriptContext->IsScriptContextInDebugMode())
                {
                    // We are attaching.
                    // For built-ins, WinRT and DOM functions which are already in recycler, change entry points to route to debug/profile thunk.
                    ScriptContext::SetEntryPointToProfileThunk(pFunction);
                }
                else
                {
                    // We are detaching.
                    // For built-ins, WinRT and DOM functions which are already in recycler, restore entry points to original.
                    if (!scriptContext->IsProfiling())
                    {
                        ScriptContext::RestoreEntryPointFromProfileThunk(pFunction);
                    }
                    // If we are profiling, don't change anything.
                }
#else
                AssertMsg(false, "Debugging/Profiling needs to be enabled to change thunks");
#endif
            }

            return;
        }

        Assert(proxy->GetFunctionInfo() == info);

        if (!proxy->IsFunctionBody())
        {
            // REVIEW: why we still have function that is still deferred?
            return;
        }
        Assert(pFunction->IsScriptFunction());

        // Excluding the internal library code, which is not debuggable already
        if (!proxy->GetUtf8SourceInfo()->GetIsLibraryCode())
        {
            // Reset the constructor cache to default, so that it will not pick up the cached type, created before debugging.
            // Look bug: 301517
            pFunction->ResetConstructorCacheToDefault();
        }

        if (ScriptFunctionWithInlineCache::Is(pFunction))
        {
            ScriptFunctionWithInlineCache::FromVar(pFunction)->ClearInlineCacheOnFunctionObject();
        }

        // We should have force parsed the function, and have a function body
        FunctionBody * pBody = proxy->GetFunctionBody();

#ifdef ENABLE_DEBUG_CONFIG_OPTIONS
        if (scriptContext->IsScriptContextInDebugMode() &&
            !proxy->GetUtf8SourceInfo()->GetIsLibraryCode() &&
#ifdef ENABLE_WASM
            !pBody->IsWasmFunction() &&
#endif
            !pBody->IsInDebugMode())
        {
            // Identifying if any function escaped for not being in debug mode. (This can be removed as a part of TFS : 935011)
            Throw::FatalInternalError();
        }
#endif

        ScriptFunction * scriptFunction = ScriptFunction::FromVar(pFunction);

#ifdef ASMJS_PLAT
        scriptContext->TransitionEnvironmentForDebugger(scriptFunction);
#endif

        JavascriptMethod newEntryPoint;
        if (CrossSite::IsThunk(entryPoint))
        {
            // Can't change from cross-site to non-cross-site, but still need to update the e.p.info on ScriptFunctionType.
            newEntryPoint = entryPoint;
        }
        else
        {
            newEntryPoint = pBody->GetDirectEntryPoint(pBody->GetDefaultFunctionEntryPointInfo());
        }

        scriptFunction->ChangeEntryPoint(pBody->GetDefaultFunctionEntryPointInfo(), newEntryPoint);
    }

#if defined(ENABLE_SCRIPT_PROFILING) || defined(ENABLE_SCRIPT_DEBUGGING)
    void ScriptContext::RecyclerEnumClassEnumeratorCallback(void *address, size_t size)
    {
        // TODO: we are assuming its function because for now we are enumerating only on functions
        // In future if the RecyclerNewEnumClass is used of Recyclable objects or Dynamic object, we would need a check if it is function
        JavascriptFunction *pFunction = (JavascriptFunction *)address;

        ScriptContext* scriptContext = pFunction->GetScriptContext();
        if (scriptContext == nullptr || scriptContext->IsClosed())
        {
            // Can't enumerate from closed scriptcontext
            return;
        }

        if (!scriptContext->IsEnumeratingRecyclerObjects())
        {
            return; // function not from enumerating script context
        }

        if (!scriptContext->IsTraceDomCall() && (pFunction->IsExternalFunction() || pFunction->IsWinRTFunction()))
        {
            return;
        }

        if (scriptContext->IsEnumerateNonUserFunctionsOnly() && pFunction->IsScriptFunction())
        {
            return;
        }

        // Wrapped function are not allocated with the EnumClass bit
        Assert(pFunction->GetFunctionInfo() != &JavascriptExternalFunction::EntryInfo::WrappedFunctionThunk);

        JavascriptMethod entryPoint = pFunction->GetEntryPoint();
        FunctionProxy *proxy = pFunction->GetFunctionProxy();

        if (proxy != NULL)
        {
#if ENABLE_DEBUG_CONFIG_OPTIONS
            char16 debugStringBuffer[MAX_FUNCTION_BODY_DEBUG_STRING_SIZE];
#endif

#if defined(ENABLE_SCRIPT_PROFILING)
            OUTPUT_TRACE(Js::ScriptProfilerPhase, _u("ScriptContext::RecyclerEnumClassEnumeratorCallback\n"));
            OUTPUT_TRACE(Js::ScriptProfilerPhase, _u("\tFunctionProxy : 0x%08X, FunctionNumber : %s, DeferredParseAttributes : %d, EntryPoint : 0x%08X"),
                (DWORD_PTR)proxy, proxy->GetDebugNumberSet(debugStringBuffer), proxy->GetAttributes(), (DWORD_PTR)entryPoint);
#if ENABLE_NATIVE_CODEGEN
            OUTPUT_TRACE(Js::ScriptProfilerPhase, _u(" (IsIntermediateCodeGenThunk : %s, isNative : %s)\n"),
                IsTrueOrFalse(IsIntermediateCodeGenThunk(entryPoint)), IsTrueOrFalse(scriptContext->IsNativeAddress(entryPoint)));
#endif
            OUTPUT_TRACE(Js::ScriptProfilerPhase, _u("\n"));
#endif

#if ENABLE_NATIVE_CODEGEN
            if (!IsIntermediateCodeGenThunk(entryPoint) && entryPoint != DynamicProfileInfo::EnsureDynamicProfileInfoThunk)
#endif
            {
                OUTPUT_TRACE(Js::ScriptProfilerPhase, _u("\t\tJs::ScriptContext::GetProfileModeThunk : 0x%08X\n"), (DWORD_PTR)Js::ScriptContext::GetProfileModeThunk(entryPoint));

                ScriptFunction * scriptFunction = ScriptFunction::FromVar(pFunction);
                scriptFunction->ChangeEntryPoint(proxy->GetDefaultEntryPointInfo(), Js::ScriptContext::GetProfileModeThunk(entryPoint));

#if ENABLE_NATIVE_CODEGEN && defined(ENABLE_SCRIPT_PROFILING)
                OUTPUT_TRACE(Js::ScriptProfilerPhase, _u("\tUpdated entrypoint : 0x%08X (isNative : %s)\n"), (DWORD_PTR)pFunction->GetEntryPoint(), IsTrueOrFalse(scriptContext->IsNativeAddress(entryPoint)));
#endif
            }
        }
        else
        {
            ScriptContext::SetEntryPointToProfileThunk(pFunction);
        }
    }

    // static
    void ScriptContext::SetEntryPointToProfileThunk(JavascriptFunction* function)
    {
        JavascriptMethod entryPoint = function->GetEntryPoint();
        if (entryPoint == Js::CrossSite::DefaultThunk)
        {
            function->SetEntryPoint(Js::CrossSite::ProfileThunk);
        }
        else if (entryPoint != Js::CrossSite::ProfileThunk && entryPoint != ProfileEntryThunk)
        {
            function->SetEntryPoint(ProfileEntryThunk);
        }
    }

    // static
    void ScriptContext::RestoreEntryPointFromProfileThunk(JavascriptFunction* function)
    {
        JavascriptMethod entryPoint = function->GetEntryPoint();
        if (entryPoint == Js::CrossSite::ProfileThunk)
        {
            function->SetEntryPoint(Js::CrossSite::DefaultThunk);
        }
        else if (entryPoint == ProfileEntryThunk)
        {
            function->SetEntryPoint(function->GetFunctionInfo()->GetOriginalEntryPoint());
        }
    }

    JavascriptMethod ScriptContext::GetProfileModeThunk(JavascriptMethod entryPoint)
    {
    #if ENABLE_NATIVE_CODEGEN
        Assert(!IsIntermediateCodeGenThunk(entryPoint));
    #endif
        if (entryPoint == DefaultDeferredParsingThunk || entryPoint == ProfileDeferredParsingThunk)
        {
            return ProfileDeferredParsingThunk;
        }

        if (entryPoint == DefaultDeferredDeserializeThunk || entryPoint == ProfileDeferredDeserializeThunk)
        {
            return ProfileDeferredDeserializeThunk;
        }

        if (CrossSite::IsThunk(entryPoint))
        {
            return CrossSite::ProfileThunk;
        }
        return ProfileEntryThunk;
    }
#endif // defined(ENABLE_SCRIPT_PROFILING) || defiend(ENABLE_SCRIPT_DEBUGGING)

#if _M_IX86
    __declspec(naked)
        Var ScriptContext::ProfileModeDeferredParsingThunk(RecyclableObject* function, CallInfo callInfo, ...)
    {
            // Register functions
            __asm
            {
                push ebp
                    mov ebp, esp
                    lea eax, [esp + 8]
                    push eax
                    call ScriptContext::ProfileModeDeferredParse
#ifdef _CONTROL_FLOW_GUARD
                    // verify that the call target is valid
                    mov  ecx, eax
                    call[__guard_check_icall_fptr]
                    mov eax, ecx
#endif
                    pop ebp
                    // Although we don't restore ESP here on WinCE, this is fine because script profiler is not shipped for WinCE.
                    jmp eax
            }
    }
#elif defined(_M_X64) || defined(_M_ARM32_OR_ARM64)
    // Do nothing: the implementation of ScriptContext::ProfileModeDeferredParsingThunk is declared (appropriately decorated) in
    // Language\amd64\amd64_Thunks.asm and Language\arm\arm_Thunks.asm and Language\arm64\arm64_Thunks.asm respectively.
#else
    Var ScriptContext::ProfileModeDeferredParsingThunk(RecyclableObject* function, CallInfo callInfo, ...)
    {
        Js::Throw::NotImplemented();
        return nullptr;
    }
#endif

    Js::JavascriptMethod ScriptContext::ProfileModeDeferredParse(ScriptFunction ** functionRef)
    {
#if ENABLE_DEBUG_CONFIG_OPTIONS
        char16 debugStringBuffer[MAX_FUNCTION_BODY_DEBUG_STRING_SIZE];
#endif

        OUTPUT_TRACE(Js::ScriptProfilerPhase, _u("ScriptContext::ProfileModeDeferredParse FunctionNumber : %s, startEntrypoint : 0x%08X\n"), (*functionRef)->GetFunctionProxy()->GetDebugNumberSet(debugStringBuffer), (*functionRef)->GetEntryPoint());

        BOOL fParsed = FALSE;
        JavascriptMethod entryPoint = Js::JavascriptFunction::DeferredParseCore(functionRef, fParsed);

#ifdef ENABLE_SCRIPT_PROFILING
        OUTPUT_TRACE(Js::ScriptProfilerPhase, _u("\t\tIsParsed : %s, updatedEntrypoint : 0x%08X\n"), IsTrueOrFalse(fParsed), entryPoint);

        //To get the scriptContext we only need the functionProxy
        FunctionProxy *pRootBody = (*functionRef)->GetFunctionProxy();
        ScriptContext *pScriptContext = pRootBody->GetScriptContext();
        if (pScriptContext->IsProfiling() && !pRootBody->GetFunctionBody()->HasFunctionCompiledSent())
        {
            pScriptContext->RegisterScript(pRootBody, FALSE /*fRegisterScript*/);
        }

        // We can come to this function even though we have stopped profiling.
        Assert(!pScriptContext->IsProfiling() || (*functionRef)->GetFunctionBody()->GetProfileSession() == pScriptContext->GetProfileSession());
#endif

        return entryPoint;
    }

#if _M_IX86
    __declspec(naked)
        Var ScriptContext::ProfileModeDeferredDeserializeThunk(RecyclableObject* function, CallInfo callInfo, ...)
    {
            // Register functions
            __asm
            {
                    push ebp
                    mov ebp, esp
                    push[esp + 8]
                    call ScriptContext::ProfileModeDeferredDeserialize
#ifdef _CONTROL_FLOW_GUARD
                    // verify that the call target is valid
                    mov  ecx, eax
                    call[__guard_check_icall_fptr]
                    mov eax, ecx
#endif
                    pop ebp
                    // Although we don't restore ESP here on WinCE, this is fine because script profiler is not shipped for WinCE.
                    jmp eax
            }
    }
#elif defined(_M_X64) || defined(_M_ARM32_OR_ARM64)
    // Do nothing: the implementation of ScriptContext::ProfileModeDeferredDeserializeThunk is declared (appropriately decorated) in
    // Language\amd64\amd64_Thunks.asm and Language\arm\arm_Thunks.asm respectively.
#endif

    Js::JavascriptMethod ScriptContext::ProfileModeDeferredDeserialize(ScriptFunction *function)
    {
#if ENABLE_DEBUG_CONFIG_OPTIONS
        char16 debugStringBuffer[MAX_FUNCTION_BODY_DEBUG_STRING_SIZE];
#endif

        OUTPUT_TRACE(Js::ScriptProfilerPhase, _u("ScriptContext::ProfileModeDeferredDeserialize FunctionNumber : %s\n"), function->GetFunctionProxy()->GetDebugNumberSet(debugStringBuffer));

        JavascriptMethod entryPoint = Js::JavascriptFunction::DeferredDeserialize(function);

#ifdef ENABLE_SCRIPT_PROFILING
        //To get the scriptContext; we only need the FunctionProxy
        FunctionProxy *pRootBody = function->GetFunctionProxy();
        ScriptContext *pScriptContext = pRootBody->GetScriptContext();
        if (pScriptContext->IsProfiling() && !pRootBody->GetFunctionBody()->HasFunctionCompiledSent())
        {
            pScriptContext->RegisterScript(pRootBody, FALSE /*fRegisterScript*/);
        }

        // We can come to this function even though we have stopped profiling.
        Assert(!pScriptContext->IsProfiling() || function->GetFunctionBody()->GetProfileSession() == pScriptContext->GetProfileSession());
#endif

        return entryPoint;
    }

#ifdef ENABLE_SCRIPT_PROFILING
    BOOL ScriptContext::GetProfileInfo(
        JavascriptFunction* function,
        PROFILER_TOKEN &scriptId,
        PROFILER_TOKEN &functionId)
    {
        BOOL fCanProfile = (m_pProfileCallback != nullptr && m_fTraceFunctionCall);
        if (!fCanProfile)
        {
            return FALSE;
        }

        Js::FunctionInfo* functionInfo = function->GetFunctionInfo();
        if (functionInfo->GetAttributes() & FunctionInfo::DoNotProfile)
        {
            return FALSE;
        }

        Js::FunctionBody * functionBody = functionInfo->GetFunctionBody();
        if (functionBody == nullptr)
        {
            functionId = GetFunctionNumber(functionInfo->GetOriginalEntryPoint());
            if (functionId == -1)
            {
                // Dom Call
                return m_fTraceDomCall && (m_pProfileCallback2 != nullptr);
            }
            else
            {
                // Builtin function
                scriptId = BuiltInFunctionsScriptId;
                return m_fTraceNativeFunctionCall;
            }
        }
        else if (!functionBody->GetUtf8SourceInfo()->GetIsLibraryCode() || functionBody->IsPublicLibraryCode()) // user script or public library code
        {
            scriptId = (PROFILER_TOKEN)functionBody->GetUtf8SourceInfo()->GetSourceInfoId();
            functionId = functionBody->GetFunctionNumber();
            return TRUE;
        }

        return FALSE;
    }
#endif // ENABLE_SCRIPT_PROFILING

    bool ScriptContext::IsForceNoNative()
    {
        bool forceNoNative = false;
        if (this->IsScriptContextInSourceRundownOrDebugMode())
        {
            forceNoNative = this->IsInterpreted();
        }
        else if (!Js::Configuration::Global.EnableJitInDebugMode())
        {
            forceNoNative = true;
            this->ForceNoNative();
        }
        return forceNoNative;
    }

    void ScriptContext::InitializeDebugging()
    {
        if (!this->IsScriptContextInDebugMode()) // If we already in debug mode, we would have done below changes already.
        {
            this->GetDebugContext()->SetDebuggerMode(Js::DebuggerMode::Debugging);
            if (this->IsScriptContextInDebugMode())
            {
                // Note: for this we need final IsInDebugMode and NativeCodeGen initialized,
                //       and inside EnsureScriptContext, which seems appropriate as well,
                //       it's too early as debugger manager is not registered, thus IsDebuggerEnvironmentAvailable is false.
                this->RegisterDebugThunk(false/*calledDuringAttach*/);

                // TODO: for launch scenario for external and WinRT functions it might be too late to register debug thunk here,
                //       as we need the thunk registered before FunctionInfo's for built-ins, that may throw, are created.
                //       Need to verify. If that's the case, one way would be to enumerate and fix all external/winRT thunks here.
            }
        }
    }

    // Combined profile/debug wrapper thunk.
    // - used when we profile to send profile events
    // - used when we debug, only used for built-in functions
    // - used when we profile and debug
    Var ScriptContext::DebugProfileProbeThunk(RecyclableObject* callable, CallInfo callInfo, ...)
    {
#if defined(ENABLE_SCRIPT_DEBUGGING) || defined(ENABLE_SCRIPT_PROFILING)
        RUNTIME_ARGUMENTS(args, callInfo);

        Assert(!AsmJsScriptFunction::IsWasmScriptFunction(callable));
        JavascriptFunction* function = JavascriptFunction::FromVar(callable);
        ScriptContext* scriptContext = function->GetScriptContext();
        bool functionEnterEventSent = false;
        char16 *pwszExtractedFunctionName = NULL;
        size_t functionNameLen = 0;
        const char16 *pwszFunctionName = NULL;
        HRESULT hrOfEnterEvent = S_OK;

        // We can come here when profiling is not on
        // e.g. User starts profiling, we update all thinks and then stop profiling - we don't update thunk
        // So we still get this call
#if defined(ENABLE_SCRIPT_PROFILING)
        PROFILER_TOKEN scriptId = -1;
        PROFILER_TOKEN functionId = -1;
        const bool isProfilingUserCode = scriptContext->GetThreadContext()->IsProfilingUserCode();
        const bool isUserCode = !function->IsLibraryCode();

        const bool fProfile = (isUserCode || isProfilingUserCode) // Only report user code or entry library code
            && scriptContext->GetProfileInfo(function, scriptId, functionId);

        if (fProfile)
        {
            Js::FunctionBody *pBody = function->GetFunctionBody();
            if (pBody != nullptr && !pBody->HasFunctionCompiledSent())
            {
                pBody->RegisterFunction(false/*changeThunk*/);
            }

#if DEBUG
            { // scope

                Assert(scriptContext->IsProfiling());

                if (pBody && pBody->GetProfileSession() != pBody->GetScriptContext()->GetProfileSession())
                {
                    char16 debugStringBuffer[MAX_FUNCTION_BODY_DEBUG_STRING_SIZE];
                    OUTPUT_TRACE_DEBUGONLY(Js::ScriptProfilerPhase, _u("ScriptContext::ProfileProbeThunk, ProfileSession does not match (%d != %d), functionNumber : %s, functionName : %s\n"),
                        pBody->GetProfileSession(), pBody->GetScriptContext()->GetProfileSession(), pBody->GetDebugNumberSet(debugStringBuffer), pBody->GetDisplayName());
                }
                AssertMsg(pBody == NULL || pBody->GetProfileSession() == pBody->GetScriptContext()->GetProfileSession(), "Function info wasn't reported for this profile session");
            }
#endif // DEBUG

            if (functionId == -1)
            {
                Var sourceString = function->GetSourceString();

                // SourceString will be null for the Js::BoundFunction, don't throw Enter/Exit notification in that case.
                if (sourceString != NULL)
                {
                    if (TaggedInt::Is(sourceString))
                    {
                        PropertyId nameId = TaggedInt::ToInt32(sourceString);
                        pwszFunctionName = scriptContext->GetPropertyString(nameId)->GetSz();
                    }
                    else
                    {
                        // it is string because user had called in toString extract name from it
                        Assert(JavascriptString::Is(sourceString));
                        const char16 *pwszToString = ((JavascriptString *)sourceString)->GetSz();
                        const char16 *pwszNameStart = wcsstr(pwszToString, _u(" "));
                        const char16 *pwszNameEnd = wcsstr(pwszToString, _u("("));
                        if (pwszNameStart == nullptr || pwszNameEnd == nullptr || ((int)(pwszNameEnd - pwszNameStart) <= 0))
                        {
                            functionNameLen = ((JavascriptString *)sourceString)->GetLength() + 1;
                            pwszExtractedFunctionName = HeapNewArray(char16, functionNameLen);
                            wcsncpy_s(pwszExtractedFunctionName, functionNameLen, pwszToString, _TRUNCATE);
                        }
                        else
                        {
                            functionNameLen = pwszNameEnd - pwszNameStart;
                            AssertMsg(functionNameLen < INT_MAX, "Allocating array with zero or negative length?");
                            pwszExtractedFunctionName = HeapNewArray(char16, functionNameLen);
                            wcsncpy_s(pwszExtractedFunctionName, functionNameLen, pwszNameStart + 1, _TRUNCATE);
                        }
                        pwszFunctionName = pwszExtractedFunctionName;
                    }

                    functionEnterEventSent = true;
                    Assert(pwszFunctionName != NULL);
                    hrOfEnterEvent = scriptContext->OnDispatchFunctionEnter(pwszFunctionName);
                }
            }
            else
            {
                hrOfEnterEvent = scriptContext->OnFunctionEnter(scriptId, functionId);
            }

            scriptContext->GetThreadContext()->SetIsProfilingUserCode(isUserCode); // Update IsProfilingUserCode state
        }
#endif // ENABLE_SCRIPT_PROFILING

        Var aReturn = NULL;
        JavascriptMethod origEntryPoint = function->GetFunctionInfo()->GetOriginalEntryPoint();

        if (scriptContext->IsEvalRestriction())
        {
            if (origEntryPoint == Js::GlobalObject::EntryEval)
            {
                origEntryPoint = Js::GlobalObject::EntryEvalRestrictedMode;
            }
            else if (origEntryPoint == Js::JavascriptFunction::NewInstance)
            {
                origEntryPoint = Js::JavascriptFunction::NewInstanceRestrictedMode;
            }
            else if (origEntryPoint == Js::JavascriptGeneratorFunction::NewInstance)
            {
                origEntryPoint = Js::JavascriptGeneratorFunction::NewInstanceRestrictedMode;
            }
            else if (origEntryPoint == Js::JavascriptFunction::NewAsyncFunctionInstance)
            {
                origEntryPoint = Js::JavascriptFunction::NewAsyncFunctionInstanceRestrictedMode;
            }
        }

<<<<<<< HEAD
        __TRY_FINALLY_BEGIN // SEH is not guaranteed, see the implementation
=======
        __try
>>>>>>> f84ac695
        {
            Assert(!function->IsScriptFunction() || function->GetFunctionProxy());

            // No need to wrap script functions, also can't if the wrapper is already on the stack.
            // Treat "library code" script functions, such as Intl, as built-ins:
            // use the wrapper when calling them, and do not reset the wrapper when calling them.
            bool isDebugWrapperEnabled = scriptContext->IsScriptContextInDebugMode() && IsExceptionWrapperForBuiltInsEnabled(scriptContext);
            bool useDebugWrapper =
                isDebugWrapperEnabled &&
                function->IsLibraryCode() &&
                !AutoRegisterIgnoreExceptionWrapper::IsRegistered(scriptContext->GetThreadContext());

            OUTPUT_VERBOSE_TRACE(Js::DebuggerPhase, _u("DebugProfileProbeThunk: calling function: %s isWrapperRegistered=%d useDebugWrapper=%d\n"),
                function->GetFunctionInfo()->HasBody() ? function->GetFunctionBody()->GetDisplayName() : _u("built-in/library"), AutoRegisterIgnoreExceptionWrapper::IsRegistered(scriptContext->GetThreadContext()), useDebugWrapper);

            if (scriptContext->IsScriptContextInDebugMode())
            {
                scriptContext->GetDebugContext()->GetProbeContainer()->StartRecordingCall();
            }

            if (useDebugWrapper)
            {
                // For native use wrapper and bail out on to ignore exception.
                // Extract try-catch out of hot path in normal profile mode (presence of try-catch in a function is bad for perf).
                aReturn = ProfileModeThunk_DebugModeWrapper(function, scriptContext, origEntryPoint, args);
            }
            else
            {
                if (isDebugWrapperEnabled && !function->IsLibraryCode())
                {
                    // We want to ignore exception and continue into closest user/script function down on the stack.
                    // Thus, if needed, reset the wrapper for the time of this call,
                    // so that if there is library/helper call after script function, it will use try-catch.
                    // Can't use smart/destructor object here because of __try__finally.
                    ThreadContext* threadContext = scriptContext->GetThreadContext();
                    bool isOrigWrapperPresent = threadContext->GetDebugManager()->GetDebuggingFlags()->IsBuiltInWrapperPresent();
                    if (isOrigWrapperPresent)
                    {
                        threadContext->GetDebugManager()->GetDebuggingFlags()->SetIsBuiltInWrapperPresent(false);
                    }
                    __TRY_FINALLY_BEGIN // SEH is not guaranteed, see the implementation
                    {
                        aReturn = JavascriptFunction::CallFunction<true>(function, origEntryPoint, args);
                    }
                    __FINALLY
                    {
                        threadContext->GetDebugManager()->GetDebuggingFlags()->SetIsBuiltInWrapperPresent(isOrigWrapperPresent);
                    }
                    __TRY_FINALLY_END
                }
                else
                {
                    // Can we update return address to a thunk that sends Exit event and then jmp to entry instead of Calling it.
                    // Saves stack space and it might be something we would be doing anyway for handling profile.Start/stop
                    // which can come anywhere on the stack.
                    aReturn = JavascriptFunction::CallFunction<true>(function, origEntryPoint, args);
                }
            }
        }
        __FINALLY
        {
#if defined(ENABLE_SCRIPT_PROFILING)
            if (fProfile)
            {
                if (hrOfEnterEvent != ACTIVPROF_E_PROFILER_ABSENT)
                {
                    if (functionId == -1)
                    {
                        // Check whether we have sent the Enter event or not.
                        if (functionEnterEventSent)
                        {
                            scriptContext->OnDispatchFunctionExit(pwszFunctionName);
                            if (pwszExtractedFunctionName != NULL)
                            {
                                HeapDeleteArray(functionNameLen, pwszExtractedFunctionName);
                            }
                        }
                    }
                    else
                    {
                        scriptContext->OnFunctionExit(scriptId, functionId);
                    }
                }

                scriptContext->GetThreadContext()->SetIsProfilingUserCode(isProfilingUserCode); // Restore IsProfilingUserCode state
            }
#endif

            if (scriptContext->IsScriptContextInDebugMode())
            {
                scriptContext->GetDebugContext()->GetProbeContainer()->EndRecordingCall(aReturn, function);
            }
        }
        __TRY_FINALLY_END

        return aReturn;
#else
        return nullptr;
#endif // defined(ENABLE_SCRIPT_DEBUGGING) || defined(ENABLE_SCRIPT_PROFILING)
    }

#if defined(ENABLE_SCRIPT_DEBUGGING) || defined(ENABLE_SCRIPT_PROFILING)
    // Part of ProfileModeThunk which is called in debug mode (debug or debug & profile).
    Var ScriptContext::ProfileModeThunk_DebugModeWrapper(JavascriptFunction* function, ScriptContext* scriptContext, JavascriptMethod entryPoint, Arguments& args)
    {
        AutoRegisterIgnoreExceptionWrapper autoWrapper(scriptContext->GetThreadContext());

        Var aReturn = HelperOrLibraryMethodWrapper<true>(scriptContext, [=] {
            return JavascriptFunction::CallFunction<true>(function, entryPoint, args);
        });

        return aReturn;
    }
#endif

#ifdef ENABLE_SCRIPT_PROFILING
    HRESULT ScriptContext::OnScriptCompiled(PROFILER_TOKEN scriptId, PROFILER_SCRIPT_TYPE type, IUnknown *pIDebugDocumentContext)
    {
        // TODO : can we do a delay send of these events or can we send an event before doing all this stuff that could calculate overhead?
        Assert(m_pProfileCallback != NULL);

        OUTPUT_TRACE(Js::ScriptProfilerPhase, _u("ScriptContext::OnScriptCompiled scriptId : %d, ScriptType : %d\n"), scriptId, type);

        HRESULT hr = S_OK;

        if ((type == PROFILER_SCRIPT_TYPE_NATIVE && m_fTraceNativeFunctionCall) ||
            (type != PROFILER_SCRIPT_TYPE_NATIVE && m_fTraceFunctionCall))
        {
            m_inProfileCallback = TRUE;
            hr = m_pProfileCallback->ScriptCompiled(scriptId, type, pIDebugDocumentContext);
            m_inProfileCallback = FALSE;
        }
        return hr;
    }

    HRESULT ScriptContext::OnFunctionCompiled(
        PROFILER_TOKEN functionId,
        PROFILER_TOKEN scriptId,
        const WCHAR *pwszFunctionName,
        const WCHAR *pwszFunctionNameHint,
        IUnknown *pIDebugDocumentContext)
    {
        Assert(m_pProfileCallback != NULL);

#ifdef ENABLE_DEBUG_CONFIG_OPTIONS
        if (scriptId != BuiltInFunctionsScriptId || Js::Configuration::Global.flags.Verbose)
        {
            OUTPUT_TRACE(Js::ScriptProfilerPhase, _u("ScriptContext::OnFunctionCompiled scriptId : %d, functionId : %d, FunctionName : %s, FunctionNameHint : %s\n"), scriptId, functionId, pwszFunctionName, pwszFunctionNameHint);
        }
#endif

        HRESULT hr = S_OK;

        if ((scriptId == BuiltInFunctionsScriptId && m_fTraceNativeFunctionCall) ||
            (scriptId != BuiltInFunctionsScriptId && m_fTraceFunctionCall))
        {
            m_inProfileCallback = TRUE;
            hr = m_pProfileCallback->FunctionCompiled(functionId, scriptId, pwszFunctionName, pwszFunctionNameHint, pIDebugDocumentContext);
            m_inProfileCallback = FALSE;
        }
        return hr;
    }

    HRESULT ScriptContext::OnFunctionEnter(PROFILER_TOKEN scriptId, PROFILER_TOKEN functionId)
    {
        if (m_pProfileCallback == NULL)
        {
            return ACTIVPROF_E_PROFILER_ABSENT;
        }

        OUTPUT_VERBOSE_TRACE(Js::ScriptProfilerPhase, _u("ScriptContext::OnFunctionEnter scriptId : %d, functionId : %d\n"), scriptId, functionId);

        HRESULT hr = S_OK;

        if ((scriptId == BuiltInFunctionsScriptId && m_fTraceNativeFunctionCall) ||
            (scriptId != BuiltInFunctionsScriptId && m_fTraceFunctionCall))
        {
            m_inProfileCallback = TRUE;
            hr = m_pProfileCallback->OnFunctionEnter(scriptId, functionId);
            m_inProfileCallback = FALSE;
        }
        return hr;
    }

    HRESULT ScriptContext::OnFunctionExit(PROFILER_TOKEN scriptId, PROFILER_TOKEN functionId)
    {
        if (m_pProfileCallback == NULL)
        {
            return ACTIVPROF_E_PROFILER_ABSENT;
        }

        OUTPUT_VERBOSE_TRACE(Js::ScriptProfilerPhase, _u("ScriptContext::OnFunctionExit scriptId : %d, functionId : %d\n"), scriptId, functionId);

        HRESULT hr = S_OK;

        if ((scriptId == BuiltInFunctionsScriptId && m_fTraceNativeFunctionCall) ||
            (scriptId != BuiltInFunctionsScriptId && m_fTraceFunctionCall))
        {
            m_inProfileCallback = TRUE;
            hr = m_pProfileCallback->OnFunctionExit(scriptId, functionId);
            m_inProfileCallback = FALSE;
        }
        return hr;
    }

    HRESULT ScriptContext::FunctionExitSenderThunk(PROFILER_TOKEN functionId, PROFILER_TOKEN scriptId, ScriptContext *pScriptContext)
    {
        return pScriptContext->OnFunctionExit(scriptId, functionId);
    }

    HRESULT ScriptContext::FunctionExitByNameSenderThunk(const char16 *pwszFunctionName, ScriptContext *pScriptContext)
    {
        return pScriptContext->OnDispatchFunctionExit(pwszFunctionName);
    }
#endif // ENABLE_SCRIPT_PROFILING

    Js::PropertyId ScriptContext::GetFunctionNumber(JavascriptMethod entryPoint)
    {
        return (m_pBuiltinFunctionIdMap == NULL) ? -1 : m_pBuiltinFunctionIdMap->Lookup(entryPoint, -1);
    }

    HRESULT ScriptContext::RegisterLibraryFunction(const char16 *pwszObjectName, const char16 *pwszFunctionName, Js::PropertyId functionPropertyId, JavascriptMethod entryPoint)
    {
#if defined(ENABLE_SCRIPT_PROFILING)
#if DEBUG
        const char16 *pwszObjectNameFromProperty = const_cast<char16 *>(GetPropertyName(functionPropertyId)->GetBuffer());
        if (GetPropertyName(functionPropertyId)->IsSymbol())
        {
            // The spec names functions whose property is a well known symbol as the description from the symbol
            // wrapped in square brackets, so verify by skipping past first bracket
            Assert(!wcsncmp(pwszFunctionName + 1, pwszObjectNameFromProperty, wcslen(pwszObjectNameFromProperty)));
            Assert(wcslen(pwszFunctionName) == wcslen(pwszObjectNameFromProperty) + 2);
        }
        else
        {
            Assert(!wcscmp(pwszFunctionName, pwszObjectNameFromProperty));
        }
        Assert(m_pBuiltinFunctionIdMap != NULL);
#endif

        // Create the propertyId as object.functionName if it is not global function
        // the global functions would be recognized by just functionName
        // e.g. with functionName, toString, depending on objectName, it could be Object.toString, or Date.toString
        char16 szTempName[70];
        if (pwszObjectName != NULL)
        {
            // Create name as "object.function"
            swprintf_s(szTempName, 70, _u("%s.%s"), pwszObjectName, pwszFunctionName);
            functionPropertyId = GetOrAddPropertyIdTracked(szTempName, (uint)wcslen(szTempName));
        }

        Js::PropertyId cachedFunctionId;
        bool keyFound = m_pBuiltinFunctionIdMap->TryGetValue(entryPoint, &cachedFunctionId);

        if (keyFound)
        {
            // Entry point is already in the map
            if (cachedFunctionId != functionPropertyId)
            {
                // This is the scenario where we could be using same function for multiple builtin functions
                // e.g. Error.toString, WinRTError.toString etc.
                // We would ignore these extra entrypoints because while profiling, identifying which object's toString is too costly for its worth
                return S_OK;
            }

            // else is the scenario where map was created by earlier profiling session and we are yet to send function compiled for this session
        }
        else
        {
#if DBG
            m_pBuiltinFunctionIdMap->MapUntil([&](JavascriptMethod, Js::PropertyId propertyId) -> bool
            {
                if (functionPropertyId == propertyId)
                {
                    Assert(false);
                    return true;
                }
                return false;
            });
#endif

            // throws, this must always be in a function that handles OOM
            m_pBuiltinFunctionIdMap->Add(entryPoint, functionPropertyId);
        }

        // Use name with "Object." if its not a global function
        if (pwszObjectName != NULL)
        {
            return OnFunctionCompiled(functionPropertyId, BuiltInFunctionsScriptId, szTempName, NULL, NULL);
        }
        else
        {
            return OnFunctionCompiled(functionPropertyId, BuiltInFunctionsScriptId, pwszFunctionName, NULL, NULL);
        }
#else
        return S_OK;
#endif // ENABLE_SCRIPT_PROFILING
    }

    void ScriptContext::BindReference(void * addr)
    {
        Assert(!this->isClosed);
        Assert(this->guestArena);
        Assert(recycler->IsValidObject(addr));
#if DBG
        Assert(!bindRef.ContainsKey(addr));     // Make sure we don't bind the same pointer twice
        bindRef.AddNew(addr);
#endif
        javascriptLibrary->BindReference(addr);

#ifdef RECYCLER_PERF_COUNTERS
        this->bindReferenceCount++;
        RECYCLER_PERF_COUNTER_INC(BindReference);
#endif
    }

#ifdef PROFILE_STRINGS
    StringProfiler* ScriptContext::GetStringProfiler()
    {
        return stringProfiler;
    }
#endif

    void ScriptContext::FreeFunctionEntryPoint(Js::JavascriptMethod method)
    {
#if ENABLE_NATIVE_CODEGEN
        FreeNativeCodeGenAllocation(this, method);
#endif
    }

    void ScriptContext::RegisterProtoInlineCache(InlineCache *pCache, PropertyId propId)
    {
        hasProtoOrStoreFieldInlineCache = true;
        threadContext->RegisterProtoInlineCache(pCache, propId);
    }

    void ScriptContext::InvalidateProtoCaches(const PropertyId propertyId)
    {
        threadContext->InvalidateProtoInlineCaches(propertyId);
        // Because setter inline caches get registered in the store field chain, we must invalidate that
        // chain whenever we invalidate the proto chain.
        threadContext->InvalidateStoreFieldInlineCaches(propertyId);
#if ENABLE_NATIVE_CODEGEN
        threadContext->InvalidatePropertyGuards(propertyId);
#endif
        threadContext->InvalidateProtoTypePropertyCaches(propertyId);
    }

    void ScriptContext::InvalidateAllProtoCaches()
    {
        threadContext->InvalidateAllProtoInlineCaches();
        // Because setter inline caches get registered in the store field chain, we must invalidate that
        // chain whenever we invalidate the proto chain.
        threadContext->InvalidateAllStoreFieldInlineCaches();
#if ENABLE_NATIVE_CODEGEN
        threadContext->InvalidateAllPropertyGuards();
#endif
        threadContext->InvalidateAllProtoTypePropertyCaches();
    }

    void ScriptContext::RegisterStoreFieldInlineCache(InlineCache *pCache, PropertyId propId)
    {
        hasProtoOrStoreFieldInlineCache = true;
        threadContext->RegisterStoreFieldInlineCache(pCache, propId);
    }

    void ScriptContext::InvalidateStoreFieldCaches(const PropertyId propertyId)
    {
        threadContext->InvalidateStoreFieldInlineCaches(propertyId);
#if ENABLE_NATIVE_CODEGEN
        threadContext->InvalidatePropertyGuards(propertyId);
#endif
    }

    void ScriptContext::InvalidateAllStoreFieldCaches()
    {
        threadContext->InvalidateAllStoreFieldInlineCaches();
    }

    void ScriptContext::RegisterIsInstInlineCache(Js::IsInstInlineCache * cache, Js::Var function)
    {
        Assert(JavascriptFunction::FromVar(function)->GetScriptContext() == this);
        hasIsInstInlineCache = true;
        threadContext->RegisterIsInstInlineCache(cache, function);
    }

#if DBG
    bool ScriptContext::IsIsInstInlineCacheRegistered(Js::IsInstInlineCache * cache, Js::Var function)
    {
        return threadContext->IsIsInstInlineCacheRegistered(cache, function);
    }
#endif

    void ScriptContext::CleanSourceListInternal(bool calledDuringMark)
    {
        bool fCleanupDocRequired = false;
        for (int i = 0; i < sourceList->Count(); i++)
        {
            if (this->sourceList->IsItemValid(i))
            {
                RecyclerWeakReference<Utf8SourceInfo>* sourceInfoWeakRef = this->sourceList->Item(i);
                Utf8SourceInfo* strongRef = nullptr;

                if (calledDuringMark)
                {
                    strongRef = sourceInfoWeakRef->FastGet();
                }
                else
                {
                    strongRef = sourceInfoWeakRef->Get();
                }

                if (strongRef == nullptr)
                {
                    this->sourceList->RemoveAt(i);
                    fCleanupDocRequired = true;
                }
            }
        }

#ifdef ENABLE_SCRIPT_PROFILING
        // If the sourceList got changed, in we need to refresh the nondebug document list in the profiler mode.
        if (fCleanupDocRequired && m_pProfileCallback != NULL)
        {
            Assert(CleanupDocumentContext != NULL);
            CleanupDocumentContext(this);
        }
#endif // ENABLE_SCRIPT_PROFILING
    }

    void ScriptContext::ClearScriptContextCaches()
    {
        // Prevent reentrancy for the following work, which is not required to be done on every call to this function including
        // reentrant calls
        if (this->isPerformingNonreentrantWork || !this->hasUsedInlineCache)
        {
            return;
        }

        class AutoCleanup
        {
        private:
            ScriptContext *const scriptContext;

        public:
            AutoCleanup(ScriptContext *const scriptContext) : scriptContext(scriptContext)
            {
                scriptContext->isPerformingNonreentrantWork = true;
            }

            ~AutoCleanup()
            {
                scriptContext->isPerformingNonreentrantWork = false;
            }
        } autoCleanup(this);

        if (this->isScriptContextActuallyClosed)
        {
            return;
        }
        Assert(this->guestArena);

        if (EnableEvalMapCleanup())
        {
            // The eval map is not re-entrant, so make sure it's not in the middle of adding an entry
            // Also, don't clean the eval map if the debugger is attached
            if (!this->IsScriptContextInDebugMode())
            {
                if (this->Cache()->evalCacheDictionary != nullptr)
                {
                    this->CleanDynamicFunctionCache<Js::EvalCacheTopLevelDictionary>(this->Cache()->evalCacheDictionary->GetDictionary());
                }
                if (this->Cache()->indirectEvalCacheDictionary != nullptr)
                {
                    this->CleanDynamicFunctionCache<Js::EvalCacheTopLevelDictionary>(this->Cache()->indirectEvalCacheDictionary->GetDictionary());
                }
                if (this->Cache()->newFunctionCache != nullptr)
                {
                    this->CleanDynamicFunctionCache<Js::NewFunctionCache>(this->Cache()->newFunctionCache);
                }
                if (this->hostScriptContext != nullptr)
                {
                    this->hostScriptContext->CleanDynamicCodeCache();
                }

            }
        }

        if (REGEX_CONFIG_FLAG(DynamicRegexMruListSize) > 0)
        {
            GetDynamicRegexMap()->RemoveRecentlyUnusedItems();
        }

        CleanSourceListInternal(true);
    }

void ScriptContext::ClearInlineCaches()
{
    if (this->hasUsedInlineCache)
    {
        GetInlineCacheAllocator()->ZeroAll();
        this->hasUsedInlineCache = false;
        this->hasProtoOrStoreFieldInlineCache = false;
    }

    Assert(GetInlineCacheAllocator()->IsAllZero());
}

void ScriptContext::ClearIsInstInlineCaches()
{
    if (this->hasIsInstInlineCache)
    {
        GetIsInstInlineCacheAllocator()->ZeroAll();
        this->hasIsInstInlineCache = false;
    }

    Assert(GetIsInstInlineCacheAllocator()->IsAllZero());
}

void ScriptContext::ClearForInCaches()
{
    ForInCacheAllocator()->ZeroAll();
    Assert(ForInCacheAllocator()->IsAllZero());
}


#ifdef PERSISTENT_INLINE_CACHES
void ScriptContext::ClearInlineCachesWithDeadWeakRefs()
{
    if (this->hasUsedInlineCache)
    {
        GetInlineCacheAllocator()->ClearCachesWithDeadWeakRefs(this->recycler);
        Assert(GetInlineCacheAllocator()->HasNoDeadWeakRefs(this->recycler));
    }
}
#endif

#if ENABLE_NATIVE_CODEGEN
void ScriptContext::RegisterConstructorCache(Js::PropertyId propertyId, Js::ConstructorCache* cache)
{
    this->threadContext->RegisterConstructorCache(propertyId, cache);
}
#endif

JITPageAddrToFuncRangeCache *
ScriptContext::GetJitFuncRangeCache()
{
    return jitFuncRangeCache;
}

void ScriptContext::RegisterPrototypeChainEnsuredToHaveOnlyWritableDataPropertiesScriptContext()
{
    Assert(!IsClosed());

    if (registeredPrototypeChainEnsuredToHaveOnlyWritableDataPropertiesScriptContext == nullptr)
    {
        DoRegisterPrototypeChainEnsuredToHaveOnlyWritableDataPropertiesScriptContext();
    }
}

    void ScriptContext::DoRegisterPrototypeChainEnsuredToHaveOnlyWritableDataPropertiesScriptContext()
    {
        Assert(!IsClosed());
        Assert(registeredPrototypeChainEnsuredToHaveOnlyWritableDataPropertiesScriptContext == nullptr);

        // this call may throw OOM
        registeredPrototypeChainEnsuredToHaveOnlyWritableDataPropertiesScriptContext = threadContext->RegisterPrototypeChainEnsuredToHaveOnlyWritableDataPropertiesScriptContext(this);
    }

    void ScriptContext::ClearPrototypeChainEnsuredToHaveOnlyWritableDataPropertiesCaches()
    {
        Assert(registeredPrototypeChainEnsuredToHaveOnlyWritableDataPropertiesScriptContext != nullptr);
        if (!isFinalized)
        {
            javascriptLibrary->NoPrototypeChainsAreEnsuredToHaveOnlyWritableDataProperties();
        }

        // Caller will unregister the script context from the thread context
        registeredPrototypeChainEnsuredToHaveOnlyWritableDataPropertiesScriptContext = nullptr;
    }

    JavascriptString * ScriptContext::GetLastNumberToStringRadix10(double value)
    {
        if (value == lastNumberToStringRadix10)
        {
            return Cache()->lastNumberToStringRadix10String;
        }
        return nullptr;
    }

    void
        ScriptContext::SetLastNumberToStringRadix10(double value, JavascriptString * str)
    {
            lastNumberToStringRadix10 = value;
            Cache()->lastNumberToStringRadix10String = str;
    }

    bool ScriptContext::GetLastUtcTimeFromStr(JavascriptString * str, double& dbl)
    {
        Assert(str != nullptr);
        if (str != Cache()->lastUtcTimeFromStrString)
        {
            if (Cache()->lastUtcTimeFromStrString == nullptr
                || !JavascriptString::Equals(str, Cache()->lastUtcTimeFromStrString))
            {
                return false;
            }
        }
        dbl = lastUtcTimeFromStr;
        return true;
    }

    void
    ScriptContext::SetLastUtcTimeFromStr(JavascriptString * str, double value)
    {
            lastUtcTimeFromStr = value;
            Cache()->lastUtcTimeFromStrString = str;
    }

#if ENABLE_NATIVE_CODEGEN
    BOOL ScriptContext::IsNativeAddress(void * codeAddr)
    {
        return this->GetThreadContext()->IsNativeAddress(codeAddr, this);
    }
#endif

    bool ScriptContext::SetDispatchProfile(bool fSet, JavascriptMethod dispatchInvoke)
    {
        if (!fSet)
        {
            this->javascriptLibrary->SetDispatchProfile(false, dispatchInvoke);
            return true;
        }
#ifdef ENABLE_SCRIPT_PROFILING
        else if (m_fTraceDomCall)
        {
            this->javascriptLibrary->SetDispatchProfile(true, dispatchInvoke);
            return true;
        }
#endif // ENABLE_SCRIPT_PROFILING

        return false;
    }

#ifdef ENABLE_SCRIPT_PROFILING
    HRESULT ScriptContext::OnDispatchFunctionEnter(const WCHAR *pwszFunctionName)
    {
        if (m_pProfileCallback2 == NULL)
        {
            return ACTIVPROF_E_PROFILER_ABSENT;
        }

        HRESULT hr = S_OK;

        if (m_fTraceDomCall)
        {
            m_inProfileCallback = TRUE;
            hr = m_pProfileCallback2->OnFunctionEnterByName(pwszFunctionName, PROFILER_SCRIPT_TYPE_DOM);
            m_inProfileCallback = FALSE;
        }
        return hr;
    }

    HRESULT ScriptContext::OnDispatchFunctionExit(const WCHAR *pwszFunctionName)
    {
        if (m_pProfileCallback2 == NULL)
        {
            return ACTIVPROF_E_PROFILER_ABSENT;
        }

        HRESULT hr = S_OK;

        if (m_fTraceDomCall)
        {
            m_inProfileCallback = TRUE;
            hr = m_pProfileCallback2->OnFunctionExitByName(pwszFunctionName, PROFILER_SCRIPT_TYPE_DOM);
            m_inProfileCallback = FALSE;
        }
        return hr;
    }
#endif // ENABLE_SCRIPT_PROFILING

    void ScriptContext::SetBuiltInLibraryFunction(JavascriptMethod entryPoint, JavascriptFunction* function)
    {
        if (!isClosed)
        {
            if (builtInLibraryFunctions == NULL)
            {
                Assert(this->recycler);

                builtInLibraryFunctions = RecyclerNew(this->recycler, BuiltInLibraryFunctionMap, this->recycler);
                Cache()->builtInLibraryFunctions = builtInLibraryFunctions;
            }

            builtInLibraryFunctions->Item(entryPoint, function);
        }
    }

#if ENABLE_NATIVE_CODEGEN
    void ScriptContext::InitializeRemoteScriptContext()
    {
        Assert(JITManager::GetJITManager()->IsOOPJITEnabled());

        if (!JITManager::GetJITManager()->IsConnected())
        {
            return;
        }
        ScriptContextDataIDL contextData;
        contextData.nullAddr = (intptr_t)GetLibrary()->GetNull();
        contextData.undefinedAddr = (intptr_t)GetLibrary()->GetUndefined();
        contextData.trueAddr = (intptr_t)GetLibrary()->GetTrue();
        contextData.falseAddr = (intptr_t)GetLibrary()->GetFalse();
        contextData.undeclBlockVarAddr = (intptr_t)GetLibrary()->GetUndeclBlockVar();
        contextData.scriptContextAddr = (intptr_t)this;
        contextData.emptyStringAddr = (intptr_t)GetLibrary()->GetEmptyString();
        contextData.negativeZeroAddr = (intptr_t)GetLibrary()->GetNegativeZero();
        contextData.numberTypeStaticAddr = (intptr_t)GetLibrary()->GetNumberTypeStatic();
        contextData.stringTypeStaticAddr = (intptr_t)GetLibrary()->GetStringTypeStatic();
        contextData.objectTypeAddr = (intptr_t)GetLibrary()->GetObjectType();
        contextData.objectHeaderInlinedTypeAddr = (intptr_t)GetLibrary()->GetObjectHeaderInlinedType();
        contextData.regexTypeAddr = (intptr_t)GetLibrary()->GetRegexType();
        contextData.arrayConstructorAddr = (intptr_t)GetLibrary()->GetArrayConstructor();
        contextData.arrayTypeAddr = (intptr_t)GetLibrary()->GetArrayType();
        contextData.nativeIntArrayTypeAddr = (intptr_t)GetLibrary()->GetNativeIntArrayType();
        contextData.nativeFloatArrayTypeAddr = (intptr_t)GetLibrary()->GetNativeFloatArrayType();
        contextData.charStringCacheAddr = (intptr_t)&GetLibrary()->GetCharStringCache();
        contextData.libraryAddr = (intptr_t)GetLibrary();
        contextData.globalObjectAddr = (intptr_t)GetLibrary()->GetGlobalObject();
        contextData.builtinFunctionsBaseAddr = (intptr_t)GetLibrary()->GetBuiltinFunctions();
        contextData.sideEffectsAddr = optimizationOverrides.GetAddressOfSideEffects();
        contextData.arraySetElementFastPathVtableAddr = (intptr_t)optimizationOverrides.GetAddressOfArraySetElementFastPathVtable();
        contextData.intArraySetElementFastPathVtableAddr = (intptr_t)optimizationOverrides.GetAddressOfIntArraySetElementFastPathVtable();
        contextData.floatArraySetElementFastPathVtableAddr = (intptr_t)optimizationOverrides.GetAddressOfFloatArraySetElementFastPathVtable();
        contextData.recyclerAddr = (intptr_t)GetRecycler();
        contextData.recyclerAllowNativeCodeBumpAllocation = GetRecycler()->AllowNativeCodeBumpAllocation();
        contextData.numberAllocatorAddr = (intptr_t)GetNumberAllocator();
#ifdef RECYCLER_MEMORY_VERIFY
        contextData.isRecyclerVerifyEnabled = (boolean)recycler->VerifyEnabled();
        contextData.recyclerVerifyPad = recycler->GetVerifyPad();
#else
        // TODO: OOP JIT, figure out how to have this only in debug build
        contextData.isRecyclerVerifyEnabled = FALSE;
        contextData.recyclerVerifyPad = 0;
#endif
        contextData.debuggingFlagsAddr = GetDebuggingFlagsAddr();
        contextData.debugStepTypeAddr = GetDebugStepTypeAddr();
        contextData.debugFrameAddressAddr = GetDebugFrameAddressAddr();
        contextData.debugScriptIdWhenSetAddr = GetDebugScriptIdWhenSetAddr();

        contextData.numberAllocatorAddr = (intptr_t)GetNumberAllocator();
        contextData.isSIMDEnabled = GetConfig()->IsSimdjsEnabled();
        CompileAssert(VTableValue::Count == VTABLE_COUNT); // need to update idl when this changes

        auto vtblAddresses = GetLibrary()->GetVTableAddresses();
        for (unsigned int i = 0; i < VTableValue::Count; i++)
        {
            contextData.vtableAddresses[i] = vtblAddresses[i];
        }

        bool allowPrereserveAlloc = true;
#if !_M_X64_OR_ARM64
        if (this->webWorkerId != Js::Constants::NonWebWorkerContextId)
        {
            allowPrereserveAlloc = false;
        }
#endif
#ifndef _CONTROL_FLOW_GUARD
        allowPrereserveAlloc = false;
#endif
        // The EnsureJITThreadContext() call could fail if the JIT Server process has died. In such cases, we should not try to do anything further in the client process.
        if (this->GetThreadContext()->EnsureJITThreadContext(allowPrereserveAlloc))
        {
            HRESULT hr = JITManager::GetJITManager()->InitializeScriptContext(&contextData, this->GetThreadContext()->GetRemoteThreadContextAddr(), &m_remoteScriptContextAddr);
            JITManager::HandleServerCallResult(hr, RemoteCallType::StateUpdate);
        }
    }
#endif

    intptr_t ScriptContext::GetNullAddr() const
    {
        return (intptr_t)GetLibrary()->GetNull();
    }

    intptr_t ScriptContext::GetUndefinedAddr() const
    {
        return (intptr_t)GetLibrary()->GetUndefined();
    }

    intptr_t ScriptContext::GetTrueAddr() const
    {
        return (intptr_t)GetLibrary()->GetTrue();
    }

    intptr_t ScriptContext::GetFalseAddr() const
    {
        return (intptr_t)GetLibrary()->GetFalse();
    }

    intptr_t ScriptContext::GetUndeclBlockVarAddr() const
    {
        return (intptr_t)GetLibrary()->GetUndeclBlockVar();
    }

    intptr_t ScriptContext::GetEmptyStringAddr() const
    {
        return (intptr_t)GetLibrary()->GetEmptyString();
    }

    intptr_t ScriptContext::GetNegativeZeroAddr() const
    {
        return (intptr_t)GetLibrary()->GetNegativeZero();
    }

    intptr_t ScriptContext::GetNumberTypeStaticAddr() const
    {
        return (intptr_t)GetLibrary()->GetNumberTypeStatic();
    }

    intptr_t ScriptContext::GetStringTypeStaticAddr() const
    {
        return (intptr_t)GetLibrary()->GetStringTypeStatic();
    }

    intptr_t ScriptContext::GetObjectTypeAddr() const
    {
        return (intptr_t)GetLibrary()->GetObjectType();
    }

    intptr_t ScriptContext::GetObjectHeaderInlinedTypeAddr() const
    {
        return (intptr_t)GetLibrary()->GetObjectHeaderInlinedType();
    }

    intptr_t ScriptContext::GetRegexTypeAddr() const
    {
        return (intptr_t)GetLibrary()->GetRegexType();
    }

    intptr_t ScriptContext::GetArrayTypeAddr() const
    {
        return (intptr_t)GetLibrary()->GetArrayType();
    }

    intptr_t ScriptContext::GetNativeIntArrayTypeAddr() const
    {
        return (intptr_t)GetLibrary()->GetNativeIntArrayType();
    }

    intptr_t ScriptContext::GetNativeFloatArrayTypeAddr() const
    {
        return (intptr_t)GetLibrary()->GetNativeFloatArrayType();
    }

    intptr_t ScriptContext::GetArrayConstructorAddr() const
    {
        return (intptr_t)GetLibrary()->GetArrayConstructor();
    }

    intptr_t ScriptContext::GetCharStringCacheAddr() const
    {
        return (intptr_t)&GetLibrary()->GetCharStringCache();
    }

    intptr_t ScriptContext::GetSideEffectsAddr() const
    {
        return optimizationOverrides.GetAddressOfSideEffects();
    }

    intptr_t ScriptContext::GetArraySetElementFastPathVtableAddr() const
    {
        return optimizationOverrides.GetArraySetElementFastPathVtableAddr();
    }

    intptr_t ScriptContext::GetIntArraySetElementFastPathVtableAddr() const
    {
        return optimizationOverrides.GetIntArraySetElementFastPathVtableAddr();
    }

    intptr_t ScriptContext::GetFloatArraySetElementFastPathVtableAddr() const
    {
        return optimizationOverrides.GetFloatArraySetElementFastPathVtableAddr();
    }

    intptr_t ScriptContext::GetBuiltinFunctionsBaseAddr() const
    {
        return (intptr_t)GetLibrary()->GetBuiltinFunctions();
    }

    intptr_t ScriptContext::GetLibraryAddr() const
    {
        return (intptr_t)GetLibrary();
    }

    intptr_t ScriptContext::GetGlobalObjectAddr() const
    {
        return (intptr_t)GetLibrary()->GetGlobalObject();
    }

    intptr_t ScriptContext::GetGlobalObjectThisAddr() const
    {
        return (intptr_t)GetLibrary()->GetGlobalObject()->ToThis();
    }

    intptr_t ScriptContext::GetNumberAllocatorAddr() const
    {
        return (intptr_t)&numberAllocator;
    }

    intptr_t ScriptContext::GetRecyclerAddr() const
    {
        return (intptr_t)GetRecycler();
    }

    intptr_t ScriptContext::GetDebuggingFlagsAddr() const
    {
        return this->threadContext->GetDebugManager()->GetDebuggingFlagsAddr();
    }

    intptr_t ScriptContext::GetDebugStepTypeAddr() const
    {
        return (intptr_t)this->threadContext->GetDebugManager()->stepController.GetAddressOfStepType();
    }

    intptr_t ScriptContext::GetDebugFrameAddressAddr() const
    {
        return (intptr_t)this->threadContext->GetDebugManager()->stepController.GetAddressOfFrameAddress();
    }

    intptr_t ScriptContext::GetDebugScriptIdWhenSetAddr() const
    {
        return (intptr_t)this->threadContext->GetDebugManager()->stepController.GetAddressOfScriptIdWhenSet();
    }

    bool ScriptContext::GetRecyclerAllowNativeCodeBumpAllocation() const
    {
        return GetRecycler()->AllowNativeCodeBumpAllocation();
    }

    bool ScriptContext::IsSIMDEnabled() const
    {
        return GetConfig()->IsSimdjsEnabled();
    }

    bool ScriptContext::IsPRNGSeeded() const
    {
        return GetLibrary()->IsPRNGSeeded();
    }

    intptr_t ScriptContext::GetAddr() const
    {
        return (intptr_t)this;
    }

#if ENABLE_NATIVE_CODEGEN
    void ScriptContext::AddToDOMFastPathHelperMap(intptr_t funcInfoAddr, IR::JnHelperMethod helper)
    {
        m_domFastPathHelperMap->Add(funcInfoAddr, helper);
    }

    IR::JnHelperMethod ScriptContext::GetDOMFastPathHelper(intptr_t funcInfoAddr)
    {
        IR::JnHelperMethod helper;

        m_domFastPathHelperMap->LockResize();
        bool found = m_domFastPathHelperMap->TryGetValue(funcInfoAddr, &helper);
        m_domFastPathHelperMap->UnlockResize();

        Assert(found);
        return helper;
    }
#endif

    intptr_t ScriptContext::GetVTableAddress(VTableValue vtableType) const
    {
        Assert(vtableType < VTableValue::Count);
        return GetLibrary()->GetVTableAddresses()[vtableType];
    }

    bool ScriptContext::IsRecyclerVerifyEnabled() const
    {
#ifdef RECYCLER_MEMORY_VERIFY
        return recycler->VerifyEnabled() != FALSE;
#else
        return false;
#endif
    }

    uint ScriptContext::GetRecyclerVerifyPad() const
    {
#ifdef RECYCLER_MEMORY_VERIFY
        return recycler->GetVerifyPad();
#else
        return 0;
#endif
    }

    JavascriptFunction* ScriptContext::GetBuiltInLibraryFunction(JavascriptMethod entryPoint)
    {
        JavascriptFunction * function = NULL;
        if (builtInLibraryFunctions)
        {
            builtInLibraryFunctions->TryGetValue(entryPoint, &function);
        }
        return function;
    }

#if ENABLE_PROFILE_INFO
    template<template<typename> class BarrierT>
    void ScriptContext::AddDynamicProfileInfo(
        FunctionBody * functionBody, BarrierT<DynamicProfileInfo>& dynamicProfileInfo)
    {
        Assert(functionBody->GetScriptContext() == this);
        Assert(functionBody->HasValidSourceInfo());

        DynamicProfileInfo * newDynamicProfileInfo = dynamicProfileInfo;
        // If it is a dynamic script - we should create a profile info bound to the threadContext for its lifetime.
        SourceContextInfo* sourceContextInfo = functionBody->GetSourceContextInfo();
        SourceDynamicProfileManager* profileManager = sourceContextInfo->sourceDynamicProfileManager;
        if (sourceContextInfo->IsDynamic())
        {
            if (profileManager != nullptr)
            {
                // There is an in-memory cache and dynamic profile info is coming from there
                if (newDynamicProfileInfo == nullptr)
                {
                    newDynamicProfileInfo = DynamicProfileInfo::New(this->GetRecycler(), functionBody, true /* persistsAcrossScriptContexts */);
                    profileManager->UpdateDynamicProfileInfo(functionBody->GetLocalFunctionId(), newDynamicProfileInfo);
                    dynamicProfileInfo = newDynamicProfileInfo;
                }
                profileManager->MarkAsExecuted(functionBody->GetLocalFunctionId());
                newDynamicProfileInfo->UpdateFunctionInfo(functionBody, this->GetRecycler());
            }
            else
            {
                if (newDynamicProfileInfo == nullptr)
                {
                    newDynamicProfileInfo = functionBody->AllocateDynamicProfile();
                }
                dynamicProfileInfo = newDynamicProfileInfo;
            }
        }
        else
        {
            if (newDynamicProfileInfo == nullptr)
            {
                newDynamicProfileInfo = functionBody->AllocateDynamicProfile();
                dynamicProfileInfo = newDynamicProfileInfo;
            }
            Assert(functionBody->GetInterpretedCount() == 0);
#if DBG_DUMP || defined(DYNAMIC_PROFILE_STORAGE) || defined(RUNTIME_DATA_COLLECTION)

            if (this->Cache()->profileInfoList)
            {
                this->Cache()->profileInfoList->Prepend(this->GetRecycler(), newDynamicProfileInfo);
            }
#endif
            if (!startupComplete)
            {
                Assert(profileManager);
                profileManager->MarkAsExecuted(functionBody->GetLocalFunctionId());
            }
        }
        Assert(dynamicProfileInfo != nullptr);
    }
    template void  ScriptContext::AddDynamicProfileInfo<WriteBarrierPtr>(FunctionBody *, WriteBarrierPtr<DynamicProfileInfo>&);
#endif

    CharClassifier const * ScriptContext::GetCharClassifier(void) const
    {
        return this->charClassifier;
    }

    void ScriptContext::OnStartupComplete()
    {
        JS_ETW(EventWriteJSCRIPT_ON_STARTUP_COMPLETE(this));

        SaveStartupProfileAndRelease();
    }

    void ScriptContext::SaveStartupProfileAndRelease(bool isSaveOnClose)
    {
        // No need to save profiler info in JSRT scenario at this time.
        if (GetThreadContext()->IsJSRT())
        {
            return;
        }
        if (!startupComplete && this->Cache()->sourceContextInfoMap)
        {
#if ENABLE_PROFILE_INFO
            this->Cache()->sourceContextInfoMap->Map([&](DWORD_PTR dwHostSourceContext, SourceContextInfo* info)
            {
                Assert(info->sourceDynamicProfileManager);
                uint bytesWritten = info->sourceDynamicProfileManager->SaveToProfileCacheAndRelease(info);
                if (bytesWritten > 0)
                {
                    JS_ETW(EventWriteJSCRIPT_PROFILE_SAVE(info->dwHostSourceContext, this, bytesWritten, isSaveOnClose));
                    OUTPUT_TRACE(Js::DynamicProfilePhase, _u("Profile saving succeeded\n"));
                }
            });
#endif
        }
        startupComplete = true;
    }

    void ScriptContext::SetFastDOMenabled()
    {
        fastDOMenabled = true; Assert(globalObject->GetDirectHostObject() != NULL);
    }

#if DYNAMIC_INTERPRETER_THUNK
    JavascriptMethod ScriptContext::GetNextDynamicAsmJsInterpreterThunk(PVOID* ppDynamicInterpreterThunk)
    {
#ifdef ASMJS_PLAT
        return (JavascriptMethod)this->asmJsInterpreterThunkEmitter->GetNextThunk(ppDynamicInterpreterThunk);
#else
        __debugbreak();
        return nullptr;
#endif
    }

    JavascriptMethod ScriptContext::GetNextDynamicInterpreterThunk(PVOID* ppDynamicInterpreterThunk)
    {
        return (JavascriptMethod)this->interpreterThunkEmitter->GetNextThunk(ppDynamicInterpreterThunk);
    }

#if DBG
    BOOL ScriptContext::IsDynamicInterpreterThunk(JavascriptMethod address)
    {
        return this->interpreterThunkEmitter->IsInHeap((void*)address);
    }
#endif

    void ScriptContext::ReleaseDynamicInterpreterThunk(BYTE* address, bool addtoFreeList)
    {
        this->interpreterThunkEmitter->Release(address, addtoFreeList);
    }

    void ScriptContext::ReleaseDynamicAsmJsInterpreterThunk(BYTE* address, bool addtoFreeList)
    {
#ifdef ASMJS_PLAT
        this->asmJsInterpreterThunkEmitter->Release(address, addtoFreeList);
#else
        Assert(UNREACHED);
#endif
    }
#endif

    bool ScriptContext::IsExceptionWrapperForBuiltInsEnabled()
    {
        return ScriptContext::IsExceptionWrapperForBuiltInsEnabled(this);
    }

    // static
    bool ScriptContext::IsExceptionWrapperForBuiltInsEnabled(ScriptContext* scriptContext)
    {
        Assert(scriptContext);
        return CONFIG_FLAG(EnableContinueAfterExceptionWrappersForBuiltIns);
    }

    bool ScriptContext::IsExceptionWrapperForHelpersEnabled(ScriptContext* scriptContext)
    {
        Assert(scriptContext);
        return  CONFIG_FLAG(EnableContinueAfterExceptionWrappersForHelpers);
    }

    void ScriptContextBase::SetGlobalObject(GlobalObject *globalObject)
    {
#if DBG
        ScriptContext* scriptContext = static_cast<ScriptContext*>(this);
        Assert(scriptContext->IsCloningGlobal() && !this->globalObject);
#endif
        this->globalObject = globalObject;
    }

    void ConvertKey(const FastEvalMapString& src, EvalMapString& dest)
    {
        dest.str = src.str;
        dest.strict = src.strict;
        dest.moduleID = src.moduleID;
        dest.hash = TAGHASH((hash_t)dest.str);
    }

    void ScriptContext::PrintStats()
    {

#ifdef PROFILE_TYPES
        if (Configuration::Global.flags.ProfileTypes)
        {
            ProfileTypes();
        }
#endif

#ifdef PROFILE_BAILOUT_RECORD_MEMORY
        if (Configuration::Global.flags.ProfileBailOutRecordMemory)
        {
            Output::Print(_u("CodeSize: %6d\nBailOutRecord Size: %6d\nLocalOffsets Size: %6d\n"), codeSize, bailOutRecordBytes, bailOutOffsetBytes);
        }
#endif

#ifdef PROFILE_OBJECT_LITERALS
        if (Configuration::Global.flags.ProfileObjectLiteral)
        {
            ProfileObjectLiteral();
        }
#endif

#ifdef PROFILE_STRINGS
        if (stringProfiler != nullptr)
        {
            stringProfiler->PrintAll();
            Adelete(MiscAllocator(), stringProfiler);
            stringProfiler = nullptr;
        }
#endif

#ifdef PROFILE_MEM
        if (profileMemoryDump && MemoryProfiler::IsTraceEnabled())
        {
            MemoryProfiler::PrintAll();
#ifdef PROFILE_RECYCLER_ALLOC
            if (Js::Configuration::Global.flags.TraceMemory.IsEnabled(Js::AllPhase)
                || Js::Configuration::Global.flags.TraceMemory.IsEnabled(Js::RunPhase))
            {
                GetRecycler()->PrintAllocStats();
            }
#endif
        }
#endif
#if DBG_DUMP
        if (PHASE_STATS1(Js::ByteCodePhase))
        {
            Output::Print(_u(" Total Bytecode size: <%d, %d, %d> = %d\n"),
                byteCodeDataSize,
                byteCodeAuxiliaryDataSize,
                byteCodeAuxiliaryContextDataSize,
                byteCodeDataSize + byteCodeAuxiliaryDataSize + byteCodeAuxiliaryContextDataSize);
        }

        if (Configuration::Global.flags.BytecodeHist)
        {
            Output::Print(_u("ByteCode Histogram\n"));
            Output::Print(_u("\n"));

            uint total = 0;
            uint unique = 0;
            for (int j = 0; j < (int)OpCode::ByteCodeLast; j++)
            {
                total += byteCodeHistogram[j];
                if (byteCodeHistogram[j] > 0)
                {
                    unique++;
                }
            }
            Output::Print(_u("%9u                     Total executed ops\n"), total);
            Output::Print(_u("\n"));

            uint max = UINT_MAX;
            double pctcume = 0.0;

            while (true)
            {
                uint upper = 0;
                int index = -1;
                for (int j = 0; j < (int)OpCode::ByteCodeLast; j++)
                {
                    if (OpCodeUtil::IsValidOpcode((OpCode)j) && byteCodeHistogram[j] > upper && byteCodeHistogram[j] < max)
                    {
                        index = j;
                        upper = byteCodeHistogram[j];
                    }
                }

                if (index == -1)
                {
                    break;
                }

                max = byteCodeHistogram[index];

                for (OpCode j = (OpCode)0; j < OpCode::ByteCodeLast; j++)
                {
                    if (OpCodeUtil::IsValidOpcode(j) && max == byteCodeHistogram[(int)j])
                    {
                        double pct = ((double)max) / total;
                        pctcume += pct;

                        Output::Print(_u("%9u  %5.1lf  %5.1lf  %04x %s\n"), max, pct * 100, pctcume * 100, j, OpCodeUtil::GetOpCodeName(j));
                    }
                }
            }
            Output::Print(_u("\n"));
            Output::Print(_u("Unique opcodes: %d\n"), unique);
        }

#endif

#if ENABLE_NATIVE_CODEGEN
#ifdef BGJIT_STATS
        // We do not care about small script contexts without much activity - unless t
        if (PHASE_STATS1(Js::BGJitPhase) && (this->interpretedCount > 50 || Js::Configuration::Global.flags.IsEnabled(Js::ForceFlag)))
        {

#define MAX_BUCKETS 15
            uint loopJitCodeUsed = 0;
            uint bucketSize1 = 20;
            uint bucketSize2 = 100;
            uint size1CutOffbucketId = 4;
            uint totalBuckets[MAX_BUCKETS] = { 0 };
            uint nativeCodeBuckets[MAX_BUCKETS] = { 0 };
            uint usedNativeCodeBuckets[MAX_BUCKETS] = { 0 };
            uint rejits[MAX_BUCKETS] = { 0 };
            uint zeroInterpretedFunctions = 0;
            uint oneInterpretedFunctions = 0;
            uint nonZeroBytecodeFunctions = 0;
            Output::Print(_u("Script Context: 0x%p Url: %s\n"), this, this->url);

            FunctionBody* anyFunctionBody = this->FindFunction([](FunctionBody* body) { return body != nullptr; });

            if (anyFunctionBody)
            {
                OUTPUT_VERBOSE_STATS(Js::BGJitPhase, _u("Function list\n"));
                OUTPUT_VERBOSE_STATS(Js::BGJitPhase, _u("===============================\n"));
                OUTPUT_VERBOSE_STATS(Js::BGJitPhase, _u("%-24s, %-8s, %-10s, %-10s, %-10s, %-10s, %-10s\n"), _u("Function"), _u("InterpretedCount"), _u("ByteCodeInLoopSize"), _u("ByteCodeSize"), _u("IsJitted"), _u("IsUsed"), _u("NativeCodeSize"));

                this->MapFunction([&](FunctionBody* body)
                {
                    bool isNativeCode = false;

                    // Filtering interpreted count lowers a lot of noise
                    if (body->GetInterpretedCount() > 1 || Js::Configuration::Global.flags.IsEnabled(Js::ForceFlag))
                    {
                        body->MapEntryPoints([&](uint entryPointIndex, FunctionEntryPointInfo* entryPoint)
                        {
                            char16 debugStringBuffer[MAX_FUNCTION_BODY_DEBUG_STRING_SIZE];
                            char rejit = entryPointIndex > 0 ? '*' : ' ';
                            isNativeCode = entryPoint->IsNativeCode() | isNativeCode;
                            OUTPUT_VERBOSE_STATS(Js::BGJitPhase, _u("%-20s %16s %c, %8d , %10d , %10d, %-10s, %-10s, %10d\n"),
                                body->GetExternalDisplayName(),
                                body->GetDebugNumberSet(debugStringBuffer),
                                rejit,
                                body->GetInterpretedCount(),
                                body->GetByteCodeInLoopCount(),
                                body->GetByteCodeCount(),
                                entryPoint->IsNativeCode() ? _u("Jitted") : _u("Interpreted"),
                                body->GetNativeEntryPointUsed() ? _u("Used") : _u("NotUsed"),
                                entryPoint->IsNativeCode() ? entryPoint->GetCodeSize() : 0);
                        });
                    }
                    if (body->GetInterpretedCount() == 0)
                    {
                        zeroInterpretedFunctions++;
                        if (body->GetByteCodeCount() > 0)
                        {
                            nonZeroBytecodeFunctions++;
                        }
                    }
                    else if (body->GetInterpretedCount() == 1)
                    {
                        oneInterpretedFunctions++;
                    }


                    // Generate a histogram using interpreted counts.
                    uint bucket;
                    uint intrpCount = body->GetInterpretedCount();
                    if (intrpCount < 100)
                    {
                        bucket = intrpCount / bucketSize1;
                    }
                    else if (intrpCount < 1000)
                    {
                        bucket = size1CutOffbucketId  + intrpCount / bucketSize2;
                    }
                    else
                    {
                        bucket = MAX_BUCKETS - 1;
                    }

                    // Explicitly assume that the bucket count is less than the following counts (which are all equal)
                    // This is because min will return MAX_BUCKETS - 1 if the count exceeds MAX_BUCKETS - 1.
                    __analysis_assume(bucket < MAX_BUCKETS);

                    totalBuckets[bucket]++;
                    if (isNativeCode)
                    {
                        nativeCodeBuckets[bucket]++;
                        if (body->GetNativeEntryPointUsed())
                        {
                            usedNativeCodeBuckets[bucket]++;
                        }
                        if (body->HasRejit())
                        {
                            rejits[bucket]++;
                        }
                    }

                    body->MapLoopHeaders([&](uint loopNumber, LoopHeader* header)
                    {
                        char16 loopBodyName[256];
                        body->GetLoopBodyName(loopNumber, loopBodyName, _countof(loopBodyName));
                        header->MapEntryPoints([&](int index, LoopEntryPointInfo * entryPoint)
                        {
                            if (entryPoint->IsNativeCode())
                            {
                                char16 debugStringBuffer[MAX_FUNCTION_BODY_DEBUG_STRING_SIZE];
                                char rejit = index > 0 ? '*' : ' ';
                                OUTPUT_VERBOSE_STATS(Js::BGJitPhase, _u("%-20s %16s %c, %8d , %10d , %10d, %-10s, %-10s, %10d\n"),
                                    loopBodyName,
                                    body->GetDebugNumberSet(debugStringBuffer),
                                    rejit,
                                    header->interpretCount,
                                    header->GetByteCodeCount(),
                                    header->GetByteCodeCount(),
                                    _u("Jitted"),
                                    entryPoint->IsUsed() ? _u("Used") : _u("NotUsed"),
                                    entryPoint->GetCodeSize());
                                if (entryPoint->IsUsed())
                                {
                                    loopJitCodeUsed++;
                                }
                            }
                        });
                    });
                });
            }

            Output::Print(_u("**  SpeculativelyJitted: %6d FunctionsJitted: %6d JittedUsed: %6d Usage:%f ByteCodesJitted: %6d JitCodeUsed: %6d Usage: %f \n"),
                speculativeJitCount, funcJITCount, funcJitCodeUsed, ((float)(funcJitCodeUsed) / funcJITCount) * 100, bytecodeJITCount, jitCodeUsed, ((float)(jitCodeUsed) / bytecodeJITCount) * 100);
            Output::Print(_u("** LoopJITCount: %6d LoopJitCodeUsed: %6d Usage: %f\n"),
                loopJITCount, loopJitCodeUsed, ((float)loopJitCodeUsed / loopJITCount) * 100);
            Output::Print(_u("** TotalInterpretedCalls: %6d MaxFuncInterp: %6d  InterpretedHighPri: %6d \n"),
                interpretedCount, maxFuncInterpret, interpretedCallsHighPri);
            Output::Print(_u("** ZeroInterpretedFunctions: %6d OneInterpretedFunctions: %6d ZeroInterpretedWithNonZeroBytecode: %6d \n "), zeroInterpretedFunctions, oneInterpretedFunctions, nonZeroBytecodeFunctions);
            Output::Print(_u("** %-24s : %-10s %-10s %-10s %-10s %-10s\n"), _u("InterpretedCounts"), _u("Total"), _u("NativeCode"), _u("Used"), _u("Usage"), _u("Rejits"));
            uint low = 0;
            uint high = 0;
            for (uint i = 0; i < _countof(totalBuckets); i++)
            {
                low = high;
                if (i <= size1CutOffbucketId)
                {
                    high = low + bucketSize1;
                }
                else if (i < (_countof(totalBuckets) - 1))
                {
                    high = low + bucketSize2;               }
                else
                {
                    high = 100000;
                }
                Output::Print(_u("** %10d - %10d : %10d %10d %10d %7.2f %10d\n"), low, high, totalBuckets[i], nativeCodeBuckets[i], usedNativeCodeBuckets[i], ((float)usedNativeCodeBuckets[i] / nativeCodeBuckets[i]) * 100, rejits[i]);
            }
            Output::Print(_u("\n\n"));
        }
#undef MAX_BUCKETS
#endif

#ifdef REJIT_STATS
        if (PHASE_STATS1(Js::ReJITPhase))
        {
            uint totalBailouts = 0;
            uint totalRejits = 0;
            WCHAR buf[256];

            // Dump bailout data.
            Output::Print(_u("%-40s %6s\n"), _u("Bailout Reason,"), _u("Count"));

            bailoutReasonCounts->Map([&totalBailouts](uint kind, uint val) {
                WCHAR buf[256];
                totalBailouts += val;
                if (val != 0)
                {
                    swprintf_s(buf, _u("%S,"), GetBailOutKindName((IR::BailOutKind)kind));
                    Output::Print(_u("%-40s %6d\n"), buf, val);
                }
            });


            Output::Print(_u("%-40s %6d\n"), _u("TOTAL,"), totalBailouts);
            Output::Print(_u("\n\n"));

            // Dump rejit data.
            Output::Print(_u("%-40s %6s\n"), _u("Rejit Reason,"), _u("Count"));
            for (uint i = 0; i < NumRejitReasons; ++i)
            {
                totalRejits += rejitReasonCounts[i];
                if (rejitReasonCounts[i] != 0)
                {
                    swprintf_s(buf, _u("%S,"), RejitReasonNames[i]);
                    Output::Print(_u("%-40s %6d\n"), buf, rejitReasonCounts[i]);
                }
            }
            Output::Print(_u("%-40s %6d\n"), _u("TOTAL,"), totalRejits);
            Output::Print(_u("\n\n"));

            // If in verbose mode, dump data for each FunctionBody
            if (Configuration::Global.flags.Verbose && rejitStatsMap != NULL)
            {
                // Aggregated data
                Output::Print(_u("%-30s %14s %14s\n"), _u("Function (#),"), _u("Bailout Count,"), _u("Rejit Count"));
                rejitStatsMap->Map([](Js::FunctionBody const *body, RejitStats *stats, RecyclerWeakReference<const Js::FunctionBody> const*) {
                    char16 debugStringBuffer[MAX_FUNCTION_BODY_DEBUG_STRING_SIZE];
                    for (uint i = 0; i < NumRejitReasons; ++i)
                        stats->m_totalRejits += stats->m_rejitReasonCounts[i];

                    stats->m_bailoutReasonCounts->Map([stats](uint kind, uint val) {
                        stats->m_totalBailouts += val;
                    });

                    WCHAR buf[256];

                    swprintf_s(buf, _u("%s (%s),"), body->GetExternalDisplayName(), (const_cast<Js::FunctionBody*>(body))->GetDebugNumberSet(debugStringBuffer)); //TODO Kount
                    Output::Print(_u("%-30s %14d, %14d\n"), buf, stats->m_totalBailouts, stats->m_totalRejits);

                });
                Output::Print(_u("\n\n"));

                // Per FunctionBody data
                rejitStatsMap->Map([](Js::FunctionBody const *body, RejitStats *stats, RecyclerWeakReference<const Js::FunctionBody> const *) {
                    char16 debugStringBuffer[MAX_FUNCTION_BODY_DEBUG_STRING_SIZE];
                    WCHAR buf[256];

                    swprintf_s(buf, _u("%s (%s),"), body->GetExternalDisplayName(), (const_cast<Js::FunctionBody*>(body))->GetDebugNumberSet(debugStringBuffer)); //TODO Kount
                    Output::Print(_u("%-30s\n\n"), buf);

                    // Dump bailout data
                    if (stats->m_totalBailouts != 0)
                    {
                        Output::Print(_u("%10sBailouts:\n"), _u(""));

                        stats->m_bailoutReasonCounts->Map([](uint kind, uint val) {
                            if (val != 0)
                            {
                                WCHAR buf[256];
                                swprintf_s(buf, _u("%S,"), GetBailOutKindName((IR::BailOutKind)kind));
                                Output::Print(_u("%10s%-40s %6d\n"), _u(""), buf, val);
                            }
                        });
                    }
                    Output::Print(_u("\n"));

                    // Dump rejit data.
                    if (stats->m_totalRejits != 0)
                    {
                        Output::Print(_u("%10sRejits:\n"), _u(""));
                        for (uint i = 0; i < NumRejitReasons; ++i)
                        {
                            if (stats->m_rejitReasonCounts[i] != 0)
                            {
                                swprintf_s(buf, _u("%S,"), RejitReasonNames[i]);
                                Output::Print(_u("%10s%-40s %6d\n"), _u(""), buf, stats->m_rejitReasonCounts[i]);
                            }
                        }
                        Output::Print(_u("\n\n"));
                    }
                });

            }
        }
#endif

#ifdef FIELD_ACCESS_STATS
    if (PHASE_STATS1(Js::ObjTypeSpecPhase))
    {
        FieldAccessStats globalStats;
        if (this->fieldAccessStatsByFunctionNumber != nullptr)
        {
            this->fieldAccessStatsByFunctionNumber->Map([&globalStats](uint functionNumber, FieldAccessStatsEntry* entry)
            {
                FieldAccessStats functionStats;
                entry->stats.Map([&functionStats](FieldAccessStatsPtr entryPointStats)
                {
                    functionStats.Add(entryPointStats);
                });

                if (PHASE_VERBOSE_STATS1(Js::ObjTypeSpecPhase))
                {
                    FunctionBody* functionBody = entry->functionBodyWeakRef->Get();
                    const char16* functionName = functionBody != nullptr ? functionBody->GetDisplayName() : _u("<unknown>");
                    Output::Print(_u("FieldAccessStats: function %s (#%u): inline cache stats:\n"), functionName, functionNumber);
                    Output::Print(_u("    overall: total %u, no profile info %u\n"), functionStats.totalInlineCacheCount, functionStats.noInfoInlineCacheCount);
                    Output::Print(_u("    mono: total %u, empty %u, cloned %u\n"),
                        functionStats.monoInlineCacheCount, functionStats.emptyMonoInlineCacheCount, functionStats.clonedMonoInlineCacheCount);
                    Output::Print(_u("    poly: total %u (high %u, low %u), null %u, empty %u, ignored %u, disabled %u, equivalent %u, non-equivalent %u, cloned %u\n"),
                        functionStats.polyInlineCacheCount, functionStats.highUtilPolyInlineCacheCount, functionStats.lowUtilPolyInlineCacheCount,
                        functionStats.nullPolyInlineCacheCount, functionStats.emptyPolyInlineCacheCount, functionStats.ignoredPolyInlineCacheCount, functionStats.disabledPolyInlineCacheCount,
                        functionStats.equivPolyInlineCacheCount, functionStats.nonEquivPolyInlineCacheCount, functionStats.clonedPolyInlineCacheCount);
                }

                globalStats.Add(&functionStats);
            });
        }

        Output::Print(_u("FieldAccessStats: totals\n"));
        Output::Print(_u("    overall: total %u, no profile info %u\n"), globalStats.totalInlineCacheCount, globalStats.noInfoInlineCacheCount);
        Output::Print(_u("    mono: total %u, empty %u, cloned %u\n"),
            globalStats.monoInlineCacheCount, globalStats.emptyMonoInlineCacheCount, globalStats.clonedMonoInlineCacheCount);
        Output::Print(_u("    poly: total %u (high %u, low %u), null %u, empty %u, ignored %u, disabled %u, equivalent %u, non-equivalent %u, cloned %u\n"),
            globalStats.polyInlineCacheCount, globalStats.highUtilPolyInlineCacheCount, globalStats.lowUtilPolyInlineCacheCount,
            globalStats.nullPolyInlineCacheCount, globalStats.emptyPolyInlineCacheCount, globalStats.ignoredPolyInlineCacheCount, globalStats.disabledPolyInlineCacheCount,
            globalStats.equivPolyInlineCacheCount, globalStats.nonEquivPolyInlineCacheCount, globalStats.clonedPolyInlineCacheCount);
    }
#endif

#ifdef MISSING_PROPERTY_STATS
    if (PHASE_STATS1(Js::MissingPropertyCachePhase))
    {
        Output::Print(_u("MissingPropertyStats: hits = %d, misses = %d, cache attempts = %d.\n"),
            this->missingPropertyHits, this->missingPropertyMisses, this->missingPropertyCacheAttempts);
    }
#endif


#ifdef INLINE_CACHE_STATS
        if (PHASE_STATS1(Js::PolymorphicInlineCachePhase))
        {
            Output::Print(_u("%s,%s,%s,%s,%s,%s,%s,%s,%s\n"), _u("Function"), _u("Property"), _u("Kind"), _u("Accesses"), _u("Misses"), _u("Miss Rate"), _u("Collisions"), _u("Collision Rate"), _u("Slot Count"));
            cacheDataMap->Map([this](Js::PolymorphicInlineCache const *cache, CacheData *data) {
                char16 debugStringBuffer[MAX_FUNCTION_BODY_DEBUG_STRING_SIZE];
                uint total = data->hits + data->misses;
                char16 const *propName = this->threadContext->GetPropertyName(data->propertyId)->GetBuffer();

                wchar funcName[1024];

                swprintf_s(funcName, _u("%s (%s)"), cache->functionBody->GetExternalDisplayName(), cache->functionBody->GetDebugNumberSet(debugStringBuffer));

                Output::Print(_u("%s,%s,%s,%d,%d,%f,%d,%f,%d\n"),
                    funcName,
                    propName,
                    data->isGetCache ? _u("get") : _u("set"),
                    total,
                    data->misses,
                    static_cast<float>(data->misses) / total,
                    data->collisions,
                    static_cast<float>(data->collisions) / total,
                    cache->GetSize()
                    );
            });
        }
#endif

#if ENABLE_REGEX_CONFIG_OPTIONS
        if (regexStatsDatabase != 0)
            regexStatsDatabase->Print(GetRegexDebugWriter());
#endif
        OUTPUT_STATS(Js::EmitterPhase, _u("Script Context: 0x%p Url: %s\n"), this, this->url);
        OUTPUT_STATS(Js::EmitterPhase, _u("  Total thread committed code size = %d\n"), this->GetThreadContext()->GetCodeSize());

        OUTPUT_STATS(Js::ParsePhase, _u("Script Context: 0x%p Url: %s\n"), this, this->url);
        OUTPUT_STATS(Js::ParsePhase, _u("  Total ThreadContext source size %d\n"), this->GetThreadContext()->GetSourceSize());
#endif

#ifdef ENABLE_BASIC_TELEMETRY
        if (this->telemetry != nullptr)
        {
            // If an exception (e.g. out-of-memory) happens during InitializeAllocations then `this->telemetry` will be null and the Close method will still be called, hence this guard expression.
            this->telemetry->OutputPrint();
        }
#endif

        Output::Flush();
    }
    void ScriptContext::SetNextPendingClose(ScriptContext * nextPendingClose) {
        this->nextPendingClose = nextPendingClose;
    }

#ifdef ENABLE_MUTATION_BREAKPOINT
    bool ScriptContext::HasMutationBreakpoints()
    {
        if (this->GetDebugContext() != nullptr && this->GetDebugContext()->GetProbeContainer() != nullptr)
        {
            return this->GetDebugContext()->GetProbeContainer()->HasMutationBreakpoints();
        }
        return false;
    }

    void ScriptContext::InsertMutationBreakpoint(Js::MutationBreakpoint *mutationBreakpoint)
    {
        this->GetDebugContext()->GetProbeContainer()->InsertMutationBreakpoint(mutationBreakpoint);
    }
#endif

#ifdef REJIT_STATS
    void ScriptContext::LogDataForFunctionBody(Js::FunctionBody *body, uint idx, bool isRejit)
    {
        if (rejitStatsMap == NULL)
        {
            rejitStatsMap = RecyclerNew(this->recycler, RejitStatsMap, this->recycler);
            BindReference(rejitStatsMap);
        }

        RejitStats *stats = NULL;
        if (!rejitStatsMap->TryGetValue(body, &stats))
        {
            stats = Anew(GeneralAllocator(), RejitStats, this);
            rejitStatsMap->Item(body, stats);
        }

        if (isRejit)
        {
            stats->m_rejitReasonCounts[idx]++;
        }
        else
        {
            if (!stats->m_bailoutReasonCounts->ContainsKey(idx))
            {
                stats->m_bailoutReasonCounts->Item(idx, 1);
            }
            else
            {
                uint val = stats->m_bailoutReasonCounts->Item(idx);
                ++val;
                stats->m_bailoutReasonCounts->Item(idx, val);
            }
        }
    }
    void ScriptContext::LogRejit(Js::FunctionBody *body, uint reason)
    {
        Assert(reason < NumRejitReasons);
        rejitReasonCounts[reason]++;

        if (Js::Configuration::Global.flags.Verbose)
        {
            LogDataForFunctionBody(body, reason, true);
        }
    }
    void ScriptContext::LogBailout(Js::FunctionBody *body, uint kind)
    {
        if (!bailoutReasonCounts->ContainsKey(kind))
        {
            bailoutReasonCounts->Item(kind, 1);
        }
        else
        {
            uint val = bailoutReasonCounts->Item(kind);
            ++val;
            bailoutReasonCounts->Item(kind, val);
        }

        if (Js::Configuration::Global.flags.Verbose)
        {
            LogDataForFunctionBody(body, kind, false);
        }
    }
#endif

#ifdef ENABLE_BASIC_TELEMETRY
    ScriptContextTelemetry& ScriptContext::GetTelemetry()
    {
        return *this->telemetry;
    }
    bool ScriptContext::HasTelemetry()
    {
        return this->telemetry != nullptr;
    }
#endif

    bool ScriptContext::IsScriptContextInNonDebugMode() const
    {
        if (this->debugContext != nullptr)
        {
            return this->GetDebugContext()->IsDebugContextInNonDebugMode();
        }
        return true;
    }

    bool ScriptContext::IsScriptContextInDebugMode() const
    {
        if (this->debugContext != nullptr)
        {
            return this->GetDebugContext()->IsDebugContextInDebugMode();
        }
        return false;
    }

    bool ScriptContext::IsScriptContextInSourceRundownOrDebugMode() const
    {
        if (this->debugContext != nullptr)
        {
            return this->GetDebugContext()->IsDebugContextInSourceRundownOrDebugMode();
        }
        return false;
    }

    bool ScriptContext::IsIntlEnabled()
    {
        if (GetConfig()->IsIntlEnabled())
        {
#ifdef ENABLE_GLOBALIZATION
            // This will try to load globalization dlls if not already loaded.
            Js::DelayLoadWindowsGlobalization* globLibrary = GetThreadContext()->GetWindowsGlobalizationLibrary();
            return globLibrary->HasGlobalizationDllLoaded();
#endif
        }
        return false;
    }


#ifdef INLINE_CACHE_STATS
    void ScriptContext::LogCacheUsage(Js::PolymorphicInlineCache *cache, bool isGetter, Js::PropertyId propertyId, bool hit, bool collision)
    {
        if (cacheDataMap == NULL)
        {
            cacheDataMap = RecyclerNew(this->recycler, CacheDataMap, this->recycler);
            BindReference(cacheDataMap);
        }

        CacheData *data = NULL;
        if (!cacheDataMap->TryGetValue(cache, &data))
        {
            data = Anew(GeneralAllocator(), CacheData);
            cacheDataMap->Item(cache, data);
            data->isGetCache = isGetter;
            data->propertyId = propertyId;
        }

        Assert(data->isGetCache == isGetter);
        Assert(data->propertyId == propertyId);

        if (hit)
        {
            data->hits++;
        }
        else
        {
            data->misses++;
        }
        if (collision)
        {
            data->collisions++;
        }
    }
#endif

#ifdef FIELD_ACCESS_STATS
    void ScriptContext::RecordFieldAccessStats(FunctionBody* functionBody, FieldAccessStatsPtr fieldAccessStats)
    {
        Assert(fieldAccessStats != nullptr);

        if (!PHASE_STATS1(Js::ObjTypeSpecPhase))
        {
            return;
        }

        FieldAccessStatsEntry* entry;
        if (!this->fieldAccessStatsByFunctionNumber->TryGetValue(functionBody->GetFunctionNumber(), &entry))
        {
            RecyclerWeakReference<FunctionBody>* functionBodyWeakRef;
            this->recycler->FindOrCreateWeakReferenceHandle(functionBody, &functionBodyWeakRef);
            entry = RecyclerNew(this->recycler, FieldAccessStatsEntry, functionBodyWeakRef, this->recycler);

            this->fieldAccessStatsByFunctionNumber->AddNew(functionBody->GetFunctionNumber(), entry);
        }

        entry->stats.Prepend(fieldAccessStats);
    }
#endif

#ifdef MISSING_PROPERTY_STATS
    void ScriptContext::RecordMissingPropertyMiss()
    {
        this->missingPropertyMisses++;
    }

    void ScriptContext::RecordMissingPropertyHit()
    {
        this->missingPropertyHits++;
    }

    void ScriptContext::RecordMissingPropertyCacheAttempt()
    {
        this->missingPropertyCacheAttempts++;
    }
#endif

    bool ScriptContext::IsIntConstPropertyOnGlobalObject(Js::PropertyId propId)
    {
        return intConstPropsOnGlobalObject->ContainsKey(propId);
    }

    void ScriptContext::TrackIntConstPropertyOnGlobalObject(Js::PropertyId propertyId)
    {
        intConstPropsOnGlobalObject->AddNew(propertyId);
    }

    bool ScriptContext::IsIntConstPropertyOnGlobalUserObject(Js::PropertyId propertyId)
    {
        return intConstPropsOnGlobalUserObject->ContainsKey(propertyId) != NULL;
    }

    void ScriptContext::TrackIntConstPropertyOnGlobalUserObject(Js::PropertyId propertyId)
    {
        intConstPropsOnGlobalUserObject->AddNew(propertyId);
    }

    void ScriptContext::AddCalleeSourceInfoToList(Utf8SourceInfo* sourceInfo)
    {
        Assert(sourceInfo);

        RecyclerWeakReference<Js::Utf8SourceInfo>* sourceInfoWeakRef = nullptr;
        this->GetRecycler()->FindOrCreateWeakReferenceHandle(sourceInfo, &sourceInfoWeakRef);
        Assert(sourceInfoWeakRef);

        if (!calleeUtf8SourceInfoList)
        {
            Recycler *recycler = this->GetRecycler();
            calleeUtf8SourceInfoList.Root(RecyclerNew(recycler, CalleeSourceList, recycler), recycler);
        }

        if (!calleeUtf8SourceInfoList->Contains(sourceInfoWeakRef))
        {
            calleeUtf8SourceInfoList->Add(sourceInfoWeakRef);
        }
    }

#ifdef ENABLE_JS_ETW
    void ScriptContext::EmitStackTraceEvent(__in UINT64 operationID, __in USHORT maxFrameCount, bool emitV2AsyncStackEvent)
    {
        // If call root level is zero, there is no EntryExitRecord and the stack walk will fail.
        if (GetThreadContext()->GetCallRootLevel() == 0)
        {
            return;
        }

        Assert(EventEnabledJSCRIPT_STACKTRACE() || EventEnabledJSCRIPT_ASYNCCAUSALITY_STACKTRACE_V2() || PHASE_TRACE1(Js::StackFramesEventPhase));
        BEGIN_TEMP_ALLOCATOR(tempAllocator, this, _u("StackTraceEvent"))
        {
            JsUtil::List<StackFrameInfo, ArenaAllocator> stackFrames(tempAllocator);
            Js::JavascriptStackWalker walker(this);
            unsigned short nameBufferLength = 0;
            Js::StringBuilder<ArenaAllocator> nameBuffer(tempAllocator);
            nameBuffer.Reset();

            OUTPUT_TRACE(Js::StackFramesEventPhase, _u("\nPosting stack trace via ETW:\n"));

            ushort frameCount = walker.WalkUntil((ushort)maxFrameCount, [&](Js::JavascriptFunction* function, ushort frameIndex) -> bool
            {
                ULONG lineNumber = 0;
                LONG columnNumber = 0;
                UINT32 methodIdOrNameId = 0;
                UINT8 isFrameIndex = 0; // FALSE
                const WCHAR* name = nullptr;
                if (function->IsScriptFunction() && !function->IsLibraryCode())
                {
                    Js::FunctionBody * functionBody = function->GetFunctionBody();
                    functionBody->GetLineCharOffset(walker.GetByteCodeOffset(), &lineNumber, &columnNumber);
                    methodIdOrNameId = EtwTrace::GetFunctionId(functionBody);
                    name = functionBody->GetExternalDisplayName();
                }
                else
                {
                    if (function->IsScriptFunction())
                    {
                        name = function->GetFunctionBody()->GetExternalDisplayName();
                    }
                    else
                    {
                        name = walker.GetCurrentNativeLibraryEntryName();
                    }

                    ushort nameLen = ProcessNameAndGetLength(&nameBuffer, name);

                    methodIdOrNameId = nameBufferLength;

                    // Keep track of the current length of the buffer. The next nameIndex will be at this position (+1 for each '\\', '\"', and ';' character added above).
                    nameBufferLength += nameLen;

                    isFrameIndex = 1; // TRUE;
                }

                StackFrameInfo frame((DWORD_PTR)function->GetScriptContext(),
                    (UINT32)lineNumber,
                    (UINT32)columnNumber,
                    methodIdOrNameId,
                    isFrameIndex);

                OUTPUT_TRACE(Js::StackFramesEventPhase, _u("Frame : (%s : %u) (%s), LineNumber : %u, ColumnNumber : %u\n"),
                    (isFrameIndex == 1) ? (_u("NameBufferIndex")) : (_u("MethodID")),
                    methodIdOrNameId,
                    name,
                    lineNumber,
                    columnNumber);

                stackFrames.Add(frame);

                return false;
            });

            Assert(frameCount == (ushort)stackFrames.Count());

            if (frameCount > 0) // No need to emit event if there are no script frames.
            {
                auto nameBufferString = nameBuffer.Detach();

                if (nameBufferLength > 0)
                {
                    // Account for the terminating null character.
                    nameBufferLength++;
                }

                if (emitV2AsyncStackEvent)
                {
                    JS_ETW(EventWriteJSCRIPT_ASYNCCAUSALITY_STACKTRACE_V2(operationID, frameCount, nameBufferLength, sizeof(StackFrameInfo), &stackFrames.Item(0), nameBufferString));
                }
                else
                {
                    JS_ETW(EventWriteJSCRIPT_STACKTRACE(operationID, frameCount, nameBufferLength, sizeof(StackFrameInfo), &stackFrames.Item(0), nameBufferString));
                }
            }
        }
        END_TEMP_ALLOCATOR(tempAllocator, this);

        OUTPUT_FLUSH();
    }
#endif

    // Info:        Append sourceString to stringBuilder after escaping charToEscape with escapeChar.
    //              "SomeBadly\0Formed\0String" => "SomeBadly\\\0Formed\\\0String"
    // Parameters:  stringBuilder - The Js::StringBuilder to which we should append sourceString.
    //              sourceString - The string we want to escape and append to stringBuilder.
    //              sourceStringLen - Length of sourceString.
    //              escapeChar - Char to use for escaping.
    //              charToEscape - The char which we should escape with escapeChar.
    // Returns:     Count of chars written to stringBuilder.
    charcount_t ScriptContext::AppendWithEscapeCharacters(Js::StringBuilder<ArenaAllocator>* stringBuilder, const WCHAR* sourceString, charcount_t sourceStringLen, WCHAR escapeChar, WCHAR charToEscape)
    {
        const WCHAR* charToEscapePtr = wcschr(sourceString, charToEscape);
        charcount_t charsPadding = 0;

        // Only escape characters if sourceString contains one.
        if (charToEscapePtr)
        {
            charcount_t charsWritten = 0;
            charcount_t charsToAppend = 0;

            while (charToEscapePtr)
            {
                charsToAppend = static_cast<charcount_t>(charToEscapePtr - sourceString) - charsWritten;

                stringBuilder->Append(sourceString + charsWritten, charsToAppend);
                stringBuilder->Append(escapeChar);
                stringBuilder->Append(charToEscape);

                // Keep track of this extra escapeChar character so we can update the buffer length correctly below.
                charsPadding++;

                // charsWritten is a count of the chars from sourceString which have been written - not count of chars Appended to stringBuilder.
                charsWritten += charsToAppend + 1;

                // Find next charToEscape.
                charToEscapePtr++;
                charToEscapePtr = wcschr(charToEscapePtr, charToEscape);
            }

            // Append the final part of the string if there is any left after the final charToEscape.
            if (charsWritten != sourceStringLen)
            {
                charsToAppend = sourceStringLen - charsWritten;
                stringBuilder->Append(sourceString + charsWritten, charsToAppend);
            }
        }
        else
        {
            stringBuilder->AppendSz(sourceString);
        }

        return sourceStringLen + charsPadding;
    }

    /*static*/
    ushort ScriptContext::ProcessNameAndGetLength(Js::StringBuilder<ArenaAllocator>* nameBuffer, const WCHAR* name)
    {
        Assert(nameBuffer);
        Assert(name);

        ushort nameLen = (ushort)wcslen(name);

        // Surround each function name with quotes and escape any quote characters in the function name itself with '\\'.
        nameBuffer->Append('\"');

        // Adjust nameLen based on any escape characters we added to escape the '\"' in name.
        nameLen = (unsigned short)AppendWithEscapeCharacters(nameBuffer, name, nameLen, '\\', '\"');

        nameBuffer->AppendCppLiteral(_u("\";"));

        // Add 3 padding characters here - one for initial '\"' character, too.
        nameLen += 3;

        return nameLen;
    }

    Field(Js::Var)* ScriptContext::GetModuleExportSlotArrayAddress(uint moduleIndex, uint slotIndex)
    {
        Js::SourceTextModuleRecord* moduleRecord = this->GetModuleRecord(moduleIndex);
        Assert(moduleRecord != nullptr);

        // Require caller to also provide the intended access slot so we can do bounds check now.
        if (moduleRecord->GetLocalExportCount() + 1 <= slotIndex)
        {
            Js::Throw::FatalInternalError();
        }

        return moduleRecord->GetLocalExportSlots();
    }

    void JITPageAddrToFuncRangeCache::ClearCache()
    {
        if (jitPageAddrToFuncRangeMap != nullptr)
        {
            jitPageAddrToFuncRangeMap->Map(
                [](void* key, RangeMap* value) {
                HeapDelete(value);
            });

            HeapDelete(jitPageAddrToFuncRangeMap);
            jitPageAddrToFuncRangeMap = nullptr;
        }

        if (largeJitFuncToSizeMap != nullptr)
        {
            HeapDelete(largeJitFuncToSizeMap);
            largeJitFuncToSizeMap = nullptr;
        }
    }

    void JITPageAddrToFuncRangeCache::AddFuncRange(void * address, uint bytes)
    {
        AutoCriticalSection autocs(GetCriticalSection());

        if (bytes <= AutoSystemInfo::PageSize)
        {
            if (jitPageAddrToFuncRangeMap == nullptr)
            {
                jitPageAddrToFuncRangeMap = HeapNew(JITPageAddrToFuncRangeMap, &HeapAllocator::Instance);
            }

            void * pageAddr = GetPageAddr(address);
            RangeMap * rangeMap = nullptr;
            bool isPageAddrFound = jitPageAddrToFuncRangeMap->TryGetValue(pageAddr, &rangeMap);
            if (rangeMap == nullptr)
            {
                Assert(!isPageAddrFound);
                rangeMap = HeapNew(RangeMap, &HeapAllocator::Instance);
                jitPageAddrToFuncRangeMap->Add(pageAddr, rangeMap);
            }
            uint byteCount = 0;
            Assert(!rangeMap->TryGetValue(address, &byteCount));
            rangeMap->Add(address, bytes);
        }
        else
        {
            if (largeJitFuncToSizeMap == nullptr)
            {
                largeJitFuncToSizeMap = HeapNew(LargeJITFuncAddrToSizeMap, &HeapAllocator::Instance);
            }

            uint byteCount = 0;
            Assert(!largeJitFuncToSizeMap->TryGetValue(address, &byteCount));
            largeJitFuncToSizeMap->Add(address, bytes);
        }
    }

    void* JITPageAddrToFuncRangeCache::GetPageAddr(void * address)
    {
        return (void*)((uintptr_t)address & ~(AutoSystemInfo::PageSize - 1));
    }

    void JITPageAddrToFuncRangeCache::RemoveFuncRange(void * address)
    {
        AutoCriticalSection autocs(GetCriticalSection());

        void * pageAddr = GetPageAddr(address);

        RangeMap * rangeMap = nullptr;
        uint bytes = 0;
        if (jitPageAddrToFuncRangeMap && jitPageAddrToFuncRangeMap->TryGetValue(pageAddr, &rangeMap))
        {
            Assert(rangeMap->Count() != 0);
            rangeMap->Remove(address);

            if (rangeMap->Count() == 0)
            {
                HeapDelete(rangeMap);
                rangeMap = nullptr;
                jitPageAddrToFuncRangeMap->Remove(pageAddr);
            }
            return;
        }
        else if (largeJitFuncToSizeMap && largeJitFuncToSizeMap->TryGetValue(address, &bytes))
        {
            largeJitFuncToSizeMap->Remove(address);
        }
        else
        {
            AssertMsg(false, "Page address not found to remove the func range");
        }
    }

    bool JITPageAddrToFuncRangeCache::IsNativeAddr(void * address)
    {
        AutoCriticalSection autocs(GetCriticalSection());

        void * pageAddr = GetPageAddr(address);
        RangeMap * rangeMap = nullptr;
        if (jitPageAddrToFuncRangeMap && jitPageAddrToFuncRangeMap->TryGetValue(pageAddr, &rangeMap))
        {
            if (rangeMap->MapUntil(
                [&](void* key, uint value) {
                return (key <= address && (uintptr_t)address < ((uintptr_t)key + value));
            }))
            {
                return true;
            }
        }

        return largeJitFuncToSizeMap && largeJitFuncToSizeMap->MapUntil(
            [&](void *key, uint value) {
            return (key <= address && (uintptr_t)address < ((uintptr_t)key + value));
        });
    }

    JITPageAddrToFuncRangeCache::JITPageAddrToFuncRangeMap * JITPageAddrToFuncRangeCache::GetJITPageAddrToFuncRangeMap()
    {
        return jitPageAddrToFuncRangeMap;
    }

    JITPageAddrToFuncRangeCache::LargeJITFuncAddrToSizeMap * JITPageAddrToFuncRangeCache::GetLargeJITFuncAddrToSizeMap()
    {
        return largeJitFuncToSizeMap;
    }

} // End namespace Js<|MERGE_RESOLUTION|>--- conflicted
+++ resolved
@@ -1,6193 +1,6180 @@
-//-------------------------------------------------------------------------------------------------------
-// Copyright (C) Microsoft. All rights reserved.
-// Licensed under the MIT license. See LICENSE.txt file in the project root for full license information.
-//-------------------------------------------------------------------------------------------------------
-#include "RuntimeBasePch.h"
-
-// Parser Includes
-#include "RegexCommon.h"
-#include "DebugWriter.h"
-#include "RegexStats.h"
-
-#include "ByteCode/ByteCodeApi.h"
-#include "Library/ProfileString.h"
-#include "Debug/DiagHelperMethodWrapper.h"
-#include "BackendApi.h"
-#if PROFILE_DICTIONARY
-#include "DictionaryStats.h"
-#endif
-
-#include "Base/ScriptContextProfiler.h"
-#include "Base/EtwTrace.h"
-
-#include "Language/InterpreterStackFrame.h"
-#include "Language/SourceDynamicProfileManager.h"
-#include "Language/JavascriptStackWalker.h"
-#include "Language/AsmJsTypes.h"
-#include "Language/AsmJsModule.h"
-#ifdef ASMJS_PLAT
-#include "Language/AsmJsEncoder.h"
-#include "Language/AsmJsCodeGenerator.h"
-#include "Language/AsmJsUtils.h"
-#endif
-
-#ifdef ENABLE_BASIC_TELEMETRY
-#include "ScriptContextTelemetry.h"
-#endif
-
-namespace Js
-{
-    ScriptContext * ScriptContext::New(ThreadContext * threadContext)
-    {
-        AutoPtr<ScriptContext> scriptContext(HeapNew(ScriptContext, threadContext));
-        scriptContext->InitializeAllocations();
-        return scriptContext.Detach();
-    }
-
-    void ScriptContext::Delete(ScriptContext* scriptContext)
-    {
-        HeapDelete(scriptContext);
-    }
-
-    CriticalSection JITPageAddrToFuncRangeCache::cs;
-
-    ScriptContext::ScriptContext(ThreadContext* threadContext) :
-        ScriptContextBase(),
-        prev(nullptr),
-        next(nullptr),
-        interpreterArena(nullptr),
-        moduleSrcInfoCount(0),
-        // Regex globals
-#if ENABLE_REGEX_CONFIG_OPTIONS
-        regexStatsDatabase(0),
-        regexDebugWriter(0),
-#endif
-        trigramAlphabet(nullptr),
-        regexStacks(nullptr),
-        arrayMatchInit(false),
-        config(threadContext->GetConfig(), threadContext->IsOptimizedForManyInstances()),
-#if ENABLE_BACKGROUND_PARSING
-        backgroundParser(nullptr),
-#endif
-#if ENABLE_NATIVE_CODEGEN
-        nativeCodeGen(nullptr),
-        m_domFastPathHelperMap(nullptr),
-#endif
-        threadContext(threadContext),
-        scriptStartEventHandler(nullptr),
-        scriptEndEventHandler(nullptr),
-#ifdef FAULT_INJECTION
-        disposeScriptByFaultInjectionEventHandler(nullptr),
-#endif
-        integerStringMap(this->GeneralAllocator()),
-        guestArena(nullptr),
-        raiseMessageToDebuggerFunctionType(nullptr),
-        transitionToDebugModeIfFirstSourceFn(nullptr),
-        sourceSize(0),
-        deferredBody(false),
-        isScriptContextActuallyClosed(false),
-        isFinalized(false),
-        isEvalRestricted(false),
-        isInvalidatedForHostObjects(false),
-        fastDOMenabled(false),
-        directHostTypeId(TypeIds_GlobalObject),
-        isPerformingNonreentrantWork(false),
-        isDiagnosticsScriptContext(false),
-        m_enumerateNonUserFunctionsOnly(false),
-        recycler(threadContext->EnsureRecycler()),
-        CurrentThunk(DefaultEntryThunk),
-        CurrentCrossSiteThunk(CrossSite::DefaultThunk),
-        DeferredParsingThunk(DefaultDeferredParsingThunk),
-        DeferredDeserializationThunk(DefaultDeferredDeserializeThunk),
-        DispatchDefaultInvoke(nullptr),
-        DispatchProfileInvoke(nullptr),
-        m_pBuiltinFunctionIdMap(nullptr),
-        diagnosticArena(nullptr),
-        hostScriptContext(nullptr),
-        scriptEngineHaltCallback(nullptr),
-#if DYNAMIC_INTERPRETER_THUNK
-        interpreterThunkEmitter(nullptr),
-#endif
-#ifdef ASMJS_PLAT
-        asmJsInterpreterThunkEmitter(nullptr),
-        asmJsCodeGenerator(nullptr),
-#endif
-        generalAllocator(_u("SC-General"), threadContext->GetPageAllocator(), Throw::OutOfMemory),
-#ifdef ENABLE_BASIC_TELEMETRY
-        telemetryAllocator(_u("SC-Telemetry"), threadContext->GetPageAllocator(), Throw::OutOfMemory),
-#endif
-        dynamicProfileInfoAllocator(_u("SC-DynProfileInfo"), threadContext->GetPageAllocator(), Throw::OutOfMemory),
-#ifdef SEPARATE_ARENA
-        sourceCodeAllocator(_u("SC-Code"), threadContext->GetPageAllocator(), Throw::OutOfMemory),
-        regexAllocator(_u("SC-Regex"), threadContext->GetPageAllocator(), Throw::OutOfMemory),
-#endif
-#ifdef NEED_MISC_ALLOCATOR
-        miscAllocator(_u("GC-Misc"), threadContext->GetPageAllocator(), Throw::OutOfMemory),
-#endif
-        inlineCacheAllocator(_u("SC-InlineCache"), threadContext->GetPageAllocator(), Throw::OutOfMemory),
-        isInstInlineCacheAllocator(_u("SC-IsInstInlineCache"), threadContext->GetPageAllocator(), Throw::OutOfMemory),
-        forInCacheAllocator(_u("SC-ForInCache"), threadContext->GetPageAllocator(), Throw::OutOfMemory),
-        hasUsedInlineCache(false),
-        hasProtoOrStoreFieldInlineCache(false),
-        hasIsInstInlineCache(false),
-        registeredPrototypeChainEnsuredToHaveOnlyWritableDataPropertiesScriptContext(nullptr),
-        firstInterpreterFrameReturnAddress(nullptr),
-        builtInLibraryFunctions(nullptr),
-        m_remoteScriptContextAddr(nullptr),
-        isWeakReferenceDictionaryListCleared(false),
-        isDebugContextInitialized(false)
-#if ENABLE_PROFILE_INFO
-        , referencesSharedDynamicSourceContextInfo(false)
-#endif
-#if DBG
-        , isInitialized(false)
-        , isCloningGlobal(false)
-        , bindRef(MiscAllocator())
-#endif
-#if ENABLE_TTD
-        , TTDHostCallbackFunctor()
-        , ScriptContextLogTag(TTD_INVALID_LOG_PTR_ID)
-        , TTDWellKnownInfo(nullptr)
-        , TTDContextInfo(nullptr)
-        , TTDSnapshotOrInflateInProgress(false)
-        , TTDRecordOrReplayModeEnabled(false)
-        , TTDRecordModeEnabled(false)
-        , TTDReplayModeEnabled(false)
-        , TTDShouldPerformRecordOrReplayAction(false)
-        , TTDShouldPerformRecordAction(false)
-        , TTDShouldPerformReplayAction(false)
-        , TTDShouldPerformDebuggerAction(false)
-        , TTDShouldSuppressGetterInvocationForDebuggerEvaluation(false)
-#endif
-#ifdef REJIT_STATS
-        , rejitStatsMap(nullptr)
-#endif
-#ifdef ENABLE_BASIC_TELEMETRY
-        , telemetry(nullptr)
-#endif
-#ifdef INLINE_CACHE_STATS
-        , cacheDataMap(nullptr)
-#endif
-#ifdef FIELD_ACCESS_STATS
-        , fieldAccessStatsByFunctionNumber(nullptr)
-#endif
-        , webWorkerId(Js::Constants::NonWebWorkerContextId)
-        , url(_u(""))
-        , startupComplete(false)
-        , isEnumeratingRecyclerObjects(false)
-#ifdef EDIT_AND_CONTINUE
-        , activeScriptEditQuery(nullptr)
-#endif
-#ifdef ENABLE_SCRIPT_PROFILING
-        , heapEnum(nullptr)
-#endif
-#ifdef RECYCLER_PERF_COUNTERS
-        , bindReferenceCount(0)
-#endif
-        , nextPendingClose(nullptr)
-#ifdef ENABLE_SCRIPT_PROFILING
-        , m_fTraceDomCall(FALSE)
-#endif
-        , intConstPropsOnGlobalObject(nullptr)
-        , intConstPropsOnGlobalUserObject(nullptr)
-#ifdef PROFILE_STRINGS
-        , stringProfiler(nullptr)
-#endif
-#ifdef PROFILE_BAILOUT_RECORD_MEMORY
-        , codeSize(0)
-        , bailOutRecordBytes(0)
-        , bailOutOffsetBytes(0)
-#endif
-        , debugContext(nullptr)
-        , jitFuncRangeCache(nullptr)
-    {
-       // This may allocate memory and cause exception, but it is ok, as we all we have done so far
-       // are field init and those dtor will be called if exception occurs
-       threadContext->EnsureDebugManager();
-
-       // Don't use throwing memory allocation in ctor, as exception in ctor doesn't cause the dtor to be called
-       // potentially causing memory leaks
-       BEGIN_NO_EXCEPTION;
-
-#ifdef RUNTIME_DATA_COLLECTION
-        createTime = time(nullptr);
-#endif
-
-#ifdef BGJIT_STATS
-        interpretedCount = maxFuncInterpret = funcJITCount = bytecodeJITCount = interpretedCallsHighPri = jitCodeUsed = funcJitCodeUsed = loopJITCount = speculativeJitCount = 0;
-#endif
-
-#ifdef PROFILE_TYPES
-        convertNullToSimpleCount = 0;
-        convertNullToSimpleDictionaryCount = 0;
-        convertNullToDictionaryCount = 0;
-        convertDeferredToDictionaryCount = 0;
-        convertDeferredToSimpleDictionaryCount = 0;
-        convertSimpleToDictionaryCount = 0;
-        convertSimpleToSimpleDictionaryCount = 0;
-        convertPathToDictionaryCount1 = 0;
-        convertPathToDictionaryCount2 = 0;
-        convertPathToDictionaryCount3 = 0;
-        convertPathToDictionaryCount4 = 0;
-        convertPathToSimpleDictionaryCount = 0;
-        convertSimplePathToPathCount = 0;
-        convertSimpleDictionaryToDictionaryCount = 0;
-        convertSimpleSharedDictionaryToNonSharedCount = 0;
-        convertSimpleSharedToNonSharedCount = 0;
-        simplePathTypeHandlerCount = 0;
-        pathTypeHandlerCount = 0;
-        promoteCount = 0;
-        cacheCount = 0;
-        branchCount = 0;
-        maxPathLength = 0;
-        memset(typeCount, 0, sizeof(typeCount));
-        memset(instanceCount, 0, sizeof(instanceCount));
-#endif
-
-#ifdef PROFILE_OBJECT_LITERALS
-        objectLiteralInstanceCount = 0;
-        objectLiteralPathCount = 0;
-        memset(objectLiteralCount, 0, sizeof(objectLiteralCount));
-        objectLiteralSimpleDictionaryCount = 0;
-        objectLiteralMaxLength = 0;
-        objectLiteralPromoteCount = 0;
-        objectLiteralCacheCount = 0;
-        objectLiteralBranchCount = 0;
-#endif
-#if DBG_DUMP
-        byteCodeDataSize = 0;
-        byteCodeAuxiliaryDataSize = 0;
-        byteCodeAuxiliaryContextDataSize = 0;
-        memset(byteCodeHistogram, 0, sizeof(byteCodeHistogram));
-#endif
-
-        memset(propertyStrings, 0, sizeof(PropertyStringMap*)* 80);
-
-#if DBG || defined(RUNTIME_DATA_COLLECTION)
-        this->allocId = threadContext->GetScriptContextCount();
-#endif
-#if DBG
-        this->hadProfiled = false;
-#endif
-#if DBG_DUMP
-        forinCache = 0;
-        forinNoCache = 0;
-#endif
-
-        callCount = 0;
-
-        threadContext->GetHiResTimer()->Reset();
-
-#ifdef PROFILE_EXEC
-        profiler = nullptr;
-        isProfilerCreated = false;
-        disableProfiler = false;
-        ensureParentInfo = false;
-#endif
-
-#ifdef PROFILE_MEM
-        profileMemoryDump = true;
-#endif
-
-#ifdef ENABLE_SCRIPT_PROFILING
-        m_pProfileCallback = nullptr;
-        m_pProfileCallback2 = nullptr;
-        m_inProfileCallback = FALSE;
-        CleanupDocumentContext = nullptr;
-#endif
-
-        // Do this after all operations that may cause potential exceptions. Note: InitialAllocations may still throw!
-        numberAllocator.Initialize(this->GetRecycler());
-
-#if DEBUG
-        m_iProfileSession = -1;
-#endif
-#ifdef LEAK_REPORT
-        this->urlRecord = nullptr;
-        this->isRootTrackerScriptContext = false;
-#endif
-
-        PERF_COUNTER_INC(Basic, ScriptContext);
-        PERF_COUNTER_INC(Basic, ScriptContextActive);
-
-        END_NO_EXCEPTION;
-    }
-
-    void ScriptContext::InitializeAllocations()
-    {
-        this->charClassifier = Anew(GeneralAllocator(), CharClassifier, this);
-
-        this->valueOfInlineCache = AllocatorNewZ(InlineCacheAllocator, GetInlineCacheAllocator(), InlineCache);
-        this->toStringInlineCache = AllocatorNewZ(InlineCacheAllocator, GetInlineCacheAllocator(), InlineCache);
-
-#ifdef REJIT_STATS
-        if (PHASE_STATS1(Js::ReJITPhase))
-        {
-            rejitReasonCounts = AnewArrayZ(GeneralAllocator(), uint, NumRejitReasons);
-            bailoutReasonCounts = Anew(GeneralAllocator(), BailoutStatsMap, GeneralAllocator());
-        }
-#endif
-
-#ifdef ENABLE_BASIC_TELEMETRY
-        this->telemetry = Anew(this->TelemetryAllocator(), ScriptContextTelemetry, *this);
-#endif
-
-#ifdef PROFILE_STRINGS
-        if (Js::Configuration::Global.flags.ProfileStrings)
-        {
-            stringProfiler = Anew(MiscAllocator(), StringProfiler, threadContext->GetPageAllocator());
-        }
-#endif
-        intConstPropsOnGlobalObject = Anew(GeneralAllocator(), PropIdSetForConstProp, GeneralAllocator());
-        intConstPropsOnGlobalUserObject = Anew(GeneralAllocator(), PropIdSetForConstProp, GeneralAllocator());
-
-#if ENABLE_NATIVE_CODEGEN
-        m_domFastPathHelperMap = HeapNew(JITDOMFastPathHelperMap, &HeapAllocator::Instance, 17);
-#endif
-
-        this->debugContext = HeapNew(DebugContext, this);
-    }
-
-    void ScriptContext::EnsureClearDebugDocument()
-    {
-        if (this->sourceList)
-        {
-            this->sourceList->Map([=](uint i, RecyclerWeakReference<Js::Utf8SourceInfo>* sourceInfoWeakRef) {
-                Js::Utf8SourceInfo* sourceInfo = sourceInfoWeakRef->Get();
-                if (sourceInfo)
-                {
-                    sourceInfo->ClearDebugDocument();
-                }
-            });
-        }
-    }
-
-    void ScriptContext::ShutdownClearSourceLists()
-    {
-        if (this->sourceList)
-        {
-            // In the unclean shutdown case, we might not have destroyed the script context when
-            // this is called- in which case, skip doing this work and simply release the source list
-            // so that it doesn't show up as a leak. Since we're doing unclean shutdown, it's ok to
-            // skip cleanup here for expediency.
-            if (this->isClosed)
-            {
-                this->MapFunction([this](Js::FunctionBody* functionBody) {
-                    Assert(functionBody->GetScriptContext() == this);
-                    functionBody->CleanupSourceInfo(true);
-                });
-            }
-
-            EnsureClearDebugDocument();
-
-            // Don't need the source list any more so ok to release
-            this->sourceList.Unroot(this->GetRecycler());
-        }
-
-        if (this->calleeUtf8SourceInfoList)
-        {
-            this->calleeUtf8SourceInfoList.Unroot(this->GetRecycler());
-        }
-    }
-
-    ScriptContext::~ScriptContext()
-    {
-        // Take etw rundown lock on this thread context. We are going to change/destroy this scriptContext.
-        AutoCriticalSection autocs(GetThreadContext()->GetEtwRundownCriticalSection());
-
-#if ENABLE_NATIVE_CODEGEN
-        if (m_domFastPathHelperMap != nullptr)
-        {
-            HeapDelete(m_domFastPathHelperMap);
-        }
-#endif
-
-        // TODO: Can we move this on Close()?
-        ClearHostScriptContext();
-
-        if (this->hasProtoOrStoreFieldInlineCache)
-        {
-            // TODO (PersistentInlineCaches): It really isn't necessary to clear inline caches in all script contexts.
-            // Since this script context is being destroyed, the inline cache arena will also go away and release its
-            // memory back to the page allocator.  Thus, we cannot leave this script context's inline caches on the
-            // thread context's invalidation lists.  However, it should suffice to remove this script context's caches
-            // without touching other script contexts' caches.  We could call some form of RemoveInlineCachesFromInvalidationLists()
-            // on the inline cache allocator, which would walk all inline caches and zap values pointed to by strongRef.
-
-            // clear out all inline caches to remove our proto inline caches from the thread context
-            threadContext->ClearInlineCaches();
-
-            ClearInlineCaches();
-            Assert(!this->hasProtoOrStoreFieldInlineCache);
-        }
-
-        if (this->hasIsInstInlineCache)
-        {
-            // clear out all inline caches to remove our proto inline caches from the thread context
-            threadContext->ClearIsInstInlineCaches();
-            ClearIsInstInlineCaches();
-            Assert(!this->hasIsInstInlineCache);
-        }
-
-        // Only call RemoveFromPendingClose if we are in a pending close state.
-        if (isClosed && !isScriptContextActuallyClosed)
-        {
-            threadContext->RemoveFromPendingClose(this);
-        }
-
-        SetIsClosed();
-        bool closed = Close(true);
-
-        // JIT may access number allocator. Need to close the script context first,
-        // which will close the native code generator and abort any current job on this generator.
-        numberAllocator.Uninitialize();
-
-        ShutdownClearSourceLists();
-
-        if (regexStacks)
-        {
-            Adelete(RegexAllocator(), regexStacks);
-            regexStacks = nullptr;
-        }
-
-        if (javascriptLibrary != nullptr)
-        {
-            javascriptLibrary->scriptContext = nullptr;
-            javascriptLibrary = nullptr;
-            if (closed)
-            {
-                // if we just closed, we haven't unpin the object yet.
-                // We need to null out the script context in the global object first
-                // before we unpin the global object so that script context dtor doesn't get called twice
-
-#if ENABLE_NATIVE_CODEGEN
-                Assert(this->IsClosedNativeCodeGenerator());
-#endif
-                if (!GetThreadContext()->IsJSRT())
-                {
-                    this->recycler->RootRelease(globalObject);
-                }
-            }
-        }
-
-        // Normally the JavascriptLibraryBase will unregister the scriptContext from the threadContext.
-        // In cases where we don't finish initialization e.g. OOM, manually unregister the scriptContext.
-        if (this->IsRegistered())
-        {
-            threadContext->UnregisterScriptContext(this);
-        }
-
-#if ENABLE_BACKGROUND_PARSING
-        if (this->backgroundParser != nullptr)
-        {
-            BackgroundParser::Delete(this->backgroundParser);
-            this->backgroundParser = nullptr;
-        }
-#endif
-
-#if ENABLE_NATIVE_CODEGEN
-        if (this->nativeCodeGen != nullptr)
-        {
-            DeleteNativeCodeGenerator(this->nativeCodeGen);
-            nativeCodeGen = NULL;
-        }
-        if (jitFuncRangeCache != nullptr)
-        {
-            HeapDelete(jitFuncRangeCache);
-            jitFuncRangeCache = nullptr;
-        }
-#endif
-
-#if DYNAMIC_INTERPRETER_THUNK
-        if (this->interpreterThunkEmitter != nullptr)
-        {
-            HeapDelete(interpreterThunkEmitter);
-            this->interpreterThunkEmitter = NULL;
-        }
-#endif
-
-#ifdef ASMJS_PLAT
-        if (this->asmJsInterpreterThunkEmitter != nullptr)
-        {
-            HeapDelete(asmJsInterpreterThunkEmitter);
-            this->asmJsInterpreterThunkEmitter = nullptr;
-        }
-
-        if (this->asmJsCodeGenerator != nullptr)
-        {
-            HeapDelete(asmJsCodeGenerator);
-            this->asmJsCodeGenerator = NULL;
-        }
-#endif
-
-        // In case there is something added to the list between close and dtor, just reset the list again
-        this->weakReferenceDictionaryList.Reset();
-
-#if ENABLE_NATIVE_CODEGEN
-        if (m_remoteScriptContextAddr)
-        {
-            Assert(JITManager::GetJITManager()->IsOOPJITEnabled());
-            if (JITManager::GetJITManager()->CleanupScriptContext(&m_remoteScriptContextAddr) == S_OK)
-            {
-                Assert(m_remoteScriptContextAddr == nullptr);
-            }
-            m_remoteScriptContextAddr = nullptr;
-        }
-#endif
-
-        PERF_COUNTER_DEC(Basic, ScriptContext);
-    }
-
-    void ScriptContext::SetUrl(BSTR bstrUrl)
-    {
-        // Assumption: this method is never called multiple times
-        Assert(this->url != nullptr && wcslen(this->url) == 0);
-
-        charcount_t length = SysStringLen(bstrUrl) + 1; // Add 1 for the NULL.
-
-        char16* urlCopy = AnewArray(this->GeneralAllocator(), char16, length);
-        js_memcpy_s(urlCopy, (length - 1) * sizeof(char16), bstrUrl, (length - 1) * sizeof(char16));
-        urlCopy[length - 1] = _u('\0');
-
-        this->url = urlCopy;
-#ifdef LEAK_REPORT
-        if (Js::Configuration::Global.flags.IsEnabled(Js::LeakReportFlag))
-        {
-            this->urlRecord = LeakReport::LogUrl(urlCopy, this->globalObject);
-        }
-#endif
-    }
-
-    uint ScriptContext::GetNextSourceContextId()
-    {
-
-        Assert(this->Cache()->sourceContextInfoMap ||
-            this->Cache()->dynamicSourceContextInfoMap);
-
-        uint nextSourceContextId = 0;
-
-        if (this->Cache()->sourceContextInfoMap)
-        {
-            nextSourceContextId = this->Cache()->sourceContextInfoMap->Count();
-        }
-
-        if (this->Cache()->dynamicSourceContextInfoMap)
-        {
-            nextSourceContextId += this->Cache()->dynamicSourceContextInfoMap->Count();
-        }
-
-        return nextSourceContextId + 1;
-    }
-
-    // Do most of the Close() work except the final release which could delete the scriptContext.
-    void ScriptContext::InternalClose()
-    {
-        isScriptContextActuallyClosed = true;
-
-        PERF_COUNTER_DEC(Basic, ScriptContextActive);
-
-#if DBG_DUMP
-        if (Js::Configuration::Global.flags.TraceWin8Allocations)
-        {
-            Output::Print(_u("MemoryTrace: ScriptContext Close\n"));
-            Output::Flush();
-        }
-#endif
-        JS_ETW_INTERNAL(EventWriteJSCRIPT_HOST_SCRIPT_CONTEXT_CLOSE(this));
-
-#if ENABLE_TTD
-        if(this->TTDWellKnownInfo != nullptr)
-        {
-            TT_HEAP_DELETE(TTD::RuntimeContextInfo, this->TTDWellKnownInfo);
-            this->TTDWellKnownInfo = nullptr;
-        }
-
-        if(this->TTDContextInfo != nullptr)
-        {
-            TT_HEAP_DELETE(TTD::ScriptContextTTD, this->TTDContextInfo);
-            this->TTDContextInfo = nullptr;
-        }
-#endif
-
-#if ENABLE_NATIVE_CODEGEN
-        if (nativeCodeGen != nullptr)
-        {
-            Assert(!isInitialized || this->globalObject != nullptr);
-            CloseNativeCodeGenerator(this->nativeCodeGen);
-        }
-#endif
-
-        if (this->sourceList)
-        {
-            bool hasFunctions = false;
-            this->sourceList->MapUntil([&hasFunctions](int, RecyclerWeakReference<Utf8SourceInfo>* sourceInfoWeakRef) -> bool
-            {
-                Utf8SourceInfo* sourceInfo = sourceInfoWeakRef->Get();
-                if (sourceInfo)
-                {
-                    hasFunctions = sourceInfo->HasFunctions();
-                }
-
-                return hasFunctions;
-            });
-
-            if (hasFunctions)
-            {
-                // We still need to walk through all the function bodies and call cleanup
-                // because otherwise ETW events might not get fired if a GC doesn't happen
-                // and the thread context isn't shut down cleanly (process detach case)
-                this->MapFunction([this](Js::FunctionBody* functionBody) {
-                    Assert(functionBody->GetScriptContext() == nullptr || functionBody->GetScriptContext() == this);
-                    functionBody->Cleanup(/* isScriptContextClosing */ true);
-                });
-            }
-        }
-
-        this->GetThreadContext()->SubSourceSize(this->GetSourceSize());
-
-#if DYNAMIC_INTERPRETER_THUNK
-        if (this->interpreterThunkEmitter != nullptr)
-        {
-            this->interpreterThunkEmitter->Close();
-        }
-#endif
-
-#ifdef ASMJS_PLAT
-        if (this->asmJsInterpreterThunkEmitter != nullptr)
-        {
-            this->asmJsInterpreterThunkEmitter->Close();
-        }
-#endif
-
-#ifdef ENABLE_SCRIPT_PROFILING
-        // Stop profiling if present
-        DeRegisterProfileProbe(S_OK, nullptr);
-#endif
-<<<<<<< HEAD
-
-        this->EnsureClearDebugDocument();
-=======
-        
-        if (this->diagnosticArena != nullptr)
-        {
-            HeapDelete(this->diagnosticArena);
-            this->diagnosticArena = nullptr;
-        }
-
->>>>>>> f84ac695
-        if (this->debugContext != nullptr)
-        {
-            if(this->debugContext->GetProbeContainer())
-            {
-                this->debugContext->GetProbeContainer()->UninstallInlineBreakpointProbe(NULL);
-                this->debugContext->GetProbeContainer()->UninstallDebuggerScriptOptionCallback();
-            }
-
-            // Guard the closing and deleting of DebugContext as in meantime PDM might
-            // call OnBreakFlagChange
-            AutoCriticalSection autoDebugContextCloseCS(&debugContextCloseCS);
-            DebugContext* tempDebugContext = this->debugContext;
-            this->debugContext = nullptr;
-            tempDebugContext->Close();
-            HeapDelete(tempDebugContext);
-        }
-
-        if (this->diagnosticArena != nullptr)
-        {
-            HeapDelete(this->diagnosticArena);
-            this->diagnosticArena = nullptr;
-        }
-
-        // Need to print this out before the native code gen is deleted
-        // which will delete the codegenProfiler
-
-#ifdef PROFILE_EXEC
-        if (Js::Configuration::Global.flags.IsEnabled(Js::ProfileFlag))
-        {
-            if (isProfilerCreated)
-            {
-                this->ProfilePrint();
-            }
-
-            if (profiler != nullptr)
-            {
-                profiler->Release();
-                profiler = nullptr;
-            }
-        }
-#endif
-
-
-#if ENABLE_PROFILE_INFO
-        // Release this only after native code gen is shut down, as there may be
-        // profile info allocated from the SourceDynamicProfileManager arena.
-        // The first condition might not be true if the dynamic functions have already been freed by the time
-        // ScriptContext closes
-        if (referencesSharedDynamicSourceContextInfo)
-        {
-            // For the host provided dynamic code, we may not have added any dynamic context to the dynamicSourceContextInfoMap
-            Assert(this->GetDynamicSourceContextInfoMap() != nullptr);
-            this->GetThreadContext()->ReleaseSourceDynamicProfileManagers(this->GetUrl());
-        }
-#endif
-
-        RECYCLER_PERF_COUNTER_SUB(BindReference, bindReferenceCount);
-
-        if (this->interpreterArena)
-        {
-            ReleaseInterpreterArena();
-            interpreterArena = nullptr;
-        }
-
-        if (this->guestArena)
-        {
-            ReleaseGuestArena();
-            guestArena = nullptr;
-        }
-
-        builtInLibraryFunctions = nullptr;
-
-        pActiveScriptDirect = nullptr;
-
-        isWeakReferenceDictionaryListCleared = true;
-        this->weakReferenceDictionaryList.Clear(this->GeneralAllocator());
-
-        if (registeredPrototypeChainEnsuredToHaveOnlyWritableDataPropertiesScriptContext != nullptr)
-        {
-            // UnregisterPrototypeChainEnsuredToHaveOnlyWritableDataPropertiesScriptContext may throw, set up the correct state first
-            ScriptContext ** registeredScriptContext = registeredPrototypeChainEnsuredToHaveOnlyWritableDataPropertiesScriptContext;
-            ClearPrototypeChainEnsuredToHaveOnlyWritableDataPropertiesCaches();
-            Assert(registeredPrototypeChainEnsuredToHaveOnlyWritableDataPropertiesScriptContext == nullptr);
-            threadContext->UnregisterPrototypeChainEnsuredToHaveOnlyWritableDataPropertiesScriptContext(registeredScriptContext);
-        }
-
-        threadContext->ReleaseDebugManager();
-
-        // This can be null if the script context initialization threw
-        // and InternalClose gets called in the destructor code path
-        if (javascriptLibrary != nullptr)
-        {
-            javascriptLibrary->CleanupForClose();
-            javascriptLibrary->Uninitialize();
-
-            this->ClearScriptContextCaches();
-        }
-    }
-
-    bool ScriptContext::Close(bool inDestructor)
-    {
-        if (isScriptContextActuallyClosed)
-            return false;
-
-        // Limit the lock scope. We require the same lock in ~ScriptContext(), which may be called next.
-        {
-            // Take etw rundown lock on this thread context. We are going to change this scriptContext.
-            AutoCriticalSection autocs(GetThreadContext()->GetEtwRundownCriticalSection());
-            InternalClose();
-        }
-
-        if (!inDestructor && globalObject != nullptr)
-        {
-            //A side effect of releasing globalObject that this script context could be deleted, so the release call here
-            //must be the last thing in close.
-#if ENABLE_NATIVE_CODEGEN
-            Assert(this->IsClosedNativeCodeGenerator());
-#endif
-            if (!GetThreadContext()->IsJSRT())
-            {
-                GetRecycler()->RootRelease(globalObject);
-            }
-            globalObject = nullptr;
-        }
-
-        // A script context closing is a signal to the thread context that it
-        // needs to do an idle GC independent of what the heuristics are
-        this->threadContext->SetForceOneIdleCollection();
-
-        return true;
-    }
-
-    PropertyString* ScriptContext::GetPropertyString2(char16 ch1, char16 ch2)
-    {
-        if (ch1 < '0' || ch1 > 'z' || ch2 < '0' || ch2 > 'z')
-        {
-            return NULL;
-        }
-        const uint i = PropertyStringMap::PStrMapIndex(ch1);
-        if (propertyStrings[i] == NULL)
-        {
-            return NULL;
-        }
-        const uint j = PropertyStringMap::PStrMapIndex(ch2);
-        return propertyStrings[i]->strLen2[j];
-    }
-
-    void ScriptContext::FindPropertyRecord(JavascriptString *pstName, PropertyRecord const ** propertyRecord)
-    {
-        threadContext->FindPropertyRecord(pstName, propertyRecord);
-    }
-
-    void ScriptContext::FindPropertyRecord(__in LPCWSTR propertyName, __in int propertyNameLength, PropertyRecord const ** propertyRecord)
-    {
-        threadContext->FindPropertyRecord(propertyName, propertyNameLength, propertyRecord);
-    }
-
-    JsUtil::List<const RecyclerWeakReference<Js::PropertyRecord const>*>* ScriptContext::FindPropertyIdNoCase(__in LPCWSTR propertyName, __in int propertyNameLength)
-    {
-        return threadContext->FindPropertyIdNoCase(this, propertyName, propertyNameLength);
-    }
-
-    PropertyId ScriptContext::GetOrAddPropertyIdTracked(JsUtil::CharacterBuffer<WCHAR> const& propName)
-    {
-        Js::PropertyRecord const * propertyRecord;
-        threadContext->GetOrAddPropertyId(propName, &propertyRecord);
-
-        this->TrackPid(propertyRecord);
-
-        return propertyRecord->GetPropertyId();
-    }
-
-    void ScriptContext::GetOrAddPropertyRecord(JsUtil::CharacterBuffer<WCHAR> const& propertyName, PropertyRecord const ** propertyRecord)
-    {
-        threadContext->GetOrAddPropertyId(propertyName, propertyRecord);
-    }
-
-    PropertyId ScriptContext::GetOrAddPropertyIdTracked(__in_ecount(propertyNameLength) LPCWSTR propertyName, __in int propertyNameLength)
-    {
-        Js::PropertyRecord const * propertyRecord;
-        threadContext->GetOrAddPropertyId(propertyName, propertyNameLength, &propertyRecord);
-        if (propertyNameLength == 2)
-        {
-            CachePropertyString2(propertyRecord);
-        }
-        this->TrackPid(propertyRecord);
-
-        return propertyRecord->GetPropertyId();
-    }
-
-    void ScriptContext::GetOrAddPropertyRecord(__in_ecount(propertyNameLength) LPCWSTR propertyName, __in int propertyNameLength, PropertyRecord const ** propertyRecord)
-    {
-        threadContext->GetOrAddPropertyId(propertyName, propertyNameLength, propertyRecord);
-        if (propertyNameLength == 2)
-        {
-            CachePropertyString2(*propertyRecord);
-        }
-    }
-
-    BOOL ScriptContext::IsNumericPropertyId(PropertyId propertyId, uint32* value)
-    {
-        BOOL isNumericPropertyId = threadContext->IsNumericPropertyId(propertyId, value);
-
-#if DEBUG
-        PropertyRecord const * name = this->GetPropertyName(propertyId);
-
-        if (name != nullptr)
-        {
-            // Symbol properties are not numeric - description should not be used.
-            if (name->IsSymbol())
-            {
-                return false;
-            }
-
-            uint32 index;
-            BOOL isIndex = JavascriptArray::GetIndex(name->GetBuffer(), &index);
-            if (isNumericPropertyId != isIndex)
-            {
-                // WOOB 1137798: JavascriptArray::GetIndex does not handle embedded NULLs. So if we have a property
-                // name "1234\0", JavascriptArray::GetIndex would incorrectly accepts it as an array index property
-                // name.
-                Assert((size_t)(name->GetLength()) != wcslen(name->GetBuffer()));
-            }
-            else if (isNumericPropertyId)
-            {
-                Assert((uint32)*value == index);
-            }
-        }
-#endif
-
-        return isNumericPropertyId;
-    }
-
-    void ScriptContext::RegisterWeakReferenceDictionary(JsUtil::IWeakReferenceDictionary* weakReferenceDictionary)
-    {
-        this->weakReferenceDictionaryList.Prepend(this->GeneralAllocator(), weakReferenceDictionary);
-    }
-
-    RecyclableObject *ScriptContext::GetMissingPropertyResult()
-    {
-        return GetLibrary()->GetUndefined();
-    }
-
-    RecyclableObject *ScriptContext::GetMissingItemResult()
-    {
-        return GetLibrary()->GetUndefined();
-    }
-
-    SRCINFO *ScriptContext::AddHostSrcInfo(SRCINFO const *pSrcInfo)
-    {
-        Assert(pSrcInfo != nullptr);
-
-        return RecyclerNewZ(this->GetRecycler(), SRCINFO, *pSrcInfo);
-    }
-
-#ifdef PROFILE_TYPES
-    void ScriptContext::ProfileTypes()
-    {
-        Output::Print(_u("===============================================================================\n"));
-        Output::Print(_u("Types Profile %s\n"), this->url);
-        Output::Print(_u("-------------------------------------------------------------------------------\n"));
-        Output::Print(_u("Dynamic Type Conversions:\n"));
-        Output::Print(_u("    Null to Simple                 %8d\n"), convertNullToSimpleCount);
-        Output::Print(_u("    Deferred to SimpleMap          %8d\n"), convertDeferredToSimpleDictionaryCount);
-        Output::Print(_u("    Simple to Map                  %8d\n"), convertSimpleToDictionaryCount);
-        Output::Print(_u("    Simple to SimpleMap            %8d\n"), convertSimpleToSimpleDictionaryCount);
-        Output::Print(_u("    Path to SimpleMap (set)        %8d\n"), convertPathToDictionaryCount1);
-        Output::Print(_u("    Path to SimpleMap (delete)     %8d\n"), convertPathToDictionaryCount2);
-        Output::Print(_u("    Path to SimpleMap (attribute)  %8d\n"), convertPathToDictionaryCount3);
-        Output::Print(_u("    Path to SimpleMap              %8d\n"), convertPathToSimpleDictionaryCount);
-        Output::Print(_u("    SimplePath to Path             %8d\n"), convertSimplePathToPathCount);
-        Output::Print(_u("    Shared SimpleMap to non-shared %8d\n"), convertSimpleSharedDictionaryToNonSharedCount);
-        Output::Print(_u("    Deferred to Map                %8d\n"), convertDeferredToDictionaryCount);
-        Output::Print(_u("    Path to Map (accessor)         %8d\n"), convertPathToDictionaryCount4);
-        Output::Print(_u("    SimpleMap to Map               %8d\n"), convertSimpleDictionaryToDictionaryCount);
-        Output::Print(_u("    Path Cache Hits                %8d\n"), cacheCount);
-        Output::Print(_u("    Path Branches                  %8d\n"), branchCount);
-        Output::Print(_u("    Path Promotions                %8d\n"), promoteCount);
-        Output::Print(_u("    Path Length (max)              %8d\n"), maxPathLength);
-        Output::Print(_u("    SimplePathTypeHandlers         %8d\n"), simplePathTypeHandlerCount);
-        Output::Print(_u("    PathTypeHandlers               %8d\n"), pathTypeHandlerCount);
-        Output::Print(_u("\n"));
-        Output::Print(_u("Type Statistics:                   %8s   %8s\n"), _u("Types"), _u("Instances"));
-        Output::Print(_u("    Undefined                      %8d   %8d\n"), typeCount[TypeIds_Undefined], instanceCount[TypeIds_Undefined]);
-        Output::Print(_u("    Null                           %8d   %8d\n"), typeCount[TypeIds_Null], instanceCount[TypeIds_Null]);
-        Output::Print(_u("    Boolean                        %8d   %8d\n"), typeCount[TypeIds_Boolean], instanceCount[TypeIds_Boolean]);
-        Output::Print(_u("    Integer                        %8d   %8d\n"), typeCount[TypeIds_Integer], instanceCount[TypeIds_Integer]);
-        Output::Print(_u("    Number                         %8d   %8d\n"), typeCount[TypeIds_Number], instanceCount[TypeIds_Number]);
-        Output::Print(_u("    String                         %8d   %8d\n"), typeCount[TypeIds_String], instanceCount[TypeIds_String]);
-        Output::Print(_u("    Object                         %8d   %8d\n"), typeCount[TypeIds_Object], instanceCount[TypeIds_Object]);
-        Output::Print(_u("    Function                       %8d   %8d\n"), typeCount[TypeIds_Function], instanceCount[TypeIds_Function]);
-        Output::Print(_u("    Array                          %8d   %8d\n"), typeCount[TypeIds_Array], instanceCount[TypeIds_Array]);
-        Output::Print(_u("    Date                           %8d   %8d\n"), typeCount[TypeIds_Date], instanceCount[TypeIds_Date] + instanceCount[TypeIds_WinRTDate]);
-        Output::Print(_u("    Symbol                         %8d   %8d\n"), typeCount[TypeIds_Symbol], instanceCount[TypeIds_Symbol]);
-        Output::Print(_u("    RegEx                          %8d   %8d\n"), typeCount[TypeIds_RegEx], instanceCount[TypeIds_RegEx]);
-        Output::Print(_u("    Error                          %8d   %8d\n"), typeCount[TypeIds_Error], instanceCount[TypeIds_Error]);
-        Output::Print(_u("    Proxy                          %8d   %8d\n"), typeCount[TypeIds_Proxy], instanceCount[TypeIds_Proxy]);
-        Output::Print(_u("    BooleanObject                  %8d   %8d\n"), typeCount[TypeIds_BooleanObject], instanceCount[TypeIds_BooleanObject]);
-        Output::Print(_u("    NumberObject                   %8d   %8d\n"), typeCount[TypeIds_NumberObject], instanceCount[TypeIds_NumberObject]);
-        Output::Print(_u("    StringObject                   %8d   %8d\n"), typeCount[TypeIds_StringObject], instanceCount[TypeIds_StringObject]);
-        Output::Print(_u("    SymbolObject                   %8d   %8d\n"), typeCount[TypeIds_SymbolObject], instanceCount[TypeIds_SymbolObject]);
-        Output::Print(_u("    GlobalObject                   %8d   %8d\n"), typeCount[TypeIds_GlobalObject], instanceCount[TypeIds_GlobalObject]);
-        Output::Print(_u("    Enumerator                     %8d   %8d\n"), typeCount[TypeIds_Enumerator], instanceCount[TypeIds_Enumerator]);
-        Output::Print(_u("    Int8Array                      %8d   %8d\n"), typeCount[TypeIds_Int8Array], instanceCount[TypeIds_Int8Array]);
-        Output::Print(_u("    Uint8Array                     %8d   %8d\n"), typeCount[TypeIds_Uint8Array], instanceCount[TypeIds_Uint8Array]);
-        Output::Print(_u("    Uint8ClampedArray              %8d   %8d\n"), typeCount[TypeIds_Uint8ClampedArray], instanceCount[TypeIds_Uint8ClampedArray]);
-        Output::Print(_u("    Int16Array                     %8d   %8d\n"), typeCount[TypeIds_Int16Array], instanceCount[TypeIds_Int16Array]);
-        Output::Print(_u("    Int16Array                     %8d   %8d\n"), typeCount[TypeIds_Uint16Array], instanceCount[TypeIds_Uint16Array]);
-        Output::Print(_u("    Int32Array                     %8d   %8d\n"), typeCount[TypeIds_Int32Array], instanceCount[TypeIds_Int32Array]);
-        Output::Print(_u("    Uint32Array                    %8d   %8d\n"), typeCount[TypeIds_Uint32Array], instanceCount[TypeIds_Uint32Array]);
-        Output::Print(_u("    Float32Array                   %8d   %8d\n"), typeCount[TypeIds_Float32Array], instanceCount[TypeIds_Float32Array]);
-        Output::Print(_u("    Float64Array                   %8d   %8d\n"), typeCount[TypeIds_Float64Array], instanceCount[TypeIds_Float64Array]);
-        Output::Print(_u("    DataView                       %8d   %8d\n"), typeCount[TypeIds_DataView], instanceCount[TypeIds_DataView]);
-        Output::Print(_u("    ModuleRoot                     %8d   %8d\n"), typeCount[TypeIds_ModuleRoot], instanceCount[TypeIds_ModuleRoot]);
-        Output::Print(_u("    HostObject                     %8d   %8d\n"), typeCount[TypeIds_HostObject], instanceCount[TypeIds_HostObject]);
-        Output::Print(_u("    VariantDate                    %8d   %8d\n"), typeCount[TypeIds_VariantDate], instanceCount[TypeIds_VariantDate]);
-        Output::Print(_u("    HostDispatch                   %8d   %8d\n"), typeCount[TypeIds_HostDispatch], instanceCount[TypeIds_HostDispatch]);
-        Output::Print(_u("    Arguments                      %8d   %8d\n"), typeCount[TypeIds_Arguments], instanceCount[TypeIds_Arguments]);
-        Output::Print(_u("    ActivationObject               %8d   %8d\n"), typeCount[TypeIds_ActivationObject], instanceCount[TypeIds_ActivationObject]);
-        Output::Print(_u("    Map                            %8d   %8d\n"), typeCount[TypeIds_Map], instanceCount[TypeIds_Map]);
-        Output::Print(_u("    Set                            %8d   %8d\n"), typeCount[TypeIds_Set], instanceCount[TypeIds_Set]);
-        Output::Print(_u("    WeakMap                        %8d   %8d\n"), typeCount[TypeIds_WeakMap], instanceCount[TypeIds_WeakMap]);
-        Output::Print(_u("    WeakSet                        %8d   %8d\n"), typeCount[TypeIds_WeakSet], instanceCount[TypeIds_WeakSet]);
-        Output::Print(_u("    ArrayIterator                  %8d   %8d\n"), typeCount[TypeIds_ArrayIterator], instanceCount[TypeIds_ArrayIterator]);
-        Output::Print(_u("    MapIterator                    %8d   %8d\n"), typeCount[TypeIds_MapIterator], instanceCount[TypeIds_MapIterator]);
-        Output::Print(_u("    SetIterator                    %8d   %8d\n"), typeCount[TypeIds_SetIterator], instanceCount[TypeIds_SetIterator]);
-        Output::Print(_u("    StringIterator                 %8d   %8d\n"), typeCount[TypeIds_StringIterator], instanceCount[TypeIds_StringIterator]);
-        Output::Print(_u("    Generator                      %8d   %8d\n"), typeCount[TypeIds_Generator], instanceCount[TypeIds_Generator]);
-#if !DBG
-        Output::Print(_u("    ** Instance statistics only available on debug builds...\n"));
-#endif
-        Output::Flush();
-    }
-#endif
-
-
-#ifdef PROFILE_OBJECT_LITERALS
-    void ScriptContext::ProfileObjectLiteral()
-    {
-        Output::Print(_u("===============================================================================\n"));
-        Output::Print(_u("    Object Lit Instances created.. %d\n"), objectLiteralInstanceCount);
-        Output::Print(_u("    Object Lit Path Types......... %d\n"), objectLiteralPathCount);
-        Output::Print(_u("    Object Lit Simple Map......... %d\n"), objectLiteralSimpleDictionaryCount);
-        Output::Print(_u("    Object Lit Max # of properties %d\n"), objectLiteralMaxLength);
-        Output::Print(_u("    Object Lit Promote count...... %d\n"), objectLiteralPromoteCount);
-        Output::Print(_u("    Object Lit Cache Hits......... %d\n"), objectLiteralCacheCount);
-        Output::Print(_u("    Object Lit Branch count....... %d\n"), objectLiteralBranchCount);
-
-        for (int i = 0; i < TypePath::MaxPathTypeHandlerLength; i++)
-        {
-            if (objectLiteralCount[i] != 0)
-            {
-                Output::Print(_u("    Object Lit properties [ %2d] .. %d\n"), i, objectLiteralCount[i]);
-            }
-        }
-
-        Output::Flush();
-    }
-#endif
-
-    //
-    // Regex helpers
-    //
-
-#if ENABLE_REGEX_CONFIG_OPTIONS
-    UnifiedRegex::RegexStatsDatabase* ScriptContext::GetRegexStatsDatabase()
-    {
-        if (regexStatsDatabase == 0)
-        {
-            ArenaAllocator* allocator = MiscAllocator();
-            regexStatsDatabase = Anew(allocator, UnifiedRegex::RegexStatsDatabase, allocator);
-        }
-        return regexStatsDatabase;
-    }
-
-    UnifiedRegex::DebugWriter* ScriptContext::GetRegexDebugWriter()
-    {
-        if (regexDebugWriter == 0)
-        {
-            ArenaAllocator* allocator = MiscAllocator();
-            regexDebugWriter = Anew(allocator, UnifiedRegex::DebugWriter);
-        }
-        return regexDebugWriter;
-    }
-#endif
-
-    void ScriptContext::RedeferFunctionBodies(ActiveFunctionSet *pActiveFuncs, uint inactiveThreshold)
-    {
-        Assert(!this->IsClosed());
-
-        if (!this->IsScriptContextInNonDebugMode())
-        {
-            return;
-        }
-
-        // For each active function, collect call counts, update inactive counts, and redefer if appropriate.
-        // In the redeferral case, we require 2 passes over the set of FunctionBody's.
-        // This is because a function inlined in a non-redeferred function cannot itself be redeferred.
-        // So we first need to close over the set of non-redeferrable functions, then go back and redefer
-        // the eligible candidates.
-
-        auto fn = [&](FunctionBody *functionBody) {
-            bool exec = functionBody->InterpretedSinceCallCountCollection();
-            functionBody->CollectInterpretedCounts();
-            functionBody->MapEntryPoints([&](int index, FunctionEntryPointInfo *entryPointInfo) {
-                if (!entryPointInfo->IsCleanedUp() && entryPointInfo->ExecutedSinceCallCountCollection())
-                {
-                    exec = true;
-                }
-                entryPointInfo->CollectCallCounts();
-            });
-            if (exec)
-            {
-                functionBody->SetInactiveCount(0);
-            }
-            else
-            {
-                functionBody->IncrInactiveCount(inactiveThreshold);
-            }
-
-            if (pActiveFuncs)
-            {
-                Assert(this->GetThreadContext()->DoRedeferFunctionBodies());
-                bool doRedefer = functionBody->DoRedeferFunction(inactiveThreshold);
-                if (!doRedefer)
-                {
-                    functionBody->UpdateActiveFunctionSet(pActiveFuncs, nullptr);
-                }
-            }
-        };
-
-        this->MapFunction(fn);
-
-        if (!pActiveFuncs)
-        {
-            return;
-        }
-
-        auto fnRedefer = [&](FunctionBody * functionBody) {
-            Assert(pActiveFuncs);
-            if (!functionBody->IsActiveFunction(pActiveFuncs))
-            {
-                Assert(functionBody->DoRedeferFunction(inactiveThreshold));
-                functionBody->RedeferFunction();
-            }
-            else
-            {
-                functionBody->ResetRedeferralAttributes();
-            }
-        };
-
-        this->MapFunction(fnRedefer);
-    }
-
-    bool ScriptContext::DoUndeferGlobalFunctions() const
-    {
-        return CONFIG_FLAG(DeferTopLevelTillFirstCall) && !AutoSystemInfo::Data.IsLowMemoryProcess();
-    }
-
-    RegexPatternMruMap* ScriptContext::GetDynamicRegexMap() const
-    {
-        Assert(!isScriptContextActuallyClosed);
-        Assert(Cache()->dynamicRegexMap);
-
-        return Cache()->dynamicRegexMap;
-    }
-
-    void ScriptContext::SetTrigramAlphabet(UnifiedRegex::TrigramAlphabet * trigramAlphabet)
-    {
-        this->trigramAlphabet = trigramAlphabet;
-    }
-
-    UnifiedRegex::RegexStacks *ScriptContext::RegexStacks()
-    {
-        UnifiedRegex::RegexStacks * stacks = regexStacks;
-        if (stacks)
-        {
-            return stacks;
-        }
-        return AllocRegexStacks();
-    }
-
-    UnifiedRegex::RegexStacks * ScriptContext::AllocRegexStacks()
-    {
-        Assert(this->regexStacks == nullptr);
-        UnifiedRegex::RegexStacks * stacks = Anew(RegexAllocator(), UnifiedRegex::RegexStacks, threadContext->GetPageAllocator());
-        this->regexStacks = stacks;
-        return stacks;
-    }
-
-    UnifiedRegex::RegexStacks *ScriptContext::SaveRegexStacks()
-    {
-        Assert(regexStacks);
-
-        const auto saved = regexStacks;
-        regexStacks = nullptr;
-        return saved;
-    }
-
-    void ScriptContext::RestoreRegexStacks(UnifiedRegex::RegexStacks *const stacks)
-    {
-        Assert(stacks);
-        Assert(stacks != regexStacks);
-
-        if (regexStacks)
-        {
-            Adelete(RegexAllocator(), regexStacks);
-        }
-        regexStacks = stacks;
-    }
-
-    Js::TempArenaAllocatorObject* ScriptContext::GetTemporaryAllocator(LPCWSTR name)
-    {
-        return this->threadContext->GetTemporaryAllocator(name);
-    }
-
-    void ScriptContext::ReleaseTemporaryAllocator(Js::TempArenaAllocatorObject* tempAllocator)
-    {
-        AssertMsg(tempAllocator != nullptr, "tempAllocator should not be null");
-
-        this->threadContext->ReleaseTemporaryAllocator(tempAllocator);
-    }
-
-    Js::TempGuestArenaAllocatorObject* ScriptContext::GetTemporaryGuestAllocator(LPCWSTR name)
-    {
-        return this->threadContext->GetTemporaryGuestAllocator(name);
-    }
-
-    void ScriptContext::ReleaseTemporaryGuestAllocator(Js::TempGuestArenaAllocatorObject* tempGuestAllocator)
-    {
-        AssertMsg(tempGuestAllocator != nullptr, "tempAllocator should not be null");
-
-        this->threadContext->ReleaseTemporaryGuestAllocator(tempGuestAllocator);
-    }
-
-    void ScriptContext::InitializeCache()
-    {
-
-#if ENABLE_PROFILE_INFO
-#if DBG_DUMP || defined(DYNAMIC_PROFILE_STORAGE) || defined(RUNTIME_DATA_COLLECTION)
-        if (DynamicProfileInfo::NeedProfileInfoList())
-        {
-            this->Cache()->profileInfoList = RecyclerNew(this->GetRecycler(), DynamicProfileInfoList);
-        }
-#endif
-#endif
-
-        this->Cache()->dynamicRegexMap =
-            RegexPatternMruMap::New(
-                recycler,
-                REGEX_CONFIG_FLAG(DynamicRegexMruListSize) <= 0 ? 16 : REGEX_CONFIG_FLAG(DynamicRegexMruListSize));
-
-        SourceContextInfo* sourceContextInfo = RecyclerNewStructZ(this->GetRecycler(), SourceContextInfo);
-        sourceContextInfo->dwHostSourceContext = Js::Constants::NoHostSourceContext;
-        sourceContextInfo->isHostDynamicDocument = false;
-        sourceContextInfo->sourceContextId = Js::Constants::NoSourceContext;
-        this->Cache()->noContextSourceContextInfo = sourceContextInfo;
-
-        SRCINFO* srcInfo = RecyclerNewStructZ(this->GetRecycler(), SRCINFO);
-        srcInfo->sourceContextInfo = this->Cache()->noContextSourceContextInfo;
-        srcInfo->moduleID = kmodGlobal;
-        this->Cache()->noContextGlobalSourceInfo = srcInfo;
-    }
-
-    void ScriptContext::InitializePreGlobal()
-    {
-        this->guestArena = this->GetRecycler()->CreateGuestArena(_u("Guest"), Throw::OutOfMemory);
-
-#if ENABLE_BACKGROUND_PARSING
-        if (PHASE_ON1(Js::ParallelParsePhase))
-        {
-            this->backgroundParser = BackgroundParser::New(this);
-        }
-#endif
-
-#if ENABLE_NATIVE_CODEGEN
-        // Create the native code gen before the profiler
-        this->nativeCodeGen = NewNativeCodeGenerator(this);
-        this->jitFuncRangeCache = HeapNew(JITPageAddrToFuncRangeCache);
-#endif
-
-#ifdef PROFILE_EXEC
-        this->CreateProfiler();
-#endif
-
-        this->operationStack = Anew(GeneralAllocator(), JsUtil::Stack<Var>, GeneralAllocator());
-
-        Tick::InitType();
-    }
-
-    void ScriptContext::Initialize()
-    {
-        SmartFPUControl defaultControl;
-
-        InitializePreGlobal();
-
-        InitializeGlobalObject();
-
-        InitializePostGlobal();
-    }
-
-    void ScriptContext::InitializePostGlobal()
-    {
-        this->GetDebugContext()->Initialize();
-
-        this->GetDebugContext()->GetProbeContainer()->Initialize(this);
-
-        isDebugContextInitialized = true;
-
-#if defined(_M_ARM32_OR_ARM64)
-        // We need to ensure that the above write to the isDebugContextInitialized is visible to the debugger thread.
-        MemoryBarrier();
-#endif
-
-        AssertMsg(this->CurrentThunk == DefaultEntryThunk, "Creating non default thunk while initializing");
-        AssertMsg(this->DeferredParsingThunk == DefaultDeferredParsingThunk, "Creating non default thunk while initializing");
-        AssertMsg(this->DeferredDeserializationThunk == DefaultDeferredDeserializeThunk, "Creating non default thunk while initializing");
-
-#ifdef FIELD_ACCESS_STATS
-        this->fieldAccessStatsByFunctionNumber = RecyclerNew(this->recycler, FieldAccessStatsByFunctionNumberMap, recycler);
-        BindReference(this->fieldAccessStatsByFunctionNumber);
-#endif
-
-        if (!sourceList)
-        {
-            AutoCriticalSection critSec(threadContext->GetEtwRundownCriticalSection());
-            sourceList.Root(RecyclerNew(this->GetRecycler(), SourceList, this->GetRecycler()), this->GetRecycler());
-        }
-
-#if DYNAMIC_INTERPRETER_THUNK
-        interpreterThunkEmitter = HeapNew(InterpreterThunkEmitter, this, SourceCodeAllocator(), this->GetThreadContext()->GetThunkPageAllocators());
-#endif
-
-#ifdef ASMJS_PLAT
-        asmJsInterpreterThunkEmitter = HeapNew(InterpreterThunkEmitter, this, SourceCodeAllocator(), this->GetThreadContext()->GetThunkPageAllocators(),
-            true);
-#endif
-
-        JS_ETW(EtwTrace::LogScriptContextLoadEvent(this));
-        JS_ETW_INTERNAL(EventWriteJSCRIPT_HOST_SCRIPT_CONTEXT_START(this));
-
-#ifdef PROFILE_EXEC
-        if (profiler != nullptr)
-        {
-            this->threadContext->GetRecycler()->SetProfiler(profiler->GetProfiler(), profiler->GetBackgroundRecyclerProfiler());
-        }
-#endif
-
-#if DBG
-        this->javascriptLibrary->DumpLibraryByteCode();
-
-        isInitialized = TRUE;
-#endif
-    }
-
-
-#ifdef ASMJS_PLAT
-    AsmJsCodeGenerator* ScriptContext::InitAsmJsCodeGenerator()
-    {
-        if( !asmJsCodeGenerator )
-        {
-            asmJsCodeGenerator = HeapNew( AsmJsCodeGenerator, this );
-        }
-        return asmJsCodeGenerator;
-    }
-#endif
-    void ScriptContext::MarkForClose()
-    {
-        if (IsClosed()) 
-        {
-            return;
-        }
-
-        SaveStartupProfileAndRelease(true);
-        SetIsClosed();
-
-#ifdef LEAK_REPORT
-        if (this->isRootTrackerScriptContext)
-        {
-            this->GetThreadContext()->ClearRootTrackerScriptContext(this);
-        }
-#endif
-
-        if (!threadContext->IsInScript())
-        {
-            Close(FALSE);
-        }
-        else
-        {
-            threadContext->AddToPendingScriptContextCloseList(this);
-        }
-    }
-
-    void ScriptContext::SetIsClosed()
-    {
-        if (!this->isClosed)
-        {
-            this->isClosed = true;
-
-            if (this->javascriptLibrary)
-            {
-                JS_ETW(EtwTrace::LogSourceUnloadEvents(this));
-
-#if ENABLE_PROFILE_INFO
-#if DBG_DUMP
-                DynamicProfileInfo::DumpScriptContext(this);
-#endif
-#ifdef RUNTIME_DATA_COLLECTION
-                DynamicProfileInfo::DumpScriptContextToFile(this);
-#endif
-#endif
-
-#if ENABLE_PROFILE_INFO
-#ifdef DYNAMIC_PROFILE_STORAGE
-                HRESULT hr = S_OK;
-                BEGIN_TRANSLATE_OOM_TO_HRESULT_NESTED
-                {
-                    DynamicProfileInfo::Save(this);
-                }
-                END_TRANSLATE_OOM_TO_HRESULT(hr);
-
-                if (this->Cache()->sourceContextInfoMap)
-                {
-                    this->Cache()->sourceContextInfoMap->Map([&](DWORD_PTR dwHostSourceContext, SourceContextInfo * sourceContextInfo)
-                    {
-                        if (sourceContextInfo->sourceDynamicProfileManager)
-                        {
-                            sourceContextInfo->sourceDynamicProfileManager->ClearSavingData();
-                        }
-                    });
-                }
-#endif
-
-#if DBG_DUMP || defined(DYNAMIC_PROFILE_STORAGE) || defined(RUNTIME_DATA_COLLECTION)
-                this->ClearDynamicProfileList();
-#endif
-#endif
-            }
-
-#if ENABLE_NATIVE_CODEGEN
-            if (m_remoteScriptContextAddr)
-            {
-                JITManager::GetJITManager()->CloseScriptContext(m_remoteScriptContextAddr);
-            }
-#endif
-            this->PrintStats();
-        }
-    }
-
-    void ScriptContext::InitializeGlobalObject()
-    {
-        GlobalObject * localGlobalObject = GlobalObject::New(this);
-        GetRecycler()->RootAddRef(localGlobalObject);
-
-        // Assigned the global Object after we have successfully AddRef (in case of OOM)
-        globalObject = localGlobalObject;
-        globalObject->Initialize(this);
-
-        this->GetThreadContext()->RegisterScriptContext(this);
-    }
-
-    ArenaAllocator* ScriptContext::AllocatorForDiagnostics()
-    {
-        if (this->diagnosticArena == nullptr)
-        {
-            this->diagnosticArena = HeapNew(ArenaAllocator, _u("Diagnostic"), this->GetThreadContext()->GetDebugManager()->GetDiagnosticPageAllocator(), Throw::OutOfMemory);
-        }
-        Assert(this->diagnosticArena != nullptr);
-        return this->diagnosticArena;
-    }
-
-    void ScriptContext::PushObject(Var object)
-    {
-        operationStack->Push(object);
-    }
-
-    Var ScriptContext::PopObject()
-    {
-        return operationStack->Pop();
-    }
-
-    BOOL ScriptContext::CheckObject(Var object)
-    {
-        return operationStack->Contains(object);
-    }
-
-    void ScriptContext::SetHostScriptContext(HostScriptContext *  hostScriptContext)
-    {
-        Assert(this->hostScriptContext == nullptr);
-        this->hostScriptContext = hostScriptContext;
-#ifdef PROFILE_EXEC
-        this->ensureParentInfo = true;
-#endif
-    }
-
-    //
-    // Enables chakradiag to get the HaltCallBack pointer that is implemented by
-    // the ScriptEngine.
-    //
-    void ScriptContext::SetScriptEngineHaltCallback(HaltCallback* scriptEngine)
-    {
-        Assert(this->scriptEngineHaltCallback == NULL);
-        Assert(scriptEngine != NULL);
-        this->scriptEngineHaltCallback = scriptEngine;
-    }
-
-    void ScriptContext::ClearHostScriptContext()
-    {
-        if (this->hostScriptContext != nullptr)
-        {
-            this->hostScriptContext->Delete();
-#ifdef PROFILE_EXEC
-            this->ensureParentInfo = false;
-#endif
-        }
-    }
-
-    IActiveScriptProfilerHeapEnum* ScriptContext::GetHeapEnum()
-    {
-        Assert(this->GetThreadContext());
-        return this->GetThreadContext()->GetHeapEnum();
-    }
-
-    void ScriptContext::SetHeapEnum(IActiveScriptProfilerHeapEnum* newHeapEnum)
-    {
-        Assert(this->GetThreadContext());
-        this->GetThreadContext()->SetHeapEnum(newHeapEnum);
-    }
-
-    void ScriptContext::ClearHeapEnum()
-    {
-        Assert(this->GetThreadContext());
-        this->GetThreadContext()->ClearHeapEnum();
-    }
-
-    BOOL ScriptContext::VerifyAlive(BOOL isJSFunction, ScriptContext* requestScriptContext)
-    {
-        if (isClosed)
-        {
-            if (!requestScriptContext)
-            {
-                requestScriptContext = this;
-            }
-
-#if ENABLE_PROFILE_INFO
-            if (!GetThreadContext()->RecordImplicitException())
-            {
-                return FALSE;
-            }
-#endif
-            if (isJSFunction)
-            {
-                Js::JavascriptError::MapAndThrowError(requestScriptContext, JSERR_CantExecute);
-            }
-            else
-            {
-                Js::JavascriptError::MapAndThrowError(requestScriptContext, E_ACCESSDENIED);
-            }
-        }
-        return TRUE;
-    }
-
-    void ScriptContext::VerifyAliveWithHostContext(BOOL isJSFunction, HostScriptContext* requestHostScriptContext)
-    {
-        if (requestHostScriptContext)
-        {
-            VerifyAlive(isJSFunction, requestHostScriptContext->GetScriptContext());
-        }
-        else
-        {
-            Assert(GetThreadContext()->IsJSRT() || !GetHostScriptContext()->HasCaller());
-            VerifyAlive(isJSFunction, NULL);
-        }
-    }
-
-
-    PropertyRecord const * ScriptContext::GetPropertyName(PropertyId propertyId)
-    {
-        return threadContext->GetPropertyName(propertyId);
-    }
-
-    PropertyRecord const * ScriptContext::GetPropertyNameLocked(PropertyId propertyId)
-    {
-        return threadContext->GetPropertyNameLocked(propertyId);
-    }
-
-    void ScriptContext::InitPropertyStringMap(int i)
-    {
-        propertyStrings[i] = AnewStruct(GeneralAllocator(), PropertyStringMap);
-        memset(propertyStrings[i]->strLen2, 0, sizeof(PropertyString*)* 80);
-    }
-
-    void ScriptContext::TrackPid(const PropertyRecord* propertyRecord)
-    {
-        if (IsBuiltInPropertyId(propertyRecord->GetPropertyId()) || propertyRecord->IsBound())
-        {
-            return;
-        }
-
-        if (-1 != this->GetLibrary()->EnsureReferencedPropertyRecordList()->AddNew(propertyRecord))
-        {
-            RECYCLER_PERF_COUNTER_INC(PropertyRecordBindReference);
-        }
-    }
-    void ScriptContext::TrackPid(PropertyId propertyId)
-    {
-        if (IsBuiltInPropertyId(propertyId))
-        {
-            return;
-        }
-        const PropertyRecord* propertyRecord = this->GetPropertyName(propertyId);
-        Assert(propertyRecord != nullptr);
-        this->TrackPid(propertyRecord);
-    }
-
-    bool ScriptContext::IsTrackedPropertyId(Js::PropertyId propertyId)
-    {
-        if (IsBuiltInPropertyId(propertyId))
-        {
-            return true;
-        }
-        const PropertyRecord* propertyRecord = this->GetPropertyName(propertyId);
-        Assert(propertyRecord != nullptr);
-        if (propertyRecord->IsBound())
-        {
-            return true;
-        }
-        JavascriptLibrary::ReferencedPropertyRecordHashSet * referencedPropertyRecords
-            = this->GetLibrary()->GetReferencedPropertyRecordList();
-        return referencedPropertyRecords && referencedPropertyRecords->Contains(propertyRecord);
-    }
-    PropertyString* ScriptContext::AddPropertyString2(const Js::PropertyRecord* propString)
-    {
-        const char16* buf = propString->GetBuffer();
-        const uint i = PropertyStringMap::PStrMapIndex(buf[0]);
-        if (propertyStrings[i] == NULL)
-        {
-            InitPropertyStringMap(i);
-        }
-        const uint j = PropertyStringMap::PStrMapIndex(buf[1]);
-        if (propertyStrings[i]->strLen2[j] == NULL && !isClosed)
-        {
-            propertyStrings[i]->strLen2[j] = GetLibrary()->CreatePropertyString(propString, this->GeneralAllocator());
-            this->TrackPid(propString);
-        }
-        return propertyStrings[i]->strLen2[j];
-    }
-
-    PropertyString* ScriptContext::CachePropertyString2(const PropertyRecord* propString)
-    {
-        Assert(propString->GetLength() == 2);
-        const char16* propertyName = propString->GetBuffer();
-        if ((propertyName[0] <= 'z') && (propertyName[1] <= 'z') && (propertyName[0] >= '0') && (propertyName[1] >= '0') && ((propertyName[0] > '9') || (propertyName[1] > '9')))
-        {
-            return AddPropertyString2(propString);
-        }
-        return NULL;
-    }
-
-    PropertyString* ScriptContext::TryGetPropertyString(PropertyId propertyId)
-    {
-        PropertyStringCacheMap* propertyStringMap = this->GetLibrary()->EnsurePropertyStringMap();
-
-        RecyclerWeakReference<PropertyString>* stringReference;
-        if (propertyStringMap->TryGetValue(propertyId, &stringReference))
-        {
-            PropertyString *string = stringReference->Get();
-            if (string != nullptr)
-            {
-                return string;
-            }
-        }
-
-        return nullptr;
-    }
-
-    PropertyString* ScriptContext::GetPropertyString(PropertyId propertyId)
-    {
-        PropertyString *string = TryGetPropertyString(propertyId);
-        if (string != nullptr)
-        {
-            return string;
-        }
-
-        PropertyStringCacheMap* propertyStringMap = this->GetLibrary()->EnsurePropertyStringMap();
-
-        const Js::PropertyRecord* propertyName = this->GetPropertyName(propertyId);
-        string = this->GetLibrary()->CreatePropertyString(propertyName);
-        propertyStringMap->Item(propertyId, recycler->CreateWeakReferenceHandle(string));
-
-        return string;
-    }
-
-    void ScriptContext::InvalidatePropertyStringCache(PropertyId propertyId, Type* type)
-    {
-        Assert(!isFinalized);
-        PropertyStringCacheMap* propertyStringMap = this->javascriptLibrary->GetPropertyStringMap();
-        if (propertyStringMap != nullptr)
-        {
-            PropertyString *string = nullptr;
-            RecyclerWeakReference<PropertyString>* stringReference;
-            if (propertyStringMap->TryGetValue(propertyId, &stringReference))
-            {
-                string = stringReference->Get();
-            }
-            if (string)
-            {
-                PropertyCache const* cache = string->GetPropertyCache();
-                if (cache->type == type)
-                {
-                    string->ClearPropertyCache();
-                }
-            }
-        }
-    }
-
-    void ScriptContext::CleanupWeakReferenceDictionaries()
-    {
-        if (!isWeakReferenceDictionaryListCleared)
-        {
-            SListBase<JsUtil::IWeakReferenceDictionary*>::Iterator iter(&this->weakReferenceDictionaryList);
-
-            while (iter.Next())
-            {
-                JsUtil::IWeakReferenceDictionary* weakReferenceDictionary = iter.Data();
-
-                weakReferenceDictionary->Cleanup();
-            }
-        }
-    }
-
-    JavascriptString* ScriptContext::GetIntegerString(Var aValue)
-    {
-        return this->GetIntegerString(TaggedInt::ToInt32(aValue));
-    }
-
-    JavascriptString* ScriptContext::GetIntegerString(uint value)
-    {
-        if (value <= INT_MAX)
-        {
-            return this->GetIntegerString((int)value);
-        }
-        return TaggedInt::ToString(value, this);
-    }
-
-    JavascriptString* ScriptContext::GetIntegerString(int value)
-    {
-        // Optimize for 0-9
-        if (0 <= value && value <= 9)
-        {
-            return GetLibrary()->GetCharStringCache().GetStringForCharA('0' + static_cast<char>(value));
-        }
-
-        JavascriptString *string;
-
-        if (!this->integerStringMap.TryGetValue(value, &string))
-        {
-            // Add the string to hash table cache
-            // Don't add if table is getting too full.  We'll be holding on to
-            // too many strings, and table lookup will become too slow.
-            if (this->integerStringMap.Count() > 1024)
-            {
-                // Use recycler memory
-                string = TaggedInt::ToString(value, this);
-            }
-            else
-            {
-                char16 stringBuffer[20];
-
-                TaggedInt::ToBuffer(value, stringBuffer, _countof(stringBuffer));
-                string = JavascriptString::NewCopySzFromArena(stringBuffer, this, this->GeneralAllocator());
-                this->integerStringMap.AddNew(value, string);
-            }
-        }
-
-        return string;
-    }
-
-    void ScriptContext::CheckEvalRestriction()
-    {
-        HRESULT hr = S_OK;
-        Var domError = nullptr;
-        HostScriptContext* hostScriptContext = this->GetHostScriptContext();
-
-        BEGIN_LEAVE_SCRIPT(this)
-        {
-            if (!FAILED(hr = hostScriptContext->CheckEvalRestriction()))
-            {
-                return;
-            }
-
-            hr = hostScriptContext->HostExceptionFromHRESULT(hr, &domError);
-        }
-        END_LEAVE_SCRIPT(this);
-
-        if (FAILED(hr))
-        {
-            Js::JavascriptError::MapAndThrowError(this, hr);
-        }
-
-        if (domError != nullptr)
-        {
-            JavascriptExceptionOperators::Throw(domError, this);
-        }
-
-        AssertMsg(false, "We should have thrown by now.");
-        Js::JavascriptError::MapAndThrowError(this, E_FAIL);
-    }
-
-    ParseNode* ScriptContext::ParseScript(Parser* parser,
-        const byte* script,
-        size_t cb,
-        SRCINFO const * pSrcInfo,
-        CompileScriptException * pse,
-        Utf8SourceInfo** ppSourceInfo,
-        const char16 *rootDisplayName,
-        LoadScriptFlag loadScriptFlag,
-        uint* sourceIndex,
-        Js::Var scriptSource)
-    {
-        if (pSrcInfo == nullptr)
-        {
-            pSrcInfo = this->Cache()->noContextGlobalSourceInfo;
-        }
-
-        LPUTF8 utf8Script = nullptr;
-        size_t length = cb;
-        size_t cbNeeded = 0;
-
-        bool isLibraryCode = ((loadScriptFlag & LoadScriptFlag_LibraryCode) == LoadScriptFlag_LibraryCode);
-
-        if ((loadScriptFlag & LoadScriptFlag_Utf8Source) != LoadScriptFlag_Utf8Source)
-        {
-            // Convert to UTF8 and then load that
-            length = cb / sizeof(char16);
-            if (!IsValidCharCount(length))
-            {
-                Js::Throw::OutOfMemory();
-            }
-            Assert(length < MAXLONG);
-
-            // Allocate memory for the UTF8 output buffer.
-            // We need at most 3 bytes for each Unicode code point.
-            // The + 1 is to include the terminating NUL.
-            // Nit:  Technically, we know that the NUL only needs 1 byte instead of
-            // 3, but that's difficult to express in a SAL annotation for "EncodeInto".
-            size_t cbUtf8Buffer = AllocSizeMath::Mul(AllocSizeMath::Add(length, 1), 3);
-
-            utf8Script = RecyclerNewArrayLeafTrace(this->GetRecycler(), utf8char_t, cbUtf8Buffer);
-
-            cbNeeded = utf8::EncodeIntoAndNullTerminate(utf8Script, (const char16*)script, static_cast<charcount_t>(length));
-
-#if DBG_DUMP && defined(PROFILE_MEM)
-            if(Js::Configuration::Global.flags.TraceMemory.IsEnabled(Js::ParsePhase) && Configuration::Global.flags.Verbose)
-            {
-                Output::Print(_u("Loading script.\n")
-                    _u("  Unicode (in bytes)    %u\n")
-                    _u("  UTF-8 size (in bytes) %u\n")
-                    _u("  Expected savings      %d\n"), length * sizeof(char16), cbNeeded, length * sizeof(char16) - cbNeeded);
-            }
-#endif
-
-            // Free unused bytes
-            Assert(cbNeeded + 1 <= cbUtf8Buffer);
-            *ppSourceInfo = Utf8SourceInfo::New(this, utf8Script, (int)length,
-                cbNeeded, pSrcInfo, isLibraryCode);
-        }
-        else
-        {
-            // We do not own the memory passed into DefaultLoadScriptUtf8. We need to save it so we copy the memory.
-            if(*ppSourceInfo == nullptr)
-            {
-#ifndef NTBUILD
-                if (loadScriptFlag & LoadScriptFlag_ExternalArrayBuffer)
-                {
-                    *ppSourceInfo = Utf8SourceInfo::NewWithNoCopy(this,
-                        script, (int)length, cb, pSrcInfo, isLibraryCode,
-                        scriptSource);
-                }
-                else
-#endif
-                {
-                    // the 'length' here is not correct - we will get the length from the parser - however parser hasn't done yet.
-                    // Once the parser is done we will update the utf8sourceinfo's lenght correctly with parser's
-                    *ppSourceInfo = Utf8SourceInfo::New(this, script,
-                        (int)length, cb, pSrcInfo, isLibraryCode);
-                }
-            }
-        }
-        //
-        // Parse and the JavaScript code
-        //
-        HRESULT hr;
-
-        SourceContextInfo * sourceContextInfo = pSrcInfo->sourceContextInfo;
-
-        // Invoke the parser, passing in the global function name, which we will then run to execute
-        // the script.
-        // TODO: yongqu handle non-global code.
-        ULONG grfscr = fscrGlobalCode | ((loadScriptFlag & LoadScriptFlag_Expression) == LoadScriptFlag_Expression ? fscrReturnExpression : 0);
-        if(((loadScriptFlag & LoadScriptFlag_disableDeferredParse) != LoadScriptFlag_disableDeferredParse) &&
-            (length > Parser::GetDeferralThreshold(sourceContextInfo->IsSourceProfileLoaded())))
-        {
-            grfscr |= fscrDeferFncParse;
-        }
-
-        if((loadScriptFlag & LoadScriptFlag_disableAsmJs) == LoadScriptFlag_disableAsmJs)
-        {
-            grfscr |= fscrNoAsmJs;
-        }
-
-        if(PHASE_FORCE1(Js::EvalCompilePhase))
-        {
-            // pretend it is eval
-            grfscr |= (fscrEval | fscrEvalCode);
-        }
-
-        if((loadScriptFlag & LoadScriptFlag_isByteCodeBufferForLibrary) == LoadScriptFlag_isByteCodeBufferForLibrary)
-        {
-            grfscr |= fscrNoPreJit;
-        }
-
-        if(((loadScriptFlag & LoadScriptFlag_Module) == LoadScriptFlag_Module) &&
-            GetConfig()->IsES6ModuleEnabled())
-        {
-            grfscr |= fscrIsModuleCode;
-        }
-
-        if (isLibraryCode)
-        {
-            grfscr |= fscrIsLibraryCode;
-        }
-
-        ParseNodePtr parseTree;
-        if((loadScriptFlag & LoadScriptFlag_Utf8Source) == LoadScriptFlag_Utf8Source)
-        {
-            hr = parser->ParseUtf8Source(&parseTree, script, cb, grfscr, pse,
-                &sourceContextInfo->nextLocalFunctionId, sourceContextInfo);
-        }
-        else
-        {
-            hr = parser->ParseCesu8Source(&parseTree, utf8Script, cbNeeded, grfscr,
-                pse, &sourceContextInfo->nextLocalFunctionId, sourceContextInfo);
-        }
-
-        if(FAILED(hr) || parseTree == nullptr)
-        {
-            return nullptr;
-        }
-
-        (*ppSourceInfo)->SetParseFlags(grfscr);
-
-        //Make sure we have the body and text information available
-        if ((loadScriptFlag & LoadScriptFlag_Utf8Source) != LoadScriptFlag_Utf8Source)
-        {
-            *sourceIndex = this->SaveSourceNoCopy(*ppSourceInfo, static_cast<charcount_t>((*ppSourceInfo)->GetCchLength()), /*isCesu8*/ true);
-        }
-        else
-        {
-            // Update the length.
-            (*ppSourceInfo)->SetCchLength(parser->GetSourceIchLim());
-            *sourceIndex = this->SaveSourceNoCopy(*ppSourceInfo, parser->GetSourceIchLim(), /* isCesu8*/ false);
-        }
-
-        return parseTree;
-    }
-
-    JavascriptFunction* ScriptContext::LoadScript(const byte* script, size_t cb,
-        SRCINFO const * pSrcInfo, CompileScriptException * pse, Utf8SourceInfo** ppSourceInfo,
-        const char16 *rootDisplayName, LoadScriptFlag loadScriptFlag, Js::Var scriptSource)
-    {
-        Assert(!this->threadContext->IsScriptActive());
-        Assert(pse != nullptr);
-        try
-        {
-            AUTO_NESTED_HANDLED_EXCEPTION_TYPE((ExceptionType)(ExceptionType_OutOfMemory | ExceptionType_StackOverflow));
-            Js::AutoDynamicCodeReference dynamicFunctionReference(this);
-            Parser parser(this);
-            uint sourceIndex;
-            JavascriptFunction * pFunction = nullptr;
-
-            ParseNodePtr parseTree = ParseScript(&parser, script, cb, pSrcInfo,
-                pse, ppSourceInfo, rootDisplayName, loadScriptFlag,
-                &sourceIndex, scriptSource);
-
-            if (parseTree != nullptr)
-            {
-                pFunction = GenerateRootFunction(parseTree, sourceIndex, &parser, (*ppSourceInfo)->GetParseFlags(), pse, rootDisplayName);
-            }
-
-            if (pse->ei.scode == JSERR_AsmJsCompileError)
-            {
-                Assert((loadScriptFlag & LoadScriptFlag_disableAsmJs) != LoadScriptFlag_disableAsmJs);
-
-                pse->Clear();
-
-                loadScriptFlag = (LoadScriptFlag)(loadScriptFlag | LoadScriptFlag_disableAsmJs);
-                return LoadScript(script, cb, pSrcInfo, pse, ppSourceInfo,
-                    rootDisplayName, loadScriptFlag, scriptSource);
-            }
-
-#ifdef ENABLE_SCRIPT_PROFILING
-            if (pFunction != nullptr && this->IsProfiling())
-            {
-                RegisterScript(pFunction->GetFunctionProxy());
-            }
-#else
-            Assert(!this->IsProfiling());
-#endif
-            return pFunction;
-        }
-        catch (Js::OutOfMemoryException)
-        {
-            pse->ProcessError(nullptr, E_OUTOFMEMORY, nullptr);
-            return nullptr;
-        }
-        catch (Js::StackOverflowException)
-        {
-            pse->ProcessError(nullptr, VBSERR_OutOfStack, nullptr);
-            return nullptr;
-        }
-    }
-
-    JavascriptFunction* ScriptContext::GenerateRootFunction(ParseNodePtr parseTree, uint sourceIndex, Parser* parser, uint32 grfscr, CompileScriptException * pse, const char16 *rootDisplayName)
-    {
-        HRESULT hr;
-
-        // Get the source code to keep it alive during the bytecode generation process
-        LPCUTF8 source = this->GetSource(sourceIndex)->GetSource(_u("ScriptContext::GenerateRootFunction"));
-        Assert(source != nullptr); // Source should not have been reclaimed by now
-
-        // Generate bytecode and native code
-        ParseableFunctionInfo* body = NULL;
-        hr = GenerateByteCode(parseTree, grfscr, this, &body, sourceIndex, false, parser, pse);
-
-        this->GetSource(sourceIndex)->SetByteCodeGenerationFlags(grfscr);
-        if(FAILED(hr))
-        {
-            return nullptr;
-        }
-
-        body->SetDisplayName(rootDisplayName);
-        body->SetIsTopLevel(true);
-
-        JavascriptFunction* rootFunction = javascriptLibrary->CreateScriptFunction(body);
-        return rootFunction;
-    }
-
-    BOOL ScriptContext::ReserveStaticTypeIds(__in int first, __in int last)
-    {
-        return threadContext->ReserveStaticTypeIds(first, last);
-    }
-
-    TypeId ScriptContext::ReserveTypeIds(int count)
-    {
-        return threadContext->ReserveTypeIds(count);
-    }
-
-    TypeId ScriptContext::CreateTypeId()
-    {
-        return threadContext->CreateTypeId();
-    }
-
-    void ScriptContext::OnScriptStart(bool isRoot, bool isScript)
-    {
-        const bool isForcedEnter = this->GetDebugContext() != nullptr ? this->GetDebugContext()->GetProbeContainer()->isForcedToEnterScriptStart : false;
-        if (this->scriptStartEventHandler != nullptr && ((isRoot && threadContext->GetCallRootLevel() == 1) || isForcedEnter))
-        {
-            if (this->GetDebugContext() != nullptr)
-            {
-                this->GetDebugContext()->GetProbeContainer()->isForcedToEnterScriptStart = false;
-            }
-
-            this->scriptStartEventHandler(this);
-        }
-
-#if ENABLE_NATIVE_CODEGEN
-        //Blue 5491: Only start codegen if isScript. Avoid it if we are not really starting script and called from risky region such as catch handler.
-        if (isScript)
-        {
-            NativeCodeGenEnterScriptStart(this->GetNativeCodeGenerator());
-        }
-#endif
-    }
-
-    void ScriptContext::OnScriptEnd(bool isRoot, bool isForcedEnd)
-    {
-        if ((isRoot && threadContext->GetCallRootLevel() == 1) || isForcedEnd)
-        {
-            if (this->scriptEndEventHandler != nullptr)
-            {
-                this->scriptEndEventHandler(this);
-            }
-        }
-    }
-
-#ifdef FAULT_INJECTION
-    void ScriptContext::DisposeScriptContextByFaultInjection() {
-        if (this->disposeScriptByFaultInjectionEventHandler != nullptr)
-        {
-            this->disposeScriptByFaultInjectionEventHandler(this);
-        }
-    }
-#endif
-
-    template <bool stackProbe, bool leaveForHost>
-    bool ScriptContext::LeaveScriptStart(void * frameAddress)
-    {
-        ThreadContext * threadContext = this->threadContext;
-        if (!threadContext->IsScriptActive())
-        {
-            // we should have enter always.
-            AssertMsg(FALSE, "Leaving ScriptStart while script is not active.");
-            return false;
-        }
-
-        // Make sure the host function will have at least 32k of stack available.
-        if (stackProbe)
-        {
-            threadContext->ProbeStack(Js::Constants::MinStackCallout, this);
-        }
-        else
-        {
-            AssertMsg(ExceptionCheck::HasStackProbe(), "missing stack probe");
-        }
-
-        threadContext->LeaveScriptStart<leaveForHost>(frameAddress);
-        return true;
-    }
-
-    template <bool leaveForHost>
-    void ScriptContext::LeaveScriptEnd(void * frameAddress)
-    {
-        this->threadContext->LeaveScriptEnd<leaveForHost>(frameAddress);
-    }
-
-    // explicit instantiations
-    template bool ScriptContext::LeaveScriptStart<true, true>(void * frameAddress);
-    template bool ScriptContext::LeaveScriptStart<true, false>(void * frameAddress);
-    template bool ScriptContext::LeaveScriptStart<false, true>(void * frameAddress);
-    template void ScriptContext::LeaveScriptEnd<true>(void * frameAddress);
-    template void ScriptContext::LeaveScriptEnd<false>(void * frameAddress);
-
-    bool ScriptContext::EnsureInterpreterArena(ArenaAllocator **ppAlloc)
-    {
-        bool fNew = false;
-        if (this->interpreterArena == nullptr)
-        {
-            this->interpreterArena = this->GetRecycler()->CreateGuestArena(_u("Interpreter"), Throw::OutOfMemory);
-            fNew = true;
-        }
-        *ppAlloc = this->interpreterArena;
-        return fNew;
-    }
-
-    void ScriptContext::ReleaseInterpreterArena()
-    {
-        AssertMsg(this->interpreterArena, "No interpreter arena to release");
-        if (this->interpreterArena)
-        {
-            this->GetRecycler()->DeleteGuestArena(this->interpreterArena);
-            this->interpreterArena = nullptr;
-        }
-    }
-
-
-    void ScriptContext::ReleaseGuestArena()
-    {
-        AssertMsg(this->guestArena, "No guest arena to release");
-        if (this->guestArena)
-        {
-            this->GetRecycler()->DeleteGuestArena(this->guestArena);
-            this->guestArena = nullptr;
-        }
-    }
-
-    void ScriptContext::SetScriptStartEventHandler(ScriptContext::EventHandler eventHandler)
-    {
-        AssertMsg(this->scriptStartEventHandler == nullptr, "Do not support multi-cast yet");
-        this->scriptStartEventHandler = eventHandler;
-    }
-    void ScriptContext::SetScriptEndEventHandler(ScriptContext::EventHandler eventHandler)
-    {
-        AssertMsg(this->scriptEndEventHandler == nullptr, "Do not support multi-cast yet");
-        this->scriptEndEventHandler = eventHandler;
-    }
-
-#ifdef FAULT_INJECTION
-    void ScriptContext::SetDisposeDisposeByFaultInjectionEventHandler(ScriptContext::EventHandler eventHandler)
-    {
-        AssertMsg(this->disposeScriptByFaultInjectionEventHandler == nullptr, "Do not support multi-cast yet");
-        this->disposeScriptByFaultInjectionEventHandler = eventHandler;
-    }
-#endif
-
-    bool ScriptContext::SaveSourceCopy(Utf8SourceInfo* const sourceInfo, int cchLength, bool isCesu8, uint * index)
-    {
-        HRESULT hr = S_OK;
-        BEGIN_TRANSLATE_OOM_TO_HRESULT
-        {
-            *index = this->SaveSourceCopy(sourceInfo, cchLength, isCesu8);
-        }
-        END_TRANSLATE_OOM_TO_HRESULT(hr);
-        return hr == S_OK;
-    }
-
-    uint ScriptContext::SaveSourceCopy(Utf8SourceInfo* sourceInfo, int cchLength, bool isCesu8)
-    {
-        Utf8SourceInfo* newSource = Utf8SourceInfo::Clone(this, sourceInfo);
-
-        return SaveSourceNoCopy(newSource, cchLength, isCesu8);
-    }
-
-
-    uint ScriptContext::SaveSourceNoCopy(Utf8SourceInfo* sourceInfo, int cchLength, bool isCesu8)
-    {
-        Assert(sourceInfo->GetScriptContext() == this);
-
-        if (this->IsScriptContextInDebugMode() && !sourceInfo->GetIsLibraryCode() && !sourceInfo->IsInDebugMode())
-        {
-            sourceInfo->SetInDebugMode(true);
-        }
-
-        RecyclerWeakReference<Utf8SourceInfo>* sourceWeakRef = this->GetRecycler()->CreateWeakReferenceHandle<Utf8SourceInfo>(sourceInfo);
-        sourceInfo->SetIsCesu8(isCesu8);
-        {
-            // We can be compiling new source code while rundown thread is reading from the list, causing AV on the reader thread
-            // lock the list during write as well.
-            AutoCriticalSection autocs(GetThreadContext()->GetEtwRundownCriticalSection());
-            return sourceList->SetAtFirstFreeSpot(sourceWeakRef);
-        }
-    }
-
-    void ScriptContext::CloneSources(ScriptContext* sourceContext)
-    {
-        sourceContext->sourceList->Map([=](int index, RecyclerWeakReference<Utf8SourceInfo>* sourceInfo)
-        {
-            Utf8SourceInfo* info = sourceInfo->Get();
-            if (info)
-            {
-                CloneSource(info);
-            }
-        });
-    }
-
-    uint ScriptContext::CloneSource(Utf8SourceInfo* info)
-    {
-        return this->SaveSourceCopy(info, info->GetCchLength(), info->GetIsCesu8());
-    }
-
-    Utf8SourceInfo* ScriptContext::GetSource(uint index)
-    {
-        Assert(this->sourceList->IsItemValid(index)); // This assert should be a subset of info != null- if info was null, in the last collect, we'd have invalidated the item
-        Utf8SourceInfo* info = this->sourceList->Item(index)->Get();
-        Assert(info != nullptr); // Should still be alive if this method is being called
-        return info;
-    }
-
-    bool ScriptContext::IsItemValidInSourceList(int index)
-    {
-        return (index < this->sourceList->Count()) && this->sourceList->IsItemValid(index);
-    }
-
-    void ScriptContext::RecordException(JavascriptExceptionObject * exceptionObject, bool propagateToDebugger)
-    {
-        Assert(this->threadContext->GetRecordedException() == nullptr || GetThreadContext()->HasUnhandledException());
-        this->threadContext->SetRecordedException(exceptionObject, propagateToDebugger);
-#if DBG && ENABLE_DEBUG_STACK_BACK_TRACE
-        exceptionObject->FillStackBackTrace();
-#endif
-    }
-
-    void ScriptContext::RethrowRecordedException(JavascriptExceptionObject::HostWrapperCreateFuncType hostWrapperCreateFunc)
-    {
-        bool considerPassingToDebugger = false;
-        JavascriptExceptionObject * exceptionObject = this->GetAndClearRecordedException(&considerPassingToDebugger);
-        if (hostWrapperCreateFunc)
-        {
-            exceptionObject->SetHostWrapperCreateFunc(exceptionObject->GetScriptContext() != this ? hostWrapperCreateFunc : nullptr);
-        }
-        JavascriptExceptionOperators::RethrowExceptionObject(exceptionObject, this, considerPassingToDebugger);
-    }
-
-    Js::JavascriptExceptionObject * ScriptContext::GetAndClearRecordedException(bool *considerPassingToDebugger)
-    {
-        JavascriptExceptionObject * exceptionObject = this->threadContext->GetRecordedException();
-        Assert(exceptionObject != nullptr);
-        if (considerPassingToDebugger)
-        {
-            *considerPassingToDebugger = this->threadContext->GetPropagateException();
-        }
-        exceptionObject = exceptionObject->CloneIfStaticExceptionObject(this);
-        this->threadContext->SetRecordedException(nullptr);
-        return exceptionObject;
-    }
-
-    bool ScriptContext::IsInEvalMap(FastEvalMapString const& key, BOOL isIndirect, ScriptFunction **ppFuncScript)
-    {
-        EvalCacheDictionary *dict = isIndirect ? this->Cache()->indirectEvalCacheDictionary : this->Cache()->evalCacheDictionary;
-        if (dict == nullptr)
-        {
-            return false;
-        }
-#ifdef PROFILE_EVALMAP
-        if (Configuration::Global.flags.ProfileEvalMap)
-        {
-            charcount_t len = key.str.GetLength();
-            if (dict->TryGetValue(key, ppFuncScript))
-            {
-                Output::Print(_u("EvalMap cache hit:\t source size = %d\n"), len);
-            }
-            else
-            {
-                Output::Print(_u("EvalMap cache miss:\t source size = %d\n"), len);
-            }
-        }
-#endif
-
-        // If eval map cleanup is false, to preserve existing behavior, add it to the eval map MRU list
-        bool success = dict->TryGetValue(key, ppFuncScript);
-
-        if (success)
-        {
-            dict->NotifyAdd(key);
-#ifdef VERBOSE_EVAL_MAP
-#if DBG
-            dict->DumpKeepAlives();
-#endif
-#endif
-        }
-
-        return success;
-    }
-
-    void ScriptContext::AddToEvalMap(FastEvalMapString const& key, BOOL isIndirect, ScriptFunction *pFuncScript)
-    {
-        EvalCacheDictionary *dict = isIndirect ? this->Cache()->indirectEvalCacheDictionary : this->Cache()->evalCacheDictionary;
-        if (dict == nullptr)
-        {
-            EvalCacheTopLevelDictionary* evalTopDictionary = RecyclerNew(this->recycler, EvalCacheTopLevelDictionary, this->recycler);
-            dict = RecyclerNew(this->recycler, EvalCacheDictionary, evalTopDictionary, recycler);
-            if (isIndirect)
-            {
-                this->Cache()->indirectEvalCacheDictionary = dict;
-            }
-            else
-            {
-                this->Cache()->evalCacheDictionary = dict;
-            }
-        }
-
-        dict->Add(key, pFuncScript);
-    }
-
-    bool ScriptContext::IsInNewFunctionMap(EvalMapString const& key, FunctionInfo **ppFuncInfo)
-    {
-        if (this->Cache()->newFunctionCache == nullptr)
-        {
-            return false;
-        }
-
-        // If eval map cleanup is false, to preserve existing behavior, add it to the eval map MRU list
-        bool success = this->Cache()->newFunctionCache->TryGetValue(key, ppFuncInfo);
-        if (success)
-        {
-            this->Cache()->newFunctionCache->NotifyAdd(key);
-#ifdef VERBOSE_EVAL_MAP
-#if DBG
-            this->Cache()->newFunctionCache->DumpKeepAlives();
-#endif
-#endif
-        }
-
-        return success;
-    }
-
-    void ScriptContext::AddToNewFunctionMap(EvalMapString const& key, FunctionInfo *pFuncInfo)
-    {
-        if (this->Cache()->newFunctionCache == nullptr)
-        {
-            this->Cache()->newFunctionCache = RecyclerNew(this->recycler, NewFunctionCache, this->recycler);
-        }
-        this->Cache()->newFunctionCache->Add(key, pFuncInfo);
-    }
-
-
-    void ScriptContext::EnsureSourceContextInfoMap()
-    {
-        if (this->Cache()->sourceContextInfoMap == nullptr)
-        {
-            this->Cache()->sourceContextInfoMap = RecyclerNew(this->GetRecycler(), SourceContextInfoMap, this->GetRecycler());
-        }
-    }
-
-    void ScriptContext::EnsureDynamicSourceContextInfoMap()
-    {
-        if (this->Cache()->dynamicSourceContextInfoMap == nullptr)
-        {
-            this->Cache()->dynamicSourceContextInfoMap = RecyclerNew(this->GetRecycler(), DynamicSourceContextInfoMap, this->GetRecycler());
-        }
-    }
-
-    SourceContextInfo* ScriptContext::GetSourceContextInfo(uint hash)
-    {
-        SourceContextInfo * sourceContextInfo;
-        if (this->Cache()->dynamicSourceContextInfoMap && this->Cache()->dynamicSourceContextInfoMap->TryGetValue(hash, &sourceContextInfo))
-        {
-            return sourceContextInfo;
-        }
-        return nullptr;
-    }
-
-    SourceContextInfo* ScriptContext::CreateSourceContextInfo(uint hash, DWORD_PTR hostSourceContext)
-    {
-        EnsureDynamicSourceContextInfoMap();
-        if (this->GetSourceContextInfo(hash) != nullptr)
-        {
-            return this->Cache()->noContextSourceContextInfo;
-        }
-
-        if (this->Cache()->dynamicSourceContextInfoMap->Count() > INMEMORY_CACHE_MAX_PROFILE_MANAGER)
-        {
-            OUTPUT_TRACE(Js::DynamicProfilePhase, _u("Max of dynamic script profile info reached.\n"));
-            return this->Cache()->noContextSourceContextInfo;
-        }
-
-        // This is capped so we can continue allocating in the arena
-        SourceContextInfo * sourceContextInfo = RecyclerNewStructZ(this->GetRecycler(), SourceContextInfo);
-        sourceContextInfo->sourceContextId = this->GetNextSourceContextId();
-        sourceContextInfo->dwHostSourceContext = hostSourceContext;
-        sourceContextInfo->isHostDynamicDocument = true;
-        sourceContextInfo->hash = hash;
-#if ENABLE_PROFILE_INFO
-        sourceContextInfo->sourceDynamicProfileManager = this->threadContext->GetSourceDynamicProfileManager(this->GetUrl(), hash, &referencesSharedDynamicSourceContextInfo);
-#endif
-
-        // For the host provided dynamic code (if hostSourceContext is not NoHostSourceContext), do not add to dynamicSourceContextInfoMap
-        if (hostSourceContext == Js::Constants::NoHostSourceContext)
-        {
-            this->Cache()->dynamicSourceContextInfoMap->Add(hash, sourceContextInfo);
-        }
-        return sourceContextInfo;
-    }
-
-    //
-    // Makes a copy of the URL to be stored in the map.
-    //
-    SourceContextInfo * ScriptContext::CreateSourceContextInfo(DWORD_PTR sourceContext, char16 const * url, size_t len,
-        IActiveScriptDataCache* profileDataCache, char16 const * sourceMapUrl /*= NULL*/, size_t sourceMapUrlLen /*= 0*/)
-    {
-        // Take etw rundown lock on this thread context. We are going to init/add to sourceContextInfoMap.
-        AutoCriticalSection autocs(GetThreadContext()->GetEtwRundownCriticalSection());
-
-        EnsureSourceContextInfoMap();
-        Assert(this->GetSourceContextInfo(sourceContext, profileDataCache) == nullptr);
-        SourceContextInfo * sourceContextInfo = RecyclerNewStructZ(this->GetRecycler(), SourceContextInfo);
-        sourceContextInfo->sourceContextId = this->GetNextSourceContextId();
-        sourceContextInfo->dwHostSourceContext = sourceContext;
-        sourceContextInfo->isHostDynamicDocument = false;
-#if ENABLE_PROFILE_INFO
-        sourceContextInfo->sourceDynamicProfileManager = nullptr;
-#endif
-
-        if (url != nullptr)
-        {
-            sourceContextInfo->url = CopyString(url, len, this->SourceCodeAllocator());
-            JS_ETW(EtwTrace::LogSourceModuleLoadEvent(this, sourceContext, url));
-        }
-        if (sourceMapUrl != nullptr && sourceMapUrlLen != 0)
-        {
-            sourceContextInfo->sourceMapUrl = CopyString(sourceMapUrl, sourceMapUrlLen, this->SourceCodeAllocator());
-        }
-
-#if ENABLE_PROFILE_INFO
-        if (!this->startupComplete)
-        {
-            sourceContextInfo->sourceDynamicProfileManager = SourceDynamicProfileManager::LoadFromDynamicProfileStorage(sourceContextInfo, this, profileDataCache);
-            Assert(sourceContextInfo->sourceDynamicProfileManager != NULL);
-        }
-
-        this->Cache()->sourceContextInfoMap->Add(sourceContext, sourceContextInfo);
-#endif
-        return sourceContextInfo;
-    }
-
-    // static
-    const char16* ScriptContext::CopyString(const char16* str, size_t charCount, ArenaAllocator* alloc)
-    {
-        size_t length = charCount + 1; // Add 1 for the NULL.
-        char16* copy = AnewArray(alloc, char16, length);
-        js_wmemcpy_s(copy, length, str, charCount);
-        copy[length - 1] = _u('\0');
-        return copy;
-    }
-
-    SourceContextInfo *  ScriptContext::GetSourceContextInfo(DWORD_PTR sourceContext, IActiveScriptDataCache* profileDataCache)
-    {
-        if (sourceContext == Js::Constants::NoHostSourceContext)
-        {
-            return this->Cache()->noContextSourceContextInfo;
-        }
-
-        // We only init sourceContextInfoMap, don't need to lock.
-        EnsureSourceContextInfoMap();
-        SourceContextInfo * sourceContextInfo;
-        if (this->Cache()->sourceContextInfoMap->TryGetValue(sourceContext, &sourceContextInfo))
-        {
-#if ENABLE_PROFILE_INFO
-            if (profileDataCache &&
-                sourceContextInfo->sourceDynamicProfileManager != nullptr &&
-                !sourceContextInfo->sourceDynamicProfileManager->IsProfileLoadedFromWinInet() &&
-                !this->startupComplete)
-            {
-                bool profileLoaded = sourceContextInfo->sourceDynamicProfileManager->LoadFromProfileCache(profileDataCache, sourceContextInfo->url);
-                if (profileLoaded)
-                {
-                    JS_ETW(EventWriteJSCRIPT_PROFILE_LOAD(sourceContextInfo->dwHostSourceContext, this));
-                }
-            }
-#endif
-            return sourceContextInfo;
-        }
-        return nullptr;
-    }
-
-    SRCINFO const *
-        ScriptContext::GetModuleSrcInfo(Js::ModuleID moduleID)
-    {
-            if (moduleSrcInfoCount <= moduleID)
-            {
-                uint newCount = moduleID + 4;  // Preallocate 4 more slots, moduleID don't usually grow much
-
-                Field(SRCINFO const *)* newModuleSrcInfo = RecyclerNewArrayZ(this->GetRecycler(), Field(SRCINFO const*), newCount);
-                CopyArray(newModuleSrcInfo, newCount, Cache()->moduleSrcInfo, moduleSrcInfoCount);
-                Cache()->moduleSrcInfo = newModuleSrcInfo;
-                moduleSrcInfoCount = newCount;
-                Cache()->moduleSrcInfo[0] = this->Cache()->noContextGlobalSourceInfo;
-            }
-
-            SRCINFO const * si = Cache()->moduleSrcInfo[moduleID];
-            if (si == nullptr)
-            {
-                SRCINFO * newSrcInfo = RecyclerNewStructZ(this->GetRecycler(), SRCINFO);
-                newSrcInfo->sourceContextInfo = this->Cache()->noContextSourceContextInfo;
-                newSrcInfo->moduleID = moduleID;
-                Cache()->moduleSrcInfo[moduleID] = newSrcInfo;
-                si = newSrcInfo;
-            }
-            return si;
-    }
-
-#if ENABLE_TTD
-    void ScriptContext::InitializeCoreImage_TTD()
-    {
-        TTDAssert(this->TTDWellKnownInfo == nullptr, "This should only happen once!!!");
-
-        this->TTDContextInfo = TT_HEAP_NEW(TTD::ScriptContextTTD, this);
-        this->TTDWellKnownInfo = TT_HEAP_NEW(TTD::RuntimeContextInfo);
-
-        BEGIN_ENTER_SCRIPT(this, true, true, true)
-        {
-            this->TTDWellKnownInfo->GatherKnownObjectToPathMap(this);
-        }
-        END_ENTER_SCRIPT
-    }
-#endif
-
-#ifdef PROFILE_EXEC
-    void
-        ScriptContext::DisableProfiler()
-    {
-            disableProfiler = true;
-    }
-
-    Profiler *
-        ScriptContext::CreateProfiler()
-    {
-            Assert(profiler == nullptr);
-            if (Js::Configuration::Global.flags.IsEnabled(Js::ProfileFlag))
-            {
-                this->profiler = NoCheckHeapNew(ScriptContextProfiler);
-                this->profiler->Initialize(GetThreadContext()->GetPageAllocator(), threadContext->GetRecycler());
-
-#if ENABLE_NATIVE_CODEGEN
-                CreateProfilerNativeCodeGen(this->nativeCodeGen, this->profiler);
-#endif
-
-                this->isProfilerCreated = true;
-                Profiler * oldProfiler = this->threadContext->GetRecycler()->GetProfiler();
-                this->threadContext->GetRecycler()->SetProfiler(this->profiler->GetProfiler(), this->profiler->GetBackgroundRecyclerProfiler());
-                return oldProfiler;
-            }
-            return nullptr;
-    }
-
-    void
-        ScriptContext::SetRecyclerProfiler()
-    {
-            Assert(Js::Configuration::Global.flags.IsEnabled(Js::ProfileFlag));
-            AssertMsg(this->profiler != nullptr, "Profiler tag is supplied but the profiler pointer is NULL");
-
-            if (this->ensureParentInfo)
-            {
-                this->hostScriptContext->EnsureParentInfo();
-                this->ensureParentInfo = false;
-            }
-
-            this->GetRecycler()->SetProfiler(this->profiler->GetProfiler(), this->profiler->GetBackgroundRecyclerProfiler());
-    }
-
-    void
-        ScriptContext::SetProfilerFromScriptContext(ScriptContext * scriptContext)
-    {
-            // this function needs to be called before any code gen happens so
-            // that access to codegenProfiler won't have concurrency issues
-            if (Js::Configuration::Global.flags.IsEnabled(Js::ProfileFlag))
-            {
-                Assert(this->profiler != nullptr);
-                Assert(this->isProfilerCreated);
-                Assert(scriptContext->profiler != nullptr);
-                Assert(scriptContext->isProfilerCreated);
-
-
-                scriptContext->profiler->ProfileMerge(this->profiler);
-
-                this->profiler->Release();
-                this->profiler = scriptContext->profiler;
-                this->profiler->AddRef();
-                this->isProfilerCreated = false;
-
-#if ENABLE_NATIVE_CODEGEN
-                SetProfilerFromNativeCodeGen(this->nativeCodeGen, scriptContext->GetNativeCodeGenerator());
-#endif
-
-                this->threadContext->GetRecycler()->SetProfiler(this->profiler->GetProfiler(), this->profiler->GetBackgroundRecyclerProfiler());
-            }
-    }
-
-    void
-        ScriptContext::ProfileBegin(Js::Phase phase)
-    {
-            AssertMsg((this->profiler != nullptr) == Js::Configuration::Global.flags.IsEnabled(Js::ProfileFlag),
-                "Profiler tag is supplied but the profiler pointer is NULL");
-            if (this->profiler)
-            {
-                if (this->ensureParentInfo)
-                {
-                    this->hostScriptContext->EnsureParentInfo();
-                    this->ensureParentInfo = false;
-                }
-                this->profiler->ProfileBegin(phase);
-            }
-    }
-
-    void
-        ScriptContext::ProfileEnd(Js::Phase phase)
-    {
-            AssertMsg((this->profiler != nullptr) == Js::Configuration::Global.flags.IsEnabled(Js::ProfileFlag),
-                "Profiler tag is supplied but the profiler pointer is NULL");
-            if (this->profiler)
-            {
-                this->profiler->ProfileEnd(phase);
-            }
-    }
-
-    void
-        ScriptContext::ProfileSuspend(Js::Phase phase, Js::Profiler::SuspendRecord * suspendRecord)
-    {
-            AssertMsg((this->profiler != nullptr) == Js::Configuration::Global.flags.IsEnabled(Js::ProfileFlag),
-                "Profiler tag is supplied but the profiler pointer is NULL");
-            if (this->profiler)
-            {
-                this->profiler->ProfileSuspend(phase, suspendRecord);
-            }
-    }
-
-    void
-        ScriptContext::ProfileResume(Js::Profiler::SuspendRecord * suspendRecord)
-    {
-            AssertMsg((this->profiler != nullptr) == Js::Configuration::Global.flags.IsEnabled(Js::ProfileFlag),
-                "Profiler tag is supplied but the profiler pointer is NULL");
-            if (this->profiler)
-            {
-                this->profiler->ProfileResume(suspendRecord);
-            }
-    }
-
-    void
-        ScriptContext::ProfilePrint()
-    {
-            if (disableProfiler)
-            {
-                return;
-            }
-
-            Assert(profiler != nullptr);
-            recycler->EnsureNotCollecting();
-            profiler->ProfilePrint(Js::Configuration::Global.flags.Profile.GetFirstPhase());
-#if ENABLE_NATIVE_CODEGEN
-            ProfilePrintNativeCodeGen(this->nativeCodeGen);
-#endif
-    }
-#endif
-
-#ifdef ENABLE_SCRIPT_PROFILING
-    inline void ScriptContext::CoreSetProfileEventMask(DWORD dwEventMask)
-    {
-        AssertMsg(m_pProfileCallback != NULL, "Assigning the event mask when there is no callback");
-        m_dwEventMask = dwEventMask;
-        m_fTraceFunctionCall = (dwEventMask & PROFILER_EVENT_MASK_TRACE_SCRIPT_FUNCTION_CALL);
-        m_fTraceNativeFunctionCall = (dwEventMask & PROFILER_EVENT_MASK_TRACE_NATIVE_FUNCTION_CALL);
-
-        m_fTraceDomCall = (dwEventMask & PROFILER_EVENT_MASK_TRACE_DOM_FUNCTION_CALL);
-    }
-
-    HRESULT ScriptContext::RegisterProfileProbe(IActiveScriptProfilerCallback *pProfileCallback, DWORD dwEventMask, DWORD dwContext, RegisterExternalLibraryType RegisterExternalLibrary, JavascriptMethod dispatchInvoke)
-    {
-        if (m_pProfileCallback != NULL)
-        {
-            return ACTIVPROF_E_PROFILER_PRESENT;
-        }
-
-        OUTPUT_TRACE(Js::ScriptProfilerPhase, _u("ScriptContext::RegisterProfileProbe\n"));
-        OUTPUT_TRACE(Js::ScriptProfilerPhase, _u("Info\nThunks Address :\n"));
-        OUTPUT_TRACE(Js::ScriptProfilerPhase, _u("DefaultEntryThunk : 0x%08X, CrossSite::DefaultThunk : 0x%08X, DefaultDeferredParsingThunk : 0x%08X\n"), DefaultEntryThunk, CrossSite::DefaultThunk, DefaultDeferredParsingThunk);
-        OUTPUT_TRACE(Js::ScriptProfilerPhase, _u("ProfileEntryThunk : 0x%08X, CrossSite::ProfileThunk : 0x%08X, ProfileDeferredParsingThunk : 0x%08X, ProfileDeferredDeserializeThunk : 0x%08X,\n"), ProfileEntryThunk, CrossSite::ProfileThunk, ProfileDeferredParsingThunk, ProfileDeferredDeserializeThunk);
-        OUTPUT_TRACE(Js::ScriptProfilerPhase, _u("ScriptType :\n"));
-        OUTPUT_TRACE(Js::ScriptProfilerPhase, _u("PROFILER_SCRIPT_TYPE_USER : 0, PROFILER_SCRIPT_TYPE_DYNAMIC : 1, PROFILER_SCRIPT_TYPE_NATIVE : 2, PROFILER_SCRIPT_TYPE_DOM : 3\n"));
-
-        HRESULT hr = pProfileCallback->Initialize(dwContext);
-        if (SUCCEEDED(hr))
-        {
-            m_pProfileCallback = pProfileCallback;
-            pProfileCallback->AddRef();
-            CoreSetProfileEventMask(dwEventMask);
-            if (m_fTraceDomCall)
-            {
-                if (FAILED(pProfileCallback->QueryInterface(&m_pProfileCallback2)))
-                {
-                    m_fTraceDomCall = FALSE;
-                }
-            }
-
-            if (webWorkerId != Js::Constants::NonWebWorkerContextId)
-            {
-                IActiveScriptProfilerCallback3 * pProfilerCallback3;
-                if (SUCCEEDED(pProfileCallback->QueryInterface(&pProfilerCallback3)))
-                {
-                    pProfilerCallback3->SetWebWorkerId(webWorkerId);
-                    pProfilerCallback3->Release();
-                    // Omitting the HRESULT since it is up to the callback to make use of the webWorker information.
-                }
-            }
-
-#if DEBUG
-            StartNewProfileSession();
-#endif
-
-#if ENABLE_NATIVE_CODEGEN
-            NativeCodeGenerator *pNativeCodeGen = this->GetNativeCodeGenerator();
-            AutoOptionalCriticalSection autoAcquireCodeGenQueue(GetNativeCodeGenCriticalSection(pNativeCodeGen));
-#endif
-
-            this->SetProfileMode(TRUE);
-
-#if ENABLE_NATIVE_CODEGEN
-            SetProfileModeNativeCodeGen(pNativeCodeGen, TRUE);
-#endif
-
-            // Register builtin functions
-            if (m_fTraceNativeFunctionCall)
-            {
-                hr = this->RegisterBuiltinFunctions(RegisterExternalLibrary);
-                if (FAILED(hr))
-                {
-                    return hr;
-                }
-            }
-
-            this->RegisterAllScripts();
-
-            // Set the dispatch profiler:
-            this->SetDispatchProfile(TRUE, dispatchInvoke);
-
-            // Update the function objects currently present in there.
-            this->SetFunctionInRecyclerToProfileMode();
-        }
-
-        return hr;
-    }
-
-    HRESULT ScriptContext::SetProfileEventMask(DWORD dwEventMask)
-    {
-        if (m_pProfileCallback == NULL)
-        {
-            return ACTIVPROF_E_PROFILER_ABSENT;
-        }
-
-        return ACTIVPROF_E_UNABLE_TO_APPLY_ACTION;
-    }
-
-    HRESULT ScriptContext::DeRegisterProfileProbe(HRESULT hrReason, JavascriptMethod dispatchInvoke)
-    {
-        if (m_pProfileCallback == NULL)
-        {
-            return ACTIVPROF_E_PROFILER_ABSENT;
-        }
-
-        OUTPUT_TRACE(Js::ScriptProfilerPhase, _u("ScriptContext::DeRegisterProfileProbe\n"));
-
-#if ENABLE_NATIVE_CODEGEN
-        // Acquire the code gen working queue - we are going to change the thunks
-        NativeCodeGenerator *pNativeCodeGen = this->GetNativeCodeGenerator();
-        Assert(pNativeCodeGen);
-        {
-            AutoOptionalCriticalSection lock(GetNativeCodeGenCriticalSection(pNativeCodeGen));
-
-            this->SetProfileMode(FALSE);
-            SetProfileModeNativeCodeGen(pNativeCodeGen, FALSE);
-
-            // DisableJIT-TODO: Does need to happen even with JIT disabled?
-            // Unset the dispatch profiler:
-            if (dispatchInvoke != nullptr)
-            {
-                this->SetDispatchProfile(FALSE, dispatchInvoke);
-            }
-        }
-#endif
-
-        m_inProfileCallback = TRUE;
-        HRESULT hr = m_pProfileCallback->Shutdown(hrReason);
-        m_inProfileCallback = FALSE;
-        m_pProfileCallback->Release();
-        m_pProfileCallback = NULL;
-
-        if (m_pProfileCallback2 != NULL)
-        {
-            m_pProfileCallback2->Release();
-            m_pProfileCallback2 = NULL;
-        }
-
-#if DEBUG
-        StopProfileSession();
-#endif
-
-        return hr;
-    }
-
-    void ScriptContext::SetProfileMode(BOOL fSet)
-    {
-#ifdef ENABLE_SCRIPT_PROFILING
-        if (fSet)
-        {
-            AssertMsg(m_pProfileCallback != NULL, "In profile mode when there is no call back");
-            this->CurrentThunk = ProfileEntryThunk;
-            this->CurrentCrossSiteThunk = CrossSite::ProfileThunk;
-            this->DeferredParsingThunk = ProfileDeferredParsingThunk;
-            this->DeferredDeserializationThunk = ProfileDeferredDeserializeThunk;
-            this->globalObject->EvalHelper = &Js::GlobalObject::ProfileModeEvalHelper;
-#if DBG
-            this->hadProfiled = true;
-#endif
-        }
-        else
-#endif
-        {
-            Assert(!fSet);
-            this->CurrentThunk = DefaultEntryThunk;
-            this->CurrentCrossSiteThunk = CrossSite::DefaultThunk;
-            this->DeferredParsingThunk = DefaultDeferredParsingThunk;
-            this->globalObject->EvalHelper = &Js::GlobalObject::DefaultEvalHelper;
-
-            // In Debug mode/Fast F12 library is still needed for built-in wrappers.
-            if (!(this->IsScriptContextInDebugMode() && this->IsExceptionWrapperForBuiltInsEnabled()))
-            {
-                this->javascriptLibrary->SetProfileMode(FALSE);
-            }
-        }
-    }
-
-    HRESULT ScriptContext::RegisterScript(Js::FunctionProxy * proxy, BOOL fRegisterScript /*default TRUE*/)
-    {
-        if (m_pProfileCallback == nullptr)
-        {
-            return ACTIVPROF_E_PROFILER_ABSENT;
-        }
-
-        OUTPUT_TRACE(Js::ScriptProfilerPhase, _u("ScriptContext::RegisterScript, fRegisterScript : %s, IsFunctionDefer : %s\n"), IsTrueOrFalse(fRegisterScript), IsTrueOrFalse(proxy->IsDeferred()));
-
-        AssertMsg(proxy != nullptr, "Function body cannot be null when calling reporting");
-        AssertMsg(proxy->GetScriptContext() == this, "wrong script context while reporting the function?");
-
-        if (fRegisterScript)
-        {
-            // Register the script to the callback.
-            // REVIEW: do we really need to undefer everything?
-            HRESULT hr = proxy->EnsureDeserialized()->Parse()->ReportScriptCompiled();
-            if (FAILED(hr))
-            {
-                return hr;
-            }
-        }
-
-        return !proxy->IsDeferred() ? proxy->GetFunctionBody()->RegisterFunction(false) : S_OK;
-    }
-
-    HRESULT ScriptContext::RegisterAllScripts()
-    {
-        AssertMsg(m_pProfileCallback != nullptr, "Called register scripts when we don't have profile callback");
-
-        OUTPUT_TRACE(Js::ScriptProfilerPhase, _u("ScriptContext::RegisterAllScripts started\n"));
-
-        // Future Work: Once Utf8SourceInfo can generate the debug document text without requiring a function body,
-        // this code can be considerably simplified to doing the following:
-        // - scriptContext->MapScript() : Fire script compiled for each script
-        // - scriptContext->MapFunction(): Fire function compiled for each function
-        this->MapScript([](Utf8SourceInfo* sourceInfo)
-        {
-            FunctionBody* functionBody = sourceInfo->GetAnyParsedFunction();
-            if (functionBody)
-            {
-                functionBody->ReportScriptCompiled();
-            }
-        });
-
-        // FunctionCompiled events for all functions.
-        this->MapFunction([](Js::FunctionBody* pFuncBody)
-        {
-            if (!pFuncBody->GetIsTopLevel() && pFuncBody->GetIsGlobalFunc())
-            {
-                // This must be the dummy function, generated due to the deferred parsing.
-                return;
-            }
-
-            pFuncBody->RegisterFunction(TRUE, TRUE); // Ignore potential failure (worst case is not profiling).
-        });
-
-        OUTPUT_TRACE(Js::ScriptProfilerPhase, _u("ScriptContext::RegisterAllScripts ended\n"));
-        return S_OK;
-    }
-#endif // ENABLE_SCRIPT_PROFILING
-
-    // Shuts down and recreates the native code generator.  This is used when
-    // attaching and detaching the debugger in order to clear the list of work
-    // items that are pending in the JIT job queue.
-    // Alloc first and then free so that the native code generator is at a different address
-#if ENABLE_NATIVE_CODEGEN
-    HRESULT ScriptContext::RecreateNativeCodeGenerator()
-    {
-        NativeCodeGenerator* oldCodeGen = this->nativeCodeGen;
-
-        HRESULT hr = S_OK;
-        BEGIN_TRANSLATE_OOM_TO_HRESULT_NESTED
-            this->nativeCodeGen = NewNativeCodeGenerator(this);
-        SetProfileModeNativeCodeGen(this->GetNativeCodeGenerator(), this->IsProfiling());
-        END_TRANSLATE_OOM_TO_HRESULT(hr);
-
-        // Delete the native code generator and recreate so that all jobs get cleared properly
-        // and re-jitted.
-        CloseNativeCodeGenerator(oldCodeGen);
-        DeleteNativeCodeGenerator(oldCodeGen);
-
-        return hr;
-    }
-#endif
-
-    HRESULT ScriptContext::OnDebuggerAttached()
-    {
-        OUTPUT_TRACE(Js::DebuggerPhase, _u("ScriptContext::OnDebuggerAttached: start 0x%p\n"), this);
-
-        Js::StepController* stepController = &this->GetThreadContext()->GetDebugManager()->stepController;
-        if (stepController->IsActive())
-        {
-            AssertMsg(stepController->GetActivatedContext() == nullptr, "StepController should not be active when we attach.");
-            stepController->Deactivate(); // Defense in depth
-        }
-
-        bool shouldPerformSourceRundown = false;
-        if (this->IsScriptContextInNonDebugMode())
-        {
-            // Today we do source rundown as a part of attach to support VS attaching without
-            // first calling PerformSourceRundown.  PerformSourceRundown will be called once
-            // by debugger host prior to attaching.
-            this->GetDebugContext()->SetDebuggerMode(Js::DebuggerMode::SourceRundown);
-
-            // Need to perform rundown only once.
-            shouldPerformSourceRundown = true;
-        }
-
-        // Rundown on all existing functions and change their thunks so that they will go to debug mode once they are called.
-
-        HRESULT hr = OnDebuggerAttachedDetached(/*attach*/ true);
-
-        // Debugger attach/detach failure is catastrophic, take down the process
-        DEBUGGER_ATTACHDETACH_FATAL_ERROR_IF_FAILED(hr);
-
-        // Disable QC while functions are re-parsed as this can be time consuming
-        AutoDisableInterrupt autoDisableInterrupt(this->threadContext->GetInterruptPoller(), true);
-
-        hr = this->GetDebugContext()->RundownSourcesAndReparse(shouldPerformSourceRundown, /*shouldReparseFunctions*/ true);
-
-        if (this->IsClosed())
-        {
-            return hr;
-        }
-
-        // Debugger attach/detach failure is catastrophic, take down the process
-        DEBUGGER_ATTACHDETACH_FATAL_ERROR_IF_FAILED(hr);
-
-        HRESULT hrEntryPointUpdate = S_OK;
-        BEGIN_TRANSLATE_OOM_TO_HRESULT_NESTED
-#ifdef ASMJS_PLAT
-            TempArenaAllocatorObject* tmpAlloc = GetTemporaryAllocator(_u("DebuggerTransition"));
-            debugTransitionAlloc = tmpAlloc->GetAllocator();
-
-            asmJsEnvironmentMap = Anew(debugTransitionAlloc, AsmFunctionMap, debugTransitionAlloc);
-#endif
-
-            // Still do the pass on the function's entrypoint to reflect its state with the functionbody's entrypoint.
-            this->UpdateRecyclerFunctionEntryPointsForDebugger();
-
-#ifdef ASMJS_PLAT
-            auto asmEnvIter = asmJsEnvironmentMap->GetIterator();
-            while (asmEnvIter.IsValid())
-            {
-                // we are attaching, change frame setup for asm.js frame to javascript frame
-                SList<AsmJsScriptFunction *> * funcList = asmEnvIter.CurrentValue();
-                Assert(!funcList->Empty());
-                void* newEnv = AsmJsModuleInfo::ConvertFrameForJavascript(asmEnvIter.CurrentKey(), funcList->Head());
-                funcList->Iterate([&](AsmJsScriptFunction * func)
-                {
-                    func->GetEnvironment()->SetItem(0, newEnv);
-                });
-                asmEnvIter.MoveNext();
-            }
-
-            // walk through and clean up the asm.js fields as a discrete step, because module might be multiply linked
-            auto asmCleanupIter = asmJsEnvironmentMap->GetIterator();
-            while (asmCleanupIter.IsValid())
-            {
-                SList<AsmJsScriptFunction *> * funcList = asmCleanupIter.CurrentValue();
-                Assert(!funcList->Empty());
-                funcList->Iterate([](AsmJsScriptFunction * func)
-                {
-                    func->SetModuleMemory(nullptr);
-                    func->GetFunctionBody()->ResetAsmJsInfo();
-                });
-                asmCleanupIter.MoveNext();
-            }
-
-            ReleaseTemporaryAllocator(tmpAlloc);
-#endif
-        END_TRANSLATE_OOM_TO_HRESULT(hrEntryPointUpdate);
-
-        if (hrEntryPointUpdate != S_OK)
-        {
-            // should only be here for OOM
-            Assert(hrEntryPointUpdate == E_OUTOFMEMORY);
-            return hrEntryPointUpdate;
-        }
-
-        OUTPUT_TRACE(Js::DebuggerPhase, _u("ScriptContext::OnDebuggerAttached: done 0x%p, hr = 0x%X\n"), this, hr);
-
-        return hr;
-    }
-
-    // Reverts the script context state back to the state before debugging began.
-    HRESULT ScriptContext::OnDebuggerDetached()
-    {
-        OUTPUT_TRACE(Js::DebuggerPhase, _u("ScriptContext::OnDebuggerDetached: start 0x%p\n"), this);
-
-        Js::StepController* stepController = &this->GetThreadContext()->GetDebugManager()->stepController;
-        if (stepController->IsActive())
-        {
-            // Normally step controller is deactivated on start of dispatch (step, async break, exception, etc),
-            // and in the beginning of interpreter loop we check for step complete (can cause check whether current bytecode belong to stmt).
-            // But since it holds to functionBody/statementMaps, we have to deactivate it as func bodies are going away/reparsed.
-            stepController->Deactivate();
-        }
-
-        // Go through all existing functions and change their thunks back to using non-debug mode versions when called
-        // and notify the script context that the debugger has detached to allow it to revert the runtime to the proper
-        // state (JIT enabled).
-
-        HRESULT hr = OnDebuggerAttachedDetached(/*attach*/ false);
-
-        // Debugger attach/detach failure is catastrophic, take down the process
-        DEBUGGER_ATTACHDETACH_FATAL_ERROR_IF_FAILED(hr);
-
-        // Move the debugger into source rundown mode.
-        this->GetDebugContext()->SetDebuggerMode(Js::DebuggerMode::SourceRundown);
-
-        // Disable QC while functions are re-parsed as this can be time consuming
-        AutoDisableInterrupt autoDisableInterrupt(this->threadContext->GetInterruptPoller(), true);
-
-        // Force a reparse so that indirect function caches are updated.
-        hr = this->GetDebugContext()->RundownSourcesAndReparse(/*shouldPerformSourceRundown*/ false, /*shouldReparseFunctions*/ true);
-
-        if (this->IsClosed())
-        {
-            return hr;
-        }
-
-        // Debugger attach/detach failure is catastrophic, take down the process
-        DEBUGGER_ATTACHDETACH_FATAL_ERROR_IF_FAILED(hr);
-
-        // Still do the pass on the function's entrypoint to reflect its state with the functionbody's entrypoint.
-        this->UpdateRecyclerFunctionEntryPointsForDebugger();
-
-        OUTPUT_TRACE(Js::DebuggerPhase, _u("ScriptContext::OnDebuggerDetached: done 0x%p, hr = 0x%X\n"), this, hr);
-
-        return hr;
-    }
-
-    HRESULT ScriptContext::OnDebuggerAttachedDetached(bool attach)
-    {
-
-        // notify threadContext that debugger is attaching so do not do expire
-        struct AutoRestore
-        {
-            AutoRestore(ThreadContext* threadContext)
-                :threadContext(threadContext)
-            {
-                this->threadContext->GetDebugManager()->SetDebuggerAttaching(true);
-            }
-            ~AutoRestore()
-            {
-                this->threadContext->GetDebugManager()->SetDebuggerAttaching(false);
-            }
-
-        private:
-            ThreadContext* threadContext;
-
-        } autoRestore(this->GetThreadContext());
-
-        if (!Js::Configuration::Global.EnableJitInDebugMode())
-        {
-            if (attach)
-            {
-                // Now force nonative, so the job will not be put in jit queue.
-                ForceNoNative();
-            }
-            else
-            {
-                // Take the runtime out of interpreted mode so the JIT
-                // queue can be exercised.
-                this->ForceNative();
-            }
-        }
-
-        // Invalidate all the caches.
-        this->threadContext->InvalidateAllProtoInlineCaches();
-        this->threadContext->InvalidateAllStoreFieldInlineCaches();
-        this->threadContext->InvalidateAllIsInstInlineCaches();
-
-        if (!attach)
-        {
-            this->UnRegisterDebugThunk();
-
-            // Remove all breakpoint probes
-            this->GetDebugContext()->GetProbeContainer()->RemoveAllProbes();
-        }
-
-        HRESULT hr = S_OK;
-
-#ifndef _WIN32
-        BEGIN_TRANSLATE_OOM_TO_HRESULT_NESTED
-        {
-            // xplat eh_frame handling is a bit different than Windows
-            // RecreateNativeCodeGenerator call below will be cleaning up
-            // XDataAllocation and we won't be able to __DEREGISTER_FRAME
-
-            // xplat-todo: make eh_frame handling better
-            this->sourceList->Map([=](uint i, RecyclerWeakReference<Js::Utf8SourceInfo>* sourceInfoWeakRef) {
-                Js::Utf8SourceInfo* sourceInfo = sourceInfoWeakRef->Get();
-
-                if (sourceInfo != nullptr)
-                {
-                    sourceInfo->MapFunction([](Js::FunctionBody* functionBody) {
-                        functionBody->ResetEntryPoint();
-                    });
-                }
-            });
-        }
-        END_TRANSLATE_OOM_TO_HRESULT(hr);
-
-        if (FAILED(hr))
-        {
-            return hr;
-        }
-#endif
-
-        if (!CONFIG_FLAG(ForceDiagnosticsMode))
-        {
-#if ENABLE_NATIVE_CODEGEN
-            // Recreate the native code generator so that all pending
-            // JIT work items will be cleared.
-            hr = RecreateNativeCodeGenerator();
-            if (FAILED(hr))
-            {
-                return hr;
-            }
-#endif
-            if (attach)
-            {
-                // We need to transition to debug mode after the NativeCodeGenerator is cleared/closed. Since the NativeCodeGenerator will be working on a different thread - it may
-                // be checking on the DebuggerState (from ScriptContext) while emitting code.
-                this->GetDebugContext()->SetDebuggerMode(Js::DebuggerMode::Debugging);
-#if ENABLE_NATIVE_CODEGEN
-                UpdateNativeCodeGeneratorForDebugMode(this->nativeCodeGen);
-#endif
-            }
-        }
-        else if (attach)
-        {
-            this->GetDebugContext()->SetDebuggerMode(Js::DebuggerMode::Debugging);
-        }
-
-        BEGIN_TRANSLATE_OOM_TO_HRESULT_NESTED
-        {
-            // Remap all the function entry point thunks.
-            this->sourceList->Map([=](uint i, RecyclerWeakReference<Js::Utf8SourceInfo>* sourceInfoWeakRef) {
-                Js::Utf8SourceInfo* sourceInfo = sourceInfoWeakRef->Get();
-
-                if (sourceInfo != nullptr)
-                {
-                    if (!sourceInfo->GetIsLibraryCode())
-                    {
-                        sourceInfo->SetInDebugMode(attach);
-
-                        sourceInfo->MapFunction([](Js::FunctionBody* functionBody) {
-                            functionBody->SetEntryToDeferParseForDebugger();
-                        });
-                    }
-#ifdef _WIN32
-                    else
-                    {
-                        sourceInfo->MapFunction([](Js::FunctionBody* functionBody) {
-                            functionBody->ResetEntryPoint();
-                        });
-                    }
-#endif
-                }
-            });
-        }
-        END_TRANSLATE_OOM_TO_HRESULT(hr);
-
-        if (FAILED(hr))
-        {
-            return hr;
-        }
-
-        if (attach)
-        {
-            this->RegisterDebugThunk();
-        }
-
-#if ENABLE_PROFILE_INFO
-#if DBG_DUMP || defined(DYNAMIC_PROFILE_STORAGE) || defined(RUNTIME_DATA_COLLECTION)
-        // Reset the dynamic profile list
-        if (this->Cache()->profileInfoList)
-        {
-            this->Cache()->profileInfoList->Reset();
-        }
-#endif
-#endif
-        return hr;
-    }
-
-#if defined(ENABLE_SCRIPT_DEBUGGING) || defined(ENABLE_SCRIPT_PROFILING)
-    // We use ProfileThunk under debugger.
-    void ScriptContext::RegisterDebugThunk(bool calledDuringAttach /*= true*/)
-    {
-        if (this->IsExceptionWrapperForBuiltInsEnabled())
-        {
-            this->CurrentThunk = ProfileEntryThunk;
-            this->CurrentCrossSiteThunk = CrossSite::ProfileThunk;
-#if ENABLE_NATIVE_CODEGEN
-            SetProfileModeNativeCodeGen(this->GetNativeCodeGenerator(), TRUE);
-#endif
-
-            // Set library to profile mode so that for built-ins all new instances of functions
-            // are created with entry point set to the ProfileThunk.
-            this->javascriptLibrary->SetProfileMode(true);
-            this->javascriptLibrary->SetDispatchProfile(true, DispatchProfileInvoke);
-
-#ifdef ENABLE_SCRIPT_PROFILING
-            if (!calledDuringAttach)
-            {
-                m_fTraceDomCall = TRUE; // This flag is always needed in DebugMode to wrap external functions with DebugProfileThunk
-                // Update the function objects currently present in there.
-                this->SetFunctionInRecyclerToProfileMode(true/*enumerateNonUserFunctionsOnly*/);
-            }
-#endif
-        }
-    }
-
-    void ScriptContext::UnRegisterDebugThunk()
-    {
-        if (!this->IsProfiling() && this->IsExceptionWrapperForBuiltInsEnabled())
-        {
-            this->CurrentThunk = DefaultEntryThunk;
-            this->CurrentCrossSiteThunk = CrossSite::DefaultThunk;
-#if ENABLE_NATIVE_CODEGEN
-            SetProfileModeNativeCodeGen(this->GetNativeCodeGenerator(), FALSE);
-#endif
-
-            if (!this->IsProfiling())
-            {
-                this->javascriptLibrary->SetProfileMode(false);
-                this->javascriptLibrary->SetDispatchProfile(false, DispatchDefaultInvoke);
-            }
-        }
-    }
-#endif // defined(ENABLE_SCRIPT_DEBUGGING) || defined(ENABLE_SCRIPT_PROFILING)
-
-#ifdef ENABLE_SCRIPT_PROFILING
-    HRESULT ScriptContext::RegisterBuiltinFunctions(RegisterExternalLibraryType RegisterExternalLibrary)
-    {
-        Assert(m_pProfileCallback != NULL);
-
-        OUTPUT_TRACE(Js::ScriptProfilerPhase, _u("ScriptContext::RegisterBuiltinFunctions\n"));
-
-        HRESULT hr = S_OK;
-        // Consider creating ProfileArena allocator instead of General allocator
-        if (m_pBuiltinFunctionIdMap == NULL)
-        {
-            // Anew throws if it OOMs, so the caller into this function needs to handle that exception
-            m_pBuiltinFunctionIdMap = Anew(GeneralAllocator(), BuiltinFunctionIdDictionary,
-                GeneralAllocator(), 17);
-        }
-
-        this->javascriptLibrary->SetProfileMode(TRUE);
-
-        if (FAILED(hr = OnScriptCompiled(BuiltInFunctionsScriptId, PROFILER_SCRIPT_TYPE_NATIVE, NULL)))
-        {
-            return hr;
-        }
-
-        if (FAILED(hr = this->javascriptLibrary->ProfilerRegisterBuiltIns()))
-        {
-            return hr;
-        }
-
-        // External Library
-        if (RegisterExternalLibrary != NULL)
-        {
-            (*RegisterExternalLibrary)(this);
-        }
-
-        return hr;
-    }
-
-    void ScriptContext::SetFunctionInRecyclerToProfileMode(bool enumerateNonUserFunctionsOnly/* = false*/)
-    {
-        OUTPUT_TRACE(Js::ScriptProfilerPhase, _u("ScriptContext::SetFunctionInRecyclerToProfileMode started (m_fTraceDomCall : %s)\n"), IsTrueOrFalse(m_fTraceDomCall));
-
-        // Mark this script context isEnumeratingRecyclerObjects
-        AutoEnumeratingRecyclerObjects enumeratingRecyclerObjects(this);
-
-        m_enumerateNonUserFunctionsOnly = enumerateNonUserFunctionsOnly;
-
-        this->recycler->EnumerateObjects(JavascriptLibrary::EnumFunctionClass, &ScriptContext::RecyclerEnumClassEnumeratorCallback);
-
-        OUTPUT_TRACE(Js::ScriptProfilerPhase, _u("ScriptContext::SetFunctionInRecyclerToProfileMode ended\n"));
-    }
-#endif // ENABLE_SCRIPT_PROFILING
-
-    void ScriptContext::UpdateRecyclerFunctionEntryPointsForDebugger()
-    {
-        // Mark this script context isEnumeratingRecyclerObjects
-        AutoEnumeratingRecyclerObjects enumeratingRecyclerObjects(this);
-
-        this->recycler->EnumerateObjects(JavascriptLibrary::EnumFunctionClass, &ScriptContext::RecyclerFunctionCallbackForDebugger);
-    }
-
-#ifdef ASMJS_PLAT
-    void ScriptContext::TransitionEnvironmentForDebugger(ScriptFunction * scriptFunction)
-    {
-        FunctionBody* functionBody = scriptFunction->GetFunctionBody();
-#ifdef ENABLE_WASM
-        // Wasm functions will not get reparsed, but the jitted code will be lost
-        // Reset the entry point
-        if (functionBody->IsWasmFunction())
-        {
-            // In case we are in debugger mode, make sure we use the non profiling thunk for this new entry point
-            JavascriptMethod realThunk = CurrentThunk;
-            CurrentThunk = AsmJsDefaultEntryThunk;
-            functionBody->ResetEntryPoint();
-            CurrentThunk = realThunk;
-
-            bool isDeferred = functionBody->GetAsmJsFunctionInfo()->IsWasmDeferredParse();
-            // Make sure the function and the function body are using the same entry point
-            scriptFunction->ChangeEntryPoint(functionBody->GetDefaultEntryPointInfo(), AsmJsDefaultEntryThunk);
-            WasmLibrary::SetWasmEntryPointToInterpreter(scriptFunction, isDeferred);
-            // Reset jit status for this function
-            functionBody->SetIsAsmJsFullJitScheduled(false);
-            Assert(functionBody->HasValidEntryPoint());
-        }
-        else
-#endif
-        if (scriptFunction->GetScriptContext()->IsScriptContextInDebugMode())
-        {
-            if (functionBody->IsInDebugMode() &&
-                scriptFunction->GetFunctionBody()->GetAsmJsFunctionInfo() != nullptr &&
-                scriptFunction->GetFunctionBody()->GetAsmJsFunctionInfo()->GetModuleFunctionBody() != nullptr)
-            {
-                void* env = scriptFunction->GetEnvironment()->GetItem(0);
-                SList<AsmJsScriptFunction*> * funcList = nullptr;
-                if (asmJsEnvironmentMap->TryGetValue(env, &funcList))
-                {
-                    funcList->Push((AsmJsScriptFunction*)scriptFunction);
-                }
-                else
-                {
-                    SList<AsmJsScriptFunction*> * newList = Anew(debugTransitionAlloc, SList<AsmJsScriptFunction*>, debugTransitionAlloc);
-                    asmJsEnvironmentMap->AddNew(env, newList);
-                    newList->Push((AsmJsScriptFunction*)scriptFunction);
-                }
-            }
-        }
-    }
-#endif
-
-    /*static*/
-    void ScriptContext::RecyclerFunctionCallbackForDebugger(void *address, size_t size)
-    {
-        JavascriptFunction *pFunction = (JavascriptFunction *)address;
-
-        ScriptContext* scriptContext = pFunction->GetScriptContext();
-        if (scriptContext == nullptr || scriptContext->IsClosed())
-        {
-            // Can't enumerate from closed scriptcontext
-            return;
-        }
-
-        if (!scriptContext->IsEnumeratingRecyclerObjects())
-        {
-            return; // function not from enumerating script context
-        }
-
-        // Wrapped function are not allocated with the EnumClass bit
-        Assert(pFunction->GetFunctionInfo() != &JavascriptExternalFunction::EntryInfo::WrappedFunctionThunk);
-
-        JavascriptMethod entryPoint = pFunction->GetEntryPoint();
-        FunctionInfo * info = pFunction->GetFunctionInfo();
-        FunctionProxy * proxy = info->GetFunctionProxy();
-
-        if (proxy == nullptr)
-        {
-            // Not a user defined function, we need to wrap them with try-catch for "continue after exception"
-            if (!pFunction->IsScriptFunction() && IsExceptionWrapperForBuiltInsEnabled(scriptContext))
-            {
-#if defined(ENABLE_SCRIPT_DEBUGGING) || defined(ENABLE_SCRIPT_PROFILING)
-                if (scriptContext->IsScriptContextInDebugMode())
-                {
-                    // We are attaching.
-                    // For built-ins, WinRT and DOM functions which are already in recycler, change entry points to route to debug/profile thunk.
-                    ScriptContext::SetEntryPointToProfileThunk(pFunction);
-                }
-                else
-                {
-                    // We are detaching.
-                    // For built-ins, WinRT and DOM functions which are already in recycler, restore entry points to original.
-                    if (!scriptContext->IsProfiling())
-                    {
-                        ScriptContext::RestoreEntryPointFromProfileThunk(pFunction);
-                    }
-                    // If we are profiling, don't change anything.
-                }
-#else
-                AssertMsg(false, "Debugging/Profiling needs to be enabled to change thunks");
-#endif
-            }
-
-            return;
-        }
-
-        Assert(proxy->GetFunctionInfo() == info);
-
-        if (!proxy->IsFunctionBody())
-        {
-            // REVIEW: why we still have function that is still deferred?
-            return;
-        }
-        Assert(pFunction->IsScriptFunction());
-
-        // Excluding the internal library code, which is not debuggable already
-        if (!proxy->GetUtf8SourceInfo()->GetIsLibraryCode())
-        {
-            // Reset the constructor cache to default, so that it will not pick up the cached type, created before debugging.
-            // Look bug: 301517
-            pFunction->ResetConstructorCacheToDefault();
-        }
-
-        if (ScriptFunctionWithInlineCache::Is(pFunction))
-        {
-            ScriptFunctionWithInlineCache::FromVar(pFunction)->ClearInlineCacheOnFunctionObject();
-        }
-
-        // We should have force parsed the function, and have a function body
-        FunctionBody * pBody = proxy->GetFunctionBody();
-
-#ifdef ENABLE_DEBUG_CONFIG_OPTIONS
-        if (scriptContext->IsScriptContextInDebugMode() &&
-            !proxy->GetUtf8SourceInfo()->GetIsLibraryCode() &&
-#ifdef ENABLE_WASM
-            !pBody->IsWasmFunction() &&
-#endif
-            !pBody->IsInDebugMode())
-        {
-            // Identifying if any function escaped for not being in debug mode. (This can be removed as a part of TFS : 935011)
-            Throw::FatalInternalError();
-        }
-#endif
-
-        ScriptFunction * scriptFunction = ScriptFunction::FromVar(pFunction);
-
-#ifdef ASMJS_PLAT
-        scriptContext->TransitionEnvironmentForDebugger(scriptFunction);
-#endif
-
-        JavascriptMethod newEntryPoint;
-        if (CrossSite::IsThunk(entryPoint))
-        {
-            // Can't change from cross-site to non-cross-site, but still need to update the e.p.info on ScriptFunctionType.
-            newEntryPoint = entryPoint;
-        }
-        else
-        {
-            newEntryPoint = pBody->GetDirectEntryPoint(pBody->GetDefaultFunctionEntryPointInfo());
-        }
-
-        scriptFunction->ChangeEntryPoint(pBody->GetDefaultFunctionEntryPointInfo(), newEntryPoint);
-    }
-
-#if defined(ENABLE_SCRIPT_PROFILING) || defined(ENABLE_SCRIPT_DEBUGGING)
-    void ScriptContext::RecyclerEnumClassEnumeratorCallback(void *address, size_t size)
-    {
-        // TODO: we are assuming its function because for now we are enumerating only on functions
-        // In future if the RecyclerNewEnumClass is used of Recyclable objects or Dynamic object, we would need a check if it is function
-        JavascriptFunction *pFunction = (JavascriptFunction *)address;
-
-        ScriptContext* scriptContext = pFunction->GetScriptContext();
-        if (scriptContext == nullptr || scriptContext->IsClosed())
-        {
-            // Can't enumerate from closed scriptcontext
-            return;
-        }
-
-        if (!scriptContext->IsEnumeratingRecyclerObjects())
-        {
-            return; // function not from enumerating script context
-        }
-
-        if (!scriptContext->IsTraceDomCall() && (pFunction->IsExternalFunction() || pFunction->IsWinRTFunction()))
-        {
-            return;
-        }
-
-        if (scriptContext->IsEnumerateNonUserFunctionsOnly() && pFunction->IsScriptFunction())
-        {
-            return;
-        }
-
-        // Wrapped function are not allocated with the EnumClass bit
-        Assert(pFunction->GetFunctionInfo() != &JavascriptExternalFunction::EntryInfo::WrappedFunctionThunk);
-
-        JavascriptMethod entryPoint = pFunction->GetEntryPoint();
-        FunctionProxy *proxy = pFunction->GetFunctionProxy();
-
-        if (proxy != NULL)
-        {
-#if ENABLE_DEBUG_CONFIG_OPTIONS
-            char16 debugStringBuffer[MAX_FUNCTION_BODY_DEBUG_STRING_SIZE];
-#endif
-
-#if defined(ENABLE_SCRIPT_PROFILING)
-            OUTPUT_TRACE(Js::ScriptProfilerPhase, _u("ScriptContext::RecyclerEnumClassEnumeratorCallback\n"));
-            OUTPUT_TRACE(Js::ScriptProfilerPhase, _u("\tFunctionProxy : 0x%08X, FunctionNumber : %s, DeferredParseAttributes : %d, EntryPoint : 0x%08X"),
-                (DWORD_PTR)proxy, proxy->GetDebugNumberSet(debugStringBuffer), proxy->GetAttributes(), (DWORD_PTR)entryPoint);
-#if ENABLE_NATIVE_CODEGEN
-            OUTPUT_TRACE(Js::ScriptProfilerPhase, _u(" (IsIntermediateCodeGenThunk : %s, isNative : %s)\n"),
-                IsTrueOrFalse(IsIntermediateCodeGenThunk(entryPoint)), IsTrueOrFalse(scriptContext->IsNativeAddress(entryPoint)));
-#endif
-            OUTPUT_TRACE(Js::ScriptProfilerPhase, _u("\n"));
-#endif
-
-#if ENABLE_NATIVE_CODEGEN
-            if (!IsIntermediateCodeGenThunk(entryPoint) && entryPoint != DynamicProfileInfo::EnsureDynamicProfileInfoThunk)
-#endif
-            {
-                OUTPUT_TRACE(Js::ScriptProfilerPhase, _u("\t\tJs::ScriptContext::GetProfileModeThunk : 0x%08X\n"), (DWORD_PTR)Js::ScriptContext::GetProfileModeThunk(entryPoint));
-
-                ScriptFunction * scriptFunction = ScriptFunction::FromVar(pFunction);
-                scriptFunction->ChangeEntryPoint(proxy->GetDefaultEntryPointInfo(), Js::ScriptContext::GetProfileModeThunk(entryPoint));
-
-#if ENABLE_NATIVE_CODEGEN && defined(ENABLE_SCRIPT_PROFILING)
-                OUTPUT_TRACE(Js::ScriptProfilerPhase, _u("\tUpdated entrypoint : 0x%08X (isNative : %s)\n"), (DWORD_PTR)pFunction->GetEntryPoint(), IsTrueOrFalse(scriptContext->IsNativeAddress(entryPoint)));
-#endif
-            }
-        }
-        else
-        {
-            ScriptContext::SetEntryPointToProfileThunk(pFunction);
-        }
-    }
-
-    // static
-    void ScriptContext::SetEntryPointToProfileThunk(JavascriptFunction* function)
-    {
-        JavascriptMethod entryPoint = function->GetEntryPoint();
-        if (entryPoint == Js::CrossSite::DefaultThunk)
-        {
-            function->SetEntryPoint(Js::CrossSite::ProfileThunk);
-        }
-        else if (entryPoint != Js::CrossSite::ProfileThunk && entryPoint != ProfileEntryThunk)
-        {
-            function->SetEntryPoint(ProfileEntryThunk);
-        }
-    }
-
-    // static
-    void ScriptContext::RestoreEntryPointFromProfileThunk(JavascriptFunction* function)
-    {
-        JavascriptMethod entryPoint = function->GetEntryPoint();
-        if (entryPoint == Js::CrossSite::ProfileThunk)
-        {
-            function->SetEntryPoint(Js::CrossSite::DefaultThunk);
-        }
-        else if (entryPoint == ProfileEntryThunk)
-        {
-            function->SetEntryPoint(function->GetFunctionInfo()->GetOriginalEntryPoint());
-        }
-    }
-
-    JavascriptMethod ScriptContext::GetProfileModeThunk(JavascriptMethod entryPoint)
-    {
-    #if ENABLE_NATIVE_CODEGEN
-        Assert(!IsIntermediateCodeGenThunk(entryPoint));
-    #endif
-        if (entryPoint == DefaultDeferredParsingThunk || entryPoint == ProfileDeferredParsingThunk)
-        {
-            return ProfileDeferredParsingThunk;
-        }
-
-        if (entryPoint == DefaultDeferredDeserializeThunk || entryPoint == ProfileDeferredDeserializeThunk)
-        {
-            return ProfileDeferredDeserializeThunk;
-        }
-
-        if (CrossSite::IsThunk(entryPoint))
-        {
-            return CrossSite::ProfileThunk;
-        }
-        return ProfileEntryThunk;
-    }
-#endif // defined(ENABLE_SCRIPT_PROFILING) || defiend(ENABLE_SCRIPT_DEBUGGING)
-
-#if _M_IX86
-    __declspec(naked)
-        Var ScriptContext::ProfileModeDeferredParsingThunk(RecyclableObject* function, CallInfo callInfo, ...)
-    {
-            // Register functions
-            __asm
-            {
-                push ebp
-                    mov ebp, esp
-                    lea eax, [esp + 8]
-                    push eax
-                    call ScriptContext::ProfileModeDeferredParse
-#ifdef _CONTROL_FLOW_GUARD
-                    // verify that the call target is valid
-                    mov  ecx, eax
-                    call[__guard_check_icall_fptr]
-                    mov eax, ecx
-#endif
-                    pop ebp
-                    // Although we don't restore ESP here on WinCE, this is fine because script profiler is not shipped for WinCE.
-                    jmp eax
-            }
-    }
-#elif defined(_M_X64) || defined(_M_ARM32_OR_ARM64)
-    // Do nothing: the implementation of ScriptContext::ProfileModeDeferredParsingThunk is declared (appropriately decorated) in
-    // Language\amd64\amd64_Thunks.asm and Language\arm\arm_Thunks.asm and Language\arm64\arm64_Thunks.asm respectively.
-#else
-    Var ScriptContext::ProfileModeDeferredParsingThunk(RecyclableObject* function, CallInfo callInfo, ...)
-    {
-        Js::Throw::NotImplemented();
-        return nullptr;
-    }
-#endif
-
-    Js::JavascriptMethod ScriptContext::ProfileModeDeferredParse(ScriptFunction ** functionRef)
-    {
-#if ENABLE_DEBUG_CONFIG_OPTIONS
-        char16 debugStringBuffer[MAX_FUNCTION_BODY_DEBUG_STRING_SIZE];
-#endif
-
-        OUTPUT_TRACE(Js::ScriptProfilerPhase, _u("ScriptContext::ProfileModeDeferredParse FunctionNumber : %s, startEntrypoint : 0x%08X\n"), (*functionRef)->GetFunctionProxy()->GetDebugNumberSet(debugStringBuffer), (*functionRef)->GetEntryPoint());
-
-        BOOL fParsed = FALSE;
-        JavascriptMethod entryPoint = Js::JavascriptFunction::DeferredParseCore(functionRef, fParsed);
-
-#ifdef ENABLE_SCRIPT_PROFILING
-        OUTPUT_TRACE(Js::ScriptProfilerPhase, _u("\t\tIsParsed : %s, updatedEntrypoint : 0x%08X\n"), IsTrueOrFalse(fParsed), entryPoint);
-
-        //To get the scriptContext we only need the functionProxy
-        FunctionProxy *pRootBody = (*functionRef)->GetFunctionProxy();
-        ScriptContext *pScriptContext = pRootBody->GetScriptContext();
-        if (pScriptContext->IsProfiling() && !pRootBody->GetFunctionBody()->HasFunctionCompiledSent())
-        {
-            pScriptContext->RegisterScript(pRootBody, FALSE /*fRegisterScript*/);
-        }
-
-        // We can come to this function even though we have stopped profiling.
-        Assert(!pScriptContext->IsProfiling() || (*functionRef)->GetFunctionBody()->GetProfileSession() == pScriptContext->GetProfileSession());
-#endif
-
-        return entryPoint;
-    }
-
-#if _M_IX86
-    __declspec(naked)
-        Var ScriptContext::ProfileModeDeferredDeserializeThunk(RecyclableObject* function, CallInfo callInfo, ...)
-    {
-            // Register functions
-            __asm
-            {
-                    push ebp
-                    mov ebp, esp
-                    push[esp + 8]
-                    call ScriptContext::ProfileModeDeferredDeserialize
-#ifdef _CONTROL_FLOW_GUARD
-                    // verify that the call target is valid
-                    mov  ecx, eax
-                    call[__guard_check_icall_fptr]
-                    mov eax, ecx
-#endif
-                    pop ebp
-                    // Although we don't restore ESP here on WinCE, this is fine because script profiler is not shipped for WinCE.
-                    jmp eax
-            }
-    }
-#elif defined(_M_X64) || defined(_M_ARM32_OR_ARM64)
-    // Do nothing: the implementation of ScriptContext::ProfileModeDeferredDeserializeThunk is declared (appropriately decorated) in
-    // Language\amd64\amd64_Thunks.asm and Language\arm\arm_Thunks.asm respectively.
-#endif
-
-    Js::JavascriptMethod ScriptContext::ProfileModeDeferredDeserialize(ScriptFunction *function)
-    {
-#if ENABLE_DEBUG_CONFIG_OPTIONS
-        char16 debugStringBuffer[MAX_FUNCTION_BODY_DEBUG_STRING_SIZE];
-#endif
-
-        OUTPUT_TRACE(Js::ScriptProfilerPhase, _u("ScriptContext::ProfileModeDeferredDeserialize FunctionNumber : %s\n"), function->GetFunctionProxy()->GetDebugNumberSet(debugStringBuffer));
-
-        JavascriptMethod entryPoint = Js::JavascriptFunction::DeferredDeserialize(function);
-
-#ifdef ENABLE_SCRIPT_PROFILING
-        //To get the scriptContext; we only need the FunctionProxy
-        FunctionProxy *pRootBody = function->GetFunctionProxy();
-        ScriptContext *pScriptContext = pRootBody->GetScriptContext();
-        if (pScriptContext->IsProfiling() && !pRootBody->GetFunctionBody()->HasFunctionCompiledSent())
-        {
-            pScriptContext->RegisterScript(pRootBody, FALSE /*fRegisterScript*/);
-        }
-
-        // We can come to this function even though we have stopped profiling.
-        Assert(!pScriptContext->IsProfiling() || function->GetFunctionBody()->GetProfileSession() == pScriptContext->GetProfileSession());
-#endif
-
-        return entryPoint;
-    }
-
-#ifdef ENABLE_SCRIPT_PROFILING
-    BOOL ScriptContext::GetProfileInfo(
-        JavascriptFunction* function,
-        PROFILER_TOKEN &scriptId,
-        PROFILER_TOKEN &functionId)
-    {
-        BOOL fCanProfile = (m_pProfileCallback != nullptr && m_fTraceFunctionCall);
-        if (!fCanProfile)
-        {
-            return FALSE;
-        }
-
-        Js::FunctionInfo* functionInfo = function->GetFunctionInfo();
-        if (functionInfo->GetAttributes() & FunctionInfo::DoNotProfile)
-        {
-            return FALSE;
-        }
-
-        Js::FunctionBody * functionBody = functionInfo->GetFunctionBody();
-        if (functionBody == nullptr)
-        {
-            functionId = GetFunctionNumber(functionInfo->GetOriginalEntryPoint());
-            if (functionId == -1)
-            {
-                // Dom Call
-                return m_fTraceDomCall && (m_pProfileCallback2 != nullptr);
-            }
-            else
-            {
-                // Builtin function
-                scriptId = BuiltInFunctionsScriptId;
-                return m_fTraceNativeFunctionCall;
-            }
-        }
-        else if (!functionBody->GetUtf8SourceInfo()->GetIsLibraryCode() || functionBody->IsPublicLibraryCode()) // user script or public library code
-        {
-            scriptId = (PROFILER_TOKEN)functionBody->GetUtf8SourceInfo()->GetSourceInfoId();
-            functionId = functionBody->GetFunctionNumber();
-            return TRUE;
-        }
-
-        return FALSE;
-    }
-#endif // ENABLE_SCRIPT_PROFILING
-
-    bool ScriptContext::IsForceNoNative()
-    {
-        bool forceNoNative = false;
-        if (this->IsScriptContextInSourceRundownOrDebugMode())
-        {
-            forceNoNative = this->IsInterpreted();
-        }
-        else if (!Js::Configuration::Global.EnableJitInDebugMode())
-        {
-            forceNoNative = true;
-            this->ForceNoNative();
-        }
-        return forceNoNative;
-    }
-
-    void ScriptContext::InitializeDebugging()
-    {
-        if (!this->IsScriptContextInDebugMode()) // If we already in debug mode, we would have done below changes already.
-        {
-            this->GetDebugContext()->SetDebuggerMode(Js::DebuggerMode::Debugging);
-            if (this->IsScriptContextInDebugMode())
-            {
-                // Note: for this we need final IsInDebugMode and NativeCodeGen initialized,
-                //       and inside EnsureScriptContext, which seems appropriate as well,
-                //       it's too early as debugger manager is not registered, thus IsDebuggerEnvironmentAvailable is false.
-                this->RegisterDebugThunk(false/*calledDuringAttach*/);
-
-                // TODO: for launch scenario for external and WinRT functions it might be too late to register debug thunk here,
-                //       as we need the thunk registered before FunctionInfo's for built-ins, that may throw, are created.
-                //       Need to verify. If that's the case, one way would be to enumerate and fix all external/winRT thunks here.
-            }
-        }
-    }
-
-    // Combined profile/debug wrapper thunk.
-    // - used when we profile to send profile events
-    // - used when we debug, only used for built-in functions
-    // - used when we profile and debug
-    Var ScriptContext::DebugProfileProbeThunk(RecyclableObject* callable, CallInfo callInfo, ...)
-    {
-#if defined(ENABLE_SCRIPT_DEBUGGING) || defined(ENABLE_SCRIPT_PROFILING)
-        RUNTIME_ARGUMENTS(args, callInfo);
-
-        Assert(!AsmJsScriptFunction::IsWasmScriptFunction(callable));
-        JavascriptFunction* function = JavascriptFunction::FromVar(callable);
-        ScriptContext* scriptContext = function->GetScriptContext();
-        bool functionEnterEventSent = false;
-        char16 *pwszExtractedFunctionName = NULL;
-        size_t functionNameLen = 0;
-        const char16 *pwszFunctionName = NULL;
-        HRESULT hrOfEnterEvent = S_OK;
-
-        // We can come here when profiling is not on
-        // e.g. User starts profiling, we update all thinks and then stop profiling - we don't update thunk
-        // So we still get this call
-#if defined(ENABLE_SCRIPT_PROFILING)
-        PROFILER_TOKEN scriptId = -1;
-        PROFILER_TOKEN functionId = -1;
-        const bool isProfilingUserCode = scriptContext->GetThreadContext()->IsProfilingUserCode();
-        const bool isUserCode = !function->IsLibraryCode();
-
-        const bool fProfile = (isUserCode || isProfilingUserCode) // Only report user code or entry library code
-            && scriptContext->GetProfileInfo(function, scriptId, functionId);
-
-        if (fProfile)
-        {
-            Js::FunctionBody *pBody = function->GetFunctionBody();
-            if (pBody != nullptr && !pBody->HasFunctionCompiledSent())
-            {
-                pBody->RegisterFunction(false/*changeThunk*/);
-            }
-
-#if DEBUG
-            { // scope
-
-                Assert(scriptContext->IsProfiling());
-
-                if (pBody && pBody->GetProfileSession() != pBody->GetScriptContext()->GetProfileSession())
-                {
-                    char16 debugStringBuffer[MAX_FUNCTION_BODY_DEBUG_STRING_SIZE];
-                    OUTPUT_TRACE_DEBUGONLY(Js::ScriptProfilerPhase, _u("ScriptContext::ProfileProbeThunk, ProfileSession does not match (%d != %d), functionNumber : %s, functionName : %s\n"),
-                        pBody->GetProfileSession(), pBody->GetScriptContext()->GetProfileSession(), pBody->GetDebugNumberSet(debugStringBuffer), pBody->GetDisplayName());
-                }
-                AssertMsg(pBody == NULL || pBody->GetProfileSession() == pBody->GetScriptContext()->GetProfileSession(), "Function info wasn't reported for this profile session");
-            }
-#endif // DEBUG
-
-            if (functionId == -1)
-            {
-                Var sourceString = function->GetSourceString();
-
-                // SourceString will be null for the Js::BoundFunction, don't throw Enter/Exit notification in that case.
-                if (sourceString != NULL)
-                {
-                    if (TaggedInt::Is(sourceString))
-                    {
-                        PropertyId nameId = TaggedInt::ToInt32(sourceString);
-                        pwszFunctionName = scriptContext->GetPropertyString(nameId)->GetSz();
-                    }
-                    else
-                    {
-                        // it is string because user had called in toString extract name from it
-                        Assert(JavascriptString::Is(sourceString));
-                        const char16 *pwszToString = ((JavascriptString *)sourceString)->GetSz();
-                        const char16 *pwszNameStart = wcsstr(pwszToString, _u(" "));
-                        const char16 *pwszNameEnd = wcsstr(pwszToString, _u("("));
-                        if (pwszNameStart == nullptr || pwszNameEnd == nullptr || ((int)(pwszNameEnd - pwszNameStart) <= 0))
-                        {
-                            functionNameLen = ((JavascriptString *)sourceString)->GetLength() + 1;
-                            pwszExtractedFunctionName = HeapNewArray(char16, functionNameLen);
-                            wcsncpy_s(pwszExtractedFunctionName, functionNameLen, pwszToString, _TRUNCATE);
-                        }
-                        else
-                        {
-                            functionNameLen = pwszNameEnd - pwszNameStart;
-                            AssertMsg(functionNameLen < INT_MAX, "Allocating array with zero or negative length?");
-                            pwszExtractedFunctionName = HeapNewArray(char16, functionNameLen);
-                            wcsncpy_s(pwszExtractedFunctionName, functionNameLen, pwszNameStart + 1, _TRUNCATE);
-                        }
-                        pwszFunctionName = pwszExtractedFunctionName;
-                    }
-
-                    functionEnterEventSent = true;
-                    Assert(pwszFunctionName != NULL);
-                    hrOfEnterEvent = scriptContext->OnDispatchFunctionEnter(pwszFunctionName);
-                }
-            }
-            else
-            {
-                hrOfEnterEvent = scriptContext->OnFunctionEnter(scriptId, functionId);
-            }
-
-            scriptContext->GetThreadContext()->SetIsProfilingUserCode(isUserCode); // Update IsProfilingUserCode state
-        }
-#endif // ENABLE_SCRIPT_PROFILING
-
-        Var aReturn = NULL;
-        JavascriptMethod origEntryPoint = function->GetFunctionInfo()->GetOriginalEntryPoint();
-
-        if (scriptContext->IsEvalRestriction())
-        {
-            if (origEntryPoint == Js::GlobalObject::EntryEval)
-            {
-                origEntryPoint = Js::GlobalObject::EntryEvalRestrictedMode;
-            }
-            else if (origEntryPoint == Js::JavascriptFunction::NewInstance)
-            {
-                origEntryPoint = Js::JavascriptFunction::NewInstanceRestrictedMode;
-            }
-            else if (origEntryPoint == Js::JavascriptGeneratorFunction::NewInstance)
-            {
-                origEntryPoint = Js::JavascriptGeneratorFunction::NewInstanceRestrictedMode;
-            }
-            else if (origEntryPoint == Js::JavascriptFunction::NewAsyncFunctionInstance)
-            {
-                origEntryPoint = Js::JavascriptFunction::NewAsyncFunctionInstanceRestrictedMode;
-            }
-        }
-
-<<<<<<< HEAD
-        __TRY_FINALLY_BEGIN // SEH is not guaranteed, see the implementation
-=======
-        __try
->>>>>>> f84ac695
-        {
-            Assert(!function->IsScriptFunction() || function->GetFunctionProxy());
-
-            // No need to wrap script functions, also can't if the wrapper is already on the stack.
-            // Treat "library code" script functions, such as Intl, as built-ins:
-            // use the wrapper when calling them, and do not reset the wrapper when calling them.
-            bool isDebugWrapperEnabled = scriptContext->IsScriptContextInDebugMode() && IsExceptionWrapperForBuiltInsEnabled(scriptContext);
-            bool useDebugWrapper =
-                isDebugWrapperEnabled &&
-                function->IsLibraryCode() &&
-                !AutoRegisterIgnoreExceptionWrapper::IsRegistered(scriptContext->GetThreadContext());
-
-            OUTPUT_VERBOSE_TRACE(Js::DebuggerPhase, _u("DebugProfileProbeThunk: calling function: %s isWrapperRegistered=%d useDebugWrapper=%d\n"),
-                function->GetFunctionInfo()->HasBody() ? function->GetFunctionBody()->GetDisplayName() : _u("built-in/library"), AutoRegisterIgnoreExceptionWrapper::IsRegistered(scriptContext->GetThreadContext()), useDebugWrapper);
-
-            if (scriptContext->IsScriptContextInDebugMode())
-            {
-                scriptContext->GetDebugContext()->GetProbeContainer()->StartRecordingCall();
-            }
-
-            if (useDebugWrapper)
-            {
-                // For native use wrapper and bail out on to ignore exception.
-                // Extract try-catch out of hot path in normal profile mode (presence of try-catch in a function is bad for perf).
-                aReturn = ProfileModeThunk_DebugModeWrapper(function, scriptContext, origEntryPoint, args);
-            }
-            else
-            {
-                if (isDebugWrapperEnabled && !function->IsLibraryCode())
-                {
-                    // We want to ignore exception and continue into closest user/script function down on the stack.
-                    // Thus, if needed, reset the wrapper for the time of this call,
-                    // so that if there is library/helper call after script function, it will use try-catch.
-                    // Can't use smart/destructor object here because of __try__finally.
-                    ThreadContext* threadContext = scriptContext->GetThreadContext();
-                    bool isOrigWrapperPresent = threadContext->GetDebugManager()->GetDebuggingFlags()->IsBuiltInWrapperPresent();
-                    if (isOrigWrapperPresent)
-                    {
-                        threadContext->GetDebugManager()->GetDebuggingFlags()->SetIsBuiltInWrapperPresent(false);
-                    }
-                    __TRY_FINALLY_BEGIN // SEH is not guaranteed, see the implementation
-                    {
-                        aReturn = JavascriptFunction::CallFunction<true>(function, origEntryPoint, args);
-                    }
-                    __FINALLY
-                    {
-                        threadContext->GetDebugManager()->GetDebuggingFlags()->SetIsBuiltInWrapperPresent(isOrigWrapperPresent);
-                    }
-                    __TRY_FINALLY_END
-                }
-                else
-                {
-                    // Can we update return address to a thunk that sends Exit event and then jmp to entry instead of Calling it.
-                    // Saves stack space and it might be something we would be doing anyway for handling profile.Start/stop
-                    // which can come anywhere on the stack.
-                    aReturn = JavascriptFunction::CallFunction<true>(function, origEntryPoint, args);
-                }
-            }
-        }
-        __FINALLY
-        {
-#if defined(ENABLE_SCRIPT_PROFILING)
-            if (fProfile)
-            {
-                if (hrOfEnterEvent != ACTIVPROF_E_PROFILER_ABSENT)
-                {
-                    if (functionId == -1)
-                    {
-                        // Check whether we have sent the Enter event or not.
-                        if (functionEnterEventSent)
-                        {
-                            scriptContext->OnDispatchFunctionExit(pwszFunctionName);
-                            if (pwszExtractedFunctionName != NULL)
-                            {
-                                HeapDeleteArray(functionNameLen, pwszExtractedFunctionName);
-                            }
-                        }
-                    }
-                    else
-                    {
-                        scriptContext->OnFunctionExit(scriptId, functionId);
-                    }
-                }
-
-                scriptContext->GetThreadContext()->SetIsProfilingUserCode(isProfilingUserCode); // Restore IsProfilingUserCode state
-            }
-#endif
-
-            if (scriptContext->IsScriptContextInDebugMode())
-            {
-                scriptContext->GetDebugContext()->GetProbeContainer()->EndRecordingCall(aReturn, function);
-            }
-        }
-        __TRY_FINALLY_END
-
-        return aReturn;
-#else
-        return nullptr;
-#endif // defined(ENABLE_SCRIPT_DEBUGGING) || defined(ENABLE_SCRIPT_PROFILING)
-    }
-
-#if defined(ENABLE_SCRIPT_DEBUGGING) || defined(ENABLE_SCRIPT_PROFILING)
-    // Part of ProfileModeThunk which is called in debug mode (debug or debug & profile).
-    Var ScriptContext::ProfileModeThunk_DebugModeWrapper(JavascriptFunction* function, ScriptContext* scriptContext, JavascriptMethod entryPoint, Arguments& args)
-    {
-        AutoRegisterIgnoreExceptionWrapper autoWrapper(scriptContext->GetThreadContext());
-
-        Var aReturn = HelperOrLibraryMethodWrapper<true>(scriptContext, [=] {
-            return JavascriptFunction::CallFunction<true>(function, entryPoint, args);
-        });
-
-        return aReturn;
-    }
-#endif
-
-#ifdef ENABLE_SCRIPT_PROFILING
-    HRESULT ScriptContext::OnScriptCompiled(PROFILER_TOKEN scriptId, PROFILER_SCRIPT_TYPE type, IUnknown *pIDebugDocumentContext)
-    {
-        // TODO : can we do a delay send of these events or can we send an event before doing all this stuff that could calculate overhead?
-        Assert(m_pProfileCallback != NULL);
-
-        OUTPUT_TRACE(Js::ScriptProfilerPhase, _u("ScriptContext::OnScriptCompiled scriptId : %d, ScriptType : %d\n"), scriptId, type);
-
-        HRESULT hr = S_OK;
-
-        if ((type == PROFILER_SCRIPT_TYPE_NATIVE && m_fTraceNativeFunctionCall) ||
-            (type != PROFILER_SCRIPT_TYPE_NATIVE && m_fTraceFunctionCall))
-        {
-            m_inProfileCallback = TRUE;
-            hr = m_pProfileCallback->ScriptCompiled(scriptId, type, pIDebugDocumentContext);
-            m_inProfileCallback = FALSE;
-        }
-        return hr;
-    }
-
-    HRESULT ScriptContext::OnFunctionCompiled(
-        PROFILER_TOKEN functionId,
-        PROFILER_TOKEN scriptId,
-        const WCHAR *pwszFunctionName,
-        const WCHAR *pwszFunctionNameHint,
-        IUnknown *pIDebugDocumentContext)
-    {
-        Assert(m_pProfileCallback != NULL);
-
-#ifdef ENABLE_DEBUG_CONFIG_OPTIONS
-        if (scriptId != BuiltInFunctionsScriptId || Js::Configuration::Global.flags.Verbose)
-        {
-            OUTPUT_TRACE(Js::ScriptProfilerPhase, _u("ScriptContext::OnFunctionCompiled scriptId : %d, functionId : %d, FunctionName : %s, FunctionNameHint : %s\n"), scriptId, functionId, pwszFunctionName, pwszFunctionNameHint);
-        }
-#endif
-
-        HRESULT hr = S_OK;
-
-        if ((scriptId == BuiltInFunctionsScriptId && m_fTraceNativeFunctionCall) ||
-            (scriptId != BuiltInFunctionsScriptId && m_fTraceFunctionCall))
-        {
-            m_inProfileCallback = TRUE;
-            hr = m_pProfileCallback->FunctionCompiled(functionId, scriptId, pwszFunctionName, pwszFunctionNameHint, pIDebugDocumentContext);
-            m_inProfileCallback = FALSE;
-        }
-        return hr;
-    }
-
-    HRESULT ScriptContext::OnFunctionEnter(PROFILER_TOKEN scriptId, PROFILER_TOKEN functionId)
-    {
-        if (m_pProfileCallback == NULL)
-        {
-            return ACTIVPROF_E_PROFILER_ABSENT;
-        }
-
-        OUTPUT_VERBOSE_TRACE(Js::ScriptProfilerPhase, _u("ScriptContext::OnFunctionEnter scriptId : %d, functionId : %d\n"), scriptId, functionId);
-
-        HRESULT hr = S_OK;
-
-        if ((scriptId == BuiltInFunctionsScriptId && m_fTraceNativeFunctionCall) ||
-            (scriptId != BuiltInFunctionsScriptId && m_fTraceFunctionCall))
-        {
-            m_inProfileCallback = TRUE;
-            hr = m_pProfileCallback->OnFunctionEnter(scriptId, functionId);
-            m_inProfileCallback = FALSE;
-        }
-        return hr;
-    }
-
-    HRESULT ScriptContext::OnFunctionExit(PROFILER_TOKEN scriptId, PROFILER_TOKEN functionId)
-    {
-        if (m_pProfileCallback == NULL)
-        {
-            return ACTIVPROF_E_PROFILER_ABSENT;
-        }
-
-        OUTPUT_VERBOSE_TRACE(Js::ScriptProfilerPhase, _u("ScriptContext::OnFunctionExit scriptId : %d, functionId : %d\n"), scriptId, functionId);
-
-        HRESULT hr = S_OK;
-
-        if ((scriptId == BuiltInFunctionsScriptId && m_fTraceNativeFunctionCall) ||
-            (scriptId != BuiltInFunctionsScriptId && m_fTraceFunctionCall))
-        {
-            m_inProfileCallback = TRUE;
-            hr = m_pProfileCallback->OnFunctionExit(scriptId, functionId);
-            m_inProfileCallback = FALSE;
-        }
-        return hr;
-    }
-
-    HRESULT ScriptContext::FunctionExitSenderThunk(PROFILER_TOKEN functionId, PROFILER_TOKEN scriptId, ScriptContext *pScriptContext)
-    {
-        return pScriptContext->OnFunctionExit(scriptId, functionId);
-    }
-
-    HRESULT ScriptContext::FunctionExitByNameSenderThunk(const char16 *pwszFunctionName, ScriptContext *pScriptContext)
-    {
-        return pScriptContext->OnDispatchFunctionExit(pwszFunctionName);
-    }
-#endif // ENABLE_SCRIPT_PROFILING
-
-    Js::PropertyId ScriptContext::GetFunctionNumber(JavascriptMethod entryPoint)
-    {
-        return (m_pBuiltinFunctionIdMap == NULL) ? -1 : m_pBuiltinFunctionIdMap->Lookup(entryPoint, -1);
-    }
-
-    HRESULT ScriptContext::RegisterLibraryFunction(const char16 *pwszObjectName, const char16 *pwszFunctionName, Js::PropertyId functionPropertyId, JavascriptMethod entryPoint)
-    {
-#if defined(ENABLE_SCRIPT_PROFILING)
-#if DEBUG
-        const char16 *pwszObjectNameFromProperty = const_cast<char16 *>(GetPropertyName(functionPropertyId)->GetBuffer());
-        if (GetPropertyName(functionPropertyId)->IsSymbol())
-        {
-            // The spec names functions whose property is a well known symbol as the description from the symbol
-            // wrapped in square brackets, so verify by skipping past first bracket
-            Assert(!wcsncmp(pwszFunctionName + 1, pwszObjectNameFromProperty, wcslen(pwszObjectNameFromProperty)));
-            Assert(wcslen(pwszFunctionName) == wcslen(pwszObjectNameFromProperty) + 2);
-        }
-        else
-        {
-            Assert(!wcscmp(pwszFunctionName, pwszObjectNameFromProperty));
-        }
-        Assert(m_pBuiltinFunctionIdMap != NULL);
-#endif
-
-        // Create the propertyId as object.functionName if it is not global function
-        // the global functions would be recognized by just functionName
-        // e.g. with functionName, toString, depending on objectName, it could be Object.toString, or Date.toString
-        char16 szTempName[70];
-        if (pwszObjectName != NULL)
-        {
-            // Create name as "object.function"
-            swprintf_s(szTempName, 70, _u("%s.%s"), pwszObjectName, pwszFunctionName);
-            functionPropertyId = GetOrAddPropertyIdTracked(szTempName, (uint)wcslen(szTempName));
-        }
-
-        Js::PropertyId cachedFunctionId;
-        bool keyFound = m_pBuiltinFunctionIdMap->TryGetValue(entryPoint, &cachedFunctionId);
-
-        if (keyFound)
-        {
-            // Entry point is already in the map
-            if (cachedFunctionId != functionPropertyId)
-            {
-                // This is the scenario where we could be using same function for multiple builtin functions
-                // e.g. Error.toString, WinRTError.toString etc.
-                // We would ignore these extra entrypoints because while profiling, identifying which object's toString is too costly for its worth
-                return S_OK;
-            }
-
-            // else is the scenario where map was created by earlier profiling session and we are yet to send function compiled for this session
-        }
-        else
-        {
-#if DBG
-            m_pBuiltinFunctionIdMap->MapUntil([&](JavascriptMethod, Js::PropertyId propertyId) -> bool
-            {
-                if (functionPropertyId == propertyId)
-                {
-                    Assert(false);
-                    return true;
-                }
-                return false;
-            });
-#endif
-
-            // throws, this must always be in a function that handles OOM
-            m_pBuiltinFunctionIdMap->Add(entryPoint, functionPropertyId);
-        }
-
-        // Use name with "Object." if its not a global function
-        if (pwszObjectName != NULL)
-        {
-            return OnFunctionCompiled(functionPropertyId, BuiltInFunctionsScriptId, szTempName, NULL, NULL);
-        }
-        else
-        {
-            return OnFunctionCompiled(functionPropertyId, BuiltInFunctionsScriptId, pwszFunctionName, NULL, NULL);
-        }
-#else
-        return S_OK;
-#endif // ENABLE_SCRIPT_PROFILING
-    }
-
-    void ScriptContext::BindReference(void * addr)
-    {
-        Assert(!this->isClosed);
-        Assert(this->guestArena);
-        Assert(recycler->IsValidObject(addr));
-#if DBG
-        Assert(!bindRef.ContainsKey(addr));     // Make sure we don't bind the same pointer twice
-        bindRef.AddNew(addr);
-#endif
-        javascriptLibrary->BindReference(addr);
-
-#ifdef RECYCLER_PERF_COUNTERS
-        this->bindReferenceCount++;
-        RECYCLER_PERF_COUNTER_INC(BindReference);
-#endif
-    }
-
-#ifdef PROFILE_STRINGS
-    StringProfiler* ScriptContext::GetStringProfiler()
-    {
-        return stringProfiler;
-    }
-#endif
-
-    void ScriptContext::FreeFunctionEntryPoint(Js::JavascriptMethod method)
-    {
-#if ENABLE_NATIVE_CODEGEN
-        FreeNativeCodeGenAllocation(this, method);
-#endif
-    }
-
-    void ScriptContext::RegisterProtoInlineCache(InlineCache *pCache, PropertyId propId)
-    {
-        hasProtoOrStoreFieldInlineCache = true;
-        threadContext->RegisterProtoInlineCache(pCache, propId);
-    }
-
-    void ScriptContext::InvalidateProtoCaches(const PropertyId propertyId)
-    {
-        threadContext->InvalidateProtoInlineCaches(propertyId);
-        // Because setter inline caches get registered in the store field chain, we must invalidate that
-        // chain whenever we invalidate the proto chain.
-        threadContext->InvalidateStoreFieldInlineCaches(propertyId);
-#if ENABLE_NATIVE_CODEGEN
-        threadContext->InvalidatePropertyGuards(propertyId);
-#endif
-        threadContext->InvalidateProtoTypePropertyCaches(propertyId);
-    }
-
-    void ScriptContext::InvalidateAllProtoCaches()
-    {
-        threadContext->InvalidateAllProtoInlineCaches();
-        // Because setter inline caches get registered in the store field chain, we must invalidate that
-        // chain whenever we invalidate the proto chain.
-        threadContext->InvalidateAllStoreFieldInlineCaches();
-#if ENABLE_NATIVE_CODEGEN
-        threadContext->InvalidateAllPropertyGuards();
-#endif
-        threadContext->InvalidateAllProtoTypePropertyCaches();
-    }
-
-    void ScriptContext::RegisterStoreFieldInlineCache(InlineCache *pCache, PropertyId propId)
-    {
-        hasProtoOrStoreFieldInlineCache = true;
-        threadContext->RegisterStoreFieldInlineCache(pCache, propId);
-    }
-
-    void ScriptContext::InvalidateStoreFieldCaches(const PropertyId propertyId)
-    {
-        threadContext->InvalidateStoreFieldInlineCaches(propertyId);
-#if ENABLE_NATIVE_CODEGEN
-        threadContext->InvalidatePropertyGuards(propertyId);
-#endif
-    }
-
-    void ScriptContext::InvalidateAllStoreFieldCaches()
-    {
-        threadContext->InvalidateAllStoreFieldInlineCaches();
-    }
-
-    void ScriptContext::RegisterIsInstInlineCache(Js::IsInstInlineCache * cache, Js::Var function)
-    {
-        Assert(JavascriptFunction::FromVar(function)->GetScriptContext() == this);
-        hasIsInstInlineCache = true;
-        threadContext->RegisterIsInstInlineCache(cache, function);
-    }
-
-#if DBG
-    bool ScriptContext::IsIsInstInlineCacheRegistered(Js::IsInstInlineCache * cache, Js::Var function)
-    {
-        return threadContext->IsIsInstInlineCacheRegistered(cache, function);
-    }
-#endif
-
-    void ScriptContext::CleanSourceListInternal(bool calledDuringMark)
-    {
-        bool fCleanupDocRequired = false;
-        for (int i = 0; i < sourceList->Count(); i++)
-        {
-            if (this->sourceList->IsItemValid(i))
-            {
-                RecyclerWeakReference<Utf8SourceInfo>* sourceInfoWeakRef = this->sourceList->Item(i);
-                Utf8SourceInfo* strongRef = nullptr;
-
-                if (calledDuringMark)
-                {
-                    strongRef = sourceInfoWeakRef->FastGet();
-                }
-                else
-                {
-                    strongRef = sourceInfoWeakRef->Get();
-                }
-
-                if (strongRef == nullptr)
-                {
-                    this->sourceList->RemoveAt(i);
-                    fCleanupDocRequired = true;
-                }
-            }
-        }
-
-#ifdef ENABLE_SCRIPT_PROFILING
-        // If the sourceList got changed, in we need to refresh the nondebug document list in the profiler mode.
-        if (fCleanupDocRequired && m_pProfileCallback != NULL)
-        {
-            Assert(CleanupDocumentContext != NULL);
-            CleanupDocumentContext(this);
-        }
-#endif // ENABLE_SCRIPT_PROFILING
-    }
-
-    void ScriptContext::ClearScriptContextCaches()
-    {
-        // Prevent reentrancy for the following work, which is not required to be done on every call to this function including
-        // reentrant calls
-        if (this->isPerformingNonreentrantWork || !this->hasUsedInlineCache)
-        {
-            return;
-        }
-
-        class AutoCleanup
-        {
-        private:
-            ScriptContext *const scriptContext;
-
-        public:
-            AutoCleanup(ScriptContext *const scriptContext) : scriptContext(scriptContext)
-            {
-                scriptContext->isPerformingNonreentrantWork = true;
-            }
-
-            ~AutoCleanup()
-            {
-                scriptContext->isPerformingNonreentrantWork = false;
-            }
-        } autoCleanup(this);
-
-        if (this->isScriptContextActuallyClosed)
-        {
-            return;
-        }
-        Assert(this->guestArena);
-
-        if (EnableEvalMapCleanup())
-        {
-            // The eval map is not re-entrant, so make sure it's not in the middle of adding an entry
-            // Also, don't clean the eval map if the debugger is attached
-            if (!this->IsScriptContextInDebugMode())
-            {
-                if (this->Cache()->evalCacheDictionary != nullptr)
-                {
-                    this->CleanDynamicFunctionCache<Js::EvalCacheTopLevelDictionary>(this->Cache()->evalCacheDictionary->GetDictionary());
-                }
-                if (this->Cache()->indirectEvalCacheDictionary != nullptr)
-                {
-                    this->CleanDynamicFunctionCache<Js::EvalCacheTopLevelDictionary>(this->Cache()->indirectEvalCacheDictionary->GetDictionary());
-                }
-                if (this->Cache()->newFunctionCache != nullptr)
-                {
-                    this->CleanDynamicFunctionCache<Js::NewFunctionCache>(this->Cache()->newFunctionCache);
-                }
-                if (this->hostScriptContext != nullptr)
-                {
-                    this->hostScriptContext->CleanDynamicCodeCache();
-                }
-
-            }
-        }
-
-        if (REGEX_CONFIG_FLAG(DynamicRegexMruListSize) > 0)
-        {
-            GetDynamicRegexMap()->RemoveRecentlyUnusedItems();
-        }
-
-        CleanSourceListInternal(true);
-    }
-
-void ScriptContext::ClearInlineCaches()
-{
-    if (this->hasUsedInlineCache)
-    {
-        GetInlineCacheAllocator()->ZeroAll();
-        this->hasUsedInlineCache = false;
-        this->hasProtoOrStoreFieldInlineCache = false;
-    }
-
-    Assert(GetInlineCacheAllocator()->IsAllZero());
-}
-
-void ScriptContext::ClearIsInstInlineCaches()
-{
-    if (this->hasIsInstInlineCache)
-    {
-        GetIsInstInlineCacheAllocator()->ZeroAll();
-        this->hasIsInstInlineCache = false;
-    }
-
-    Assert(GetIsInstInlineCacheAllocator()->IsAllZero());
-}
-
-void ScriptContext::ClearForInCaches()
-{
-    ForInCacheAllocator()->ZeroAll();
-    Assert(ForInCacheAllocator()->IsAllZero());
-}
-
-
-#ifdef PERSISTENT_INLINE_CACHES
-void ScriptContext::ClearInlineCachesWithDeadWeakRefs()
-{
-    if (this->hasUsedInlineCache)
-    {
-        GetInlineCacheAllocator()->ClearCachesWithDeadWeakRefs(this->recycler);
-        Assert(GetInlineCacheAllocator()->HasNoDeadWeakRefs(this->recycler));
-    }
-}
-#endif
-
-#if ENABLE_NATIVE_CODEGEN
-void ScriptContext::RegisterConstructorCache(Js::PropertyId propertyId, Js::ConstructorCache* cache)
-{
-    this->threadContext->RegisterConstructorCache(propertyId, cache);
-}
-#endif
-
-JITPageAddrToFuncRangeCache *
-ScriptContext::GetJitFuncRangeCache()
-{
-    return jitFuncRangeCache;
-}
-
-void ScriptContext::RegisterPrototypeChainEnsuredToHaveOnlyWritableDataPropertiesScriptContext()
-{
-    Assert(!IsClosed());
-
-    if (registeredPrototypeChainEnsuredToHaveOnlyWritableDataPropertiesScriptContext == nullptr)
-    {
-        DoRegisterPrototypeChainEnsuredToHaveOnlyWritableDataPropertiesScriptContext();
-    }
-}
-
-    void ScriptContext::DoRegisterPrototypeChainEnsuredToHaveOnlyWritableDataPropertiesScriptContext()
-    {
-        Assert(!IsClosed());
-        Assert(registeredPrototypeChainEnsuredToHaveOnlyWritableDataPropertiesScriptContext == nullptr);
-
-        // this call may throw OOM
-        registeredPrototypeChainEnsuredToHaveOnlyWritableDataPropertiesScriptContext = threadContext->RegisterPrototypeChainEnsuredToHaveOnlyWritableDataPropertiesScriptContext(this);
-    }
-
-    void ScriptContext::ClearPrototypeChainEnsuredToHaveOnlyWritableDataPropertiesCaches()
-    {
-        Assert(registeredPrototypeChainEnsuredToHaveOnlyWritableDataPropertiesScriptContext != nullptr);
-        if (!isFinalized)
-        {
-            javascriptLibrary->NoPrototypeChainsAreEnsuredToHaveOnlyWritableDataProperties();
-        }
-
-        // Caller will unregister the script context from the thread context
-        registeredPrototypeChainEnsuredToHaveOnlyWritableDataPropertiesScriptContext = nullptr;
-    }
-
-    JavascriptString * ScriptContext::GetLastNumberToStringRadix10(double value)
-    {
-        if (value == lastNumberToStringRadix10)
-        {
-            return Cache()->lastNumberToStringRadix10String;
-        }
-        return nullptr;
-    }
-
-    void
-        ScriptContext::SetLastNumberToStringRadix10(double value, JavascriptString * str)
-    {
-            lastNumberToStringRadix10 = value;
-            Cache()->lastNumberToStringRadix10String = str;
-    }
-
-    bool ScriptContext::GetLastUtcTimeFromStr(JavascriptString * str, double& dbl)
-    {
-        Assert(str != nullptr);
-        if (str != Cache()->lastUtcTimeFromStrString)
-        {
-            if (Cache()->lastUtcTimeFromStrString == nullptr
-                || !JavascriptString::Equals(str, Cache()->lastUtcTimeFromStrString))
-            {
-                return false;
-            }
-        }
-        dbl = lastUtcTimeFromStr;
-        return true;
-    }
-
-    void
-    ScriptContext::SetLastUtcTimeFromStr(JavascriptString * str, double value)
-    {
-            lastUtcTimeFromStr = value;
-            Cache()->lastUtcTimeFromStrString = str;
-    }
-
-#if ENABLE_NATIVE_CODEGEN
-    BOOL ScriptContext::IsNativeAddress(void * codeAddr)
-    {
-        return this->GetThreadContext()->IsNativeAddress(codeAddr, this);
-    }
-#endif
-
-    bool ScriptContext::SetDispatchProfile(bool fSet, JavascriptMethod dispatchInvoke)
-    {
-        if (!fSet)
-        {
-            this->javascriptLibrary->SetDispatchProfile(false, dispatchInvoke);
-            return true;
-        }
-#ifdef ENABLE_SCRIPT_PROFILING
-        else if (m_fTraceDomCall)
-        {
-            this->javascriptLibrary->SetDispatchProfile(true, dispatchInvoke);
-            return true;
-        }
-#endif // ENABLE_SCRIPT_PROFILING
-
-        return false;
-    }
-
-#ifdef ENABLE_SCRIPT_PROFILING
-    HRESULT ScriptContext::OnDispatchFunctionEnter(const WCHAR *pwszFunctionName)
-    {
-        if (m_pProfileCallback2 == NULL)
-        {
-            return ACTIVPROF_E_PROFILER_ABSENT;
-        }
-
-        HRESULT hr = S_OK;
-
-        if (m_fTraceDomCall)
-        {
-            m_inProfileCallback = TRUE;
-            hr = m_pProfileCallback2->OnFunctionEnterByName(pwszFunctionName, PROFILER_SCRIPT_TYPE_DOM);
-            m_inProfileCallback = FALSE;
-        }
-        return hr;
-    }
-
-    HRESULT ScriptContext::OnDispatchFunctionExit(const WCHAR *pwszFunctionName)
-    {
-        if (m_pProfileCallback2 == NULL)
-        {
-            return ACTIVPROF_E_PROFILER_ABSENT;
-        }
-
-        HRESULT hr = S_OK;
-
-        if (m_fTraceDomCall)
-        {
-            m_inProfileCallback = TRUE;
-            hr = m_pProfileCallback2->OnFunctionExitByName(pwszFunctionName, PROFILER_SCRIPT_TYPE_DOM);
-            m_inProfileCallback = FALSE;
-        }
-        return hr;
-    }
-#endif // ENABLE_SCRIPT_PROFILING
-
-    void ScriptContext::SetBuiltInLibraryFunction(JavascriptMethod entryPoint, JavascriptFunction* function)
-    {
-        if (!isClosed)
-        {
-            if (builtInLibraryFunctions == NULL)
-            {
-                Assert(this->recycler);
-
-                builtInLibraryFunctions = RecyclerNew(this->recycler, BuiltInLibraryFunctionMap, this->recycler);
-                Cache()->builtInLibraryFunctions = builtInLibraryFunctions;
-            }
-
-            builtInLibraryFunctions->Item(entryPoint, function);
-        }
-    }
-
-#if ENABLE_NATIVE_CODEGEN
-    void ScriptContext::InitializeRemoteScriptContext()
-    {
-        Assert(JITManager::GetJITManager()->IsOOPJITEnabled());
-
-        if (!JITManager::GetJITManager()->IsConnected())
-        {
-            return;
-        }
-        ScriptContextDataIDL contextData;
-        contextData.nullAddr = (intptr_t)GetLibrary()->GetNull();
-        contextData.undefinedAddr = (intptr_t)GetLibrary()->GetUndefined();
-        contextData.trueAddr = (intptr_t)GetLibrary()->GetTrue();
-        contextData.falseAddr = (intptr_t)GetLibrary()->GetFalse();
-        contextData.undeclBlockVarAddr = (intptr_t)GetLibrary()->GetUndeclBlockVar();
-        contextData.scriptContextAddr = (intptr_t)this;
-        contextData.emptyStringAddr = (intptr_t)GetLibrary()->GetEmptyString();
-        contextData.negativeZeroAddr = (intptr_t)GetLibrary()->GetNegativeZero();
-        contextData.numberTypeStaticAddr = (intptr_t)GetLibrary()->GetNumberTypeStatic();
-        contextData.stringTypeStaticAddr = (intptr_t)GetLibrary()->GetStringTypeStatic();
-        contextData.objectTypeAddr = (intptr_t)GetLibrary()->GetObjectType();
-        contextData.objectHeaderInlinedTypeAddr = (intptr_t)GetLibrary()->GetObjectHeaderInlinedType();
-        contextData.regexTypeAddr = (intptr_t)GetLibrary()->GetRegexType();
-        contextData.arrayConstructorAddr = (intptr_t)GetLibrary()->GetArrayConstructor();
-        contextData.arrayTypeAddr = (intptr_t)GetLibrary()->GetArrayType();
-        contextData.nativeIntArrayTypeAddr = (intptr_t)GetLibrary()->GetNativeIntArrayType();
-        contextData.nativeFloatArrayTypeAddr = (intptr_t)GetLibrary()->GetNativeFloatArrayType();
-        contextData.charStringCacheAddr = (intptr_t)&GetLibrary()->GetCharStringCache();
-        contextData.libraryAddr = (intptr_t)GetLibrary();
-        contextData.globalObjectAddr = (intptr_t)GetLibrary()->GetGlobalObject();
-        contextData.builtinFunctionsBaseAddr = (intptr_t)GetLibrary()->GetBuiltinFunctions();
-        contextData.sideEffectsAddr = optimizationOverrides.GetAddressOfSideEffects();
-        contextData.arraySetElementFastPathVtableAddr = (intptr_t)optimizationOverrides.GetAddressOfArraySetElementFastPathVtable();
-        contextData.intArraySetElementFastPathVtableAddr = (intptr_t)optimizationOverrides.GetAddressOfIntArraySetElementFastPathVtable();
-        contextData.floatArraySetElementFastPathVtableAddr = (intptr_t)optimizationOverrides.GetAddressOfFloatArraySetElementFastPathVtable();
-        contextData.recyclerAddr = (intptr_t)GetRecycler();
-        contextData.recyclerAllowNativeCodeBumpAllocation = GetRecycler()->AllowNativeCodeBumpAllocation();
-        contextData.numberAllocatorAddr = (intptr_t)GetNumberAllocator();
-#ifdef RECYCLER_MEMORY_VERIFY
-        contextData.isRecyclerVerifyEnabled = (boolean)recycler->VerifyEnabled();
-        contextData.recyclerVerifyPad = recycler->GetVerifyPad();
-#else
-        // TODO: OOP JIT, figure out how to have this only in debug build
-        contextData.isRecyclerVerifyEnabled = FALSE;
-        contextData.recyclerVerifyPad = 0;
-#endif
-        contextData.debuggingFlagsAddr = GetDebuggingFlagsAddr();
-        contextData.debugStepTypeAddr = GetDebugStepTypeAddr();
-        contextData.debugFrameAddressAddr = GetDebugFrameAddressAddr();
-        contextData.debugScriptIdWhenSetAddr = GetDebugScriptIdWhenSetAddr();
-
-        contextData.numberAllocatorAddr = (intptr_t)GetNumberAllocator();
-        contextData.isSIMDEnabled = GetConfig()->IsSimdjsEnabled();
-        CompileAssert(VTableValue::Count == VTABLE_COUNT); // need to update idl when this changes
-
-        auto vtblAddresses = GetLibrary()->GetVTableAddresses();
-        for (unsigned int i = 0; i < VTableValue::Count; i++)
-        {
-            contextData.vtableAddresses[i] = vtblAddresses[i];
-        }
-
-        bool allowPrereserveAlloc = true;
-#if !_M_X64_OR_ARM64
-        if (this->webWorkerId != Js::Constants::NonWebWorkerContextId)
-        {
-            allowPrereserveAlloc = false;
-        }
-#endif
-#ifndef _CONTROL_FLOW_GUARD
-        allowPrereserveAlloc = false;
-#endif
-        // The EnsureJITThreadContext() call could fail if the JIT Server process has died. In such cases, we should not try to do anything further in the client process.
-        if (this->GetThreadContext()->EnsureJITThreadContext(allowPrereserveAlloc))
-        {
-            HRESULT hr = JITManager::GetJITManager()->InitializeScriptContext(&contextData, this->GetThreadContext()->GetRemoteThreadContextAddr(), &m_remoteScriptContextAddr);
-            JITManager::HandleServerCallResult(hr, RemoteCallType::StateUpdate);
-        }
-    }
-#endif
-
-    intptr_t ScriptContext::GetNullAddr() const
-    {
-        return (intptr_t)GetLibrary()->GetNull();
-    }
-
-    intptr_t ScriptContext::GetUndefinedAddr() const
-    {
-        return (intptr_t)GetLibrary()->GetUndefined();
-    }
-
-    intptr_t ScriptContext::GetTrueAddr() const
-    {
-        return (intptr_t)GetLibrary()->GetTrue();
-    }
-
-    intptr_t ScriptContext::GetFalseAddr() const
-    {
-        return (intptr_t)GetLibrary()->GetFalse();
-    }
-
-    intptr_t ScriptContext::GetUndeclBlockVarAddr() const
-    {
-        return (intptr_t)GetLibrary()->GetUndeclBlockVar();
-    }
-
-    intptr_t ScriptContext::GetEmptyStringAddr() const
-    {
-        return (intptr_t)GetLibrary()->GetEmptyString();
-    }
-
-    intptr_t ScriptContext::GetNegativeZeroAddr() const
-    {
-        return (intptr_t)GetLibrary()->GetNegativeZero();
-    }
-
-    intptr_t ScriptContext::GetNumberTypeStaticAddr() const
-    {
-        return (intptr_t)GetLibrary()->GetNumberTypeStatic();
-    }
-
-    intptr_t ScriptContext::GetStringTypeStaticAddr() const
-    {
-        return (intptr_t)GetLibrary()->GetStringTypeStatic();
-    }
-
-    intptr_t ScriptContext::GetObjectTypeAddr() const
-    {
-        return (intptr_t)GetLibrary()->GetObjectType();
-    }
-
-    intptr_t ScriptContext::GetObjectHeaderInlinedTypeAddr() const
-    {
-        return (intptr_t)GetLibrary()->GetObjectHeaderInlinedType();
-    }
-
-    intptr_t ScriptContext::GetRegexTypeAddr() const
-    {
-        return (intptr_t)GetLibrary()->GetRegexType();
-    }
-
-    intptr_t ScriptContext::GetArrayTypeAddr() const
-    {
-        return (intptr_t)GetLibrary()->GetArrayType();
-    }
-
-    intptr_t ScriptContext::GetNativeIntArrayTypeAddr() const
-    {
-        return (intptr_t)GetLibrary()->GetNativeIntArrayType();
-    }
-
-    intptr_t ScriptContext::GetNativeFloatArrayTypeAddr() const
-    {
-        return (intptr_t)GetLibrary()->GetNativeFloatArrayType();
-    }
-
-    intptr_t ScriptContext::GetArrayConstructorAddr() const
-    {
-        return (intptr_t)GetLibrary()->GetArrayConstructor();
-    }
-
-    intptr_t ScriptContext::GetCharStringCacheAddr() const
-    {
-        return (intptr_t)&GetLibrary()->GetCharStringCache();
-    }
-
-    intptr_t ScriptContext::GetSideEffectsAddr() const
-    {
-        return optimizationOverrides.GetAddressOfSideEffects();
-    }
-
-    intptr_t ScriptContext::GetArraySetElementFastPathVtableAddr() const
-    {
-        return optimizationOverrides.GetArraySetElementFastPathVtableAddr();
-    }
-
-    intptr_t ScriptContext::GetIntArraySetElementFastPathVtableAddr() const
-    {
-        return optimizationOverrides.GetIntArraySetElementFastPathVtableAddr();
-    }
-
-    intptr_t ScriptContext::GetFloatArraySetElementFastPathVtableAddr() const
-    {
-        return optimizationOverrides.GetFloatArraySetElementFastPathVtableAddr();
-    }
-
-    intptr_t ScriptContext::GetBuiltinFunctionsBaseAddr() const
-    {
-        return (intptr_t)GetLibrary()->GetBuiltinFunctions();
-    }
-
-    intptr_t ScriptContext::GetLibraryAddr() const
-    {
-        return (intptr_t)GetLibrary();
-    }
-
-    intptr_t ScriptContext::GetGlobalObjectAddr() const
-    {
-        return (intptr_t)GetLibrary()->GetGlobalObject();
-    }
-
-    intptr_t ScriptContext::GetGlobalObjectThisAddr() const
-    {
-        return (intptr_t)GetLibrary()->GetGlobalObject()->ToThis();
-    }
-
-    intptr_t ScriptContext::GetNumberAllocatorAddr() const
-    {
-        return (intptr_t)&numberAllocator;
-    }
-
-    intptr_t ScriptContext::GetRecyclerAddr() const
-    {
-        return (intptr_t)GetRecycler();
-    }
-
-    intptr_t ScriptContext::GetDebuggingFlagsAddr() const
-    {
-        return this->threadContext->GetDebugManager()->GetDebuggingFlagsAddr();
-    }
-
-    intptr_t ScriptContext::GetDebugStepTypeAddr() const
-    {
-        return (intptr_t)this->threadContext->GetDebugManager()->stepController.GetAddressOfStepType();
-    }
-
-    intptr_t ScriptContext::GetDebugFrameAddressAddr() const
-    {
-        return (intptr_t)this->threadContext->GetDebugManager()->stepController.GetAddressOfFrameAddress();
-    }
-
-    intptr_t ScriptContext::GetDebugScriptIdWhenSetAddr() const
-    {
-        return (intptr_t)this->threadContext->GetDebugManager()->stepController.GetAddressOfScriptIdWhenSet();
-    }
-
-    bool ScriptContext::GetRecyclerAllowNativeCodeBumpAllocation() const
-    {
-        return GetRecycler()->AllowNativeCodeBumpAllocation();
-    }
-
-    bool ScriptContext::IsSIMDEnabled() const
-    {
-        return GetConfig()->IsSimdjsEnabled();
-    }
-
-    bool ScriptContext::IsPRNGSeeded() const
-    {
-        return GetLibrary()->IsPRNGSeeded();
-    }
-
-    intptr_t ScriptContext::GetAddr() const
-    {
-        return (intptr_t)this;
-    }
-
-#if ENABLE_NATIVE_CODEGEN
-    void ScriptContext::AddToDOMFastPathHelperMap(intptr_t funcInfoAddr, IR::JnHelperMethod helper)
-    {
-        m_domFastPathHelperMap->Add(funcInfoAddr, helper);
-    }
-
-    IR::JnHelperMethod ScriptContext::GetDOMFastPathHelper(intptr_t funcInfoAddr)
-    {
-        IR::JnHelperMethod helper;
-
-        m_domFastPathHelperMap->LockResize();
-        bool found = m_domFastPathHelperMap->TryGetValue(funcInfoAddr, &helper);
-        m_domFastPathHelperMap->UnlockResize();
-
-        Assert(found);
-        return helper;
-    }
-#endif
-
-    intptr_t ScriptContext::GetVTableAddress(VTableValue vtableType) const
-    {
-        Assert(vtableType < VTableValue::Count);
-        return GetLibrary()->GetVTableAddresses()[vtableType];
-    }
-
-    bool ScriptContext::IsRecyclerVerifyEnabled() const
-    {
-#ifdef RECYCLER_MEMORY_VERIFY
-        return recycler->VerifyEnabled() != FALSE;
-#else
-        return false;
-#endif
-    }
-
-    uint ScriptContext::GetRecyclerVerifyPad() const
-    {
-#ifdef RECYCLER_MEMORY_VERIFY
-        return recycler->GetVerifyPad();
-#else
-        return 0;
-#endif
-    }
-
-    JavascriptFunction* ScriptContext::GetBuiltInLibraryFunction(JavascriptMethod entryPoint)
-    {
-        JavascriptFunction * function = NULL;
-        if (builtInLibraryFunctions)
-        {
-            builtInLibraryFunctions->TryGetValue(entryPoint, &function);
-        }
-        return function;
-    }
-
-#if ENABLE_PROFILE_INFO
-    template<template<typename> class BarrierT>
-    void ScriptContext::AddDynamicProfileInfo(
-        FunctionBody * functionBody, BarrierT<DynamicProfileInfo>& dynamicProfileInfo)
-    {
-        Assert(functionBody->GetScriptContext() == this);
-        Assert(functionBody->HasValidSourceInfo());
-
-        DynamicProfileInfo * newDynamicProfileInfo = dynamicProfileInfo;
-        // If it is a dynamic script - we should create a profile info bound to the threadContext for its lifetime.
-        SourceContextInfo* sourceContextInfo = functionBody->GetSourceContextInfo();
-        SourceDynamicProfileManager* profileManager = sourceContextInfo->sourceDynamicProfileManager;
-        if (sourceContextInfo->IsDynamic())
-        {
-            if (profileManager != nullptr)
-            {
-                // There is an in-memory cache and dynamic profile info is coming from there
-                if (newDynamicProfileInfo == nullptr)
-                {
-                    newDynamicProfileInfo = DynamicProfileInfo::New(this->GetRecycler(), functionBody, true /* persistsAcrossScriptContexts */);
-                    profileManager->UpdateDynamicProfileInfo(functionBody->GetLocalFunctionId(), newDynamicProfileInfo);
-                    dynamicProfileInfo = newDynamicProfileInfo;
-                }
-                profileManager->MarkAsExecuted(functionBody->GetLocalFunctionId());
-                newDynamicProfileInfo->UpdateFunctionInfo(functionBody, this->GetRecycler());
-            }
-            else
-            {
-                if (newDynamicProfileInfo == nullptr)
-                {
-                    newDynamicProfileInfo = functionBody->AllocateDynamicProfile();
-                }
-                dynamicProfileInfo = newDynamicProfileInfo;
-            }
-        }
-        else
-        {
-            if (newDynamicProfileInfo == nullptr)
-            {
-                newDynamicProfileInfo = functionBody->AllocateDynamicProfile();
-                dynamicProfileInfo = newDynamicProfileInfo;
-            }
-            Assert(functionBody->GetInterpretedCount() == 0);
-#if DBG_DUMP || defined(DYNAMIC_PROFILE_STORAGE) || defined(RUNTIME_DATA_COLLECTION)
-
-            if (this->Cache()->profileInfoList)
-            {
-                this->Cache()->profileInfoList->Prepend(this->GetRecycler(), newDynamicProfileInfo);
-            }
-#endif
-            if (!startupComplete)
-            {
-                Assert(profileManager);
-                profileManager->MarkAsExecuted(functionBody->GetLocalFunctionId());
-            }
-        }
-        Assert(dynamicProfileInfo != nullptr);
-    }
-    template void  ScriptContext::AddDynamicProfileInfo<WriteBarrierPtr>(FunctionBody *, WriteBarrierPtr<DynamicProfileInfo>&);
-#endif
-
-    CharClassifier const * ScriptContext::GetCharClassifier(void) const
-    {
-        return this->charClassifier;
-    }
-
-    void ScriptContext::OnStartupComplete()
-    {
-        JS_ETW(EventWriteJSCRIPT_ON_STARTUP_COMPLETE(this));
-
-        SaveStartupProfileAndRelease();
-    }
-
-    void ScriptContext::SaveStartupProfileAndRelease(bool isSaveOnClose)
-    {
-        // No need to save profiler info in JSRT scenario at this time.
-        if (GetThreadContext()->IsJSRT())
-        {
-            return;
-        }
-        if (!startupComplete && this->Cache()->sourceContextInfoMap)
-        {
-#if ENABLE_PROFILE_INFO
-            this->Cache()->sourceContextInfoMap->Map([&](DWORD_PTR dwHostSourceContext, SourceContextInfo* info)
-            {
-                Assert(info->sourceDynamicProfileManager);
-                uint bytesWritten = info->sourceDynamicProfileManager->SaveToProfileCacheAndRelease(info);
-                if (bytesWritten > 0)
-                {
-                    JS_ETW(EventWriteJSCRIPT_PROFILE_SAVE(info->dwHostSourceContext, this, bytesWritten, isSaveOnClose));
-                    OUTPUT_TRACE(Js::DynamicProfilePhase, _u("Profile saving succeeded\n"));
-                }
-            });
-#endif
-        }
-        startupComplete = true;
-    }
-
-    void ScriptContext::SetFastDOMenabled()
-    {
-        fastDOMenabled = true; Assert(globalObject->GetDirectHostObject() != NULL);
-    }
-
-#if DYNAMIC_INTERPRETER_THUNK
-    JavascriptMethod ScriptContext::GetNextDynamicAsmJsInterpreterThunk(PVOID* ppDynamicInterpreterThunk)
-    {
-#ifdef ASMJS_PLAT
-        return (JavascriptMethod)this->asmJsInterpreterThunkEmitter->GetNextThunk(ppDynamicInterpreterThunk);
-#else
-        __debugbreak();
-        return nullptr;
-#endif
-    }
-
-    JavascriptMethod ScriptContext::GetNextDynamicInterpreterThunk(PVOID* ppDynamicInterpreterThunk)
-    {
-        return (JavascriptMethod)this->interpreterThunkEmitter->GetNextThunk(ppDynamicInterpreterThunk);
-    }
-
-#if DBG
-    BOOL ScriptContext::IsDynamicInterpreterThunk(JavascriptMethod address)
-    {
-        return this->interpreterThunkEmitter->IsInHeap((void*)address);
-    }
-#endif
-
-    void ScriptContext::ReleaseDynamicInterpreterThunk(BYTE* address, bool addtoFreeList)
-    {
-        this->interpreterThunkEmitter->Release(address, addtoFreeList);
-    }
-
-    void ScriptContext::ReleaseDynamicAsmJsInterpreterThunk(BYTE* address, bool addtoFreeList)
-    {
-#ifdef ASMJS_PLAT
-        this->asmJsInterpreterThunkEmitter->Release(address, addtoFreeList);
-#else
-        Assert(UNREACHED);
-#endif
-    }
-#endif
-
-    bool ScriptContext::IsExceptionWrapperForBuiltInsEnabled()
-    {
-        return ScriptContext::IsExceptionWrapperForBuiltInsEnabled(this);
-    }
-
-    // static
-    bool ScriptContext::IsExceptionWrapperForBuiltInsEnabled(ScriptContext* scriptContext)
-    {
-        Assert(scriptContext);
-        return CONFIG_FLAG(EnableContinueAfterExceptionWrappersForBuiltIns);
-    }
-
-    bool ScriptContext::IsExceptionWrapperForHelpersEnabled(ScriptContext* scriptContext)
-    {
-        Assert(scriptContext);
-        return  CONFIG_FLAG(EnableContinueAfterExceptionWrappersForHelpers);
-    }
-
-    void ScriptContextBase::SetGlobalObject(GlobalObject *globalObject)
-    {
-#if DBG
-        ScriptContext* scriptContext = static_cast<ScriptContext*>(this);
-        Assert(scriptContext->IsCloningGlobal() && !this->globalObject);
-#endif
-        this->globalObject = globalObject;
-    }
-
-    void ConvertKey(const FastEvalMapString& src, EvalMapString& dest)
-    {
-        dest.str = src.str;
-        dest.strict = src.strict;
-        dest.moduleID = src.moduleID;
-        dest.hash = TAGHASH((hash_t)dest.str);
-    }
-
-    void ScriptContext::PrintStats()
-    {
-
-#ifdef PROFILE_TYPES
-        if (Configuration::Global.flags.ProfileTypes)
-        {
-            ProfileTypes();
-        }
-#endif
-
-#ifdef PROFILE_BAILOUT_RECORD_MEMORY
-        if (Configuration::Global.flags.ProfileBailOutRecordMemory)
-        {
-            Output::Print(_u("CodeSize: %6d\nBailOutRecord Size: %6d\nLocalOffsets Size: %6d\n"), codeSize, bailOutRecordBytes, bailOutOffsetBytes);
-        }
-#endif
-
-#ifdef PROFILE_OBJECT_LITERALS
-        if (Configuration::Global.flags.ProfileObjectLiteral)
-        {
-            ProfileObjectLiteral();
-        }
-#endif
-
-#ifdef PROFILE_STRINGS
-        if (stringProfiler != nullptr)
-        {
-            stringProfiler->PrintAll();
-            Adelete(MiscAllocator(), stringProfiler);
-            stringProfiler = nullptr;
-        }
-#endif
-
-#ifdef PROFILE_MEM
-        if (profileMemoryDump && MemoryProfiler::IsTraceEnabled())
-        {
-            MemoryProfiler::PrintAll();
-#ifdef PROFILE_RECYCLER_ALLOC
-            if (Js::Configuration::Global.flags.TraceMemory.IsEnabled(Js::AllPhase)
-                || Js::Configuration::Global.flags.TraceMemory.IsEnabled(Js::RunPhase))
-            {
-                GetRecycler()->PrintAllocStats();
-            }
-#endif
-        }
-#endif
-#if DBG_DUMP
-        if (PHASE_STATS1(Js::ByteCodePhase))
-        {
-            Output::Print(_u(" Total Bytecode size: <%d, %d, %d> = %d\n"),
-                byteCodeDataSize,
-                byteCodeAuxiliaryDataSize,
-                byteCodeAuxiliaryContextDataSize,
-                byteCodeDataSize + byteCodeAuxiliaryDataSize + byteCodeAuxiliaryContextDataSize);
-        }
-
-        if (Configuration::Global.flags.BytecodeHist)
-        {
-            Output::Print(_u("ByteCode Histogram\n"));
-            Output::Print(_u("\n"));
-
-            uint total = 0;
-            uint unique = 0;
-            for (int j = 0; j < (int)OpCode::ByteCodeLast; j++)
-            {
-                total += byteCodeHistogram[j];
-                if (byteCodeHistogram[j] > 0)
-                {
-                    unique++;
-                }
-            }
-            Output::Print(_u("%9u                     Total executed ops\n"), total);
-            Output::Print(_u("\n"));
-
-            uint max = UINT_MAX;
-            double pctcume = 0.0;
-
-            while (true)
-            {
-                uint upper = 0;
-                int index = -1;
-                for (int j = 0; j < (int)OpCode::ByteCodeLast; j++)
-                {
-                    if (OpCodeUtil::IsValidOpcode((OpCode)j) && byteCodeHistogram[j] > upper && byteCodeHistogram[j] < max)
-                    {
-                        index = j;
-                        upper = byteCodeHistogram[j];
-                    }
-                }
-
-                if (index == -1)
-                {
-                    break;
-                }
-
-                max = byteCodeHistogram[index];
-
-                for (OpCode j = (OpCode)0; j < OpCode::ByteCodeLast; j++)
-                {
-                    if (OpCodeUtil::IsValidOpcode(j) && max == byteCodeHistogram[(int)j])
-                    {
-                        double pct = ((double)max) / total;
-                        pctcume += pct;
-
-                        Output::Print(_u("%9u  %5.1lf  %5.1lf  %04x %s\n"), max, pct * 100, pctcume * 100, j, OpCodeUtil::GetOpCodeName(j));
-                    }
-                }
-            }
-            Output::Print(_u("\n"));
-            Output::Print(_u("Unique opcodes: %d\n"), unique);
-        }
-
-#endif
-
-#if ENABLE_NATIVE_CODEGEN
-#ifdef BGJIT_STATS
-        // We do not care about small script contexts without much activity - unless t
-        if (PHASE_STATS1(Js::BGJitPhase) && (this->interpretedCount > 50 || Js::Configuration::Global.flags.IsEnabled(Js::ForceFlag)))
-        {
-
-#define MAX_BUCKETS 15
-            uint loopJitCodeUsed = 0;
-            uint bucketSize1 = 20;
-            uint bucketSize2 = 100;
-            uint size1CutOffbucketId = 4;
-            uint totalBuckets[MAX_BUCKETS] = { 0 };
-            uint nativeCodeBuckets[MAX_BUCKETS] = { 0 };
-            uint usedNativeCodeBuckets[MAX_BUCKETS] = { 0 };
-            uint rejits[MAX_BUCKETS] = { 0 };
-            uint zeroInterpretedFunctions = 0;
-            uint oneInterpretedFunctions = 0;
-            uint nonZeroBytecodeFunctions = 0;
-            Output::Print(_u("Script Context: 0x%p Url: %s\n"), this, this->url);
-
-            FunctionBody* anyFunctionBody = this->FindFunction([](FunctionBody* body) { return body != nullptr; });
-
-            if (anyFunctionBody)
-            {
-                OUTPUT_VERBOSE_STATS(Js::BGJitPhase, _u("Function list\n"));
-                OUTPUT_VERBOSE_STATS(Js::BGJitPhase, _u("===============================\n"));
-                OUTPUT_VERBOSE_STATS(Js::BGJitPhase, _u("%-24s, %-8s, %-10s, %-10s, %-10s, %-10s, %-10s\n"), _u("Function"), _u("InterpretedCount"), _u("ByteCodeInLoopSize"), _u("ByteCodeSize"), _u("IsJitted"), _u("IsUsed"), _u("NativeCodeSize"));
-
-                this->MapFunction([&](FunctionBody* body)
-                {
-                    bool isNativeCode = false;
-
-                    // Filtering interpreted count lowers a lot of noise
-                    if (body->GetInterpretedCount() > 1 || Js::Configuration::Global.flags.IsEnabled(Js::ForceFlag))
-                    {
-                        body->MapEntryPoints([&](uint entryPointIndex, FunctionEntryPointInfo* entryPoint)
-                        {
-                            char16 debugStringBuffer[MAX_FUNCTION_BODY_DEBUG_STRING_SIZE];
-                            char rejit = entryPointIndex > 0 ? '*' : ' ';
-                            isNativeCode = entryPoint->IsNativeCode() | isNativeCode;
-                            OUTPUT_VERBOSE_STATS(Js::BGJitPhase, _u("%-20s %16s %c, %8d , %10d , %10d, %-10s, %-10s, %10d\n"),
-                                body->GetExternalDisplayName(),
-                                body->GetDebugNumberSet(debugStringBuffer),
-                                rejit,
-                                body->GetInterpretedCount(),
-                                body->GetByteCodeInLoopCount(),
-                                body->GetByteCodeCount(),
-                                entryPoint->IsNativeCode() ? _u("Jitted") : _u("Interpreted"),
-                                body->GetNativeEntryPointUsed() ? _u("Used") : _u("NotUsed"),
-                                entryPoint->IsNativeCode() ? entryPoint->GetCodeSize() : 0);
-                        });
-                    }
-                    if (body->GetInterpretedCount() == 0)
-                    {
-                        zeroInterpretedFunctions++;
-                        if (body->GetByteCodeCount() > 0)
-                        {
-                            nonZeroBytecodeFunctions++;
-                        }
-                    }
-                    else if (body->GetInterpretedCount() == 1)
-                    {
-                        oneInterpretedFunctions++;
-                    }
-
-
-                    // Generate a histogram using interpreted counts.
-                    uint bucket;
-                    uint intrpCount = body->GetInterpretedCount();
-                    if (intrpCount < 100)
-                    {
-                        bucket = intrpCount / bucketSize1;
-                    }
-                    else if (intrpCount < 1000)
-                    {
-                        bucket = size1CutOffbucketId  + intrpCount / bucketSize2;
-                    }
-                    else
-                    {
-                        bucket = MAX_BUCKETS - 1;
-                    }
-
-                    // Explicitly assume that the bucket count is less than the following counts (which are all equal)
-                    // This is because min will return MAX_BUCKETS - 1 if the count exceeds MAX_BUCKETS - 1.
-                    __analysis_assume(bucket < MAX_BUCKETS);
-
-                    totalBuckets[bucket]++;
-                    if (isNativeCode)
-                    {
-                        nativeCodeBuckets[bucket]++;
-                        if (body->GetNativeEntryPointUsed())
-                        {
-                            usedNativeCodeBuckets[bucket]++;
-                        }
-                        if (body->HasRejit())
-                        {
-                            rejits[bucket]++;
-                        }
-                    }
-
-                    body->MapLoopHeaders([&](uint loopNumber, LoopHeader* header)
-                    {
-                        char16 loopBodyName[256];
-                        body->GetLoopBodyName(loopNumber, loopBodyName, _countof(loopBodyName));
-                        header->MapEntryPoints([&](int index, LoopEntryPointInfo * entryPoint)
-                        {
-                            if (entryPoint->IsNativeCode())
-                            {
-                                char16 debugStringBuffer[MAX_FUNCTION_BODY_DEBUG_STRING_SIZE];
-                                char rejit = index > 0 ? '*' : ' ';
-                                OUTPUT_VERBOSE_STATS(Js::BGJitPhase, _u("%-20s %16s %c, %8d , %10d , %10d, %-10s, %-10s, %10d\n"),
-                                    loopBodyName,
-                                    body->GetDebugNumberSet(debugStringBuffer),
-                                    rejit,
-                                    header->interpretCount,
-                                    header->GetByteCodeCount(),
-                                    header->GetByteCodeCount(),
-                                    _u("Jitted"),
-                                    entryPoint->IsUsed() ? _u("Used") : _u("NotUsed"),
-                                    entryPoint->GetCodeSize());
-                                if (entryPoint->IsUsed())
-                                {
-                                    loopJitCodeUsed++;
-                                }
-                            }
-                        });
-                    });
-                });
-            }
-
-            Output::Print(_u("**  SpeculativelyJitted: %6d FunctionsJitted: %6d JittedUsed: %6d Usage:%f ByteCodesJitted: %6d JitCodeUsed: %6d Usage: %f \n"),
-                speculativeJitCount, funcJITCount, funcJitCodeUsed, ((float)(funcJitCodeUsed) / funcJITCount) * 100, bytecodeJITCount, jitCodeUsed, ((float)(jitCodeUsed) / bytecodeJITCount) * 100);
-            Output::Print(_u("** LoopJITCount: %6d LoopJitCodeUsed: %6d Usage: %f\n"),
-                loopJITCount, loopJitCodeUsed, ((float)loopJitCodeUsed / loopJITCount) * 100);
-            Output::Print(_u("** TotalInterpretedCalls: %6d MaxFuncInterp: %6d  InterpretedHighPri: %6d \n"),
-                interpretedCount, maxFuncInterpret, interpretedCallsHighPri);
-            Output::Print(_u("** ZeroInterpretedFunctions: %6d OneInterpretedFunctions: %6d ZeroInterpretedWithNonZeroBytecode: %6d \n "), zeroInterpretedFunctions, oneInterpretedFunctions, nonZeroBytecodeFunctions);
-            Output::Print(_u("** %-24s : %-10s %-10s %-10s %-10s %-10s\n"), _u("InterpretedCounts"), _u("Total"), _u("NativeCode"), _u("Used"), _u("Usage"), _u("Rejits"));
-            uint low = 0;
-            uint high = 0;
-            for (uint i = 0; i < _countof(totalBuckets); i++)
-            {
-                low = high;
-                if (i <= size1CutOffbucketId)
-                {
-                    high = low + bucketSize1;
-                }
-                else if (i < (_countof(totalBuckets) - 1))
-                {
-                    high = low + bucketSize2;               }
-                else
-                {
-                    high = 100000;
-                }
-                Output::Print(_u("** %10d - %10d : %10d %10d %10d %7.2f %10d\n"), low, high, totalBuckets[i], nativeCodeBuckets[i], usedNativeCodeBuckets[i], ((float)usedNativeCodeBuckets[i] / nativeCodeBuckets[i]) * 100, rejits[i]);
-            }
-            Output::Print(_u("\n\n"));
-        }
-#undef MAX_BUCKETS
-#endif
-
-#ifdef REJIT_STATS
-        if (PHASE_STATS1(Js::ReJITPhase))
-        {
-            uint totalBailouts = 0;
-            uint totalRejits = 0;
-            WCHAR buf[256];
-
-            // Dump bailout data.
-            Output::Print(_u("%-40s %6s\n"), _u("Bailout Reason,"), _u("Count"));
-
-            bailoutReasonCounts->Map([&totalBailouts](uint kind, uint val) {
-                WCHAR buf[256];
-                totalBailouts += val;
-                if (val != 0)
-                {
-                    swprintf_s(buf, _u("%S,"), GetBailOutKindName((IR::BailOutKind)kind));
-                    Output::Print(_u("%-40s %6d\n"), buf, val);
-                }
-            });
-
-
-            Output::Print(_u("%-40s %6d\n"), _u("TOTAL,"), totalBailouts);
-            Output::Print(_u("\n\n"));
-
-            // Dump rejit data.
-            Output::Print(_u("%-40s %6s\n"), _u("Rejit Reason,"), _u("Count"));
-            for (uint i = 0; i < NumRejitReasons; ++i)
-            {
-                totalRejits += rejitReasonCounts[i];
-                if (rejitReasonCounts[i] != 0)
-                {
-                    swprintf_s(buf, _u("%S,"), RejitReasonNames[i]);
-                    Output::Print(_u("%-40s %6d\n"), buf, rejitReasonCounts[i]);
-                }
-            }
-            Output::Print(_u("%-40s %6d\n"), _u("TOTAL,"), totalRejits);
-            Output::Print(_u("\n\n"));
-
-            // If in verbose mode, dump data for each FunctionBody
-            if (Configuration::Global.flags.Verbose && rejitStatsMap != NULL)
-            {
-                // Aggregated data
-                Output::Print(_u("%-30s %14s %14s\n"), _u("Function (#),"), _u("Bailout Count,"), _u("Rejit Count"));
-                rejitStatsMap->Map([](Js::FunctionBody const *body, RejitStats *stats, RecyclerWeakReference<const Js::FunctionBody> const*) {
-                    char16 debugStringBuffer[MAX_FUNCTION_BODY_DEBUG_STRING_SIZE];
-                    for (uint i = 0; i < NumRejitReasons; ++i)
-                        stats->m_totalRejits += stats->m_rejitReasonCounts[i];
-
-                    stats->m_bailoutReasonCounts->Map([stats](uint kind, uint val) {
-                        stats->m_totalBailouts += val;
-                    });
-
-                    WCHAR buf[256];
-
-                    swprintf_s(buf, _u("%s (%s),"), body->GetExternalDisplayName(), (const_cast<Js::FunctionBody*>(body))->GetDebugNumberSet(debugStringBuffer)); //TODO Kount
-                    Output::Print(_u("%-30s %14d, %14d\n"), buf, stats->m_totalBailouts, stats->m_totalRejits);
-
-                });
-                Output::Print(_u("\n\n"));
-
-                // Per FunctionBody data
-                rejitStatsMap->Map([](Js::FunctionBody const *body, RejitStats *stats, RecyclerWeakReference<const Js::FunctionBody> const *) {
-                    char16 debugStringBuffer[MAX_FUNCTION_BODY_DEBUG_STRING_SIZE];
-                    WCHAR buf[256];
-
-                    swprintf_s(buf, _u("%s (%s),"), body->GetExternalDisplayName(), (const_cast<Js::FunctionBody*>(body))->GetDebugNumberSet(debugStringBuffer)); //TODO Kount
-                    Output::Print(_u("%-30s\n\n"), buf);
-
-                    // Dump bailout data
-                    if (stats->m_totalBailouts != 0)
-                    {
-                        Output::Print(_u("%10sBailouts:\n"), _u(""));
-
-                        stats->m_bailoutReasonCounts->Map([](uint kind, uint val) {
-                            if (val != 0)
-                            {
-                                WCHAR buf[256];
-                                swprintf_s(buf, _u("%S,"), GetBailOutKindName((IR::BailOutKind)kind));
-                                Output::Print(_u("%10s%-40s %6d\n"), _u(""), buf, val);
-                            }
-                        });
-                    }
-                    Output::Print(_u("\n"));
-
-                    // Dump rejit data.
-                    if (stats->m_totalRejits != 0)
-                    {
-                        Output::Print(_u("%10sRejits:\n"), _u(""));
-                        for (uint i = 0; i < NumRejitReasons; ++i)
-                        {
-                            if (stats->m_rejitReasonCounts[i] != 0)
-                            {
-                                swprintf_s(buf, _u("%S,"), RejitReasonNames[i]);
-                                Output::Print(_u("%10s%-40s %6d\n"), _u(""), buf, stats->m_rejitReasonCounts[i]);
-                            }
-                        }
-                        Output::Print(_u("\n\n"));
-                    }
-                });
-
-            }
-        }
-#endif
-
-#ifdef FIELD_ACCESS_STATS
-    if (PHASE_STATS1(Js::ObjTypeSpecPhase))
-    {
-        FieldAccessStats globalStats;
-        if (this->fieldAccessStatsByFunctionNumber != nullptr)
-        {
-            this->fieldAccessStatsByFunctionNumber->Map([&globalStats](uint functionNumber, FieldAccessStatsEntry* entry)
-            {
-                FieldAccessStats functionStats;
-                entry->stats.Map([&functionStats](FieldAccessStatsPtr entryPointStats)
-                {
-                    functionStats.Add(entryPointStats);
-                });
-
-                if (PHASE_VERBOSE_STATS1(Js::ObjTypeSpecPhase))
-                {
-                    FunctionBody* functionBody = entry->functionBodyWeakRef->Get();
-                    const char16* functionName = functionBody != nullptr ? functionBody->GetDisplayName() : _u("<unknown>");
-                    Output::Print(_u("FieldAccessStats: function %s (#%u): inline cache stats:\n"), functionName, functionNumber);
-                    Output::Print(_u("    overall: total %u, no profile info %u\n"), functionStats.totalInlineCacheCount, functionStats.noInfoInlineCacheCount);
-                    Output::Print(_u("    mono: total %u, empty %u, cloned %u\n"),
-                        functionStats.monoInlineCacheCount, functionStats.emptyMonoInlineCacheCount, functionStats.clonedMonoInlineCacheCount);
-                    Output::Print(_u("    poly: total %u (high %u, low %u), null %u, empty %u, ignored %u, disabled %u, equivalent %u, non-equivalent %u, cloned %u\n"),
-                        functionStats.polyInlineCacheCount, functionStats.highUtilPolyInlineCacheCount, functionStats.lowUtilPolyInlineCacheCount,
-                        functionStats.nullPolyInlineCacheCount, functionStats.emptyPolyInlineCacheCount, functionStats.ignoredPolyInlineCacheCount, functionStats.disabledPolyInlineCacheCount,
-                        functionStats.equivPolyInlineCacheCount, functionStats.nonEquivPolyInlineCacheCount, functionStats.clonedPolyInlineCacheCount);
-                }
-
-                globalStats.Add(&functionStats);
-            });
-        }
-
-        Output::Print(_u("FieldAccessStats: totals\n"));
-        Output::Print(_u("    overall: total %u, no profile info %u\n"), globalStats.totalInlineCacheCount, globalStats.noInfoInlineCacheCount);
-        Output::Print(_u("    mono: total %u, empty %u, cloned %u\n"),
-            globalStats.monoInlineCacheCount, globalStats.emptyMonoInlineCacheCount, globalStats.clonedMonoInlineCacheCount);
-        Output::Print(_u("    poly: total %u (high %u, low %u), null %u, empty %u, ignored %u, disabled %u, equivalent %u, non-equivalent %u, cloned %u\n"),
-            globalStats.polyInlineCacheCount, globalStats.highUtilPolyInlineCacheCount, globalStats.lowUtilPolyInlineCacheCount,
-            globalStats.nullPolyInlineCacheCount, globalStats.emptyPolyInlineCacheCount, globalStats.ignoredPolyInlineCacheCount, globalStats.disabledPolyInlineCacheCount,
-            globalStats.equivPolyInlineCacheCount, globalStats.nonEquivPolyInlineCacheCount, globalStats.clonedPolyInlineCacheCount);
-    }
-#endif
-
-#ifdef MISSING_PROPERTY_STATS
-    if (PHASE_STATS1(Js::MissingPropertyCachePhase))
-    {
-        Output::Print(_u("MissingPropertyStats: hits = %d, misses = %d, cache attempts = %d.\n"),
-            this->missingPropertyHits, this->missingPropertyMisses, this->missingPropertyCacheAttempts);
-    }
-#endif
-
-
-#ifdef INLINE_CACHE_STATS
-        if (PHASE_STATS1(Js::PolymorphicInlineCachePhase))
-        {
-            Output::Print(_u("%s,%s,%s,%s,%s,%s,%s,%s,%s\n"), _u("Function"), _u("Property"), _u("Kind"), _u("Accesses"), _u("Misses"), _u("Miss Rate"), _u("Collisions"), _u("Collision Rate"), _u("Slot Count"));
-            cacheDataMap->Map([this](Js::PolymorphicInlineCache const *cache, CacheData *data) {
-                char16 debugStringBuffer[MAX_FUNCTION_BODY_DEBUG_STRING_SIZE];
-                uint total = data->hits + data->misses;
-                char16 const *propName = this->threadContext->GetPropertyName(data->propertyId)->GetBuffer();
-
-                wchar funcName[1024];
-
-                swprintf_s(funcName, _u("%s (%s)"), cache->functionBody->GetExternalDisplayName(), cache->functionBody->GetDebugNumberSet(debugStringBuffer));
-
-                Output::Print(_u("%s,%s,%s,%d,%d,%f,%d,%f,%d\n"),
-                    funcName,
-                    propName,
-                    data->isGetCache ? _u("get") : _u("set"),
-                    total,
-                    data->misses,
-                    static_cast<float>(data->misses) / total,
-                    data->collisions,
-                    static_cast<float>(data->collisions) / total,
-                    cache->GetSize()
-                    );
-            });
-        }
-#endif
-
-#if ENABLE_REGEX_CONFIG_OPTIONS
-        if (regexStatsDatabase != 0)
-            regexStatsDatabase->Print(GetRegexDebugWriter());
-#endif
-        OUTPUT_STATS(Js::EmitterPhase, _u("Script Context: 0x%p Url: %s\n"), this, this->url);
-        OUTPUT_STATS(Js::EmitterPhase, _u("  Total thread committed code size = %d\n"), this->GetThreadContext()->GetCodeSize());
-
-        OUTPUT_STATS(Js::ParsePhase, _u("Script Context: 0x%p Url: %s\n"), this, this->url);
-        OUTPUT_STATS(Js::ParsePhase, _u("  Total ThreadContext source size %d\n"), this->GetThreadContext()->GetSourceSize());
-#endif
-
-#ifdef ENABLE_BASIC_TELEMETRY
-        if (this->telemetry != nullptr)
-        {
-            // If an exception (e.g. out-of-memory) happens during InitializeAllocations then `this->telemetry` will be null and the Close method will still be called, hence this guard expression.
-            this->telemetry->OutputPrint();
-        }
-#endif
-
-        Output::Flush();
-    }
-    void ScriptContext::SetNextPendingClose(ScriptContext * nextPendingClose) {
-        this->nextPendingClose = nextPendingClose;
-    }
-
-#ifdef ENABLE_MUTATION_BREAKPOINT
-    bool ScriptContext::HasMutationBreakpoints()
-    {
-        if (this->GetDebugContext() != nullptr && this->GetDebugContext()->GetProbeContainer() != nullptr)
-        {
-            return this->GetDebugContext()->GetProbeContainer()->HasMutationBreakpoints();
-        }
-        return false;
-    }
-
-    void ScriptContext::InsertMutationBreakpoint(Js::MutationBreakpoint *mutationBreakpoint)
-    {
-        this->GetDebugContext()->GetProbeContainer()->InsertMutationBreakpoint(mutationBreakpoint);
-    }
-#endif
-
-#ifdef REJIT_STATS
-    void ScriptContext::LogDataForFunctionBody(Js::FunctionBody *body, uint idx, bool isRejit)
-    {
-        if (rejitStatsMap == NULL)
-        {
-            rejitStatsMap = RecyclerNew(this->recycler, RejitStatsMap, this->recycler);
-            BindReference(rejitStatsMap);
-        }
-
-        RejitStats *stats = NULL;
-        if (!rejitStatsMap->TryGetValue(body, &stats))
-        {
-            stats = Anew(GeneralAllocator(), RejitStats, this);
-            rejitStatsMap->Item(body, stats);
-        }
-
-        if (isRejit)
-        {
-            stats->m_rejitReasonCounts[idx]++;
-        }
-        else
-        {
-            if (!stats->m_bailoutReasonCounts->ContainsKey(idx))
-            {
-                stats->m_bailoutReasonCounts->Item(idx, 1);
-            }
-            else
-            {
-                uint val = stats->m_bailoutReasonCounts->Item(idx);
-                ++val;
-                stats->m_bailoutReasonCounts->Item(idx, val);
-            }
-        }
-    }
-    void ScriptContext::LogRejit(Js::FunctionBody *body, uint reason)
-    {
-        Assert(reason < NumRejitReasons);
-        rejitReasonCounts[reason]++;
-
-        if (Js::Configuration::Global.flags.Verbose)
-        {
-            LogDataForFunctionBody(body, reason, true);
-        }
-    }
-    void ScriptContext::LogBailout(Js::FunctionBody *body, uint kind)
-    {
-        if (!bailoutReasonCounts->ContainsKey(kind))
-        {
-            bailoutReasonCounts->Item(kind, 1);
-        }
-        else
-        {
-            uint val = bailoutReasonCounts->Item(kind);
-            ++val;
-            bailoutReasonCounts->Item(kind, val);
-        }
-
-        if (Js::Configuration::Global.flags.Verbose)
-        {
-            LogDataForFunctionBody(body, kind, false);
-        }
-    }
-#endif
-
-#ifdef ENABLE_BASIC_TELEMETRY
-    ScriptContextTelemetry& ScriptContext::GetTelemetry()
-    {
-        return *this->telemetry;
-    }
-    bool ScriptContext::HasTelemetry()
-    {
-        return this->telemetry != nullptr;
-    }
-#endif
-
-    bool ScriptContext::IsScriptContextInNonDebugMode() const
-    {
-        if (this->debugContext != nullptr)
-        {
-            return this->GetDebugContext()->IsDebugContextInNonDebugMode();
-        }
-        return true;
-    }
-
-    bool ScriptContext::IsScriptContextInDebugMode() const
-    {
-        if (this->debugContext != nullptr)
-        {
-            return this->GetDebugContext()->IsDebugContextInDebugMode();
-        }
-        return false;
-    }
-
-    bool ScriptContext::IsScriptContextInSourceRundownOrDebugMode() const
-    {
-        if (this->debugContext != nullptr)
-        {
-            return this->GetDebugContext()->IsDebugContextInSourceRundownOrDebugMode();
-        }
-        return false;
-    }
-
-    bool ScriptContext::IsIntlEnabled()
-    {
-        if (GetConfig()->IsIntlEnabled())
-        {
-#ifdef ENABLE_GLOBALIZATION
-            // This will try to load globalization dlls if not already loaded.
-            Js::DelayLoadWindowsGlobalization* globLibrary = GetThreadContext()->GetWindowsGlobalizationLibrary();
-            return globLibrary->HasGlobalizationDllLoaded();
-#endif
-        }
-        return false;
-    }
-
-
-#ifdef INLINE_CACHE_STATS
-    void ScriptContext::LogCacheUsage(Js::PolymorphicInlineCache *cache, bool isGetter, Js::PropertyId propertyId, bool hit, bool collision)
-    {
-        if (cacheDataMap == NULL)
-        {
-            cacheDataMap = RecyclerNew(this->recycler, CacheDataMap, this->recycler);
-            BindReference(cacheDataMap);
-        }
-
-        CacheData *data = NULL;
-        if (!cacheDataMap->TryGetValue(cache, &data))
-        {
-            data = Anew(GeneralAllocator(), CacheData);
-            cacheDataMap->Item(cache, data);
-            data->isGetCache = isGetter;
-            data->propertyId = propertyId;
-        }
-
-        Assert(data->isGetCache == isGetter);
-        Assert(data->propertyId == propertyId);
-
-        if (hit)
-        {
-            data->hits++;
-        }
-        else
-        {
-            data->misses++;
-        }
-        if (collision)
-        {
-            data->collisions++;
-        }
-    }
-#endif
-
-#ifdef FIELD_ACCESS_STATS
-    void ScriptContext::RecordFieldAccessStats(FunctionBody* functionBody, FieldAccessStatsPtr fieldAccessStats)
-    {
-        Assert(fieldAccessStats != nullptr);
-
-        if (!PHASE_STATS1(Js::ObjTypeSpecPhase))
-        {
-            return;
-        }
-
-        FieldAccessStatsEntry* entry;
-        if (!this->fieldAccessStatsByFunctionNumber->TryGetValue(functionBody->GetFunctionNumber(), &entry))
-        {
-            RecyclerWeakReference<FunctionBody>* functionBodyWeakRef;
-            this->recycler->FindOrCreateWeakReferenceHandle(functionBody, &functionBodyWeakRef);
-            entry = RecyclerNew(this->recycler, FieldAccessStatsEntry, functionBodyWeakRef, this->recycler);
-
-            this->fieldAccessStatsByFunctionNumber->AddNew(functionBody->GetFunctionNumber(), entry);
-        }
-
-        entry->stats.Prepend(fieldAccessStats);
-    }
-#endif
-
-#ifdef MISSING_PROPERTY_STATS
-    void ScriptContext::RecordMissingPropertyMiss()
-    {
-        this->missingPropertyMisses++;
-    }
-
-    void ScriptContext::RecordMissingPropertyHit()
-    {
-        this->missingPropertyHits++;
-    }
-
-    void ScriptContext::RecordMissingPropertyCacheAttempt()
-    {
-        this->missingPropertyCacheAttempts++;
-    }
-#endif
-
-    bool ScriptContext::IsIntConstPropertyOnGlobalObject(Js::PropertyId propId)
-    {
-        return intConstPropsOnGlobalObject->ContainsKey(propId);
-    }
-
-    void ScriptContext::TrackIntConstPropertyOnGlobalObject(Js::PropertyId propertyId)
-    {
-        intConstPropsOnGlobalObject->AddNew(propertyId);
-    }
-
-    bool ScriptContext::IsIntConstPropertyOnGlobalUserObject(Js::PropertyId propertyId)
-    {
-        return intConstPropsOnGlobalUserObject->ContainsKey(propertyId) != NULL;
-    }
-
-    void ScriptContext::TrackIntConstPropertyOnGlobalUserObject(Js::PropertyId propertyId)
-    {
-        intConstPropsOnGlobalUserObject->AddNew(propertyId);
-    }
-
-    void ScriptContext::AddCalleeSourceInfoToList(Utf8SourceInfo* sourceInfo)
-    {
-        Assert(sourceInfo);
-
-        RecyclerWeakReference<Js::Utf8SourceInfo>* sourceInfoWeakRef = nullptr;
-        this->GetRecycler()->FindOrCreateWeakReferenceHandle(sourceInfo, &sourceInfoWeakRef);
-        Assert(sourceInfoWeakRef);
-
-        if (!calleeUtf8SourceInfoList)
-        {
-            Recycler *recycler = this->GetRecycler();
-            calleeUtf8SourceInfoList.Root(RecyclerNew(recycler, CalleeSourceList, recycler), recycler);
-        }
-
-        if (!calleeUtf8SourceInfoList->Contains(sourceInfoWeakRef))
-        {
-            calleeUtf8SourceInfoList->Add(sourceInfoWeakRef);
-        }
-    }
-
-#ifdef ENABLE_JS_ETW
-    void ScriptContext::EmitStackTraceEvent(__in UINT64 operationID, __in USHORT maxFrameCount, bool emitV2AsyncStackEvent)
-    {
-        // If call root level is zero, there is no EntryExitRecord and the stack walk will fail.
-        if (GetThreadContext()->GetCallRootLevel() == 0)
-        {
-            return;
-        }
-
-        Assert(EventEnabledJSCRIPT_STACKTRACE() || EventEnabledJSCRIPT_ASYNCCAUSALITY_STACKTRACE_V2() || PHASE_TRACE1(Js::StackFramesEventPhase));
-        BEGIN_TEMP_ALLOCATOR(tempAllocator, this, _u("StackTraceEvent"))
-        {
-            JsUtil::List<StackFrameInfo, ArenaAllocator> stackFrames(tempAllocator);
-            Js::JavascriptStackWalker walker(this);
-            unsigned short nameBufferLength = 0;
-            Js::StringBuilder<ArenaAllocator> nameBuffer(tempAllocator);
-            nameBuffer.Reset();
-
-            OUTPUT_TRACE(Js::StackFramesEventPhase, _u("\nPosting stack trace via ETW:\n"));
-
-            ushort frameCount = walker.WalkUntil((ushort)maxFrameCount, [&](Js::JavascriptFunction* function, ushort frameIndex) -> bool
-            {
-                ULONG lineNumber = 0;
-                LONG columnNumber = 0;
-                UINT32 methodIdOrNameId = 0;
-                UINT8 isFrameIndex = 0; // FALSE
-                const WCHAR* name = nullptr;
-                if (function->IsScriptFunction() && !function->IsLibraryCode())
-                {
-                    Js::FunctionBody * functionBody = function->GetFunctionBody();
-                    functionBody->GetLineCharOffset(walker.GetByteCodeOffset(), &lineNumber, &columnNumber);
-                    methodIdOrNameId = EtwTrace::GetFunctionId(functionBody);
-                    name = functionBody->GetExternalDisplayName();
-                }
-                else
-                {
-                    if (function->IsScriptFunction())
-                    {
-                        name = function->GetFunctionBody()->GetExternalDisplayName();
-                    }
-                    else
-                    {
-                        name = walker.GetCurrentNativeLibraryEntryName();
-                    }
-
-                    ushort nameLen = ProcessNameAndGetLength(&nameBuffer, name);
-
-                    methodIdOrNameId = nameBufferLength;
-
-                    // Keep track of the current length of the buffer. The next nameIndex will be at this position (+1 for each '\\', '\"', and ';' character added above).
-                    nameBufferLength += nameLen;
-
-                    isFrameIndex = 1; // TRUE;
-                }
-
-                StackFrameInfo frame((DWORD_PTR)function->GetScriptContext(),
-                    (UINT32)lineNumber,
-                    (UINT32)columnNumber,
-                    methodIdOrNameId,
-                    isFrameIndex);
-
-                OUTPUT_TRACE(Js::StackFramesEventPhase, _u("Frame : (%s : %u) (%s), LineNumber : %u, ColumnNumber : %u\n"),
-                    (isFrameIndex == 1) ? (_u("NameBufferIndex")) : (_u("MethodID")),
-                    methodIdOrNameId,
-                    name,
-                    lineNumber,
-                    columnNumber);
-
-                stackFrames.Add(frame);
-
-                return false;
-            });
-
-            Assert(frameCount == (ushort)stackFrames.Count());
-
-            if (frameCount > 0) // No need to emit event if there are no script frames.
-            {
-                auto nameBufferString = nameBuffer.Detach();
-
-                if (nameBufferLength > 0)
-                {
-                    // Account for the terminating null character.
-                    nameBufferLength++;
-                }
-
-                if (emitV2AsyncStackEvent)
-                {
-                    JS_ETW(EventWriteJSCRIPT_ASYNCCAUSALITY_STACKTRACE_V2(operationID, frameCount, nameBufferLength, sizeof(StackFrameInfo), &stackFrames.Item(0), nameBufferString));
-                }
-                else
-                {
-                    JS_ETW(EventWriteJSCRIPT_STACKTRACE(operationID, frameCount, nameBufferLength, sizeof(StackFrameInfo), &stackFrames.Item(0), nameBufferString));
-                }
-            }
-        }
-        END_TEMP_ALLOCATOR(tempAllocator, this);
-
-        OUTPUT_FLUSH();
-    }
-#endif
-
-    // Info:        Append sourceString to stringBuilder after escaping charToEscape with escapeChar.
-    //              "SomeBadly\0Formed\0String" => "SomeBadly\\\0Formed\\\0String"
-    // Parameters:  stringBuilder - The Js::StringBuilder to which we should append sourceString.
-    //              sourceString - The string we want to escape and append to stringBuilder.
-    //              sourceStringLen - Length of sourceString.
-    //              escapeChar - Char to use for escaping.
-    //              charToEscape - The char which we should escape with escapeChar.
-    // Returns:     Count of chars written to stringBuilder.
-    charcount_t ScriptContext::AppendWithEscapeCharacters(Js::StringBuilder<ArenaAllocator>* stringBuilder, const WCHAR* sourceString, charcount_t sourceStringLen, WCHAR escapeChar, WCHAR charToEscape)
-    {
-        const WCHAR* charToEscapePtr = wcschr(sourceString, charToEscape);
-        charcount_t charsPadding = 0;
-
-        // Only escape characters if sourceString contains one.
-        if (charToEscapePtr)
-        {
-            charcount_t charsWritten = 0;
-            charcount_t charsToAppend = 0;
-
-            while (charToEscapePtr)
-            {
-                charsToAppend = static_cast<charcount_t>(charToEscapePtr - sourceString) - charsWritten;
-
-                stringBuilder->Append(sourceString + charsWritten, charsToAppend);
-                stringBuilder->Append(escapeChar);
-                stringBuilder->Append(charToEscape);
-
-                // Keep track of this extra escapeChar character so we can update the buffer length correctly below.
-                charsPadding++;
-
-                // charsWritten is a count of the chars from sourceString which have been written - not count of chars Appended to stringBuilder.
-                charsWritten += charsToAppend + 1;
-
-                // Find next charToEscape.
-                charToEscapePtr++;
-                charToEscapePtr = wcschr(charToEscapePtr, charToEscape);
-            }
-
-            // Append the final part of the string if there is any left after the final charToEscape.
-            if (charsWritten != sourceStringLen)
-            {
-                charsToAppend = sourceStringLen - charsWritten;
-                stringBuilder->Append(sourceString + charsWritten, charsToAppend);
-            }
-        }
-        else
-        {
-            stringBuilder->AppendSz(sourceString);
-        }
-
-        return sourceStringLen + charsPadding;
-    }
-
-    /*static*/
-    ushort ScriptContext::ProcessNameAndGetLength(Js::StringBuilder<ArenaAllocator>* nameBuffer, const WCHAR* name)
-    {
-        Assert(nameBuffer);
-        Assert(name);
-
-        ushort nameLen = (ushort)wcslen(name);
-
-        // Surround each function name with quotes and escape any quote characters in the function name itself with '\\'.
-        nameBuffer->Append('\"');
-
-        // Adjust nameLen based on any escape characters we added to escape the '\"' in name.
-        nameLen = (unsigned short)AppendWithEscapeCharacters(nameBuffer, name, nameLen, '\\', '\"');
-
-        nameBuffer->AppendCppLiteral(_u("\";"));
-
-        // Add 3 padding characters here - one for initial '\"' character, too.
-        nameLen += 3;
-
-        return nameLen;
-    }
-
-    Field(Js::Var)* ScriptContext::GetModuleExportSlotArrayAddress(uint moduleIndex, uint slotIndex)
-    {
-        Js::SourceTextModuleRecord* moduleRecord = this->GetModuleRecord(moduleIndex);
-        Assert(moduleRecord != nullptr);
-
-        // Require caller to also provide the intended access slot so we can do bounds check now.
-        if (moduleRecord->GetLocalExportCount() + 1 <= slotIndex)
-        {
-            Js::Throw::FatalInternalError();
-        }
-
-        return moduleRecord->GetLocalExportSlots();
-    }
-
-    void JITPageAddrToFuncRangeCache::ClearCache()
-    {
-        if (jitPageAddrToFuncRangeMap != nullptr)
-        {
-            jitPageAddrToFuncRangeMap->Map(
-                [](void* key, RangeMap* value) {
-                HeapDelete(value);
-            });
-
-            HeapDelete(jitPageAddrToFuncRangeMap);
-            jitPageAddrToFuncRangeMap = nullptr;
-        }
-
-        if (largeJitFuncToSizeMap != nullptr)
-        {
-            HeapDelete(largeJitFuncToSizeMap);
-            largeJitFuncToSizeMap = nullptr;
-        }
-    }
-
-    void JITPageAddrToFuncRangeCache::AddFuncRange(void * address, uint bytes)
-    {
-        AutoCriticalSection autocs(GetCriticalSection());
-
-        if (bytes <= AutoSystemInfo::PageSize)
-        {
-            if (jitPageAddrToFuncRangeMap == nullptr)
-            {
-                jitPageAddrToFuncRangeMap = HeapNew(JITPageAddrToFuncRangeMap, &HeapAllocator::Instance);
-            }
-
-            void * pageAddr = GetPageAddr(address);
-            RangeMap * rangeMap = nullptr;
-            bool isPageAddrFound = jitPageAddrToFuncRangeMap->TryGetValue(pageAddr, &rangeMap);
-            if (rangeMap == nullptr)
-            {
-                Assert(!isPageAddrFound);
-                rangeMap = HeapNew(RangeMap, &HeapAllocator::Instance);
-                jitPageAddrToFuncRangeMap->Add(pageAddr, rangeMap);
-            }
-            uint byteCount = 0;
-            Assert(!rangeMap->TryGetValue(address, &byteCount));
-            rangeMap->Add(address, bytes);
-        }
-        else
-        {
-            if (largeJitFuncToSizeMap == nullptr)
-            {
-                largeJitFuncToSizeMap = HeapNew(LargeJITFuncAddrToSizeMap, &HeapAllocator::Instance);
-            }
-
-            uint byteCount = 0;
-            Assert(!largeJitFuncToSizeMap->TryGetValue(address, &byteCount));
-            largeJitFuncToSizeMap->Add(address, bytes);
-        }
-    }
-
-    void* JITPageAddrToFuncRangeCache::GetPageAddr(void * address)
-    {
-        return (void*)((uintptr_t)address & ~(AutoSystemInfo::PageSize - 1));
-    }
-
-    void JITPageAddrToFuncRangeCache::RemoveFuncRange(void * address)
-    {
-        AutoCriticalSection autocs(GetCriticalSection());
-
-        void * pageAddr = GetPageAddr(address);
-
-        RangeMap * rangeMap = nullptr;
-        uint bytes = 0;
-        if (jitPageAddrToFuncRangeMap && jitPageAddrToFuncRangeMap->TryGetValue(pageAddr, &rangeMap))
-        {
-            Assert(rangeMap->Count() != 0);
-            rangeMap->Remove(address);
-
-            if (rangeMap->Count() == 0)
-            {
-                HeapDelete(rangeMap);
-                rangeMap = nullptr;
-                jitPageAddrToFuncRangeMap->Remove(pageAddr);
-            }
-            return;
-        }
-        else if (largeJitFuncToSizeMap && largeJitFuncToSizeMap->TryGetValue(address, &bytes))
-        {
-            largeJitFuncToSizeMap->Remove(address);
-        }
-        else
-        {
-            AssertMsg(false, "Page address not found to remove the func range");
-        }
-    }
-
-    bool JITPageAddrToFuncRangeCache::IsNativeAddr(void * address)
-    {
-        AutoCriticalSection autocs(GetCriticalSection());
-
-        void * pageAddr = GetPageAddr(address);
-        RangeMap * rangeMap = nullptr;
-        if (jitPageAddrToFuncRangeMap && jitPageAddrToFuncRangeMap->TryGetValue(pageAddr, &rangeMap))
-        {
-            if (rangeMap->MapUntil(
-                [&](void* key, uint value) {
-                return (key <= address && (uintptr_t)address < ((uintptr_t)key + value));
-            }))
-            {
-                return true;
-            }
-        }
-
-        return largeJitFuncToSizeMap && largeJitFuncToSizeMap->MapUntil(
-            [&](void *key, uint value) {
-            return (key <= address && (uintptr_t)address < ((uintptr_t)key + value));
-        });
-    }
-
-    JITPageAddrToFuncRangeCache::JITPageAddrToFuncRangeMap * JITPageAddrToFuncRangeCache::GetJITPageAddrToFuncRangeMap()
-    {
-        return jitPageAddrToFuncRangeMap;
-    }
-
-    JITPageAddrToFuncRangeCache::LargeJITFuncAddrToSizeMap * JITPageAddrToFuncRangeCache::GetLargeJITFuncAddrToSizeMap()
-    {
-        return largeJitFuncToSizeMap;
-    }
-
-} // End namespace Js+//-------------------------------------------------------------------------------------------------------
+// Copyright (C) Microsoft. All rights reserved.
+// Licensed under the MIT license. See LICENSE.txt file in the project root for full license information.
+//-------------------------------------------------------------------------------------------------------
+#include "RuntimeBasePch.h"
+
+// Parser Includes
+#include "RegexCommon.h"
+#include "DebugWriter.h"
+#include "RegexStats.h"
+
+#include "ByteCode/ByteCodeApi.h"
+#include "Library/ProfileString.h"
+#include "Debug/DiagHelperMethodWrapper.h"
+#include "BackendApi.h"
+#if PROFILE_DICTIONARY
+#include "DictionaryStats.h"
+#endif
+
+#include "Base/ScriptContextProfiler.h"
+#include "Base/EtwTrace.h"
+
+#include "Language/InterpreterStackFrame.h"
+#include "Language/SourceDynamicProfileManager.h"
+#include "Language/JavascriptStackWalker.h"
+#include "Language/AsmJsTypes.h"
+#include "Language/AsmJsModule.h"
+#ifdef ASMJS_PLAT
+#include "Language/AsmJsEncoder.h"
+#include "Language/AsmJsCodeGenerator.h"
+#include "Language/AsmJsUtils.h"
+#endif
+
+#ifdef ENABLE_BASIC_TELEMETRY
+#include "ScriptContextTelemetry.h"
+#endif
+
+namespace Js
+{
+    ScriptContext * ScriptContext::New(ThreadContext * threadContext)
+    {
+        AutoPtr<ScriptContext> scriptContext(HeapNew(ScriptContext, threadContext));
+        scriptContext->InitializeAllocations();
+        return scriptContext.Detach();
+    }
+
+    void ScriptContext::Delete(ScriptContext* scriptContext)
+    {
+        HeapDelete(scriptContext);
+    }
+
+    CriticalSection JITPageAddrToFuncRangeCache::cs;
+
+    ScriptContext::ScriptContext(ThreadContext* threadContext) :
+        ScriptContextBase(),
+        prev(nullptr),
+        next(nullptr),
+        interpreterArena(nullptr),
+        moduleSrcInfoCount(0),
+        // Regex globals
+#if ENABLE_REGEX_CONFIG_OPTIONS
+        regexStatsDatabase(0),
+        regexDebugWriter(0),
+#endif
+        trigramAlphabet(nullptr),
+        regexStacks(nullptr),
+        arrayMatchInit(false),
+        config(threadContext->GetConfig(), threadContext->IsOptimizedForManyInstances()),
+#if ENABLE_BACKGROUND_PARSING
+        backgroundParser(nullptr),
+#endif
+#if ENABLE_NATIVE_CODEGEN
+        nativeCodeGen(nullptr),
+        m_domFastPathHelperMap(nullptr),
+#endif
+        threadContext(threadContext),
+        scriptStartEventHandler(nullptr),
+        scriptEndEventHandler(nullptr),
+#ifdef FAULT_INJECTION
+        disposeScriptByFaultInjectionEventHandler(nullptr),
+#endif
+        integerStringMap(this->GeneralAllocator()),
+        guestArena(nullptr),
+        raiseMessageToDebuggerFunctionType(nullptr),
+        transitionToDebugModeIfFirstSourceFn(nullptr),
+        sourceSize(0),
+        deferredBody(false),
+        isScriptContextActuallyClosed(false),
+        isFinalized(false),
+        isEvalRestricted(false),
+        isInvalidatedForHostObjects(false),
+        fastDOMenabled(false),
+        directHostTypeId(TypeIds_GlobalObject),
+        isPerformingNonreentrantWork(false),
+        isDiagnosticsScriptContext(false),
+        m_enumerateNonUserFunctionsOnly(false),
+        recycler(threadContext->EnsureRecycler()),
+        CurrentThunk(DefaultEntryThunk),
+        CurrentCrossSiteThunk(CrossSite::DefaultThunk),
+        DeferredParsingThunk(DefaultDeferredParsingThunk),
+        DeferredDeserializationThunk(DefaultDeferredDeserializeThunk),
+        DispatchDefaultInvoke(nullptr),
+        DispatchProfileInvoke(nullptr),
+        m_pBuiltinFunctionIdMap(nullptr),
+        diagnosticArena(nullptr),
+        hostScriptContext(nullptr),
+        scriptEngineHaltCallback(nullptr),
+#if DYNAMIC_INTERPRETER_THUNK
+        interpreterThunkEmitter(nullptr),
+#endif
+#ifdef ASMJS_PLAT
+        asmJsInterpreterThunkEmitter(nullptr),
+        asmJsCodeGenerator(nullptr),
+#endif
+        generalAllocator(_u("SC-General"), threadContext->GetPageAllocator(), Throw::OutOfMemory),
+#ifdef ENABLE_BASIC_TELEMETRY
+        telemetryAllocator(_u("SC-Telemetry"), threadContext->GetPageAllocator(), Throw::OutOfMemory),
+#endif
+        dynamicProfileInfoAllocator(_u("SC-DynProfileInfo"), threadContext->GetPageAllocator(), Throw::OutOfMemory),
+#ifdef SEPARATE_ARENA
+        sourceCodeAllocator(_u("SC-Code"), threadContext->GetPageAllocator(), Throw::OutOfMemory),
+        regexAllocator(_u("SC-Regex"), threadContext->GetPageAllocator(), Throw::OutOfMemory),
+#endif
+#ifdef NEED_MISC_ALLOCATOR
+        miscAllocator(_u("GC-Misc"), threadContext->GetPageAllocator(), Throw::OutOfMemory),
+#endif
+        inlineCacheAllocator(_u("SC-InlineCache"), threadContext->GetPageAllocator(), Throw::OutOfMemory),
+        isInstInlineCacheAllocator(_u("SC-IsInstInlineCache"), threadContext->GetPageAllocator(), Throw::OutOfMemory),
+        forInCacheAllocator(_u("SC-ForInCache"), threadContext->GetPageAllocator(), Throw::OutOfMemory),
+        hasUsedInlineCache(false),
+        hasProtoOrStoreFieldInlineCache(false),
+        hasIsInstInlineCache(false),
+        registeredPrototypeChainEnsuredToHaveOnlyWritableDataPropertiesScriptContext(nullptr),
+        firstInterpreterFrameReturnAddress(nullptr),
+        builtInLibraryFunctions(nullptr),
+        m_remoteScriptContextAddr(nullptr),
+        isWeakReferenceDictionaryListCleared(false),
+        isDebugContextInitialized(false)
+#if ENABLE_PROFILE_INFO
+        , referencesSharedDynamicSourceContextInfo(false)
+#endif
+#if DBG
+        , isInitialized(false)
+        , isCloningGlobal(false)
+        , bindRef(MiscAllocator())
+#endif
+#if ENABLE_TTD
+        , TTDHostCallbackFunctor()
+        , ScriptContextLogTag(TTD_INVALID_LOG_PTR_ID)
+        , TTDWellKnownInfo(nullptr)
+        , TTDContextInfo(nullptr)
+        , TTDSnapshotOrInflateInProgress(false)
+        , TTDRecordOrReplayModeEnabled(false)
+        , TTDRecordModeEnabled(false)
+        , TTDReplayModeEnabled(false)
+        , TTDShouldPerformRecordOrReplayAction(false)
+        , TTDShouldPerformRecordAction(false)
+        , TTDShouldPerformReplayAction(false)
+        , TTDShouldPerformDebuggerAction(false)
+        , TTDShouldSuppressGetterInvocationForDebuggerEvaluation(false)
+#endif
+#ifdef REJIT_STATS
+        , rejitStatsMap(nullptr)
+#endif
+#ifdef ENABLE_BASIC_TELEMETRY
+        , telemetry(nullptr)
+#endif
+#ifdef INLINE_CACHE_STATS
+        , cacheDataMap(nullptr)
+#endif
+#ifdef FIELD_ACCESS_STATS
+        , fieldAccessStatsByFunctionNumber(nullptr)
+#endif
+        , webWorkerId(Js::Constants::NonWebWorkerContextId)
+        , url(_u(""))
+        , startupComplete(false)
+        , isEnumeratingRecyclerObjects(false)
+#ifdef EDIT_AND_CONTINUE
+        , activeScriptEditQuery(nullptr)
+#endif
+#ifdef ENABLE_SCRIPT_PROFILING
+        , heapEnum(nullptr)
+#endif
+#ifdef RECYCLER_PERF_COUNTERS
+        , bindReferenceCount(0)
+#endif
+        , nextPendingClose(nullptr)
+#ifdef ENABLE_SCRIPT_PROFILING
+        , m_fTraceDomCall(FALSE)
+#endif
+        , intConstPropsOnGlobalObject(nullptr)
+        , intConstPropsOnGlobalUserObject(nullptr)
+#ifdef PROFILE_STRINGS
+        , stringProfiler(nullptr)
+#endif
+#ifdef PROFILE_BAILOUT_RECORD_MEMORY
+        , codeSize(0)
+        , bailOutRecordBytes(0)
+        , bailOutOffsetBytes(0)
+#endif
+        , debugContext(nullptr)
+        , jitFuncRangeCache(nullptr)
+    {
+       // This may allocate memory and cause exception, but it is ok, as we all we have done so far
+       // are field init and those dtor will be called if exception occurs
+       threadContext->EnsureDebugManager();
+
+       // Don't use throwing memory allocation in ctor, as exception in ctor doesn't cause the dtor to be called
+       // potentially causing memory leaks
+       BEGIN_NO_EXCEPTION;
+
+#ifdef RUNTIME_DATA_COLLECTION
+        createTime = time(nullptr);
+#endif
+
+#ifdef BGJIT_STATS
+        interpretedCount = maxFuncInterpret = funcJITCount = bytecodeJITCount = interpretedCallsHighPri = jitCodeUsed = funcJitCodeUsed = loopJITCount = speculativeJitCount = 0;
+#endif
+
+#ifdef PROFILE_TYPES
+        convertNullToSimpleCount = 0;
+        convertNullToSimpleDictionaryCount = 0;
+        convertNullToDictionaryCount = 0;
+        convertDeferredToDictionaryCount = 0;
+        convertDeferredToSimpleDictionaryCount = 0;
+        convertSimpleToDictionaryCount = 0;
+        convertSimpleToSimpleDictionaryCount = 0;
+        convertPathToDictionaryCount1 = 0;
+        convertPathToDictionaryCount2 = 0;
+        convertPathToDictionaryCount3 = 0;
+        convertPathToDictionaryCount4 = 0;
+        convertPathToSimpleDictionaryCount = 0;
+        convertSimplePathToPathCount = 0;
+        convertSimpleDictionaryToDictionaryCount = 0;
+        convertSimpleSharedDictionaryToNonSharedCount = 0;
+        convertSimpleSharedToNonSharedCount = 0;
+        simplePathTypeHandlerCount = 0;
+        pathTypeHandlerCount = 0;
+        promoteCount = 0;
+        cacheCount = 0;
+        branchCount = 0;
+        maxPathLength = 0;
+        memset(typeCount, 0, sizeof(typeCount));
+        memset(instanceCount, 0, sizeof(instanceCount));
+#endif
+
+#ifdef PROFILE_OBJECT_LITERALS
+        objectLiteralInstanceCount = 0;
+        objectLiteralPathCount = 0;
+        memset(objectLiteralCount, 0, sizeof(objectLiteralCount));
+        objectLiteralSimpleDictionaryCount = 0;
+        objectLiteralMaxLength = 0;
+        objectLiteralPromoteCount = 0;
+        objectLiteralCacheCount = 0;
+        objectLiteralBranchCount = 0;
+#endif
+#if DBG_DUMP
+        byteCodeDataSize = 0;
+        byteCodeAuxiliaryDataSize = 0;
+        byteCodeAuxiliaryContextDataSize = 0;
+        memset(byteCodeHistogram, 0, sizeof(byteCodeHistogram));
+#endif
+
+        memset(propertyStrings, 0, sizeof(PropertyStringMap*)* 80);
+
+#if DBG || defined(RUNTIME_DATA_COLLECTION)
+        this->allocId = threadContext->GetScriptContextCount();
+#endif
+#if DBG
+        this->hadProfiled = false;
+#endif
+#if DBG_DUMP
+        forinCache = 0;
+        forinNoCache = 0;
+#endif
+
+        callCount = 0;
+
+        threadContext->GetHiResTimer()->Reset();
+
+#ifdef PROFILE_EXEC
+        profiler = nullptr;
+        isProfilerCreated = false;
+        disableProfiler = false;
+        ensureParentInfo = false;
+#endif
+
+#ifdef PROFILE_MEM
+        profileMemoryDump = true;
+#endif
+
+#ifdef ENABLE_SCRIPT_PROFILING
+        m_pProfileCallback = nullptr;
+        m_pProfileCallback2 = nullptr;
+        m_inProfileCallback = FALSE;
+        CleanupDocumentContext = nullptr;
+#endif
+
+        // Do this after all operations that may cause potential exceptions. Note: InitialAllocations may still throw!
+        numberAllocator.Initialize(this->GetRecycler());
+
+#if DEBUG
+        m_iProfileSession = -1;
+#endif
+#ifdef LEAK_REPORT
+        this->urlRecord = nullptr;
+        this->isRootTrackerScriptContext = false;
+#endif
+
+        PERF_COUNTER_INC(Basic, ScriptContext);
+        PERF_COUNTER_INC(Basic, ScriptContextActive);
+
+        END_NO_EXCEPTION;
+    }
+
+    void ScriptContext::InitializeAllocations()
+    {
+        this->charClassifier = Anew(GeneralAllocator(), CharClassifier, this);
+
+        this->valueOfInlineCache = AllocatorNewZ(InlineCacheAllocator, GetInlineCacheAllocator(), InlineCache);
+        this->toStringInlineCache = AllocatorNewZ(InlineCacheAllocator, GetInlineCacheAllocator(), InlineCache);
+
+#ifdef REJIT_STATS
+        if (PHASE_STATS1(Js::ReJITPhase))
+        {
+            rejitReasonCounts = AnewArrayZ(GeneralAllocator(), uint, NumRejitReasons);
+            bailoutReasonCounts = Anew(GeneralAllocator(), BailoutStatsMap, GeneralAllocator());
+        }
+#endif
+
+#ifdef ENABLE_BASIC_TELEMETRY
+        this->telemetry = Anew(this->TelemetryAllocator(), ScriptContextTelemetry, *this);
+#endif
+
+#ifdef PROFILE_STRINGS
+        if (Js::Configuration::Global.flags.ProfileStrings)
+        {
+            stringProfiler = Anew(MiscAllocator(), StringProfiler, threadContext->GetPageAllocator());
+        }
+#endif
+        intConstPropsOnGlobalObject = Anew(GeneralAllocator(), PropIdSetForConstProp, GeneralAllocator());
+        intConstPropsOnGlobalUserObject = Anew(GeneralAllocator(), PropIdSetForConstProp, GeneralAllocator());
+
+#if ENABLE_NATIVE_CODEGEN
+        m_domFastPathHelperMap = HeapNew(JITDOMFastPathHelperMap, &HeapAllocator::Instance, 17);
+#endif
+
+        this->debugContext = HeapNew(DebugContext, this);
+    }
+
+    void ScriptContext::EnsureClearDebugDocument()
+    {
+        if (this->sourceList)
+        {
+            this->sourceList->Map([=](uint i, RecyclerWeakReference<Js::Utf8SourceInfo>* sourceInfoWeakRef) {
+                Js::Utf8SourceInfo* sourceInfo = sourceInfoWeakRef->Get();
+                if (sourceInfo)
+                {
+                    sourceInfo->ClearDebugDocument();
+                }
+            });
+        }
+    }
+
+    void ScriptContext::ShutdownClearSourceLists()
+    {
+        if (this->sourceList)
+        {
+            // In the unclean shutdown case, we might not have destroyed the script context when
+            // this is called- in which case, skip doing this work and simply release the source list
+            // so that it doesn't show up as a leak. Since we're doing unclean shutdown, it's ok to
+            // skip cleanup here for expediency.
+            if (this->isClosed)
+            {
+                this->MapFunction([this](Js::FunctionBody* functionBody) {
+                    Assert(functionBody->GetScriptContext() == this);
+                    functionBody->CleanupSourceInfo(true);
+                });
+            }
+
+            EnsureClearDebugDocument();
+
+            // Don't need the source list any more so ok to release
+            this->sourceList.Unroot(this->GetRecycler());
+        }
+
+        if (this->calleeUtf8SourceInfoList)
+        {
+            this->calleeUtf8SourceInfoList.Unroot(this->GetRecycler());
+        }
+    }
+
+    ScriptContext::~ScriptContext()
+    {
+        // Take etw rundown lock on this thread context. We are going to change/destroy this scriptContext.
+        AutoCriticalSection autocs(GetThreadContext()->GetEtwRundownCriticalSection());
+
+#if ENABLE_NATIVE_CODEGEN
+        if (m_domFastPathHelperMap != nullptr)
+        {
+            HeapDelete(m_domFastPathHelperMap);
+        }
+#endif
+
+        // TODO: Can we move this on Close()?
+        ClearHostScriptContext();
+
+        if (this->hasProtoOrStoreFieldInlineCache)
+        {
+            // TODO (PersistentInlineCaches): It really isn't necessary to clear inline caches in all script contexts.
+            // Since this script context is being destroyed, the inline cache arena will also go away and release its
+            // memory back to the page allocator.  Thus, we cannot leave this script context's inline caches on the
+            // thread context's invalidation lists.  However, it should suffice to remove this script context's caches
+            // without touching other script contexts' caches.  We could call some form of RemoveInlineCachesFromInvalidationLists()
+            // on the inline cache allocator, which would walk all inline caches and zap values pointed to by strongRef.
+
+            // clear out all inline caches to remove our proto inline caches from the thread context
+            threadContext->ClearInlineCaches();
+
+            ClearInlineCaches();
+            Assert(!this->hasProtoOrStoreFieldInlineCache);
+        }
+
+        if (this->hasIsInstInlineCache)
+        {
+            // clear out all inline caches to remove our proto inline caches from the thread context
+            threadContext->ClearIsInstInlineCaches();
+            ClearIsInstInlineCaches();
+            Assert(!this->hasIsInstInlineCache);
+        }
+
+        // Only call RemoveFromPendingClose if we are in a pending close state.
+        if (isClosed && !isScriptContextActuallyClosed)
+        {
+            threadContext->RemoveFromPendingClose(this);
+        }
+
+        SetIsClosed();
+        bool closed = Close(true);
+
+        // JIT may access number allocator. Need to close the script context first,
+        // which will close the native code generator and abort any current job on this generator.
+        numberAllocator.Uninitialize();
+
+        ShutdownClearSourceLists();
+
+        if (regexStacks)
+        {
+            Adelete(RegexAllocator(), regexStacks);
+            regexStacks = nullptr;
+        }
+
+        if (javascriptLibrary != nullptr)
+        {
+            javascriptLibrary->scriptContext = nullptr;
+            javascriptLibrary = nullptr;
+            if (closed)
+            {
+                // if we just closed, we haven't unpin the object yet.
+                // We need to null out the script context in the global object first
+                // before we unpin the global object so that script context dtor doesn't get called twice
+
+#if ENABLE_NATIVE_CODEGEN
+                Assert(this->IsClosedNativeCodeGenerator());
+#endif
+                if (!GetThreadContext()->IsJSRT())
+                {
+                    this->recycler->RootRelease(globalObject);
+                }
+            }
+        }
+
+        // Normally the JavascriptLibraryBase will unregister the scriptContext from the threadContext.
+        // In cases where we don't finish initialization e.g. OOM, manually unregister the scriptContext.
+        if (this->IsRegistered())
+        {
+            threadContext->UnregisterScriptContext(this);
+        }
+
+#if ENABLE_BACKGROUND_PARSING
+        if (this->backgroundParser != nullptr)
+        {
+            BackgroundParser::Delete(this->backgroundParser);
+            this->backgroundParser = nullptr;
+        }
+#endif
+
+#if ENABLE_NATIVE_CODEGEN
+        if (this->nativeCodeGen != nullptr)
+        {
+            DeleteNativeCodeGenerator(this->nativeCodeGen);
+            nativeCodeGen = NULL;
+        }
+        if (jitFuncRangeCache != nullptr)
+        {
+            HeapDelete(jitFuncRangeCache);
+            jitFuncRangeCache = nullptr;
+        }
+#endif
+
+#if DYNAMIC_INTERPRETER_THUNK
+        if (this->interpreterThunkEmitter != nullptr)
+        {
+            HeapDelete(interpreterThunkEmitter);
+            this->interpreterThunkEmitter = NULL;
+        }
+#endif
+
+#ifdef ASMJS_PLAT
+        if (this->asmJsInterpreterThunkEmitter != nullptr)
+        {
+            HeapDelete(asmJsInterpreterThunkEmitter);
+            this->asmJsInterpreterThunkEmitter = nullptr;
+        }
+
+        if (this->asmJsCodeGenerator != nullptr)
+        {
+            HeapDelete(asmJsCodeGenerator);
+            this->asmJsCodeGenerator = NULL;
+        }
+#endif
+
+        // In case there is something added to the list between close and dtor, just reset the list again
+        this->weakReferenceDictionaryList.Reset();
+
+#if ENABLE_NATIVE_CODEGEN
+        if (m_remoteScriptContextAddr)
+        {
+            Assert(JITManager::GetJITManager()->IsOOPJITEnabled());
+            if (JITManager::GetJITManager()->CleanupScriptContext(&m_remoteScriptContextAddr) == S_OK)
+            {
+                Assert(m_remoteScriptContextAddr == nullptr);
+            }
+            m_remoteScriptContextAddr = nullptr;
+        }
+#endif
+
+        PERF_COUNTER_DEC(Basic, ScriptContext);
+    }
+
+    void ScriptContext::SetUrl(BSTR bstrUrl)
+    {
+        // Assumption: this method is never called multiple times
+        Assert(this->url != nullptr && wcslen(this->url) == 0);
+
+        charcount_t length = SysStringLen(bstrUrl) + 1; // Add 1 for the NULL.
+
+        char16* urlCopy = AnewArray(this->GeneralAllocator(), char16, length);
+        js_memcpy_s(urlCopy, (length - 1) * sizeof(char16), bstrUrl, (length - 1) * sizeof(char16));
+        urlCopy[length - 1] = _u('\0');
+
+        this->url = urlCopy;
+#ifdef LEAK_REPORT
+        if (Js::Configuration::Global.flags.IsEnabled(Js::LeakReportFlag))
+        {
+            this->urlRecord = LeakReport::LogUrl(urlCopy, this->globalObject);
+        }
+#endif
+    }
+
+    uint ScriptContext::GetNextSourceContextId()
+    {
+
+        Assert(this->Cache()->sourceContextInfoMap ||
+            this->Cache()->dynamicSourceContextInfoMap);
+
+        uint nextSourceContextId = 0;
+
+        if (this->Cache()->sourceContextInfoMap)
+        {
+            nextSourceContextId = this->Cache()->sourceContextInfoMap->Count();
+        }
+
+        if (this->Cache()->dynamicSourceContextInfoMap)
+        {
+            nextSourceContextId += this->Cache()->dynamicSourceContextInfoMap->Count();
+        }
+
+        return nextSourceContextId + 1;
+    }
+
+    // Do most of the Close() work except the final release which could delete the scriptContext.
+    void ScriptContext::InternalClose()
+    {
+        isScriptContextActuallyClosed = true;
+
+        PERF_COUNTER_DEC(Basic, ScriptContextActive);
+
+#if DBG_DUMP
+        if (Js::Configuration::Global.flags.TraceWin8Allocations)
+        {
+            Output::Print(_u("MemoryTrace: ScriptContext Close\n"));
+            Output::Flush();
+        }
+#endif
+        JS_ETW_INTERNAL(EventWriteJSCRIPT_HOST_SCRIPT_CONTEXT_CLOSE(this));
+
+#if ENABLE_TTD
+        if(this->TTDWellKnownInfo != nullptr)
+        {
+            TT_HEAP_DELETE(TTD::RuntimeContextInfo, this->TTDWellKnownInfo);
+            this->TTDWellKnownInfo = nullptr;
+        }
+
+        if(this->TTDContextInfo != nullptr)
+        {
+            TT_HEAP_DELETE(TTD::ScriptContextTTD, this->TTDContextInfo);
+            this->TTDContextInfo = nullptr;
+        }
+#endif
+
+#if ENABLE_NATIVE_CODEGEN
+        if (nativeCodeGen != nullptr)
+        {
+            Assert(!isInitialized || this->globalObject != nullptr);
+            CloseNativeCodeGenerator(this->nativeCodeGen);
+        }
+#endif
+
+        if (this->sourceList)
+        {
+            bool hasFunctions = false;
+            this->sourceList->MapUntil([&hasFunctions](int, RecyclerWeakReference<Utf8SourceInfo>* sourceInfoWeakRef) -> bool
+            {
+                Utf8SourceInfo* sourceInfo = sourceInfoWeakRef->Get();
+                if (sourceInfo)
+                {
+                    hasFunctions = sourceInfo->HasFunctions();
+                }
+
+                return hasFunctions;
+            });
+
+            if (hasFunctions)
+            {
+                // We still need to walk through all the function bodies and call cleanup
+                // because otherwise ETW events might not get fired if a GC doesn't happen
+                // and the thread context isn't shut down cleanly (process detach case)
+                this->MapFunction([this](Js::FunctionBody* functionBody) {
+                    Assert(functionBody->GetScriptContext() == nullptr || functionBody->GetScriptContext() == this);
+                    functionBody->Cleanup(/* isScriptContextClosing */ true);
+                });
+            }
+        }
+
+        this->GetThreadContext()->SubSourceSize(this->GetSourceSize());
+
+#if DYNAMIC_INTERPRETER_THUNK
+        if (this->interpreterThunkEmitter != nullptr)
+        {
+            this->interpreterThunkEmitter->Close();
+        }
+#endif
+
+#ifdef ASMJS_PLAT
+        if (this->asmJsInterpreterThunkEmitter != nullptr)
+        {
+            this->asmJsInterpreterThunkEmitter->Close();
+        }
+#endif
+
+#ifdef ENABLE_SCRIPT_PROFILING
+        // Stop profiling if present
+        DeRegisterProfileProbe(S_OK, nullptr);
+#endif
+
+        this->EnsureClearDebugDocument();
+        if (this->debugContext != nullptr)
+        {
+            if(this->debugContext->GetProbeContainer())
+            {
+                this->debugContext->GetProbeContainer()->UninstallInlineBreakpointProbe(NULL);
+                this->debugContext->GetProbeContainer()->UninstallDebuggerScriptOptionCallback();
+            }
+
+            // Guard the closing and deleting of DebugContext as in meantime PDM might
+            // call OnBreakFlagChange
+            AutoCriticalSection autoDebugContextCloseCS(&debugContextCloseCS);
+            DebugContext* tempDebugContext = this->debugContext;
+            this->debugContext = nullptr;
+            tempDebugContext->Close();
+            HeapDelete(tempDebugContext);
+        }
+
+        if (this->diagnosticArena != nullptr)
+        {
+            HeapDelete(this->diagnosticArena);
+            this->diagnosticArena = nullptr;
+        }
+
+        // Need to print this out before the native code gen is deleted
+        // which will delete the codegenProfiler
+
+#ifdef PROFILE_EXEC
+        if (Js::Configuration::Global.flags.IsEnabled(Js::ProfileFlag))
+        {
+            if (isProfilerCreated)
+            {
+                this->ProfilePrint();
+            }
+
+            if (profiler != nullptr)
+            {
+                profiler->Release();
+                profiler = nullptr;
+            }
+        }
+#endif
+
+
+#if ENABLE_PROFILE_INFO
+        // Release this only after native code gen is shut down, as there may be
+        // profile info allocated from the SourceDynamicProfileManager arena.
+        // The first condition might not be true if the dynamic functions have already been freed by the time
+        // ScriptContext closes
+        if (referencesSharedDynamicSourceContextInfo)
+        {
+            // For the host provided dynamic code, we may not have added any dynamic context to the dynamicSourceContextInfoMap
+            Assert(this->GetDynamicSourceContextInfoMap() != nullptr);
+            this->GetThreadContext()->ReleaseSourceDynamicProfileManagers(this->GetUrl());
+        }
+#endif
+
+        RECYCLER_PERF_COUNTER_SUB(BindReference, bindReferenceCount);
+
+        if (this->interpreterArena)
+        {
+            ReleaseInterpreterArena();
+            interpreterArena = nullptr;
+        }
+
+        if (this->guestArena)
+        {
+            ReleaseGuestArena();
+            guestArena = nullptr;
+        }
+
+        builtInLibraryFunctions = nullptr;
+
+        pActiveScriptDirect = nullptr;
+
+        isWeakReferenceDictionaryListCleared = true;
+        this->weakReferenceDictionaryList.Clear(this->GeneralAllocator());
+
+        if (registeredPrototypeChainEnsuredToHaveOnlyWritableDataPropertiesScriptContext != nullptr)
+        {
+            // UnregisterPrototypeChainEnsuredToHaveOnlyWritableDataPropertiesScriptContext may throw, set up the correct state first
+            ScriptContext ** registeredScriptContext = registeredPrototypeChainEnsuredToHaveOnlyWritableDataPropertiesScriptContext;
+            ClearPrototypeChainEnsuredToHaveOnlyWritableDataPropertiesCaches();
+            Assert(registeredPrototypeChainEnsuredToHaveOnlyWritableDataPropertiesScriptContext == nullptr);
+            threadContext->UnregisterPrototypeChainEnsuredToHaveOnlyWritableDataPropertiesScriptContext(registeredScriptContext);
+        }
+
+        threadContext->ReleaseDebugManager();
+
+        // This can be null if the script context initialization threw
+        // and InternalClose gets called in the destructor code path
+        if (javascriptLibrary != nullptr)
+        {
+            javascriptLibrary->CleanupForClose();
+            javascriptLibrary->Uninitialize();
+
+            this->ClearScriptContextCaches();
+        }
+    }
+
+    bool ScriptContext::Close(bool inDestructor)
+    {
+        if (isScriptContextActuallyClosed)
+            return false;
+
+        // Limit the lock scope. We require the same lock in ~ScriptContext(), which may be called next.
+        {
+            // Take etw rundown lock on this thread context. We are going to change this scriptContext.
+            AutoCriticalSection autocs(GetThreadContext()->GetEtwRundownCriticalSection());
+            InternalClose();
+        }
+
+        if (!inDestructor && globalObject != nullptr)
+        {
+            //A side effect of releasing globalObject that this script context could be deleted, so the release call here
+            //must be the last thing in close.
+#if ENABLE_NATIVE_CODEGEN
+            Assert(this->IsClosedNativeCodeGenerator());
+#endif
+            if (!GetThreadContext()->IsJSRT())
+            {
+                GetRecycler()->RootRelease(globalObject);
+            }
+            globalObject = nullptr;
+        }
+
+        // A script context closing is a signal to the thread context that it
+        // needs to do an idle GC independent of what the heuristics are
+        this->threadContext->SetForceOneIdleCollection();
+
+        return true;
+    }
+
+    PropertyString* ScriptContext::GetPropertyString2(char16 ch1, char16 ch2)
+    {
+        if (ch1 < '0' || ch1 > 'z' || ch2 < '0' || ch2 > 'z')
+        {
+            return NULL;
+        }
+        const uint i = PropertyStringMap::PStrMapIndex(ch1);
+        if (propertyStrings[i] == NULL)
+        {
+            return NULL;
+        }
+        const uint j = PropertyStringMap::PStrMapIndex(ch2);
+        return propertyStrings[i]->strLen2[j];
+    }
+
+    void ScriptContext::FindPropertyRecord(JavascriptString *pstName, PropertyRecord const ** propertyRecord)
+    {
+        threadContext->FindPropertyRecord(pstName, propertyRecord);
+    }
+
+    void ScriptContext::FindPropertyRecord(__in LPCWSTR propertyName, __in int propertyNameLength, PropertyRecord const ** propertyRecord)
+    {
+        threadContext->FindPropertyRecord(propertyName, propertyNameLength, propertyRecord);
+    }
+
+    JsUtil::List<const RecyclerWeakReference<Js::PropertyRecord const>*>* ScriptContext::FindPropertyIdNoCase(__in LPCWSTR propertyName, __in int propertyNameLength)
+    {
+        return threadContext->FindPropertyIdNoCase(this, propertyName, propertyNameLength);
+    }
+
+    PropertyId ScriptContext::GetOrAddPropertyIdTracked(JsUtil::CharacterBuffer<WCHAR> const& propName)
+    {
+        Js::PropertyRecord const * propertyRecord;
+        threadContext->GetOrAddPropertyId(propName, &propertyRecord);
+
+        this->TrackPid(propertyRecord);
+
+        return propertyRecord->GetPropertyId();
+    }
+
+    void ScriptContext::GetOrAddPropertyRecord(JsUtil::CharacterBuffer<WCHAR> const& propertyName, PropertyRecord const ** propertyRecord)
+    {
+        threadContext->GetOrAddPropertyId(propertyName, propertyRecord);
+    }
+
+    PropertyId ScriptContext::GetOrAddPropertyIdTracked(__in_ecount(propertyNameLength) LPCWSTR propertyName, __in int propertyNameLength)
+    {
+        Js::PropertyRecord const * propertyRecord;
+        threadContext->GetOrAddPropertyId(propertyName, propertyNameLength, &propertyRecord);
+        if (propertyNameLength == 2)
+        {
+            CachePropertyString2(propertyRecord);
+        }
+        this->TrackPid(propertyRecord);
+
+        return propertyRecord->GetPropertyId();
+    }
+
+    void ScriptContext::GetOrAddPropertyRecord(__in_ecount(propertyNameLength) LPCWSTR propertyName, __in int propertyNameLength, PropertyRecord const ** propertyRecord)
+    {
+        threadContext->GetOrAddPropertyId(propertyName, propertyNameLength, propertyRecord);
+        if (propertyNameLength == 2)
+        {
+            CachePropertyString2(*propertyRecord);
+        }
+    }
+
+    BOOL ScriptContext::IsNumericPropertyId(PropertyId propertyId, uint32* value)
+    {
+        BOOL isNumericPropertyId = threadContext->IsNumericPropertyId(propertyId, value);
+
+#if DEBUG
+        PropertyRecord const * name = this->GetPropertyName(propertyId);
+
+        if (name != nullptr)
+        {
+            // Symbol properties are not numeric - description should not be used.
+            if (name->IsSymbol())
+            {
+                return false;
+            }
+
+            uint32 index;
+            BOOL isIndex = JavascriptArray::GetIndex(name->GetBuffer(), &index);
+            if (isNumericPropertyId != isIndex)
+            {
+                // WOOB 1137798: JavascriptArray::GetIndex does not handle embedded NULLs. So if we have a property
+                // name "1234\0", JavascriptArray::GetIndex would incorrectly accepts it as an array index property
+                // name.
+                Assert((size_t)(name->GetLength()) != wcslen(name->GetBuffer()));
+            }
+            else if (isNumericPropertyId)
+            {
+                Assert((uint32)*value == index);
+            }
+        }
+#endif
+
+        return isNumericPropertyId;
+    }
+
+    void ScriptContext::RegisterWeakReferenceDictionary(JsUtil::IWeakReferenceDictionary* weakReferenceDictionary)
+    {
+        this->weakReferenceDictionaryList.Prepend(this->GeneralAllocator(), weakReferenceDictionary);
+    }
+
+    RecyclableObject *ScriptContext::GetMissingPropertyResult()
+    {
+        return GetLibrary()->GetUndefined();
+    }
+
+    RecyclableObject *ScriptContext::GetMissingItemResult()
+    {
+        return GetLibrary()->GetUndefined();
+    }
+
+    SRCINFO *ScriptContext::AddHostSrcInfo(SRCINFO const *pSrcInfo)
+    {
+        Assert(pSrcInfo != nullptr);
+
+        return RecyclerNewZ(this->GetRecycler(), SRCINFO, *pSrcInfo);
+    }
+
+#ifdef PROFILE_TYPES
+    void ScriptContext::ProfileTypes()
+    {
+        Output::Print(_u("===============================================================================\n"));
+        Output::Print(_u("Types Profile %s\n"), this->url);
+        Output::Print(_u("-------------------------------------------------------------------------------\n"));
+        Output::Print(_u("Dynamic Type Conversions:\n"));
+        Output::Print(_u("    Null to Simple                 %8d\n"), convertNullToSimpleCount);
+        Output::Print(_u("    Deferred to SimpleMap          %8d\n"), convertDeferredToSimpleDictionaryCount);
+        Output::Print(_u("    Simple to Map                  %8d\n"), convertSimpleToDictionaryCount);
+        Output::Print(_u("    Simple to SimpleMap            %8d\n"), convertSimpleToSimpleDictionaryCount);
+        Output::Print(_u("    Path to SimpleMap (set)        %8d\n"), convertPathToDictionaryCount1);
+        Output::Print(_u("    Path to SimpleMap (delete)     %8d\n"), convertPathToDictionaryCount2);
+        Output::Print(_u("    Path to SimpleMap (attribute)  %8d\n"), convertPathToDictionaryCount3);
+        Output::Print(_u("    Path to SimpleMap              %8d\n"), convertPathToSimpleDictionaryCount);
+        Output::Print(_u("    SimplePath to Path             %8d\n"), convertSimplePathToPathCount);
+        Output::Print(_u("    Shared SimpleMap to non-shared %8d\n"), convertSimpleSharedDictionaryToNonSharedCount);
+        Output::Print(_u("    Deferred to Map                %8d\n"), convertDeferredToDictionaryCount);
+        Output::Print(_u("    Path to Map (accessor)         %8d\n"), convertPathToDictionaryCount4);
+        Output::Print(_u("    SimpleMap to Map               %8d\n"), convertSimpleDictionaryToDictionaryCount);
+        Output::Print(_u("    Path Cache Hits                %8d\n"), cacheCount);
+        Output::Print(_u("    Path Branches                  %8d\n"), branchCount);
+        Output::Print(_u("    Path Promotions                %8d\n"), promoteCount);
+        Output::Print(_u("    Path Length (max)              %8d\n"), maxPathLength);
+        Output::Print(_u("    SimplePathTypeHandlers         %8d\n"), simplePathTypeHandlerCount);
+        Output::Print(_u("    PathTypeHandlers               %8d\n"), pathTypeHandlerCount);
+        Output::Print(_u("\n"));
+        Output::Print(_u("Type Statistics:                   %8s   %8s\n"), _u("Types"), _u("Instances"));
+        Output::Print(_u("    Undefined                      %8d   %8d\n"), typeCount[TypeIds_Undefined], instanceCount[TypeIds_Undefined]);
+        Output::Print(_u("    Null                           %8d   %8d\n"), typeCount[TypeIds_Null], instanceCount[TypeIds_Null]);
+        Output::Print(_u("    Boolean                        %8d   %8d\n"), typeCount[TypeIds_Boolean], instanceCount[TypeIds_Boolean]);
+        Output::Print(_u("    Integer                        %8d   %8d\n"), typeCount[TypeIds_Integer], instanceCount[TypeIds_Integer]);
+        Output::Print(_u("    Number                         %8d   %8d\n"), typeCount[TypeIds_Number], instanceCount[TypeIds_Number]);
+        Output::Print(_u("    String                         %8d   %8d\n"), typeCount[TypeIds_String], instanceCount[TypeIds_String]);
+        Output::Print(_u("    Object                         %8d   %8d\n"), typeCount[TypeIds_Object], instanceCount[TypeIds_Object]);
+        Output::Print(_u("    Function                       %8d   %8d\n"), typeCount[TypeIds_Function], instanceCount[TypeIds_Function]);
+        Output::Print(_u("    Array                          %8d   %8d\n"), typeCount[TypeIds_Array], instanceCount[TypeIds_Array]);
+        Output::Print(_u("    Date                           %8d   %8d\n"), typeCount[TypeIds_Date], instanceCount[TypeIds_Date] + instanceCount[TypeIds_WinRTDate]);
+        Output::Print(_u("    Symbol                         %8d   %8d\n"), typeCount[TypeIds_Symbol], instanceCount[TypeIds_Symbol]);
+        Output::Print(_u("    RegEx                          %8d   %8d\n"), typeCount[TypeIds_RegEx], instanceCount[TypeIds_RegEx]);
+        Output::Print(_u("    Error                          %8d   %8d\n"), typeCount[TypeIds_Error], instanceCount[TypeIds_Error]);
+        Output::Print(_u("    Proxy                          %8d   %8d\n"), typeCount[TypeIds_Proxy], instanceCount[TypeIds_Proxy]);
+        Output::Print(_u("    BooleanObject                  %8d   %8d\n"), typeCount[TypeIds_BooleanObject], instanceCount[TypeIds_BooleanObject]);
+        Output::Print(_u("    NumberObject                   %8d   %8d\n"), typeCount[TypeIds_NumberObject], instanceCount[TypeIds_NumberObject]);
+        Output::Print(_u("    StringObject                   %8d   %8d\n"), typeCount[TypeIds_StringObject], instanceCount[TypeIds_StringObject]);
+        Output::Print(_u("    SymbolObject                   %8d   %8d\n"), typeCount[TypeIds_SymbolObject], instanceCount[TypeIds_SymbolObject]);
+        Output::Print(_u("    GlobalObject                   %8d   %8d\n"), typeCount[TypeIds_GlobalObject], instanceCount[TypeIds_GlobalObject]);
+        Output::Print(_u("    Enumerator                     %8d   %8d\n"), typeCount[TypeIds_Enumerator], instanceCount[TypeIds_Enumerator]);
+        Output::Print(_u("    Int8Array                      %8d   %8d\n"), typeCount[TypeIds_Int8Array], instanceCount[TypeIds_Int8Array]);
+        Output::Print(_u("    Uint8Array                     %8d   %8d\n"), typeCount[TypeIds_Uint8Array], instanceCount[TypeIds_Uint8Array]);
+        Output::Print(_u("    Uint8ClampedArray              %8d   %8d\n"), typeCount[TypeIds_Uint8ClampedArray], instanceCount[TypeIds_Uint8ClampedArray]);
+        Output::Print(_u("    Int16Array                     %8d   %8d\n"), typeCount[TypeIds_Int16Array], instanceCount[TypeIds_Int16Array]);
+        Output::Print(_u("    Int16Array                     %8d   %8d\n"), typeCount[TypeIds_Uint16Array], instanceCount[TypeIds_Uint16Array]);
+        Output::Print(_u("    Int32Array                     %8d   %8d\n"), typeCount[TypeIds_Int32Array], instanceCount[TypeIds_Int32Array]);
+        Output::Print(_u("    Uint32Array                    %8d   %8d\n"), typeCount[TypeIds_Uint32Array], instanceCount[TypeIds_Uint32Array]);
+        Output::Print(_u("    Float32Array                   %8d   %8d\n"), typeCount[TypeIds_Float32Array], instanceCount[TypeIds_Float32Array]);
+        Output::Print(_u("    Float64Array                   %8d   %8d\n"), typeCount[TypeIds_Float64Array], instanceCount[TypeIds_Float64Array]);
+        Output::Print(_u("    DataView                       %8d   %8d\n"), typeCount[TypeIds_DataView], instanceCount[TypeIds_DataView]);
+        Output::Print(_u("    ModuleRoot                     %8d   %8d\n"), typeCount[TypeIds_ModuleRoot], instanceCount[TypeIds_ModuleRoot]);
+        Output::Print(_u("    HostObject                     %8d   %8d\n"), typeCount[TypeIds_HostObject], instanceCount[TypeIds_HostObject]);
+        Output::Print(_u("    VariantDate                    %8d   %8d\n"), typeCount[TypeIds_VariantDate], instanceCount[TypeIds_VariantDate]);
+        Output::Print(_u("    HostDispatch                   %8d   %8d\n"), typeCount[TypeIds_HostDispatch], instanceCount[TypeIds_HostDispatch]);
+        Output::Print(_u("    Arguments                      %8d   %8d\n"), typeCount[TypeIds_Arguments], instanceCount[TypeIds_Arguments]);
+        Output::Print(_u("    ActivationObject               %8d   %8d\n"), typeCount[TypeIds_ActivationObject], instanceCount[TypeIds_ActivationObject]);
+        Output::Print(_u("    Map                            %8d   %8d\n"), typeCount[TypeIds_Map], instanceCount[TypeIds_Map]);
+        Output::Print(_u("    Set                            %8d   %8d\n"), typeCount[TypeIds_Set], instanceCount[TypeIds_Set]);
+        Output::Print(_u("    WeakMap                        %8d   %8d\n"), typeCount[TypeIds_WeakMap], instanceCount[TypeIds_WeakMap]);
+        Output::Print(_u("    WeakSet                        %8d   %8d\n"), typeCount[TypeIds_WeakSet], instanceCount[TypeIds_WeakSet]);
+        Output::Print(_u("    ArrayIterator                  %8d   %8d\n"), typeCount[TypeIds_ArrayIterator], instanceCount[TypeIds_ArrayIterator]);
+        Output::Print(_u("    MapIterator                    %8d   %8d\n"), typeCount[TypeIds_MapIterator], instanceCount[TypeIds_MapIterator]);
+        Output::Print(_u("    SetIterator                    %8d   %8d\n"), typeCount[TypeIds_SetIterator], instanceCount[TypeIds_SetIterator]);
+        Output::Print(_u("    StringIterator                 %8d   %8d\n"), typeCount[TypeIds_StringIterator], instanceCount[TypeIds_StringIterator]);
+        Output::Print(_u("    Generator                      %8d   %8d\n"), typeCount[TypeIds_Generator], instanceCount[TypeIds_Generator]);
+#if !DBG
+        Output::Print(_u("    ** Instance statistics only available on debug builds...\n"));
+#endif
+        Output::Flush();
+    }
+#endif
+
+
+#ifdef PROFILE_OBJECT_LITERALS
+    void ScriptContext::ProfileObjectLiteral()
+    {
+        Output::Print(_u("===============================================================================\n"));
+        Output::Print(_u("    Object Lit Instances created.. %d\n"), objectLiteralInstanceCount);
+        Output::Print(_u("    Object Lit Path Types......... %d\n"), objectLiteralPathCount);
+        Output::Print(_u("    Object Lit Simple Map......... %d\n"), objectLiteralSimpleDictionaryCount);
+        Output::Print(_u("    Object Lit Max # of properties %d\n"), objectLiteralMaxLength);
+        Output::Print(_u("    Object Lit Promote count...... %d\n"), objectLiteralPromoteCount);
+        Output::Print(_u("    Object Lit Cache Hits......... %d\n"), objectLiteralCacheCount);
+        Output::Print(_u("    Object Lit Branch count....... %d\n"), objectLiteralBranchCount);
+
+        for (int i = 0; i < TypePath::MaxPathTypeHandlerLength; i++)
+        {
+            if (objectLiteralCount[i] != 0)
+            {
+                Output::Print(_u("    Object Lit properties [ %2d] .. %d\n"), i, objectLiteralCount[i]);
+            }
+        }
+
+        Output::Flush();
+    }
+#endif
+
+    //
+    // Regex helpers
+    //
+
+#if ENABLE_REGEX_CONFIG_OPTIONS
+    UnifiedRegex::RegexStatsDatabase* ScriptContext::GetRegexStatsDatabase()
+    {
+        if (regexStatsDatabase == 0)
+        {
+            ArenaAllocator* allocator = MiscAllocator();
+            regexStatsDatabase = Anew(allocator, UnifiedRegex::RegexStatsDatabase, allocator);
+        }
+        return regexStatsDatabase;
+    }
+
+    UnifiedRegex::DebugWriter* ScriptContext::GetRegexDebugWriter()
+    {
+        if (regexDebugWriter == 0)
+        {
+            ArenaAllocator* allocator = MiscAllocator();
+            regexDebugWriter = Anew(allocator, UnifiedRegex::DebugWriter);
+        }
+        return regexDebugWriter;
+    }
+#endif
+
+    void ScriptContext::RedeferFunctionBodies(ActiveFunctionSet *pActiveFuncs, uint inactiveThreshold)
+    {
+        Assert(!this->IsClosed());
+
+        if (!this->IsScriptContextInNonDebugMode())
+        {
+            return;
+        }
+
+        // For each active function, collect call counts, update inactive counts, and redefer if appropriate.
+        // In the redeferral case, we require 2 passes over the set of FunctionBody's.
+        // This is because a function inlined in a non-redeferred function cannot itself be redeferred.
+        // So we first need to close over the set of non-redeferrable functions, then go back and redefer
+        // the eligible candidates.
+
+        auto fn = [&](FunctionBody *functionBody) {
+            bool exec = functionBody->InterpretedSinceCallCountCollection();
+            functionBody->CollectInterpretedCounts();
+            functionBody->MapEntryPoints([&](int index, FunctionEntryPointInfo *entryPointInfo) {
+                if (!entryPointInfo->IsCleanedUp() && entryPointInfo->ExecutedSinceCallCountCollection())
+                {
+                    exec = true;
+                }
+                entryPointInfo->CollectCallCounts();
+            });
+            if (exec)
+            {
+                functionBody->SetInactiveCount(0);
+            }
+            else
+            {
+                functionBody->IncrInactiveCount(inactiveThreshold);
+            }
+
+            if (pActiveFuncs)
+            {
+                Assert(this->GetThreadContext()->DoRedeferFunctionBodies());
+                bool doRedefer = functionBody->DoRedeferFunction(inactiveThreshold);
+                if (!doRedefer)
+                {
+                    functionBody->UpdateActiveFunctionSet(pActiveFuncs, nullptr);
+                }
+            }
+        };
+
+        this->MapFunction(fn);
+
+        if (!pActiveFuncs)
+        {
+            return;
+        }
+
+        auto fnRedefer = [&](FunctionBody * functionBody) {
+            Assert(pActiveFuncs);
+            if (!functionBody->IsActiveFunction(pActiveFuncs))
+            {
+                Assert(functionBody->DoRedeferFunction(inactiveThreshold));
+                functionBody->RedeferFunction();
+            }
+            else
+            {
+                functionBody->ResetRedeferralAttributes();
+            }
+        };
+
+        this->MapFunction(fnRedefer);
+    }
+
+    bool ScriptContext::DoUndeferGlobalFunctions() const
+    {
+        return CONFIG_FLAG(DeferTopLevelTillFirstCall) && !AutoSystemInfo::Data.IsLowMemoryProcess();
+    }
+
+    RegexPatternMruMap* ScriptContext::GetDynamicRegexMap() const
+    {
+        Assert(!isScriptContextActuallyClosed);
+        Assert(Cache()->dynamicRegexMap);
+
+        return Cache()->dynamicRegexMap;
+    }
+
+    void ScriptContext::SetTrigramAlphabet(UnifiedRegex::TrigramAlphabet * trigramAlphabet)
+    {
+        this->trigramAlphabet = trigramAlphabet;
+    }
+
+    UnifiedRegex::RegexStacks *ScriptContext::RegexStacks()
+    {
+        UnifiedRegex::RegexStacks * stacks = regexStacks;
+        if (stacks)
+        {
+            return stacks;
+        }
+        return AllocRegexStacks();
+    }
+
+    UnifiedRegex::RegexStacks * ScriptContext::AllocRegexStacks()
+    {
+        Assert(this->regexStacks == nullptr);
+        UnifiedRegex::RegexStacks * stacks = Anew(RegexAllocator(), UnifiedRegex::RegexStacks, threadContext->GetPageAllocator());
+        this->regexStacks = stacks;
+        return stacks;
+    }
+
+    UnifiedRegex::RegexStacks *ScriptContext::SaveRegexStacks()
+    {
+        Assert(regexStacks);
+
+        const auto saved = regexStacks;
+        regexStacks = nullptr;
+        return saved;
+    }
+
+    void ScriptContext::RestoreRegexStacks(UnifiedRegex::RegexStacks *const stacks)
+    {
+        Assert(stacks);
+        Assert(stacks != regexStacks);
+
+        if (regexStacks)
+        {
+            Adelete(RegexAllocator(), regexStacks);
+        }
+        regexStacks = stacks;
+    }
+
+    Js::TempArenaAllocatorObject* ScriptContext::GetTemporaryAllocator(LPCWSTR name)
+    {
+        return this->threadContext->GetTemporaryAllocator(name);
+    }
+
+    void ScriptContext::ReleaseTemporaryAllocator(Js::TempArenaAllocatorObject* tempAllocator)
+    {
+        AssertMsg(tempAllocator != nullptr, "tempAllocator should not be null");
+
+        this->threadContext->ReleaseTemporaryAllocator(tempAllocator);
+    }
+
+    Js::TempGuestArenaAllocatorObject* ScriptContext::GetTemporaryGuestAllocator(LPCWSTR name)
+    {
+        return this->threadContext->GetTemporaryGuestAllocator(name);
+    }
+
+    void ScriptContext::ReleaseTemporaryGuestAllocator(Js::TempGuestArenaAllocatorObject* tempGuestAllocator)
+    {
+        AssertMsg(tempGuestAllocator != nullptr, "tempAllocator should not be null");
+
+        this->threadContext->ReleaseTemporaryGuestAllocator(tempGuestAllocator);
+    }
+
+    void ScriptContext::InitializeCache()
+    {
+
+#if ENABLE_PROFILE_INFO
+#if DBG_DUMP || defined(DYNAMIC_PROFILE_STORAGE) || defined(RUNTIME_DATA_COLLECTION)
+        if (DynamicProfileInfo::NeedProfileInfoList())
+        {
+            this->Cache()->profileInfoList = RecyclerNew(this->GetRecycler(), DynamicProfileInfoList);
+        }
+#endif
+#endif
+
+        this->Cache()->dynamicRegexMap =
+            RegexPatternMruMap::New(
+                recycler,
+                REGEX_CONFIG_FLAG(DynamicRegexMruListSize) <= 0 ? 16 : REGEX_CONFIG_FLAG(DynamicRegexMruListSize));
+
+        SourceContextInfo* sourceContextInfo = RecyclerNewStructZ(this->GetRecycler(), SourceContextInfo);
+        sourceContextInfo->dwHostSourceContext = Js::Constants::NoHostSourceContext;
+        sourceContextInfo->isHostDynamicDocument = false;
+        sourceContextInfo->sourceContextId = Js::Constants::NoSourceContext;
+        this->Cache()->noContextSourceContextInfo = sourceContextInfo;
+
+        SRCINFO* srcInfo = RecyclerNewStructZ(this->GetRecycler(), SRCINFO);
+        srcInfo->sourceContextInfo = this->Cache()->noContextSourceContextInfo;
+        srcInfo->moduleID = kmodGlobal;
+        this->Cache()->noContextGlobalSourceInfo = srcInfo;
+    }
+
+    void ScriptContext::InitializePreGlobal()
+    {
+        this->guestArena = this->GetRecycler()->CreateGuestArena(_u("Guest"), Throw::OutOfMemory);
+
+#if ENABLE_BACKGROUND_PARSING
+        if (PHASE_ON1(Js::ParallelParsePhase))
+        {
+            this->backgroundParser = BackgroundParser::New(this);
+        }
+#endif
+
+#if ENABLE_NATIVE_CODEGEN
+        // Create the native code gen before the profiler
+        this->nativeCodeGen = NewNativeCodeGenerator(this);
+        this->jitFuncRangeCache = HeapNew(JITPageAddrToFuncRangeCache);
+#endif
+
+#ifdef PROFILE_EXEC
+        this->CreateProfiler();
+#endif
+
+        this->operationStack = Anew(GeneralAllocator(), JsUtil::Stack<Var>, GeneralAllocator());
+
+        Tick::InitType();
+    }
+
+    void ScriptContext::Initialize()
+    {
+        SmartFPUControl defaultControl;
+
+        InitializePreGlobal();
+
+        InitializeGlobalObject();
+
+        InitializePostGlobal();
+    }
+
+    void ScriptContext::InitializePostGlobal()
+    {
+        this->GetDebugContext()->Initialize();
+
+        this->GetDebugContext()->GetProbeContainer()->Initialize(this);
+
+        isDebugContextInitialized = true;
+
+#if defined(_M_ARM32_OR_ARM64)
+        // We need to ensure that the above write to the isDebugContextInitialized is visible to the debugger thread.
+        MemoryBarrier();
+#endif
+
+        AssertMsg(this->CurrentThunk == DefaultEntryThunk, "Creating non default thunk while initializing");
+        AssertMsg(this->DeferredParsingThunk == DefaultDeferredParsingThunk, "Creating non default thunk while initializing");
+        AssertMsg(this->DeferredDeserializationThunk == DefaultDeferredDeserializeThunk, "Creating non default thunk while initializing");
+
+#ifdef FIELD_ACCESS_STATS
+        this->fieldAccessStatsByFunctionNumber = RecyclerNew(this->recycler, FieldAccessStatsByFunctionNumberMap, recycler);
+        BindReference(this->fieldAccessStatsByFunctionNumber);
+#endif
+
+        if (!sourceList)
+        {
+            AutoCriticalSection critSec(threadContext->GetEtwRundownCriticalSection());
+            sourceList.Root(RecyclerNew(this->GetRecycler(), SourceList, this->GetRecycler()), this->GetRecycler());
+        }
+
+#if DYNAMIC_INTERPRETER_THUNK
+        interpreterThunkEmitter = HeapNew(InterpreterThunkEmitter, this, SourceCodeAllocator(), this->GetThreadContext()->GetThunkPageAllocators());
+#endif
+
+#ifdef ASMJS_PLAT
+        asmJsInterpreterThunkEmitter = HeapNew(InterpreterThunkEmitter, this, SourceCodeAllocator(), this->GetThreadContext()->GetThunkPageAllocators(),
+            true);
+#endif
+
+        JS_ETW(EtwTrace::LogScriptContextLoadEvent(this));
+        JS_ETW_INTERNAL(EventWriteJSCRIPT_HOST_SCRIPT_CONTEXT_START(this));
+
+#ifdef PROFILE_EXEC
+        if (profiler != nullptr)
+        {
+            this->threadContext->GetRecycler()->SetProfiler(profiler->GetProfiler(), profiler->GetBackgroundRecyclerProfiler());
+        }
+#endif
+
+#if DBG
+        this->javascriptLibrary->DumpLibraryByteCode();
+
+        isInitialized = TRUE;
+#endif
+    }
+
+
+#ifdef ASMJS_PLAT
+    AsmJsCodeGenerator* ScriptContext::InitAsmJsCodeGenerator()
+    {
+        if( !asmJsCodeGenerator )
+        {
+            asmJsCodeGenerator = HeapNew( AsmJsCodeGenerator, this );
+        }
+        return asmJsCodeGenerator;
+    }
+#endif
+    void ScriptContext::MarkForClose()
+    {
+        if (IsClosed())
+        {
+            return;
+        }
+
+        SaveStartupProfileAndRelease(true);
+        SetIsClosed();
+
+#ifdef LEAK_REPORT
+        if (this->isRootTrackerScriptContext)
+        {
+            this->GetThreadContext()->ClearRootTrackerScriptContext(this);
+        }
+#endif
+
+        if (!threadContext->IsInScript())
+        {
+            Close(FALSE);
+        }
+        else
+        {
+            threadContext->AddToPendingScriptContextCloseList(this);
+        }
+    }
+
+    void ScriptContext::SetIsClosed()
+    {
+        if (!this->isClosed)
+        {
+            this->isClosed = true;
+
+            if (this->javascriptLibrary)
+            {
+                JS_ETW(EtwTrace::LogSourceUnloadEvents(this));
+
+#if ENABLE_PROFILE_INFO
+#if DBG_DUMP
+                DynamicProfileInfo::DumpScriptContext(this);
+#endif
+#ifdef RUNTIME_DATA_COLLECTION
+                DynamicProfileInfo::DumpScriptContextToFile(this);
+#endif
+#endif
+
+#if ENABLE_PROFILE_INFO
+#ifdef DYNAMIC_PROFILE_STORAGE
+                HRESULT hr = S_OK;
+                BEGIN_TRANSLATE_OOM_TO_HRESULT_NESTED
+                {
+                    DynamicProfileInfo::Save(this);
+                }
+                END_TRANSLATE_OOM_TO_HRESULT(hr);
+
+                if (this->Cache()->sourceContextInfoMap)
+                {
+                    this->Cache()->sourceContextInfoMap->Map([&](DWORD_PTR dwHostSourceContext, SourceContextInfo * sourceContextInfo)
+                    {
+                        if (sourceContextInfo->sourceDynamicProfileManager)
+                        {
+                            sourceContextInfo->sourceDynamicProfileManager->ClearSavingData();
+                        }
+                    });
+                }
+#endif
+
+#if DBG_DUMP || defined(DYNAMIC_PROFILE_STORAGE) || defined(RUNTIME_DATA_COLLECTION)
+                this->ClearDynamicProfileList();
+#endif
+#endif
+            }
+
+#if ENABLE_NATIVE_CODEGEN
+            if (m_remoteScriptContextAddr)
+            {
+                JITManager::GetJITManager()->CloseScriptContext(m_remoteScriptContextAddr);
+            }
+#endif
+            this->PrintStats();
+        }
+    }
+
+    void ScriptContext::InitializeGlobalObject()
+    {
+        GlobalObject * localGlobalObject = GlobalObject::New(this);
+        GetRecycler()->RootAddRef(localGlobalObject);
+
+        // Assigned the global Object after we have successfully AddRef (in case of OOM)
+        globalObject = localGlobalObject;
+        globalObject->Initialize(this);
+
+        this->GetThreadContext()->RegisterScriptContext(this);
+    }
+
+    ArenaAllocator* ScriptContext::AllocatorForDiagnostics()
+    {
+        if (this->diagnosticArena == nullptr)
+        {
+            this->diagnosticArena = HeapNew(ArenaAllocator, _u("Diagnostic"), this->GetThreadContext()->GetDebugManager()->GetDiagnosticPageAllocator(), Throw::OutOfMemory);
+        }
+        Assert(this->diagnosticArena != nullptr);
+        return this->diagnosticArena;
+    }
+
+    void ScriptContext::PushObject(Var object)
+    {
+        operationStack->Push(object);
+    }
+
+    Var ScriptContext::PopObject()
+    {
+        return operationStack->Pop();
+    }
+
+    BOOL ScriptContext::CheckObject(Var object)
+    {
+        return operationStack->Contains(object);
+    }
+
+    void ScriptContext::SetHostScriptContext(HostScriptContext *  hostScriptContext)
+    {
+        Assert(this->hostScriptContext == nullptr);
+        this->hostScriptContext = hostScriptContext;
+#ifdef PROFILE_EXEC
+        this->ensureParentInfo = true;
+#endif
+    }
+
+    //
+    // Enables chakradiag to get the HaltCallBack pointer that is implemented by
+    // the ScriptEngine.
+    //
+    void ScriptContext::SetScriptEngineHaltCallback(HaltCallback* scriptEngine)
+    {
+        Assert(this->scriptEngineHaltCallback == NULL);
+        Assert(scriptEngine != NULL);
+        this->scriptEngineHaltCallback = scriptEngine;
+    }
+
+    void ScriptContext::ClearHostScriptContext()
+    {
+        if (this->hostScriptContext != nullptr)
+        {
+            this->hostScriptContext->Delete();
+#ifdef PROFILE_EXEC
+            this->ensureParentInfo = false;
+#endif
+        }
+    }
+
+    IActiveScriptProfilerHeapEnum* ScriptContext::GetHeapEnum()
+    {
+        Assert(this->GetThreadContext());
+        return this->GetThreadContext()->GetHeapEnum();
+    }
+
+    void ScriptContext::SetHeapEnum(IActiveScriptProfilerHeapEnum* newHeapEnum)
+    {
+        Assert(this->GetThreadContext());
+        this->GetThreadContext()->SetHeapEnum(newHeapEnum);
+    }
+
+    void ScriptContext::ClearHeapEnum()
+    {
+        Assert(this->GetThreadContext());
+        this->GetThreadContext()->ClearHeapEnum();
+    }
+
+    BOOL ScriptContext::VerifyAlive(BOOL isJSFunction, ScriptContext* requestScriptContext)
+    {
+        if (isClosed)
+        {
+            if (!requestScriptContext)
+            {
+                requestScriptContext = this;
+            }
+
+#if ENABLE_PROFILE_INFO
+            if (!GetThreadContext()->RecordImplicitException())
+            {
+                return FALSE;
+            }
+#endif
+            if (isJSFunction)
+            {
+                Js::JavascriptError::MapAndThrowError(requestScriptContext, JSERR_CantExecute);
+            }
+            else
+            {
+                Js::JavascriptError::MapAndThrowError(requestScriptContext, E_ACCESSDENIED);
+            }
+        }
+        return TRUE;
+    }
+
+    void ScriptContext::VerifyAliveWithHostContext(BOOL isJSFunction, HostScriptContext* requestHostScriptContext)
+    {
+        if (requestHostScriptContext)
+        {
+            VerifyAlive(isJSFunction, requestHostScriptContext->GetScriptContext());
+        }
+        else
+        {
+            Assert(GetThreadContext()->IsJSRT() || !GetHostScriptContext()->HasCaller());
+            VerifyAlive(isJSFunction, NULL);
+        }
+    }
+
+
+    PropertyRecord const * ScriptContext::GetPropertyName(PropertyId propertyId)
+    {
+        return threadContext->GetPropertyName(propertyId);
+    }
+
+    PropertyRecord const * ScriptContext::GetPropertyNameLocked(PropertyId propertyId)
+    {
+        return threadContext->GetPropertyNameLocked(propertyId);
+    }
+
+    void ScriptContext::InitPropertyStringMap(int i)
+    {
+        propertyStrings[i] = AnewStruct(GeneralAllocator(), PropertyStringMap);
+        memset(propertyStrings[i]->strLen2, 0, sizeof(PropertyString*)* 80);
+    }
+
+    void ScriptContext::TrackPid(const PropertyRecord* propertyRecord)
+    {
+        if (IsBuiltInPropertyId(propertyRecord->GetPropertyId()) || propertyRecord->IsBound())
+        {
+            return;
+        }
+
+        if (-1 != this->GetLibrary()->EnsureReferencedPropertyRecordList()->AddNew(propertyRecord))
+        {
+            RECYCLER_PERF_COUNTER_INC(PropertyRecordBindReference);
+        }
+    }
+    void ScriptContext::TrackPid(PropertyId propertyId)
+    {
+        if (IsBuiltInPropertyId(propertyId))
+        {
+            return;
+        }
+        const PropertyRecord* propertyRecord = this->GetPropertyName(propertyId);
+        Assert(propertyRecord != nullptr);
+        this->TrackPid(propertyRecord);
+    }
+
+    bool ScriptContext::IsTrackedPropertyId(Js::PropertyId propertyId)
+    {
+        if (IsBuiltInPropertyId(propertyId))
+        {
+            return true;
+        }
+        const PropertyRecord* propertyRecord = this->GetPropertyName(propertyId);
+        Assert(propertyRecord != nullptr);
+        if (propertyRecord->IsBound())
+        {
+            return true;
+        }
+        JavascriptLibrary::ReferencedPropertyRecordHashSet * referencedPropertyRecords
+            = this->GetLibrary()->GetReferencedPropertyRecordList();
+        return referencedPropertyRecords && referencedPropertyRecords->Contains(propertyRecord);
+    }
+    PropertyString* ScriptContext::AddPropertyString2(const Js::PropertyRecord* propString)
+    {
+        const char16* buf = propString->GetBuffer();
+        const uint i = PropertyStringMap::PStrMapIndex(buf[0]);
+        if (propertyStrings[i] == NULL)
+        {
+            InitPropertyStringMap(i);
+        }
+        const uint j = PropertyStringMap::PStrMapIndex(buf[1]);
+        if (propertyStrings[i]->strLen2[j] == NULL && !isClosed)
+        {
+            propertyStrings[i]->strLen2[j] = GetLibrary()->CreatePropertyString(propString, this->GeneralAllocator());
+            this->TrackPid(propString);
+        }
+        return propertyStrings[i]->strLen2[j];
+    }
+
+    PropertyString* ScriptContext::CachePropertyString2(const PropertyRecord* propString)
+    {
+        Assert(propString->GetLength() == 2);
+        const char16* propertyName = propString->GetBuffer();
+        if ((propertyName[0] <= 'z') && (propertyName[1] <= 'z') && (propertyName[0] >= '0') && (propertyName[1] >= '0') && ((propertyName[0] > '9') || (propertyName[1] > '9')))
+        {
+            return AddPropertyString2(propString);
+        }
+        return NULL;
+    }
+
+    PropertyString* ScriptContext::TryGetPropertyString(PropertyId propertyId)
+    {
+        PropertyStringCacheMap* propertyStringMap = this->GetLibrary()->EnsurePropertyStringMap();
+
+        RecyclerWeakReference<PropertyString>* stringReference;
+        if (propertyStringMap->TryGetValue(propertyId, &stringReference))
+        {
+            PropertyString *string = stringReference->Get();
+            if (string != nullptr)
+            {
+                return string;
+            }
+        }
+
+        return nullptr;
+    }
+
+    PropertyString* ScriptContext::GetPropertyString(PropertyId propertyId)
+    {
+        PropertyString *string = TryGetPropertyString(propertyId);
+        if (string != nullptr)
+        {
+            return string;
+        }
+
+        PropertyStringCacheMap* propertyStringMap = this->GetLibrary()->EnsurePropertyStringMap();
+
+        const Js::PropertyRecord* propertyName = this->GetPropertyName(propertyId);
+        string = this->GetLibrary()->CreatePropertyString(propertyName);
+        propertyStringMap->Item(propertyId, recycler->CreateWeakReferenceHandle(string));
+
+        return string;
+    }
+
+    void ScriptContext::InvalidatePropertyStringCache(PropertyId propertyId, Type* type)
+    {
+        Assert(!isFinalized);
+        PropertyStringCacheMap* propertyStringMap = this->javascriptLibrary->GetPropertyStringMap();
+        if (propertyStringMap != nullptr)
+        {
+            PropertyString *string = nullptr;
+            RecyclerWeakReference<PropertyString>* stringReference;
+            if (propertyStringMap->TryGetValue(propertyId, &stringReference))
+            {
+                string = stringReference->Get();
+            }
+            if (string)
+            {
+                PropertyCache const* cache = string->GetPropertyCache();
+                if (cache->type == type)
+                {
+                    string->ClearPropertyCache();
+                }
+            }
+        }
+    }
+
+    void ScriptContext::CleanupWeakReferenceDictionaries()
+    {
+        if (!isWeakReferenceDictionaryListCleared)
+        {
+            SListBase<JsUtil::IWeakReferenceDictionary*>::Iterator iter(&this->weakReferenceDictionaryList);
+
+            while (iter.Next())
+            {
+                JsUtil::IWeakReferenceDictionary* weakReferenceDictionary = iter.Data();
+
+                weakReferenceDictionary->Cleanup();
+            }
+        }
+    }
+
+    JavascriptString* ScriptContext::GetIntegerString(Var aValue)
+    {
+        return this->GetIntegerString(TaggedInt::ToInt32(aValue));
+    }
+
+    JavascriptString* ScriptContext::GetIntegerString(uint value)
+    {
+        if (value <= INT_MAX)
+        {
+            return this->GetIntegerString((int)value);
+        }
+        return TaggedInt::ToString(value, this);
+    }
+
+    JavascriptString* ScriptContext::GetIntegerString(int value)
+    {
+        // Optimize for 0-9
+        if (0 <= value && value <= 9)
+        {
+            return GetLibrary()->GetCharStringCache().GetStringForCharA('0' + static_cast<char>(value));
+        }
+
+        JavascriptString *string;
+
+        if (!this->integerStringMap.TryGetValue(value, &string))
+        {
+            // Add the string to hash table cache
+            // Don't add if table is getting too full.  We'll be holding on to
+            // too many strings, and table lookup will become too slow.
+            if (this->integerStringMap.Count() > 1024)
+            {
+                // Use recycler memory
+                string = TaggedInt::ToString(value, this);
+            }
+            else
+            {
+                char16 stringBuffer[20];
+
+                TaggedInt::ToBuffer(value, stringBuffer, _countof(stringBuffer));
+                string = JavascriptString::NewCopySzFromArena(stringBuffer, this, this->GeneralAllocator());
+                this->integerStringMap.AddNew(value, string);
+            }
+        }
+
+        return string;
+    }
+
+    void ScriptContext::CheckEvalRestriction()
+    {
+        HRESULT hr = S_OK;
+        Var domError = nullptr;
+        HostScriptContext* hostScriptContext = this->GetHostScriptContext();
+
+        BEGIN_LEAVE_SCRIPT(this)
+        {
+            if (!FAILED(hr = hostScriptContext->CheckEvalRestriction()))
+            {
+                return;
+            }
+
+            hr = hostScriptContext->HostExceptionFromHRESULT(hr, &domError);
+        }
+        END_LEAVE_SCRIPT(this);
+
+        if (FAILED(hr))
+        {
+            Js::JavascriptError::MapAndThrowError(this, hr);
+        }
+
+        if (domError != nullptr)
+        {
+            JavascriptExceptionOperators::Throw(domError, this);
+        }
+
+        AssertMsg(false, "We should have thrown by now.");
+        Js::JavascriptError::MapAndThrowError(this, E_FAIL);
+    }
+
+    ParseNode* ScriptContext::ParseScript(Parser* parser,
+        const byte* script,
+        size_t cb,
+        SRCINFO const * pSrcInfo,
+        CompileScriptException * pse,
+        Utf8SourceInfo** ppSourceInfo,
+        const char16 *rootDisplayName,
+        LoadScriptFlag loadScriptFlag,
+        uint* sourceIndex,
+        Js::Var scriptSource)
+    {
+        if (pSrcInfo == nullptr)
+        {
+            pSrcInfo = this->Cache()->noContextGlobalSourceInfo;
+        }
+
+        LPUTF8 utf8Script = nullptr;
+        size_t length = cb;
+        size_t cbNeeded = 0;
+
+        bool isLibraryCode = ((loadScriptFlag & LoadScriptFlag_LibraryCode) == LoadScriptFlag_LibraryCode);
+
+        if ((loadScriptFlag & LoadScriptFlag_Utf8Source) != LoadScriptFlag_Utf8Source)
+        {
+            // Convert to UTF8 and then load that
+            length = cb / sizeof(char16);
+            if (!IsValidCharCount(length))
+            {
+                Js::Throw::OutOfMemory();
+            }
+            Assert(length < MAXLONG);
+
+            // Allocate memory for the UTF8 output buffer.
+            // We need at most 3 bytes for each Unicode code point.
+            // The + 1 is to include the terminating NUL.
+            // Nit:  Technically, we know that the NUL only needs 1 byte instead of
+            // 3, but that's difficult to express in a SAL annotation for "EncodeInto".
+            size_t cbUtf8Buffer = AllocSizeMath::Mul(AllocSizeMath::Add(length, 1), 3);
+
+            utf8Script = RecyclerNewArrayLeafTrace(this->GetRecycler(), utf8char_t, cbUtf8Buffer);
+
+            cbNeeded = utf8::EncodeIntoAndNullTerminate(utf8Script, (const char16*)script, static_cast<charcount_t>(length));
+
+#if DBG_DUMP && defined(PROFILE_MEM)
+            if(Js::Configuration::Global.flags.TraceMemory.IsEnabled(Js::ParsePhase) && Configuration::Global.flags.Verbose)
+            {
+                Output::Print(_u("Loading script.\n")
+                    _u("  Unicode (in bytes)    %u\n")
+                    _u("  UTF-8 size (in bytes) %u\n")
+                    _u("  Expected savings      %d\n"), length * sizeof(char16), cbNeeded, length * sizeof(char16) - cbNeeded);
+            }
+#endif
+
+            // Free unused bytes
+            Assert(cbNeeded + 1 <= cbUtf8Buffer);
+            *ppSourceInfo = Utf8SourceInfo::New(this, utf8Script, (int)length,
+                cbNeeded, pSrcInfo, isLibraryCode);
+        }
+        else
+        {
+            // We do not own the memory passed into DefaultLoadScriptUtf8. We need to save it so we copy the memory.
+            if(*ppSourceInfo == nullptr)
+            {
+#ifndef NTBUILD
+                if (loadScriptFlag & LoadScriptFlag_ExternalArrayBuffer)
+                {
+                    *ppSourceInfo = Utf8SourceInfo::NewWithNoCopy(this,
+                        script, (int)length, cb, pSrcInfo, isLibraryCode,
+                        scriptSource);
+                }
+                else
+#endif
+                {
+                    // the 'length' here is not correct - we will get the length from the parser - however parser hasn't done yet.
+                    // Once the parser is done we will update the utf8sourceinfo's lenght correctly with parser's
+                    *ppSourceInfo = Utf8SourceInfo::New(this, script,
+                        (int)length, cb, pSrcInfo, isLibraryCode);
+                }
+            }
+        }
+        //
+        // Parse and the JavaScript code
+        //
+        HRESULT hr;
+
+        SourceContextInfo * sourceContextInfo = pSrcInfo->sourceContextInfo;
+
+        // Invoke the parser, passing in the global function name, which we will then run to execute
+        // the script.
+        // TODO: yongqu handle non-global code.
+        ULONG grfscr = fscrGlobalCode | ((loadScriptFlag & LoadScriptFlag_Expression) == LoadScriptFlag_Expression ? fscrReturnExpression : 0);
+        if(((loadScriptFlag & LoadScriptFlag_disableDeferredParse) != LoadScriptFlag_disableDeferredParse) &&
+            (length > Parser::GetDeferralThreshold(sourceContextInfo->IsSourceProfileLoaded())))
+        {
+            grfscr |= fscrDeferFncParse;
+        }
+
+        if((loadScriptFlag & LoadScriptFlag_disableAsmJs) == LoadScriptFlag_disableAsmJs)
+        {
+            grfscr |= fscrNoAsmJs;
+        }
+
+        if(PHASE_FORCE1(Js::EvalCompilePhase))
+        {
+            // pretend it is eval
+            grfscr |= (fscrEval | fscrEvalCode);
+        }
+
+        if((loadScriptFlag & LoadScriptFlag_isByteCodeBufferForLibrary) == LoadScriptFlag_isByteCodeBufferForLibrary)
+        {
+            grfscr |= fscrNoPreJit;
+        }
+
+        if(((loadScriptFlag & LoadScriptFlag_Module) == LoadScriptFlag_Module) &&
+            GetConfig()->IsES6ModuleEnabled())
+        {
+            grfscr |= fscrIsModuleCode;
+        }
+
+        if (isLibraryCode)
+        {
+            grfscr |= fscrIsLibraryCode;
+        }
+
+        ParseNodePtr parseTree;
+        if((loadScriptFlag & LoadScriptFlag_Utf8Source) == LoadScriptFlag_Utf8Source)
+        {
+            hr = parser->ParseUtf8Source(&parseTree, script, cb, grfscr, pse,
+                &sourceContextInfo->nextLocalFunctionId, sourceContextInfo);
+        }
+        else
+        {
+            hr = parser->ParseCesu8Source(&parseTree, utf8Script, cbNeeded, grfscr,
+                pse, &sourceContextInfo->nextLocalFunctionId, sourceContextInfo);
+        }
+
+        if(FAILED(hr) || parseTree == nullptr)
+        {
+            return nullptr;
+        }
+
+        (*ppSourceInfo)->SetParseFlags(grfscr);
+
+        //Make sure we have the body and text information available
+        if ((loadScriptFlag & LoadScriptFlag_Utf8Source) != LoadScriptFlag_Utf8Source)
+        {
+            *sourceIndex = this->SaveSourceNoCopy(*ppSourceInfo, static_cast<charcount_t>((*ppSourceInfo)->GetCchLength()), /*isCesu8*/ true);
+        }
+        else
+        {
+            // Update the length.
+            (*ppSourceInfo)->SetCchLength(parser->GetSourceIchLim());
+            *sourceIndex = this->SaveSourceNoCopy(*ppSourceInfo, parser->GetSourceIchLim(), /* isCesu8*/ false);
+        }
+
+        return parseTree;
+    }
+
+    JavascriptFunction* ScriptContext::LoadScript(const byte* script, size_t cb,
+        SRCINFO const * pSrcInfo, CompileScriptException * pse, Utf8SourceInfo** ppSourceInfo,
+        const char16 *rootDisplayName, LoadScriptFlag loadScriptFlag, Js::Var scriptSource)
+    {
+        Assert(!this->threadContext->IsScriptActive());
+        Assert(pse != nullptr);
+        try
+        {
+            AUTO_NESTED_HANDLED_EXCEPTION_TYPE((ExceptionType)(ExceptionType_OutOfMemory | ExceptionType_StackOverflow));
+            Js::AutoDynamicCodeReference dynamicFunctionReference(this);
+            Parser parser(this);
+            uint sourceIndex;
+            JavascriptFunction * pFunction = nullptr;
+
+            ParseNodePtr parseTree = ParseScript(&parser, script, cb, pSrcInfo,
+                pse, ppSourceInfo, rootDisplayName, loadScriptFlag,
+                &sourceIndex, scriptSource);
+
+            if (parseTree != nullptr)
+            {
+                pFunction = GenerateRootFunction(parseTree, sourceIndex, &parser, (*ppSourceInfo)->GetParseFlags(), pse, rootDisplayName);
+            }
+
+            if (pse->ei.scode == JSERR_AsmJsCompileError)
+            {
+                Assert((loadScriptFlag & LoadScriptFlag_disableAsmJs) != LoadScriptFlag_disableAsmJs);
+
+                pse->Clear();
+
+                loadScriptFlag = (LoadScriptFlag)(loadScriptFlag | LoadScriptFlag_disableAsmJs);
+                return LoadScript(script, cb, pSrcInfo, pse, ppSourceInfo,
+                    rootDisplayName, loadScriptFlag, scriptSource);
+            }
+
+#ifdef ENABLE_SCRIPT_PROFILING
+            if (pFunction != nullptr && this->IsProfiling())
+            {
+                RegisterScript(pFunction->GetFunctionProxy());
+            }
+#else
+            Assert(!this->IsProfiling());
+#endif
+            return pFunction;
+        }
+        catch (Js::OutOfMemoryException)
+        {
+            pse->ProcessError(nullptr, E_OUTOFMEMORY, nullptr);
+            return nullptr;
+        }
+        catch (Js::StackOverflowException)
+        {
+            pse->ProcessError(nullptr, VBSERR_OutOfStack, nullptr);
+            return nullptr;
+        }
+    }
+
+    JavascriptFunction* ScriptContext::GenerateRootFunction(ParseNodePtr parseTree, uint sourceIndex, Parser* parser, uint32 grfscr, CompileScriptException * pse, const char16 *rootDisplayName)
+    {
+        HRESULT hr;
+
+        // Get the source code to keep it alive during the bytecode generation process
+        LPCUTF8 source = this->GetSource(sourceIndex)->GetSource(_u("ScriptContext::GenerateRootFunction"));
+        Assert(source != nullptr); // Source should not have been reclaimed by now
+
+        // Generate bytecode and native code
+        ParseableFunctionInfo* body = NULL;
+        hr = GenerateByteCode(parseTree, grfscr, this, &body, sourceIndex, false, parser, pse);
+
+        this->GetSource(sourceIndex)->SetByteCodeGenerationFlags(grfscr);
+        if(FAILED(hr))
+        {
+            return nullptr;
+        }
+
+        body->SetDisplayName(rootDisplayName);
+        body->SetIsTopLevel(true);
+
+        JavascriptFunction* rootFunction = javascriptLibrary->CreateScriptFunction(body);
+        return rootFunction;
+    }
+
+    BOOL ScriptContext::ReserveStaticTypeIds(__in int first, __in int last)
+    {
+        return threadContext->ReserveStaticTypeIds(first, last);
+    }
+
+    TypeId ScriptContext::ReserveTypeIds(int count)
+    {
+        return threadContext->ReserveTypeIds(count);
+    }
+
+    TypeId ScriptContext::CreateTypeId()
+    {
+        return threadContext->CreateTypeId();
+    }
+
+    void ScriptContext::OnScriptStart(bool isRoot, bool isScript)
+    {
+        const bool isForcedEnter = this->GetDebugContext() != nullptr ? this->GetDebugContext()->GetProbeContainer()->isForcedToEnterScriptStart : false;
+        if (this->scriptStartEventHandler != nullptr && ((isRoot && threadContext->GetCallRootLevel() == 1) || isForcedEnter))
+        {
+            if (this->GetDebugContext() != nullptr)
+            {
+                this->GetDebugContext()->GetProbeContainer()->isForcedToEnterScriptStart = false;
+            }
+
+            this->scriptStartEventHandler(this);
+        }
+
+#if ENABLE_NATIVE_CODEGEN
+        //Blue 5491: Only start codegen if isScript. Avoid it if we are not really starting script and called from risky region such as catch handler.
+        if (isScript)
+        {
+            NativeCodeGenEnterScriptStart(this->GetNativeCodeGenerator());
+        }
+#endif
+    }
+
+    void ScriptContext::OnScriptEnd(bool isRoot, bool isForcedEnd)
+    {
+        if ((isRoot && threadContext->GetCallRootLevel() == 1) || isForcedEnd)
+        {
+            if (this->scriptEndEventHandler != nullptr)
+            {
+                this->scriptEndEventHandler(this);
+            }
+        }
+    }
+
+#ifdef FAULT_INJECTION
+    void ScriptContext::DisposeScriptContextByFaultInjection() {
+        if (this->disposeScriptByFaultInjectionEventHandler != nullptr)
+        {
+            this->disposeScriptByFaultInjectionEventHandler(this);
+        }
+    }
+#endif
+
+    template <bool stackProbe, bool leaveForHost>
+    bool ScriptContext::LeaveScriptStart(void * frameAddress)
+    {
+        ThreadContext * threadContext = this->threadContext;
+        if (!threadContext->IsScriptActive())
+        {
+            // we should have enter always.
+            AssertMsg(FALSE, "Leaving ScriptStart while script is not active.");
+            return false;
+        }
+
+        // Make sure the host function will have at least 32k of stack available.
+        if (stackProbe)
+        {
+            threadContext->ProbeStack(Js::Constants::MinStackCallout, this);
+        }
+        else
+        {
+            AssertMsg(ExceptionCheck::HasStackProbe(), "missing stack probe");
+        }
+
+        threadContext->LeaveScriptStart<leaveForHost>(frameAddress);
+        return true;
+    }
+
+    template <bool leaveForHost>
+    void ScriptContext::LeaveScriptEnd(void * frameAddress)
+    {
+        this->threadContext->LeaveScriptEnd<leaveForHost>(frameAddress);
+    }
+
+    // explicit instantiations
+    template bool ScriptContext::LeaveScriptStart<true, true>(void * frameAddress);
+    template bool ScriptContext::LeaveScriptStart<true, false>(void * frameAddress);
+    template bool ScriptContext::LeaveScriptStart<false, true>(void * frameAddress);
+    template void ScriptContext::LeaveScriptEnd<true>(void * frameAddress);
+    template void ScriptContext::LeaveScriptEnd<false>(void * frameAddress);
+
+    bool ScriptContext::EnsureInterpreterArena(ArenaAllocator **ppAlloc)
+    {
+        bool fNew = false;
+        if (this->interpreterArena == nullptr)
+        {
+            this->interpreterArena = this->GetRecycler()->CreateGuestArena(_u("Interpreter"), Throw::OutOfMemory);
+            fNew = true;
+        }
+        *ppAlloc = this->interpreterArena;
+        return fNew;
+    }
+
+    void ScriptContext::ReleaseInterpreterArena()
+    {
+        AssertMsg(this->interpreterArena, "No interpreter arena to release");
+        if (this->interpreterArena)
+        {
+            this->GetRecycler()->DeleteGuestArena(this->interpreterArena);
+            this->interpreterArena = nullptr;
+        }
+    }
+
+
+    void ScriptContext::ReleaseGuestArena()
+    {
+        AssertMsg(this->guestArena, "No guest arena to release");
+        if (this->guestArena)
+        {
+            this->GetRecycler()->DeleteGuestArena(this->guestArena);
+            this->guestArena = nullptr;
+        }
+    }
+
+    void ScriptContext::SetScriptStartEventHandler(ScriptContext::EventHandler eventHandler)
+    {
+        AssertMsg(this->scriptStartEventHandler == nullptr, "Do not support multi-cast yet");
+        this->scriptStartEventHandler = eventHandler;
+    }
+    void ScriptContext::SetScriptEndEventHandler(ScriptContext::EventHandler eventHandler)
+    {
+        AssertMsg(this->scriptEndEventHandler == nullptr, "Do not support multi-cast yet");
+        this->scriptEndEventHandler = eventHandler;
+    }
+
+#ifdef FAULT_INJECTION
+    void ScriptContext::SetDisposeDisposeByFaultInjectionEventHandler(ScriptContext::EventHandler eventHandler)
+    {
+        AssertMsg(this->disposeScriptByFaultInjectionEventHandler == nullptr, "Do not support multi-cast yet");
+        this->disposeScriptByFaultInjectionEventHandler = eventHandler;
+    }
+#endif
+
+    bool ScriptContext::SaveSourceCopy(Utf8SourceInfo* const sourceInfo, int cchLength, bool isCesu8, uint * index)
+    {
+        HRESULT hr = S_OK;
+        BEGIN_TRANSLATE_OOM_TO_HRESULT
+        {
+            *index = this->SaveSourceCopy(sourceInfo, cchLength, isCesu8);
+        }
+        END_TRANSLATE_OOM_TO_HRESULT(hr);
+        return hr == S_OK;
+    }
+
+    uint ScriptContext::SaveSourceCopy(Utf8SourceInfo* sourceInfo, int cchLength, bool isCesu8)
+    {
+        Utf8SourceInfo* newSource = Utf8SourceInfo::Clone(this, sourceInfo);
+
+        return SaveSourceNoCopy(newSource, cchLength, isCesu8);
+    }
+
+
+    uint ScriptContext::SaveSourceNoCopy(Utf8SourceInfo* sourceInfo, int cchLength, bool isCesu8)
+    {
+        Assert(sourceInfo->GetScriptContext() == this);
+
+        if (this->IsScriptContextInDebugMode() && !sourceInfo->GetIsLibraryCode() && !sourceInfo->IsInDebugMode())
+        {
+            sourceInfo->SetInDebugMode(true);
+        }
+
+        RecyclerWeakReference<Utf8SourceInfo>* sourceWeakRef = this->GetRecycler()->CreateWeakReferenceHandle<Utf8SourceInfo>(sourceInfo);
+        sourceInfo->SetIsCesu8(isCesu8);
+        {
+            // We can be compiling new source code while rundown thread is reading from the list, causing AV on the reader thread
+            // lock the list during write as well.
+            AutoCriticalSection autocs(GetThreadContext()->GetEtwRundownCriticalSection());
+            return sourceList->SetAtFirstFreeSpot(sourceWeakRef);
+        }
+    }
+
+    void ScriptContext::CloneSources(ScriptContext* sourceContext)
+    {
+        sourceContext->sourceList->Map([=](int index, RecyclerWeakReference<Utf8SourceInfo>* sourceInfo)
+        {
+            Utf8SourceInfo* info = sourceInfo->Get();
+            if (info)
+            {
+                CloneSource(info);
+            }
+        });
+    }
+
+    uint ScriptContext::CloneSource(Utf8SourceInfo* info)
+    {
+        return this->SaveSourceCopy(info, info->GetCchLength(), info->GetIsCesu8());
+    }
+
+    Utf8SourceInfo* ScriptContext::GetSource(uint index)
+    {
+        Assert(this->sourceList->IsItemValid(index)); // This assert should be a subset of info != null- if info was null, in the last collect, we'd have invalidated the item
+        Utf8SourceInfo* info = this->sourceList->Item(index)->Get();
+        Assert(info != nullptr); // Should still be alive if this method is being called
+        return info;
+    }
+
+    bool ScriptContext::IsItemValidInSourceList(int index)
+    {
+        return (index < this->sourceList->Count()) && this->sourceList->IsItemValid(index);
+    }
+
+    void ScriptContext::RecordException(JavascriptExceptionObject * exceptionObject, bool propagateToDebugger)
+    {
+        Assert(this->threadContext->GetRecordedException() == nullptr || GetThreadContext()->HasUnhandledException());
+        this->threadContext->SetRecordedException(exceptionObject, propagateToDebugger);
+#if DBG && ENABLE_DEBUG_STACK_BACK_TRACE
+        exceptionObject->FillStackBackTrace();
+#endif
+    }
+
+    void ScriptContext::RethrowRecordedException(JavascriptExceptionObject::HostWrapperCreateFuncType hostWrapperCreateFunc)
+    {
+        bool considerPassingToDebugger = false;
+        JavascriptExceptionObject * exceptionObject = this->GetAndClearRecordedException(&considerPassingToDebugger);
+        if (hostWrapperCreateFunc)
+        {
+            exceptionObject->SetHostWrapperCreateFunc(exceptionObject->GetScriptContext() != this ? hostWrapperCreateFunc : nullptr);
+        }
+        JavascriptExceptionOperators::RethrowExceptionObject(exceptionObject, this, considerPassingToDebugger);
+    }
+
+    Js::JavascriptExceptionObject * ScriptContext::GetAndClearRecordedException(bool *considerPassingToDebugger)
+    {
+        JavascriptExceptionObject * exceptionObject = this->threadContext->GetRecordedException();
+        Assert(exceptionObject != nullptr);
+        if (considerPassingToDebugger)
+        {
+            *considerPassingToDebugger = this->threadContext->GetPropagateException();
+        }
+        exceptionObject = exceptionObject->CloneIfStaticExceptionObject(this);
+        this->threadContext->SetRecordedException(nullptr);
+        return exceptionObject;
+    }
+
+    bool ScriptContext::IsInEvalMap(FastEvalMapString const& key, BOOL isIndirect, ScriptFunction **ppFuncScript)
+    {
+        EvalCacheDictionary *dict = isIndirect ? this->Cache()->indirectEvalCacheDictionary : this->Cache()->evalCacheDictionary;
+        if (dict == nullptr)
+        {
+            return false;
+        }
+#ifdef PROFILE_EVALMAP
+        if (Configuration::Global.flags.ProfileEvalMap)
+        {
+            charcount_t len = key.str.GetLength();
+            if (dict->TryGetValue(key, ppFuncScript))
+            {
+                Output::Print(_u("EvalMap cache hit:\t source size = %d\n"), len);
+            }
+            else
+            {
+                Output::Print(_u("EvalMap cache miss:\t source size = %d\n"), len);
+            }
+        }
+#endif
+
+        // If eval map cleanup is false, to preserve existing behavior, add it to the eval map MRU list
+        bool success = dict->TryGetValue(key, ppFuncScript);
+
+        if (success)
+        {
+            dict->NotifyAdd(key);
+#ifdef VERBOSE_EVAL_MAP
+#if DBG
+            dict->DumpKeepAlives();
+#endif
+#endif
+        }
+
+        return success;
+    }
+
+    void ScriptContext::AddToEvalMap(FastEvalMapString const& key, BOOL isIndirect, ScriptFunction *pFuncScript)
+    {
+        EvalCacheDictionary *dict = isIndirect ? this->Cache()->indirectEvalCacheDictionary : this->Cache()->evalCacheDictionary;
+        if (dict == nullptr)
+        {
+            EvalCacheTopLevelDictionary* evalTopDictionary = RecyclerNew(this->recycler, EvalCacheTopLevelDictionary, this->recycler);
+            dict = RecyclerNew(this->recycler, EvalCacheDictionary, evalTopDictionary, recycler);
+            if (isIndirect)
+            {
+                this->Cache()->indirectEvalCacheDictionary = dict;
+            }
+            else
+            {
+                this->Cache()->evalCacheDictionary = dict;
+            }
+        }
+
+        dict->Add(key, pFuncScript);
+    }
+
+    bool ScriptContext::IsInNewFunctionMap(EvalMapString const& key, FunctionInfo **ppFuncInfo)
+    {
+        if (this->Cache()->newFunctionCache == nullptr)
+        {
+            return false;
+        }
+
+        // If eval map cleanup is false, to preserve existing behavior, add it to the eval map MRU list
+        bool success = this->Cache()->newFunctionCache->TryGetValue(key, ppFuncInfo);
+        if (success)
+        {
+            this->Cache()->newFunctionCache->NotifyAdd(key);
+#ifdef VERBOSE_EVAL_MAP
+#if DBG
+            this->Cache()->newFunctionCache->DumpKeepAlives();
+#endif
+#endif
+        }
+
+        return success;
+    }
+
+    void ScriptContext::AddToNewFunctionMap(EvalMapString const& key, FunctionInfo *pFuncInfo)
+    {
+        if (this->Cache()->newFunctionCache == nullptr)
+        {
+            this->Cache()->newFunctionCache = RecyclerNew(this->recycler, NewFunctionCache, this->recycler);
+        }
+        this->Cache()->newFunctionCache->Add(key, pFuncInfo);
+    }
+
+
+    void ScriptContext::EnsureSourceContextInfoMap()
+    {
+        if (this->Cache()->sourceContextInfoMap == nullptr)
+        {
+            this->Cache()->sourceContextInfoMap = RecyclerNew(this->GetRecycler(), SourceContextInfoMap, this->GetRecycler());
+        }
+    }
+
+    void ScriptContext::EnsureDynamicSourceContextInfoMap()
+    {
+        if (this->Cache()->dynamicSourceContextInfoMap == nullptr)
+        {
+            this->Cache()->dynamicSourceContextInfoMap = RecyclerNew(this->GetRecycler(), DynamicSourceContextInfoMap, this->GetRecycler());
+        }
+    }
+
+    SourceContextInfo* ScriptContext::GetSourceContextInfo(uint hash)
+    {
+        SourceContextInfo * sourceContextInfo;
+        if (this->Cache()->dynamicSourceContextInfoMap && this->Cache()->dynamicSourceContextInfoMap->TryGetValue(hash, &sourceContextInfo))
+        {
+            return sourceContextInfo;
+        }
+        return nullptr;
+    }
+
+    SourceContextInfo* ScriptContext::CreateSourceContextInfo(uint hash, DWORD_PTR hostSourceContext)
+    {
+        EnsureDynamicSourceContextInfoMap();
+        if (this->GetSourceContextInfo(hash) != nullptr)
+        {
+            return this->Cache()->noContextSourceContextInfo;
+        }
+
+        if (this->Cache()->dynamicSourceContextInfoMap->Count() > INMEMORY_CACHE_MAX_PROFILE_MANAGER)
+        {
+            OUTPUT_TRACE(Js::DynamicProfilePhase, _u("Max of dynamic script profile info reached.\n"));
+            return this->Cache()->noContextSourceContextInfo;
+        }
+
+        // This is capped so we can continue allocating in the arena
+        SourceContextInfo * sourceContextInfo = RecyclerNewStructZ(this->GetRecycler(), SourceContextInfo);
+        sourceContextInfo->sourceContextId = this->GetNextSourceContextId();
+        sourceContextInfo->dwHostSourceContext = hostSourceContext;
+        sourceContextInfo->isHostDynamicDocument = true;
+        sourceContextInfo->hash = hash;
+#if ENABLE_PROFILE_INFO
+        sourceContextInfo->sourceDynamicProfileManager = this->threadContext->GetSourceDynamicProfileManager(this->GetUrl(), hash, &referencesSharedDynamicSourceContextInfo);
+#endif
+
+        // For the host provided dynamic code (if hostSourceContext is not NoHostSourceContext), do not add to dynamicSourceContextInfoMap
+        if (hostSourceContext == Js::Constants::NoHostSourceContext)
+        {
+            this->Cache()->dynamicSourceContextInfoMap->Add(hash, sourceContextInfo);
+        }
+        return sourceContextInfo;
+    }
+
+    //
+    // Makes a copy of the URL to be stored in the map.
+    //
+    SourceContextInfo * ScriptContext::CreateSourceContextInfo(DWORD_PTR sourceContext, char16 const * url, size_t len,
+        IActiveScriptDataCache* profileDataCache, char16 const * sourceMapUrl /*= NULL*/, size_t sourceMapUrlLen /*= 0*/)
+    {
+        // Take etw rundown lock on this thread context. We are going to init/add to sourceContextInfoMap.
+        AutoCriticalSection autocs(GetThreadContext()->GetEtwRundownCriticalSection());
+
+        EnsureSourceContextInfoMap();
+        Assert(this->GetSourceContextInfo(sourceContext, profileDataCache) == nullptr);
+        SourceContextInfo * sourceContextInfo = RecyclerNewStructZ(this->GetRecycler(), SourceContextInfo);
+        sourceContextInfo->sourceContextId = this->GetNextSourceContextId();
+        sourceContextInfo->dwHostSourceContext = sourceContext;
+        sourceContextInfo->isHostDynamicDocument = false;
+#if ENABLE_PROFILE_INFO
+        sourceContextInfo->sourceDynamicProfileManager = nullptr;
+#endif
+
+        if (url != nullptr)
+        {
+            sourceContextInfo->url = CopyString(url, len, this->SourceCodeAllocator());
+            JS_ETW(EtwTrace::LogSourceModuleLoadEvent(this, sourceContext, url));
+        }
+        if (sourceMapUrl != nullptr && sourceMapUrlLen != 0)
+        {
+            sourceContextInfo->sourceMapUrl = CopyString(sourceMapUrl, sourceMapUrlLen, this->SourceCodeAllocator());
+        }
+
+#if ENABLE_PROFILE_INFO
+        if (!this->startupComplete)
+        {
+            sourceContextInfo->sourceDynamicProfileManager = SourceDynamicProfileManager::LoadFromDynamicProfileStorage(sourceContextInfo, this, profileDataCache);
+            Assert(sourceContextInfo->sourceDynamicProfileManager != NULL);
+        }
+
+        this->Cache()->sourceContextInfoMap->Add(sourceContext, sourceContextInfo);
+#endif
+        return sourceContextInfo;
+    }
+
+    // static
+    const char16* ScriptContext::CopyString(const char16* str, size_t charCount, ArenaAllocator* alloc)
+    {
+        size_t length = charCount + 1; // Add 1 for the NULL.
+        char16* copy = AnewArray(alloc, char16, length);
+        js_wmemcpy_s(copy, length, str, charCount);
+        copy[length - 1] = _u('\0');
+        return copy;
+    }
+
+    SourceContextInfo *  ScriptContext::GetSourceContextInfo(DWORD_PTR sourceContext, IActiveScriptDataCache* profileDataCache)
+    {
+        if (sourceContext == Js::Constants::NoHostSourceContext)
+        {
+            return this->Cache()->noContextSourceContextInfo;
+        }
+
+        // We only init sourceContextInfoMap, don't need to lock.
+        EnsureSourceContextInfoMap();
+        SourceContextInfo * sourceContextInfo;
+        if (this->Cache()->sourceContextInfoMap->TryGetValue(sourceContext, &sourceContextInfo))
+        {
+#if ENABLE_PROFILE_INFO
+            if (profileDataCache &&
+                sourceContextInfo->sourceDynamicProfileManager != nullptr &&
+                !sourceContextInfo->sourceDynamicProfileManager->IsProfileLoadedFromWinInet() &&
+                !this->startupComplete)
+            {
+                bool profileLoaded = sourceContextInfo->sourceDynamicProfileManager->LoadFromProfileCache(profileDataCache, sourceContextInfo->url);
+                if (profileLoaded)
+                {
+                    JS_ETW(EventWriteJSCRIPT_PROFILE_LOAD(sourceContextInfo->dwHostSourceContext, this));
+                }
+            }
+#endif
+            return sourceContextInfo;
+        }
+        return nullptr;
+    }
+
+    SRCINFO const *
+        ScriptContext::GetModuleSrcInfo(Js::ModuleID moduleID)
+    {
+            if (moduleSrcInfoCount <= moduleID)
+            {
+                uint newCount = moduleID + 4;  // Preallocate 4 more slots, moduleID don't usually grow much
+
+                Field(SRCINFO const *)* newModuleSrcInfo = RecyclerNewArrayZ(this->GetRecycler(), Field(SRCINFO const*), newCount);
+                CopyArray(newModuleSrcInfo, newCount, Cache()->moduleSrcInfo, moduleSrcInfoCount);
+                Cache()->moduleSrcInfo = newModuleSrcInfo;
+                moduleSrcInfoCount = newCount;
+                Cache()->moduleSrcInfo[0] = this->Cache()->noContextGlobalSourceInfo;
+            }
+
+            SRCINFO const * si = Cache()->moduleSrcInfo[moduleID];
+            if (si == nullptr)
+            {
+                SRCINFO * newSrcInfo = RecyclerNewStructZ(this->GetRecycler(), SRCINFO);
+                newSrcInfo->sourceContextInfo = this->Cache()->noContextSourceContextInfo;
+                newSrcInfo->moduleID = moduleID;
+                Cache()->moduleSrcInfo[moduleID] = newSrcInfo;
+                si = newSrcInfo;
+            }
+            return si;
+    }
+
+#if ENABLE_TTD
+    void ScriptContext::InitializeCoreImage_TTD()
+    {
+        TTDAssert(this->TTDWellKnownInfo == nullptr, "This should only happen once!!!");
+
+        this->TTDContextInfo = TT_HEAP_NEW(TTD::ScriptContextTTD, this);
+        this->TTDWellKnownInfo = TT_HEAP_NEW(TTD::RuntimeContextInfo);
+
+        BEGIN_ENTER_SCRIPT(this, true, true, true)
+        {
+            this->TTDWellKnownInfo->GatherKnownObjectToPathMap(this);
+        }
+        END_ENTER_SCRIPT
+    }
+#endif
+
+#ifdef PROFILE_EXEC
+    void
+        ScriptContext::DisableProfiler()
+    {
+            disableProfiler = true;
+    }
+
+    Profiler *
+        ScriptContext::CreateProfiler()
+    {
+            Assert(profiler == nullptr);
+            if (Js::Configuration::Global.flags.IsEnabled(Js::ProfileFlag))
+            {
+                this->profiler = NoCheckHeapNew(ScriptContextProfiler);
+                this->profiler->Initialize(GetThreadContext()->GetPageAllocator(), threadContext->GetRecycler());
+
+#if ENABLE_NATIVE_CODEGEN
+                CreateProfilerNativeCodeGen(this->nativeCodeGen, this->profiler);
+#endif
+
+                this->isProfilerCreated = true;
+                Profiler * oldProfiler = this->threadContext->GetRecycler()->GetProfiler();
+                this->threadContext->GetRecycler()->SetProfiler(this->profiler->GetProfiler(), this->profiler->GetBackgroundRecyclerProfiler());
+                return oldProfiler;
+            }
+            return nullptr;
+    }
+
+    void
+        ScriptContext::SetRecyclerProfiler()
+    {
+            Assert(Js::Configuration::Global.flags.IsEnabled(Js::ProfileFlag));
+            AssertMsg(this->profiler != nullptr, "Profiler tag is supplied but the profiler pointer is NULL");
+
+            if (this->ensureParentInfo)
+            {
+                this->hostScriptContext->EnsureParentInfo();
+                this->ensureParentInfo = false;
+            }
+
+            this->GetRecycler()->SetProfiler(this->profiler->GetProfiler(), this->profiler->GetBackgroundRecyclerProfiler());
+    }
+
+    void
+        ScriptContext::SetProfilerFromScriptContext(ScriptContext * scriptContext)
+    {
+            // this function needs to be called before any code gen happens so
+            // that access to codegenProfiler won't have concurrency issues
+            if (Js::Configuration::Global.flags.IsEnabled(Js::ProfileFlag))
+            {
+                Assert(this->profiler != nullptr);
+                Assert(this->isProfilerCreated);
+                Assert(scriptContext->profiler != nullptr);
+                Assert(scriptContext->isProfilerCreated);
+
+
+                scriptContext->profiler->ProfileMerge(this->profiler);
+
+                this->profiler->Release();
+                this->profiler = scriptContext->profiler;
+                this->profiler->AddRef();
+                this->isProfilerCreated = false;
+
+#if ENABLE_NATIVE_CODEGEN
+                SetProfilerFromNativeCodeGen(this->nativeCodeGen, scriptContext->GetNativeCodeGenerator());
+#endif
+
+                this->threadContext->GetRecycler()->SetProfiler(this->profiler->GetProfiler(), this->profiler->GetBackgroundRecyclerProfiler());
+            }
+    }
+
+    void
+        ScriptContext::ProfileBegin(Js::Phase phase)
+    {
+            AssertMsg((this->profiler != nullptr) == Js::Configuration::Global.flags.IsEnabled(Js::ProfileFlag),
+                "Profiler tag is supplied but the profiler pointer is NULL");
+            if (this->profiler)
+            {
+                if (this->ensureParentInfo)
+                {
+                    this->hostScriptContext->EnsureParentInfo();
+                    this->ensureParentInfo = false;
+                }
+                this->profiler->ProfileBegin(phase);
+            }
+    }
+
+    void
+        ScriptContext::ProfileEnd(Js::Phase phase)
+    {
+            AssertMsg((this->profiler != nullptr) == Js::Configuration::Global.flags.IsEnabled(Js::ProfileFlag),
+                "Profiler tag is supplied but the profiler pointer is NULL");
+            if (this->profiler)
+            {
+                this->profiler->ProfileEnd(phase);
+            }
+    }
+
+    void
+        ScriptContext::ProfileSuspend(Js::Phase phase, Js::Profiler::SuspendRecord * suspendRecord)
+    {
+            AssertMsg((this->profiler != nullptr) == Js::Configuration::Global.flags.IsEnabled(Js::ProfileFlag),
+                "Profiler tag is supplied but the profiler pointer is NULL");
+            if (this->profiler)
+            {
+                this->profiler->ProfileSuspend(phase, suspendRecord);
+            }
+    }
+
+    void
+        ScriptContext::ProfileResume(Js::Profiler::SuspendRecord * suspendRecord)
+    {
+            AssertMsg((this->profiler != nullptr) == Js::Configuration::Global.flags.IsEnabled(Js::ProfileFlag),
+                "Profiler tag is supplied but the profiler pointer is NULL");
+            if (this->profiler)
+            {
+                this->profiler->ProfileResume(suspendRecord);
+            }
+    }
+
+    void
+        ScriptContext::ProfilePrint()
+    {
+            if (disableProfiler)
+            {
+                return;
+            }
+
+            Assert(profiler != nullptr);
+            recycler->EnsureNotCollecting();
+            profiler->ProfilePrint(Js::Configuration::Global.flags.Profile.GetFirstPhase());
+#if ENABLE_NATIVE_CODEGEN
+            ProfilePrintNativeCodeGen(this->nativeCodeGen);
+#endif
+    }
+#endif
+
+#ifdef ENABLE_SCRIPT_PROFILING
+    inline void ScriptContext::CoreSetProfileEventMask(DWORD dwEventMask)
+    {
+        AssertMsg(m_pProfileCallback != NULL, "Assigning the event mask when there is no callback");
+        m_dwEventMask = dwEventMask;
+        m_fTraceFunctionCall = (dwEventMask & PROFILER_EVENT_MASK_TRACE_SCRIPT_FUNCTION_CALL);
+        m_fTraceNativeFunctionCall = (dwEventMask & PROFILER_EVENT_MASK_TRACE_NATIVE_FUNCTION_CALL);
+
+        m_fTraceDomCall = (dwEventMask & PROFILER_EVENT_MASK_TRACE_DOM_FUNCTION_CALL);
+    }
+
+    HRESULT ScriptContext::RegisterProfileProbe(IActiveScriptProfilerCallback *pProfileCallback, DWORD dwEventMask, DWORD dwContext, RegisterExternalLibraryType RegisterExternalLibrary, JavascriptMethod dispatchInvoke)
+    {
+        if (m_pProfileCallback != NULL)
+        {
+            return ACTIVPROF_E_PROFILER_PRESENT;
+        }
+
+        OUTPUT_TRACE(Js::ScriptProfilerPhase, _u("ScriptContext::RegisterProfileProbe\n"));
+        OUTPUT_TRACE(Js::ScriptProfilerPhase, _u("Info\nThunks Address :\n"));
+        OUTPUT_TRACE(Js::ScriptProfilerPhase, _u("DefaultEntryThunk : 0x%08X, CrossSite::DefaultThunk : 0x%08X, DefaultDeferredParsingThunk : 0x%08X\n"), DefaultEntryThunk, CrossSite::DefaultThunk, DefaultDeferredParsingThunk);
+        OUTPUT_TRACE(Js::ScriptProfilerPhase, _u("ProfileEntryThunk : 0x%08X, CrossSite::ProfileThunk : 0x%08X, ProfileDeferredParsingThunk : 0x%08X, ProfileDeferredDeserializeThunk : 0x%08X,\n"), ProfileEntryThunk, CrossSite::ProfileThunk, ProfileDeferredParsingThunk, ProfileDeferredDeserializeThunk);
+        OUTPUT_TRACE(Js::ScriptProfilerPhase, _u("ScriptType :\n"));
+        OUTPUT_TRACE(Js::ScriptProfilerPhase, _u("PROFILER_SCRIPT_TYPE_USER : 0, PROFILER_SCRIPT_TYPE_DYNAMIC : 1, PROFILER_SCRIPT_TYPE_NATIVE : 2, PROFILER_SCRIPT_TYPE_DOM : 3\n"));
+
+        HRESULT hr = pProfileCallback->Initialize(dwContext);
+        if (SUCCEEDED(hr))
+        {
+            m_pProfileCallback = pProfileCallback;
+            pProfileCallback->AddRef();
+            CoreSetProfileEventMask(dwEventMask);
+            if (m_fTraceDomCall)
+            {
+                if (FAILED(pProfileCallback->QueryInterface(&m_pProfileCallback2)))
+                {
+                    m_fTraceDomCall = FALSE;
+                }
+            }
+
+            if (webWorkerId != Js::Constants::NonWebWorkerContextId)
+            {
+                IActiveScriptProfilerCallback3 * pProfilerCallback3;
+                if (SUCCEEDED(pProfileCallback->QueryInterface(&pProfilerCallback3)))
+                {
+                    pProfilerCallback3->SetWebWorkerId(webWorkerId);
+                    pProfilerCallback3->Release();
+                    // Omitting the HRESULT since it is up to the callback to make use of the webWorker information.
+                }
+            }
+
+#if DEBUG
+            StartNewProfileSession();
+#endif
+
+#if ENABLE_NATIVE_CODEGEN
+            NativeCodeGenerator *pNativeCodeGen = this->GetNativeCodeGenerator();
+            AutoOptionalCriticalSection autoAcquireCodeGenQueue(GetNativeCodeGenCriticalSection(pNativeCodeGen));
+#endif
+
+            this->SetProfileMode(TRUE);
+
+#if ENABLE_NATIVE_CODEGEN
+            SetProfileModeNativeCodeGen(pNativeCodeGen, TRUE);
+#endif
+
+            // Register builtin functions
+            if (m_fTraceNativeFunctionCall)
+            {
+                hr = this->RegisterBuiltinFunctions(RegisterExternalLibrary);
+                if (FAILED(hr))
+                {
+                    return hr;
+                }
+            }
+
+            this->RegisterAllScripts();
+
+            // Set the dispatch profiler:
+            this->SetDispatchProfile(TRUE, dispatchInvoke);
+
+            // Update the function objects currently present in there.
+            this->SetFunctionInRecyclerToProfileMode();
+        }
+
+        return hr;
+    }
+
+    HRESULT ScriptContext::SetProfileEventMask(DWORD dwEventMask)
+    {
+        if (m_pProfileCallback == NULL)
+        {
+            return ACTIVPROF_E_PROFILER_ABSENT;
+        }
+
+        return ACTIVPROF_E_UNABLE_TO_APPLY_ACTION;
+    }
+
+    HRESULT ScriptContext::DeRegisterProfileProbe(HRESULT hrReason, JavascriptMethod dispatchInvoke)
+    {
+        if (m_pProfileCallback == NULL)
+        {
+            return ACTIVPROF_E_PROFILER_ABSENT;
+        }
+
+        OUTPUT_TRACE(Js::ScriptProfilerPhase, _u("ScriptContext::DeRegisterProfileProbe\n"));
+
+#if ENABLE_NATIVE_CODEGEN
+        // Acquire the code gen working queue - we are going to change the thunks
+        NativeCodeGenerator *pNativeCodeGen = this->GetNativeCodeGenerator();
+        Assert(pNativeCodeGen);
+        {
+            AutoOptionalCriticalSection lock(GetNativeCodeGenCriticalSection(pNativeCodeGen));
+
+            this->SetProfileMode(FALSE);
+            SetProfileModeNativeCodeGen(pNativeCodeGen, FALSE);
+
+            // DisableJIT-TODO: Does need to happen even with JIT disabled?
+            // Unset the dispatch profiler:
+            if (dispatchInvoke != nullptr)
+            {
+                this->SetDispatchProfile(FALSE, dispatchInvoke);
+            }
+        }
+#endif
+
+        m_inProfileCallback = TRUE;
+        HRESULT hr = m_pProfileCallback->Shutdown(hrReason);
+        m_inProfileCallback = FALSE;
+        m_pProfileCallback->Release();
+        m_pProfileCallback = NULL;
+
+        if (m_pProfileCallback2 != NULL)
+        {
+            m_pProfileCallback2->Release();
+            m_pProfileCallback2 = NULL;
+        }
+
+#if DEBUG
+        StopProfileSession();
+#endif
+
+        return hr;
+    }
+
+    void ScriptContext::SetProfileMode(BOOL fSet)
+    {
+#ifdef ENABLE_SCRIPT_PROFILING
+        if (fSet)
+        {
+            AssertMsg(m_pProfileCallback != NULL, "In profile mode when there is no call back");
+            this->CurrentThunk = ProfileEntryThunk;
+            this->CurrentCrossSiteThunk = CrossSite::ProfileThunk;
+            this->DeferredParsingThunk = ProfileDeferredParsingThunk;
+            this->DeferredDeserializationThunk = ProfileDeferredDeserializeThunk;
+            this->globalObject->EvalHelper = &Js::GlobalObject::ProfileModeEvalHelper;
+#if DBG
+            this->hadProfiled = true;
+#endif
+        }
+        else
+#endif
+        {
+            Assert(!fSet);
+            this->CurrentThunk = DefaultEntryThunk;
+            this->CurrentCrossSiteThunk = CrossSite::DefaultThunk;
+            this->DeferredParsingThunk = DefaultDeferredParsingThunk;
+            this->globalObject->EvalHelper = &Js::GlobalObject::DefaultEvalHelper;
+
+            // In Debug mode/Fast F12 library is still needed for built-in wrappers.
+            if (!(this->IsScriptContextInDebugMode() && this->IsExceptionWrapperForBuiltInsEnabled()))
+            {
+                this->javascriptLibrary->SetProfileMode(FALSE);
+            }
+        }
+    }
+
+    HRESULT ScriptContext::RegisterScript(Js::FunctionProxy * proxy, BOOL fRegisterScript /*default TRUE*/)
+    {
+        if (m_pProfileCallback == nullptr)
+        {
+            return ACTIVPROF_E_PROFILER_ABSENT;
+        }
+
+        OUTPUT_TRACE(Js::ScriptProfilerPhase, _u("ScriptContext::RegisterScript, fRegisterScript : %s, IsFunctionDefer : %s\n"), IsTrueOrFalse(fRegisterScript), IsTrueOrFalse(proxy->IsDeferred()));
+
+        AssertMsg(proxy != nullptr, "Function body cannot be null when calling reporting");
+        AssertMsg(proxy->GetScriptContext() == this, "wrong script context while reporting the function?");
+
+        if (fRegisterScript)
+        {
+            // Register the script to the callback.
+            // REVIEW: do we really need to undefer everything?
+            HRESULT hr = proxy->EnsureDeserialized()->Parse()->ReportScriptCompiled();
+            if (FAILED(hr))
+            {
+                return hr;
+            }
+        }
+
+        return !proxy->IsDeferred() ? proxy->GetFunctionBody()->RegisterFunction(false) : S_OK;
+    }
+
+    HRESULT ScriptContext::RegisterAllScripts()
+    {
+        AssertMsg(m_pProfileCallback != nullptr, "Called register scripts when we don't have profile callback");
+
+        OUTPUT_TRACE(Js::ScriptProfilerPhase, _u("ScriptContext::RegisterAllScripts started\n"));
+
+        // Future Work: Once Utf8SourceInfo can generate the debug document text without requiring a function body,
+        // this code can be considerably simplified to doing the following:
+        // - scriptContext->MapScript() : Fire script compiled for each script
+        // - scriptContext->MapFunction(): Fire function compiled for each function
+        this->MapScript([](Utf8SourceInfo* sourceInfo)
+        {
+            FunctionBody* functionBody = sourceInfo->GetAnyParsedFunction();
+            if (functionBody)
+            {
+                functionBody->ReportScriptCompiled();
+            }
+        });
+
+        // FunctionCompiled events for all functions.
+        this->MapFunction([](Js::FunctionBody* pFuncBody)
+        {
+            if (!pFuncBody->GetIsTopLevel() && pFuncBody->GetIsGlobalFunc())
+            {
+                // This must be the dummy function, generated due to the deferred parsing.
+                return;
+            }
+
+            pFuncBody->RegisterFunction(TRUE, TRUE); // Ignore potential failure (worst case is not profiling).
+        });
+
+        OUTPUT_TRACE(Js::ScriptProfilerPhase, _u("ScriptContext::RegisterAllScripts ended\n"));
+        return S_OK;
+    }
+#endif // ENABLE_SCRIPT_PROFILING
+
+    // Shuts down and recreates the native code generator.  This is used when
+    // attaching and detaching the debugger in order to clear the list of work
+    // items that are pending in the JIT job queue.
+    // Alloc first and then free so that the native code generator is at a different address
+#if ENABLE_NATIVE_CODEGEN
+    HRESULT ScriptContext::RecreateNativeCodeGenerator()
+    {
+        NativeCodeGenerator* oldCodeGen = this->nativeCodeGen;
+
+        HRESULT hr = S_OK;
+        BEGIN_TRANSLATE_OOM_TO_HRESULT_NESTED
+            this->nativeCodeGen = NewNativeCodeGenerator(this);
+        SetProfileModeNativeCodeGen(this->GetNativeCodeGenerator(), this->IsProfiling());
+        END_TRANSLATE_OOM_TO_HRESULT(hr);
+
+        // Delete the native code generator and recreate so that all jobs get cleared properly
+        // and re-jitted.
+        CloseNativeCodeGenerator(oldCodeGen);
+        DeleteNativeCodeGenerator(oldCodeGen);
+
+        return hr;
+    }
+#endif
+
+    HRESULT ScriptContext::OnDebuggerAttached()
+    {
+        OUTPUT_TRACE(Js::DebuggerPhase, _u("ScriptContext::OnDebuggerAttached: start 0x%p\n"), this);
+
+        Js::StepController* stepController = &this->GetThreadContext()->GetDebugManager()->stepController;
+        if (stepController->IsActive())
+        {
+            AssertMsg(stepController->GetActivatedContext() == nullptr, "StepController should not be active when we attach.");
+            stepController->Deactivate(); // Defense in depth
+        }
+
+        bool shouldPerformSourceRundown = false;
+        if (this->IsScriptContextInNonDebugMode())
+        {
+            // Today we do source rundown as a part of attach to support VS attaching without
+            // first calling PerformSourceRundown.  PerformSourceRundown will be called once
+            // by debugger host prior to attaching.
+            this->GetDebugContext()->SetDebuggerMode(Js::DebuggerMode::SourceRundown);
+
+            // Need to perform rundown only once.
+            shouldPerformSourceRundown = true;
+        }
+
+        // Rundown on all existing functions and change their thunks so that they will go to debug mode once they are called.
+
+        HRESULT hr = OnDebuggerAttachedDetached(/*attach*/ true);
+
+        // Debugger attach/detach failure is catastrophic, take down the process
+        DEBUGGER_ATTACHDETACH_FATAL_ERROR_IF_FAILED(hr);
+
+        // Disable QC while functions are re-parsed as this can be time consuming
+        AutoDisableInterrupt autoDisableInterrupt(this->threadContext->GetInterruptPoller(), true);
+
+        hr = this->GetDebugContext()->RundownSourcesAndReparse(shouldPerformSourceRundown, /*shouldReparseFunctions*/ true);
+
+        if (this->IsClosed())
+        {
+            return hr;
+        }
+
+        // Debugger attach/detach failure is catastrophic, take down the process
+        DEBUGGER_ATTACHDETACH_FATAL_ERROR_IF_FAILED(hr);
+
+        HRESULT hrEntryPointUpdate = S_OK;
+        BEGIN_TRANSLATE_OOM_TO_HRESULT_NESTED
+#ifdef ASMJS_PLAT
+            TempArenaAllocatorObject* tmpAlloc = GetTemporaryAllocator(_u("DebuggerTransition"));
+            debugTransitionAlloc = tmpAlloc->GetAllocator();
+
+            asmJsEnvironmentMap = Anew(debugTransitionAlloc, AsmFunctionMap, debugTransitionAlloc);
+#endif
+
+            // Still do the pass on the function's entrypoint to reflect its state with the functionbody's entrypoint.
+            this->UpdateRecyclerFunctionEntryPointsForDebugger();
+
+#ifdef ASMJS_PLAT
+            auto asmEnvIter = asmJsEnvironmentMap->GetIterator();
+            while (asmEnvIter.IsValid())
+            {
+                // we are attaching, change frame setup for asm.js frame to javascript frame
+                SList<AsmJsScriptFunction *> * funcList = asmEnvIter.CurrentValue();
+                Assert(!funcList->Empty());
+                void* newEnv = AsmJsModuleInfo::ConvertFrameForJavascript(asmEnvIter.CurrentKey(), funcList->Head());
+                funcList->Iterate([&](AsmJsScriptFunction * func)
+                {
+                    func->GetEnvironment()->SetItem(0, newEnv);
+                });
+                asmEnvIter.MoveNext();
+            }
+
+            // walk through and clean up the asm.js fields as a discrete step, because module might be multiply linked
+            auto asmCleanupIter = asmJsEnvironmentMap->GetIterator();
+            while (asmCleanupIter.IsValid())
+            {
+                SList<AsmJsScriptFunction *> * funcList = asmCleanupIter.CurrentValue();
+                Assert(!funcList->Empty());
+                funcList->Iterate([](AsmJsScriptFunction * func)
+                {
+                    func->SetModuleMemory(nullptr);
+                    func->GetFunctionBody()->ResetAsmJsInfo();
+                });
+                asmCleanupIter.MoveNext();
+            }
+
+            ReleaseTemporaryAllocator(tmpAlloc);
+#endif
+        END_TRANSLATE_OOM_TO_HRESULT(hrEntryPointUpdate);
+
+        if (hrEntryPointUpdate != S_OK)
+        {
+            // should only be here for OOM
+            Assert(hrEntryPointUpdate == E_OUTOFMEMORY);
+            return hrEntryPointUpdate;
+        }
+
+        OUTPUT_TRACE(Js::DebuggerPhase, _u("ScriptContext::OnDebuggerAttached: done 0x%p, hr = 0x%X\n"), this, hr);
+
+        return hr;
+    }
+
+    // Reverts the script context state back to the state before debugging began.
+    HRESULT ScriptContext::OnDebuggerDetached()
+    {
+        OUTPUT_TRACE(Js::DebuggerPhase, _u("ScriptContext::OnDebuggerDetached: start 0x%p\n"), this);
+
+        Js::StepController* stepController = &this->GetThreadContext()->GetDebugManager()->stepController;
+        if (stepController->IsActive())
+        {
+            // Normally step controller is deactivated on start of dispatch (step, async break, exception, etc),
+            // and in the beginning of interpreter loop we check for step complete (can cause check whether current bytecode belong to stmt).
+            // But since it holds to functionBody/statementMaps, we have to deactivate it as func bodies are going away/reparsed.
+            stepController->Deactivate();
+        }
+
+        // Go through all existing functions and change their thunks back to using non-debug mode versions when called
+        // and notify the script context that the debugger has detached to allow it to revert the runtime to the proper
+        // state (JIT enabled).
+
+        HRESULT hr = OnDebuggerAttachedDetached(/*attach*/ false);
+
+        // Debugger attach/detach failure is catastrophic, take down the process
+        DEBUGGER_ATTACHDETACH_FATAL_ERROR_IF_FAILED(hr);
+
+        // Move the debugger into source rundown mode.
+        this->GetDebugContext()->SetDebuggerMode(Js::DebuggerMode::SourceRundown);
+
+        // Disable QC while functions are re-parsed as this can be time consuming
+        AutoDisableInterrupt autoDisableInterrupt(this->threadContext->GetInterruptPoller(), true);
+
+        // Force a reparse so that indirect function caches are updated.
+        hr = this->GetDebugContext()->RundownSourcesAndReparse(/*shouldPerformSourceRundown*/ false, /*shouldReparseFunctions*/ true);
+
+        if (this->IsClosed())
+        {
+            return hr;
+        }
+
+        // Debugger attach/detach failure is catastrophic, take down the process
+        DEBUGGER_ATTACHDETACH_FATAL_ERROR_IF_FAILED(hr);
+
+        // Still do the pass on the function's entrypoint to reflect its state with the functionbody's entrypoint.
+        this->UpdateRecyclerFunctionEntryPointsForDebugger();
+
+        OUTPUT_TRACE(Js::DebuggerPhase, _u("ScriptContext::OnDebuggerDetached: done 0x%p, hr = 0x%X\n"), this, hr);
+
+        return hr;
+    }
+
+    HRESULT ScriptContext::OnDebuggerAttachedDetached(bool attach)
+    {
+
+        // notify threadContext that debugger is attaching so do not do expire
+        struct AutoRestore
+        {
+            AutoRestore(ThreadContext* threadContext)
+                :threadContext(threadContext)
+            {
+                this->threadContext->GetDebugManager()->SetDebuggerAttaching(true);
+            }
+            ~AutoRestore()
+            {
+                this->threadContext->GetDebugManager()->SetDebuggerAttaching(false);
+            }
+
+        private:
+            ThreadContext* threadContext;
+
+        } autoRestore(this->GetThreadContext());
+
+        if (!Js::Configuration::Global.EnableJitInDebugMode())
+        {
+            if (attach)
+            {
+                // Now force nonative, so the job will not be put in jit queue.
+                ForceNoNative();
+            }
+            else
+            {
+                // Take the runtime out of interpreted mode so the JIT
+                // queue can be exercised.
+                this->ForceNative();
+            }
+        }
+
+        // Invalidate all the caches.
+        this->threadContext->InvalidateAllProtoInlineCaches();
+        this->threadContext->InvalidateAllStoreFieldInlineCaches();
+        this->threadContext->InvalidateAllIsInstInlineCaches();
+
+        if (!attach)
+        {
+            this->UnRegisterDebugThunk();
+
+            // Remove all breakpoint probes
+            this->GetDebugContext()->GetProbeContainer()->RemoveAllProbes();
+        }
+
+        HRESULT hr = S_OK;
+
+#ifndef _WIN32
+        BEGIN_TRANSLATE_OOM_TO_HRESULT_NESTED
+        {
+            // xplat eh_frame handling is a bit different than Windows
+            // RecreateNativeCodeGenerator call below will be cleaning up
+            // XDataAllocation and we won't be able to __DEREGISTER_FRAME
+
+            // xplat-todo: make eh_frame handling better
+            this->sourceList->Map([=](uint i, RecyclerWeakReference<Js::Utf8SourceInfo>* sourceInfoWeakRef) {
+                Js::Utf8SourceInfo* sourceInfo = sourceInfoWeakRef->Get();
+
+                if (sourceInfo != nullptr)
+                {
+                    sourceInfo->MapFunction([](Js::FunctionBody* functionBody) {
+                        functionBody->ResetEntryPoint();
+                    });
+                }
+            });
+        }
+        END_TRANSLATE_OOM_TO_HRESULT(hr);
+
+        if (FAILED(hr))
+        {
+            return hr;
+        }
+#endif
+
+        if (!CONFIG_FLAG(ForceDiagnosticsMode))
+        {
+#if ENABLE_NATIVE_CODEGEN
+            // Recreate the native code generator so that all pending
+            // JIT work items will be cleared.
+            hr = RecreateNativeCodeGenerator();
+            if (FAILED(hr))
+            {
+                return hr;
+            }
+#endif
+            if (attach)
+            {
+                // We need to transition to debug mode after the NativeCodeGenerator is cleared/closed. Since the NativeCodeGenerator will be working on a different thread - it may
+                // be checking on the DebuggerState (from ScriptContext) while emitting code.
+                this->GetDebugContext()->SetDebuggerMode(Js::DebuggerMode::Debugging);
+#if ENABLE_NATIVE_CODEGEN
+                UpdateNativeCodeGeneratorForDebugMode(this->nativeCodeGen);
+#endif
+            }
+        }
+        else if (attach)
+        {
+            this->GetDebugContext()->SetDebuggerMode(Js::DebuggerMode::Debugging);
+        }
+
+        BEGIN_TRANSLATE_OOM_TO_HRESULT_NESTED
+        {
+            // Remap all the function entry point thunks.
+            this->sourceList->Map([=](uint i, RecyclerWeakReference<Js::Utf8SourceInfo>* sourceInfoWeakRef) {
+                Js::Utf8SourceInfo* sourceInfo = sourceInfoWeakRef->Get();
+
+                if (sourceInfo != nullptr)
+                {
+                    if (!sourceInfo->GetIsLibraryCode())
+                    {
+                        sourceInfo->SetInDebugMode(attach);
+
+                        sourceInfo->MapFunction([](Js::FunctionBody* functionBody) {
+                            functionBody->SetEntryToDeferParseForDebugger();
+                        });
+                    }
+#ifdef _WIN32
+                    else
+                    {
+                        sourceInfo->MapFunction([](Js::FunctionBody* functionBody) {
+                            functionBody->ResetEntryPoint();
+                        });
+                    }
+#endif
+                }
+            });
+        }
+        END_TRANSLATE_OOM_TO_HRESULT(hr);
+
+        if (FAILED(hr))
+        {
+            return hr;
+        }
+
+        if (attach)
+        {
+            this->RegisterDebugThunk();
+        }
+
+#if ENABLE_PROFILE_INFO
+#if DBG_DUMP || defined(DYNAMIC_PROFILE_STORAGE) || defined(RUNTIME_DATA_COLLECTION)
+        // Reset the dynamic profile list
+        if (this->Cache()->profileInfoList)
+        {
+            this->Cache()->profileInfoList->Reset();
+        }
+#endif
+#endif
+        return hr;
+    }
+
+#if defined(ENABLE_SCRIPT_DEBUGGING) || defined(ENABLE_SCRIPT_PROFILING)
+    // We use ProfileThunk under debugger.
+    void ScriptContext::RegisterDebugThunk(bool calledDuringAttach /*= true*/)
+    {
+        if (this->IsExceptionWrapperForBuiltInsEnabled())
+        {
+            this->CurrentThunk = ProfileEntryThunk;
+            this->CurrentCrossSiteThunk = CrossSite::ProfileThunk;
+#if ENABLE_NATIVE_CODEGEN
+            SetProfileModeNativeCodeGen(this->GetNativeCodeGenerator(), TRUE);
+#endif
+
+            // Set library to profile mode so that for built-ins all new instances of functions
+            // are created with entry point set to the ProfileThunk.
+            this->javascriptLibrary->SetProfileMode(true);
+            this->javascriptLibrary->SetDispatchProfile(true, DispatchProfileInvoke);
+
+#ifdef ENABLE_SCRIPT_PROFILING
+            if (!calledDuringAttach)
+            {
+                m_fTraceDomCall = TRUE; // This flag is always needed in DebugMode to wrap external functions with DebugProfileThunk
+                // Update the function objects currently present in there.
+                this->SetFunctionInRecyclerToProfileMode(true/*enumerateNonUserFunctionsOnly*/);
+            }
+#endif
+        }
+    }
+
+    void ScriptContext::UnRegisterDebugThunk()
+    {
+        if (!this->IsProfiling() && this->IsExceptionWrapperForBuiltInsEnabled())
+        {
+            this->CurrentThunk = DefaultEntryThunk;
+            this->CurrentCrossSiteThunk = CrossSite::DefaultThunk;
+#if ENABLE_NATIVE_CODEGEN
+            SetProfileModeNativeCodeGen(this->GetNativeCodeGenerator(), FALSE);
+#endif
+
+            if (!this->IsProfiling())
+            {
+                this->javascriptLibrary->SetProfileMode(false);
+                this->javascriptLibrary->SetDispatchProfile(false, DispatchDefaultInvoke);
+            }
+        }
+    }
+#endif // defined(ENABLE_SCRIPT_DEBUGGING) || defined(ENABLE_SCRIPT_PROFILING)
+
+#ifdef ENABLE_SCRIPT_PROFILING
+    HRESULT ScriptContext::RegisterBuiltinFunctions(RegisterExternalLibraryType RegisterExternalLibrary)
+    {
+        Assert(m_pProfileCallback != NULL);
+
+        OUTPUT_TRACE(Js::ScriptProfilerPhase, _u("ScriptContext::RegisterBuiltinFunctions\n"));
+
+        HRESULT hr = S_OK;
+        // Consider creating ProfileArena allocator instead of General allocator
+        if (m_pBuiltinFunctionIdMap == NULL)
+        {
+            // Anew throws if it OOMs, so the caller into this function needs to handle that exception
+            m_pBuiltinFunctionIdMap = Anew(GeneralAllocator(), BuiltinFunctionIdDictionary,
+                GeneralAllocator(), 17);
+        }
+
+        this->javascriptLibrary->SetProfileMode(TRUE);
+
+        if (FAILED(hr = OnScriptCompiled(BuiltInFunctionsScriptId, PROFILER_SCRIPT_TYPE_NATIVE, NULL)))
+        {
+            return hr;
+        }
+
+        if (FAILED(hr = this->javascriptLibrary->ProfilerRegisterBuiltIns()))
+        {
+            return hr;
+        }
+
+        // External Library
+        if (RegisterExternalLibrary != NULL)
+        {
+            (*RegisterExternalLibrary)(this);
+        }
+
+        return hr;
+    }
+
+    void ScriptContext::SetFunctionInRecyclerToProfileMode(bool enumerateNonUserFunctionsOnly/* = false*/)
+    {
+        OUTPUT_TRACE(Js::ScriptProfilerPhase, _u("ScriptContext::SetFunctionInRecyclerToProfileMode started (m_fTraceDomCall : %s)\n"), IsTrueOrFalse(m_fTraceDomCall));
+
+        // Mark this script context isEnumeratingRecyclerObjects
+        AutoEnumeratingRecyclerObjects enumeratingRecyclerObjects(this);
+
+        m_enumerateNonUserFunctionsOnly = enumerateNonUserFunctionsOnly;
+
+        this->recycler->EnumerateObjects(JavascriptLibrary::EnumFunctionClass, &ScriptContext::RecyclerEnumClassEnumeratorCallback);
+
+        OUTPUT_TRACE(Js::ScriptProfilerPhase, _u("ScriptContext::SetFunctionInRecyclerToProfileMode ended\n"));
+    }
+#endif // ENABLE_SCRIPT_PROFILING
+
+    void ScriptContext::UpdateRecyclerFunctionEntryPointsForDebugger()
+    {
+        // Mark this script context isEnumeratingRecyclerObjects
+        AutoEnumeratingRecyclerObjects enumeratingRecyclerObjects(this);
+
+        this->recycler->EnumerateObjects(JavascriptLibrary::EnumFunctionClass, &ScriptContext::RecyclerFunctionCallbackForDebugger);
+    }
+
+#ifdef ASMJS_PLAT
+    void ScriptContext::TransitionEnvironmentForDebugger(ScriptFunction * scriptFunction)
+    {
+        FunctionBody* functionBody = scriptFunction->GetFunctionBody();
+#ifdef ENABLE_WASM
+        // Wasm functions will not get reparsed, but the jitted code will be lost
+        // Reset the entry point
+        if (functionBody->IsWasmFunction())
+        {
+            // In case we are in debugger mode, make sure we use the non profiling thunk for this new entry point
+            JavascriptMethod realThunk = CurrentThunk;
+            CurrentThunk = AsmJsDefaultEntryThunk;
+            functionBody->ResetEntryPoint();
+            CurrentThunk = realThunk;
+
+            bool isDeferred = functionBody->GetAsmJsFunctionInfo()->IsWasmDeferredParse();
+            // Make sure the function and the function body are using the same entry point
+            scriptFunction->ChangeEntryPoint(functionBody->GetDefaultEntryPointInfo(), AsmJsDefaultEntryThunk);
+            WasmLibrary::SetWasmEntryPointToInterpreter(scriptFunction, isDeferred);
+            // Reset jit status for this function
+            functionBody->SetIsAsmJsFullJitScheduled(false);
+            Assert(functionBody->HasValidEntryPoint());
+        }
+        else
+#endif
+        if (scriptFunction->GetScriptContext()->IsScriptContextInDebugMode())
+        {
+            if (functionBody->IsInDebugMode() &&
+                scriptFunction->GetFunctionBody()->GetAsmJsFunctionInfo() != nullptr &&
+                scriptFunction->GetFunctionBody()->GetAsmJsFunctionInfo()->GetModuleFunctionBody() != nullptr)
+            {
+                void* env = scriptFunction->GetEnvironment()->GetItem(0);
+                SList<AsmJsScriptFunction*> * funcList = nullptr;
+                if (asmJsEnvironmentMap->TryGetValue(env, &funcList))
+                {
+                    funcList->Push((AsmJsScriptFunction*)scriptFunction);
+                }
+                else
+                {
+                    SList<AsmJsScriptFunction*> * newList = Anew(debugTransitionAlloc, SList<AsmJsScriptFunction*>, debugTransitionAlloc);
+                    asmJsEnvironmentMap->AddNew(env, newList);
+                    newList->Push((AsmJsScriptFunction*)scriptFunction);
+                }
+            }
+        }
+    }
+#endif
+
+    /*static*/
+    void ScriptContext::RecyclerFunctionCallbackForDebugger(void *address, size_t size)
+    {
+        JavascriptFunction *pFunction = (JavascriptFunction *)address;
+
+        ScriptContext* scriptContext = pFunction->GetScriptContext();
+        if (scriptContext == nullptr || scriptContext->IsClosed())
+        {
+            // Can't enumerate from closed scriptcontext
+            return;
+        }
+
+        if (!scriptContext->IsEnumeratingRecyclerObjects())
+        {
+            return; // function not from enumerating script context
+        }
+
+        // Wrapped function are not allocated with the EnumClass bit
+        Assert(pFunction->GetFunctionInfo() != &JavascriptExternalFunction::EntryInfo::WrappedFunctionThunk);
+
+        JavascriptMethod entryPoint = pFunction->GetEntryPoint();
+        FunctionInfo * info = pFunction->GetFunctionInfo();
+        FunctionProxy * proxy = info->GetFunctionProxy();
+
+        if (proxy == nullptr)
+        {
+            // Not a user defined function, we need to wrap them with try-catch for "continue after exception"
+            if (!pFunction->IsScriptFunction() && IsExceptionWrapperForBuiltInsEnabled(scriptContext))
+            {
+#if defined(ENABLE_SCRIPT_DEBUGGING) || defined(ENABLE_SCRIPT_PROFILING)
+                if (scriptContext->IsScriptContextInDebugMode())
+                {
+                    // We are attaching.
+                    // For built-ins, WinRT and DOM functions which are already in recycler, change entry points to route to debug/profile thunk.
+                    ScriptContext::SetEntryPointToProfileThunk(pFunction);
+                }
+                else
+                {
+                    // We are detaching.
+                    // For built-ins, WinRT and DOM functions which are already in recycler, restore entry points to original.
+                    if (!scriptContext->IsProfiling())
+                    {
+                        ScriptContext::RestoreEntryPointFromProfileThunk(pFunction);
+                    }
+                    // If we are profiling, don't change anything.
+                }
+#else
+                AssertMsg(false, "Debugging/Profiling needs to be enabled to change thunks");
+#endif
+            }
+
+            return;
+        }
+
+        Assert(proxy->GetFunctionInfo() == info);
+
+        if (!proxy->IsFunctionBody())
+        {
+            // REVIEW: why we still have function that is still deferred?
+            return;
+        }
+        Assert(pFunction->IsScriptFunction());
+
+        // Excluding the internal library code, which is not debuggable already
+        if (!proxy->GetUtf8SourceInfo()->GetIsLibraryCode())
+        {
+            // Reset the constructor cache to default, so that it will not pick up the cached type, created before debugging.
+            // Look bug: 301517
+            pFunction->ResetConstructorCacheToDefault();
+        }
+
+        if (ScriptFunctionWithInlineCache::Is(pFunction))
+        {
+            ScriptFunctionWithInlineCache::FromVar(pFunction)->ClearInlineCacheOnFunctionObject();
+        }
+
+        // We should have force parsed the function, and have a function body
+        FunctionBody * pBody = proxy->GetFunctionBody();
+
+#ifdef ENABLE_DEBUG_CONFIG_OPTIONS
+        if (scriptContext->IsScriptContextInDebugMode() &&
+            !proxy->GetUtf8SourceInfo()->GetIsLibraryCode() &&
+#ifdef ENABLE_WASM
+            !pBody->IsWasmFunction() &&
+#endif
+            !pBody->IsInDebugMode())
+        {
+            // Identifying if any function escaped for not being in debug mode. (This can be removed as a part of TFS : 935011)
+            Throw::FatalInternalError();
+        }
+#endif
+
+        ScriptFunction * scriptFunction = ScriptFunction::FromVar(pFunction);
+
+#ifdef ASMJS_PLAT
+        scriptContext->TransitionEnvironmentForDebugger(scriptFunction);
+#endif
+
+        JavascriptMethod newEntryPoint;
+        if (CrossSite::IsThunk(entryPoint))
+        {
+            // Can't change from cross-site to non-cross-site, but still need to update the e.p.info on ScriptFunctionType.
+            newEntryPoint = entryPoint;
+        }
+        else
+        {
+            newEntryPoint = pBody->GetDirectEntryPoint(pBody->GetDefaultFunctionEntryPointInfo());
+        }
+
+        scriptFunction->ChangeEntryPoint(pBody->GetDefaultFunctionEntryPointInfo(), newEntryPoint);
+    }
+
+#if defined(ENABLE_SCRIPT_PROFILING) || defined(ENABLE_SCRIPT_DEBUGGING)
+    void ScriptContext::RecyclerEnumClassEnumeratorCallback(void *address, size_t size)
+    {
+        // TODO: we are assuming its function because for now we are enumerating only on functions
+        // In future if the RecyclerNewEnumClass is used of Recyclable objects or Dynamic object, we would need a check if it is function
+        JavascriptFunction *pFunction = (JavascriptFunction *)address;
+
+        ScriptContext* scriptContext = pFunction->GetScriptContext();
+        if (scriptContext == nullptr || scriptContext->IsClosed())
+        {
+            // Can't enumerate from closed scriptcontext
+            return;
+        }
+
+        if (!scriptContext->IsEnumeratingRecyclerObjects())
+        {
+            return; // function not from enumerating script context
+        }
+
+        if (!scriptContext->IsTraceDomCall() && (pFunction->IsExternalFunction() || pFunction->IsWinRTFunction()))
+        {
+            return;
+        }
+
+        if (scriptContext->IsEnumerateNonUserFunctionsOnly() && pFunction->IsScriptFunction())
+        {
+            return;
+        }
+
+        // Wrapped function are not allocated with the EnumClass bit
+        Assert(pFunction->GetFunctionInfo() != &JavascriptExternalFunction::EntryInfo::WrappedFunctionThunk);
+
+        JavascriptMethod entryPoint = pFunction->GetEntryPoint();
+        FunctionProxy *proxy = pFunction->GetFunctionProxy();
+
+        if (proxy != NULL)
+        {
+#if ENABLE_DEBUG_CONFIG_OPTIONS
+            char16 debugStringBuffer[MAX_FUNCTION_BODY_DEBUG_STRING_SIZE];
+#endif
+
+#if defined(ENABLE_SCRIPT_PROFILING)
+            OUTPUT_TRACE(Js::ScriptProfilerPhase, _u("ScriptContext::RecyclerEnumClassEnumeratorCallback\n"));
+            OUTPUT_TRACE(Js::ScriptProfilerPhase, _u("\tFunctionProxy : 0x%08X, FunctionNumber : %s, DeferredParseAttributes : %d, EntryPoint : 0x%08X"),
+                (DWORD_PTR)proxy, proxy->GetDebugNumberSet(debugStringBuffer), proxy->GetAttributes(), (DWORD_PTR)entryPoint);
+#if ENABLE_NATIVE_CODEGEN
+            OUTPUT_TRACE(Js::ScriptProfilerPhase, _u(" (IsIntermediateCodeGenThunk : %s, isNative : %s)\n"),
+                IsTrueOrFalse(IsIntermediateCodeGenThunk(entryPoint)), IsTrueOrFalse(scriptContext->IsNativeAddress(entryPoint)));
+#endif
+            OUTPUT_TRACE(Js::ScriptProfilerPhase, _u("\n"));
+#endif
+
+#if ENABLE_NATIVE_CODEGEN
+            if (!IsIntermediateCodeGenThunk(entryPoint) && entryPoint != DynamicProfileInfo::EnsureDynamicProfileInfoThunk)
+#endif
+            {
+                OUTPUT_TRACE(Js::ScriptProfilerPhase, _u("\t\tJs::ScriptContext::GetProfileModeThunk : 0x%08X\n"), (DWORD_PTR)Js::ScriptContext::GetProfileModeThunk(entryPoint));
+
+                ScriptFunction * scriptFunction = ScriptFunction::FromVar(pFunction);
+                scriptFunction->ChangeEntryPoint(proxy->GetDefaultEntryPointInfo(), Js::ScriptContext::GetProfileModeThunk(entryPoint));
+
+#if ENABLE_NATIVE_CODEGEN && defined(ENABLE_SCRIPT_PROFILING)
+                OUTPUT_TRACE(Js::ScriptProfilerPhase, _u("\tUpdated entrypoint : 0x%08X (isNative : %s)\n"), (DWORD_PTR)pFunction->GetEntryPoint(), IsTrueOrFalse(scriptContext->IsNativeAddress(entryPoint)));
+#endif
+            }
+        }
+        else
+        {
+            ScriptContext::SetEntryPointToProfileThunk(pFunction);
+        }
+    }
+
+    // static
+    void ScriptContext::SetEntryPointToProfileThunk(JavascriptFunction* function)
+    {
+        JavascriptMethod entryPoint = function->GetEntryPoint();
+        if (entryPoint == Js::CrossSite::DefaultThunk)
+        {
+            function->SetEntryPoint(Js::CrossSite::ProfileThunk);
+        }
+        else if (entryPoint != Js::CrossSite::ProfileThunk && entryPoint != ProfileEntryThunk)
+        {
+            function->SetEntryPoint(ProfileEntryThunk);
+        }
+    }
+
+    // static
+    void ScriptContext::RestoreEntryPointFromProfileThunk(JavascriptFunction* function)
+    {
+        JavascriptMethod entryPoint = function->GetEntryPoint();
+        if (entryPoint == Js::CrossSite::ProfileThunk)
+        {
+            function->SetEntryPoint(Js::CrossSite::DefaultThunk);
+        }
+        else if (entryPoint == ProfileEntryThunk)
+        {
+            function->SetEntryPoint(function->GetFunctionInfo()->GetOriginalEntryPoint());
+        }
+    }
+
+    JavascriptMethod ScriptContext::GetProfileModeThunk(JavascriptMethod entryPoint)
+    {
+    #if ENABLE_NATIVE_CODEGEN
+        Assert(!IsIntermediateCodeGenThunk(entryPoint));
+    #endif
+        if (entryPoint == DefaultDeferredParsingThunk || entryPoint == ProfileDeferredParsingThunk)
+        {
+            return ProfileDeferredParsingThunk;
+        }
+
+        if (entryPoint == DefaultDeferredDeserializeThunk || entryPoint == ProfileDeferredDeserializeThunk)
+        {
+            return ProfileDeferredDeserializeThunk;
+        }
+
+        if (CrossSite::IsThunk(entryPoint))
+        {
+            return CrossSite::ProfileThunk;
+        }
+        return ProfileEntryThunk;
+    }
+#endif // defined(ENABLE_SCRIPT_PROFILING) || defiend(ENABLE_SCRIPT_DEBUGGING)
+
+#if _M_IX86
+    __declspec(naked)
+        Var ScriptContext::ProfileModeDeferredParsingThunk(RecyclableObject* function, CallInfo callInfo, ...)
+    {
+            // Register functions
+            __asm
+            {
+                push ebp
+                    mov ebp, esp
+                    lea eax, [esp + 8]
+                    push eax
+                    call ScriptContext::ProfileModeDeferredParse
+#ifdef _CONTROL_FLOW_GUARD
+                    // verify that the call target is valid
+                    mov  ecx, eax
+                    call[__guard_check_icall_fptr]
+                    mov eax, ecx
+#endif
+                    pop ebp
+                    // Although we don't restore ESP here on WinCE, this is fine because script profiler is not shipped for WinCE.
+                    jmp eax
+            }
+    }
+#elif defined(_M_X64) || defined(_M_ARM32_OR_ARM64)
+    // Do nothing: the implementation of ScriptContext::ProfileModeDeferredParsingThunk is declared (appropriately decorated) in
+    // Language\amd64\amd64_Thunks.asm and Language\arm\arm_Thunks.asm and Language\arm64\arm64_Thunks.asm respectively.
+#else
+    Var ScriptContext::ProfileModeDeferredParsingThunk(RecyclableObject* function, CallInfo callInfo, ...)
+    {
+        Js::Throw::NotImplemented();
+        return nullptr;
+    }
+#endif
+
+    Js::JavascriptMethod ScriptContext::ProfileModeDeferredParse(ScriptFunction ** functionRef)
+    {
+#if ENABLE_DEBUG_CONFIG_OPTIONS
+        char16 debugStringBuffer[MAX_FUNCTION_BODY_DEBUG_STRING_SIZE];
+#endif
+
+        OUTPUT_TRACE(Js::ScriptProfilerPhase, _u("ScriptContext::ProfileModeDeferredParse FunctionNumber : %s, startEntrypoint : 0x%08X\n"), (*functionRef)->GetFunctionProxy()->GetDebugNumberSet(debugStringBuffer), (*functionRef)->GetEntryPoint());
+
+        BOOL fParsed = FALSE;
+        JavascriptMethod entryPoint = Js::JavascriptFunction::DeferredParseCore(functionRef, fParsed);
+
+#ifdef ENABLE_SCRIPT_PROFILING
+        OUTPUT_TRACE(Js::ScriptProfilerPhase, _u("\t\tIsParsed : %s, updatedEntrypoint : 0x%08X\n"), IsTrueOrFalse(fParsed), entryPoint);
+
+        //To get the scriptContext we only need the functionProxy
+        FunctionProxy *pRootBody = (*functionRef)->GetFunctionProxy();
+        ScriptContext *pScriptContext = pRootBody->GetScriptContext();
+        if (pScriptContext->IsProfiling() && !pRootBody->GetFunctionBody()->HasFunctionCompiledSent())
+        {
+            pScriptContext->RegisterScript(pRootBody, FALSE /*fRegisterScript*/);
+        }
+
+        // We can come to this function even though we have stopped profiling.
+        Assert(!pScriptContext->IsProfiling() || (*functionRef)->GetFunctionBody()->GetProfileSession() == pScriptContext->GetProfileSession());
+#endif
+
+        return entryPoint;
+    }
+
+#if _M_IX86
+    __declspec(naked)
+        Var ScriptContext::ProfileModeDeferredDeserializeThunk(RecyclableObject* function, CallInfo callInfo, ...)
+    {
+            // Register functions
+            __asm
+            {
+                    push ebp
+                    mov ebp, esp
+                    push[esp + 8]
+                    call ScriptContext::ProfileModeDeferredDeserialize
+#ifdef _CONTROL_FLOW_GUARD
+                    // verify that the call target is valid
+                    mov  ecx, eax
+                    call[__guard_check_icall_fptr]
+                    mov eax, ecx
+#endif
+                    pop ebp
+                    // Although we don't restore ESP here on WinCE, this is fine because script profiler is not shipped for WinCE.
+                    jmp eax
+            }
+    }
+#elif defined(_M_X64) || defined(_M_ARM32_OR_ARM64)
+    // Do nothing: the implementation of ScriptContext::ProfileModeDeferredDeserializeThunk is declared (appropriately decorated) in
+    // Language\amd64\amd64_Thunks.asm and Language\arm\arm_Thunks.asm respectively.
+#endif
+
+    Js::JavascriptMethod ScriptContext::ProfileModeDeferredDeserialize(ScriptFunction *function)
+    {
+#if ENABLE_DEBUG_CONFIG_OPTIONS
+        char16 debugStringBuffer[MAX_FUNCTION_BODY_DEBUG_STRING_SIZE];
+#endif
+
+        OUTPUT_TRACE(Js::ScriptProfilerPhase, _u("ScriptContext::ProfileModeDeferredDeserialize FunctionNumber : %s\n"), function->GetFunctionProxy()->GetDebugNumberSet(debugStringBuffer));
+
+        JavascriptMethod entryPoint = Js::JavascriptFunction::DeferredDeserialize(function);
+
+#ifdef ENABLE_SCRIPT_PROFILING
+        //To get the scriptContext; we only need the FunctionProxy
+        FunctionProxy *pRootBody = function->GetFunctionProxy();
+        ScriptContext *pScriptContext = pRootBody->GetScriptContext();
+        if (pScriptContext->IsProfiling() && !pRootBody->GetFunctionBody()->HasFunctionCompiledSent())
+        {
+            pScriptContext->RegisterScript(pRootBody, FALSE /*fRegisterScript*/);
+        }
+
+        // We can come to this function even though we have stopped profiling.
+        Assert(!pScriptContext->IsProfiling() || function->GetFunctionBody()->GetProfileSession() == pScriptContext->GetProfileSession());
+#endif
+
+        return entryPoint;
+    }
+
+#ifdef ENABLE_SCRIPT_PROFILING
+    BOOL ScriptContext::GetProfileInfo(
+        JavascriptFunction* function,
+        PROFILER_TOKEN &scriptId,
+        PROFILER_TOKEN &functionId)
+    {
+        BOOL fCanProfile = (m_pProfileCallback != nullptr && m_fTraceFunctionCall);
+        if (!fCanProfile)
+        {
+            return FALSE;
+        }
+
+        Js::FunctionInfo* functionInfo = function->GetFunctionInfo();
+        if (functionInfo->GetAttributes() & FunctionInfo::DoNotProfile)
+        {
+            return FALSE;
+        }
+
+        Js::FunctionBody * functionBody = functionInfo->GetFunctionBody();
+        if (functionBody == nullptr)
+        {
+            functionId = GetFunctionNumber(functionInfo->GetOriginalEntryPoint());
+            if (functionId == -1)
+            {
+                // Dom Call
+                return m_fTraceDomCall && (m_pProfileCallback2 != nullptr);
+            }
+            else
+            {
+                // Builtin function
+                scriptId = BuiltInFunctionsScriptId;
+                return m_fTraceNativeFunctionCall;
+            }
+        }
+        else if (!functionBody->GetUtf8SourceInfo()->GetIsLibraryCode() || functionBody->IsPublicLibraryCode()) // user script or public library code
+        {
+            scriptId = (PROFILER_TOKEN)functionBody->GetUtf8SourceInfo()->GetSourceInfoId();
+            functionId = functionBody->GetFunctionNumber();
+            return TRUE;
+        }
+
+        return FALSE;
+    }
+#endif // ENABLE_SCRIPT_PROFILING
+
+    bool ScriptContext::IsForceNoNative()
+    {
+        bool forceNoNative = false;
+        if (this->IsScriptContextInSourceRundownOrDebugMode())
+        {
+            forceNoNative = this->IsInterpreted();
+        }
+        else if (!Js::Configuration::Global.EnableJitInDebugMode())
+        {
+            forceNoNative = true;
+            this->ForceNoNative();
+        }
+        return forceNoNative;
+    }
+
+    void ScriptContext::InitializeDebugging()
+    {
+        if (!this->IsScriptContextInDebugMode()) // If we already in debug mode, we would have done below changes already.
+        {
+            this->GetDebugContext()->SetDebuggerMode(Js::DebuggerMode::Debugging);
+            if (this->IsScriptContextInDebugMode())
+            {
+                // Note: for this we need final IsInDebugMode and NativeCodeGen initialized,
+                //       and inside EnsureScriptContext, which seems appropriate as well,
+                //       it's too early as debugger manager is not registered, thus IsDebuggerEnvironmentAvailable is false.
+                this->RegisterDebugThunk(false/*calledDuringAttach*/);
+
+                // TODO: for launch scenario for external and WinRT functions it might be too late to register debug thunk here,
+                //       as we need the thunk registered before FunctionInfo's for built-ins, that may throw, are created.
+                //       Need to verify. If that's the case, one way would be to enumerate and fix all external/winRT thunks here.
+            }
+        }
+    }
+
+    // Combined profile/debug wrapper thunk.
+    // - used when we profile to send profile events
+    // - used when we debug, only used for built-in functions
+    // - used when we profile and debug
+    Var ScriptContext::DebugProfileProbeThunk(RecyclableObject* callable, CallInfo callInfo, ...)
+    {
+#if defined(ENABLE_SCRIPT_DEBUGGING) || defined(ENABLE_SCRIPT_PROFILING)
+        RUNTIME_ARGUMENTS(args, callInfo);
+
+        Assert(!AsmJsScriptFunction::IsWasmScriptFunction(callable));
+        JavascriptFunction* function = JavascriptFunction::FromVar(callable);
+        ScriptContext* scriptContext = function->GetScriptContext();
+        bool functionEnterEventSent = false;
+        char16 *pwszExtractedFunctionName = NULL;
+        size_t functionNameLen = 0;
+        const char16 *pwszFunctionName = NULL;
+        HRESULT hrOfEnterEvent = S_OK;
+
+        // We can come here when profiling is not on
+        // e.g. User starts profiling, we update all thinks and then stop profiling - we don't update thunk
+        // So we still get this call
+#if defined(ENABLE_SCRIPT_PROFILING)
+        PROFILER_TOKEN scriptId = -1;
+        PROFILER_TOKEN functionId = -1;
+        const bool isProfilingUserCode = scriptContext->GetThreadContext()->IsProfilingUserCode();
+        const bool isUserCode = !function->IsLibraryCode();
+
+        const bool fProfile = (isUserCode || isProfilingUserCode) // Only report user code or entry library code
+            && scriptContext->GetProfileInfo(function, scriptId, functionId);
+
+        if (fProfile)
+        {
+            Js::FunctionBody *pBody = function->GetFunctionBody();
+            if (pBody != nullptr && !pBody->HasFunctionCompiledSent())
+            {
+                pBody->RegisterFunction(false/*changeThunk*/);
+            }
+
+#if DEBUG
+            { // scope
+
+                Assert(scriptContext->IsProfiling());
+
+                if (pBody && pBody->GetProfileSession() != pBody->GetScriptContext()->GetProfileSession())
+                {
+                    char16 debugStringBuffer[MAX_FUNCTION_BODY_DEBUG_STRING_SIZE];
+                    OUTPUT_TRACE_DEBUGONLY(Js::ScriptProfilerPhase, _u("ScriptContext::ProfileProbeThunk, ProfileSession does not match (%d != %d), functionNumber : %s, functionName : %s\n"),
+                        pBody->GetProfileSession(), pBody->GetScriptContext()->GetProfileSession(), pBody->GetDebugNumberSet(debugStringBuffer), pBody->GetDisplayName());
+                }
+                AssertMsg(pBody == NULL || pBody->GetProfileSession() == pBody->GetScriptContext()->GetProfileSession(), "Function info wasn't reported for this profile session");
+            }
+#endif // DEBUG
+
+            if (functionId == -1)
+            {
+                Var sourceString = function->GetSourceString();
+
+                // SourceString will be null for the Js::BoundFunction, don't throw Enter/Exit notification in that case.
+                if (sourceString != NULL)
+                {
+                    if (TaggedInt::Is(sourceString))
+                    {
+                        PropertyId nameId = TaggedInt::ToInt32(sourceString);
+                        pwszFunctionName = scriptContext->GetPropertyString(nameId)->GetSz();
+                    }
+                    else
+                    {
+                        // it is string because user had called in toString extract name from it
+                        Assert(JavascriptString::Is(sourceString));
+                        const char16 *pwszToString = ((JavascriptString *)sourceString)->GetSz();
+                        const char16 *pwszNameStart = wcsstr(pwszToString, _u(" "));
+                        const char16 *pwszNameEnd = wcsstr(pwszToString, _u("("));
+                        if (pwszNameStart == nullptr || pwszNameEnd == nullptr || ((int)(pwszNameEnd - pwszNameStart) <= 0))
+                        {
+                            functionNameLen = ((JavascriptString *)sourceString)->GetLength() + 1;
+                            pwszExtractedFunctionName = HeapNewArray(char16, functionNameLen);
+                            wcsncpy_s(pwszExtractedFunctionName, functionNameLen, pwszToString, _TRUNCATE);
+                        }
+                        else
+                        {
+                            functionNameLen = pwszNameEnd - pwszNameStart;
+                            AssertMsg(functionNameLen < INT_MAX, "Allocating array with zero or negative length?");
+                            pwszExtractedFunctionName = HeapNewArray(char16, functionNameLen);
+                            wcsncpy_s(pwszExtractedFunctionName, functionNameLen, pwszNameStart + 1, _TRUNCATE);
+                        }
+                        pwszFunctionName = pwszExtractedFunctionName;
+                    }
+
+                    functionEnterEventSent = true;
+                    Assert(pwszFunctionName != NULL);
+                    hrOfEnterEvent = scriptContext->OnDispatchFunctionEnter(pwszFunctionName);
+                }
+            }
+            else
+            {
+                hrOfEnterEvent = scriptContext->OnFunctionEnter(scriptId, functionId);
+            }
+
+            scriptContext->GetThreadContext()->SetIsProfilingUserCode(isUserCode); // Update IsProfilingUserCode state
+        }
+#endif // ENABLE_SCRIPT_PROFILING
+
+        Var aReturn = NULL;
+        JavascriptMethod origEntryPoint = function->GetFunctionInfo()->GetOriginalEntryPoint();
+
+        if (scriptContext->IsEvalRestriction())
+        {
+            if (origEntryPoint == Js::GlobalObject::EntryEval)
+            {
+                origEntryPoint = Js::GlobalObject::EntryEvalRestrictedMode;
+            }
+            else if (origEntryPoint == Js::JavascriptFunction::NewInstance)
+            {
+                origEntryPoint = Js::JavascriptFunction::NewInstanceRestrictedMode;
+            }
+            else if (origEntryPoint == Js::JavascriptGeneratorFunction::NewInstance)
+            {
+                origEntryPoint = Js::JavascriptGeneratorFunction::NewInstanceRestrictedMode;
+            }
+            else if (origEntryPoint == Js::JavascriptFunction::NewAsyncFunctionInstance)
+            {
+                origEntryPoint = Js::JavascriptFunction::NewAsyncFunctionInstanceRestrictedMode;
+            }
+        }
+
+
+        __TRY_FINALLY_BEGIN // SEH is not guaranteed, see the implementation
+        {
+            Assert(!function->IsScriptFunction() || function->GetFunctionProxy());
+
+            // No need to wrap script functions, also can't if the wrapper is already on the stack.
+            // Treat "library code" script functions, such as Intl, as built-ins:
+            // use the wrapper when calling them, and do not reset the wrapper when calling them.
+            bool isDebugWrapperEnabled = scriptContext->IsScriptContextInDebugMode() && IsExceptionWrapperForBuiltInsEnabled(scriptContext);
+            bool useDebugWrapper =
+                isDebugWrapperEnabled &&
+                function->IsLibraryCode() &&
+                !AutoRegisterIgnoreExceptionWrapper::IsRegistered(scriptContext->GetThreadContext());
+
+            OUTPUT_VERBOSE_TRACE(Js::DebuggerPhase, _u("DebugProfileProbeThunk: calling function: %s isWrapperRegistered=%d useDebugWrapper=%d\n"),
+                function->GetFunctionInfo()->HasBody() ? function->GetFunctionBody()->GetDisplayName() : _u("built-in/library"), AutoRegisterIgnoreExceptionWrapper::IsRegistered(scriptContext->GetThreadContext()), useDebugWrapper);
+
+            if (scriptContext->IsScriptContextInDebugMode())
+            {
+                scriptContext->GetDebugContext()->GetProbeContainer()->StartRecordingCall();
+            }
+
+            if (useDebugWrapper)
+            {
+                // For native use wrapper and bail out on to ignore exception.
+                // Extract try-catch out of hot path in normal profile mode (presence of try-catch in a function is bad for perf).
+                aReturn = ProfileModeThunk_DebugModeWrapper(function, scriptContext, origEntryPoint, args);
+            }
+            else
+            {
+                if (isDebugWrapperEnabled && !function->IsLibraryCode())
+                {
+                    // We want to ignore exception and continue into closest user/script function down on the stack.
+                    // Thus, if needed, reset the wrapper for the time of this call,
+                    // so that if there is library/helper call after script function, it will use try-catch.
+                    // Can't use smart/destructor object here because of __try__finally.
+                    ThreadContext* threadContext = scriptContext->GetThreadContext();
+                    bool isOrigWrapperPresent = threadContext->GetDebugManager()->GetDebuggingFlags()->IsBuiltInWrapperPresent();
+                    if (isOrigWrapperPresent)
+                    {
+                        threadContext->GetDebugManager()->GetDebuggingFlags()->SetIsBuiltInWrapperPresent(false);
+                    }
+                    __TRY_FINALLY_BEGIN // SEH is not guaranteed, see the implementation
+                    {
+                        aReturn = JavascriptFunction::CallFunction<true>(function, origEntryPoint, args);
+                    }
+                    __FINALLY
+                    {
+                        threadContext->GetDebugManager()->GetDebuggingFlags()->SetIsBuiltInWrapperPresent(isOrigWrapperPresent);
+                    }
+                    __TRY_FINALLY_END
+                }
+                else
+                {
+                    // Can we update return address to a thunk that sends Exit event and then jmp to entry instead of Calling it.
+                    // Saves stack space and it might be something we would be doing anyway for handling profile.Start/stop
+                    // which can come anywhere on the stack.
+                    aReturn = JavascriptFunction::CallFunction<true>(function, origEntryPoint, args);
+                }
+            }
+        }
+        __FINALLY
+        {
+#if defined(ENABLE_SCRIPT_PROFILING)
+            if (fProfile)
+            {
+                if (hrOfEnterEvent != ACTIVPROF_E_PROFILER_ABSENT)
+                {
+                    if (functionId == -1)
+                    {
+                        // Check whether we have sent the Enter event or not.
+                        if (functionEnterEventSent)
+                        {
+                            scriptContext->OnDispatchFunctionExit(pwszFunctionName);
+                            if (pwszExtractedFunctionName != NULL)
+                            {
+                                HeapDeleteArray(functionNameLen, pwszExtractedFunctionName);
+                            }
+                        }
+                    }
+                    else
+                    {
+                        scriptContext->OnFunctionExit(scriptId, functionId);
+                    }
+                }
+
+                scriptContext->GetThreadContext()->SetIsProfilingUserCode(isProfilingUserCode); // Restore IsProfilingUserCode state
+            }
+#endif
+
+            if (scriptContext->IsScriptContextInDebugMode())
+            {
+                scriptContext->GetDebugContext()->GetProbeContainer()->EndRecordingCall(aReturn, function);
+            }
+        }
+        __TRY_FINALLY_END
+
+        return aReturn;
+#else
+        return nullptr;
+#endif // defined(ENABLE_SCRIPT_DEBUGGING) || defined(ENABLE_SCRIPT_PROFILING)
+    }
+
+#if defined(ENABLE_SCRIPT_DEBUGGING) || defined(ENABLE_SCRIPT_PROFILING)
+    // Part of ProfileModeThunk which is called in debug mode (debug or debug & profile).
+    Var ScriptContext::ProfileModeThunk_DebugModeWrapper(JavascriptFunction* function, ScriptContext* scriptContext, JavascriptMethod entryPoint, Arguments& args)
+    {
+        AutoRegisterIgnoreExceptionWrapper autoWrapper(scriptContext->GetThreadContext());
+
+        Var aReturn = HelperOrLibraryMethodWrapper<true>(scriptContext, [=] {
+            return JavascriptFunction::CallFunction<true>(function, entryPoint, args);
+        });
+
+        return aReturn;
+    }
+#endif
+
+#ifdef ENABLE_SCRIPT_PROFILING
+    HRESULT ScriptContext::OnScriptCompiled(PROFILER_TOKEN scriptId, PROFILER_SCRIPT_TYPE type, IUnknown *pIDebugDocumentContext)
+    {
+        // TODO : can we do a delay send of these events or can we send an event before doing all this stuff that could calculate overhead?
+        Assert(m_pProfileCallback != NULL);
+
+        OUTPUT_TRACE(Js::ScriptProfilerPhase, _u("ScriptContext::OnScriptCompiled scriptId : %d, ScriptType : %d\n"), scriptId, type);
+
+        HRESULT hr = S_OK;
+
+        if ((type == PROFILER_SCRIPT_TYPE_NATIVE && m_fTraceNativeFunctionCall) ||
+            (type != PROFILER_SCRIPT_TYPE_NATIVE && m_fTraceFunctionCall))
+        {
+            m_inProfileCallback = TRUE;
+            hr = m_pProfileCallback->ScriptCompiled(scriptId, type, pIDebugDocumentContext);
+            m_inProfileCallback = FALSE;
+        }
+        return hr;
+    }
+
+    HRESULT ScriptContext::OnFunctionCompiled(
+        PROFILER_TOKEN functionId,
+        PROFILER_TOKEN scriptId,
+        const WCHAR *pwszFunctionName,
+        const WCHAR *pwszFunctionNameHint,
+        IUnknown *pIDebugDocumentContext)
+    {
+        Assert(m_pProfileCallback != NULL);
+
+#ifdef ENABLE_DEBUG_CONFIG_OPTIONS
+        if (scriptId != BuiltInFunctionsScriptId || Js::Configuration::Global.flags.Verbose)
+        {
+            OUTPUT_TRACE(Js::ScriptProfilerPhase, _u("ScriptContext::OnFunctionCompiled scriptId : %d, functionId : %d, FunctionName : %s, FunctionNameHint : %s\n"), scriptId, functionId, pwszFunctionName, pwszFunctionNameHint);
+        }
+#endif
+
+        HRESULT hr = S_OK;
+
+        if ((scriptId == BuiltInFunctionsScriptId && m_fTraceNativeFunctionCall) ||
+            (scriptId != BuiltInFunctionsScriptId && m_fTraceFunctionCall))
+        {
+            m_inProfileCallback = TRUE;
+            hr = m_pProfileCallback->FunctionCompiled(functionId, scriptId, pwszFunctionName, pwszFunctionNameHint, pIDebugDocumentContext);
+            m_inProfileCallback = FALSE;
+        }
+        return hr;
+    }
+
+    HRESULT ScriptContext::OnFunctionEnter(PROFILER_TOKEN scriptId, PROFILER_TOKEN functionId)
+    {
+        if (m_pProfileCallback == NULL)
+        {
+            return ACTIVPROF_E_PROFILER_ABSENT;
+        }
+
+        OUTPUT_VERBOSE_TRACE(Js::ScriptProfilerPhase, _u("ScriptContext::OnFunctionEnter scriptId : %d, functionId : %d\n"), scriptId, functionId);
+
+        HRESULT hr = S_OK;
+
+        if ((scriptId == BuiltInFunctionsScriptId && m_fTraceNativeFunctionCall) ||
+            (scriptId != BuiltInFunctionsScriptId && m_fTraceFunctionCall))
+        {
+            m_inProfileCallback = TRUE;
+            hr = m_pProfileCallback->OnFunctionEnter(scriptId, functionId);
+            m_inProfileCallback = FALSE;
+        }
+        return hr;
+    }
+
+    HRESULT ScriptContext::OnFunctionExit(PROFILER_TOKEN scriptId, PROFILER_TOKEN functionId)
+    {
+        if (m_pProfileCallback == NULL)
+        {
+            return ACTIVPROF_E_PROFILER_ABSENT;
+        }
+
+        OUTPUT_VERBOSE_TRACE(Js::ScriptProfilerPhase, _u("ScriptContext::OnFunctionExit scriptId : %d, functionId : %d\n"), scriptId, functionId);
+
+        HRESULT hr = S_OK;
+
+        if ((scriptId == BuiltInFunctionsScriptId && m_fTraceNativeFunctionCall) ||
+            (scriptId != BuiltInFunctionsScriptId && m_fTraceFunctionCall))
+        {
+            m_inProfileCallback = TRUE;
+            hr = m_pProfileCallback->OnFunctionExit(scriptId, functionId);
+            m_inProfileCallback = FALSE;
+        }
+        return hr;
+    }
+
+    HRESULT ScriptContext::FunctionExitSenderThunk(PROFILER_TOKEN functionId, PROFILER_TOKEN scriptId, ScriptContext *pScriptContext)
+    {
+        return pScriptContext->OnFunctionExit(scriptId, functionId);
+    }
+
+    HRESULT ScriptContext::FunctionExitByNameSenderThunk(const char16 *pwszFunctionName, ScriptContext *pScriptContext)
+    {
+        return pScriptContext->OnDispatchFunctionExit(pwszFunctionName);
+    }
+#endif // ENABLE_SCRIPT_PROFILING
+
+    Js::PropertyId ScriptContext::GetFunctionNumber(JavascriptMethod entryPoint)
+    {
+        return (m_pBuiltinFunctionIdMap == NULL) ? -1 : m_pBuiltinFunctionIdMap->Lookup(entryPoint, -1);
+    }
+
+    HRESULT ScriptContext::RegisterLibraryFunction(const char16 *pwszObjectName, const char16 *pwszFunctionName, Js::PropertyId functionPropertyId, JavascriptMethod entryPoint)
+    {
+#if defined(ENABLE_SCRIPT_PROFILING)
+#if DEBUG
+        const char16 *pwszObjectNameFromProperty = const_cast<char16 *>(GetPropertyName(functionPropertyId)->GetBuffer());
+        if (GetPropertyName(functionPropertyId)->IsSymbol())
+        {
+            // The spec names functions whose property is a well known symbol as the description from the symbol
+            // wrapped in square brackets, so verify by skipping past first bracket
+            Assert(!wcsncmp(pwszFunctionName + 1, pwszObjectNameFromProperty, wcslen(pwszObjectNameFromProperty)));
+            Assert(wcslen(pwszFunctionName) == wcslen(pwszObjectNameFromProperty) + 2);
+        }
+        else
+        {
+            Assert(!wcscmp(pwszFunctionName, pwszObjectNameFromProperty));
+        }
+        Assert(m_pBuiltinFunctionIdMap != NULL);
+#endif
+
+        // Create the propertyId as object.functionName if it is not global function
+        // the global functions would be recognized by just functionName
+        // e.g. with functionName, toString, depending on objectName, it could be Object.toString, or Date.toString
+        char16 szTempName[70];
+        if (pwszObjectName != NULL)
+        {
+            // Create name as "object.function"
+            swprintf_s(szTempName, 70, _u("%s.%s"), pwszObjectName, pwszFunctionName);
+            functionPropertyId = GetOrAddPropertyIdTracked(szTempName, (uint)wcslen(szTempName));
+        }
+
+        Js::PropertyId cachedFunctionId;
+        bool keyFound = m_pBuiltinFunctionIdMap->TryGetValue(entryPoint, &cachedFunctionId);
+
+        if (keyFound)
+        {
+            // Entry point is already in the map
+            if (cachedFunctionId != functionPropertyId)
+            {
+                // This is the scenario where we could be using same function for multiple builtin functions
+                // e.g. Error.toString, WinRTError.toString etc.
+                // We would ignore these extra entrypoints because while profiling, identifying which object's toString is too costly for its worth
+                return S_OK;
+            }
+
+            // else is the scenario where map was created by earlier profiling session and we are yet to send function compiled for this session
+        }
+        else
+        {
+#if DBG
+            m_pBuiltinFunctionIdMap->MapUntil([&](JavascriptMethod, Js::PropertyId propertyId) -> bool
+            {
+                if (functionPropertyId == propertyId)
+                {
+                    Assert(false);
+                    return true;
+                }
+                return false;
+            });
+#endif
+
+            // throws, this must always be in a function that handles OOM
+            m_pBuiltinFunctionIdMap->Add(entryPoint, functionPropertyId);
+        }
+
+        // Use name with "Object." if its not a global function
+        if (pwszObjectName != NULL)
+        {
+            return OnFunctionCompiled(functionPropertyId, BuiltInFunctionsScriptId, szTempName, NULL, NULL);
+        }
+        else
+        {
+            return OnFunctionCompiled(functionPropertyId, BuiltInFunctionsScriptId, pwszFunctionName, NULL, NULL);
+        }
+#else
+        return S_OK;
+#endif // ENABLE_SCRIPT_PROFILING
+    }
+
+    void ScriptContext::BindReference(void * addr)
+    {
+        Assert(!this->isClosed);
+        Assert(this->guestArena);
+        Assert(recycler->IsValidObject(addr));
+#if DBG
+        Assert(!bindRef.ContainsKey(addr));     // Make sure we don't bind the same pointer twice
+        bindRef.AddNew(addr);
+#endif
+        javascriptLibrary->BindReference(addr);
+
+#ifdef RECYCLER_PERF_COUNTERS
+        this->bindReferenceCount++;
+        RECYCLER_PERF_COUNTER_INC(BindReference);
+#endif
+    }
+
+#ifdef PROFILE_STRINGS
+    StringProfiler* ScriptContext::GetStringProfiler()
+    {
+        return stringProfiler;
+    }
+#endif
+
+    void ScriptContext::FreeFunctionEntryPoint(Js::JavascriptMethod method)
+    {
+#if ENABLE_NATIVE_CODEGEN
+        FreeNativeCodeGenAllocation(this, method);
+#endif
+    }
+
+    void ScriptContext::RegisterProtoInlineCache(InlineCache *pCache, PropertyId propId)
+    {
+        hasProtoOrStoreFieldInlineCache = true;
+        threadContext->RegisterProtoInlineCache(pCache, propId);
+    }
+
+    void ScriptContext::InvalidateProtoCaches(const PropertyId propertyId)
+    {
+        threadContext->InvalidateProtoInlineCaches(propertyId);
+        // Because setter inline caches get registered in the store field chain, we must invalidate that
+        // chain whenever we invalidate the proto chain.
+        threadContext->InvalidateStoreFieldInlineCaches(propertyId);
+#if ENABLE_NATIVE_CODEGEN
+        threadContext->InvalidatePropertyGuards(propertyId);
+#endif
+        threadContext->InvalidateProtoTypePropertyCaches(propertyId);
+    }
+
+    void ScriptContext::InvalidateAllProtoCaches()
+    {
+        threadContext->InvalidateAllProtoInlineCaches();
+        // Because setter inline caches get registered in the store field chain, we must invalidate that
+        // chain whenever we invalidate the proto chain.
+        threadContext->InvalidateAllStoreFieldInlineCaches();
+#if ENABLE_NATIVE_CODEGEN
+        threadContext->InvalidateAllPropertyGuards();
+#endif
+        threadContext->InvalidateAllProtoTypePropertyCaches();
+    }
+
+    void ScriptContext::RegisterStoreFieldInlineCache(InlineCache *pCache, PropertyId propId)
+    {
+        hasProtoOrStoreFieldInlineCache = true;
+        threadContext->RegisterStoreFieldInlineCache(pCache, propId);
+    }
+
+    void ScriptContext::InvalidateStoreFieldCaches(const PropertyId propertyId)
+    {
+        threadContext->InvalidateStoreFieldInlineCaches(propertyId);
+#if ENABLE_NATIVE_CODEGEN
+        threadContext->InvalidatePropertyGuards(propertyId);
+#endif
+    }
+
+    void ScriptContext::InvalidateAllStoreFieldCaches()
+    {
+        threadContext->InvalidateAllStoreFieldInlineCaches();
+    }
+
+    void ScriptContext::RegisterIsInstInlineCache(Js::IsInstInlineCache * cache, Js::Var function)
+    {
+        Assert(JavascriptFunction::FromVar(function)->GetScriptContext() == this);
+        hasIsInstInlineCache = true;
+        threadContext->RegisterIsInstInlineCache(cache, function);
+    }
+
+#if DBG
+    bool ScriptContext::IsIsInstInlineCacheRegistered(Js::IsInstInlineCache * cache, Js::Var function)
+    {
+        return threadContext->IsIsInstInlineCacheRegistered(cache, function);
+    }
+#endif
+
+    void ScriptContext::CleanSourceListInternal(bool calledDuringMark)
+    {
+        bool fCleanupDocRequired = false;
+        for (int i = 0; i < sourceList->Count(); i++)
+        {
+            if (this->sourceList->IsItemValid(i))
+            {
+                RecyclerWeakReference<Utf8SourceInfo>* sourceInfoWeakRef = this->sourceList->Item(i);
+                Utf8SourceInfo* strongRef = nullptr;
+
+                if (calledDuringMark)
+                {
+                    strongRef = sourceInfoWeakRef->FastGet();
+                }
+                else
+                {
+                    strongRef = sourceInfoWeakRef->Get();
+                }
+
+                if (strongRef == nullptr)
+                {
+                    this->sourceList->RemoveAt(i);
+                    fCleanupDocRequired = true;
+                }
+            }
+        }
+
+#ifdef ENABLE_SCRIPT_PROFILING
+        // If the sourceList got changed, in we need to refresh the nondebug document list in the profiler mode.
+        if (fCleanupDocRequired && m_pProfileCallback != NULL)
+        {
+            Assert(CleanupDocumentContext != NULL);
+            CleanupDocumentContext(this);
+        }
+#endif // ENABLE_SCRIPT_PROFILING
+    }
+
+    void ScriptContext::ClearScriptContextCaches()
+    {
+        // Prevent reentrancy for the following work, which is not required to be done on every call to this function including
+        // reentrant calls
+        if (this->isPerformingNonreentrantWork || !this->hasUsedInlineCache)
+        {
+            return;
+        }
+
+        class AutoCleanup
+        {
+        private:
+            ScriptContext *const scriptContext;
+
+        public:
+            AutoCleanup(ScriptContext *const scriptContext) : scriptContext(scriptContext)
+            {
+                scriptContext->isPerformingNonreentrantWork = true;
+            }
+
+            ~AutoCleanup()
+            {
+                scriptContext->isPerformingNonreentrantWork = false;
+            }
+        } autoCleanup(this);
+
+        if (this->isScriptContextActuallyClosed)
+        {
+            return;
+        }
+        Assert(this->guestArena);
+
+        if (EnableEvalMapCleanup())
+        {
+            // The eval map is not re-entrant, so make sure it's not in the middle of adding an entry
+            // Also, don't clean the eval map if the debugger is attached
+            if (!this->IsScriptContextInDebugMode())
+            {
+                if (this->Cache()->evalCacheDictionary != nullptr)
+                {
+                    this->CleanDynamicFunctionCache<Js::EvalCacheTopLevelDictionary>(this->Cache()->evalCacheDictionary->GetDictionary());
+                }
+                if (this->Cache()->indirectEvalCacheDictionary != nullptr)
+                {
+                    this->CleanDynamicFunctionCache<Js::EvalCacheTopLevelDictionary>(this->Cache()->indirectEvalCacheDictionary->GetDictionary());
+                }
+                if (this->Cache()->newFunctionCache != nullptr)
+                {
+                    this->CleanDynamicFunctionCache<Js::NewFunctionCache>(this->Cache()->newFunctionCache);
+                }
+                if (this->hostScriptContext != nullptr)
+                {
+                    this->hostScriptContext->CleanDynamicCodeCache();
+                }
+
+            }
+        }
+
+        if (REGEX_CONFIG_FLAG(DynamicRegexMruListSize) > 0)
+        {
+            GetDynamicRegexMap()->RemoveRecentlyUnusedItems();
+        }
+
+        CleanSourceListInternal(true);
+    }
+
+void ScriptContext::ClearInlineCaches()
+{
+    if (this->hasUsedInlineCache)
+    {
+        GetInlineCacheAllocator()->ZeroAll();
+        this->hasUsedInlineCache = false;
+        this->hasProtoOrStoreFieldInlineCache = false;
+    }
+
+    Assert(GetInlineCacheAllocator()->IsAllZero());
+}
+
+void ScriptContext::ClearIsInstInlineCaches()
+{
+    if (this->hasIsInstInlineCache)
+    {
+        GetIsInstInlineCacheAllocator()->ZeroAll();
+        this->hasIsInstInlineCache = false;
+    }
+
+    Assert(GetIsInstInlineCacheAllocator()->IsAllZero());
+}
+
+void ScriptContext::ClearForInCaches()
+{
+    ForInCacheAllocator()->ZeroAll();
+    Assert(ForInCacheAllocator()->IsAllZero());
+}
+
+
+#ifdef PERSISTENT_INLINE_CACHES
+void ScriptContext::ClearInlineCachesWithDeadWeakRefs()
+{
+    if (this->hasUsedInlineCache)
+    {
+        GetInlineCacheAllocator()->ClearCachesWithDeadWeakRefs(this->recycler);
+        Assert(GetInlineCacheAllocator()->HasNoDeadWeakRefs(this->recycler));
+    }
+}
+#endif
+
+#if ENABLE_NATIVE_CODEGEN
+void ScriptContext::RegisterConstructorCache(Js::PropertyId propertyId, Js::ConstructorCache* cache)
+{
+    this->threadContext->RegisterConstructorCache(propertyId, cache);
+}
+#endif
+
+JITPageAddrToFuncRangeCache *
+ScriptContext::GetJitFuncRangeCache()
+{
+    return jitFuncRangeCache;
+}
+
+void ScriptContext::RegisterPrototypeChainEnsuredToHaveOnlyWritableDataPropertiesScriptContext()
+{
+    Assert(!IsClosed());
+
+    if (registeredPrototypeChainEnsuredToHaveOnlyWritableDataPropertiesScriptContext == nullptr)
+    {
+        DoRegisterPrototypeChainEnsuredToHaveOnlyWritableDataPropertiesScriptContext();
+    }
+}
+
+    void ScriptContext::DoRegisterPrototypeChainEnsuredToHaveOnlyWritableDataPropertiesScriptContext()
+    {
+        Assert(!IsClosed());
+        Assert(registeredPrototypeChainEnsuredToHaveOnlyWritableDataPropertiesScriptContext == nullptr);
+
+        // this call may throw OOM
+        registeredPrototypeChainEnsuredToHaveOnlyWritableDataPropertiesScriptContext = threadContext->RegisterPrototypeChainEnsuredToHaveOnlyWritableDataPropertiesScriptContext(this);
+    }
+
+    void ScriptContext::ClearPrototypeChainEnsuredToHaveOnlyWritableDataPropertiesCaches()
+    {
+        Assert(registeredPrototypeChainEnsuredToHaveOnlyWritableDataPropertiesScriptContext != nullptr);
+        if (!isFinalized)
+        {
+            javascriptLibrary->NoPrototypeChainsAreEnsuredToHaveOnlyWritableDataProperties();
+        }
+
+        // Caller will unregister the script context from the thread context
+        registeredPrototypeChainEnsuredToHaveOnlyWritableDataPropertiesScriptContext = nullptr;
+    }
+
+    JavascriptString * ScriptContext::GetLastNumberToStringRadix10(double value)
+    {
+        if (value == lastNumberToStringRadix10)
+        {
+            return Cache()->lastNumberToStringRadix10String;
+        }
+        return nullptr;
+    }
+
+    void
+        ScriptContext::SetLastNumberToStringRadix10(double value, JavascriptString * str)
+    {
+            lastNumberToStringRadix10 = value;
+            Cache()->lastNumberToStringRadix10String = str;
+    }
+
+    bool ScriptContext::GetLastUtcTimeFromStr(JavascriptString * str, double& dbl)
+    {
+        Assert(str != nullptr);
+        if (str != Cache()->lastUtcTimeFromStrString)
+        {
+            if (Cache()->lastUtcTimeFromStrString == nullptr
+                || !JavascriptString::Equals(str, Cache()->lastUtcTimeFromStrString))
+            {
+                return false;
+            }
+        }
+        dbl = lastUtcTimeFromStr;
+        return true;
+    }
+
+    void
+    ScriptContext::SetLastUtcTimeFromStr(JavascriptString * str, double value)
+    {
+            lastUtcTimeFromStr = value;
+            Cache()->lastUtcTimeFromStrString = str;
+    }
+
+#if ENABLE_NATIVE_CODEGEN
+    BOOL ScriptContext::IsNativeAddress(void * codeAddr)
+    {
+        return this->GetThreadContext()->IsNativeAddress(codeAddr, this);
+    }
+#endif
+
+    bool ScriptContext::SetDispatchProfile(bool fSet, JavascriptMethod dispatchInvoke)
+    {
+        if (!fSet)
+        {
+            this->javascriptLibrary->SetDispatchProfile(false, dispatchInvoke);
+            return true;
+        }
+#ifdef ENABLE_SCRIPT_PROFILING
+        else if (m_fTraceDomCall)
+        {
+            this->javascriptLibrary->SetDispatchProfile(true, dispatchInvoke);
+            return true;
+        }
+#endif // ENABLE_SCRIPT_PROFILING
+
+        return false;
+    }
+
+#ifdef ENABLE_SCRIPT_PROFILING
+    HRESULT ScriptContext::OnDispatchFunctionEnter(const WCHAR *pwszFunctionName)
+    {
+        if (m_pProfileCallback2 == NULL)
+        {
+            return ACTIVPROF_E_PROFILER_ABSENT;
+        }
+
+        HRESULT hr = S_OK;
+
+        if (m_fTraceDomCall)
+        {
+            m_inProfileCallback = TRUE;
+            hr = m_pProfileCallback2->OnFunctionEnterByName(pwszFunctionName, PROFILER_SCRIPT_TYPE_DOM);
+            m_inProfileCallback = FALSE;
+        }
+        return hr;
+    }
+
+    HRESULT ScriptContext::OnDispatchFunctionExit(const WCHAR *pwszFunctionName)
+    {
+        if (m_pProfileCallback2 == NULL)
+        {
+            return ACTIVPROF_E_PROFILER_ABSENT;
+        }
+
+        HRESULT hr = S_OK;
+
+        if (m_fTraceDomCall)
+        {
+            m_inProfileCallback = TRUE;
+            hr = m_pProfileCallback2->OnFunctionExitByName(pwszFunctionName, PROFILER_SCRIPT_TYPE_DOM);
+            m_inProfileCallback = FALSE;
+        }
+        return hr;
+    }
+#endif // ENABLE_SCRIPT_PROFILING
+
+    void ScriptContext::SetBuiltInLibraryFunction(JavascriptMethod entryPoint, JavascriptFunction* function)
+    {
+        if (!isClosed)
+        {
+            if (builtInLibraryFunctions == NULL)
+            {
+                Assert(this->recycler);
+
+                builtInLibraryFunctions = RecyclerNew(this->recycler, BuiltInLibraryFunctionMap, this->recycler);
+                Cache()->builtInLibraryFunctions = builtInLibraryFunctions;
+            }
+
+            builtInLibraryFunctions->Item(entryPoint, function);
+        }
+    }
+
+#if ENABLE_NATIVE_CODEGEN
+    void ScriptContext::InitializeRemoteScriptContext()
+    {
+        Assert(JITManager::GetJITManager()->IsOOPJITEnabled());
+
+        if (!JITManager::GetJITManager()->IsConnected())
+        {
+            return;
+        }
+        ScriptContextDataIDL contextData;
+        contextData.nullAddr = (intptr_t)GetLibrary()->GetNull();
+        contextData.undefinedAddr = (intptr_t)GetLibrary()->GetUndefined();
+        contextData.trueAddr = (intptr_t)GetLibrary()->GetTrue();
+        contextData.falseAddr = (intptr_t)GetLibrary()->GetFalse();
+        contextData.undeclBlockVarAddr = (intptr_t)GetLibrary()->GetUndeclBlockVar();
+        contextData.scriptContextAddr = (intptr_t)this;
+        contextData.emptyStringAddr = (intptr_t)GetLibrary()->GetEmptyString();
+        contextData.negativeZeroAddr = (intptr_t)GetLibrary()->GetNegativeZero();
+        contextData.numberTypeStaticAddr = (intptr_t)GetLibrary()->GetNumberTypeStatic();
+        contextData.stringTypeStaticAddr = (intptr_t)GetLibrary()->GetStringTypeStatic();
+        contextData.objectTypeAddr = (intptr_t)GetLibrary()->GetObjectType();
+        contextData.objectHeaderInlinedTypeAddr = (intptr_t)GetLibrary()->GetObjectHeaderInlinedType();
+        contextData.regexTypeAddr = (intptr_t)GetLibrary()->GetRegexType();
+        contextData.arrayConstructorAddr = (intptr_t)GetLibrary()->GetArrayConstructor();
+        contextData.arrayTypeAddr = (intptr_t)GetLibrary()->GetArrayType();
+        contextData.nativeIntArrayTypeAddr = (intptr_t)GetLibrary()->GetNativeIntArrayType();
+        contextData.nativeFloatArrayTypeAddr = (intptr_t)GetLibrary()->GetNativeFloatArrayType();
+        contextData.charStringCacheAddr = (intptr_t)&GetLibrary()->GetCharStringCache();
+        contextData.libraryAddr = (intptr_t)GetLibrary();
+        contextData.globalObjectAddr = (intptr_t)GetLibrary()->GetGlobalObject();
+        contextData.builtinFunctionsBaseAddr = (intptr_t)GetLibrary()->GetBuiltinFunctions();
+        contextData.sideEffectsAddr = optimizationOverrides.GetAddressOfSideEffects();
+        contextData.arraySetElementFastPathVtableAddr = (intptr_t)optimizationOverrides.GetAddressOfArraySetElementFastPathVtable();
+        contextData.intArraySetElementFastPathVtableAddr = (intptr_t)optimizationOverrides.GetAddressOfIntArraySetElementFastPathVtable();
+        contextData.floatArraySetElementFastPathVtableAddr = (intptr_t)optimizationOverrides.GetAddressOfFloatArraySetElementFastPathVtable();
+        contextData.recyclerAddr = (intptr_t)GetRecycler();
+        contextData.recyclerAllowNativeCodeBumpAllocation = GetRecycler()->AllowNativeCodeBumpAllocation();
+        contextData.numberAllocatorAddr = (intptr_t)GetNumberAllocator();
+#ifdef RECYCLER_MEMORY_VERIFY
+        contextData.isRecyclerVerifyEnabled = (boolean)recycler->VerifyEnabled();
+        contextData.recyclerVerifyPad = recycler->GetVerifyPad();
+#else
+        // TODO: OOP JIT, figure out how to have this only in debug build
+        contextData.isRecyclerVerifyEnabled = FALSE;
+        contextData.recyclerVerifyPad = 0;
+#endif
+        contextData.debuggingFlagsAddr = GetDebuggingFlagsAddr();
+        contextData.debugStepTypeAddr = GetDebugStepTypeAddr();
+        contextData.debugFrameAddressAddr = GetDebugFrameAddressAddr();
+        contextData.debugScriptIdWhenSetAddr = GetDebugScriptIdWhenSetAddr();
+
+        contextData.numberAllocatorAddr = (intptr_t)GetNumberAllocator();
+        contextData.isSIMDEnabled = GetConfig()->IsSimdjsEnabled();
+        CompileAssert(VTableValue::Count == VTABLE_COUNT); // need to update idl when this changes
+
+        auto vtblAddresses = GetLibrary()->GetVTableAddresses();
+        for (unsigned int i = 0; i < VTableValue::Count; i++)
+        {
+            contextData.vtableAddresses[i] = vtblAddresses[i];
+        }
+
+        bool allowPrereserveAlloc = true;
+#if !_M_X64_OR_ARM64
+        if (this->webWorkerId != Js::Constants::NonWebWorkerContextId)
+        {
+            allowPrereserveAlloc = false;
+        }
+#endif
+#ifndef _CONTROL_FLOW_GUARD
+        allowPrereserveAlloc = false;
+#endif
+        // The EnsureJITThreadContext() call could fail if the JIT Server process has died. In such cases, we should not try to do anything further in the client process.
+        if (this->GetThreadContext()->EnsureJITThreadContext(allowPrereserveAlloc))
+        {
+            HRESULT hr = JITManager::GetJITManager()->InitializeScriptContext(&contextData, this->GetThreadContext()->GetRemoteThreadContextAddr(), &m_remoteScriptContextAddr);
+            JITManager::HandleServerCallResult(hr, RemoteCallType::StateUpdate);
+        }
+    }
+#endif
+
+    intptr_t ScriptContext::GetNullAddr() const
+    {
+        return (intptr_t)GetLibrary()->GetNull();
+    }
+
+    intptr_t ScriptContext::GetUndefinedAddr() const
+    {
+        return (intptr_t)GetLibrary()->GetUndefined();
+    }
+
+    intptr_t ScriptContext::GetTrueAddr() const
+    {
+        return (intptr_t)GetLibrary()->GetTrue();
+    }
+
+    intptr_t ScriptContext::GetFalseAddr() const
+    {
+        return (intptr_t)GetLibrary()->GetFalse();
+    }
+
+    intptr_t ScriptContext::GetUndeclBlockVarAddr() const
+    {
+        return (intptr_t)GetLibrary()->GetUndeclBlockVar();
+    }
+
+    intptr_t ScriptContext::GetEmptyStringAddr() const
+    {
+        return (intptr_t)GetLibrary()->GetEmptyString();
+    }
+
+    intptr_t ScriptContext::GetNegativeZeroAddr() const
+    {
+        return (intptr_t)GetLibrary()->GetNegativeZero();
+    }
+
+    intptr_t ScriptContext::GetNumberTypeStaticAddr() const
+    {
+        return (intptr_t)GetLibrary()->GetNumberTypeStatic();
+    }
+
+    intptr_t ScriptContext::GetStringTypeStaticAddr() const
+    {
+        return (intptr_t)GetLibrary()->GetStringTypeStatic();
+    }
+
+    intptr_t ScriptContext::GetObjectTypeAddr() const
+    {
+        return (intptr_t)GetLibrary()->GetObjectType();
+    }
+
+    intptr_t ScriptContext::GetObjectHeaderInlinedTypeAddr() const
+    {
+        return (intptr_t)GetLibrary()->GetObjectHeaderInlinedType();
+    }
+
+    intptr_t ScriptContext::GetRegexTypeAddr() const
+    {
+        return (intptr_t)GetLibrary()->GetRegexType();
+    }
+
+    intptr_t ScriptContext::GetArrayTypeAddr() const
+    {
+        return (intptr_t)GetLibrary()->GetArrayType();
+    }
+
+    intptr_t ScriptContext::GetNativeIntArrayTypeAddr() const
+    {
+        return (intptr_t)GetLibrary()->GetNativeIntArrayType();
+    }
+
+    intptr_t ScriptContext::GetNativeFloatArrayTypeAddr() const
+    {
+        return (intptr_t)GetLibrary()->GetNativeFloatArrayType();
+    }
+
+    intptr_t ScriptContext::GetArrayConstructorAddr() const
+    {
+        return (intptr_t)GetLibrary()->GetArrayConstructor();
+    }
+
+    intptr_t ScriptContext::GetCharStringCacheAddr() const
+    {
+        return (intptr_t)&GetLibrary()->GetCharStringCache();
+    }
+
+    intptr_t ScriptContext::GetSideEffectsAddr() const
+    {
+        return optimizationOverrides.GetAddressOfSideEffects();
+    }
+
+    intptr_t ScriptContext::GetArraySetElementFastPathVtableAddr() const
+    {
+        return optimizationOverrides.GetArraySetElementFastPathVtableAddr();
+    }
+
+    intptr_t ScriptContext::GetIntArraySetElementFastPathVtableAddr() const
+    {
+        return optimizationOverrides.GetIntArraySetElementFastPathVtableAddr();
+    }
+
+    intptr_t ScriptContext::GetFloatArraySetElementFastPathVtableAddr() const
+    {
+        return optimizationOverrides.GetFloatArraySetElementFastPathVtableAddr();
+    }
+
+    intptr_t ScriptContext::GetBuiltinFunctionsBaseAddr() const
+    {
+        return (intptr_t)GetLibrary()->GetBuiltinFunctions();
+    }
+
+    intptr_t ScriptContext::GetLibraryAddr() const
+    {
+        return (intptr_t)GetLibrary();
+    }
+
+    intptr_t ScriptContext::GetGlobalObjectAddr() const
+    {
+        return (intptr_t)GetLibrary()->GetGlobalObject();
+    }
+
+    intptr_t ScriptContext::GetGlobalObjectThisAddr() const
+    {
+        return (intptr_t)GetLibrary()->GetGlobalObject()->ToThis();
+    }
+
+    intptr_t ScriptContext::GetNumberAllocatorAddr() const
+    {
+        return (intptr_t)&numberAllocator;
+    }
+
+    intptr_t ScriptContext::GetRecyclerAddr() const
+    {
+        return (intptr_t)GetRecycler();
+    }
+
+    intptr_t ScriptContext::GetDebuggingFlagsAddr() const
+    {
+        return this->threadContext->GetDebugManager()->GetDebuggingFlagsAddr();
+    }
+
+    intptr_t ScriptContext::GetDebugStepTypeAddr() const
+    {
+        return (intptr_t)this->threadContext->GetDebugManager()->stepController.GetAddressOfStepType();
+    }
+
+    intptr_t ScriptContext::GetDebugFrameAddressAddr() const
+    {
+        return (intptr_t)this->threadContext->GetDebugManager()->stepController.GetAddressOfFrameAddress();
+    }
+
+    intptr_t ScriptContext::GetDebugScriptIdWhenSetAddr() const
+    {
+        return (intptr_t)this->threadContext->GetDebugManager()->stepController.GetAddressOfScriptIdWhenSet();
+    }
+
+    bool ScriptContext::GetRecyclerAllowNativeCodeBumpAllocation() const
+    {
+        return GetRecycler()->AllowNativeCodeBumpAllocation();
+    }
+
+    bool ScriptContext::IsSIMDEnabled() const
+    {
+        return GetConfig()->IsSimdjsEnabled();
+    }
+
+    bool ScriptContext::IsPRNGSeeded() const
+    {
+        return GetLibrary()->IsPRNGSeeded();
+    }
+
+    intptr_t ScriptContext::GetAddr() const
+    {
+        return (intptr_t)this;
+    }
+
+#if ENABLE_NATIVE_CODEGEN
+    void ScriptContext::AddToDOMFastPathHelperMap(intptr_t funcInfoAddr, IR::JnHelperMethod helper)
+    {
+        m_domFastPathHelperMap->Add(funcInfoAddr, helper);
+    }
+
+    IR::JnHelperMethod ScriptContext::GetDOMFastPathHelper(intptr_t funcInfoAddr)
+    {
+        IR::JnHelperMethod helper;
+
+        m_domFastPathHelperMap->LockResize();
+        bool found = m_domFastPathHelperMap->TryGetValue(funcInfoAddr, &helper);
+        m_domFastPathHelperMap->UnlockResize();
+
+        Assert(found);
+        return helper;
+    }
+#endif
+
+    intptr_t ScriptContext::GetVTableAddress(VTableValue vtableType) const
+    {
+        Assert(vtableType < VTableValue::Count);
+        return GetLibrary()->GetVTableAddresses()[vtableType];
+    }
+
+    bool ScriptContext::IsRecyclerVerifyEnabled() const
+    {
+#ifdef RECYCLER_MEMORY_VERIFY
+        return recycler->VerifyEnabled() != FALSE;
+#else
+        return false;
+#endif
+    }
+
+    uint ScriptContext::GetRecyclerVerifyPad() const
+    {
+#ifdef RECYCLER_MEMORY_VERIFY
+        return recycler->GetVerifyPad();
+#else
+        return 0;
+#endif
+    }
+
+    JavascriptFunction* ScriptContext::GetBuiltInLibraryFunction(JavascriptMethod entryPoint)
+    {
+        JavascriptFunction * function = NULL;
+        if (builtInLibraryFunctions)
+        {
+            builtInLibraryFunctions->TryGetValue(entryPoint, &function);
+        }
+        return function;
+    }
+
+#if ENABLE_PROFILE_INFO
+    template<template<typename> class BarrierT>
+    void ScriptContext::AddDynamicProfileInfo(
+        FunctionBody * functionBody, BarrierT<DynamicProfileInfo>& dynamicProfileInfo)
+    {
+        Assert(functionBody->GetScriptContext() == this);
+        Assert(functionBody->HasValidSourceInfo());
+
+        DynamicProfileInfo * newDynamicProfileInfo = dynamicProfileInfo;
+        // If it is a dynamic script - we should create a profile info bound to the threadContext for its lifetime.
+        SourceContextInfo* sourceContextInfo = functionBody->GetSourceContextInfo();
+        SourceDynamicProfileManager* profileManager = sourceContextInfo->sourceDynamicProfileManager;
+        if (sourceContextInfo->IsDynamic())
+        {
+            if (profileManager != nullptr)
+            {
+                // There is an in-memory cache and dynamic profile info is coming from there
+                if (newDynamicProfileInfo == nullptr)
+                {
+                    newDynamicProfileInfo = DynamicProfileInfo::New(this->GetRecycler(), functionBody, true /* persistsAcrossScriptContexts */);
+                    profileManager->UpdateDynamicProfileInfo(functionBody->GetLocalFunctionId(), newDynamicProfileInfo);
+                    dynamicProfileInfo = newDynamicProfileInfo;
+                }
+                profileManager->MarkAsExecuted(functionBody->GetLocalFunctionId());
+                newDynamicProfileInfo->UpdateFunctionInfo(functionBody, this->GetRecycler());
+            }
+            else
+            {
+                if (newDynamicProfileInfo == nullptr)
+                {
+                    newDynamicProfileInfo = functionBody->AllocateDynamicProfile();
+                }
+                dynamicProfileInfo = newDynamicProfileInfo;
+            }
+        }
+        else
+        {
+            if (newDynamicProfileInfo == nullptr)
+            {
+                newDynamicProfileInfo = functionBody->AllocateDynamicProfile();
+                dynamicProfileInfo = newDynamicProfileInfo;
+            }
+            Assert(functionBody->GetInterpretedCount() == 0);
+#if DBG_DUMP || defined(DYNAMIC_PROFILE_STORAGE) || defined(RUNTIME_DATA_COLLECTION)
+
+            if (this->Cache()->profileInfoList)
+            {
+                this->Cache()->profileInfoList->Prepend(this->GetRecycler(), newDynamicProfileInfo);
+            }
+#endif
+            if (!startupComplete)
+            {
+                Assert(profileManager);
+                profileManager->MarkAsExecuted(functionBody->GetLocalFunctionId());
+            }
+        }
+        Assert(dynamicProfileInfo != nullptr);
+    }
+    template void  ScriptContext::AddDynamicProfileInfo<WriteBarrierPtr>(FunctionBody *, WriteBarrierPtr<DynamicProfileInfo>&);
+#endif
+
+    CharClassifier const * ScriptContext::GetCharClassifier(void) const
+    {
+        return this->charClassifier;
+    }
+
+    void ScriptContext::OnStartupComplete()
+    {
+        JS_ETW(EventWriteJSCRIPT_ON_STARTUP_COMPLETE(this));
+
+        SaveStartupProfileAndRelease();
+    }
+
+    void ScriptContext::SaveStartupProfileAndRelease(bool isSaveOnClose)
+    {
+        // No need to save profiler info in JSRT scenario at this time.
+        if (GetThreadContext()->IsJSRT())
+        {
+            return;
+        }
+        if (!startupComplete && this->Cache()->sourceContextInfoMap)
+        {
+#if ENABLE_PROFILE_INFO
+            this->Cache()->sourceContextInfoMap->Map([&](DWORD_PTR dwHostSourceContext, SourceContextInfo* info)
+            {
+                Assert(info->sourceDynamicProfileManager);
+                uint bytesWritten = info->sourceDynamicProfileManager->SaveToProfileCacheAndRelease(info);
+                if (bytesWritten > 0)
+                {
+                    JS_ETW(EventWriteJSCRIPT_PROFILE_SAVE(info->dwHostSourceContext, this, bytesWritten, isSaveOnClose));
+                    OUTPUT_TRACE(Js::DynamicProfilePhase, _u("Profile saving succeeded\n"));
+                }
+            });
+#endif
+        }
+        startupComplete = true;
+    }
+
+    void ScriptContext::SetFastDOMenabled()
+    {
+        fastDOMenabled = true; Assert(globalObject->GetDirectHostObject() != NULL);
+    }
+
+#if DYNAMIC_INTERPRETER_THUNK
+    JavascriptMethod ScriptContext::GetNextDynamicAsmJsInterpreterThunk(PVOID* ppDynamicInterpreterThunk)
+    {
+#ifdef ASMJS_PLAT
+        return (JavascriptMethod)this->asmJsInterpreterThunkEmitter->GetNextThunk(ppDynamicInterpreterThunk);
+#else
+        __debugbreak();
+        return nullptr;
+#endif
+    }
+
+    JavascriptMethod ScriptContext::GetNextDynamicInterpreterThunk(PVOID* ppDynamicInterpreterThunk)
+    {
+        return (JavascriptMethod)this->interpreterThunkEmitter->GetNextThunk(ppDynamicInterpreterThunk);
+    }
+
+#if DBG
+    BOOL ScriptContext::IsDynamicInterpreterThunk(JavascriptMethod address)
+    {
+        return this->interpreterThunkEmitter->IsInHeap((void*)address);
+    }
+#endif
+
+    void ScriptContext::ReleaseDynamicInterpreterThunk(BYTE* address, bool addtoFreeList)
+    {
+        this->interpreterThunkEmitter->Release(address, addtoFreeList);
+    }
+
+    void ScriptContext::ReleaseDynamicAsmJsInterpreterThunk(BYTE* address, bool addtoFreeList)
+    {
+#ifdef ASMJS_PLAT
+        this->asmJsInterpreterThunkEmitter->Release(address, addtoFreeList);
+#else
+        Assert(UNREACHED);
+#endif
+    }
+#endif
+
+    bool ScriptContext::IsExceptionWrapperForBuiltInsEnabled()
+    {
+        return ScriptContext::IsExceptionWrapperForBuiltInsEnabled(this);
+    }
+
+    // static
+    bool ScriptContext::IsExceptionWrapperForBuiltInsEnabled(ScriptContext* scriptContext)
+    {
+        Assert(scriptContext);
+        return CONFIG_FLAG(EnableContinueAfterExceptionWrappersForBuiltIns);
+    }
+
+    bool ScriptContext::IsExceptionWrapperForHelpersEnabled(ScriptContext* scriptContext)
+    {
+        Assert(scriptContext);
+        return  CONFIG_FLAG(EnableContinueAfterExceptionWrappersForHelpers);
+    }
+
+    void ScriptContextBase::SetGlobalObject(GlobalObject *globalObject)
+    {
+#if DBG
+        ScriptContext* scriptContext = static_cast<ScriptContext*>(this);
+        Assert(scriptContext->IsCloningGlobal() && !this->globalObject);
+#endif
+        this->globalObject = globalObject;
+    }
+
+    void ConvertKey(const FastEvalMapString& src, EvalMapString& dest)
+    {
+        dest.str = src.str;
+        dest.strict = src.strict;
+        dest.moduleID = src.moduleID;
+        dest.hash = TAGHASH((hash_t)dest.str);
+    }
+
+    void ScriptContext::PrintStats()
+    {
+
+#ifdef PROFILE_TYPES
+        if (Configuration::Global.flags.ProfileTypes)
+        {
+            ProfileTypes();
+        }
+#endif
+
+#ifdef PROFILE_BAILOUT_RECORD_MEMORY
+        if (Configuration::Global.flags.ProfileBailOutRecordMemory)
+        {
+            Output::Print(_u("CodeSize: %6d\nBailOutRecord Size: %6d\nLocalOffsets Size: %6d\n"), codeSize, bailOutRecordBytes, bailOutOffsetBytes);
+        }
+#endif
+
+#ifdef PROFILE_OBJECT_LITERALS
+        if (Configuration::Global.flags.ProfileObjectLiteral)
+        {
+            ProfileObjectLiteral();
+        }
+#endif
+
+#ifdef PROFILE_STRINGS
+        if (stringProfiler != nullptr)
+        {
+            stringProfiler->PrintAll();
+            Adelete(MiscAllocator(), stringProfiler);
+            stringProfiler = nullptr;
+        }
+#endif
+
+#ifdef PROFILE_MEM
+        if (profileMemoryDump && MemoryProfiler::IsTraceEnabled())
+        {
+            MemoryProfiler::PrintAll();
+#ifdef PROFILE_RECYCLER_ALLOC
+            if (Js::Configuration::Global.flags.TraceMemory.IsEnabled(Js::AllPhase)
+                || Js::Configuration::Global.flags.TraceMemory.IsEnabled(Js::RunPhase))
+            {
+                GetRecycler()->PrintAllocStats();
+            }
+#endif
+        }
+#endif
+#if DBG_DUMP
+        if (PHASE_STATS1(Js::ByteCodePhase))
+        {
+            Output::Print(_u(" Total Bytecode size: <%d, %d, %d> = %d\n"),
+                byteCodeDataSize,
+                byteCodeAuxiliaryDataSize,
+                byteCodeAuxiliaryContextDataSize,
+                byteCodeDataSize + byteCodeAuxiliaryDataSize + byteCodeAuxiliaryContextDataSize);
+        }
+
+        if (Configuration::Global.flags.BytecodeHist)
+        {
+            Output::Print(_u("ByteCode Histogram\n"));
+            Output::Print(_u("\n"));
+
+            uint total = 0;
+            uint unique = 0;
+            for (int j = 0; j < (int)OpCode::ByteCodeLast; j++)
+            {
+                total += byteCodeHistogram[j];
+                if (byteCodeHistogram[j] > 0)
+                {
+                    unique++;
+                }
+            }
+            Output::Print(_u("%9u                     Total executed ops\n"), total);
+            Output::Print(_u("\n"));
+
+            uint max = UINT_MAX;
+            double pctcume = 0.0;
+
+            while (true)
+            {
+                uint upper = 0;
+                int index = -1;
+                for (int j = 0; j < (int)OpCode::ByteCodeLast; j++)
+                {
+                    if (OpCodeUtil::IsValidOpcode((OpCode)j) && byteCodeHistogram[j] > upper && byteCodeHistogram[j] < max)
+                    {
+                        index = j;
+                        upper = byteCodeHistogram[j];
+                    }
+                }
+
+                if (index == -1)
+                {
+                    break;
+                }
+
+                max = byteCodeHistogram[index];
+
+                for (OpCode j = (OpCode)0; j < OpCode::ByteCodeLast; j++)
+                {
+                    if (OpCodeUtil::IsValidOpcode(j) && max == byteCodeHistogram[(int)j])
+                    {
+                        double pct = ((double)max) / total;
+                        pctcume += pct;
+
+                        Output::Print(_u("%9u  %5.1lf  %5.1lf  %04x %s\n"), max, pct * 100, pctcume * 100, j, OpCodeUtil::GetOpCodeName(j));
+                    }
+                }
+            }
+            Output::Print(_u("\n"));
+            Output::Print(_u("Unique opcodes: %d\n"), unique);
+        }
+
+#endif
+
+#if ENABLE_NATIVE_CODEGEN
+#ifdef BGJIT_STATS
+        // We do not care about small script contexts without much activity - unless t
+        if (PHASE_STATS1(Js::BGJitPhase) && (this->interpretedCount > 50 || Js::Configuration::Global.flags.IsEnabled(Js::ForceFlag)))
+        {
+
+#define MAX_BUCKETS 15
+            uint loopJitCodeUsed = 0;
+            uint bucketSize1 = 20;
+            uint bucketSize2 = 100;
+            uint size1CutOffbucketId = 4;
+            uint totalBuckets[MAX_BUCKETS] = { 0 };
+            uint nativeCodeBuckets[MAX_BUCKETS] = { 0 };
+            uint usedNativeCodeBuckets[MAX_BUCKETS] = { 0 };
+            uint rejits[MAX_BUCKETS] = { 0 };
+            uint zeroInterpretedFunctions = 0;
+            uint oneInterpretedFunctions = 0;
+            uint nonZeroBytecodeFunctions = 0;
+            Output::Print(_u("Script Context: 0x%p Url: %s\n"), this, this->url);
+
+            FunctionBody* anyFunctionBody = this->FindFunction([](FunctionBody* body) { return body != nullptr; });
+
+            if (anyFunctionBody)
+            {
+                OUTPUT_VERBOSE_STATS(Js::BGJitPhase, _u("Function list\n"));
+                OUTPUT_VERBOSE_STATS(Js::BGJitPhase, _u("===============================\n"));
+                OUTPUT_VERBOSE_STATS(Js::BGJitPhase, _u("%-24s, %-8s, %-10s, %-10s, %-10s, %-10s, %-10s\n"), _u("Function"), _u("InterpretedCount"), _u("ByteCodeInLoopSize"), _u("ByteCodeSize"), _u("IsJitted"), _u("IsUsed"), _u("NativeCodeSize"));
+
+                this->MapFunction([&](FunctionBody* body)
+                {
+                    bool isNativeCode = false;
+
+                    // Filtering interpreted count lowers a lot of noise
+                    if (body->GetInterpretedCount() > 1 || Js::Configuration::Global.flags.IsEnabled(Js::ForceFlag))
+                    {
+                        body->MapEntryPoints([&](uint entryPointIndex, FunctionEntryPointInfo* entryPoint)
+                        {
+                            char16 debugStringBuffer[MAX_FUNCTION_BODY_DEBUG_STRING_SIZE];
+                            char rejit = entryPointIndex > 0 ? '*' : ' ';
+                            isNativeCode = entryPoint->IsNativeCode() | isNativeCode;
+                            OUTPUT_VERBOSE_STATS(Js::BGJitPhase, _u("%-20s %16s %c, %8d , %10d , %10d, %-10s, %-10s, %10d\n"),
+                                body->GetExternalDisplayName(),
+                                body->GetDebugNumberSet(debugStringBuffer),
+                                rejit,
+                                body->GetInterpretedCount(),
+                                body->GetByteCodeInLoopCount(),
+                                body->GetByteCodeCount(),
+                                entryPoint->IsNativeCode() ? _u("Jitted") : _u("Interpreted"),
+                                body->GetNativeEntryPointUsed() ? _u("Used") : _u("NotUsed"),
+                                entryPoint->IsNativeCode() ? entryPoint->GetCodeSize() : 0);
+                        });
+                    }
+                    if (body->GetInterpretedCount() == 0)
+                    {
+                        zeroInterpretedFunctions++;
+                        if (body->GetByteCodeCount() > 0)
+                        {
+                            nonZeroBytecodeFunctions++;
+                        }
+                    }
+                    else if (body->GetInterpretedCount() == 1)
+                    {
+                        oneInterpretedFunctions++;
+                    }
+
+
+                    // Generate a histogram using interpreted counts.
+                    uint bucket;
+                    uint intrpCount = body->GetInterpretedCount();
+                    if (intrpCount < 100)
+                    {
+                        bucket = intrpCount / bucketSize1;
+                    }
+                    else if (intrpCount < 1000)
+                    {
+                        bucket = size1CutOffbucketId  + intrpCount / bucketSize2;
+                    }
+                    else
+                    {
+                        bucket = MAX_BUCKETS - 1;
+                    }
+
+                    // Explicitly assume that the bucket count is less than the following counts (which are all equal)
+                    // This is because min will return MAX_BUCKETS - 1 if the count exceeds MAX_BUCKETS - 1.
+                    __analysis_assume(bucket < MAX_BUCKETS);
+
+                    totalBuckets[bucket]++;
+                    if (isNativeCode)
+                    {
+                        nativeCodeBuckets[bucket]++;
+                        if (body->GetNativeEntryPointUsed())
+                        {
+                            usedNativeCodeBuckets[bucket]++;
+                        }
+                        if (body->HasRejit())
+                        {
+                            rejits[bucket]++;
+                        }
+                    }
+
+                    body->MapLoopHeaders([&](uint loopNumber, LoopHeader* header)
+                    {
+                        char16 loopBodyName[256];
+                        body->GetLoopBodyName(loopNumber, loopBodyName, _countof(loopBodyName));
+                        header->MapEntryPoints([&](int index, LoopEntryPointInfo * entryPoint)
+                        {
+                            if (entryPoint->IsNativeCode())
+                            {
+                                char16 debugStringBuffer[MAX_FUNCTION_BODY_DEBUG_STRING_SIZE];
+                                char rejit = index > 0 ? '*' : ' ';
+                                OUTPUT_VERBOSE_STATS(Js::BGJitPhase, _u("%-20s %16s %c, %8d , %10d , %10d, %-10s, %-10s, %10d\n"),
+                                    loopBodyName,
+                                    body->GetDebugNumberSet(debugStringBuffer),
+                                    rejit,
+                                    header->interpretCount,
+                                    header->GetByteCodeCount(),
+                                    header->GetByteCodeCount(),
+                                    _u("Jitted"),
+                                    entryPoint->IsUsed() ? _u("Used") : _u("NotUsed"),
+                                    entryPoint->GetCodeSize());
+                                if (entryPoint->IsUsed())
+                                {
+                                    loopJitCodeUsed++;
+                                }
+                            }
+                        });
+                    });
+                });
+            }
+
+            Output::Print(_u("**  SpeculativelyJitted: %6d FunctionsJitted: %6d JittedUsed: %6d Usage:%f ByteCodesJitted: %6d JitCodeUsed: %6d Usage: %f \n"),
+                speculativeJitCount, funcJITCount, funcJitCodeUsed, ((float)(funcJitCodeUsed) / funcJITCount) * 100, bytecodeJITCount, jitCodeUsed, ((float)(jitCodeUsed) / bytecodeJITCount) * 100);
+            Output::Print(_u("** LoopJITCount: %6d LoopJitCodeUsed: %6d Usage: %f\n"),
+                loopJITCount, loopJitCodeUsed, ((float)loopJitCodeUsed / loopJITCount) * 100);
+            Output::Print(_u("** TotalInterpretedCalls: %6d MaxFuncInterp: %6d  InterpretedHighPri: %6d \n"),
+                interpretedCount, maxFuncInterpret, interpretedCallsHighPri);
+            Output::Print(_u("** ZeroInterpretedFunctions: %6d OneInterpretedFunctions: %6d ZeroInterpretedWithNonZeroBytecode: %6d \n "), zeroInterpretedFunctions, oneInterpretedFunctions, nonZeroBytecodeFunctions);
+            Output::Print(_u("** %-24s : %-10s %-10s %-10s %-10s %-10s\n"), _u("InterpretedCounts"), _u("Total"), _u("NativeCode"), _u("Used"), _u("Usage"), _u("Rejits"));
+            uint low = 0;
+            uint high = 0;
+            for (uint i = 0; i < _countof(totalBuckets); i++)
+            {
+                low = high;
+                if (i <= size1CutOffbucketId)
+                {
+                    high = low + bucketSize1;
+                }
+                else if (i < (_countof(totalBuckets) - 1))
+                {
+                    high = low + bucketSize2;               }
+                else
+                {
+                    high = 100000;
+                }
+                Output::Print(_u("** %10d - %10d : %10d %10d %10d %7.2f %10d\n"), low, high, totalBuckets[i], nativeCodeBuckets[i], usedNativeCodeBuckets[i], ((float)usedNativeCodeBuckets[i] / nativeCodeBuckets[i]) * 100, rejits[i]);
+            }
+            Output::Print(_u("\n\n"));
+        }
+#undef MAX_BUCKETS
+#endif
+
+#ifdef REJIT_STATS
+        if (PHASE_STATS1(Js::ReJITPhase))
+        {
+            uint totalBailouts = 0;
+            uint totalRejits = 0;
+            WCHAR buf[256];
+
+            // Dump bailout data.
+            Output::Print(_u("%-40s %6s\n"), _u("Bailout Reason,"), _u("Count"));
+
+            bailoutReasonCounts->Map([&totalBailouts](uint kind, uint val) {
+                WCHAR buf[256];
+                totalBailouts += val;
+                if (val != 0)
+                {
+                    swprintf_s(buf, _u("%S,"), GetBailOutKindName((IR::BailOutKind)kind));
+                    Output::Print(_u("%-40s %6d\n"), buf, val);
+                }
+            });
+
+
+            Output::Print(_u("%-40s %6d\n"), _u("TOTAL,"), totalBailouts);
+            Output::Print(_u("\n\n"));
+
+            // Dump rejit data.
+            Output::Print(_u("%-40s %6s\n"), _u("Rejit Reason,"), _u("Count"));
+            for (uint i = 0; i < NumRejitReasons; ++i)
+            {
+                totalRejits += rejitReasonCounts[i];
+                if (rejitReasonCounts[i] != 0)
+                {
+                    swprintf_s(buf, _u("%S,"), RejitReasonNames[i]);
+                    Output::Print(_u("%-40s %6d\n"), buf, rejitReasonCounts[i]);
+                }
+            }
+            Output::Print(_u("%-40s %6d\n"), _u("TOTAL,"), totalRejits);
+            Output::Print(_u("\n\n"));
+
+            // If in verbose mode, dump data for each FunctionBody
+            if (Configuration::Global.flags.Verbose && rejitStatsMap != NULL)
+            {
+                // Aggregated data
+                Output::Print(_u("%-30s %14s %14s\n"), _u("Function (#),"), _u("Bailout Count,"), _u("Rejit Count"));
+                rejitStatsMap->Map([](Js::FunctionBody const *body, RejitStats *stats, RecyclerWeakReference<const Js::FunctionBody> const*) {
+                    char16 debugStringBuffer[MAX_FUNCTION_BODY_DEBUG_STRING_SIZE];
+                    for (uint i = 0; i < NumRejitReasons; ++i)
+                        stats->m_totalRejits += stats->m_rejitReasonCounts[i];
+
+                    stats->m_bailoutReasonCounts->Map([stats](uint kind, uint val) {
+                        stats->m_totalBailouts += val;
+                    });
+
+                    WCHAR buf[256];
+
+                    swprintf_s(buf, _u("%s (%s),"), body->GetExternalDisplayName(), (const_cast<Js::FunctionBody*>(body))->GetDebugNumberSet(debugStringBuffer)); //TODO Kount
+                    Output::Print(_u("%-30s %14d, %14d\n"), buf, stats->m_totalBailouts, stats->m_totalRejits);
+
+                });
+                Output::Print(_u("\n\n"));
+
+                // Per FunctionBody data
+                rejitStatsMap->Map([](Js::FunctionBody const *body, RejitStats *stats, RecyclerWeakReference<const Js::FunctionBody> const *) {
+                    char16 debugStringBuffer[MAX_FUNCTION_BODY_DEBUG_STRING_SIZE];
+                    WCHAR buf[256];
+
+                    swprintf_s(buf, _u("%s (%s),"), body->GetExternalDisplayName(), (const_cast<Js::FunctionBody*>(body))->GetDebugNumberSet(debugStringBuffer)); //TODO Kount
+                    Output::Print(_u("%-30s\n\n"), buf);
+
+                    // Dump bailout data
+                    if (stats->m_totalBailouts != 0)
+                    {
+                        Output::Print(_u("%10sBailouts:\n"), _u(""));
+
+                        stats->m_bailoutReasonCounts->Map([](uint kind, uint val) {
+                            if (val != 0)
+                            {
+                                WCHAR buf[256];
+                                swprintf_s(buf, _u("%S,"), GetBailOutKindName((IR::BailOutKind)kind));
+                                Output::Print(_u("%10s%-40s %6d\n"), _u(""), buf, val);
+                            }
+                        });
+                    }
+                    Output::Print(_u("\n"));
+
+                    // Dump rejit data.
+                    if (stats->m_totalRejits != 0)
+                    {
+                        Output::Print(_u("%10sRejits:\n"), _u(""));
+                        for (uint i = 0; i < NumRejitReasons; ++i)
+                        {
+                            if (stats->m_rejitReasonCounts[i] != 0)
+                            {
+                                swprintf_s(buf, _u("%S,"), RejitReasonNames[i]);
+                                Output::Print(_u("%10s%-40s %6d\n"), _u(""), buf, stats->m_rejitReasonCounts[i]);
+                            }
+                        }
+                        Output::Print(_u("\n\n"));
+                    }
+                });
+
+            }
+        }
+#endif
+
+#ifdef FIELD_ACCESS_STATS
+    if (PHASE_STATS1(Js::ObjTypeSpecPhase))
+    {
+        FieldAccessStats globalStats;
+        if (this->fieldAccessStatsByFunctionNumber != nullptr)
+        {
+            this->fieldAccessStatsByFunctionNumber->Map([&globalStats](uint functionNumber, FieldAccessStatsEntry* entry)
+            {
+                FieldAccessStats functionStats;
+                entry->stats.Map([&functionStats](FieldAccessStatsPtr entryPointStats)
+                {
+                    functionStats.Add(entryPointStats);
+                });
+
+                if (PHASE_VERBOSE_STATS1(Js::ObjTypeSpecPhase))
+                {
+                    FunctionBody* functionBody = entry->functionBodyWeakRef->Get();
+                    const char16* functionName = functionBody != nullptr ? functionBody->GetDisplayName() : _u("<unknown>");
+                    Output::Print(_u("FieldAccessStats: function %s (#%u): inline cache stats:\n"), functionName, functionNumber);
+                    Output::Print(_u("    overall: total %u, no profile info %u\n"), functionStats.totalInlineCacheCount, functionStats.noInfoInlineCacheCount);
+                    Output::Print(_u("    mono: total %u, empty %u, cloned %u\n"),
+                        functionStats.monoInlineCacheCount, functionStats.emptyMonoInlineCacheCount, functionStats.clonedMonoInlineCacheCount);
+                    Output::Print(_u("    poly: total %u (high %u, low %u), null %u, empty %u, ignored %u, disabled %u, equivalent %u, non-equivalent %u, cloned %u\n"),
+                        functionStats.polyInlineCacheCount, functionStats.highUtilPolyInlineCacheCount, functionStats.lowUtilPolyInlineCacheCount,
+                        functionStats.nullPolyInlineCacheCount, functionStats.emptyPolyInlineCacheCount, functionStats.ignoredPolyInlineCacheCount, functionStats.disabledPolyInlineCacheCount,
+                        functionStats.equivPolyInlineCacheCount, functionStats.nonEquivPolyInlineCacheCount, functionStats.clonedPolyInlineCacheCount);
+                }
+
+                globalStats.Add(&functionStats);
+            });
+        }
+
+        Output::Print(_u("FieldAccessStats: totals\n"));
+        Output::Print(_u("    overall: total %u, no profile info %u\n"), globalStats.totalInlineCacheCount, globalStats.noInfoInlineCacheCount);
+        Output::Print(_u("    mono: total %u, empty %u, cloned %u\n"),
+            globalStats.monoInlineCacheCount, globalStats.emptyMonoInlineCacheCount, globalStats.clonedMonoInlineCacheCount);
+        Output::Print(_u("    poly: total %u (high %u, low %u), null %u, empty %u, ignored %u, disabled %u, equivalent %u, non-equivalent %u, cloned %u\n"),
+            globalStats.polyInlineCacheCount, globalStats.highUtilPolyInlineCacheCount, globalStats.lowUtilPolyInlineCacheCount,
+            globalStats.nullPolyInlineCacheCount, globalStats.emptyPolyInlineCacheCount, globalStats.ignoredPolyInlineCacheCount, globalStats.disabledPolyInlineCacheCount,
+            globalStats.equivPolyInlineCacheCount, globalStats.nonEquivPolyInlineCacheCount, globalStats.clonedPolyInlineCacheCount);
+    }
+#endif
+
+#ifdef MISSING_PROPERTY_STATS
+    if (PHASE_STATS1(Js::MissingPropertyCachePhase))
+    {
+        Output::Print(_u("MissingPropertyStats: hits = %d, misses = %d, cache attempts = %d.\n"),
+            this->missingPropertyHits, this->missingPropertyMisses, this->missingPropertyCacheAttempts);
+    }
+#endif
+
+
+#ifdef INLINE_CACHE_STATS
+        if (PHASE_STATS1(Js::PolymorphicInlineCachePhase))
+        {
+            Output::Print(_u("%s,%s,%s,%s,%s,%s,%s,%s,%s\n"), _u("Function"), _u("Property"), _u("Kind"), _u("Accesses"), _u("Misses"), _u("Miss Rate"), _u("Collisions"), _u("Collision Rate"), _u("Slot Count"));
+            cacheDataMap->Map([this](Js::PolymorphicInlineCache const *cache, CacheData *data) {
+                char16 debugStringBuffer[MAX_FUNCTION_BODY_DEBUG_STRING_SIZE];
+                uint total = data->hits + data->misses;
+                char16 const *propName = this->threadContext->GetPropertyName(data->propertyId)->GetBuffer();
+
+                wchar funcName[1024];
+
+                swprintf_s(funcName, _u("%s (%s)"), cache->functionBody->GetExternalDisplayName(), cache->functionBody->GetDebugNumberSet(debugStringBuffer));
+
+                Output::Print(_u("%s,%s,%s,%d,%d,%f,%d,%f,%d\n"),
+                    funcName,
+                    propName,
+                    data->isGetCache ? _u("get") : _u("set"),
+                    total,
+                    data->misses,
+                    static_cast<float>(data->misses) / total,
+                    data->collisions,
+                    static_cast<float>(data->collisions) / total,
+                    cache->GetSize()
+                    );
+            });
+        }
+#endif
+
+#if ENABLE_REGEX_CONFIG_OPTIONS
+        if (regexStatsDatabase != 0)
+            regexStatsDatabase->Print(GetRegexDebugWriter());
+#endif
+        OUTPUT_STATS(Js::EmitterPhase, _u("Script Context: 0x%p Url: %s\n"), this, this->url);
+        OUTPUT_STATS(Js::EmitterPhase, _u("  Total thread committed code size = %d\n"), this->GetThreadContext()->GetCodeSize());
+
+        OUTPUT_STATS(Js::ParsePhase, _u("Script Context: 0x%p Url: %s\n"), this, this->url);
+        OUTPUT_STATS(Js::ParsePhase, _u("  Total ThreadContext source size %d\n"), this->GetThreadContext()->GetSourceSize());
+#endif
+
+#ifdef ENABLE_BASIC_TELEMETRY
+        if (this->telemetry != nullptr)
+        {
+            // If an exception (e.g. out-of-memory) happens during InitializeAllocations then `this->telemetry` will be null and the Close method will still be called, hence this guard expression.
+            this->telemetry->OutputPrint();
+        }
+#endif
+
+        Output::Flush();
+    }
+    void ScriptContext::SetNextPendingClose(ScriptContext * nextPendingClose) {
+        this->nextPendingClose = nextPendingClose;
+    }
+
+#ifdef ENABLE_MUTATION_BREAKPOINT
+    bool ScriptContext::HasMutationBreakpoints()
+    {
+        if (this->GetDebugContext() != nullptr && this->GetDebugContext()->GetProbeContainer() != nullptr)
+        {
+            return this->GetDebugContext()->GetProbeContainer()->HasMutationBreakpoints();
+        }
+        return false;
+    }
+
+    void ScriptContext::InsertMutationBreakpoint(Js::MutationBreakpoint *mutationBreakpoint)
+    {
+        this->GetDebugContext()->GetProbeContainer()->InsertMutationBreakpoint(mutationBreakpoint);
+    }
+#endif
+
+#ifdef REJIT_STATS
+    void ScriptContext::LogDataForFunctionBody(Js::FunctionBody *body, uint idx, bool isRejit)
+    {
+        if (rejitStatsMap == NULL)
+        {
+            rejitStatsMap = RecyclerNew(this->recycler, RejitStatsMap, this->recycler);
+            BindReference(rejitStatsMap);
+        }
+
+        RejitStats *stats = NULL;
+        if (!rejitStatsMap->TryGetValue(body, &stats))
+        {
+            stats = Anew(GeneralAllocator(), RejitStats, this);
+            rejitStatsMap->Item(body, stats);
+        }
+
+        if (isRejit)
+        {
+            stats->m_rejitReasonCounts[idx]++;
+        }
+        else
+        {
+            if (!stats->m_bailoutReasonCounts->ContainsKey(idx))
+            {
+                stats->m_bailoutReasonCounts->Item(idx, 1);
+            }
+            else
+            {
+                uint val = stats->m_bailoutReasonCounts->Item(idx);
+                ++val;
+                stats->m_bailoutReasonCounts->Item(idx, val);
+            }
+        }
+    }
+    void ScriptContext::LogRejit(Js::FunctionBody *body, uint reason)
+    {
+        Assert(reason < NumRejitReasons);
+        rejitReasonCounts[reason]++;
+
+        if (Js::Configuration::Global.flags.Verbose)
+        {
+            LogDataForFunctionBody(body, reason, true);
+        }
+    }
+    void ScriptContext::LogBailout(Js::FunctionBody *body, uint kind)
+    {
+        if (!bailoutReasonCounts->ContainsKey(kind))
+        {
+            bailoutReasonCounts->Item(kind, 1);
+        }
+        else
+        {
+            uint val = bailoutReasonCounts->Item(kind);
+            ++val;
+            bailoutReasonCounts->Item(kind, val);
+        }
+
+        if (Js::Configuration::Global.flags.Verbose)
+        {
+            LogDataForFunctionBody(body, kind, false);
+        }
+    }
+#endif
+
+#ifdef ENABLE_BASIC_TELEMETRY
+    ScriptContextTelemetry& ScriptContext::GetTelemetry()
+    {
+        return *this->telemetry;
+    }
+    bool ScriptContext::HasTelemetry()
+    {
+        return this->telemetry != nullptr;
+    }
+#endif
+
+    bool ScriptContext::IsScriptContextInNonDebugMode() const
+    {
+        if (this->debugContext != nullptr)
+        {
+            return this->GetDebugContext()->IsDebugContextInNonDebugMode();
+        }
+        return true;
+    }
+
+    bool ScriptContext::IsScriptContextInDebugMode() const
+    {
+        if (this->debugContext != nullptr)
+        {
+            return this->GetDebugContext()->IsDebugContextInDebugMode();
+        }
+        return false;
+    }
+
+    bool ScriptContext::IsScriptContextInSourceRundownOrDebugMode() const
+    {
+        if (this->debugContext != nullptr)
+        {
+            return this->GetDebugContext()->IsDebugContextInSourceRundownOrDebugMode();
+        }
+        return false;
+    }
+
+    bool ScriptContext::IsIntlEnabled()
+    {
+        if (GetConfig()->IsIntlEnabled())
+        {
+#ifdef ENABLE_GLOBALIZATION
+            // This will try to load globalization dlls if not already loaded.
+            Js::DelayLoadWindowsGlobalization* globLibrary = GetThreadContext()->GetWindowsGlobalizationLibrary();
+            return globLibrary->HasGlobalizationDllLoaded();
+#endif
+        }
+        return false;
+    }
+
+
+#ifdef INLINE_CACHE_STATS
+    void ScriptContext::LogCacheUsage(Js::PolymorphicInlineCache *cache, bool isGetter, Js::PropertyId propertyId, bool hit, bool collision)
+    {
+        if (cacheDataMap == NULL)
+        {
+            cacheDataMap = RecyclerNew(this->recycler, CacheDataMap, this->recycler);
+            BindReference(cacheDataMap);
+        }
+
+        CacheData *data = NULL;
+        if (!cacheDataMap->TryGetValue(cache, &data))
+        {
+            data = Anew(GeneralAllocator(), CacheData);
+            cacheDataMap->Item(cache, data);
+            data->isGetCache = isGetter;
+            data->propertyId = propertyId;
+        }
+
+        Assert(data->isGetCache == isGetter);
+        Assert(data->propertyId == propertyId);
+
+        if (hit)
+        {
+            data->hits++;
+        }
+        else
+        {
+            data->misses++;
+        }
+        if (collision)
+        {
+            data->collisions++;
+        }
+    }
+#endif
+
+#ifdef FIELD_ACCESS_STATS
+    void ScriptContext::RecordFieldAccessStats(FunctionBody* functionBody, FieldAccessStatsPtr fieldAccessStats)
+    {
+        Assert(fieldAccessStats != nullptr);
+
+        if (!PHASE_STATS1(Js::ObjTypeSpecPhase))
+        {
+            return;
+        }
+
+        FieldAccessStatsEntry* entry;
+        if (!this->fieldAccessStatsByFunctionNumber->TryGetValue(functionBody->GetFunctionNumber(), &entry))
+        {
+            RecyclerWeakReference<FunctionBody>* functionBodyWeakRef;
+            this->recycler->FindOrCreateWeakReferenceHandle(functionBody, &functionBodyWeakRef);
+            entry = RecyclerNew(this->recycler, FieldAccessStatsEntry, functionBodyWeakRef, this->recycler);
+
+            this->fieldAccessStatsByFunctionNumber->AddNew(functionBody->GetFunctionNumber(), entry);
+        }
+
+        entry->stats.Prepend(fieldAccessStats);
+    }
+#endif
+
+#ifdef MISSING_PROPERTY_STATS
+    void ScriptContext::RecordMissingPropertyMiss()
+    {
+        this->missingPropertyMisses++;
+    }
+
+    void ScriptContext::RecordMissingPropertyHit()
+    {
+        this->missingPropertyHits++;
+    }
+
+    void ScriptContext::RecordMissingPropertyCacheAttempt()
+    {
+        this->missingPropertyCacheAttempts++;
+    }
+#endif
+
+    bool ScriptContext::IsIntConstPropertyOnGlobalObject(Js::PropertyId propId)
+    {
+        return intConstPropsOnGlobalObject->ContainsKey(propId);
+    }
+
+    void ScriptContext::TrackIntConstPropertyOnGlobalObject(Js::PropertyId propertyId)
+    {
+        intConstPropsOnGlobalObject->AddNew(propertyId);
+    }
+
+    bool ScriptContext::IsIntConstPropertyOnGlobalUserObject(Js::PropertyId propertyId)
+    {
+        return intConstPropsOnGlobalUserObject->ContainsKey(propertyId) != NULL;
+    }
+
+    void ScriptContext::TrackIntConstPropertyOnGlobalUserObject(Js::PropertyId propertyId)
+    {
+        intConstPropsOnGlobalUserObject->AddNew(propertyId);
+    }
+
+    void ScriptContext::AddCalleeSourceInfoToList(Utf8SourceInfo* sourceInfo)
+    {
+        Assert(sourceInfo);
+
+        RecyclerWeakReference<Js::Utf8SourceInfo>* sourceInfoWeakRef = nullptr;
+        this->GetRecycler()->FindOrCreateWeakReferenceHandle(sourceInfo, &sourceInfoWeakRef);
+        Assert(sourceInfoWeakRef);
+
+        if (!calleeUtf8SourceInfoList)
+        {
+            Recycler *recycler = this->GetRecycler();
+            calleeUtf8SourceInfoList.Root(RecyclerNew(recycler, CalleeSourceList, recycler), recycler);
+        }
+
+        if (!calleeUtf8SourceInfoList->Contains(sourceInfoWeakRef))
+        {
+            calleeUtf8SourceInfoList->Add(sourceInfoWeakRef);
+        }
+    }
+
+#ifdef ENABLE_JS_ETW
+    void ScriptContext::EmitStackTraceEvent(__in UINT64 operationID, __in USHORT maxFrameCount, bool emitV2AsyncStackEvent)
+    {
+        // If call root level is zero, there is no EntryExitRecord and the stack walk will fail.
+        if (GetThreadContext()->GetCallRootLevel() == 0)
+        {
+            return;
+        }
+
+        Assert(EventEnabledJSCRIPT_STACKTRACE() || EventEnabledJSCRIPT_ASYNCCAUSALITY_STACKTRACE_V2() || PHASE_TRACE1(Js::StackFramesEventPhase));
+        BEGIN_TEMP_ALLOCATOR(tempAllocator, this, _u("StackTraceEvent"))
+        {
+            JsUtil::List<StackFrameInfo, ArenaAllocator> stackFrames(tempAllocator);
+            Js::JavascriptStackWalker walker(this);
+            unsigned short nameBufferLength = 0;
+            Js::StringBuilder<ArenaAllocator> nameBuffer(tempAllocator);
+            nameBuffer.Reset();
+
+            OUTPUT_TRACE(Js::StackFramesEventPhase, _u("\nPosting stack trace via ETW:\n"));
+
+            ushort frameCount = walker.WalkUntil((ushort)maxFrameCount, [&](Js::JavascriptFunction* function, ushort frameIndex) -> bool
+            {
+                ULONG lineNumber = 0;
+                LONG columnNumber = 0;
+                UINT32 methodIdOrNameId = 0;
+                UINT8 isFrameIndex = 0; // FALSE
+                const WCHAR* name = nullptr;
+                if (function->IsScriptFunction() && !function->IsLibraryCode())
+                {
+                    Js::FunctionBody * functionBody = function->GetFunctionBody();
+                    functionBody->GetLineCharOffset(walker.GetByteCodeOffset(), &lineNumber, &columnNumber);
+                    methodIdOrNameId = EtwTrace::GetFunctionId(functionBody);
+                    name = functionBody->GetExternalDisplayName();
+                }
+                else
+                {
+                    if (function->IsScriptFunction())
+                    {
+                        name = function->GetFunctionBody()->GetExternalDisplayName();
+                    }
+                    else
+                    {
+                        name = walker.GetCurrentNativeLibraryEntryName();
+                    }
+
+                    ushort nameLen = ProcessNameAndGetLength(&nameBuffer, name);
+
+                    methodIdOrNameId = nameBufferLength;
+
+                    // Keep track of the current length of the buffer. The next nameIndex will be at this position (+1 for each '\\', '\"', and ';' character added above).
+                    nameBufferLength += nameLen;
+
+                    isFrameIndex = 1; // TRUE;
+                }
+
+                StackFrameInfo frame((DWORD_PTR)function->GetScriptContext(),
+                    (UINT32)lineNumber,
+                    (UINT32)columnNumber,
+                    methodIdOrNameId,
+                    isFrameIndex);
+
+                OUTPUT_TRACE(Js::StackFramesEventPhase, _u("Frame : (%s : %u) (%s), LineNumber : %u, ColumnNumber : %u\n"),
+                    (isFrameIndex == 1) ? (_u("NameBufferIndex")) : (_u("MethodID")),
+                    methodIdOrNameId,
+                    name,
+                    lineNumber,
+                    columnNumber);
+
+                stackFrames.Add(frame);
+
+                return false;
+            });
+
+            Assert(frameCount == (ushort)stackFrames.Count());
+
+            if (frameCount > 0) // No need to emit event if there are no script frames.
+            {
+                auto nameBufferString = nameBuffer.Detach();
+
+                if (nameBufferLength > 0)
+                {
+                    // Account for the terminating null character.
+                    nameBufferLength++;
+                }
+
+                if (emitV2AsyncStackEvent)
+                {
+                    JS_ETW(EventWriteJSCRIPT_ASYNCCAUSALITY_STACKTRACE_V2(operationID, frameCount, nameBufferLength, sizeof(StackFrameInfo), &stackFrames.Item(0), nameBufferString));
+                }
+                else
+                {
+                    JS_ETW(EventWriteJSCRIPT_STACKTRACE(operationID, frameCount, nameBufferLength, sizeof(StackFrameInfo), &stackFrames.Item(0), nameBufferString));
+                }
+            }
+        }
+        END_TEMP_ALLOCATOR(tempAllocator, this);
+
+        OUTPUT_FLUSH();
+    }
+#endif
+
+    // Info:        Append sourceString to stringBuilder after escaping charToEscape with escapeChar.
+    //              "SomeBadly\0Formed\0String" => "SomeBadly\\\0Formed\\\0String"
+    // Parameters:  stringBuilder - The Js::StringBuilder to which we should append sourceString.
+    //              sourceString - The string we want to escape and append to stringBuilder.
+    //              sourceStringLen - Length of sourceString.
+    //              escapeChar - Char to use for escaping.
+    //              charToEscape - The char which we should escape with escapeChar.
+    // Returns:     Count of chars written to stringBuilder.
+    charcount_t ScriptContext::AppendWithEscapeCharacters(Js::StringBuilder<ArenaAllocator>* stringBuilder, const WCHAR* sourceString, charcount_t sourceStringLen, WCHAR escapeChar, WCHAR charToEscape)
+    {
+        const WCHAR* charToEscapePtr = wcschr(sourceString, charToEscape);
+        charcount_t charsPadding = 0;
+
+        // Only escape characters if sourceString contains one.
+        if (charToEscapePtr)
+        {
+            charcount_t charsWritten = 0;
+            charcount_t charsToAppend = 0;
+
+            while (charToEscapePtr)
+            {
+                charsToAppend = static_cast<charcount_t>(charToEscapePtr - sourceString) - charsWritten;
+
+                stringBuilder->Append(sourceString + charsWritten, charsToAppend);
+                stringBuilder->Append(escapeChar);
+                stringBuilder->Append(charToEscape);
+
+                // Keep track of this extra escapeChar character so we can update the buffer length correctly below.
+                charsPadding++;
+
+                // charsWritten is a count of the chars from sourceString which have been written - not count of chars Appended to stringBuilder.
+                charsWritten += charsToAppend + 1;
+
+                // Find next charToEscape.
+                charToEscapePtr++;
+                charToEscapePtr = wcschr(charToEscapePtr, charToEscape);
+            }
+
+            // Append the final part of the string if there is any left after the final charToEscape.
+            if (charsWritten != sourceStringLen)
+            {
+                charsToAppend = sourceStringLen - charsWritten;
+                stringBuilder->Append(sourceString + charsWritten, charsToAppend);
+            }
+        }
+        else
+        {
+            stringBuilder->AppendSz(sourceString);
+        }
+
+        return sourceStringLen + charsPadding;
+    }
+
+    /*static*/
+    ushort ScriptContext::ProcessNameAndGetLength(Js::StringBuilder<ArenaAllocator>* nameBuffer, const WCHAR* name)
+    {
+        Assert(nameBuffer);
+        Assert(name);
+
+        ushort nameLen = (ushort)wcslen(name);
+
+        // Surround each function name with quotes and escape any quote characters in the function name itself with '\\'.
+        nameBuffer->Append('\"');
+
+        // Adjust nameLen based on any escape characters we added to escape the '\"' in name.
+        nameLen = (unsigned short)AppendWithEscapeCharacters(nameBuffer, name, nameLen, '\\', '\"');
+
+        nameBuffer->AppendCppLiteral(_u("\";"));
+
+        // Add 3 padding characters here - one for initial '\"' character, too.
+        nameLen += 3;
+
+        return nameLen;
+    }
+
+    Field(Js::Var)* ScriptContext::GetModuleExportSlotArrayAddress(uint moduleIndex, uint slotIndex)
+    {
+        Js::SourceTextModuleRecord* moduleRecord = this->GetModuleRecord(moduleIndex);
+        Assert(moduleRecord != nullptr);
+
+        // Require caller to also provide the intended access slot so we can do bounds check now.
+        if (moduleRecord->GetLocalExportCount() + 1 <= slotIndex)
+        {
+            Js::Throw::FatalInternalError();
+        }
+
+        return moduleRecord->GetLocalExportSlots();
+    }
+
+    void JITPageAddrToFuncRangeCache::ClearCache()
+    {
+        if (jitPageAddrToFuncRangeMap != nullptr)
+        {
+            jitPageAddrToFuncRangeMap->Map(
+                [](void* key, RangeMap* value) {
+                HeapDelete(value);
+            });
+
+            HeapDelete(jitPageAddrToFuncRangeMap);
+            jitPageAddrToFuncRangeMap = nullptr;
+        }
+
+        if (largeJitFuncToSizeMap != nullptr)
+        {
+            HeapDelete(largeJitFuncToSizeMap);
+            largeJitFuncToSizeMap = nullptr;
+        }
+    }
+
+    void JITPageAddrToFuncRangeCache::AddFuncRange(void * address, uint bytes)
+    {
+        AutoCriticalSection autocs(GetCriticalSection());
+
+        if (bytes <= AutoSystemInfo::PageSize)
+        {
+            if (jitPageAddrToFuncRangeMap == nullptr)
+            {
+                jitPageAddrToFuncRangeMap = HeapNew(JITPageAddrToFuncRangeMap, &HeapAllocator::Instance);
+            }
+
+            void * pageAddr = GetPageAddr(address);
+            RangeMap * rangeMap = nullptr;
+            bool isPageAddrFound = jitPageAddrToFuncRangeMap->TryGetValue(pageAddr, &rangeMap);
+            if (rangeMap == nullptr)
+            {
+                Assert(!isPageAddrFound);
+                rangeMap = HeapNew(RangeMap, &HeapAllocator::Instance);
+                jitPageAddrToFuncRangeMap->Add(pageAddr, rangeMap);
+            }
+            uint byteCount = 0;
+            Assert(!rangeMap->TryGetValue(address, &byteCount));
+            rangeMap->Add(address, bytes);
+        }
+        else
+        {
+            if (largeJitFuncToSizeMap == nullptr)
+            {
+                largeJitFuncToSizeMap = HeapNew(LargeJITFuncAddrToSizeMap, &HeapAllocator::Instance);
+            }
+
+            uint byteCount = 0;
+            Assert(!largeJitFuncToSizeMap->TryGetValue(address, &byteCount));
+            largeJitFuncToSizeMap->Add(address, bytes);
+        }
+    }
+
+    void* JITPageAddrToFuncRangeCache::GetPageAddr(void * address)
+    {
+        return (void*)((uintptr_t)address & ~(AutoSystemInfo::PageSize - 1));
+    }
+
+    void JITPageAddrToFuncRangeCache::RemoveFuncRange(void * address)
+    {
+        AutoCriticalSection autocs(GetCriticalSection());
+
+        void * pageAddr = GetPageAddr(address);
+
+        RangeMap * rangeMap = nullptr;
+        uint bytes = 0;
+        if (jitPageAddrToFuncRangeMap && jitPageAddrToFuncRangeMap->TryGetValue(pageAddr, &rangeMap))
+        {
+            Assert(rangeMap->Count() != 0);
+            rangeMap->Remove(address);
+
+            if (rangeMap->Count() == 0)
+            {
+                HeapDelete(rangeMap);
+                rangeMap = nullptr;
+                jitPageAddrToFuncRangeMap->Remove(pageAddr);
+            }
+            return;
+        }
+        else if (largeJitFuncToSizeMap && largeJitFuncToSizeMap->TryGetValue(address, &bytes))
+        {
+            largeJitFuncToSizeMap->Remove(address);
+        }
+        else
+        {
+            AssertMsg(false, "Page address not found to remove the func range");
+        }
+    }
+
+    bool JITPageAddrToFuncRangeCache::IsNativeAddr(void * address)
+    {
+        AutoCriticalSection autocs(GetCriticalSection());
+
+        void * pageAddr = GetPageAddr(address);
+        RangeMap * rangeMap = nullptr;
+        if (jitPageAddrToFuncRangeMap && jitPageAddrToFuncRangeMap->TryGetValue(pageAddr, &rangeMap))
+        {
+            if (rangeMap->MapUntil(
+                [&](void* key, uint value) {
+                return (key <= address && (uintptr_t)address < ((uintptr_t)key + value));
+            }))
+            {
+                return true;
+            }
+        }
+
+        return largeJitFuncToSizeMap && largeJitFuncToSizeMap->MapUntil(
+            [&](void *key, uint value) {
+            return (key <= address && (uintptr_t)address < ((uintptr_t)key + value));
+        });
+    }
+
+    JITPageAddrToFuncRangeCache::JITPageAddrToFuncRangeMap * JITPageAddrToFuncRangeCache::GetJITPageAddrToFuncRangeMap()
+    {
+        return jitPageAddrToFuncRangeMap;
+    }
+
+    JITPageAddrToFuncRangeCache::LargeJITFuncAddrToSizeMap * JITPageAddrToFuncRangeCache::GetLargeJITFuncAddrToSizeMap()
+    {
+        return largeJitFuncToSizeMap;
+    }
+
+} // End namespace Js
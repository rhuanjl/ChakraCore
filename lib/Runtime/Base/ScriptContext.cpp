//-------------------------------------------------------------------------------------------------------
// Copyright (C) Microsoft. All rights reserved.
// Licensed under the MIT license. See LICENSE.txt file in the project root for full license information.
//-------------------------------------------------------------------------------------------------------
#include "RuntimeBasePch.h"

// Parser Includes
#include "RegexCommon.h"
#include "DebugWriter.h"
#include "RegexStats.h"

#include "ByteCode\ByteCodeAPI.h"
#include "Library\ProfileString.h"
#include "Debug\DiagHelperMethodWrapper.h"
#include "BackEndAPI.h"
#if PROFILE_DICTIONARY
#include "DictionaryStats.h"
#endif

#include "Base\ScriptContextProfiler.h"
#include "Base\EtwTrace.h"

#include "Language\InterpreterStackFrame.h"
#include "Language\SourceDynamicProfileManager.h"
#include "Language\JavascriptStackWalker.h"
#include "Language\AsmJsTypes.h"
#include "Language\AsmJsModule.h"
#ifdef ASMJS_PLAT
#include "Language\AsmJsEncoder.h"
#include "Language\AsmJsCodeGenerator.h"
#endif

#ifdef ENABLE_BASIC_TELEMETRY
#include "ScriptContextTelemetry.h"
#endif

namespace Js
{
    ScriptContext * ScriptContext::New(ThreadContext * threadContext)
    {
        AutoPtr<ScriptContext> scriptContext(HeapNew(ScriptContext, threadContext));
        scriptContext->InitializeAllocations();
        return scriptContext.Detach();
    }

    void ScriptContext::Delete(ScriptContext* scriptContext)
    {
        HeapDelete(scriptContext);
    }

    ScriptContext::ScriptContext(ThreadContext* threadContext) :
        ScriptContextBase(),
        interpreterArena(nullptr),
        dynamicFunctionReference(nullptr),
        moduleSrcInfoCount(0),
        // Regex globals
#if ENABLE_REGEX_CONFIG_OPTIONS
        regexStatsDatabase(0),
        regexDebugWriter(0),
#endif
        trigramAlphabet(nullptr),
        regexStacks(nullptr),
        arrayMatchInit(false),
        config(threadContext->GetConfig(), threadContext->IsOptimizedForManyInstances()),
#if ENABLE_BACKGROUND_PARSING
        backgroundParser(nullptr),
#endif
#if ENABLE_NATIVE_CODEGEN
        nativeCodeGen(nullptr),
#endif
        threadContext(threadContext),
        scriptStartEventHandler(nullptr),
        scriptEndEventHandler(nullptr),
#ifdef FAULT_INJECTION
        disposeScriptByFaultInjectionEventHandler(nullptr),
#endif
        integerStringMap(this->GeneralAllocator()),
        guestArena(nullptr),
        raiseMessageToDebuggerFunctionType(nullptr),
        transitionToDebugModeIfFirstSourceFn(nullptr),
        lastTimeZoneUpdateTickCount(0),
        sourceSize(0),
        deferredBody(false),
        isScriptContextActuallyClosed(false),
        isInvalidatedForHostObjects(false),
        fastDOMenabled(false),
        directHostTypeId(TypeIds_GlobalObject),
        isPerformingNonreentrantWork(false),
        isDiagnosticsScriptContext(false),
        m_enumerateNonUserFunctionsOnly(false),
        recycler(threadContext->EnsureRecycler()),
        CurrentThunk(DefaultEntryThunk),
        CurrentCrossSiteThunk(CrossSite::DefaultThunk),
        DeferredParsingThunk(DefaultDeferredParsingThunk),
        DeferredDeserializationThunk(DefaultDeferredDeserializeThunk),
        m_pBuiltinFunctionIdMap(nullptr),
        diagnosticArena(nullptr),
        hostScriptContext(nullptr),
        scriptEngineHaltCallback(nullptr),
#if DYNAMIC_INTERPRETER_THUNK
        interpreterThunkEmitter(nullptr),
#endif
#ifdef ASMJS_PLAT
        asmJsInterpreterThunkEmitter(nullptr),
        asmJsCodeGenerator(nullptr),
#endif
        generalAllocator(L"SC-General", threadContext->GetPageAllocator(), Throw::OutOfMemory),
#ifdef ENABLE_BASIC_TELEMETRY
        telemetryAllocator(L"SC-Telemetry", threadContext->GetPageAllocator(), Throw::OutOfMemory),
#endif
        dynamicProfileInfoAllocator(L"SC-DynProfileInfo", threadContext->GetPageAllocator(), Throw::OutOfMemory),
#ifdef SEPARATE_ARENA
        sourceCodeAllocator(L"SC-Code", threadContext->GetPageAllocator(), Throw::OutOfMemory),
        regexAllocator(L"SC-Regex", threadContext->GetPageAllocator(), Throw::OutOfMemory),
#endif
#ifdef NEED_MISC_ALLOCATOR
        miscAllocator(L"GC-Misc", threadContext->GetPageAllocator(), Throw::OutOfMemory),
#endif
        inlineCacheAllocator(L"SC-InlineCache", threadContext->GetPageAllocator(), Throw::OutOfMemory),
        isInstInlineCacheAllocator(L"SC-IsInstInlineCache", threadContext->GetPageAllocator(), Throw::OutOfMemory),
        hasRegisteredInlineCache(false),
        hasRegisteredIsInstInlineCache(false),
        entryInScriptContextWithInlineCachesRegistry(nullptr),
        entryInScriptContextWithIsInstInlineCachesRegistry(nullptr),
        registeredPrototypeChainEnsuredToHaveOnlyWritableDataPropertiesScriptContext(nullptr),
        cache(nullptr),
        bindRefChunkCurrent(nullptr),
        bindRefChunkEnd(nullptr),
        firstInterpreterFrameReturnAddress(nullptr),
        builtInLibraryFunctions(nullptr),
        isWeakReferenceDictionaryListCleared(false)
#if ENABLE_PROFILE_INFO
        , referencesSharedDynamicSourceContextInfo(false)
#endif
#if DBG
        , isInitialized(false)
        , isCloningGlobal(false)
        , bindRef(MiscAllocator())
#endif
#ifdef REJIT_STATS
        , rejitStatsMap(nullptr)
#endif
#ifdef ENABLE_BASIC_TELEMETRY
        , telemetry(nullptr)
#endif
#ifdef INLINE_CACHE_STATS
        , cacheDataMap(nullptr)
#endif
#ifdef FIELD_ACCESS_STATS
        , fieldAccessStatsByFunctionNumber(nullptr)
#endif
        , webWorkerId(Js::Constants::NonWebWorkerContextId)
        , url(L"")
        , startupComplete(false)
        , isEnumeratingRecyclerObjects(false)
#ifdef EDIT_AND_CONTINUE
        , activeScriptEditQuery(nullptr)
#endif
        , heapEnum(nullptr)
#ifdef RECYCLER_PERF_COUNTERS
        , bindReferenceCount(0)
#endif
        , nextPendingClose(nullptr)
        , m_fTraceDomCall(FALSE)
#ifdef ENABLE_DOM_FAST_PATH
        , domFastPathIRHelperMap(nullptr)
#endif
        , intConstPropsOnGlobalObject(nullptr)
        , intConstPropsOnGlobalUserObject(nullptr)
#ifdef PROFILE_STRINGS
        , stringProfiler(nullptr)
#endif
#ifdef PROFILE_BAILOUT_RECORD_MEMORY
        , codeSize(0)
        , bailOutRecordBytes(0)
        , bailOutOffsetBytes(0)
#endif
        , debugContext(nullptr)
    {
       // This may allocate memory and cause exception, but it is ok, as we all we have done so far
       // are field init and those dtor will be called if exception occurs
       threadContext->EnsureDebugManager();

       // Don't use throwing memory allocation in ctor, as exception in ctor doesn't cause the dtor to be called
       // potentially causing memory leaks
       BEGIN_NO_EXCEPTION;

#ifdef RUNTIME_DATA_COLLECTION
        createTime = time(nullptr);
#endif

#ifdef BGJIT_STATS
        interpretedCount = maxFuncInterpret = funcJITCount = bytecodeJITCount = interpretedCallsHighPri = jitCodeUsed = funcJitCodeUsed = loopJITCount = speculativeJitCount = 0;
#endif

#ifdef PROFILE_TYPES
        convertNullToSimpleCount = 0;
        convertNullToSimpleDictionaryCount = 0;
        convertNullToDictionaryCount = 0;
        convertDeferredToDictionaryCount = 0;
        convertDeferredToSimpleDictionaryCount = 0;
        convertSimpleToDictionaryCount = 0;
        convertSimpleToSimpleDictionaryCount = 0;
        convertPathToDictionaryCount1 = 0;
        convertPathToDictionaryCount2 = 0;
        convertPathToDictionaryCount3 = 0;
        convertPathToDictionaryCount4 = 0;
        convertPathToSimpleDictionaryCount = 0;
        convertSimplePathToPathCount = 0;
        convertSimpleDictionaryToDictionaryCount = 0;
        convertSimpleSharedDictionaryToNonSharedCount = 0;
        convertSimpleSharedToNonSharedCount = 0;
        simplePathTypeHandlerCount = 0;
        pathTypeHandlerCount = 0;
        promoteCount = 0;
        cacheCount = 0;
        branchCount = 0;
        maxPathLength = 0;
        memset(typeCount, 0, sizeof(typeCount));
        memset(instanceCount, 0, sizeof(instanceCount));
#endif

#ifdef PROFILE_OBJECT_LITERALS
        objectLiteralInstanceCount = 0;
        objectLiteralPathCount = 0;
        memset(objectLiteralCount, 0, sizeof(objectLiteralCount));
        objectLiteralSimpleDictionaryCount = 0;
        objectLiteralMaxLength = 0;
        objectLiteralPromoteCount = 0;
        objectLiteralCacheCount = 0;
        objectLiteralBranchCount = 0;
#endif
#if DBG_DUMP
        byteCodeDataSize = 0;
        byteCodeAuxiliaryDataSize = 0;
        byteCodeAuxiliaryContextDataSize = 0;
        memset(byteCodeHistogram, 0, sizeof(byteCodeHistogram));
#endif

        memset(propertyStrings, 0, sizeof(PropertyStringMap*)* 80);

#if DBG || defined(RUNTIME_DATA_COLLECTION)
        this->allocId = threadContext->GetUnreleasedScriptContextCount();
#endif
#if DBG
        this->hadProfiled = false;
#endif
#if DBG_DUMP
        forinCache = 0;
        forinNoCache = 0;
#endif

        callCount = 0;

        threadContext->GetHiResTimer()->Reset();

#ifdef PROFILE_EXEC
        profiler = nullptr;
        isProfilerCreated = false;
        disableProfiler = false;
        ensureParentInfo = false;
#endif

#ifdef PROFILE_MEM
        profileMemoryDump = true;
#endif

        m_pProfileCallback = nullptr;
        m_pProfileCallback2 = nullptr;
        m_inProfileCallback = FALSE;
        CleanupDocumentContext = nullptr;

        // Do this after all operations that may cause potential exceptions
        threadContext->RegisterScriptContext(this);
        numberAllocator.Initialize(this->GetRecycler());

#if DEBUG
        m_iProfileSession = -1;
#endif
#ifdef LEAK_REPORT
        this->urlRecord = nullptr;
        this->isRootTrackerScriptContext = false;
#endif

        PERF_COUNTER_INC(Basic, ScriptContext);
        PERF_COUNTER_INC(Basic, ScriptContextActive);

        END_NO_EXCEPTION;
    }

    void ScriptContext::InitializeAllocations()
    {
        this->charClassifier = Anew(GeneralAllocator(), CharClassifier, this);

        this->valueOfInlineCache = AllocatorNewZ(InlineCacheAllocator, GetInlineCacheAllocator(), InlineCache);
        this->toStringInlineCache = AllocatorNewZ(InlineCacheAllocator, GetInlineCacheAllocator(), InlineCache);

#ifdef REJIT_STATS
        if (PHASE_STATS1(Js::ReJITPhase))
        {
            rejitReasonCounts = AnewArrayZ(GeneralAllocator(), uint, NumRejitReasons);
            bailoutReasonCounts = Anew(GeneralAllocator(), BailoutStatsMap, GeneralAllocator());
        }
#endif

#ifdef ENABLE_BASIC_TELEMETRY
        this->telemetry = Anew(this->TelemetryAllocator(), ScriptContextTelemetry, *this);
#endif

#ifdef PROFILE_STRINGS
        if (Js::Configuration::Global.flags.ProfileStrings)
        {
            stringProfiler = Anew(MiscAllocator(), StringProfiler, threadContext->GetPageAllocator());
        }
#endif
        intConstPropsOnGlobalObject = Anew(GeneralAllocator(), PropIdSetForConstProp, GeneralAllocator());
        intConstPropsOnGlobalUserObject = Anew(GeneralAllocator(), PropIdSetForConstProp, GeneralAllocator());

        this->debugContext = HeapNew(DebugContext, this);
    }

    void ScriptContext::EnsureClearDebugDocument()
    {
        if (this->sourceList)
        {
            this->sourceList->Map([=](uint i, RecyclerWeakReference<Js::Utf8SourceInfo>* sourceInfoWeakRef) {
                Js::Utf8SourceInfo* sourceInfo = sourceInfoWeakRef->Get();
                if (sourceInfo)
                {
                    sourceInfo->ClearDebugDocument();
                }
            });
        }
    }

    void ScriptContext::ShutdownClearSourceLists()
    {
        if (this->sourceList)
        {
            // In the unclean shutdown case, we might not have destroyed the script context when
            // this is called- in which case, skip doing this work and simply release the source list
            // so that it doesn't show up as a leak. Since we're doing unclean shutdown, it's ok to
            // skip cleanup here for expediency.
            if (this->isClosed)
            {
                this->MapFunction([this](Js::FunctionBody* functionBody) {
                    Assert(functionBody->GetScriptContext() == this);
                    functionBody->CleanupSourceInfo(true);
                });
            }

            EnsureClearDebugDocument();

            // Don't need the source list any more so ok to release
            this->sourceList.Unroot(this->GetRecycler());
        }

        if (this->calleeUtf8SourceInfoList)
        {
            this->calleeUtf8SourceInfoList.Unroot(this->GetRecycler());
        }
    }

    ScriptContext::~ScriptContext()
    {
        // Take etw rundown lock on this thread context. We are going to change/destroy this scriptContext.
        AutoCriticalSection autocs(GetThreadContext()->GetEtwRundownCriticalSection());

        // TODO: Can we move this on Close()?
        ClearHostScriptContext();

        threadContext->UnregisterScriptContext(this);

        // Only call RemoveFromPendingClose if we are in a pending close state.
        if (isClosed && !isScriptContextActuallyClosed)
        {
            threadContext->RemoveFromPendingClose(this);
        }

        this->isClosed = true;
        bool closed = Close(true);

        // JIT may access number allocator. Need to close the script context first,
        // which will close the native code generator and abort any current job on this generator.
        numberAllocator.Uninitialize();

        ShutdownClearSourceLists();

        if (regexStacks)
        {
            Adelete(RegexAllocator(), regexStacks);
            regexStacks = nullptr;
        }

        if (javascriptLibrary != nullptr)
        {
            javascriptLibrary->scriptContext = nullptr;
            javascriptLibrary = nullptr;
            if (closed)
            {
                // if we just closed, we haven't unpin the object yet.
                // We need to null out the script context in the global object first
                // before we unpin the global object so that script context dtor doesn't get called twice

#if ENABLE_NATIVE_CODEGEN
                Assert(this->IsClosedNativeCodeGenerator());
#endif
                this->recycler->RootRelease(globalObject);
            }

        }

#if ENABLE_BACKGROUND_PARSING
        if (this->backgroundParser != nullptr)
        {
            BackgroundParser::Delete(this->backgroundParser);
            this->backgroundParser = nullptr;
        }
#endif

#if ENABLE_NATIVE_CODEGEN
        if (this->nativeCodeGen != nullptr)
        {
            DeleteNativeCodeGenerator(this->nativeCodeGen);
            nativeCodeGen = NULL;
        }
#endif

#if DYNAMIC_INTERPRETER_THUNK
        if (this->interpreterThunkEmitter != nullptr)
        {
            HeapDelete(interpreterThunkEmitter);
            this->interpreterThunkEmitter = NULL;
        }
#endif

#ifdef ASMJS_PLAT
        if (this->asmJsInterpreterThunkEmitter != nullptr)
        {
            HeapDelete(asmJsInterpreterThunkEmitter);
            this->asmJsInterpreterThunkEmitter = nullptr;
        }

        if (this->asmJsCodeGenerator != nullptr)
        {
            HeapDelete(asmJsCodeGenerator);
            this->asmJsCodeGenerator = NULL;
        }
#endif

        if (this->hasRegisteredInlineCache)
        {
            // TODO (PersistentInlineCaches): It really isn't necessary to clear inline caches in all script contexts.
            // Since this script context is being destroyed, the inline cache arena will also go away and release its
            // memory back to the page allocator.  Thus, we cannot leave this script context's inline caches on the
            // thread context's invalidation lists.  However, it should suffice to remove this script context's caches
            // without touching other script contexts' caches.  We could call some form of RemoveInlineCachesFromInvalidationLists()
            // on the inline cache allocator, which would walk all inline caches and zap values pointed to by strongRef.

            // clear out all inline caches to remove our proto inline caches from the thread context
            threadContext->ClearInlineCaches();
            Assert(!this->hasRegisteredInlineCache);
            Assert(this->entryInScriptContextWithInlineCachesRegistry == nullptr);
        }
        else if (this->entryInScriptContextWithInlineCachesRegistry != nullptr)
        {
            // UnregisterInlineCacheScriptContext may throw, set up the correct state first
            ScriptContext ** entry = this->entryInScriptContextWithInlineCachesRegistry;
            this->entryInScriptContextWithInlineCachesRegistry = nullptr;
            threadContext->UnregisterInlineCacheScriptContext(entry);
        }

        if (this->hasRegisteredIsInstInlineCache)
        {
            // clear out all inline caches to remove our proto inline caches from the thread context
            threadContext->ClearIsInstInlineCaches();
            Assert(!this->hasRegisteredIsInstInlineCache);
            Assert(this->entryInScriptContextWithIsInstInlineCachesRegistry == nullptr);
        }
        else if (this->entryInScriptContextWithInlineCachesRegistry != nullptr)
        {
            // UnregisterInlineCacheScriptContext may throw, set up the correct state first
            ScriptContext ** entry = this->entryInScriptContextWithInlineCachesRegistry;
            this->entryInScriptContextWithInlineCachesRegistry = nullptr;
            threadContext->UnregisterIsInstInlineCacheScriptContext(entry);
        }

        // In case there is something added to the list between close and dtor, just reset the list again
        this->weakReferenceDictionaryList.Reset();

        PERF_COUNTER_DEC(Basic, ScriptContext);
    }

    void ScriptContext::SetUrl(BSTR bstrUrl)
    {
        // Assumption: this method is never called multiple times
        Assert(this->url != nullptr && wcslen(this->url) == 0);

        charcount_t length = SysStringLen(bstrUrl) + 1; // Add 1 for the NULL.

        wchar_t* urlCopy = AnewArray(this->GeneralAllocator(), wchar_t, length);
        js_memcpy_s(urlCopy, (length - 1) * sizeof(wchar_t), bstrUrl, (length - 1) * sizeof(wchar_t));
        urlCopy[length - 1] = L'\0';

        this->url = urlCopy;
#ifdef LEAK_REPORT
        if (Js::Configuration::Global.flags.IsEnabled(Js::LeakReportFlag))
        {
            this->urlRecord = LeakReport::LogUrl(urlCopy, this->globalObject);
        }
#endif
    }

    uint ScriptContext::GetNextSourceContextId()
    {
        Assert(this->cache);

        Assert(this->cache->sourceContextInfoMap ||
            this->cache->dynamicSourceContextInfoMap);

        uint nextSourceContextId = 0;

        if (this->cache->sourceContextInfoMap)
        {
            nextSourceContextId = this->cache->sourceContextInfoMap->Count();
        }

        if (this->cache->dynamicSourceContextInfoMap)
        {
            nextSourceContextId += this->cache->dynamicSourceContextInfoMap->Count();
        }

        return nextSourceContextId + 1;
    }

    // Do most of the Close() work except the final release which could delete the scriptContext.
    void ScriptContext::InternalClose()
    {
        this->PrintStats();

        isScriptContextActuallyClosed = true;

        PERF_COUNTER_DEC(Basic, ScriptContextActive);

#if DBG_DUMP
        if (Js::Configuration::Global.flags.TraceWin8Allocations)
        {
            Output::Print(L"MemoryTrace: ScriptContext Close\n");
            Output::Flush();
        }
#endif
#ifdef ENABLE_JS_ETW
        EventWriteJSCRIPT_HOST_SCRIPT_CONTEXT_CLOSE(this);
#endif

#if ENABLE_PROFILE_INFO
        HRESULT hr = S_OK;
        BEGIN_TRANSLATE_OOM_TO_HRESULT_NESTED
        {
            DynamicProfileInfo::Save(this);
        }
        END_TRANSLATE_OOM_TO_HRESULT(hr);

#if DBG_DUMP || defined(DYNAMIC_PROFILE_STORAGE) || defined(RUNTIME_DATA_COLLECTION)
        this->ClearDynamicProfileList();
#endif
#endif

#if ENABLE_NATIVE_CODEGEN
        if (nativeCodeGen != nullptr)
        {
            Assert(!isInitialized || this->globalObject != nullptr);
            CloseNativeCodeGenerator(this->nativeCodeGen);
        }
#endif

        if (this->fakeGlobalFuncForUndefer)
        {
            this->fakeGlobalFuncForUndefer->Cleanup(true);
            this->fakeGlobalFuncForUndefer.Unroot(this->GetRecycler());
        }

        if (this->sourceList)
        {
            bool hasFunctions = false;
            this->sourceList->MapUntil([&hasFunctions](int, RecyclerWeakReference<Utf8SourceInfo>* sourceInfoWeakRef) -> bool
            {
                Utf8SourceInfo* sourceInfo = sourceInfoWeakRef->Get();
                if (sourceInfo)
                {
                    hasFunctions = sourceInfo->HasFunctions();
                }

                return hasFunctions;
            });

            if (hasFunctions)
            {
                // We still need to walk through all the function bodies and call cleanup
                // because otherwise ETW events might not get fired if a GC doesn't happen
                // and the thread context isn't shut down cleanly (process detach case)
                this->MapFunction([this](Js::FunctionBody* functionBody) {
                    Assert(functionBody->GetScriptContext() == this);
                    functionBody->Cleanup(/* isScriptContextClosing */ true);
                });
            }
        }

        JS_ETW(EtwTrace::LogSourceUnloadEvents(this));

        this->GetThreadContext()->SubSourceSize(this->GetSourceSize());

#if DYNAMIC_INTERPRETER_THUNK
        if (this->interpreterThunkEmitter != nullptr)
        {
            this->interpreterThunkEmitter->Close();
        }
#endif

#ifdef ASMJS_PLAT
        if (this->asmJsInterpreterThunkEmitter != nullptr)
        {
            this->asmJsInterpreterThunkEmitter->Close();
        }
#endif

        // Stop profiling if present
        DeRegisterProfileProbe(S_OK, nullptr);

        if (this->diagnosticArena != nullptr)
        {
            HeapDelete(this->diagnosticArena);
            this->diagnosticArena = nullptr;
        }

        if (this->debugContext != nullptr)
        {
            this->debugContext->Close();
            HeapDelete(this->debugContext);
            this->debugContext = nullptr;
        }

        // Need to print this out before the native code gen is deleted
        // which will delete the codegenProfiler

#ifdef PROFILE_EXEC
        if (Js::Configuration::Global.flags.IsEnabled(Js::ProfileFlag))
        {
            if (isProfilerCreated)
            {
                this->ProfilePrint();
            }

            if (profiler != nullptr)
            {
                profiler->Release();
                profiler = nullptr;
            }
        }
#endif


#if ENABLE_PROFILE_INFO
        // Release this only after native code gen is shut down, as there may be
        // profile info allocated from the SourceDynamicProfileManager arena.
        // The first condition might not be true if the dynamic functions have already been freed by the time
        // ScriptContext closes
        if (referencesSharedDynamicSourceContextInfo)
        {
            // For the host provided dynamic code, we may not have added any dynamic context to the dynamicSourceContextInfoMap
            Assert(this->GetDynamicSourceContextInfoMap() != nullptr);
            this->GetThreadContext()->ReleaseSourceDynamicProfileManagers(this->GetUrl());
        }
#endif

        RECYCLER_PERF_COUNTER_SUB(BindReference, bindReferenceCount);

        if (this->interpreterArena)
        {
            ReleaseInterpreterArena();
            interpreterArena = nullptr;
        }

        if (this->guestArena)
        {
            ReleaseGuestArena();
            guestArena = nullptr;
            cache = nullptr;
            bindRefChunkCurrent = nullptr;
            bindRefChunkEnd = nullptr;
        }

        builtInLibraryFunctions = nullptr;

        pActiveScriptDirect = nullptr;

        isWeakReferenceDictionaryListCleared = true;
        this->weakReferenceDictionaryList.Clear(this->GeneralAllocator());

        // This can be null if the script context initialization threw
        // and InternalClose gets called in the destructor code path
        if (javascriptLibrary != nullptr)
        {
            javascriptLibrary->Uninitialize();
        }

        if (registeredPrototypeChainEnsuredToHaveOnlyWritableDataPropertiesScriptContext != nullptr)
        {
            // UnregisterPrototypeChainEnsuredToHaveOnlyWritableDataPropertiesScriptContext may throw, set up the correct state first
            ScriptContext ** registeredScriptContext = registeredPrototypeChainEnsuredToHaveOnlyWritableDataPropertiesScriptContext;
            ClearPrototypeChainEnsuredToHaveOnlyWritableDataPropertiesCaches();
            Assert(registeredPrototypeChainEnsuredToHaveOnlyWritableDataPropertiesScriptContext == nullptr);
            threadContext->UnregisterPrototypeChainEnsuredToHaveOnlyWritableDataPropertiesScriptContext(registeredScriptContext);
        }
        threadContext->ReleaseDebugManager();
    }

    bool ScriptContext::Close(bool inDestructor)
    {
        if (isScriptContextActuallyClosed)
            return false;

        // Limit the lock scope. We require the same lock in ~ScriptContext(), which may be called next.
        {
            // Take etw rundown lock on this thread context. We are going to change this scriptContext.
            AutoCriticalSection autocs(GetThreadContext()->GetEtwRundownCriticalSection());
            InternalClose();
        }

        if (!inDestructor && globalObject != nullptr)
        {
            //A side effect of releasing globalObject that this script context could be deleted, so the release call here
            //must be the last thing in close.
#if ENABLE_NATIVE_CODEGEN
            Assert(this->IsClosedNativeCodeGenerator());
#endif
            GetRecycler()->RootRelease(globalObject);
        }

        // A script context closing is a signal to the thread context that it
        // needs to do an idle GC independent of what the heuristics are
        this->threadContext->SetForceOneIdleCollection();

        return true;
    }

    PropertyString* ScriptContext::GetPropertyString2(wchar_t ch1, wchar_t ch2)
    {
        if (ch1 < '0' || ch1 > 'z' || ch2 < '0' || ch2 > 'z')
        {
            return NULL;
        }
        const uint i = PropertyStringMap::PStrMapIndex(ch1);
        if (propertyStrings[i] == NULL)
        {
            return NULL;
        }
        const uint j = PropertyStringMap::PStrMapIndex(ch2);
        return propertyStrings[i]->strLen2[j];
    }

    void ScriptContext::FindPropertyRecord(JavascriptString *pstName, PropertyRecord const ** propertyRecord)
    {
        threadContext->FindPropertyRecord(pstName, propertyRecord);
    }

    void ScriptContext::FindPropertyRecord(__in LPCWSTR propertyName, __in int propertyNameLength, PropertyRecord const ** propertyRecord)
    {
        threadContext->FindPropertyRecord(propertyName, propertyNameLength, propertyRecord);
    }

    JsUtil::List<const RecyclerWeakReference<Js::PropertyRecord const>*>* ScriptContext::FindPropertyIdNoCase(__in LPCWSTR propertyName, __in int propertyNameLength)
    {
        return threadContext->FindPropertyIdNoCase(this, propertyName, propertyNameLength);
    }

    PropertyId ScriptContext::GetOrAddPropertyIdTracked(JsUtil::CharacterBuffer<WCHAR> const& propName)
    {
        Js::PropertyRecord const * propertyRecord;
        threadContext->GetOrAddPropertyId(propName, &propertyRecord);

        this->TrackPid(propertyRecord);

        return propertyRecord->GetPropertyId();
    }

    void ScriptContext::GetOrAddPropertyRecord(JsUtil::CharacterBuffer<WCHAR> const& propertyName, PropertyRecord const ** propertyRecord)
    {
        threadContext->GetOrAddPropertyId(propertyName, propertyRecord);
    }

    PropertyId ScriptContext::GetOrAddPropertyIdTracked(__in_ecount(propertyNameLength) LPCWSTR propertyName, __in int propertyNameLength)
    {
        Js::PropertyRecord const * propertyRecord;
        threadContext->GetOrAddPropertyId(propertyName, propertyNameLength, &propertyRecord);
        if (propertyNameLength == 2)
        {
            CachePropertyString2(propertyRecord);
        }
        this->TrackPid(propertyRecord);

        return propertyRecord->GetPropertyId();
    }

    void ScriptContext::GetOrAddPropertyRecord(__in_ecount(propertyNameLength) LPCWSTR propertyName, __in int propertyNameLength, PropertyRecord const ** propertyRecord)
    {
        threadContext->GetOrAddPropertyId(propertyName, propertyNameLength, propertyRecord);
        if (propertyNameLength == 2)
        {
            CachePropertyString2(*propertyRecord);
        }
    }

    BOOL ScriptContext::IsNumericPropertyId(PropertyId propertyId, uint32* value)
    {
        BOOL isNumericPropertyId = threadContext->IsNumericPropertyId(propertyId, value);

#if DEBUG
        PropertyRecord const * name = this->GetPropertyName(propertyId);

        if (name != nullptr)
        {
            // Symbol properties are not numeric - description should not be used.
            if (name->IsSymbol())
            {
                return false;
            }

            ulong index;
            BOOL isIndex = JavascriptArray::GetIndex(name->GetBuffer(), &index);
            if (isNumericPropertyId != isIndex)
            {
                // WOOB 1137798: JavascriptArray::GetIndex does not handle embedded NULLs. So if we have a property
                // name "1234\0", JavascriptArray::GetIndex would incorrectly accepts it as an array index property
                // name.
                Assert((size_t)(name->GetLength()) != wcslen(name->GetBuffer()));
            }
            else if (isNumericPropertyId)
            {
                Assert((ulong)*value == index);
            }
        }
#endif

        return isNumericPropertyId;
    }

    void ScriptContext::RegisterWeakReferenceDictionary(JsUtil::IWeakReferenceDictionary* weakReferenceDictionary)
    {
        this->weakReferenceDictionaryList.Prepend(this->GeneralAllocator(), weakReferenceDictionary);
    }

    RecyclableObject *ScriptContext::GetMissingPropertyResult(Js::RecyclableObject *instance, Js::PropertyId id)
    {
        return GetLibrary()->GetUndefined();
    }

    RecyclableObject *ScriptContext::GetMissingItemResult(Js::RecyclableObject *instance, uint32 index)
    {
        return GetLibrary()->GetUndefined();
    }

    RecyclableObject *ScriptContext::GetMissingParameterValue(Js::JavascriptFunction *function, uint32 paramIndex)
    {
        return GetLibrary()->GetUndefined();
    }

    RecyclableObject *ScriptContext::GetNullPropertyResult(Js::RecyclableObject *instance, Js::PropertyId id)
    {
        return GetLibrary()->GetNull();
    }

    RecyclableObject *ScriptContext::GetNullItemResult(Js::RecyclableObject *instance, uint32 index)
    {
        return GetLibrary()->GetUndefined();
    }

    SRCINFO *ScriptContext::AddHostSrcInfo(SRCINFO const *pSrcInfo)
    {
        Assert(pSrcInfo != nullptr);

        return RecyclerNewZ(this->GetRecycler(), SRCINFO, *pSrcInfo);
    }

#ifdef PROFILE_TYPES
    void ScriptContext::ProfileTypes()
    {
        Output::Print(L"===============================================================================\n");
        Output::Print(L"Types Profile\n");
        Output::Print(L"-------------------------------------------------------------------------------\n");
        Output::Print(L"Dynamic Type Conversions:\n");
        Output::Print(L"    Null to Simple                 %8d\n", convertNullToSimpleCount);
        Output::Print(L"    Deferred to SimpleMap          %8d\n", convertDeferredToSimpleDictionaryCount);
        Output::Print(L"    Simple to Map                  %8d\n", convertSimpleToDictionaryCount);
        Output::Print(L"    Simple to SimpleMap            %8d\n", convertSimpleToSimpleDictionaryCount);
        Output::Print(L"    Path to SimpleMap (set)        %8d\n", convertPathToDictionaryCount1);
        Output::Print(L"    Path to SimpleMap (delete)     %8d\n", convertPathToDictionaryCount2);
        Output::Print(L"    Path to SimpleMap (attribute)  %8d\n", convertPathToDictionaryCount3);
        Output::Print(L"    Path to SimpleMap              %8d\n", convertPathToSimpleDictionaryCount);
        Output::Print(L"    SimplePath to Path             %8d\n", convertSimplePathToPathCount);
        Output::Print(L"    Shared SimpleMap to non-shared %8d\n", convertSimpleSharedDictionaryToNonSharedCount);
        Output::Print(L"    Deferred to Map                %8d\n", convertDeferredToDictionaryCount);
        Output::Print(L"    Path to Map (accessor)         %8d\n", convertPathToDictionaryCount4);
        Output::Print(L"    SimpleMap to Map               %8d\n", convertSimpleDictionaryToDictionaryCount);
        Output::Print(L"    Path Cache Hits                %8d\n", cacheCount);
        Output::Print(L"    Path Branches                  %8d\n", branchCount);
        Output::Print(L"    Path Promotions                %8d\n", promoteCount);
        Output::Print(L"    Path Length (max)              %8d\n", maxPathLength);
        Output::Print(L"    SimplePathTypeHandlers         %8d\n", simplePathTypeHandlerCount);
        Output::Print(L"    PathTypeHandlers               %8d\n", pathTypeHandlerCount);
        Output::Print(L"\n");
        Output::Print(L"Type Statistics:                   %8s   %8s\n", L"Types", L"Instances");
        Output::Print(L"    Undefined                      %8d   %8d\n", typeCount[TypeIds_Undefined], instanceCount[TypeIds_Undefined]);
        Output::Print(L"    Null                           %8d   %8d\n", typeCount[TypeIds_Null], instanceCount[TypeIds_Null]);
        Output::Print(L"    Boolean                        %8d   %8d\n", typeCount[TypeIds_Boolean], instanceCount[TypeIds_Boolean]);
        Output::Print(L"    Integer                        %8d   %8d\n", typeCount[TypeIds_Integer], instanceCount[TypeIds_Integer]);
        Output::Print(L"    Number                         %8d   %8d\n", typeCount[TypeIds_Number], instanceCount[TypeIds_Number]);
        Output::Print(L"    String                         %8d   %8d\n", typeCount[TypeIds_String], instanceCount[TypeIds_String]);
        Output::Print(L"    Object                         %8d   %8d\n", typeCount[TypeIds_Object], instanceCount[TypeIds_Object]);
        Output::Print(L"    Function                       %8d   %8d\n", typeCount[TypeIds_Function], instanceCount[TypeIds_Function]);
        Output::Print(L"    Array                          %8d   %8d\n", typeCount[TypeIds_Array], instanceCount[TypeIds_Array]);
        Output::Print(L"    Date                           %8d   %8d\n", typeCount[TypeIds_Date], instanceCount[TypeIds_Date] + instanceCount[TypeIds_WinRTDate]);
        Output::Print(L"    Symbol                         %8d   %8d\n", typeCount[TypeIds_Symbol], instanceCount[TypeIds_Symbol]);
        Output::Print(L"    RegEx                          %8d   %8d\n", typeCount[TypeIds_RegEx], instanceCount[TypeIds_RegEx]);
        Output::Print(L"    Error                          %8d   %8d\n", typeCount[TypeIds_Error], instanceCount[TypeIds_Error]);
        Output::Print(L"    Proxy                          %8d   %8d\n", typeCount[TypeIds_Proxy], instanceCount[TypeIds_Proxy]);
        Output::Print(L"    BooleanObject                  %8d   %8d\n", typeCount[TypeIds_BooleanObject], instanceCount[TypeIds_BooleanObject]);
        Output::Print(L"    NumberObject                   %8d   %8d\n", typeCount[TypeIds_NumberObject], instanceCount[TypeIds_NumberObject]);
        Output::Print(L"    StringObject                   %8d   %8d\n", typeCount[TypeIds_StringObject], instanceCount[TypeIds_StringObject]);
        Output::Print(L"    SymbolObject                   %8d   %8d\n", typeCount[TypeIds_SymbolObject], instanceCount[TypeIds_SymbolObject]);
        Output::Print(L"    GlobalObject                   %8d   %8d\n", typeCount[TypeIds_GlobalObject], instanceCount[TypeIds_GlobalObject]);
        Output::Print(L"    Enumerator                     %8d   %8d\n", typeCount[TypeIds_Enumerator], instanceCount[TypeIds_Enumerator]);
        Output::Print(L"    Int8Array                      %8d   %8d\n", typeCount[TypeIds_Int8Array], instanceCount[TypeIds_Int8Array]);
        Output::Print(L"    Uint8Array                     %8d   %8d\n", typeCount[TypeIds_Uint8Array], instanceCount[TypeIds_Uint8Array]);
        Output::Print(L"    Uint8ClampedArray              %8d   %8d\n", typeCount[TypeIds_Uint8ClampedArray], instanceCount[TypeIds_Uint8ClampedArray]);
        Output::Print(L"    Int16Array                     %8d   %8d\n", typeCount[TypeIds_Int16Array], instanceCount[TypeIds_Int16Array]);
        Output::Print(L"    Int16Array                     %8d   %8d\n", typeCount[TypeIds_Uint16Array], instanceCount[TypeIds_Uint16Array]);
        Output::Print(L"    Int32Array                     %8d   %8d\n", typeCount[TypeIds_Int32Array], instanceCount[TypeIds_Int32Array]);
        Output::Print(L"    Uint32Array                    %8d   %8d\n", typeCount[TypeIds_Uint32Array], instanceCount[TypeIds_Uint32Array]);
        Output::Print(L"    Float32Array                   %8d   %8d\n", typeCount[TypeIds_Float32Array], instanceCount[TypeIds_Float32Array]);
        Output::Print(L"    Float64Array                   %8d   %8d\n", typeCount[TypeIds_Float64Array], instanceCount[TypeIds_Float64Array]);
        Output::Print(L"    DataView                       %8d   %8d\n", typeCount[TypeIds_DataView], instanceCount[TypeIds_DataView]);
        Output::Print(L"    ModuleRoot                     %8d   %8d\n", typeCount[TypeIds_ModuleRoot], instanceCount[TypeIds_ModuleRoot]);
        Output::Print(L"    HostObject                     %8d   %8d\n", typeCount[TypeIds_HostObject], instanceCount[TypeIds_HostObject]);
        Output::Print(L"    VariantDate                    %8d   %8d\n", typeCount[TypeIds_VariantDate], instanceCount[TypeIds_VariantDate]);
        Output::Print(L"    HostDispatch                   %8d   %8d\n", typeCount[TypeIds_HostDispatch], instanceCount[TypeIds_HostDispatch]);
        Output::Print(L"    Arguments                      %8d   %8d\n", typeCount[TypeIds_Arguments], instanceCount[TypeIds_Arguments]);
        Output::Print(L"    ActivationObject               %8d   %8d\n", typeCount[TypeIds_ActivationObject], instanceCount[TypeIds_ActivationObject]);
        Output::Print(L"    Map                            %8d   %8d\n", typeCount[TypeIds_Map], instanceCount[TypeIds_Map]);
        Output::Print(L"    Set                            %8d   %8d\n", typeCount[TypeIds_Set], instanceCount[TypeIds_Set]);
        Output::Print(L"    WeakMap                        %8d   %8d\n", typeCount[TypeIds_WeakMap], instanceCount[TypeIds_WeakMap]);
        Output::Print(L"    WeakSet                        %8d   %8d\n", typeCount[TypeIds_WeakSet], instanceCount[TypeIds_WeakSet]);
        Output::Print(L"    ArrayIterator                  %8d   %8d\n", typeCount[TypeIds_ArrayIterator], instanceCount[TypeIds_ArrayIterator]);
        Output::Print(L"    MapIterator                    %8d   %8d\n", typeCount[TypeIds_MapIterator], instanceCount[TypeIds_MapIterator]);
        Output::Print(L"    SetIterator                    %8d   %8d\n", typeCount[TypeIds_SetIterator], instanceCount[TypeIds_SetIterator]);
        Output::Print(L"    StringIterator                 %8d   %8d\n", typeCount[TypeIds_StringIterator], instanceCount[TypeIds_StringIterator]);
        Output::Print(L"    Generator                      %8d   %8d\n", typeCount[TypeIds_Generator], instanceCount[TypeIds_Generator]);
#if !DBG
        Output::Print(L"    ** Instance statistics only available on debug builds...\n");
#endif
        Output::Flush();
    }
#endif


#ifdef PROFILE_OBJECT_LITERALS
    void ScriptContext::ProfileObjectLiteral()
    {
        Output::Print(L"===============================================================================\n");
        Output::Print(L"    Object Lit Instances created.. %d\n", objectLiteralInstanceCount);
        Output::Print(L"    Object Lit Path Types......... %d\n", objectLiteralPathCount);
        Output::Print(L"    Object Lit Simple Map......... %d\n", objectLiteralSimpleDictionaryCount);
        Output::Print(L"    Object Lit Max # of properties %d\n", objectLiteralMaxLength);
        Output::Print(L"    Object Lit Promote count...... %d\n", objectLiteralPromoteCount);
        Output::Print(L"    Object Lit Cache Hits......... %d\n", objectLiteralCacheCount);
        Output::Print(L"    Object Lit Branch count....... %d\n", objectLiteralBranchCount);

        for (int i = 0; i < TypePath::MaxPathTypeHandlerLength; i++)
        {
            if (objectLiteralCount[i] != 0)
            {
                Output::Print(L"    Object Lit properties [ %2d] .. %d\n", i, objectLiteralCount[i]);
            }
        }

        Output::Flush();
    }
#endif

    //
    // Regex helpers
    //

#if ENABLE_REGEX_CONFIG_OPTIONS
    UnifiedRegex::RegexStatsDatabase* ScriptContext::GetRegexStatsDatabase()
    {
        if (regexStatsDatabase == 0)
        {
            ArenaAllocator* allocator = MiscAllocator();
            regexStatsDatabase = Anew(allocator, UnifiedRegex::RegexStatsDatabase, allocator);
        }
        return regexStatsDatabase;
    }

    UnifiedRegex::DebugWriter* ScriptContext::GetRegexDebugWriter()
    {
        if (regexDebugWriter == 0)
        {
            ArenaAllocator* allocator = MiscAllocator();
            regexDebugWriter = Anew(allocator, UnifiedRegex::DebugWriter);
        }
        return regexDebugWriter;
    }
#endif

    bool ScriptContext::DoUndeferGlobalFunctions() const
    {
        return CONFIG_FLAG(DeferTopLevelTillFirstCall) && !AutoSystemInfo::Data.IsLowMemoryProcess();
    }

    RegexPatternMruMap* ScriptContext::GetDynamicRegexMap() const
    {
        Assert(!isScriptContextActuallyClosed);
        Assert(guestArena);
        Assert(cache);
        Assert(cache->dynamicRegexMap);

        return cache->dynamicRegexMap;
    }

    void ScriptContext::SetTrigramAlphabet(UnifiedRegex::TrigramAlphabet * trigramAlphabet)
    {
        this->trigramAlphabet = trigramAlphabet;
    }

    UnifiedRegex::RegexStacks *ScriptContext::RegexStacks()
    {
        UnifiedRegex::RegexStacks * stacks = regexStacks;
        if (stacks)
        {
            return stacks;
        }
        return AllocRegexStacks();
    }

    UnifiedRegex::RegexStacks * ScriptContext::AllocRegexStacks()
    {
        Assert(this->regexStacks == nullptr);
        UnifiedRegex::RegexStacks * stacks = Anew(RegexAllocator(), UnifiedRegex::RegexStacks, threadContext->GetPageAllocator());
        this->regexStacks = stacks;
        return stacks;
    }

    UnifiedRegex::RegexStacks *ScriptContext::SaveRegexStacks()
    {
        Assert(regexStacks);

        const auto saved = regexStacks;
        regexStacks = nullptr;
        return saved;
    }

    void ScriptContext::RestoreRegexStacks(UnifiedRegex::RegexStacks *const stacks)
    {
        Assert(stacks);
        Assert(stacks != regexStacks);

        if (regexStacks)
        {
            Adelete(RegexAllocator(), regexStacks);
        }
        regexStacks = stacks;
    }

    Js::TempArenaAllocatorObject* ScriptContext::GetTemporaryAllocator(LPCWSTR name)
    {
        return this->threadContext->GetTemporaryAllocator(name);
    }

    void ScriptContext::ReleaseTemporaryAllocator(Js::TempArenaAllocatorObject* tempAllocator)
    {
        AssertMsg(tempAllocator != nullptr, "tempAllocator should not be null");

        this->threadContext->ReleaseTemporaryAllocator(tempAllocator);
    }

    Js::TempGuestArenaAllocatorObject* ScriptContext::GetTemporaryGuestAllocator(LPCWSTR name)
    {
        return this->threadContext->GetTemporaryGuestAllocator(name);
    }

    void ScriptContext::ReleaseTemporaryGuestAllocator(Js::TempGuestArenaAllocatorObject* tempGuestAllocator)
    {
        AssertMsg(tempGuestAllocator != nullptr, "tempAllocator should not be null");

        this->threadContext->ReleaseTemporaryGuestAllocator(tempGuestAllocator);
    }

    void ScriptContext::InitializePreGlobal()
    {
        this->guestArena = this->GetRecycler()->CreateGuestArena(L"Guest", Throw::OutOfMemory);
#if ENABLE_PROFILE_INFO
#if DBG_DUMP || defined(DYNAMIC_PROFILE_STORAGE) || defined(RUNTIME_DATA_COLLECTION)
        if (DynamicProfileInfo::NeedProfileInfoList())
        {
            this->profileInfoList.Root(RecyclerNew(this->GetRecycler(), SListBase<DynamicProfileInfo *>), recycler);
        }
#endif
#endif

        {
            AutoCriticalSection critSec(this->threadContext->GetEtwRundownCriticalSection());
            this->cache = AnewStructZ(guestArena, Cache);
        }

        this->cache->rootPath = TypePath::New(recycler);
        this->cache->dynamicRegexMap =
            RegexPatternMruMap::New(
            recycler,
            REGEX_CONFIG_FLAG(DynamicRegexMruListSize) <= 0 ? 16 : REGEX_CONFIG_FLAG(DynamicRegexMruListSize));

        SourceContextInfo* sourceContextInfo = RecyclerNewStructZ(this->GetRecycler(), SourceContextInfo);
        sourceContextInfo->dwHostSourceContext = Js::Constants::NoHostSourceContext;
        sourceContextInfo->isHostDynamicDocument = false;
        sourceContextInfo->sourceContextId = Js::Constants::NoSourceContext;
        this->cache->noContextSourceContextInfo = sourceContextInfo;

        SRCINFO* srcInfo = RecyclerNewStructZ(this->GetRecycler(), SRCINFO);
        srcInfo->sourceContextInfo = this->cache->noContextSourceContextInfo;
        srcInfo->moduleID = kmodGlobal;
        this->cache->noContextGlobalSourceInfo = srcInfo;

#if ENABLE_BACKGROUND_PARSING
        if (PHASE_ON1(Js::ParallelParsePhase))
        {
            this->backgroundParser = BackgroundParser::New(this);
        }
#endif

#if ENABLE_NATIVE_CODEGEN
        // Create the native code gen before the profiler
        this->nativeCodeGen = NewNativeCodeGenerator(this);
#endif

#ifdef PROFILE_EXEC
        this->CreateProfiler();
#endif

#ifdef FIELD_ACCESS_STATS
        this->fieldAccessStatsByFunctionNumber = RecyclerNew(this->recycler, FieldAccessStatsByFunctionNumberMap, recycler);
        BindReference(this->fieldAccessStatsByFunctionNumber);
#endif

        this->operationStack = Anew(GeneralAllocator(), JsUtil::Stack<Var>, GeneralAllocator());

        this->GetDebugContext()->Initialize();

        Tick::InitType();
    }

    void ScriptContext::Initialize()
    {
        SmartFPUControl defaultControl;

        InitializePreGlobal();

        InitializeGlobalObject();

        InitializePostGlobal();
    }

    void ScriptContext::InitializePostGlobal()
    {
        this->GetDebugContext()->GetProbeContainer()->Initialize(this);

        AssertMsg(this->CurrentThunk == DefaultEntryThunk, "Creating non default thunk while initializing");
        AssertMsg(this->DeferredParsingThunk == DefaultDeferredParsingThunk, "Creating non default thunk while initializing");
        AssertMsg(this->DeferredDeserializationThunk == DefaultDeferredDeserializeThunk, "Creating non default thunk while initializing");

        if (!sourceList)
        {
            AutoCriticalSection critSec(threadContext->GetEtwRundownCriticalSection());
            sourceList.Root(RecyclerNew(this->GetRecycler(), SourceList, this->GetRecycler()), this->GetRecycler());
        }

#if DYNAMIC_INTERPRETER_THUNK
        interpreterThunkEmitter = HeapNew(InterpreterThunkEmitter, this->GetThreadContext()->GetAllocationPolicyManager(),
            SourceCodeAllocator(), Js::InterpreterStackFrame::InterpreterThunk);
#endif

#ifdef ASMJS_PLAT
        asmJsInterpreterThunkEmitter = HeapNew(InterpreterThunkEmitter, this->GetThreadContext()->GetAllocationPolicyManager(),
            SourceCodeAllocator(), Js::InterpreterStackFrame::InterpreterAsmThunk);
#endif

        JS_ETW(EtwTrace::LogScriptContextLoadEvent(this));
        JS_ETW(EventWriteJSCRIPT_HOST_SCRIPT_CONTEXT_START(this));

#ifdef PROFILE_EXEC
        if (profiler != nullptr)
        {
            this->threadContext->GetRecycler()->SetProfiler(profiler->GetProfiler(), profiler->GetBackgroundRecyclerProfiler());
        }
#endif

#if DBG
        this->javascriptLibrary->DumpLibraryByteCode();

        isInitialized = TRUE;
#endif
    }


#ifdef ASMJS_PLAT
    AsmJsCodeGenerator* ScriptContext::InitAsmJsCodeGenerator()
    {
        if( !asmJsCodeGenerator )
        {
            asmJsCodeGenerator = HeapNew( AsmJsCodeGenerator, this );
        }
        return asmJsCodeGenerator;
    }
#endif
    void ScriptContext::MarkForClose()
    {
        SaveStartupProfileAndRelease(true);
        this->isClosed = true;

#ifdef LEAK_REPORT
        if (this->isRootTrackerScriptContext)
        {
            this->GetThreadContext()->ClearRootTrackerScriptContext(this);
        }
#endif

        if (!threadContext->IsInScript())
        {
            Close(FALSE);
        }
        else
        {
            threadContext->AddToPendingScriptContextCloseList(this);
        }
    }

    void ScriptContext::InitializeGlobalObject()
    {
        GlobalObject * localGlobalObject = GlobalObject::New(this);
        GetRecycler()->RootAddRef(localGlobalObject);

        // Assigned the global Object after we have successfully AddRef (in case of OOM)
        globalObject = localGlobalObject;
        globalObject->Initialize(this);
    }

    ArenaAllocator* ScriptContext::AllocatorForDiagnostics()
    {
        if (this->diagnosticArena == nullptr)
        {
            this->diagnosticArena = HeapNew(ArenaAllocator, L"Diagnostic", this->GetThreadContext()->GetDebugManager()->GetDiagnosticPageAllocator(), Throw::OutOfMemory);
        }
        Assert(this->diagnosticArena != nullptr);
        return this->diagnosticArena;
    }

    void ScriptContext::PushObject(Var object)
    {
        operationStack->Push(object);
    }

    Var ScriptContext::PopObject()
    {
        return operationStack->Pop();
    }

    BOOL ScriptContext::CheckObject(Var object)
    {
        return operationStack->Contains(object);
    }

    void ScriptContext::SetHostScriptContext(HostScriptContext *  hostScriptContext)
    {
        Assert(this->hostScriptContext == nullptr);
        this->hostScriptContext = hostScriptContext;
#ifdef PROFILE_EXEC
        this->ensureParentInfo = true;
#endif
    }

    //
    // Enables chakradiag to get the HaltCallBack pointer that is implemented by
    // the ScriptEngine.
    //
    void ScriptContext::SetScriptEngineHaltCallback(HaltCallback* scriptEngine)
    {
        Assert(this->scriptEngineHaltCallback == NULL);
        Assert(scriptEngine != NULL);
        this->scriptEngineHaltCallback = scriptEngine;
    }

    void ScriptContext::ClearHostScriptContext()
    {
        if (this->hostScriptContext != nullptr)
        {
            this->hostScriptContext->Delete();
#ifdef PROFILE_EXEC
            this->ensureParentInfo = false;
#endif
        }
    }

    IActiveScriptProfilerHeapEnum* ScriptContext::GetHeapEnum()
    {
        Assert(this->GetThreadContext());
        return this->GetThreadContext()->GetHeapEnum();
    }

    void ScriptContext::SetHeapEnum(IActiveScriptProfilerHeapEnum* newHeapEnum)
    {
        Assert(this->GetThreadContext());
        this->GetThreadContext()->SetHeapEnum(newHeapEnum);
    }

    void ScriptContext::ClearHeapEnum()
    {
        Assert(this->GetThreadContext());
        this->GetThreadContext()->ClearHeapEnum();
    }

    BOOL ScriptContext::VerifyAlive(BOOL isJSFunction, ScriptContext* requestScriptContext)
    {
        if (isClosed)
        {
            if (!requestScriptContext)
            {
                requestScriptContext = this;
            }

#if ENABLE_PROFILE_INFO
            if (!GetThreadContext()->RecordImplicitException())
            {
                return FALSE;
            }
#endif
            if (isJSFunction)
            {
                Js::JavascriptError::MapAndThrowError(requestScriptContext, JSERR_CantExecute);
            }
            else
            {
                Js::JavascriptError::MapAndThrowError(requestScriptContext, E_ACCESSDENIED);
            }
        }
        return TRUE;
    }

    void ScriptContext::VerifyAliveWithHostContext(BOOL isJSFunction, HostScriptContext* requestHostScriptContext)
    {
        if (requestHostScriptContext)
        {
            VerifyAlive(isJSFunction, requestHostScriptContext->GetScriptContext());
        }
        else
        {
            Assert(!GetThreadContext()->GetIsThreadBound() || !GetHostScriptContext()->HasCaller());
            VerifyAlive(isJSFunction, NULL);
        }
    }


    PropertyRecord const * ScriptContext::GetPropertyName(PropertyId propertyId)
    {
        return threadContext->GetPropertyName(propertyId);
    }

    PropertyRecord const * ScriptContext::GetPropertyNameLocked(PropertyId propertyId)
    {
        return threadContext->GetPropertyNameLocked(propertyId);
    }

    void ScriptContext::InitPropertyStringMap(int i)
    {
        propertyStrings[i] = AnewStruct(GeneralAllocator(), PropertyStringMap);
        memset(propertyStrings[i]->strLen2, 0, sizeof(PropertyString*)* 80);
    }

    void ScriptContext::TrackPid(const PropertyRecord* propertyRecord)
    {
        if (IsBuiltInPropertyId(propertyRecord->GetPropertyId()) || propertyRecord->IsBound())
        {
            return;
        }

        if (-1 != this->GetLibrary()->EnsureReferencedPropertyRecordList()->AddNew(propertyRecord))
        {
            RECYCLER_PERF_COUNTER_INC(PropertyRecordBindReference);
        }
    }
    void ScriptContext::TrackPid(PropertyId propertyId)
    {
        if (IsBuiltInPropertyId(propertyId))
        {
            return;
        }
        const PropertyRecord* propertyRecord = this->GetPropertyName(propertyId);
        Assert(propertyRecord != nullptr);
        this->TrackPid(propertyRecord);
    }

    bool ScriptContext::IsTrackedPropertyId(Js::PropertyId propertyId)
    {
        if (IsBuiltInPropertyId(propertyId))
        {
            return true;
        }
        const PropertyRecord* propertyRecord = this->GetPropertyName(propertyId);
        Assert(propertyRecord != nullptr);
        if (propertyRecord->IsBound())
        {
            return true;
        }
        JavascriptLibrary::ReferencedPropertyRecordHashSet * referencedPropertyRecords
            = this->GetLibrary()->GetReferencedPropertyRecordList();
        return referencedPropertyRecords && referencedPropertyRecords->Contains(propertyRecord);
    }
    PropertyString* ScriptContext::AddPropertyString2(const Js::PropertyRecord* propString)
    {
        const wchar_t* buf = propString->GetBuffer();
        const uint i = PropertyStringMap::PStrMapIndex(buf[0]);
        if (propertyStrings[i] == NULL)
        {
            InitPropertyStringMap(i);
        }
        const uint j = PropertyStringMap::PStrMapIndex(buf[1]);
        if (propertyStrings[i]->strLen2[j] == NULL && !isClosed)
        {
            propertyStrings[i]->strLen2[j] = GetLibrary()->CreatePropertyString(propString, this->GeneralAllocator());
            this->TrackPid(propString);
        }
        return propertyStrings[i]->strLen2[j];
    }

    PropertyString* ScriptContext::CachePropertyString2(const PropertyRecord* propString)
    {
        Assert(propString->GetLength() == 2);
        const wchar_t* propertyName = propString->GetBuffer();
        if ((propertyName[0] <= 'z') && (propertyName[1] <= 'z') && (propertyName[0] >= '0') && (propertyName[1] >= '0') && ((propertyName[0] > '9') || (propertyName[1] > '9')))
        {
            return AddPropertyString2(propString);
        }
        return NULL;
    }


    PropertyString* ScriptContext::GetPropertyString(PropertyId propertyId)
    {
        PropertyStringCacheMap* propertyStringMap = this->GetLibrary()->EnsurePropertyStringMap();

        PropertyString *string;
        RecyclerWeakReference<PropertyString>* stringReference;
        if (propertyStringMap->TryGetValue(propertyId, &stringReference))
        {
            string = stringReference->Get();
            if (string != nullptr)
            {
                return string;
            }
        }

        const Js::PropertyRecord* propertyName = this->GetPropertyName(propertyId);
        string = this->GetLibrary()->CreatePropertyString(propertyName);
        propertyStringMap->Item(propertyId, recycler->CreateWeakReferenceHandle(string));

        return string;
    }

    void ScriptContext::InvalidatePropertyStringCache(PropertyId propertyId, Type* type)
    {
        PropertyStringCacheMap* propertyStringMap = this->javascriptLibrary->GetPropertyStringMap();
        if (propertyStringMap != nullptr)
        {
            PropertyString *string = nullptr;
            RecyclerWeakReference<PropertyString>* stringReference;
            if (propertyStringMap->TryGetValue(propertyId, &stringReference))
            {
                string = stringReference->Get();
            }
            if (string)
            {
                PropertyCache const* cache = string->GetPropertyCache();
                if (cache->type == type)
                {
                    string->ClearPropertyCache();
                }
            }
        }
    }

    void ScriptContext::CleanupWeakReferenceDictionaries()
    {
        if (!isWeakReferenceDictionaryListCleared)
        {
            SListBase<JsUtil::IWeakReferenceDictionary*>::Iterator iter(&this->weakReferenceDictionaryList);

            while (iter.Next())
            {
                JsUtil::IWeakReferenceDictionary* weakReferenceDictionary = iter.Data();

                weakReferenceDictionary->Cleanup();
            }
        }
    }

    JavascriptString* ScriptContext::GetIntegerString(Var aValue)
    {
        return this->GetIntegerString(TaggedInt::ToInt32(aValue));
    }

    JavascriptString* ScriptContext::GetIntegerString(uint value)
    {
        if (value <= INT_MAX)
        {
            return this->GetIntegerString((int)value);
        }
        return TaggedInt::ToString(value, this);
    }

    JavascriptString* ScriptContext::GetIntegerString(int value)
    {
        // Optimize for 0-9
        if (0 <= value && value <= 9)
        {
            return GetLibrary()->GetCharStringCache().GetStringForCharA('0' + static_cast<char>(value));
        }

        JavascriptString *string;

        if (!this->integerStringMap.TryGetValue(value, &string))
        {
            // Add the string to hash table cache
            // Don't add if table is getting too full.  We'll be holding on to
            // too many strings, and table lookup will become too slow.
            if (this->integerStringMap.Count() > 1024)
            {
                // Use recycler memory
                string = TaggedInt::ToString(value, this);
            }
            else
            {
                wchar_t stringBuffer[20];

                TaggedInt::ToBuffer(value, stringBuffer, _countof(stringBuffer));
                string = JavascriptString::NewCopySzFromArena(stringBuffer, this, this->GeneralAllocator());
                this->integerStringMap.AddNew(value, string);
            }
        }

        return string;
    }

    void ScriptContext::CheckEvalRestriction()
    {
        HRESULT hr = S_OK;
        Var domError = nullptr;
        HostScriptContext* hostScriptContext = this->GetHostScriptContext();

        BEGIN_LEAVE_SCRIPT(this)
        {
            if (!FAILED(hr = hostScriptContext->CheckEvalRestriction()))
            {
                return;
            }

            hr = hostScriptContext->HostExceptionFromHRESULT(hr, &domError);
        }
        END_LEAVE_SCRIPT(this);

        if (FAILED(hr))
        {
            Js::JavascriptError::MapAndThrowError(this, hr);
        }

        if (domError != nullptr)
        {
            JavascriptExceptionOperators::Throw(domError, this);
        }

        AssertMsg(false, "We should have thrown by now.");
        Js::JavascriptError::MapAndThrowError(this, E_FAIL);
    }

<<<<<<< HEAD
    ParseNode* ScriptContext::ParseScript(Parser* parser,
        const byte* script,
        size_t cb,
        SRCINFO const * pSrcInfo,
        CompileScriptException * pse,
        Utf8SourceInfo** ppSourceInfo,
        const wchar_t *rootDisplayName,
        LoadScriptFlag loadScriptFlag,
        uint* sourceIndex)
=======
    JavascriptFunction* ScriptContext::LoadScript(const wchar_t* script, SRCINFO const * pSrcInfo, CompileScriptException * pse, bool isExpression, bool disableDeferredParse, bool isByteCodeBufferForLibrary, Utf8SourceInfo** ppSourceInfo, const wchar_t *rootDisplayName, bool isLibraryCode, bool disableAsmJs, bool isSourceModule)
>>>>>>> a26445a5
    {
        if (pSrcInfo == nullptr)
        {
            pSrcInfo = this->cache->noContextGlobalSourceInfo;
        }

        LPUTF8 utf8Script = nullptr;
        size_t length = cb;
        size_t cbNeeded = 0;
        if ((loadScriptFlag & LoadScriptFlag_Utf8Source) != LoadScriptFlag_Utf8Source)
        {
            // Convert to UTF8 and then load that
            length = cb / sizeof(wchar_t);
            if (!IsValidCharCount(length))
            {
                Js::Throw::OutOfMemory();
            }
            Assert(length < MAXLONG);

            // Allocate memory for the UTF8 output buffer.
            // We need at most 3 bytes for each Unicode code point.
            // The + 1 is to include the terminating NUL.
            // Nit:  Technically, we know that the NUL only needs 1 byte instead of
            // 3, but that's difficult to express in a SAL annotation for "EncodeInto".
            size_t cbUtf8Buffer = AllocSizeMath::Mul(AllocSizeMath::Add(length, 1), 3);

            utf8Script = RecyclerNewArrayLeafTrace(this->GetRecycler(), utf8char_t, cbUtf8Buffer);

            cbNeeded = utf8::EncodeIntoAndNullTerminate(utf8Script, (const wchar_t*)script, static_cast<charcount_t>(length));

#if DBG_DUMP
            if (Js::Configuration::Global.flags.TraceMemory.IsEnabled(Js::ParsePhase) && Configuration::Global.flags.Verbose)
            {
                Output::Print(L"Loading script.\n"
                    L"  Unicode (in bytes)    %u\n"
                    L"  UTF-8 size (in bytes) %u\n"
                    L"  Expected savings      %d\n", length * sizeof(wchar_t), cbNeeded, length * sizeof(wchar_t) - cbNeeded);
            }
#endif

            // Free unused bytes
            Assert(cbNeeded + 1 <= cbUtf8Buffer);
<<<<<<< HEAD
                *ppSourceInfo = Utf8SourceInfo::New(this, utf8Script, (int)length, cbNeeded, pSrcInfo);
        }
        else
        {
            // We do not own the memory passed into DefaultLoadScriptUtf8. We need to save it so we copy the memory.
            if (*ppSourceInfo == nullptr)
=======
            *ppSourceInfo = Utf8SourceInfo::New(this, utf8Script, (int)length, cbNeeded, pSrcInfo);

            //
            // Parse and execute the JavaScript file.
            //
            HRESULT hr;
            Parser parser(this);

            SourceContextInfo * sourceContextInfo = pSrcInfo->sourceContextInfo;

            // Invoke the parser, passing in the global function name, which we will then run to execute
            // the script.
            // This is global function called from jc or scriptengine::parse, in both case we can return the value to the caller.
            ULONG grfscr = fscrGlobalCode | (isExpression ? fscrReturnExpression : 0);
            if (!disableDeferredParse && (length > Parser::GetDeferralThreshold(sourceContextInfo->IsSourceProfileLoaded())))
            {
                grfscr |= fscrDeferFncParse;
            }

            if (disableAsmJs)
            {
                grfscr |= fscrNoAsmJs;
            }

            if (PHASE_FORCE1(Js::EvalCompilePhase))
            {
                // pretend it is eval
                grfscr |= (fscrEval | fscrEvalCode);
            }

            if (isByteCodeBufferForLibrary)
            {
                grfscr |= (fscrNoAsmJs | fscrNoPreJit);
            }
            
            if (isSourceModule && GetConfig()->IsES6ModuleEnabled())
            {
                grfscr |= fscrIsModuleCode;
            }

            if (isLibraryCode)
>>>>>>> a26445a5
            {
                *ppSourceInfo = Utf8SourceInfo::New(this, script, parser->GetSourceIchLim(), cb, pSrcInfo);
            }
        }
        //
        // Parse and the JavaScript code
        //
        HRESULT hr;

        SourceContextInfo * sourceContextInfo = pSrcInfo->sourceContextInfo;

        // Invoke the parser, passing in the global function name, which we will then run to execute
        // the script.
        // TODO: yongqu handle non-global code.
        ULONG grfscr = fscrGlobalCode | ((loadScriptFlag & LoadScriptFlag_Expression) == LoadScriptFlag_Expression ? fscrReturnExpression : 0);
        if (((loadScriptFlag & LoadScriptFlag_disableDeferredParse) != LoadScriptFlag_disableDeferredParse) &&
            (length > Parser::GetDeferralThreshold(sourceContextInfo->IsSourceProfileLoaded())))
        {
            grfscr |= fscrDeferFncParse;
        }

        if ((loadScriptFlag & LoadScriptFlag_disableAsmJs) == LoadScriptFlag_disableAsmJs)
        {
            grfscr |= fscrNoAsmJs;
        }

        if (PHASE_FORCE1(Js::EvalCompilePhase))
        {
            // pretend it is eval
            grfscr |= (fscrEval | fscrEvalCode);
        }

        if ((loadScriptFlag & LoadScriptFlag_isByteCodeBufferForLibrary) == LoadScriptFlag_isByteCodeBufferForLibrary)
        {
            grfscr |= (fscrNoAsmJs | fscrNoPreJit);
        }

        if ((loadScriptFlag & LoadScriptFlag_LibraryCode) == LoadScriptFlag_LibraryCode)
        {
            grfscr |= fscrIsLibraryCode;
            (*ppSourceInfo)->SetIsLibraryCode();
        }

        ParseNodePtr parseTree;
        if ((loadScriptFlag & LoadScriptFlag_Utf8Source) == LoadScriptFlag_Utf8Source)
        {
            hr = parser->ParseUtf8Source(&parseTree, script, cb, grfscr, pse, &sourceContextInfo->nextLocalFunctionId,
                sourceContextInfo);
        }
        else
        {
            hr = parser->ParseCesu8Source(&parseTree, utf8Script, cbNeeded, grfscr, pse, &sourceContextInfo->nextLocalFunctionId,
                sourceContextInfo);
        }

        if (FAILED(hr) || parseTree == nullptr)
        {
            return nullptr;
        }

<<<<<<< HEAD
        (*ppSourceInfo)->SetParseFlags(grfscr);
        if ((loadScriptFlag & LoadScriptFlag_Utf8Source) != LoadScriptFlag_Utf8Source)
=======
    JavascriptFunction* ScriptContext::LoadScript(LPCUTF8 script, size_t cb, SRCINFO const * pSrcInfo, CompileScriptException * pse, bool isExpression, bool disableDeferredParse, bool isByteCodeBufferForLibrary, Utf8SourceInfo** ppSourceInfo, const wchar_t *rootDisplayName, bool isLibraryCode, bool disableAsmJs, bool isSourceModule)
    {
        if (pSrcInfo == nullptr)
>>>>>>> a26445a5
        {
            *sourceIndex = this->SaveSourceNoCopy(*ppSourceInfo, static_cast<charcount_t>((*ppSourceInfo)->GetCchLength()), /*isCesu8*/ true);
        }
        else
        {
            *sourceIndex = this->SaveSourceNoCopy(*ppSourceInfo, parser->GetSourceIchLim(), /* isCesu8*/ false);
        }

        return parseTree;
    }

    JavascriptFunction* ScriptContext::LoadScript(const byte* script, size_t cb, SRCINFO const * pSrcInfo, CompileScriptException * pse, Utf8SourceInfo** ppSourceInfo, const wchar_t *rootDisplayName, LoadScriptFlag loadScriptFlag)
    {
        Assert(!this->threadContext->IsScriptActive());
        Assert(pse != nullptr);
        try
        {
            AUTO_NESTED_HANDLED_EXCEPTION_TYPE((ExceptionType)(ExceptionType_OutOfMemory | ExceptionType_StackOverflow));
            Js::AutoDynamicCodeReference dynamicFunctionReference(this);
            Parser parser(this);
            uint sourceIndex;
            JavascriptFunction * pFunction = nullptr;

            ParseNodePtr parseTree = ParseScript(&parser, script, cb, pSrcInfo, pse, ppSourceInfo, rootDisplayName, loadScriptFlag, &sourceIndex);

            if (parseTree != nullptr)
            {
                pFunction = GenerateRootFunction(parseTree, sourceIndex, &parser, (*ppSourceInfo)->GetParseFlags(), pse, rootDisplayName);
            }

<<<<<<< HEAD
=======
            if (isByteCodeBufferForLibrary)
            {
                grfscr |= (fscrNoAsmJs | fscrNoPreJit);
            }

            if (isLibraryCode)
            {
                grfscr |= fscrIsLibraryCode;
            }

            if (isSourceModule && GetConfig()->IsES6ModuleEnabled())
            {
                grfscr |= fscrIsModuleCode;
            }

#if DBG_DUMP
            if (Js::Configuration::Global.flags.TraceMemory.IsEnabled(Js::ParsePhase) && Configuration::Global.flags.Verbose)
            {
                size_t length = utf8::ByteIndexIntoCharacterIndex(script, cb, utf8::doAllowThreeByteSurrogates);
                Output::Print(L"Direct UTF-8 parsing.\n"
                    L"  Would have expanded into:   %u (in bytes)\n"
                    L"  UTF-8 size (in bytes):      %u (in bytes)\n"
                    L"  Expected savings:           %d (in bytes)\n", length * sizeof(wchar_t), cb, length * sizeof(wchar_t)-cb);
            }
#endif
            ParseNodePtr parseTree;
            hr = parser.ParseUtf8Source(&parseTree, script, cb, grfscr, pse, &sourceContextInfo->nextLocalFunctionId,
                sourceContextInfo);

            if (FAILED(hr) || parseTree == nullptr)
            {
                return nullptr;
            }

            // We do not own the memory passed into DefaultLoadScriptUtf8. We need to save it so we copy the memory.
            *ppSourceInfo = Utf8SourceInfo::New(this, script, parser.GetSourceIchLim(), cb, pSrcInfo);
            (*ppSourceInfo)->SetParseFlags(grfscr);

            if (isLibraryCode)
            {
                (*ppSourceInfo)->SetIsLibraryCode();
            }

            uint sourceIndex = this->SaveSourceNoCopy(*ppSourceInfo, parser.GetSourceIchLim(), /* isCesu8*/ false);

            JavascriptFunction * pFunction = GenerateRootFunction(parseTree, sourceIndex, &parser, grfscr, pse, rootDisplayName);

>>>>>>> a26445a5
            if (pse->ei.scode == JSERR_AsmJsCompileError)
            {
                Assert((loadScriptFlag & LoadScriptFlag_disableAsmJs) != LoadScriptFlag_disableAsmJs);

                pse->Clear();

                loadScriptFlag = (LoadScriptFlag)(loadScriptFlag | LoadScriptFlag_disableAsmJs);
                return LoadScript(script, cb, pSrcInfo, pse, ppSourceInfo, rootDisplayName, loadScriptFlag);
            }

            if (pFunction != nullptr && this->IsProfiling())
            {
                RegisterScript(pFunction->GetFunctionProxy());
            }
            return pFunction;
        }
        catch (Js::OutOfMemoryException)
        {
            pse->ProcessError(nullptr, E_OUTOFMEMORY, nullptr);
            return nullptr;
        }
        catch (Js::StackOverflowException)
        {
            pse->ProcessError(nullptr, VBSERR_OutOfStack, nullptr);
            return nullptr;
        }
    }


    JavascriptFunction* ScriptContext::GenerateRootFunction(ParseNodePtr parseTree, uint sourceIndex, Parser* parser, ulong grfscr, CompileScriptException * pse, const wchar_t *rootDisplayName)
    {
        HRESULT hr;

        // Get the source code to keep it alive during the bytecode generation process
        LPCUTF8 source = this->GetSource(sourceIndex)->GetSource(L"ScriptContext::GenerateRootFunction");
        Assert(source != nullptr); // Source should not have been reclaimed by now

        // Generate bytecode and native code
        ParseableFunctionInfo* body = NULL;
        hr = GenerateByteCode(parseTree, grfscr, this, &body, sourceIndex, false, parser, pse);

        this->GetSource(sourceIndex)->SetByteCodeGenerationFlags(grfscr);
        if (FAILED(hr))
        {
            return nullptr;
        }

        body->SetDisplayName(rootDisplayName);
        body->SetIsTopLevel(true);

        JavascriptFunction* rootFunction = javascriptLibrary->CreateScriptFunction(body);

        return rootFunction;
    }

    BOOL ScriptContext::ReserveStaticTypeIds(__in int first, __in int last)
    {
        return threadContext->ReserveStaticTypeIds(first, last);
    }

    TypeId ScriptContext::ReserveTypeIds(int count)
    {
        return threadContext->ReserveTypeIds(count);
    }

    TypeId ScriptContext::CreateTypeId()
    {
        return threadContext->CreateTypeId();
    }

    void ScriptContext::OnScriptStart(bool isRoot, bool isScript)
    {
        const bool isForcedEnter = this->GetDebugContext() != nullptr ? this->GetDebugContext()->GetProbeContainer()->isForcedToEnterScriptStart : false;
        if (this->scriptStartEventHandler != nullptr && ((isRoot && threadContext->GetCallRootLevel() == 1) || isForcedEnter))
        {
            if (this->GetDebugContext() != nullptr)
            {
                this->GetDebugContext()->GetProbeContainer()->isForcedToEnterScriptStart = false;
            }

            this->scriptStartEventHandler(this);
        }

#if ENABLE_NATIVE_CODEGEN
        //Blue 5491: Only start codegen if isScript. Avoid it if we are not really starting script and called from risky region such as catch handler.
        if (isScript)
        {
            NativeCodeGenEnterScriptStart(this->GetNativeCodeGenerator());
        }
#endif
    }

    void ScriptContext::OnScriptEnd(bool isRoot, bool isForcedEnd)
    {
        if ((isRoot && threadContext->GetCallRootLevel() == 1) || isForcedEnd)
        {
            if (this->scriptEndEventHandler != nullptr)
            {
                this->scriptEndEventHandler(this);
            }
        }
    }

#ifdef FAULT_INJECTION
    void ScriptContext::DisposeScriptContextByFaultInjection() {
        if (this->disposeScriptByFaultInjectionEventHandler != nullptr)
        {
            this->disposeScriptByFaultInjectionEventHandler(this);
        }
    }
#endif

    template <bool stackProbe, bool leaveForHost>
    bool ScriptContext::LeaveScriptStart(void * frameAddress)
    {
        ThreadContext * threadContext = this->threadContext;
        if (!threadContext->IsScriptActive())
        {
            // we should have enter always.
            AssertMsg(FALSE, "Leaving ScriptStart while script is not active.");
            return false;
        }

        // Make sure the host function will have at least 32k of stack available.
        if (stackProbe)
        {
            threadContext->ProbeStack(Js::Constants::MinStackCallout, this);
        }
        else
        {
            AssertMsg(ExceptionCheck::HasStackProbe(), "missing stack probe");
        }

        threadContext->LeaveScriptStart<leaveForHost>(frameAddress);
        return true;
    }

    template <bool leaveForHost>
    void ScriptContext::LeaveScriptEnd(void * frameAddress)
    {
        this->threadContext->LeaveScriptEnd<leaveForHost>(frameAddress);
    }

    // explicit instantiations
    template bool ScriptContext::LeaveScriptStart<true, true>(void * frameAddress);
    template bool ScriptContext::LeaveScriptStart<true, false>(void * frameAddress);
    template bool ScriptContext::LeaveScriptStart<false, true>(void * frameAddress);
    template void ScriptContext::LeaveScriptEnd<true>(void * frameAddress);
    template void ScriptContext::LeaveScriptEnd<false>(void * frameAddress);

    bool ScriptContext::EnsureInterpreterArena(ArenaAllocator **ppAlloc)
    {
        bool fNew = false;
        if (this->interpreterArena == nullptr)
        {
            this->interpreterArena = this->GetRecycler()->CreateGuestArena(L"Interpreter", Throw::OutOfMemory);
            fNew = true;
        }
        *ppAlloc = this->interpreterArena;
        return fNew;
    }

    void ScriptContext::ReleaseInterpreterArena()
    {
        AssertMsg(this->interpreterArena, "No interpreter arena to release");
        if (this->interpreterArena)
        {
            this->GetRecycler()->DeleteGuestArena(this->interpreterArena);
            this->interpreterArena = nullptr;
        }
    }


    void ScriptContext::ReleaseGuestArena()
    {
        AssertMsg(this->guestArena, "No guest arena to release");
        if (this->guestArena)
        {
            this->GetRecycler()->DeleteGuestArena(this->guestArena);
            this->guestArena = nullptr;
        }
    }

    void ScriptContext::SetScriptStartEventHandler(ScriptContext::EventHandler eventHandler)
    {
        AssertMsg(this->scriptStartEventHandler == nullptr, "Do not support multi-cast yet");
        this->scriptStartEventHandler = eventHandler;
    }
    void ScriptContext::SetScriptEndEventHandler(ScriptContext::EventHandler eventHandler)
    {
        AssertMsg(this->scriptEndEventHandler == nullptr, "Do not support multi-cast yet");
        this->scriptEndEventHandler = eventHandler;
    }

#ifdef FAULT_INJECTION
    void ScriptContext::SetDisposeDisposeByFaultInjectionEventHandler(ScriptContext::EventHandler eventHandler)
    {
        AssertMsg(this->disposeScriptByFaultInjectionEventHandler == nullptr, "Do not support multi-cast yet");
        this->disposeScriptByFaultInjectionEventHandler = eventHandler;
    }
#endif

    bool ScriptContext::SaveSourceCopy(Utf8SourceInfo* const sourceInfo, int cchLength, bool isCesu8, uint * index)
    {
        HRESULT hr = S_OK;
        BEGIN_TRANSLATE_OOM_TO_HRESULT
        {
            *index = this->SaveSourceCopy(sourceInfo, cchLength, isCesu8);
        }
        END_TRANSLATE_OOM_TO_HRESULT(hr);
        return hr == S_OK;
    }

    uint ScriptContext::SaveSourceCopy(Utf8SourceInfo* sourceInfo, int cchLength, bool isCesu8)
    {
        Utf8SourceInfo* newSource = Utf8SourceInfo::Clone(this, sourceInfo);

        return SaveSourceNoCopy(newSource, cchLength, isCesu8);
    }


    Utf8SourceInfo* ScriptContext::CloneSourceCrossContext(Utf8SourceInfo* crossContextSourceInfo, SRCINFO const* srcInfo)
    {
        return Utf8SourceInfo::CloneNoCopy(this, crossContextSourceInfo, srcInfo);
    }


    uint ScriptContext::SaveSourceNoCopy(Utf8SourceInfo* sourceInfo, int cchLength, bool isCesu8)
    {
        Assert(sourceInfo->GetScriptContext() == this);
        if (this->IsInDebugMode() && sourceInfo->debugModeSource == nullptr && !sourceInfo->debugModeSourceIsEmpty)
        {
            sourceInfo->SetInDebugMode(true);
        }

        RecyclerWeakReference<Utf8SourceInfo>* sourceWeakRef = this->GetRecycler()->CreateWeakReferenceHandle<Utf8SourceInfo>(sourceInfo);
        sourceInfo->SetIsCesu8(isCesu8);

        return sourceList->SetAtFirstFreeSpot(sourceWeakRef);
    }

    void ScriptContext::CloneSources(ScriptContext* sourceContext)
    {
        sourceContext->sourceList->Map([=](int index, RecyclerWeakReference<Utf8SourceInfo>* sourceInfo)
        {
            Utf8SourceInfo* info = sourceInfo->Get();
            if (info)
            {
                CloneSource(info);
            }
        });
    }

    uint ScriptContext::CloneSource(Utf8SourceInfo* info)
    {
        return this->SaveSourceCopy(info, info->GetCchLength(), info->GetIsCesu8());
    }

    Utf8SourceInfo* ScriptContext::GetSource(uint index)
    {
        Assert(this->sourceList->IsItemValid(index)); // This assert should be a subset of info != null- if info was null, in the last collect, we'd have invalidated the item
        Utf8SourceInfo* info = this->sourceList->Item(index)->Get();
        Assert(info != nullptr); // Should still be alive if this method is being called
        return info;
    }

    bool ScriptContext::IsItemValidInSourceList(int index)
    {
        return (index < this->sourceList->Count()) && this->sourceList->IsItemValid(index);
    }

    void ScriptContext::RecordException(JavascriptExceptionObject * exceptionObject, bool propagateToDebugger)
    {
        Assert(this->threadContext->GetRecordedException() == nullptr || GetThreadContext()->HasUnhandledException());
        this->threadContext->SetRecordedException(exceptionObject, propagateToDebugger);
#if DBG
        exceptionObject->FillStackBackTrace();
#endif
    }

    void ScriptContext::RethrowRecordedException(JavascriptExceptionObject::HostWrapperCreateFuncType hostWrapperCreateFunc)
    {
        bool considerPassingToDebugger = false;
        JavascriptExceptionObject * exceptionObject = this->GetAndClearRecordedException(&considerPassingToDebugger);
        if (hostWrapperCreateFunc)
        {
            exceptionObject->SetHostWrapperCreateFunc(exceptionObject->GetScriptContext() != this ? hostWrapperCreateFunc : nullptr);
        }
        JavascriptExceptionOperators::RethrowExceptionObject(exceptionObject, this, considerPassingToDebugger);
    }

    Js::JavascriptExceptionObject * ScriptContext::GetAndClearRecordedException(bool *considerPassingToDebugger)
    {
        JavascriptExceptionObject * exceptionObject = this->threadContext->GetRecordedException();
        Assert(exceptionObject != nullptr);
        if (considerPassingToDebugger)
        {
            *considerPassingToDebugger = this->threadContext->GetPropagateException();
        }
        exceptionObject = exceptionObject->CloneIfStaticExceptionObject(this);
        this->threadContext->SetRecordedException(nullptr);
        return exceptionObject;
    }

    bool ScriptContext::IsInEvalMap(FastEvalMapString const& key, BOOL isIndirect, ScriptFunction **ppFuncScript)
    {
        EvalCacheDictionary *dict = isIndirect ? this->cache->indirectEvalCacheDictionary : this->cache->evalCacheDictionary;
        if (dict == nullptr)
        {
            return false;
        }
#ifdef PROFILE_EVALMAP
        if (Configuration::Global.flags.ProfileEvalMap)
        {
            charcount_t len = key.str.GetLength();
            if (dict->TryGetValue(key, ppFuncScript))
            {
                Output::Print(L"EvalMap cache hit:\t source size = %d\n", len);
            }
            else
            {
                Output::Print(L"EvalMap cache miss:\t source size = %d\n", len);
            }
        }
#endif

        // If eval map cleanup is false, to preserve existing behavior, add it to the eval map MRU list
        bool success = dict->TryGetValue(key, ppFuncScript);

        if (success)
        {
            dict->NotifyAdd(key);
#ifdef VERBOSE_EVAL_MAP
#if DBG
            dict->DumpKeepAlives();
#endif
#endif
        }

        return success;
    }

    void ScriptContext::BeginDynamicFunctionReferences()
    {
        if (this->dynamicFunctionReference == nullptr)
        {
            this->dynamicFunctionReference = RecyclerNew(this->recycler, FunctionReferenceList, this->recycler);
            this->BindReference(this->dynamicFunctionReference);
            this->dynamicFunctionReferenceDepth = 0;
        }

        this->dynamicFunctionReferenceDepth++;
    }

    void ScriptContext::EndDynamicFunctionReferences()
    {
        Assert(this->dynamicFunctionReference != nullptr);

        this->dynamicFunctionReferenceDepth--;

        if (this->dynamicFunctionReferenceDepth == 0)
        {
            this->dynamicFunctionReference->Clear();
        }
    }

    void ScriptContext::RegisterDynamicFunctionReference(FunctionProxy* func)
    {
        Assert(this->dynamicFunctionReferenceDepth > 0);
        this->dynamicFunctionReference->Push(func);
    }

    void ScriptContext::AddToEvalMap(FastEvalMapString const& key, BOOL isIndirect, ScriptFunction *pFuncScript)
    {
        EvalCacheDictionary *dict = isIndirect ? this->cache->indirectEvalCacheDictionary : this->cache->evalCacheDictionary;
        if (dict == nullptr)
        {
            EvalCacheTopLevelDictionary* evalTopDictionary = RecyclerNew(this->recycler, EvalCacheTopLevelDictionary, this->recycler);
            dict = RecyclerNew(this->recycler, EvalCacheDictionary, evalTopDictionary, recycler);
            if (isIndirect)
            {
                this->cache->indirectEvalCacheDictionary = dict;
            }
            else
            {
                this->cache->evalCacheDictionary = dict;
            }
        }

        dict->Add(key, pFuncScript);
    }

    bool ScriptContext::IsInNewFunctionMap(EvalMapString const& key, ParseableFunctionInfo **ppFuncBody)
    {
        if (this->cache->newFunctionCache == nullptr)
        {
            return false;
        }

        // If eval map cleanup is false, to preserve existing behavior, add it to the eval map MRU list
        bool success = this->cache->newFunctionCache->TryGetValue(key, ppFuncBody);
        if (success)
        {
            this->cache->newFunctionCache->NotifyAdd(key);
#ifdef VERBOSE_EVAL_MAP
#if DBG
            this->cache->newFunctionCache->DumpKeepAlives();
#endif
#endif
        }

        return success;
    }

    void ScriptContext::AddToNewFunctionMap(EvalMapString const& key, ParseableFunctionInfo *pFuncBody)
    {
        if (this->cache->newFunctionCache == nullptr)
        {
            this->cache->newFunctionCache = RecyclerNew(this->recycler, NewFunctionCache, this->recycler);
        }
        this->cache->newFunctionCache->Add(key, pFuncBody);
    }


    void ScriptContext::EnsureSourceContextInfoMap()
    {
        if (this->cache->sourceContextInfoMap == nullptr)
        {
            this->cache->sourceContextInfoMap = RecyclerNew(this->GetRecycler(), SourceContextInfoMap, this->GetRecycler());
        }
    }

    void ScriptContext::EnsureDynamicSourceContextInfoMap()
    {
        if (this->cache->dynamicSourceContextInfoMap == nullptr)
        {
            this->cache->dynamicSourceContextInfoMap = RecyclerNew(this->GetRecycler(), DynamicSourceContextInfoMap, this->GetRecycler());
        }
    }

    SourceContextInfo* ScriptContext::GetSourceContextInfo(uint hash)
    {
        SourceContextInfo * sourceContextInfo;
        if (this->cache->dynamicSourceContextInfoMap && this->cache->dynamicSourceContextInfoMap->TryGetValue(hash, &sourceContextInfo))
        {
            return sourceContextInfo;
        }
        return nullptr;
    }

    SourceContextInfo* ScriptContext::CreateSourceContextInfo(uint hash, DWORD_PTR hostSourceContext)
    {
        EnsureDynamicSourceContextInfoMap();
        if (this->GetSourceContextInfo(hash) != nullptr)
        {
            return const_cast<SourceContextInfo*>(this->cache->noContextSourceContextInfo);
        }

        if (this->cache->dynamicSourceContextInfoMap->Count() > INMEMORY_CACHE_MAX_PROFILE_MANAGER)
        {
            OUTPUT_TRACE(Js::DynamicProfilePhase, L"Max of dynamic script profile info reached.\n");
            return const_cast<SourceContextInfo*>(this->cache->noContextSourceContextInfo);
        }

        // This is capped so we can continue allocating in the arena
        SourceContextInfo * sourceContextInfo = RecyclerNewStructZ(this->GetRecycler(), SourceContextInfo);
        sourceContextInfo->sourceContextId = this->GetNextSourceContextId();
        sourceContextInfo->dwHostSourceContext = hostSourceContext;
        sourceContextInfo->isHostDynamicDocument = true;
        sourceContextInfo->hash = hash;
#if ENABLE_PROFILE_INFO
        sourceContextInfo->sourceDynamicProfileManager = this->threadContext->GetSourceDynamicProfileManager(this->GetUrl(), hash, &referencesSharedDynamicSourceContextInfo);
#endif

        // For the host provided dynamic code (if hostSourceContext is not NoHostSourceContext), do not add to dynamicSourceContextInfoMap
        if (hostSourceContext == Js::Constants::NoHostSourceContext)
        {
            this->cache->dynamicSourceContextInfoMap->Add(hash, sourceContextInfo);
        }
        return sourceContextInfo;
    }

    //
    // Makes a copy of the URL to be stored in the map.
    //
    SourceContextInfo * ScriptContext::CreateSourceContextInfo(DWORD_PTR sourceContext, wchar_t const * url, size_t len,
        IActiveScriptDataCache* profileDataCache, wchar_t const * sourceMapUrl /*= NULL*/, size_t sourceMapUrlLen /*= 0*/)
    {
        // Take etw rundown lock on this thread context. We are going to init/add to sourceContextInfoMap.
        AutoCriticalSection autocs(GetThreadContext()->GetEtwRundownCriticalSection());

        EnsureSourceContextInfoMap();
        Assert(this->GetSourceContextInfo(sourceContext, profileDataCache) == nullptr);
        SourceContextInfo * sourceContextInfo = RecyclerNewStructZ(this->GetRecycler(), SourceContextInfo);
        sourceContextInfo->sourceContextId = this->GetNextSourceContextId();
        sourceContextInfo->dwHostSourceContext = sourceContext;
        sourceContextInfo->isHostDynamicDocument = false;
#if ENABLE_PROFILE_INFO
        sourceContextInfo->sourceDynamicProfileManager = nullptr;
#endif

        if (url != nullptr)
        {
            sourceContextInfo->url = CopyString(url, len, this->SourceCodeAllocator());
            JS_ETW(EtwTrace::LogSourceModuleLoadEvent(this, sourceContext, url));
        }
        if (sourceMapUrl != nullptr && sourceMapUrlLen != 0)
        {
            sourceContextInfo->sourceMapUrl = CopyString(sourceMapUrl, sourceMapUrlLen, this->SourceCodeAllocator());
        }

#if ENABLE_PROFILE_INFO
        if (!this->startupComplete)
        {
            sourceContextInfo->sourceDynamicProfileManager = SourceDynamicProfileManager::LoadFromDynamicProfileStorage(sourceContextInfo, this, profileDataCache);
            Assert(sourceContextInfo->sourceDynamicProfileManager != NULL);
        }

        this->cache->sourceContextInfoMap->Add(sourceContext, sourceContextInfo);
#endif
        return sourceContextInfo;
    }

    // static
    const wchar_t* ScriptContext::CopyString(const wchar_t* str, size_t charCount, ArenaAllocator* alloc)
    {
        size_t length = charCount + 1; // Add 1 for the NULL.
        wchar_t* copy = AnewArray(alloc, wchar_t, length);
        js_wmemcpy_s(copy, length, str, charCount);
        copy[length - 1] = L'\0';
        return copy;
    }

    SourceContextInfo *  ScriptContext::GetSourceContextInfo(DWORD_PTR sourceContext, IActiveScriptDataCache* profileDataCache)
    {
        if (sourceContext == Js::Constants::NoHostSourceContext)
        {
            return const_cast<SourceContextInfo*>(this->cache->noContextSourceContextInfo);
        }

        // We only init sourceContextInfoMap, don't need to lock.
        EnsureSourceContextInfoMap();
        SourceContextInfo * sourceContextInfo;
        if (this->cache->sourceContextInfoMap->TryGetValue(sourceContext, &sourceContextInfo))
        {
#if ENABLE_PROFILE_INFO
            if (profileDataCache &&
                sourceContextInfo->sourceDynamicProfileManager != nullptr &&
                !sourceContextInfo->sourceDynamicProfileManager->IsProfileLoadedFromWinInet() &&
                !this->startupComplete)
            {
                bool profileLoaded = sourceContextInfo->sourceDynamicProfileManager->LoadFromProfileCache(profileDataCache, sourceContextInfo->url);
                if (profileLoaded)
                {
                    JS_ETW(EventWriteJSCRIPT_PROFILE_LOAD(sourceContextInfo->dwHostSourceContext, this));
                }
            }
#endif
            return sourceContextInfo;
        }
        return nullptr;
    }

    SRCINFO const *
        ScriptContext::GetModuleSrcInfo(Js::ModuleID moduleID)
    {
            if (moduleSrcInfoCount <= moduleID)
            {
                uint newCount = moduleID + 4;  // Preallocate 4 more slots, moduleID don't usually grow much

                SRCINFO const ** newModuleSrcInfo = RecyclerNewArrayZ(this->GetRecycler(), SRCINFO const*, newCount);
                memcpy(newModuleSrcInfo, cache->moduleSrcInfo, sizeof(SRCINFO const *)* moduleSrcInfoCount);
                cache->moduleSrcInfo = newModuleSrcInfo;
                moduleSrcInfoCount = newCount;
                cache->moduleSrcInfo[0] = this->cache->noContextGlobalSourceInfo;
            }

            SRCINFO const * si = cache->moduleSrcInfo[moduleID];
            if (si == nullptr)
            {
                SRCINFO * newSrcInfo = RecyclerNewStructZ(this->GetRecycler(), SRCINFO);
                newSrcInfo->sourceContextInfo = this->cache->noContextSourceContextInfo;
                newSrcInfo->moduleID = moduleID;
                cache->moduleSrcInfo[moduleID] = newSrcInfo;
                si = newSrcInfo;
            }
            return si;
    }

    void ScriptContext::UpdateTimeZoneInfo()
    {
        GetTimeZoneInformation(&timeZoneInfo);
        _tzset();
    }

#ifdef PROFILE_EXEC
    void
        ScriptContext::DisableProfiler()
    {
            disableProfiler = true;
    }

    Profiler *
        ScriptContext::CreateProfiler()
    {
            Assert(profiler == nullptr);
            if (Js::Configuration::Global.flags.IsEnabled(Js::ProfileFlag))
            {
                this->profiler = NoCheckHeapNew(ScriptContextProfiler);
                this->profiler->Initialize(GetThreadContext()->GetPageAllocator(), threadContext->GetRecycler());

#if ENABLE_NATIVE_CODEGEN
                CreateProfilerNativeCodeGen(this->nativeCodeGen, this->profiler);
#endif

                this->isProfilerCreated = true;
                Profiler * oldProfiler = this->threadContext->GetRecycler()->GetProfiler();
                this->threadContext->GetRecycler()->SetProfiler(this->profiler->GetProfiler(), this->profiler->GetBackgroundRecyclerProfiler());
                return oldProfiler;
            }
            return nullptr;
    }

    void
        ScriptContext::SetRecyclerProfiler()
    {
            Assert(Js::Configuration::Global.flags.IsEnabled(Js::ProfileFlag));
            AssertMsg(this->profiler != nullptr, "Profiler tag is supplied but the profiler pointer is NULL");

            if (this->ensureParentInfo)
            {
                this->hostScriptContext->EnsureParentInfo();
                this->ensureParentInfo = false;
            }

            this->GetRecycler()->SetProfiler(this->profiler->GetProfiler(), this->profiler->GetBackgroundRecyclerProfiler());
    }

    void
        ScriptContext::SetProfilerFromScriptContext(ScriptContext * scriptContext)
    {
            // this function needs to be called before any code gen happens so
            // that access to codegenProfiler won't have concurrency issues
            if (Js::Configuration::Global.flags.IsEnabled(Js::ProfileFlag))
            {
                Assert(this->profiler != nullptr);
                Assert(this->isProfilerCreated);
                Assert(scriptContext->profiler != nullptr);
                Assert(scriptContext->isProfilerCreated);


                scriptContext->profiler->ProfileMerge(this->profiler);

                this->profiler->Release();
                this->profiler = scriptContext->profiler;
                this->profiler->AddRef();
                this->isProfilerCreated = false;

#if ENABLE_NATIVE_CODEGEN
                SetProfilerFromNativeCodeGen(this->nativeCodeGen, scriptContext->GetNativeCodeGenerator());
#endif

                this->threadContext->GetRecycler()->SetProfiler(this->profiler->GetProfiler(), this->profiler->GetBackgroundRecyclerProfiler());
            }
    }

    void
        ScriptContext::ProfileBegin(Js::Phase phase)
    {
            AssertMsg((this->profiler != nullptr) == Js::Configuration::Global.flags.IsEnabled(Js::ProfileFlag),
                "Profiler tag is supplied but the profiler pointer is NULL");
            if (this->profiler)
            {
                if (this->ensureParentInfo)
                {
                    this->hostScriptContext->EnsureParentInfo();
                    this->ensureParentInfo = false;
                }
                this->profiler->ProfileBegin(phase);
            }
    }

    void
        ScriptContext::ProfileEnd(Js::Phase phase)
    {
            AssertMsg((this->profiler != nullptr) == Js::Configuration::Global.flags.IsEnabled(Js::ProfileFlag),
                "Profiler tag is supplied but the profiler pointer is NULL");
            if (this->profiler)
            {
                this->profiler->ProfileEnd(phase);
            }
    }

    void
        ScriptContext::ProfileSuspend(Js::Phase phase, Js::Profiler::SuspendRecord * suspendRecord)
    {
            AssertMsg((this->profiler != nullptr) == Js::Configuration::Global.flags.IsEnabled(Js::ProfileFlag),
                "Profiler tag is supplied but the profiler pointer is NULL");
            if (this->profiler)
            {
                this->profiler->ProfileSuspend(phase, suspendRecord);
            }
    }

    void
        ScriptContext::ProfileResume(Js::Profiler::SuspendRecord * suspendRecord)
    {
            AssertMsg((this->profiler != nullptr) == Js::Configuration::Global.flags.IsEnabled(Js::ProfileFlag),
                "Profiler tag is supplied but the profiler pointer is NULL");
            if (this->profiler)
            {
                this->profiler->ProfileResume(suspendRecord);
            }
    }

    void
        ScriptContext::ProfilePrint()
    {
            if (disableProfiler)
            {
                return;
            }

            Assert(profiler != nullptr);
            recycler->EnsureNotCollecting();
            profiler->ProfilePrint(Js::Configuration::Global.flags.Profile.GetFirstPhase());
#if ENABLE_NATIVE_CODEGEN
            ProfilePrintNativeCodeGen(this->nativeCodeGen);
#endif
    }
#endif

    inline void ScriptContext::CoreSetProfileEventMask(DWORD dwEventMask)
    {
        AssertMsg(m_pProfileCallback != NULL, "Assigning the event mask when there is no callback");
        m_dwEventMask = dwEventMask;
        m_fTraceFunctionCall = (dwEventMask & PROFILER_EVENT_MASK_TRACE_SCRIPT_FUNCTION_CALL);
        m_fTraceNativeFunctionCall = (dwEventMask & PROFILER_EVENT_MASK_TRACE_NATIVE_FUNCTION_CALL);

        m_fTraceDomCall = (dwEventMask & PROFILER_EVENT_MASK_TRACE_DOM_FUNCTION_CALL);
    }

    HRESULT ScriptContext::RegisterProfileProbe(IActiveScriptProfilerCallback *pProfileCallback, DWORD dwEventMask, DWORD dwContext, RegisterExternalLibraryType RegisterExternalLibrary, JavascriptMethod dispatchInvoke)
    {
        if (m_pProfileCallback != NULL)
        {
            return ACTIVPROF_E_PROFILER_PRESENT;
        }

        OUTPUT_TRACE(Js::ScriptProfilerPhase, L"ScriptContext::RegisterProfileProbe\n");
        OUTPUT_TRACE(Js::ScriptProfilerPhase, L"Info\nThunks Address :\n");
        OUTPUT_TRACE(Js::ScriptProfilerPhase, L"DefaultEntryThunk : 0x%08X, CrossSite::DefaultThunk : 0x%08X, DefaultDeferredParsingThunk : 0x%08X\n", DefaultEntryThunk, CrossSite::DefaultThunk, DefaultDeferredParsingThunk);
        OUTPUT_TRACE(Js::ScriptProfilerPhase, L"ProfileEntryThunk : 0x%08X, CrossSite::ProfileThunk : 0x%08X, ProfileDeferredParsingThunk : 0x%08X, ProfileDeferredDeserializeThunk : 0x%08X,\n", ProfileEntryThunk, CrossSite::ProfileThunk, ProfileDeferredParsingThunk, ProfileDeferredDeserializeThunk);
        OUTPUT_TRACE(Js::ScriptProfilerPhase, L"ScriptType :\n");
        OUTPUT_TRACE(Js::ScriptProfilerPhase, L"PROFILER_SCRIPT_TYPE_USER : 0, PROFILER_SCRIPT_TYPE_DYNAMIC : 1, PROFILER_SCRIPT_TYPE_NATIVE : 2, PROFILER_SCRIPT_TYPE_DOM : 3\n");

        HRESULT hr = pProfileCallback->Initialize(dwContext);
        if (SUCCEEDED(hr))
        {
            m_pProfileCallback = pProfileCallback;
            pProfileCallback->AddRef();
            CoreSetProfileEventMask(dwEventMask);
            if (m_fTraceDomCall)
            {
                if (FAILED(pProfileCallback->QueryInterface(&m_pProfileCallback2)))
                {
                    m_fTraceDomCall = FALSE;
                }
            }

            if (webWorkerId != Js::Constants::NonWebWorkerContextId)
            {
                IActiveScriptProfilerCallback3 * pProfilerCallback3;
                if (SUCCEEDED(pProfileCallback->QueryInterface(&pProfilerCallback3)))
                {
                    pProfilerCallback3->SetWebWorkerId(webWorkerId);
                    pProfilerCallback3->Release();
                    // Omitting the HRESULT since it is up to the callback to make use of the webWorker information.
                }
            }

#if DEBUG
            StartNewProfileSession();
#endif

#if ENABLE_NATIVE_CODEGEN
            NativeCodeGenerator *pNativeCodeGen = this->GetNativeCodeGenerator();
            AutoOptionalCriticalSection autoAcquireCodeGenQueue(GetNativeCodeGenCriticalSection(pNativeCodeGen));
#endif

            this->SetProfileMode(TRUE);

#if ENABLE_NATIVE_CODEGEN
            SetProfileModeNativeCodeGen(pNativeCodeGen, TRUE);
#endif

            // Register builtin functions
            if (m_fTraceNativeFunctionCall)
            {
                hr = this->RegisterBuiltinFunctions(RegisterExternalLibrary);
                if (FAILED(hr))
                {
                    return hr;
                }
            }

            this->RegisterAllScripts();

            // Set the dispatch profiler:
            this->SetDispatchProfile(TRUE, dispatchInvoke);

            // Update the function objects currently present in there.
            this->SetFunctionInRecyclerToProfileMode();
        }

        return hr;
    }

    HRESULT ScriptContext::SetProfileEventMask(DWORD dwEventMask)
    {
        if (m_pProfileCallback == NULL)
        {
            return ACTIVPROF_E_PROFILER_ABSENT;
        }

        return ACTIVPROF_E_UNABLE_TO_APPLY_ACTION;
    }

    HRESULT ScriptContext::DeRegisterProfileProbe(HRESULT hrReason, JavascriptMethod dispatchInvoke)
    {
        if (m_pProfileCallback == NULL)
        {
            return ACTIVPROF_E_PROFILER_ABSENT;
        }

        OUTPUT_TRACE(Js::ScriptProfilerPhase, L"ScriptContext::DeRegisterProfileProbe\n");

#if ENABLE_NATIVE_CODEGEN
        // Acquire the code gen working queue - we are going to change the thunks
        NativeCodeGenerator *pNativeCodeGen = this->GetNativeCodeGenerator();
        Assert(pNativeCodeGen);
        {
            AutoOptionalCriticalSection lock(GetNativeCodeGenCriticalSection(pNativeCodeGen));

            this->SetProfileMode(FALSE);
            SetProfileModeNativeCodeGen(pNativeCodeGen, FALSE);

            // DisableJIT-TODO: Does need to happen even with JIT disabled?
            // Unset the dispatch profiler:
            if (dispatchInvoke != nullptr)
            {
                this->SetDispatchProfile(FALSE, dispatchInvoke);
            }
        }
#endif

        m_inProfileCallback = TRUE;
        HRESULT hr = m_pProfileCallback->Shutdown(hrReason);
        m_inProfileCallback = FALSE;
        m_pProfileCallback->Release();
        m_pProfileCallback = NULL;

        if (m_pProfileCallback2 != NULL)
        {
            m_pProfileCallback2->Release();
            m_pProfileCallback2 = NULL;
        }

#if DEBUG
        StopProfileSession();
#endif

        return hr;
    }

    void ScriptContext::SetProfileMode(BOOL fSet)
    {
        if (fSet)
        {
            AssertMsg(m_pProfileCallback != NULL, "In profile mode when there is no call back");
            this->CurrentThunk = ProfileEntryThunk;
            this->CurrentCrossSiteThunk = CrossSite::ProfileThunk;
            this->DeferredParsingThunk = ProfileDeferredParsingThunk;
            this->DeferredDeserializationThunk = ProfileDeferredDeserializeThunk;
            this->globalObject->EvalHelper = &Js::GlobalObject::ProfileModeEvalHelper;
#if DBG
            this->hadProfiled = true;
#endif
        }
        else
        {
            this->CurrentThunk = DefaultEntryThunk;
            this->CurrentCrossSiteThunk = CrossSite::DefaultThunk;
            this->DeferredParsingThunk = DefaultDeferredParsingThunk;
            this->globalObject->EvalHelper = &Js::GlobalObject::DefaultEvalHelper;

            // In Debug mode/Fast F12 library is still needed for built-in wrappers.
            if (!(this->IsInDebugMode() && this->IsExceptionWrapperForBuiltInsEnabled()))
            {
                this->javascriptLibrary->SetProfileMode(FALSE);
            }
        }
    }

    HRESULT ScriptContext::RegisterScript(Js::FunctionProxy * proxy, BOOL fRegisterScript /*default TRUE*/)
    {
        if (m_pProfileCallback == nullptr)
        {
            return ACTIVPROF_E_PROFILER_ABSENT;
        }

        OUTPUT_TRACE(Js::ScriptProfilerPhase, L"ScriptContext::RegisterScript, fRegisterScript : %s, IsFunctionDefer : %s\n", IsTrueOrFalse(fRegisterScript), IsTrueOrFalse(proxy->IsDeferred()));

        AssertMsg(proxy != nullptr, "Function body cannot be null when calling reporting");
        AssertMsg(proxy->GetScriptContext() == this, "wrong script context while reporting the function?");

        if (fRegisterScript)
        {
            // Register the script to the callback.
            // REVIEW: do we really need to undefer everything?
            HRESULT hr = proxy->EnsureDeserialized()->Parse()->ReportScriptCompiled();
            if (FAILED(hr))
            {
                return hr;
            }
        }

        return !proxy->IsDeferred() ? proxy->GetFunctionBody()->RegisterFunction(false) : S_OK;
    }

    HRESULT ScriptContext::RegisterAllScripts()
    {
        AssertMsg(m_pProfileCallback != nullptr, "Called register scripts when we don't have profile callback");

        OUTPUT_TRACE(Js::ScriptProfilerPhase, L"ScriptContext::RegisterAllScripts started\n");

        // Future Work: Once Utf8SourceInfo can generate the debug document text without requiring a function body,
        // this code can be considerably simplified to doing the following:
        // - scriptContext->MapScript() : Fire script compiled for each script
        // - scriptContext->MapFunction(): Fire function compiled for each function
        this->MapScript([](Utf8SourceInfo* sourceInfo)
        {
            FunctionBody* functionBody = sourceInfo->GetAnyParsedFunction();
            if (functionBody)
            {
                functionBody->ReportScriptCompiled();
            }
        });

        // FunctionCompiled events for all functions.
        this->MapFunction([](Js::FunctionBody* pFuncBody)
        {
            if (!pFuncBody->GetIsTopLevel() && pFuncBody->GetIsGlobalFunc())
            {
                // This must be the dummy function, generated due to the deferred parsing.
                return;
            }

            pFuncBody->RegisterFunction(TRUE, TRUE); // Ignore potential failure (worst case is not profiling).
        });

        OUTPUT_TRACE(Js::ScriptProfilerPhase, L"ScriptContext::RegisterAllScripts ended\n");
        return S_OK;
    }

    // Shuts down and recreates the native code generator.  This is used when
    // attaching and detaching the debugger in order to clear the list of work
    // items that are pending in the JIT job queue.
    // Alloc first and then free so that the native code generator is at a different address
#if ENABLE_NATIVE_CODEGEN
    HRESULT ScriptContext::RecreateNativeCodeGenerator()
    {
        NativeCodeGenerator* oldCodeGen = this->nativeCodeGen;

        HRESULT hr = S_OK;
        BEGIN_TRANSLATE_OOM_TO_HRESULT_NESTED
            this->nativeCodeGen = NewNativeCodeGenerator(this);
        SetProfileModeNativeCodeGen(this->GetNativeCodeGenerator(), this->IsProfiling());
        END_TRANSLATE_OOM_TO_HRESULT(hr);

        // Delete the native code generator and recreate so that all jobs get cleared properly
        // and re-jitted.
        CloseNativeCodeGenerator(oldCodeGen);
        DeleteNativeCodeGenerator(oldCodeGen);

        return hr;
    }
#endif

    HRESULT ScriptContext::OnDebuggerAttached()
    {
        OUTPUT_TRACE(Js::DebuggerPhase, L"ScriptContext::OnDebuggerAttached: start 0x%p\n", this);

        Js::StepController* stepController = &this->GetThreadContext()->GetDebugManager()->stepController;
        if (stepController->IsActive())
        {
            AssertMsg(stepController->GetActivatedContext() == nullptr, "StepController should not be active when we attach.");
            stepController->Deactivate(); // Defense in depth
        }

        bool shouldPerformSourceRundown = false;
        if (this->IsInNonDebugMode())
        {
            // Today we do source rundown as a part of attach to support VS attaching without
            // first calling PerformSourceRundown.  PerformSourceRundown will be called once
            // by debugger host prior to attaching.
            this->GetDebugContext()->SetInSourceRundownMode();

            // Need to perform rundown only once.
            shouldPerformSourceRundown = true;
        }

        // Rundown on all existing functions and change their thunks so that they will go to debug mode once they are called.

        HRESULT hr = OnDebuggerAttachedDetached(/*attach*/ true);
        if (SUCCEEDED(hr))
        {
            // Disable QC while functions are re-parsed as this can be time consuming
            AutoDisableInterrupt autoDisableInterrupt(this->threadContext->GetInterruptPoller(), true);

            if ((hr = this->GetDebugContext()->RundownSourcesAndReparse(shouldPerformSourceRundown, /*shouldReparseFunctions*/ true)) == S_OK)
            {
                HRESULT hr2 = this->GetLibrary()->EnsureReadyIfHybridDebugging(); // Prepare library if hybrid debugging attach
                Assert(hr2 != E_FAIL);   // Omitting HRESULT
            }

            if (!this->IsClosed())
            {
                HRESULT hrEntryPointUpdate = S_OK;
                BEGIN_TRANSLATE_OOM_TO_HRESULT_NESTED
#ifdef ASMJS_PLAT
                    TempArenaAllocatorObject* tmpAlloc = GetTemporaryAllocator(L"DebuggerTransition");
                    debugTransitionAlloc = tmpAlloc->GetAllocator();

                    asmJsEnvironmentMap = Anew(debugTransitionAlloc, AsmFunctionMap, debugTransitionAlloc);
#endif

                    // Still do the pass on the function's entrypoint to reflect its state with the functionbody's entrypoint.
                    this->UpdateRecyclerFunctionEntryPointsForDebugger();

#ifdef ASMJS_PLAT
                    auto asmEnvIter = asmJsEnvironmentMap->GetIterator();
                    while (asmEnvIter.IsValid())
                    {
                        // we are attaching, change frame setup for asm.js frame to javascript frame
                        SList<AsmJsScriptFunction *> * funcList = asmEnvIter.CurrentValue();
                        Assert(!funcList->Empty());
                        void* newEnv = AsmJsModuleInfo::ConvertFrameForJavascript(asmEnvIter.CurrentKey(), funcList->Head());
                        funcList->Iterate([&](AsmJsScriptFunction * func)
                        {
                            func->GetEnvironment()->SetItem(0, newEnv);
                        });
                        asmEnvIter.MoveNext();
                    }

                    // walk through and clean up the asm.js fields as a discrete step, because module might be multiply linked
                    auto asmCleanupIter = asmJsEnvironmentMap->GetIterator();
                    while (asmCleanupIter.IsValid())
                    {
                        SList<AsmJsScriptFunction *> * funcList = asmCleanupIter.CurrentValue();
                        Assert(!funcList->Empty());
                        funcList->Iterate([](AsmJsScriptFunction * func)
                        {
                            func->SetModuleMemory(nullptr);
                            func->GetFunctionBody()->ResetAsmJsInfo();
                        });
                        asmCleanupIter.MoveNext();
                    }

                    ReleaseTemporaryAllocator(tmpAlloc);
#endif
                END_TRANSLATE_OOM_TO_HRESULT(hrEntryPointUpdate);

                if (hrEntryPointUpdate != S_OK)
                {
                    // should only be here for OOM
                    Assert(hrEntryPointUpdate == E_OUTOFMEMORY);
                    return hrEntryPointUpdate;
                }
            }
        }
        else
        {
            // Let's find out on what conditions it fails
            RAISE_FATL_INTERNAL_ERROR_IFFAILED(hr);
        }

        OUTPUT_TRACE(Js::DebuggerPhase, L"ScriptContext::OnDebuggerAttached: done 0x%p, hr = 0x%X\n", this, hr);

        return hr;
    }

    // Reverts the script context state back to the state before debugging began.
    HRESULT ScriptContext::OnDebuggerDetached()
    {
        OUTPUT_TRACE(Js::DebuggerPhase, L"ScriptContext::OnDebuggerDetached: start 0x%p\n", this);

        Js::StepController* stepController = &this->GetThreadContext()->GetDebugManager()->stepController;
        if (stepController->IsActive())
        {
            // Normally step controller is deactivated on start of dispatch (step, async break, exception, etc),
            // and in the beginning of interpreter loop we check for step complete (can cause check whether current bytecode belong to stmt).
            // But since it holds to functionBody/statementMaps, we have to deactivate it as func bodies are going away/reparsed.
            stepController->Deactivate();
        }

        // Go through all existing functions and change their thunks back to using non-debug mode versions when called
        // and notify the script context that the debugger has detached to allow it to revert the runtime to the proper
        // state (JIT enabled).

        HRESULT hr = OnDebuggerAttachedDetached(/*attach*/ false);

        if (SUCCEEDED(hr))
        {
            // Move the debugger into source rundown mode.
            this->GetDebugContext()->SetInSourceRundownMode();

            // Disable QC while functions are re-parsed as this can be time consuming
            AutoDisableInterrupt autoDisableInterrupt(this->threadContext->GetInterruptPoller(), true);

            // Force a reparse so that indirect function caches are updated.
            hr = this->GetDebugContext()->RundownSourcesAndReparse(/*shouldPerformSourceRundown*/ false, /*shouldReparseFunctions*/ true);
            // Let's find out on what conditions it fails
            RAISE_FATL_INTERNAL_ERROR_IFFAILED(hr);

            // Still do the pass on the function's entrypoint to reflect its state with the functionbody's entrypoint.
            this->UpdateRecyclerFunctionEntryPointsForDebugger();
        }
        else
        {
            // Let's find out on what conditions it fails
            RAISE_FATL_INTERNAL_ERROR_IFFAILED(hr);
        }

        OUTPUT_TRACE(Js::DebuggerPhase, L"ScriptContext::OnDebuggerDetached: done 0x%p, hr = 0x%X\n", this, hr);

        return hr;
    }

    HRESULT ScriptContext::OnDebuggerAttachedDetached(bool attach)
    {

        // notify threadContext that debugger is attaching so do not do expire
        struct AutoRestore
        {
            AutoRestore(ThreadContext* threadContext)
                :threadContext(threadContext)
            {
                this->threadContext->GetDebugManager()->SetDebuggerAttaching(true);
            }
            ~AutoRestore()
            {
                this->threadContext->GetDebugManager()->SetDebuggerAttaching(false);
            }

        private:
            ThreadContext* threadContext;

        } autoRestore(this->GetThreadContext());

        if (!Js::Configuration::Global.EnableJitInDebugMode())
        {
            if (attach)
            {
                // Now force nonative, so the job will not be put in jit queue.
                ForceNoNative();
            }
            else
            {
                // Take the runtime out of interpreted mode so the JIT
                // queue can be exercised.
                this->ForceNative();
            }
        }

        // Invalidate all the caches.
        this->threadContext->InvalidateAllProtoInlineCaches();
        this->threadContext->InvalidateAllStoreFieldInlineCaches();
        this->threadContext->InvalidateAllIsInstInlineCaches();

        if (!attach)
        {
            this->UnRegisterDebugThunk();

            // Remove all breakpoint probes
            this->GetDebugContext()->GetProbeContainer()->RemoveAllProbes();
        }

        HRESULT hr = S_OK;
        if (!CONFIG_FLAG(ForceDiagnosticsMode))
        {
#if ENABLE_NATIVE_CODEGEN
            // Recreate the native code generator so that all pending
            // JIT work items will be cleared.
            hr = RecreateNativeCodeGenerator();
            if (FAILED(hr))
            {
                return hr;
            }
#endif
            if (attach)
            {
                // We need to transition to debug mode after the NativeCodeGenerator is cleared/closed. Since the NativeCodeGenerator will be working on a different thread - it may
                // be checking on the DebuggerState (from ScriptContext) while emitting code.
                this->GetDebugContext()->SetInDebugMode();
#if ENABLE_NATIVE_CODEGEN
                UpdateNativeCodeGeneratorForDebugMode(this->nativeCodeGen);
#endif
            }
        }
        else if (attach)
        {
            this->GetDebugContext()->SetInDebugMode();
        }

        BEGIN_TRANSLATE_OOM_TO_HRESULT_NESTED
        {
            // Remap all the function entry point thunks.
            this->sourceList->Map([=](uint i, RecyclerWeakReference<Js::Utf8SourceInfo>* sourceInfoWeakRef) {
                Js::Utf8SourceInfo* sourceInfo = sourceInfoWeakRef->Get();
                if (sourceInfo) {
                    sourceInfo->SetInDebugMode(attach);

                    if (!sourceInfo->GetIsLibraryCode())
                    {
                        sourceInfo->MapFunction([](Js::FunctionBody* functionBody) {
                            functionBody->SetEntryToDeferParseForDebugger();
                        });
                    }
                    else
                    {
                        sourceInfo->MapFunction([](Js::FunctionBody* functionBody) {
                            functionBody->ResetEntryPoint();
                        });
                    }
                }

            });
        }
        END_TRANSLATE_OOM_TO_HRESULT(hr);

        if (FAILED(hr))
        {
            return hr;
        }

        if (attach)
        {
            this->RegisterDebugThunk();
        }


#if ENABLE_PROFILE_INFO
#if DBG_DUMP || defined(DYNAMIC_PROFILE_STORAGE) || defined(RUNTIME_DATA_COLLECTION)
        // Reset the dynamic profile list
        if (this->profileInfoList)
        {
            this->profileInfoList->Reset();
        }
#endif
#endif
        return hr;
    }

    // We use ProfileThunk under debugger.
    void ScriptContext::RegisterDebugThunk(bool calledDuringAttach /*= true*/)
    {
        if (this->IsExceptionWrapperForBuiltInsEnabled())
        {
            this->CurrentThunk = ProfileEntryThunk;
            this->CurrentCrossSiteThunk = CrossSite::ProfileThunk;
#if ENABLE_NATIVE_CODEGEN
            SetProfileModeNativeCodeGen(this->GetNativeCodeGenerator(), TRUE);
#endif

            // Set library to profile mode so that for built-ins all new instances of functions
            // are created with entry point set to the ProfileThunk.
            this->javascriptLibrary->SetProfileMode(true);
            this->javascriptLibrary->SetDispatchProfile(true, DispatchProfileInvoke);
            if (!calledDuringAttach)
            {
                m_fTraceDomCall = TRUE; // This flag is always needed in DebugMode to wrap external functions with DebugProfileThunk
                // Update the function objects currently present in there.
                this->SetFunctionInRecyclerToProfileMode(true/*enumerateNonUserFunctionsOnly*/);
            }
        }
    }

    void ScriptContext::UnRegisterDebugThunk()
    {
        if (!this->IsProfiling() && this->IsExceptionWrapperForBuiltInsEnabled())
        {
            this->CurrentThunk = DefaultEntryThunk;
            this->CurrentCrossSiteThunk = CrossSite::DefaultThunk;
#if ENABLE_NATIVE_CODEGEN
            SetProfileModeNativeCodeGen(this->GetNativeCodeGenerator(), FALSE);
#endif

            if (!this->IsProfiling())
            {
                this->javascriptLibrary->SetProfileMode(false);
                this->javascriptLibrary->SetDispatchProfile(false, DispatchDefaultInvoke);
            }
        }
    }

    HRESULT ScriptContext::RegisterBuiltinFunctions(RegisterExternalLibraryType RegisterExternalLibrary)
    {
        Assert(m_pProfileCallback != NULL);

        OUTPUT_TRACE(Js::ScriptProfilerPhase, L"ScriptContext::RegisterBuiltinFunctions\n");

        HRESULT hr = S_OK;
        // Consider creating ProfileArena allocator instead of General allocator
        if (m_pBuiltinFunctionIdMap == NULL)
        {
            // Anew throws if it OOMs, so the caller into this function needs to handle that exception
            m_pBuiltinFunctionIdMap = Anew(GeneralAllocator(), BuiltinFunctionIdDictionary,
                GeneralAllocator(), 17);
        }

        this->javascriptLibrary->SetProfileMode(TRUE);

        if (FAILED(hr = OnScriptCompiled(BuiltInFunctionsScriptId, PROFILER_SCRIPT_TYPE_NATIVE, NULL)))
        {
            return hr;
        }

        if (FAILED(hr = this->javascriptLibrary->ProfilerRegisterBuiltIns()))
        {
            return hr;
        }

        // External Library
        if (RegisterExternalLibrary != NULL)
        {
            (*RegisterExternalLibrary)(this);
        }

        return hr;
    }

    void ScriptContext::SetFunctionInRecyclerToProfileMode(bool enumerateNonUserFunctionsOnly/* = false*/)
    {
        OUTPUT_TRACE(Js::ScriptProfilerPhase, L"ScriptContext::SetFunctionInRecyclerToProfileMode started (m_fTraceDomCall : %s)\n", IsTrueOrFalse(m_fTraceDomCall));

        // Mark this script context isEnumeratingRecyclerObjects
        AutoEnumeratingRecyclerObjects enumeratingRecyclerObjects(this);

        m_enumerateNonUserFunctionsOnly = enumerateNonUserFunctionsOnly;

        this->recycler->EnumerateObjects(JavascriptLibrary::EnumFunctionClass, &ScriptContext::RecyclerEnumClassEnumeratorCallback);

        OUTPUT_TRACE(Js::ScriptProfilerPhase, L"ScriptContext::SetFunctionInRecyclerToProfileMode ended\n");
    }

    void ScriptContext::UpdateRecyclerFunctionEntryPointsForDebugger()
    {
        // Mark this script context isEnumeratingRecyclerObjects
        AutoEnumeratingRecyclerObjects enumeratingRecyclerObjects(this);

        this->recycler->EnumerateObjects(JavascriptLibrary::EnumFunctionClass, &ScriptContext::RecyclerFunctionCallbackForDebugger);
    }

#ifdef ASMJS_PLAT
    void ScriptContext::TransitionEnvironmentForDebugger(ScriptFunction * scriptFunction)
    {
        if (scriptFunction->GetScriptContext()->IsInDebugMode() &&
            scriptFunction->GetFunctionBody()->GetAsmJsFunctionInfo() != nullptr &&
            scriptFunction->GetFunctionBody()->GetAsmJsFunctionInfo()->GetModuleFunctionBody() != nullptr)
        {
            void* env = scriptFunction->GetEnvironment()->GetItem(0);
            SList<AsmJsScriptFunction*> * funcList = nullptr;
            if (asmJsEnvironmentMap->TryGetValue(env, &funcList))
            {
                funcList->Push((AsmJsScriptFunction*)scriptFunction);
            }
            else
            {
                SList<AsmJsScriptFunction*> * newList = Anew(debugTransitionAlloc, SList<AsmJsScriptFunction*>, debugTransitionAlloc);
                asmJsEnvironmentMap->AddNew(env, newList);
                newList->Push((AsmJsScriptFunction*)scriptFunction);
            }
        }
    }
#endif

    /*static*/
    void ScriptContext::RecyclerFunctionCallbackForDebugger(void *address, size_t size)
    {
        JavascriptFunction *pFunction = (JavascriptFunction *)address;

        ScriptContext* scriptContext = pFunction->GetScriptContext();
        if (scriptContext == nullptr || scriptContext->IsClosed())
        {
            // Can't enumerate from closed scriptcontext
            return;
        }

        if (!scriptContext->IsEnumeratingRecyclerObjects())
        {
            return; // function not from enumerating script context
        }

        // Wrapped function are not allocated with the EnumClass bit
        Assert(pFunction->GetFunctionInfo() != &JavascriptExternalFunction::EntryInfo::WrappedFunctionThunk);

        JavascriptMethod entryPoint = pFunction->GetEntryPoint();
        FunctionInfo * info = pFunction->GetFunctionInfo();
        FunctionProxy * proxy = info->GetFunctionProxy();
        if (proxy != info)
        {
            // Not a script function or, the thunk can deal with moving to the function body
            Assert(proxy == nullptr || entryPoint == DefaultDeferredParsingThunk || entryPoint == ProfileDeferredParsingThunk
                || entryPoint == DefaultDeferredDeserializeThunk || entryPoint == ProfileDeferredDeserializeThunk ||
                entryPoint == CrossSite::DefaultThunk || entryPoint == CrossSite::ProfileThunk);

            // Replace entry points for built-ins/external/winrt functions so that we can wrap them with try-catch for "continue after exception".
            if (!pFunction->IsScriptFunction() && IsExceptionWrapperForBuiltInsEnabled(scriptContext))
            {
                if (scriptContext->IsInDebugMode())
                {
                    // We are attaching.
                    // For built-ins, WinRT and DOM functions which are already in recycler, change entry points to route to debug/profile thunk.
                    ScriptContext::SetEntryPointToProfileThunk(pFunction);
                }
                else
                {
                    // We are detaching.
                    // For built-ins, WinRT and DOM functions which are already in recycler, restore entry points to original.
                    if (!scriptContext->IsProfiling())
                    {
                        ScriptContext::RestoreEntryPointFromProfileThunk(pFunction);
                    }
                    // If we are profiling, don't change anything.
                }
            }

            return;
        }

        if (!proxy->IsFunctionBody())
        {
            // REVIEW: why we still have function that is still deferred?
            return;
        }
        Assert(pFunction->IsScriptFunction());

        // Excluding the internal library code, which is not debuggable already
        if (!proxy->GetUtf8SourceInfo()->GetIsLibraryCode())
        {
            // Reset the constructor cache to default, so that it will not pick up the cached type, created before debugging.
            // Look bug: 301517
            pFunction->ResetConstructorCacheToDefault();
        }

        if (ScriptFunctionWithInlineCache::Is(pFunction))
        {
            ScriptFunctionWithInlineCache::FromVar(pFunction)->ClearInlineCacheOnFunctionObject();
        }

        // We should have force parsed the function, and have a function body
        FunctionBody * pBody = proxy->GetFunctionBody();

#ifdef ENABLE_DEBUG_CONFIG_OPTIONS
        if (scriptContext->IsInDebugMode())
        {
            if (!(proxy->GetUtf8SourceInfo()->GetIsLibraryCode() || pBody->IsByteCodeDebugMode()))
            {
                // Identifying if any function escaped for not being in debug mode. (This can be removed as a part of TFS : 935011)
                Throw::FatalInternalError();
            }
        }
#endif

        ScriptFunction * scriptFunction = ScriptFunction::FromVar(pFunction);

#ifdef ASMJS_PLAT
        scriptContext->TransitionEnvironmentForDebugger(scriptFunction);
#endif

        JavascriptMethod newEntryPoint;
        if (CrossSite::IsThunk(entryPoint))
        {
            // Can't change from cross-site to non-cross-site, but still need to update the e.p.info on ScriptFunctionType.
            newEntryPoint = entryPoint;
        }
        else
        {
            newEntryPoint = pBody->GetDirectEntryPoint(pBody->GetDefaultFunctionEntryPointInfo());
        }

        scriptFunction->ChangeEntryPoint(pBody->GetDefaultFunctionEntryPointInfo(), newEntryPoint);
    }

    void ScriptContext::RecyclerEnumClassEnumeratorCallback(void *address, size_t size)
    {
        // TODO: we are assuming its function because for now we are enumerating only on functions
        // In future if the RecyclerNewEnumClass is used of Recyclable objects or Dynamic object, we would need a check if it is function
        JavascriptFunction *pFunction = (JavascriptFunction *)address;

        ScriptContext* scriptContext = pFunction->GetScriptContext();
        if (scriptContext == nullptr || scriptContext->IsClosed())
        {
            // Can't enumerate from closed scriptcontext
            return;
        }

        if (!scriptContext->IsEnumeratingRecyclerObjects())
        {
            return; // function not from enumerating script context
        }

        if (!scriptContext->IsTraceDomCall() && (pFunction->IsExternalFunction() || pFunction->IsWinRTFunction()))
        {
            return;
        }

        if (scriptContext->IsEnumerateNonUserFunctionsOnly() && pFunction->IsScriptFunction())
        {
            return;
        }

        // Wrapped function are not allocated with the EnumClass bit
        Assert(pFunction->GetFunctionInfo() != &JavascriptExternalFunction::EntryInfo::WrappedFunctionThunk);

        JavascriptMethod entryPoint = pFunction->GetEntryPoint();
        FunctionProxy *proxy = pFunction->GetFunctionProxy();

        if (proxy != NULL)
        {
#if ENABLE_DEBUG_CONFIG_OPTIONS
            wchar_t debugStringBuffer[MAX_FUNCTION_BODY_DEBUG_STRING_SIZE];
#endif

            OUTPUT_TRACE(Js::ScriptProfilerPhase, L"ScriptContext::RecyclerEnumClassEnumeratorCallback\n");
            OUTPUT_TRACE(Js::ScriptProfilerPhase, L"\tFunctionProxy : 0x%08X, FunctionNumber : %s, DeferredParseAttributes : %d, EntryPoint : 0x%08X",
                (DWORD_PTR)proxy, proxy->GetDebugNumberSet(debugStringBuffer), proxy->GetAttributes(), (DWORD_PTR)entryPoint);
#if ENABLE_NATIVE_CODEGEN
            OUTPUT_TRACE(Js::ScriptProfilerPhase, L" (IsIntermediateCodeGenThunk : %s, isNative : %s)\n",
                IsTrueOrFalse(IsIntermediateCodeGenThunk(entryPoint)), IsTrueOrFalse(scriptContext->IsNativeAddress(entryPoint)));
#endif
            OUTPUT_TRACE(Js::ScriptProfilerPhase, L"\n");

            FunctionInfo * info = pFunction->GetFunctionInfo();
            if (proxy != info)
            {
                // The thunk can deal with moving to the function body
                Assert(entryPoint == DefaultDeferredParsingThunk || entryPoint == ProfileDeferredParsingThunk
                    || entryPoint == DefaultDeferredDeserializeThunk || entryPoint == ProfileDeferredDeserializeThunk
                    || entryPoint == CrossSite::DefaultThunk || entryPoint == CrossSite::ProfileThunk);

                Assert(!proxy->IsDeferred());
                Assert(proxy->GetFunctionBody()->GetProfileSession() == proxy->GetScriptContext()->GetProfileSession());

                return;
            }


#if ENABLE_NATIVE_CODEGEN
            if (!IsIntermediateCodeGenThunk(entryPoint) && entryPoint != DynamicProfileInfo::EnsureDynamicProfileInfoThunk)
#endif
            {
                OUTPUT_TRACE(Js::ScriptProfilerPhase, L"\t\tJs::ScriptContext::GetProfileModeThunk : 0x%08X\n", (DWORD_PTR)Js::ScriptContext::GetProfileModeThunk(entryPoint));

                ScriptFunction * scriptFunction = ScriptFunction::FromVar(pFunction);
                scriptFunction->ChangeEntryPoint(proxy->GetDefaultEntryPointInfo(), Js::ScriptContext::GetProfileModeThunk(entryPoint));

#if ENABLE_NATIVE_CODEGEN
                OUTPUT_TRACE(Js::ScriptProfilerPhase, L"\tUpdated entrypoint : 0x%08X (isNative : %s)\n", (DWORD_PTR)pFunction->GetEntryPoint(), IsTrueOrFalse(scriptContext->IsNativeAddress(entryPoint)));
#endif
            }
        }
        else
        {
            ScriptContext::SetEntryPointToProfileThunk(pFunction);
        }
    }

    // static
    void ScriptContext::SetEntryPointToProfileThunk(JavascriptFunction* function)
    {
        JavascriptMethod entryPoint = function->GetEntryPoint();
        if (entryPoint == Js::CrossSite::DefaultThunk)
        {
            function->SetEntryPoint(Js::CrossSite::ProfileThunk);
        }
        else if (entryPoint != Js::CrossSite::ProfileThunk && entryPoint != ProfileEntryThunk)
        {
            function->SetEntryPoint(ProfileEntryThunk);
        }
    }

    // static
    void ScriptContext::RestoreEntryPointFromProfileThunk(JavascriptFunction* function)
    {
        JavascriptMethod entryPoint = function->GetEntryPoint();
        if (entryPoint == Js::CrossSite::ProfileThunk)
        {
            function->SetEntryPoint(Js::CrossSite::DefaultThunk);
        }
        else if (entryPoint == ProfileEntryThunk)
        {
            function->SetEntryPoint(function->GetFunctionInfo()->GetOriginalEntryPoint());
        }
    }

    JavascriptMethod ScriptContext::GetProfileModeThunk(JavascriptMethod entryPoint)
    {
#if ENABLE_NATIVE_CODEGEN
        Assert(!IsIntermediateCodeGenThunk(entryPoint));
#endif
        if (entryPoint == DefaultDeferredParsingThunk || entryPoint == ProfileDeferredParsingThunk)
        {
            return ProfileDeferredParsingThunk;
        }
        if (entryPoint == DefaultDeferredDeserializeThunk || entryPoint == ProfileDeferredDeserializeThunk)
        {
            return ProfileDeferredDeserializeThunk;
        }

        if (CrossSite::IsThunk(entryPoint))
        {
            return CrossSite::ProfileThunk;
        }
        return ProfileEntryThunk;
    }

#if _M_IX86
    __declspec(naked)
        Var ScriptContext::ProfileModeDeferredParsingThunk(RecyclableObject* function, CallInfo callInfo, ...)
    {
            // Register functions
            __asm
            {
                push ebp
                    mov ebp, esp
                    lea eax, [esp + 8]
                    push eax
                    call ScriptContext::ProfileModeDeferredParse
#ifdef _CONTROL_FLOW_GUARD
                    // verify that the call target is valid
                    mov  ecx, eax
                    call[__guard_check_icall_fptr]
                    mov eax, ecx
#endif
                    pop ebp
                    // Although we don't restore ESP here on WinCE, this is fine because script profiler is not shipped for WinCE.
                    jmp eax
            }
    }
#elif defined(_M_X64) || defined(_M_ARM32_OR_ARM64)
    // Do nothing: the implementation of ScriptContext::ProfileModeDeferredParsingThunk is declared (appropriately decorated) in
    // Language\amd64\amd64_Thunks.asm and Language\arm\arm_Thunks.asm and Language\arm64\arm64_Thunks.asm respectively.
#else
    Var ScriptContext::ProfileModeDeferredParsingThunk(RecyclableObject* function, CallInfo callInfo, ...)
    {
        Js::Throw::NotImplemented();
        return nullptr;
    }
#endif

    Js::JavascriptMethod ScriptContext::ProfileModeDeferredParse(ScriptFunction ** functionRef)
    {
#if ENABLE_DEBUG_CONFIG_OPTIONS
        wchar_t debugStringBuffer[MAX_FUNCTION_BODY_DEBUG_STRING_SIZE];
#endif

        OUTPUT_TRACE(Js::ScriptProfilerPhase, L"ScriptContext::ProfileModeDeferredParse FunctionNumber : %s, startEntrypoint : 0x%08X\n", (*functionRef)->GetFunctionProxy()->GetDebugNumberSet(debugStringBuffer), (*functionRef)->GetEntryPoint());

        BOOL fParsed = FALSE;
        JavascriptMethod entryPoint = Js::JavascriptFunction::DeferredParseCore(functionRef, fParsed);

        OUTPUT_TRACE(Js::ScriptProfilerPhase, L"\t\tIsParsed : %s, updatedEntrypoint : 0x%08X\n", IsTrueOrFalse(fParsed), entryPoint);

        //To get the scriptContext we only need the functionProxy
        FunctionProxy *pRootBody = (*functionRef)->GetFunctionProxy();
        ScriptContext *pScriptContext = pRootBody->GetScriptContext();
        if (pScriptContext->IsProfiling() && !pRootBody->GetFunctionBody()->HasFunctionCompiledSent())
        {
            pScriptContext->RegisterScript(pRootBody, FALSE /*fRegisterScript*/);
        }

        // We can come to this function even though we have stopped profiling.
        Assert(!pScriptContext->IsProfiling() || (*functionRef)->GetFunctionBody()->GetProfileSession() == pScriptContext->GetProfileSession());

        return entryPoint;
    }

#if _M_IX86
    __declspec(naked)
        Var ScriptContext::ProfileModeDeferredDeserializeThunk(RecyclableObject* function, CallInfo callInfo, ...)
    {
            // Register functions
            __asm
            {
                    push ebp
                    mov ebp, esp
                    push[esp + 8]
                    call ScriptContext::ProfileModeDeferredDeserialize
#ifdef _CONTROL_FLOW_GUARD
                    // verify that the call target is valid
                    mov  ecx, eax
                    call[__guard_check_icall_fptr]
                    mov eax, ecx
#endif
                    pop ebp
                    // Although we don't restore ESP here on WinCE, this is fine because script profiler is not shipped for WinCE.
                    jmp eax
            }
    }
#elif defined(_M_X64) || defined(_M_ARM32_OR_ARM64)
    // Do nothing: the implementation of ScriptContext::ProfileModeDeferredDeserializeThunk is declared (appropriately decorated) in
    // Language\amd64\amd64_Thunks.asm and Language\arm\arm_Thunks.asm respectively.
#endif

    Js::JavascriptMethod ScriptContext::ProfileModeDeferredDeserialize(ScriptFunction *function)
    {
#if ENABLE_DEBUG_CONFIG_OPTIONS
        wchar_t debugStringBuffer[MAX_FUNCTION_BODY_DEBUG_STRING_SIZE];
#endif

        OUTPUT_TRACE(Js::ScriptProfilerPhase, L"ScriptContext::ProfileModeDeferredDeserialize FunctionNumber : %s\n", function->GetFunctionProxy()->GetDebugNumberSet(debugStringBuffer));

        JavascriptMethod entryPoint = Js::JavascriptFunction::DeferredDeserialize(function);

        //To get the scriptContext; we only need the FunctionProxy
        FunctionProxy *pRootBody = function->GetFunctionProxy();
        ScriptContext *pScriptContext = pRootBody->GetScriptContext();
        if (pScriptContext->IsProfiling() && !pRootBody->GetFunctionBody()->HasFunctionCompiledSent())
        {
            pScriptContext->RegisterScript(pRootBody, FALSE /*fRegisterScript*/);
        }

        // We can come to this function even though we have stopped profiling.
        Assert(!pScriptContext->IsProfiling() || function->GetFunctionBody()->GetProfileSession() == pScriptContext->GetProfileSession());

        return entryPoint;
    }

    BOOL ScriptContext::GetProfileInfo(
        JavascriptFunction* function,
        PROFILER_TOKEN &scriptId,
        PROFILER_TOKEN &functionId)
    {
        BOOL fCanProfile = (m_pProfileCallback != nullptr && m_fTraceFunctionCall);
        if (!fCanProfile)
        {
            return FALSE;
        }

        Js::FunctionInfo* functionInfo = function->GetFunctionInfo();
        if (functionInfo->GetAttributes() & FunctionInfo::DoNotProfile)
        {
            return FALSE;
        }

        Js::FunctionBody * functionBody = functionInfo->GetFunctionBody();
        if (functionBody == nullptr)
        {
            functionId = GetFunctionNumber(functionInfo->GetOriginalEntryPoint());
            if (functionId == -1)
            {
                // Dom Call
                return m_fTraceDomCall && (m_pProfileCallback2 != nullptr);
            }
            else
            {
                // Builtin function
                scriptId = BuiltInFunctionsScriptId;
                return m_fTraceNativeFunctionCall;
            }
        }
        else if (!functionBody->GetUtf8SourceInfo()->GetIsLibraryCode() || functionBody->IsPublicLibraryCode()) // user script or public library code
        {
            scriptId = (PROFILER_TOKEN)functionBody->GetUtf8SourceInfo()->GetSourceInfoId();
            functionId = functionBody->GetFunctionNumber();
            return TRUE;
        }

        return FALSE;
    }

    bool ScriptContext::IsForceNoNative()
    {
        bool forceNoNative = false;
        if (!this->IsInNonDebugMode())
        {
            forceNoNative = this->IsInterpreted();
        }
        else if (!Js::Configuration::Global.EnableJitInDebugMode())
        {
            forceNoNative = true;
            this->ForceNoNative();
        }
        return forceNoNative;
    }

    void ScriptContext::InitializeDebugging()
    {
        if (!this->IsInDebugMode()) // If we already in debug mode, we would have done below changes already.
        {
            this->GetDebugContext()->SetInDebugMode();
            if (this->IsInDebugMode())
            {
                // Note: for this we need final IsInDebugMode and NativeCodeGen initialized,
                //       and inside EnsureScriptContext, which seems appropriate as well,
                //       it's too early as debugger manager is not registered, thus IsDebuggerEnvironmentAvailable is false.
                this->RegisterDebugThunk(false/*calledDuringAttach*/);

                // TODO: for launch scenario for external and WinRT functions it might be too late to register debug thunk here,
                //       as we need the thunk registered before FunctionInfo's for built-ins, that may throw, are created.
                //       Need to verify. If that's the case, one way would be to enumerate and fix all external/winRT thunks here.
            }
        }
    }

    // Combined profile/debug wrapper thunk.
    // - used when we profile to send profile events
    // - used when we debug, only used for built-in functions
    // - used when we profile and debug
    Var ScriptContext::DebugProfileProbeThunk(RecyclableObject* callable, CallInfo callInfo, ...)
    {
        RUNTIME_ARGUMENTS(args, callInfo);

        JavascriptFunction* function = JavascriptFunction::FromVar(callable);
        ScriptContext* scriptContext = function->GetScriptContext();
        PROFILER_TOKEN scriptId = -1;
        PROFILER_TOKEN functionId = -1;
        bool functionEnterEventSent = false;

        const bool isProfilingUserCode = scriptContext->GetThreadContext()->IsProfilingUserCode();
        const bool isUserCode = !function->IsLibraryCode();
        wchar_t *pwszExtractedFunctionName = NULL;
        const wchar_t *pwszFunctionName = NULL;
        HRESULT hrOfEnterEvent = S_OK;

        // We can come here when profiling is not on
        // e.g. User starts profiling, we update all thinks and then stop profiling - we don't update thunk
        // So we still get this call
        const bool fProfile = (isUserCode || isProfilingUserCode) // Only report user code or entry library code
            && scriptContext->GetProfileInfo(function, scriptId, functionId);

        if (fProfile)
        {
            Js::FunctionBody *pBody = function->GetFunctionBody();
            if (pBody != nullptr && !pBody->HasFunctionCompiledSent())
            {
                pBody->RegisterFunction(false/*changeThunk*/);
            }

#if DEBUG
            { // scope

                Assert(scriptContext->IsProfiling());

                if (pBody && pBody->GetProfileSession() != pBody->GetScriptContext()->GetProfileSession())
                {
                    wchar_t debugStringBuffer[MAX_FUNCTION_BODY_DEBUG_STRING_SIZE];
                    OUTPUT_TRACE_DEBUGONLY(Js::ScriptProfilerPhase, L"ScriptContext::ProfileProbeThunk, ProfileSession does not match (%d != %d), functionNumber : %s, functionName : %s\n",
                        pBody->GetProfileSession(), pBody->GetScriptContext()->GetProfileSession(), pBody->GetDebugNumberSet(debugStringBuffer), pBody->GetDisplayName());
                }
                AssertMsg(pBody == NULL || pBody->GetProfileSession() == pBody->GetScriptContext()->GetProfileSession(), "Function info wasn't reported for this profile session");
            }
#endif

            if (functionId == -1)
            {
                Var sourceString = function->GetSourceString();

                // SourceString will be null for the Js::BoundFunction, don't throw Enter/Exit notification in that case.
                if (sourceString != NULL)
                {
                    if (TaggedInt::Is(sourceString))
                    {
                        PropertyId nameId = TaggedInt::ToInt32(sourceString);
                        pwszFunctionName = scriptContext->GetPropertyString(nameId)->GetSz();
                    }
                    else
                    {
                        // it is string because user had called in toString extract name from it
                        Assert(JavascriptString::Is(sourceString));
                        const wchar_t *pwszToString = ((JavascriptString *)sourceString)->GetSz();
                        const wchar_t *pwszNameStart = wcsstr(pwszToString, L" ");
                        const wchar_t *pwszNameEnd = wcsstr(pwszToString, L"(");
                        if (pwszNameStart == nullptr || pwszNameEnd == nullptr || ((int)(pwszNameEnd - pwszNameStart) <= 0))
                        {
                            int len = ((JavascriptString *)sourceString)->GetLength() + 1;
                            pwszExtractedFunctionName = new wchar_t[len];
                            wcsncpy_s(pwszExtractedFunctionName, len, pwszToString, _TRUNCATE);
                        }
                        else
                        {
                            int len = (int)(pwszNameEnd - pwszNameStart);
                            AssertMsg(len > 0, "Allocating array with zero or negative length?");
                            pwszExtractedFunctionName = new wchar_t[len];
                            wcsncpy_s(pwszExtractedFunctionName, len, pwszNameStart + 1, _TRUNCATE);
                        }
                        pwszFunctionName = pwszExtractedFunctionName;
                    }

                    functionEnterEventSent = true;
                    Assert(pwszFunctionName != NULL);
                    hrOfEnterEvent = scriptContext->OnDispatchFunctionEnter(pwszFunctionName);
                }
            }
            else
            {
                hrOfEnterEvent = scriptContext->OnFunctionEnter(scriptId, functionId);
            }

            scriptContext->GetThreadContext()->SetIsProfilingUserCode(isUserCode); // Update IsProfilingUserCode state
        }

        Var aReturn = NULL;
        JavascriptMethod origEntryPoint = function->GetFunctionInfo()->GetOriginalEntryPoint();

        __try
        {
            Assert(!function->IsScriptFunction() || function->GetFunctionProxy());

            // No need to wrap script functions, also can't if the wrapper is already on the stack.
            // Treat "library code" script functions, such as Intl, as built-ins:
            // use the wrapper when calling them, and do not reset the wrapper when calling them.
            bool isDebugWrapperEnabled = scriptContext->IsInDebugMode() && IsExceptionWrapperForBuiltInsEnabled(scriptContext);
            bool useDebugWrapper =
                isDebugWrapperEnabled &&
                function->IsLibraryCode() &&
                !AutoRegisterIgnoreExceptionWrapper::IsRegistered(scriptContext->GetThreadContext());

            OUTPUT_VERBOSE_TRACE(Js::DebuggerPhase, L"DebugProfileProbeThunk: calling function: %s isWrapperRegistered=%d useDebugWrapper=%d\n",
                function->GetFunctionInfo()->HasBody() ? function->GetFunctionBody()->GetDisplayName() : L"built-in/library", AutoRegisterIgnoreExceptionWrapper::IsRegistered(scriptContext->GetThreadContext()), useDebugWrapper);

            if (scriptContext->IsInDebugMode())
            {
                scriptContext->GetDebugContext()->GetProbeContainer()->StartRecordingCall();
            }

            if (useDebugWrapper)
            {
                // For native use wrapper and bail out on to ignore exception.
                // Extract try-catch out of hot path in normal profile mode (presence of try-catch in a function is bad for perf).
                aReturn = ProfileModeThunk_DebugModeWrapper(function, scriptContext, origEntryPoint, args);
            }
            else
            {
                if (isDebugWrapperEnabled && !function->IsLibraryCode())
                {
                    // We want to ignore exception and continue into closest user/script function down on the stack.
                    // Thus, if needed, reset the wrapper for the time of this call,
                    // so that if there is library/helper call after script function, it will use try-catch.
                    // Can't use smart/destructor object here because of __try__finally.
                    ThreadContext* threadContext = scriptContext->GetThreadContext();
                    bool isOrigWrapperPresent = threadContext->GetDebugManager()->GetDebuggingFlags()->IsBuiltInWrapperPresent();
                    if (isOrigWrapperPresent)
                    {
                        threadContext->GetDebugManager()->GetDebuggingFlags()->SetIsBuiltInWrapperPresent(false);
                    }
                    __try
                    {
                        aReturn = JavascriptFunction::CallFunction<true>(function, origEntryPoint, args);
                    }
                    __finally
                    {
                        threadContext->GetDebugManager()->GetDebuggingFlags()->SetIsBuiltInWrapperPresent(isOrigWrapperPresent);
                    }
                }
                else
                {
                    // Can we update return address to a thunk that sends Exit event and then jmp to entry instead of Calling it.
                    // Saves stack space and it might be something we would be doing anyway for handling profile.Start/stop
                    // which can come anywhere on the stack.
                    aReturn = JavascriptFunction::CallFunction<true>(function, origEntryPoint, args);
                }
            }
        }
        __finally
        {
            if (fProfile)
            {
                if (hrOfEnterEvent != ACTIVPROF_E_PROFILER_ABSENT)
                {
                    if (functionId == -1)
                    {
                        // Check whether we have sent the Enter event or not.
                        if (functionEnterEventSent)
                        {
                            scriptContext->OnDispatchFunctionExit(pwszFunctionName);
                            if (pwszExtractedFunctionName != NULL)
                            {
                                delete[]pwszExtractedFunctionName;
                            }
                        }
                    }
                    else
                    {
                        scriptContext->OnFunctionExit(scriptId, functionId);
                    }
                }

                scriptContext->GetThreadContext()->SetIsProfilingUserCode(isProfilingUserCode); // Restore IsProfilingUserCode state
            }

            if (scriptContext->IsInDebugMode())
            {
                scriptContext->GetDebugContext()->GetProbeContainer()->EndRecordingCall(aReturn, function);
            }
        }

        return aReturn;
    }

    // Part of ProfileModeThunk which is called in debug mode (debug or debug & profile).
    Var ScriptContext::ProfileModeThunk_DebugModeWrapper(JavascriptFunction* function, ScriptContext* scriptContext, JavascriptMethod entryPoint, Arguments& args)
    {
        AutoRegisterIgnoreExceptionWrapper autoWrapper(scriptContext->GetThreadContext());

        Var aReturn = HelperOrLibraryMethodWrapper<true>(scriptContext, [=] {
            return JavascriptFunction::CallFunction<true>(function, entryPoint, args);
        });

        return aReturn;
    }

    HRESULT ScriptContext::OnScriptCompiled(PROFILER_TOKEN scriptId, PROFILER_SCRIPT_TYPE type, IUnknown *pIDebugDocumentContext)
    {
        // TODO : can we do a delay send of these events or can we send an event before doing all this stuff that could calculate overhead?
        Assert(m_pProfileCallback != NULL);

        OUTPUT_TRACE(Js::ScriptProfilerPhase, L"ScriptContext::OnScriptCompiled scriptId : %d, ScriptType : %d\n", scriptId, type);

        HRESULT hr = S_OK;

        if ((type == PROFILER_SCRIPT_TYPE_NATIVE && m_fTraceNativeFunctionCall) ||
            (type != PROFILER_SCRIPT_TYPE_NATIVE && m_fTraceFunctionCall))
        {
            m_inProfileCallback = TRUE;
            hr = m_pProfileCallback->ScriptCompiled(scriptId, type, pIDebugDocumentContext);
            m_inProfileCallback = FALSE;
        }
        return hr;
    }

    HRESULT ScriptContext::OnFunctionCompiled(
        PROFILER_TOKEN functionId,
        PROFILER_TOKEN scriptId,
        const WCHAR *pwszFunctionName,
        const WCHAR *pwszFunctionNameHint,
        IUnknown *pIDebugDocumentContext)
    {
        Assert(m_pProfileCallback != NULL);

#ifdef ENABLE_DEBUG_CONFIG_OPTIONS
        if (scriptId != BuiltInFunctionsScriptId || Js::Configuration::Global.flags.Verbose)
        {
            OUTPUT_TRACE(Js::ScriptProfilerPhase, L"ScriptContext::OnFunctionCompiled scriptId : %d, functionId : %d, FunctionName : %s, FunctionNameHint : %s\n", scriptId, functionId, pwszFunctionName, pwszFunctionNameHint);
        }
#endif

        HRESULT hr = S_OK;

        if ((scriptId == BuiltInFunctionsScriptId && m_fTraceNativeFunctionCall) ||
            (scriptId != BuiltInFunctionsScriptId && m_fTraceFunctionCall))
        {
            m_inProfileCallback = TRUE;
            hr = m_pProfileCallback->FunctionCompiled(functionId, scriptId, pwszFunctionName, pwszFunctionNameHint, pIDebugDocumentContext);
            m_inProfileCallback = FALSE;
        }
        return hr;
    }

    HRESULT ScriptContext::OnFunctionEnter(PROFILER_TOKEN scriptId, PROFILER_TOKEN functionId)
    {
        if (m_pProfileCallback == NULL)
        {
            return ACTIVPROF_E_PROFILER_ABSENT;
        }

        OUTPUT_VERBOSE_TRACE(Js::ScriptProfilerPhase, L"ScriptContext::OnFunctionEnter scriptId : %d, functionId : %d\n", scriptId, functionId);

        HRESULT hr = S_OK;

        if ((scriptId == BuiltInFunctionsScriptId && m_fTraceNativeFunctionCall) ||
            (scriptId != BuiltInFunctionsScriptId && m_fTraceFunctionCall))
        {
            m_inProfileCallback = TRUE;
            hr = m_pProfileCallback->OnFunctionEnter(scriptId, functionId);
            m_inProfileCallback = FALSE;
        }
        return hr;
    }

    HRESULT ScriptContext::OnFunctionExit(PROFILER_TOKEN scriptId, PROFILER_TOKEN functionId)
    {
        if (m_pProfileCallback == NULL)
        {
            return ACTIVPROF_E_PROFILER_ABSENT;
        }

        OUTPUT_VERBOSE_TRACE(Js::ScriptProfilerPhase, L"ScriptContext::OnFunctionExit scriptId : %d, functionId : %d\n", scriptId, functionId);

        HRESULT hr = S_OK;

        if ((scriptId == BuiltInFunctionsScriptId && m_fTraceNativeFunctionCall) ||
            (scriptId != BuiltInFunctionsScriptId && m_fTraceFunctionCall))
        {
            m_inProfileCallback = TRUE;
            hr = m_pProfileCallback->OnFunctionExit(scriptId, functionId);
            m_inProfileCallback = FALSE;
        }
        return hr;
    }

    HRESULT ScriptContext::FunctionExitSenderThunk(PROFILER_TOKEN functionId, PROFILER_TOKEN scriptId, ScriptContext *pScriptContext)
    {
        return pScriptContext->OnFunctionExit(scriptId, functionId);
    }

    HRESULT ScriptContext::FunctionExitByNameSenderThunk(const wchar_t *pwszFunctionName, ScriptContext *pScriptContext)
    {
        return pScriptContext->OnDispatchFunctionExit(pwszFunctionName);
    }

    Js::PropertyId ScriptContext::GetFunctionNumber(JavascriptMethod entryPoint)
    {
        return (m_pBuiltinFunctionIdMap == NULL) ? -1 : m_pBuiltinFunctionIdMap->Lookup(entryPoint, -1);
    }

    HRESULT ScriptContext::RegisterLibraryFunction(const wchar_t *pwszObjectName, const wchar_t *pwszFunctionName, Js::PropertyId functionPropertyId, JavascriptMethod entryPoint)
    {
#if DEBUG
        const wchar_t *pwszObjectNameFromProperty = const_cast<wchar_t *>(GetPropertyName(functionPropertyId)->GetBuffer());
        if (GetPropertyName(functionPropertyId)->IsSymbol())
        {
            // The spec names functions whose property is a well known symbol as the description from the symbol
            // wrapped in square brackets, so verify by skipping past first bracket
            Assert(!wcsncmp(pwszFunctionName + 1, pwszObjectNameFromProperty, wcslen(pwszObjectNameFromProperty)));
            Assert(wcslen(pwszFunctionName) == wcslen(pwszObjectNameFromProperty) + 2);
        }
        else
        {
            Assert(!wcscmp(pwszFunctionName, pwszObjectNameFromProperty));
        }
        Assert(m_pBuiltinFunctionIdMap != NULL);
#endif

        // Create the propertyId as object.functionName if it is not global function
        // the global functions would be recognized by just functionName
        // e.g. with functionName, toString, depending on objectName, it could be Object.toString, or Date.toString
        wchar_t szTempName[70];
        if (pwszObjectName != NULL)
        {
            // Create name as "object.function"
            swprintf_s(szTempName, 70, L"%s.%s", pwszObjectName, pwszFunctionName);
            functionPropertyId = GetOrAddPropertyIdTracked(szTempName, (uint)wcslen(szTempName));
        }

        Js::PropertyId cachedFunctionId;
        bool keyFound = m_pBuiltinFunctionIdMap->TryGetValue(entryPoint, &cachedFunctionId);

        if (keyFound)
        {
            // Entry point is already in the map
            if (cachedFunctionId != functionPropertyId)
            {
                // This is the scenario where we could be using same function for multiple builtin functions
                // e.g. Error.toString, WinRTError.toString etc.
                // We would ignore these extra entrypoints because while profiling, identifying which object's toString is too costly for its worth
                return S_OK;
            }

            // else is the scenario where map was created by earlier profiling session and we are yet to send function compiled for this session
        }
        else
        {
#if DBG
            m_pBuiltinFunctionIdMap->MapUntil([&](JavascriptMethod, Js::PropertyId propertyId) -> bool
            {
                if (functionPropertyId == propertyId)
                {
                    Assert(false);
                    return true;
                }
                return false;
            });
#endif

            // throws, this must always be in a function that handles OOM
            m_pBuiltinFunctionIdMap->Add(entryPoint, functionPropertyId);
        }

        // Use name with "Object." if its not a global function
        if (pwszObjectName != NULL)
        {
            return OnFunctionCompiled(functionPropertyId, BuiltInFunctionsScriptId, szTempName, NULL, NULL);
        }
        else
        {
            return OnFunctionCompiled(functionPropertyId, BuiltInFunctionsScriptId, pwszFunctionName, NULL, NULL);
        }
    }

    void ScriptContext::BindReference(void * addr)
    {
        Assert(!this->isClosed);
        Assert(this->guestArena);
        Assert(recycler->IsValidObject(addr));
#if DBG
        Assert(!bindRef.ContainsKey(addr));     // Make sure we don't bind the same pointer twice
        bindRef.AddNew(addr);
#endif
        if (bindRefChunkCurrent == bindRefChunkEnd)
        {
            bindRefChunkCurrent = AnewArrayZ(this->guestArena, void *, ArenaAllocator::ObjectAlignment / sizeof(void *));
            bindRefChunkEnd = bindRefChunkCurrent + ArenaAllocator::ObjectAlignment / sizeof(void *);
        }
        Assert((bindRefChunkCurrent + 1) <= bindRefChunkEnd);
        *bindRefChunkCurrent = addr;
        bindRefChunkCurrent++;

#ifdef RECYCLER_PERF_COUNTERS
        this->bindReferenceCount++;
        RECYCLER_PERF_COUNTER_INC(BindReference);
#endif
    }

#ifdef PROFILE_STRINGS
    StringProfiler* ScriptContext::GetStringProfiler()
    {
        return stringProfiler;
    }
#endif

    void ScriptContext::FreeLoopBody(void* address)
    {
#if ENABLE_NATIVE_CODEGEN
        FreeNativeCodeGenAllocation(this, address);
#endif
    }

    void ScriptContext::FreeFunctionEntryPoint(Js::JavascriptMethod method)
    {
#if ENABLE_NATIVE_CODEGEN
        FreeNativeCodeGenAllocation(this, method);
#endif
    }

    void ScriptContext::RegisterAsScriptContextWithInlineCaches()
    {
        if (this->entryInScriptContextWithInlineCachesRegistry == nullptr)
        {
            DoRegisterAsScriptContextWithInlineCaches();
        }
    }

    void ScriptContext::DoRegisterAsScriptContextWithInlineCaches()
    {
        Assert(this->entryInScriptContextWithInlineCachesRegistry == nullptr);
        // this call may throw OOM
        this->entryInScriptContextWithInlineCachesRegistry = threadContext->RegisterInlineCacheScriptContext(this);
    }

    void ScriptContext::RegisterAsScriptContextWithIsInstInlineCaches()
    {
        if (this->entryInScriptContextWithIsInstInlineCachesRegistry == nullptr)
        {
            DoRegisterAsScriptContextWithIsInstInlineCaches();
        }
    }

    bool ScriptContext::IsRegisteredAsScriptContextWithIsInstInlineCaches()
    {
        return this->entryInScriptContextWithIsInstInlineCachesRegistry != nullptr;
    }

    void ScriptContext::DoRegisterAsScriptContextWithIsInstInlineCaches()
    {
        Assert(this->entryInScriptContextWithIsInstInlineCachesRegistry == nullptr);
        // this call may throw OOM
        this->entryInScriptContextWithIsInstInlineCachesRegistry = threadContext->RegisterIsInstInlineCacheScriptContext(this);
    }

    void ScriptContext::RegisterProtoInlineCache(InlineCache *pCache, PropertyId propId)
    {
        hasRegisteredInlineCache = true;
        threadContext->RegisterProtoInlineCache(pCache, propId);
    }

    void ScriptContext::InvalidateProtoCaches(const PropertyId propertyId)
    {
        threadContext->InvalidateProtoInlineCaches(propertyId);
        // Because setter inline caches get registered in the store field chain, we must invalidate that
        // chain whenever we invalidate the proto chain.
        threadContext->InvalidateStoreFieldInlineCaches(propertyId);
#if ENABLE_NATIVE_CODEGEN
        threadContext->InvalidatePropertyGuards(propertyId);
#endif
        threadContext->InvalidateProtoTypePropertyCaches(propertyId);
    }

    void ScriptContext::InvalidateAllProtoCaches()
    {
        threadContext->InvalidateAllProtoInlineCaches();
        // Because setter inline caches get registered in the store field chain, we must invalidate that
        // chain whenever we invalidate the proto chain.
        threadContext->InvalidateAllStoreFieldInlineCaches();
#if ENABLE_NATIVE_CODEGEN
        threadContext->InvalidateAllPropertyGuards();
#endif
        threadContext->InvalidateAllProtoTypePropertyCaches();
    }

    void ScriptContext::RegisterStoreFieldInlineCache(InlineCache *pCache, PropertyId propId)
    {
        hasRegisteredInlineCache = true;
        threadContext->RegisterStoreFieldInlineCache(pCache, propId);
    }

    void ScriptContext::InvalidateStoreFieldCaches(const PropertyId propertyId)
    {
        threadContext->InvalidateStoreFieldInlineCaches(propertyId);
#if ENABLE_NATIVE_CODEGEN
        threadContext->InvalidatePropertyGuards(propertyId);
#endif
    }

    void ScriptContext::InvalidateAllStoreFieldCaches()
    {
        threadContext->InvalidateAllStoreFieldInlineCaches();
    }

    void ScriptContext::RegisterIsInstInlineCache(Js::IsInstInlineCache * cache, Js::Var function)
    {
        Assert(JavascriptFunction::FromVar(function)->GetScriptContext() == this);
        hasRegisteredIsInstInlineCache = true;
        threadContext->RegisterIsInstInlineCache(cache, function);
    }

#if DBG
    bool ScriptContext::IsIsInstInlineCacheRegistered(Js::IsInstInlineCache * cache, Js::Var function)
    {
        return threadContext->IsIsInstInlineCacheRegistered(cache, function);
    }
#endif

    void ScriptContext::CleanSourceListInternal(bool calledDuringMark)
    {
        bool fCleanupDocRequired = false;
        for (int i = 0; i < sourceList->Count(); i++)
        {
            if (this->sourceList->IsItemValid(i))
            {
                RecyclerWeakReference<Utf8SourceInfo>* sourceInfoWeakRef = this->sourceList->Item(i);
                Utf8SourceInfo* strongRef = nullptr;

                if (calledDuringMark)
                {
                    strongRef = sourceInfoWeakRef->FastGet();
                }
                else
                {
                    strongRef = sourceInfoWeakRef->Get();
                }

                if (strongRef == nullptr)
                {
                    this->sourceList->RemoveAt(i);
                    fCleanupDocRequired = true;
                }
            }
        }

        // If the sourceList got changed, in we need to refresh the nondebug document list in the profiler mode.
        if (fCleanupDocRequired && m_pProfileCallback != NULL)
        {
            Assert(CleanupDocumentContext != NULL);
            CleanupDocumentContext(this);
        }
    }

    void ScriptContext::ClearScriptContextCaches()
    {
        // Prevent reentrancy for the following work, which is not required to be done on every call to this function including
        // reentrant calls
        if (this->isPerformingNonreentrantWork)
        {
            return;
        }
        class AutoCleanup
        {
        private:
            ScriptContext *const scriptContext;

        public:
            AutoCleanup(ScriptContext *const scriptContext) : scriptContext(scriptContext)
            {
                scriptContext->isPerformingNonreentrantWork = true;
            }

            ~AutoCleanup()
            {
                scriptContext->isPerformingNonreentrantWork = false;
            }
        } autoCleanup(this);

        if (this->isScriptContextActuallyClosed)
        {
            return;
        }
        Assert(this->guestArena);
        Assert(this->cache);

        if (EnableEvalMapCleanup())
        {
            // The eval map is not re-entrant, so make sure it's not in the middle of adding an entry
            // Also, don't clean the eval map if the debugger is attached
            if (!this->IsInDebugMode())
            {
                if (this->cache->evalCacheDictionary != nullptr)
                {
                    this->CleanDynamicFunctionCache<Js::EvalCacheTopLevelDictionary>(this->cache->evalCacheDictionary->GetDictionary());
                }
                if (this->cache->indirectEvalCacheDictionary != nullptr)
                {
                    this->CleanDynamicFunctionCache<Js::EvalCacheTopLevelDictionary>(this->cache->indirectEvalCacheDictionary->GetDictionary());
                }
                if (this->cache->newFunctionCache != nullptr)
                {
                    this->CleanDynamicFunctionCache<Js::NewFunctionCache>(this->cache->newFunctionCache);
                }
                if (this->hostScriptContext != nullptr)
                {
                    this->hostScriptContext->CleanDynamicCodeCache();
                }

            }
        }

        if (REGEX_CONFIG_FLAG(DynamicRegexMruListSize) > 0)
        {
            GetDynamicRegexMap()->RemoveRecentlyUnusedItems();
        }

        CleanSourceListInternal(true);
    }

void ScriptContext::ClearInlineCaches()
{
    Assert(this->entryInScriptContextWithInlineCachesRegistry != nullptr);

    // For persistent inline caches, we assume here that all thread context's invalidation lists
    // will be reset, such that all invalidationListSlotPtr will get zeroed.  We will not be zeroing
    // this field here to preserve the free list, which uses the field to link caches together.
    GetInlineCacheAllocator()->ZeroAll();

    this->entryInScriptContextWithInlineCachesRegistry = nullptr; // caller will remove us from the thread context

    this->hasRegisteredInlineCache = false;
}

void ScriptContext::ClearIsInstInlineCaches()
{
    Assert(entryInScriptContextWithIsInstInlineCachesRegistry != nullptr);
    GetIsInstInlineCacheAllocator()->ZeroAll();

    this->entryInScriptContextWithIsInstInlineCachesRegistry = nullptr; // caller will remove us from the thread context.

    this->hasRegisteredIsInstInlineCache = false;
}


#ifdef PERSISTENT_INLINE_CACHES
void ScriptContext::ClearInlineCachesWithDeadWeakRefs()
{
    // Review: I should be able to assert this here just like in ClearInlineCaches.
    Assert(this->entryInScriptContextWithInlineCachesRegistry != nullptr);
    GetInlineCacheAllocator()->ClearCachesWithDeadWeakRefs(this->recycler);
    Assert(GetInlineCacheAllocator()->HasNoDeadWeakRefs(this->recycler));
}
#endif

#if ENABLE_NATIVE_CODEGEN
void ScriptContext::RegisterConstructorCache(Js::PropertyId propertyId, Js::ConstructorCache* cache)
{
    this->threadContext->RegisterConstructorCache(propertyId, cache);
}
#endif

void ScriptContext::RegisterPrototypeChainEnsuredToHaveOnlyWritableDataPropertiesScriptContext()
{
    Assert(!IsClosed());

    if (registeredPrototypeChainEnsuredToHaveOnlyWritableDataPropertiesScriptContext == nullptr)
    {
        DoRegisterPrototypeChainEnsuredToHaveOnlyWritableDataPropertiesScriptContext();
    }
}

    void ScriptContext::DoRegisterPrototypeChainEnsuredToHaveOnlyWritableDataPropertiesScriptContext()
    {
        Assert(!IsClosed());
        Assert(registeredPrototypeChainEnsuredToHaveOnlyWritableDataPropertiesScriptContext == nullptr);

        // this call may throw OOM
        registeredPrototypeChainEnsuredToHaveOnlyWritableDataPropertiesScriptContext = threadContext->RegisterPrototypeChainEnsuredToHaveOnlyWritableDataPropertiesScriptContext(this);
    }

    void ScriptContext::ClearPrototypeChainEnsuredToHaveOnlyWritableDataPropertiesCaches()
    {
        Assert(registeredPrototypeChainEnsuredToHaveOnlyWritableDataPropertiesScriptContext != nullptr);
        javascriptLibrary->NoPrototypeChainsAreEnsuredToHaveOnlyWritableDataProperties();

        // Caller will unregister the script context from the thread context
        registeredPrototypeChainEnsuredToHaveOnlyWritableDataPropertiesScriptContext = nullptr;
    }

    JavascriptString * ScriptContext::GetLastNumberToStringRadix10(double value)
    {
        if (value == lastNumberToStringRadix10)
        {
            return cache->lastNumberToStringRadix10String;
        }
        return nullptr;
    }

    void
        ScriptContext::SetLastNumberToStringRadix10(double value, JavascriptString * str)
    {
            lastNumberToStringRadix10 = value;
            cache->lastNumberToStringRadix10String = str;
    }

    bool ScriptContext::GetLastUtcTimeFromStr(JavascriptString * str, double& dbl)
    {
        Assert(str != nullptr);
        if (str != cache->lastUtcTimeFromStrString)
        {
            if (cache->lastUtcTimeFromStrString == nullptr
                || !JavascriptString::Equals(str, cache->lastUtcTimeFromStrString))
            {
                return false;
            }
        }
        dbl = lastUtcTimeFromStr;
        return true;
    }

    void
        ScriptContext::SetLastUtcTimeFromStr(JavascriptString * str, double value)
    {
            lastUtcTimeFromStr = value;
            cache->lastUtcTimeFromStrString = str;
    }

#if ENABLE_NATIVE_CODEGEN
    BOOL ScriptContext::IsNativeAddress(void * codeAddr)
    {
        PreReservedVirtualAllocWrapper *preReservedVirtualAllocWrapper = this->threadContext->GetPreReservedVirtualAllocator();
        if (preReservedVirtualAllocWrapper->IsPreReservedRegionPresent())
        {
            if (preReservedVirtualAllocWrapper->IsInRange(codeAddr))
            {
                Assert(!this->IsDynamicInterpreterThunk(codeAddr));
                return true;
            }
            else if (this->threadContext->IsAllJITCodeInPreReservedRegion())
            {
                return false;
            }
        }

        // Try locally first and then all script context on the thread
        //Slow path
        return IsNativeFunctionAddr(this, codeAddr) || this->threadContext->IsNativeAddress(codeAddr);
    }
#endif

    bool ScriptContext::SetDispatchProfile(bool fSet, JavascriptMethod dispatchInvoke)
    {
        if (!fSet)
        {
            this->javascriptLibrary->SetDispatchProfile(false, dispatchInvoke);
            return true;
        }
        else if (m_fTraceDomCall)
        {
            this->javascriptLibrary->SetDispatchProfile(true, dispatchInvoke);
            return true;
        }

        return false;
    }

    HRESULT ScriptContext::OnDispatchFunctionEnter(const WCHAR *pwszFunctionName)
    {
        if (m_pProfileCallback2 == NULL)
        {
            return ACTIVPROF_E_PROFILER_ABSENT;
        }

        HRESULT hr = S_OK;

        if (m_fTraceDomCall)
        {
            m_inProfileCallback = TRUE;
            hr = m_pProfileCallback2->OnFunctionEnterByName(pwszFunctionName, PROFILER_SCRIPT_TYPE_DOM);
            m_inProfileCallback = FALSE;
        }
        return hr;
    }

    HRESULT ScriptContext::OnDispatchFunctionExit(const WCHAR *pwszFunctionName)
    {
        if (m_pProfileCallback2 == NULL)
        {
            return ACTIVPROF_E_PROFILER_ABSENT;
        }

        HRESULT hr = S_OK;

        if (m_fTraceDomCall)
        {
            m_inProfileCallback = TRUE;
            hr = m_pProfileCallback2->OnFunctionExitByName(pwszFunctionName, PROFILER_SCRIPT_TYPE_DOM);
            m_inProfileCallback = FALSE;
        }
        return hr;
    }

    void ScriptContext::SetBuiltInLibraryFunction(JavascriptMethod entryPoint, JavascriptFunction* function)
    {
        if (!isClosed)
        {
            if (builtInLibraryFunctions == NULL)
            {
                Assert(this->recycler);

                builtInLibraryFunctions = RecyclerNew(this->recycler, BuiltInLibraryFunctionMap, this->recycler);
                BindReference(builtInLibraryFunctions);
            }

            builtInLibraryFunctions->Item(entryPoint, function);
        }
    }

    JavascriptFunction* ScriptContext::GetBuiltInLibraryFunction(JavascriptMethod entryPoint)
    {
        JavascriptFunction * function = NULL;
        if (builtInLibraryFunctions)
        {
            builtInLibraryFunctions->TryGetValue(entryPoint, &function);
        }
        return function;
    }

#ifdef ENABLE_DOM_FAST_PATH
    DOMFastPathIRHelperMap* ScriptContext::EnsureDOMFastPathIRHelperMap()
    {
        if (domFastPathIRHelperMap == nullptr)
        {
            // Anew throws if it OOMs, so the caller into this function needs to handle that exception
            domFastPathIRHelperMap = Anew(GeneralAllocator(), DOMFastPathIRHelperMap,
                GeneralAllocator(), 17);    // initial capacity set to 17; unlikely to grow much bigger.
        }

        return domFastPathIRHelperMap;
    }
#endif

#if ENABLE_PROFILE_INFO
    void ScriptContext::AddDynamicProfileInfo(FunctionBody * functionBody, WriteBarrierPtr<DynamicProfileInfo>* dynamicProfileInfo)
    {
        Assert(functionBody->GetScriptContext() == this);
        Assert(functionBody->HasValidSourceInfo());

        DynamicProfileInfo * newDynamicProfileInfo = *dynamicProfileInfo;
        // If it is a dynamic script - we should create a profile info bound to the threadContext for its lifetime.
        SourceContextInfo* sourceContextInfo = functionBody->GetSourceContextInfo();
        SourceDynamicProfileManager* profileManager = sourceContextInfo->sourceDynamicProfileManager;
        if (sourceContextInfo->IsDynamic())
        {
            if (profileManager != nullptr)
            {
                // There is an in-memory cache and dynamic profile info is coming from there
                if (newDynamicProfileInfo == nullptr)
                {
                    newDynamicProfileInfo = DynamicProfileInfo::New(this->GetRecycler(), functionBody, true /* persistsAcrossScriptContexts */);
                    profileManager->UpdateDynamicProfileInfo(functionBody->GetLocalFunctionId(), newDynamicProfileInfo);
                    *dynamicProfileInfo = newDynamicProfileInfo;
                }
                profileManager->MarkAsExecuted(functionBody->GetLocalFunctionId());
                newDynamicProfileInfo->UpdateFunctionInfo(functionBody, this->GetRecycler());
            }
            else
            {
                if (newDynamicProfileInfo == nullptr)
                {
                    newDynamicProfileInfo = functionBody->AllocateDynamicProfile();
                }
                *dynamicProfileInfo = newDynamicProfileInfo;
            }
        }
        else
        {
            if (newDynamicProfileInfo == nullptr)
            {
                newDynamicProfileInfo = functionBody->AllocateDynamicProfile();
                *dynamicProfileInfo = newDynamicProfileInfo;
            }
            Assert(functionBody->interpretedCount == 0);
#if DBG_DUMP || defined(DYNAMIC_PROFILE_STORAGE) || defined(RUNTIME_DATA_COLLECTION)
            if (profileInfoList)
            {
                profileInfoList->Prepend(this->GetRecycler(), newDynamicProfileInfo);
            }
#endif
            if (!startupComplete)
            {
                Assert(profileManager);
                profileManager->MarkAsExecuted(functionBody->GetLocalFunctionId());
            }
        }
        Assert(*dynamicProfileInfo != nullptr);
    }
#endif

    CharClassifier const * ScriptContext::GetCharClassifier(void) const
    {
        return this->charClassifier;
    }

    void ScriptContext::OnStartupComplete()
    {
        JS_ETW(EventWriteJSCRIPT_ON_STARTUP_COMPLETE(this));

        SaveStartupProfileAndRelease();
    }

    void ScriptContext::SaveStartupProfileAndRelease(bool isSaveOnClose)
    {
        if (!startupComplete && this->cache->sourceContextInfoMap)
        {
#if ENABLE_PROFILE_INFO
            this->cache->sourceContextInfoMap->Map([&](DWORD_PTR dwHostSourceContext, SourceContextInfo* info)
            {
                Assert(info->sourceDynamicProfileManager);
                uint bytesWritten = info->sourceDynamicProfileManager->SaveToProfileCacheAndRelease(info);
                if (bytesWritten > 0)
                {
                    JS_ETW(EventWriteJSCRIPT_PROFILE_SAVE(info->dwHostSourceContext, this, bytesWritten, isSaveOnClose));
                    OUTPUT_TRACE(Js::DynamicProfilePhase, L"Profile saving succeeded\n");
                }
            });
#endif
    }
        startupComplete = true;
    }

    void ScriptContextBase::ClearGlobalObject()
    {
#if ENABLE_NATIVE_CODEGEN
        ScriptContext* scriptContext = static_cast<ScriptContext*>(this);
        Assert(scriptContext->IsClosedNativeCodeGenerator());
#endif
        globalObject = nullptr;
        javascriptLibrary = nullptr;
    }

    void ScriptContext::SetFastDOMenabled()
    {
        fastDOMenabled = true; Assert(globalObject->GetDirectHostObject() != NULL);
    }

#if DYNAMIC_INTERPRETER_THUNK
    JavascriptMethod ScriptContext::GetNextDynamicAsmJsInterpreterThunk(PVOID* ppDynamicInterpreterThunk)
    {
#ifdef ASMJS_PLAT
        return (JavascriptMethod)this->asmJsInterpreterThunkEmitter->GetNextThunk(ppDynamicInterpreterThunk);
#else
        __debugbreak();
        return nullptr;
#endif
    }

    JavascriptMethod ScriptContext::GetNextDynamicInterpreterThunk(PVOID* ppDynamicInterpreterThunk)
    {
        return (JavascriptMethod)this->interpreterThunkEmitter->GetNextThunk(ppDynamicInterpreterThunk);
    }

    BOOL ScriptContext::IsDynamicInterpreterThunk(void* address)
    {
        return this->interpreterThunkEmitter->IsInRange(address);
    }

    void ScriptContext::ReleaseDynamicInterpreterThunk(BYTE* address, bool addtoFreeList)
    {
        this->interpreterThunkEmitter->Release(address, addtoFreeList);
    }

    void ScriptContext::ReleaseDynamicAsmJsInterpreterThunk(BYTE* address, bool addtoFreeList)
    {
#ifdef ASMJS_PLAT
        this->asmJsInterpreterThunkEmitter->Release(address, addtoFreeList);
#else
        Assert(UNREACHED);
#endif
    }
#endif

    bool ScriptContext::IsExceptionWrapperForBuiltInsEnabled()
    {
        return ScriptContext::IsExceptionWrapperForBuiltInsEnabled(this);
    }

    // static
    bool ScriptContext::IsExceptionWrapperForBuiltInsEnabled(ScriptContext* scriptContext)
    {
        Assert(scriptContext);
        return CONFIG_FLAG(EnableContinueAfterExceptionWrappersForBuiltIns);
    }

    bool ScriptContext::IsExceptionWrapperForHelpersEnabled(ScriptContext* scriptContext)
    {
        Assert(scriptContext);
        return  CONFIG_FLAG(EnableContinueAfterExceptionWrappersForHelpers);
    }

    void ScriptContextBase::SetGlobalObject(GlobalObject *globalObject)
    {
#if DBG
        ScriptContext* scriptContext = static_cast<ScriptContext*>(this);
        Assert(scriptContext->IsCloningGlobal() && !this->globalObject);
#endif
        this->globalObject = globalObject;
    }

    void ConvertKey(const FastEvalMapString& src, EvalMapString& dest)
    {
        dest.str = src.str;
        dest.strict = src.strict;
        dest.moduleID = src.moduleID;
        dest.hash = TAGHASH((hash_t)dest.str);
    }

    void ScriptContext::PrintStats()
    {
#if ENABLE_PROFILE_INFO
#if DBG_DUMP
        DynamicProfileInfo::DumpScriptContext(this);
#endif
#ifdef RUNTIME_DATA_COLLECTION
        DynamicProfileInfo::DumpScriptContextToFile(this);
#endif
#endif
#ifdef PROFILE_TYPES
        if (Configuration::Global.flags.ProfileTypes)
        {
            ProfileTypes();
        }
#endif

#ifdef PROFILE_BAILOUT_RECORD_MEMORY
        if (Configuration::Global.flags.ProfileBailOutRecordMemory)
        {
            Output::Print(L"CodeSize: %6d\nBailOutRecord Size: %6d\nLocalOffsets Size: %6d\n", codeSize, bailOutRecordBytes, bailOutOffsetBytes);
        }
#endif

#ifdef PROFILE_OBJECT_LITERALS
        if (Configuration::Global.flags.ProfileObjectLiteral)
        {
            ProfileObjectLiteral();
        }
#endif

#ifdef PROFILE_STRINGS
        if (stringProfiler != nullptr)
        {
            stringProfiler->PrintAll();
            Adelete(MiscAllocator(), stringProfiler);
            stringProfiler = nullptr;
        }
#endif

#ifdef PROFILE_MEM
        if (profileMemoryDump && MemoryProfiler::IsTraceEnabled())
        {
            MemoryProfiler::PrintAll();
#ifdef PROFILE_RECYCLER_ALLOC
            if (Js::Configuration::Global.flags.TraceMemory.IsEnabled(Js::AllPhase)
                || Js::Configuration::Global.flags.TraceMemory.IsEnabled(Js::RunPhase))
            {
                GetRecycler()->PrintAllocStats();
            }
#endif
        }
#endif
#if DBG_DUMP
        if (PHASE_STATS1(Js::ByteCodePhase))
        {
            Output::Print(L" Total Bytecode size: <%d, %d, %d> = %d\n",
                byteCodeDataSize,
                byteCodeAuxiliaryDataSize,
                byteCodeAuxiliaryContextDataSize,
                byteCodeDataSize + byteCodeAuxiliaryDataSize + byteCodeAuxiliaryContextDataSize);
        }

        if (Configuration::Global.flags.BytecodeHist)
        {
            Output::Print(L"ByteCode Histogram\n");
            Output::Print(L"\n");

            uint total = 0;
            uint unique = 0;
            for (int j = 0; j < (int)OpCode::ByteCodeLast; j++)
            {
                total += byteCodeHistogram[j];
                if (byteCodeHistogram[j] > 0)
                {
                    unique++;
                }
            }
            Output::Print(L"%9u                     Total executed ops\n", total);
            Output::Print(L"\n");

            uint max = UINT_MAX;
            double pctcume = 0.0;

            while (true)
            {
                uint upper = 0;
                int index = -1;
                for (int j = 0; j < (int)OpCode::ByteCodeLast; j++)
                {
                    if (OpCodeUtil::IsValidOpcode((OpCode)j) && byteCodeHistogram[j] > upper && byteCodeHistogram[j] < max)
                    {
                        index = j;
                        upper = byteCodeHistogram[j];
                    }
                }

                if (index == -1)
                {
                    break;
                }

                max = byteCodeHistogram[index];

                for (OpCode j = (OpCode)0; j < OpCode::ByteCodeLast; j++)
                {
                    if (OpCodeUtil::IsValidOpcode(j) && max == byteCodeHistogram[(int)j])
                    {
                        double pct = ((double)max) / total;
                        pctcume += pct;

                        Output::Print(L"%9u  %5.1lf  %5.1lf  %04x %s\n", max, pct * 100, pctcume * 100, j, OpCodeUtil::GetOpCodeName(j));
                    }
                }
            }
            Output::Print(L"\n");
            Output::Print(L"Unique opcodes: %d\n", unique);
        }

#endif

#if ENABLE_NATIVE_CODEGEN
#ifdef BGJIT_STATS
        // We do not care about small script contexts without much activity - unless t
        if (PHASE_STATS1(Js::BGJitPhase) && (this->interpretedCount > 50 || Js::Configuration::Global.flags.IsEnabled(Js::ForceFlag)))
        {
            uint loopJitCodeUsed = 0;
            uint bucketSize1 = 20;
            uint bucketSize2 = 100;
            uint size1CutOffbucketId = 4;
            uint totalBuckets[15] = { 0 };
            uint nativeCodeBuckets[15] = { 0 };
            uint usedNativeCodeBuckets[15] = { 0 };
            uint rejits[15] = { 0 };
            uint zeroInterpretedFunctions = 0;
            uint oneInterpretedFunctions = 0;
            uint nonZeroBytecodeFunctions = 0;
            Output::Print(L"Script Context: 0x%p Url: %s\n", this, this->url);

            FunctionBody* anyFunctionBody = this->FindFunction([](FunctionBody* body) { return body != nullptr; });

            if (anyFunctionBody)
            {
                OUTPUT_VERBOSE_STATS(Js::BGJitPhase, L"Function list\n");
                OUTPUT_VERBOSE_STATS(Js::BGJitPhase, L"===============================\n");
                OUTPUT_VERBOSE_STATS(Js::BGJitPhase, L"%-24s, %-8s, %-10s, %-10s, %-10s, %-10s, %-10s\n", L"Function", L"InterpretedCount", L"ByteCodeInLoopSize", L"ByteCodeSize", L"IsJitted", L"IsUsed", L"NativeCodeSize");

                this->MapFunction([&](FunctionBody* body)
                {
                    bool isNativeCode = false;

                    // Filtering interpreted count lowers a lot of noise
                    if (body->interpretedCount > 1 || Js::Configuration::Global.flags.IsEnabled(Js::ForceFlag))
                    {
                        body->MapEntryPoints([&](uint entryPointIndex, FunctionEntryPointInfo* entryPoint)
                        {
                            wchar_t debugStringBuffer[MAX_FUNCTION_BODY_DEBUG_STRING_SIZE];
                            char rejit = entryPointIndex > 0 ? '*' : ' ';
                            isNativeCode = entryPoint->IsNativeCode() | isNativeCode;
                            OUTPUT_VERBOSE_STATS(Js::BGJitPhase, L"%-20s %16s %c, %8d , %10d , %10d, %-10s, %-10s, %10d\n",
                                body->GetExternalDisplayName(),
                                body->GetDebugNumberSet(debugStringBuffer),
                                rejit,
                                body->interpretedCount,
                                body->GetByteCodeInLoopCount(),
                                body->GetByteCodeCount(),
                                entryPoint->IsNativeCode() ? L"Jitted" : L"Interpreted",
                                body->GetNativeEntryPointUsed() ? L"Used" : L"NotUsed",
                                entryPoint->IsNativeCode() ? entryPoint->GetCodeSize() : 0);
                        });
                    }
                    if (body->interpretedCount == 0)
                    {
                        zeroInterpretedFunctions++;
                        if (body->GetByteCodeCount() > 0)
                        {
                            nonZeroBytecodeFunctions++;
                        }
                    }
                    else if (body->interpretedCount == 1)
                    {
                        oneInterpretedFunctions++;
                    }


                    // Generate a histogram using interpreted counts.
                    uint bucket;
                    uint intrpCount = body->interpretedCount;
                    if (intrpCount < 100)
                    {
                        bucket = intrpCount / bucketSize1;
                    }
                    else if (intrpCount < 1000)
                    {
                        bucket = size1CutOffbucketId  + intrpCount / bucketSize2;
                    }
                    else
                    {
                        bucket = _countof(totalBuckets) - 1;
                    }

                    // Explicitly assume that the bucket count is less than the following counts (which are all equal)
                    // This is because min will return _countof(totalBuckets) - 1 if the count exceeds _countof(totalBuckets) - 1.
                    __analysis_assume(bucket < _countof(totalBuckets));
                    __analysis_assume(bucket < _countof(nativeCodeBuckets));
                    __analysis_assume(bucket < _countof(usedNativeCodeBuckets));
                    __analysis_assume(bucket < _countof(rejits));

                    totalBuckets[bucket]++;
                    if (isNativeCode)
                    {
                        nativeCodeBuckets[bucket]++;
                        if (body->GetNativeEntryPointUsed())
                        {
                            usedNativeCodeBuckets[bucket]++;
                        }
                        if (body->HasRejit())
                        {
                            rejits[bucket]++;
                        }
                    }

                    body->MapLoopHeaders([&](uint loopNumber, LoopHeader* header)
                    {
                        wchar_t loopBodyName[256];
                        body->GetLoopBodyName(loopNumber, loopBodyName, _countof(loopBodyName));
                        header->MapEntryPoints([&](int index, LoopEntryPointInfo * entryPoint)
                        {
                            if (entryPoint->IsNativeCode())
                            {
                                wchar_t debugStringBuffer[MAX_FUNCTION_BODY_DEBUG_STRING_SIZE];
                                char rejit = index > 0 ? '*' : ' ';
                                OUTPUT_VERBOSE_STATS(Js::BGJitPhase, L"%-20s %16s %c, %8d , %10d , %10d, %-10s, %-10s, %10d\n",
                                    loopBodyName,
                                    body->GetDebugNumberSet(debugStringBuffer),
                                    rejit,
                                    header->interpretCount,
                                    header->GetByteCodeCount(),
                                    header->GetByteCodeCount(),
                                    L"Jitted",
                                    entryPoint->IsUsed() ? L"Used" : L"NotUsed",
                                    entryPoint->GetCodeSize());
                                if (entryPoint->IsUsed())
                                {
                                    loopJitCodeUsed++;
                                }
                            }
                        });
                    });
                });
            }

            Output::Print(L"**  SpeculativelyJitted: %6d FunctionsJitted: %6d JittedUsed: %6d Usage:%f ByteCodesJitted: %6d JitCodeUsed: %6d Usage: %f \n",
                speculativeJitCount, funcJITCount, funcJitCodeUsed, ((float)(funcJitCodeUsed) / funcJITCount) * 100, bytecodeJITCount, jitCodeUsed, ((float)(jitCodeUsed) / bytecodeJITCount) * 100);
            Output::Print(L"** LoopJITCount: %6d LoopJitCodeUsed: %6d Usage: %f\n",
                loopJITCount, loopJitCodeUsed, ((float)loopJitCodeUsed / loopJITCount) * 100);
            Output::Print(L"** TotalInterpretedCalls: %6d MaxFuncInterp: %6d  InterpretedHighPri: %6d \n",
                interpretedCount, maxFuncInterpret, interpretedCallsHighPri);
            Output::Print(L"** ZeroInterpretedFunctions: %6d OneInterpretedFunctions: %6d ZeroInterpretedWithNonZeroBytecode: %6d \n ", zeroInterpretedFunctions, oneInterpretedFunctions, nonZeroBytecodeFunctions);
            Output::Print(L"** %-24s : %-10s %-10s %-10s %-10s %-10s\n", L"InterpretedCounts", L"Total", L"NativeCode", L"Used", L"Usage", L"Rejits");
            uint low = 0;
            uint high = 0;
            for (uint i = 0; i < _countof(totalBuckets); i++)
            {
                low = high;
                if (i <= size1CutOffbucketId)
                {
                    high = low + bucketSize1;
                }
                else if (i < (_countof(totalBuckets) - 1))
                {
                    high = low + bucketSize2;               }
                else
                {
                    high = 100000;
                }
                Output::Print(L"** %10d - %10d : %10d %10d %10d %7.2f %10d\n", low, high, totalBuckets[i], nativeCodeBuckets[i], usedNativeCodeBuckets[i], ((float)usedNativeCodeBuckets[i] / nativeCodeBuckets[i]) * 100, rejits[i]);
            }
            Output::Print(L"\n\n");
        }
#endif

#ifdef REJIT_STATS
        if (PHASE_STATS1(Js::ReJITPhase))
        {
            uint totalBailouts = 0;
            uint totalRejits = 0;
            WCHAR buf[256];

            // Dump bailout data.
            Output::Print(L"%-40s %6s\n", L"Bailout Reason,", L"Count");

            bailoutReasonCounts->Map([&totalBailouts](uint kind, uint val) {
                WCHAR buf[256];
                totalBailouts += val;
                if (val != 0)
                {
                    swprintf_s(buf, L"%S,", GetBailOutKindName((IR::BailOutKind)kind));
                    Output::Print(L"%-40s %6d\n", buf, val);
                }
            });


            Output::Print(L"%-40s %6d\n", L"TOTAL,", totalBailouts);
            Output::Print(L"\n\n");

            // Dump rejit data.
            Output::Print(L"%-40s %6s\n", L"Rejit Reason,", L"Count");
            for (uint i = 0; i < NumRejitReasons; ++i)
            {
                totalRejits += rejitReasonCounts[i];
                if (rejitReasonCounts[i] != 0)
                {
                    swprintf_s(buf, L"%S,", RejitReasonNames[i]);
                    Output::Print(L"%-40s %6d\n", buf, rejitReasonCounts[i]);
                }
            }
            Output::Print(L"%-40s %6d\n", L"TOTAL,", totalRejits);
            Output::Print(L"\n\n");

            // If in verbose mode, dump data for each FunctionBody
            if (Configuration::Global.flags.Verbose && rejitStatsMap != NULL)
            {
                // Aggregated data
                Output::Print(L"%-30s %14s %14s\n", L"Function (#),", L"Bailout Count,", L"Rejit Count");
                rejitStatsMap->Map([](Js::FunctionBody const *body, RejitStats *stats, RecyclerWeakReference<const Js::FunctionBody> const*) {
                    wchar_t debugStringBuffer[MAX_FUNCTION_BODY_DEBUG_STRING_SIZE];
                    for (uint i = 0; i < NumRejitReasons; ++i)
                        stats->m_totalRejits += stats->m_rejitReasonCounts[i];

                    stats->m_bailoutReasonCounts->Map([stats](uint kind, uint val) {
                        stats->m_totalBailouts += val;
                    });

                    WCHAR buf[256];

                    swprintf_s(buf, L"%s (%s),", body->GetExternalDisplayName(), (const_cast<Js::FunctionBody*>(body))->GetDebugNumberSet(debugStringBuffer)); //TODO Kount
                    Output::Print(L"%-30s %14d, %14d\n", buf, stats->m_totalBailouts, stats->m_totalRejits);

                });
                Output::Print(L"\n\n");

                // Per FunctionBody data
                rejitStatsMap->Map([](Js::FunctionBody const *body, RejitStats *stats, RecyclerWeakReference<const Js::FunctionBody> const *) {
                    wchar_t debugStringBuffer[MAX_FUNCTION_BODY_DEBUG_STRING_SIZE];
                    WCHAR buf[256];

                    swprintf_s(buf, L"%s (%s),", body->GetExternalDisplayName(), (const_cast<Js::FunctionBody*>(body))->GetDebugNumberSet(debugStringBuffer)); //TODO Kount
                    Output::Print(L"%-30s\n\n", buf);

                    // Dump bailout data
                    if (stats->m_totalBailouts != 0)
                    {
                        Output::Print(L"%10sBailouts:\n", L"");

                        stats->m_bailoutReasonCounts->Map([](uint kind, uint val) {
                            if (val != 0)
                            {
                                WCHAR buf[256];
                                swprintf_s(buf, L"%S,", GetBailOutKindName((IR::BailOutKind)kind));
                                Output::Print(L"%10s%-40s %6d\n", L"", buf, val);
                            }
                        });
                    }
                    Output::Print(L"\n");

                    // Dump rejit data.
                    if (stats->m_totalRejits != 0)
                    {
                        Output::Print(L"%10sRejits:\n", L"");
                        for (uint i = 0; i < NumRejitReasons; ++i)
                        {
                            if (stats->m_rejitReasonCounts[i] != 0)
                            {
                                swprintf_s(buf, L"%S,", RejitReasonNames[i]);
                                Output::Print(L"%10s%-40s %6d\n", L"", buf, stats->m_rejitReasonCounts[i]);
                            }
                        }
                        Output::Print(L"\n\n");
                    }
                });

            }
        }
#endif

#ifdef FIELD_ACCESS_STATS
    if (PHASE_STATS1(Js::ObjTypeSpecPhase))
    {
        FieldAccessStats globalStats;
        if (this->fieldAccessStatsByFunctionNumber != nullptr)
        {
            this->fieldAccessStatsByFunctionNumber->Map([&globalStats](uint functionNumber, FieldAccessStatsEntry* entry)
            {
                FieldAccessStats functionStats;
                entry->stats.Map([&functionStats](FieldAccessStatsPtr entryPointStats)
                {
                    functionStats.Add(entryPointStats);
                });

                if (PHASE_VERBOSE_STATS1(Js::ObjTypeSpecPhase))
                {
                    FunctionBody* functionBody = entry->functionBodyWeakRef->Get();
                    const wchar_t* functionName = functionBody != nullptr ? functionBody->GetDisplayName() : L"<unknown>";
                    Output::Print(L"FieldAccessStats: function %s (#%u): inline cache stats:\n", functionName, functionNumber);
                    Output::Print(L"    overall: total %u, no profile info %u\n", functionStats.totalInlineCacheCount, functionStats.noInfoInlineCacheCount);
                    Output::Print(L"    mono: total %u, empty %u, cloned %u\n",
                        functionStats.monoInlineCacheCount, functionStats.emptyMonoInlineCacheCount, functionStats.clonedMonoInlineCacheCount);
                    Output::Print(L"    poly: total %u (high %u, low %u), null %u, empty %u, ignored %u, disabled %u, equivalent %u, non-equivalent %u, cloned %u\n",
                        functionStats.polyInlineCacheCount, functionStats.highUtilPolyInlineCacheCount, functionStats.lowUtilPolyInlineCacheCount,
                        functionStats.nullPolyInlineCacheCount, functionStats.emptyPolyInlineCacheCount, functionStats.ignoredPolyInlineCacheCount, functionStats.disabledPolyInlineCacheCount,
                        functionStats.equivPolyInlineCacheCount, functionStats.nonEquivPolyInlineCacheCount, functionStats.clonedPolyInlineCacheCount);
                }

                globalStats.Add(&functionStats);
            });
        }

        Output::Print(L"FieldAccessStats: totals\n");
        Output::Print(L"    overall: total %u, no profile info %u\n", globalStats.totalInlineCacheCount, globalStats.noInfoInlineCacheCount);
        Output::Print(L"    mono: total %u, empty %u, cloned %u\n",
            globalStats.monoInlineCacheCount, globalStats.emptyMonoInlineCacheCount, globalStats.clonedMonoInlineCacheCount);
        Output::Print(L"    poly: total %u (high %u, low %u), null %u, empty %u, ignored %u, disabled %u, equivalent %u, non-equivalent %u, cloned %u\n",
            globalStats.polyInlineCacheCount, globalStats.highUtilPolyInlineCacheCount, globalStats.lowUtilPolyInlineCacheCount,
            globalStats.nullPolyInlineCacheCount, globalStats.emptyPolyInlineCacheCount, globalStats.ignoredPolyInlineCacheCount, globalStats.disabledPolyInlineCacheCount,
            globalStats.equivPolyInlineCacheCount, globalStats.nonEquivPolyInlineCacheCount, globalStats.clonedPolyInlineCacheCount);
    }
#endif

#ifdef MISSING_PROPERTY_STATS
    if (PHASE_STATS1(Js::MissingPropertyCachePhase))
    {
        Output::Print(L"MissingPropertyStats: hits = %d, misses = %d, cache attempts = %d.\n",
            this->missingPropertyHits, this->missingPropertyMisses, this->missingPropertyCacheAttempts);
    }
#endif


#ifdef INLINE_CACHE_STATS
        if (PHASE_STATS1(Js::PolymorphicInlineCachePhase))
        {
            Output::Print(L"%s,%s,%s,%s,%s,%s,%s,%s,%s\n", L"Function", L"Property", L"Kind", L"Accesses", L"Misses", L"Miss Rate", L"Collisions", L"Collision Rate", L"Slot Count");
            cacheDataMap->Map([this](Js::PolymorphicInlineCache const *cache, CacheData *data) {
                wchar_t debugStringBuffer[MAX_FUNCTION_BODY_DEBUG_STRING_SIZE];
                uint total = data->hits + data->misses;
                wchar_t const *propName = this->threadContext->GetPropertyName(data->propertyId)->GetBuffer();

                wchar funcName[1024];

                swprintf_s(funcName, L"%s (%s)", cache->functionBody->GetExternalDisplayName(), cache->functionBody->GetDebugNumberSet(debugStringBuffer));

                Output::Print(L"%s,%s,%s,%d,%d,%f,%d,%f,%d\n",
                    funcName,
                    propName,
                    data->isGetCache ? L"get" : L"set",
                    total,
                    data->misses,
                    static_cast<float>(data->misses) / total,
                    data->collisions,
                    static_cast<float>(data->collisions) / total,
                    cache->GetSize()
                    );
            });
        }
#endif

#if ENABLE_REGEX_CONFIG_OPTIONS
        if (regexStatsDatabase != 0)
            regexStatsDatabase->Print(GetRegexDebugWriter());
#endif
        OUTPUT_STATS(Js::EmitterPhase, L"Script Context: 0x%p Url: %s\n", this, this->url);
        OUTPUT_STATS(Js::EmitterPhase, L"  Total thread committed code size = %d\n", this->GetThreadContext()->GetCodeSize());

        OUTPUT_STATS(Js::ParsePhase, L"Script Context: 0x%p Url: %s\n", this, this->url);
        OUTPUT_STATS(Js::ParsePhase, L"  Total ThreadContext source size %d\n", this->GetThreadContext()->GetSourceSize());
#endif

#ifdef ENABLE_BASIC_TELEMETRY
        if (this->telemetry != nullptr)
        {
            // If an exception (e.g. out-of-memory) happens during InitializeAllocations then `this->telemetry` will be null and the Close method will still be called, hence this guard expression.
            this->telemetry->OutputPrint();
        }
#endif

        Output::Flush();
    }
    void ScriptContext::SetNextPendingClose(ScriptContext * nextPendingClose) {
        Assert(this->nextPendingClose == nullptr && nextPendingClose != nullptr);
        this->nextPendingClose = nextPendingClose;
    }

#ifdef ENABLE_MUTATION_BREAKPOINT
    bool ScriptContext::HasMutationBreakpoints()
    {
        if (this->GetDebugContext() != nullptr && this->GetDebugContext()->GetProbeContainer() != nullptr)
        {
            return this->GetDebugContext()->GetProbeContainer()->HasMutationBreakpoints();
        }
        return false;
    }

    void ScriptContext::InsertMutationBreakpoint(Js::MutationBreakpoint *mutationBreakpoint)
    {
        this->GetDebugContext()->GetProbeContainer()->InsertMutationBreakpoint(mutationBreakpoint);
    }
#endif

#ifdef REJIT_STATS
    void ScriptContext::LogDataForFunctionBody(Js::FunctionBody *body, uint idx, bool isRejit)
    {
        if (rejitStatsMap == NULL)
        {
            rejitStatsMap = RecyclerNew(this->recycler, RejitStatsMap, this->recycler);
            BindReference(rejitStatsMap);
        }

        RejitStats *stats = NULL;
        if (!rejitStatsMap->TryGetValue(body, &stats))
        {
            stats = Anew(GeneralAllocator(), RejitStats, this);
            rejitStatsMap->Item(body, stats);
        }

        if (isRejit)
        {
            stats->m_rejitReasonCounts[idx]++;
        }
        else
        {
            if (!stats->m_bailoutReasonCounts->ContainsKey(idx))
            {
                stats->m_bailoutReasonCounts->Item(idx, 1);
            }
            else
            {
                uint val = stats->m_bailoutReasonCounts->Item(idx);
                ++val;
                stats->m_bailoutReasonCounts->Item(idx, val);
            }
        }
    }
    void ScriptContext::LogRejit(Js::FunctionBody *body, uint reason)
    {
        Assert(reason < NumRejitReasons);
        rejitReasonCounts[reason]++;

        if (Js::Configuration::Global.flags.Verbose)
        {
            LogDataForFunctionBody(body, reason, true);
        }
    }
    void ScriptContext::LogBailout(Js::FunctionBody *body, uint kind)
    {
        if (!bailoutReasonCounts->ContainsKey(kind))
        {
            bailoutReasonCounts->Item(kind, 1);
        }
        else
        {
            uint val = bailoutReasonCounts->Item(kind);
            ++val;
            bailoutReasonCounts->Item(kind, val);
        }

        if (Js::Configuration::Global.flags.Verbose)
        {
            LogDataForFunctionBody(body, kind, false);
        }
    }
#endif

#ifdef ENABLE_BASIC_TELEMETRY
    ScriptContextTelemetry& ScriptContext::GetTelemetry()
    {
        return *this->telemetry;
    }
    bool ScriptContext::HasTelemetry()
    {
        return this->telemetry != nullptr;
    }
#endif

    bool ScriptContext::IsInNonDebugMode() const
    {
        if (this->debugContext != nullptr)
        {
            return this->GetDebugContext()->IsInNonDebugMode();
        }
        return true;
    }

    bool ScriptContext::IsInSourceRundownMode() const
    {
        if (this->debugContext != nullptr)
        {
            return this->GetDebugContext()->IsInSourceRundownMode();
        }
        return false;
    }

    bool ScriptContext::IsInDebugMode() const
    {
        if (this->debugContext != nullptr)
        {
            return this->GetDebugContext()->IsInDebugMode();
        }
        return false;
    }

    bool ScriptContext::IsInDebugOrSourceRundownMode() const
    {
        if (this->debugContext != nullptr)
        {
            return this->GetDebugContext()->IsInDebugOrSourceRundownMode();
        }
        return false;
    }

    bool ScriptContext::IsIntlEnabled()
    {
        if (GetConfig()->IsIntlEnabled())
        {
            // This will try to load globalization dlls if not already loaded.
            Js::DelayLoadWindowsGlobalization* globLibrary = GetThreadContext()->GetWindowsGlobalizationLibrary();
            return globLibrary->HasGlobalizationDllLoaded();
        }
        return false;
    }


#ifdef INLINE_CACHE_STATS
    void ScriptContext::LogCacheUsage(Js::PolymorphicInlineCache *cache, bool isGetter, Js::PropertyId propertyId, bool hit, bool collision)
    {
        if (cacheDataMap == NULL)
        {
            cacheDataMap = RecyclerNew(this->recycler, CacheDataMap, this->recycler);
            BindReference(cacheDataMap);
        }

        CacheData *data = NULL;
        if (!cacheDataMap->TryGetValue(cache, &data))
        {
            data = Anew(GeneralAllocator(), CacheData);
            cacheDataMap->Item(cache, data);
            data->isGetCache = isGetter;
            data->propertyId = propertyId;
        }

        Assert(data->isGetCache == isGetter);
        Assert(data->propertyId == propertyId);

        if (hit)
        {
            data->hits++;
        }
        else
        {
            data->misses++;
        }
        if (collision)
        {
            data->collisions++;
        }
    }
#endif

#ifdef FIELD_ACCESS_STATS
    void ScriptContext::RecordFieldAccessStats(FunctionBody* functionBody, FieldAccessStatsPtr fieldAccessStats)
    {
        Assert(fieldAccessStats != nullptr);

        if (!PHASE_STATS1(Js::ObjTypeSpecPhase))
        {
            return;
        }

        FieldAccessStatsEntry* entry;
        if (!this->fieldAccessStatsByFunctionNumber->TryGetValue(functionBody->GetFunctionNumber(), &entry))
        {
            RecyclerWeakReference<FunctionBody>* functionBodyWeakRef;
            this->recycler->FindOrCreateWeakReferenceHandle(functionBody, &functionBodyWeakRef);
            entry = RecyclerNew(this->recycler, FieldAccessStatsEntry, functionBodyWeakRef, this->recycler);

            this->fieldAccessStatsByFunctionNumber->AddNew(functionBody->GetFunctionNumber(), entry);
        }

        entry->stats.Prepend(fieldAccessStats);
    }
#endif

#ifdef MISSING_PROPERTY_STATS
    void ScriptContext::RecordMissingPropertyMiss()
    {
        this->missingPropertyMisses++;
    }

    void ScriptContext::RecordMissingPropertyHit()
    {
        this->missingPropertyHits++;
    }

    void ScriptContext::RecordMissingPropertyCacheAttempt()
    {
        this->missingPropertyCacheAttempts++;
    }
#endif

    bool ScriptContext::IsIntConstPropertyOnGlobalObject(Js::PropertyId propId)
    {
        return intConstPropsOnGlobalObject->ContainsKey(propId);
    }

    void ScriptContext::TrackIntConstPropertyOnGlobalObject(Js::PropertyId propertyId)
    {
        intConstPropsOnGlobalObject->AddNew(propertyId);
    }

    bool ScriptContext::IsIntConstPropertyOnGlobalUserObject(Js::PropertyId propertyId)
    {
        return intConstPropsOnGlobalUserObject->ContainsKey(propertyId) != NULL;
    }

    void ScriptContext::TrackIntConstPropertyOnGlobalUserObject(Js::PropertyId propertyId)
    {
        intConstPropsOnGlobalUserObject->AddNew(propertyId);
    }

    void ScriptContext::AddCalleeSourceInfoToList(Utf8SourceInfo* sourceInfo)
    {
        Assert(sourceInfo);

        RecyclerWeakReference<Js::Utf8SourceInfo>* sourceInfoWeakRef = nullptr;
        this->GetRecycler()->FindOrCreateWeakReferenceHandle(sourceInfo, &sourceInfoWeakRef);
        Assert(sourceInfoWeakRef);

        if (!calleeUtf8SourceInfoList)
        {
            Recycler *recycler = this->GetRecycler();
            calleeUtf8SourceInfoList.Root(RecyclerNew(recycler, CalleeSourceList, recycler), recycler);
        }

        if (!calleeUtf8SourceInfoList->Contains(sourceInfoWeakRef))
        {
            calleeUtf8SourceInfoList->Add(sourceInfoWeakRef);
        }
    }

#ifdef ENABLE_JS_ETW
    void ScriptContext::EmitStackTraceEvent(__in UINT64 operationID, __in USHORT maxFrameCount, bool emitV2AsyncStackEvent)
    {
        // If call root level is zero, there is no EntryExitRecord and the stack walk will fail.
        if (GetThreadContext()->GetCallRootLevel() == 0)
        {
            return;
        }

        Assert(EventEnabledJSCRIPT_STACKTRACE() || EventEnabledJSCRIPT_ASYNCCAUSALITY_STACKTRACE_V2() || PHASE_TRACE1(Js::StackFramesEventPhase));
        BEGIN_TEMP_ALLOCATOR(tempAllocator, this, L"StackTraceEvent")
        {
            JsUtil::List<StackFrameInfo, ArenaAllocator> stackFrames(tempAllocator);
            Js::JavascriptStackWalker walker(this);
            unsigned short nameBufferLength = 0;
            Js::StringBuilder<ArenaAllocator> nameBuffer(tempAllocator);
            nameBuffer.Reset();

            OUTPUT_TRACE(Js::StackFramesEventPhase, L"\nPosting stack trace via ETW:\n");

            ushort frameCount = walker.WalkUntil((ushort)maxFrameCount, [&](Js::JavascriptFunction* function, ushort frameIndex) -> bool
            {
                ULONG lineNumber = 0;
                LONG columnNumber = 0;
                UINT32 methodIdOrNameId = 0;
                UINT8 isFrameIndex = 0; // FALSE
                const WCHAR* name = nullptr;
                if (function->IsScriptFunction() && !function->IsLibraryCode())
                {
                    Js::FunctionBody * functionBody = function->GetFunctionBody();
                    functionBody->GetLineCharOffset(walker.GetByteCodeOffset(), &lineNumber, &columnNumber);
                    methodIdOrNameId = EtwTrace::GetFunctionId(functionBody);
                    name = functionBody->GetExternalDisplayName();
                }
                else
                {
                    if (function->IsScriptFunction())
                    {
                        name = function->GetFunctionBody()->GetExternalDisplayName();
                    }
                    else
                    {
                        name = walker.GetCurrentNativeLibraryEntryName();
                    }

                    ushort nameLen = ProcessNameAndGetLength(&nameBuffer, name);

                    methodIdOrNameId = nameBufferLength;

                    // Keep track of the current length of the buffer. The next nameIndex will be at this position (+1 for each '\\', '\"', and ';' character added above).
                    nameBufferLength += nameLen;

                    isFrameIndex = 1; // TRUE;
                }

                StackFrameInfo frame((DWORD_PTR)function->GetScriptContext(),
                    (UINT32)lineNumber,
                    (UINT32)columnNumber,
                    methodIdOrNameId,
                    isFrameIndex);

                OUTPUT_TRACE(Js::StackFramesEventPhase, L"Frame : (%s : %u) (%s), LineNumber : %u, ColumnNumber : %u\n",
                    (isFrameIndex == 1) ? (L"NameBufferIndex") : (L"MethodID"),
                    methodIdOrNameId,
                    name,
                    lineNumber,
                    columnNumber);

                stackFrames.Add(frame);

                return false;
            });

            Assert(frameCount == (ushort)stackFrames.Count());

            if (frameCount > 0) // No need to emit event if there are no script frames.
            {
                auto nameBufferString = nameBuffer.Detach();

                if (nameBufferLength > 0)
                {
                    // Account for the terminating null character.
                    nameBufferLength++;
                }

                if (emitV2AsyncStackEvent)
                {
                    JS_ETW(EventWriteJSCRIPT_ASYNCCAUSALITY_STACKTRACE_V2(operationID, frameCount, nameBufferLength, sizeof(StackFrameInfo), &stackFrames.Item(0), nameBufferString));
                }
                else
                {
                    JS_ETW(EventWriteJSCRIPT_STACKTRACE(operationID, frameCount, nameBufferLength, sizeof(StackFrameInfo), &stackFrames.Item(0), nameBufferString));
                }
            }
        }
        END_TEMP_ALLOCATOR(tempAllocator, this);

        OUTPUT_FLUSH();
    }
#endif

    // Info:        Append sourceString to stringBuilder after escaping charToEscape with escapeChar.
    //              "SomeBadly\0Formed\0String" => "SomeBadly\\\0Formed\\\0String"
    // Parameters:  stringBuilder - The Js::StringBuilder to which we should append sourceString.
    //              sourceString - The string we want to escape and append to stringBuilder.
    //              sourceStringLen - Length of sourceString.
    //              escapeChar - Char to use for escaping.
    //              charToEscape - The char which we should escape with escapeChar.
    // Returns:     Count of chars written to stringBuilder.
    charcount_t ScriptContext::AppendWithEscapeCharacters(Js::StringBuilder<ArenaAllocator>* stringBuilder, const WCHAR* sourceString, charcount_t sourceStringLen, WCHAR escapeChar, WCHAR charToEscape)
    {
        const WCHAR* charToEscapePtr = wcschr(sourceString, charToEscape);
        charcount_t charsPadding = 0;

        // Only escape characters if sourceString contains one.
        if (charToEscapePtr)
        {
            charcount_t charsWritten = 0;
            charcount_t charsToAppend = 0;

            while (charToEscapePtr)
            {
                charsToAppend = static_cast<charcount_t>(charToEscapePtr - sourceString) - charsWritten;

                stringBuilder->Append(sourceString + charsWritten, charsToAppend);
                stringBuilder->Append(escapeChar);
                stringBuilder->Append(charToEscape);

                // Keep track of this extra escapeChar character so we can update the buffer length correctly below.
                charsPadding++;

                // charsWritten is a count of the chars from sourceString which have been written - not count of chars Appended to stringBuilder.
                charsWritten += charsToAppend + 1;

                // Find next charToEscape.
                charToEscapePtr++;
                charToEscapePtr = wcschr(charToEscapePtr, charToEscape);
            }

            // Append the final part of the string if there is any left after the final charToEscape.
            if (charsWritten != sourceStringLen)
            {
                charsToAppend = sourceStringLen - charsWritten;
                stringBuilder->Append(sourceString + charsWritten, charsToAppend);
            }
        }
        else
        {
            stringBuilder->AppendSz(sourceString);
        }

        return sourceStringLen + charsPadding;
    }

    /*static*/
    ushort ScriptContext::ProcessNameAndGetLength(Js::StringBuilder<ArenaAllocator>* nameBuffer, const WCHAR* name)
    {
        Assert(nameBuffer);
        Assert(name);

        ushort nameLen = (ushort)wcslen(name);

        // Surround each function name with quotes and escape any quote characters in the function name itself with '\\'.
        nameBuffer->Append('\"');

        // Adjust nameLen based on any escape characters we added to escape the '\"' in name.
        nameLen = (unsigned short)AppendWithEscapeCharacters(nameBuffer, name, nameLen, '\\', '\"');

        nameBuffer->AppendCppLiteral(L"\";");

        // Add 3 padding characters here - one for initial '\"' character, too.
        nameLen += 3;

        return nameLen;
    }

} // End namespace Js

SRCINFO* SRCINFO::Clone(Js::ScriptContext* scriptContext) const
{
    SRCINFO* srcInfo;
    if (this->sourceContextInfo->dwHostSourceContext == Js::Constants::NoHostSourceContext  &&
        this->dlnHost == 0 && this->ulColumnHost == 0 && this->ulCharOffset == 0 &&
        this->ichMinHost == 0 && this->ichLimHost == 0 && this->grfsi == 0)
    {
        srcInfo = const_cast<SRCINFO*>(scriptContext->GetModuleSrcInfo(this->moduleID));
    }
    else
    {
        SourceContextInfo* sourceContextInfo = this->sourceContextInfo->Clone(scriptContext);
        srcInfo = SRCINFO::Copy(scriptContext->GetRecycler(), this);
        srcInfo->sourceContextInfo = sourceContextInfo;
    }
    return srcInfo;
}<|MERGE_RESOLUTION|>--- conflicted
+++ resolved
@@ -1589,7 +1589,6 @@
         Js::JavascriptError::MapAndThrowError(this, E_FAIL);
     }
 
-<<<<<<< HEAD
     ParseNode* ScriptContext::ParseScript(Parser* parser,
         const byte* script,
         size_t cb,
@@ -1599,9 +1598,6 @@
         const wchar_t *rootDisplayName,
         LoadScriptFlag loadScriptFlag,
         uint* sourceIndex)
-=======
-    JavascriptFunction* ScriptContext::LoadScript(const wchar_t* script, SRCINFO const * pSrcInfo, CompileScriptException * pse, bool isExpression, bool disableDeferredParse, bool isByteCodeBufferForLibrary, Utf8SourceInfo** ppSourceInfo, const wchar_t *rootDisplayName, bool isLibraryCode, bool disableAsmJs, bool isSourceModule)
->>>>>>> a26445a5
     {
         if (pSrcInfo == nullptr)
         {
@@ -1644,56 +1640,12 @@
 
             // Free unused bytes
             Assert(cbNeeded + 1 <= cbUtf8Buffer);
-<<<<<<< HEAD
-                *ppSourceInfo = Utf8SourceInfo::New(this, utf8Script, (int)length, cbNeeded, pSrcInfo);
+            *ppSourceInfo = Utf8SourceInfo::New(this, utf8Script, (int)length, cbNeeded, pSrcInfo);
         }
         else
         {
             // We do not own the memory passed into DefaultLoadScriptUtf8. We need to save it so we copy the memory.
             if (*ppSourceInfo == nullptr)
-=======
-            *ppSourceInfo = Utf8SourceInfo::New(this, utf8Script, (int)length, cbNeeded, pSrcInfo);
-
-            //
-            // Parse and execute the JavaScript file.
-            //
-            HRESULT hr;
-            Parser parser(this);
-
-            SourceContextInfo * sourceContextInfo = pSrcInfo->sourceContextInfo;
-
-            // Invoke the parser, passing in the global function name, which we will then run to execute
-            // the script.
-            // This is global function called from jc or scriptengine::parse, in both case we can return the value to the caller.
-            ULONG grfscr = fscrGlobalCode | (isExpression ? fscrReturnExpression : 0);
-            if (!disableDeferredParse && (length > Parser::GetDeferralThreshold(sourceContextInfo->IsSourceProfileLoaded())))
-            {
-                grfscr |= fscrDeferFncParse;
-            }
-
-            if (disableAsmJs)
-            {
-                grfscr |= fscrNoAsmJs;
-            }
-
-            if (PHASE_FORCE1(Js::EvalCompilePhase))
-            {
-                // pretend it is eval
-                grfscr |= (fscrEval | fscrEvalCode);
-            }
-
-            if (isByteCodeBufferForLibrary)
-            {
-                grfscr |= (fscrNoAsmJs | fscrNoPreJit);
-            }
-            
-            if (isSourceModule && GetConfig()->IsES6ModuleEnabled())
-            {
-                grfscr |= fscrIsModuleCode;
-            }
-
-            if (isLibraryCode)
->>>>>>> a26445a5
             {
                 *ppSourceInfo = Utf8SourceInfo::New(this, script, parser->GetSourceIchLim(), cb, pSrcInfo);
             }
@@ -1731,6 +1683,12 @@
             grfscr |= (fscrNoAsmJs | fscrNoPreJit);
         }
 
+        if (((loadScriptFlag & LoadScriptFlag_Module) == LoadScriptFlag_Module) &&
+            GetConfig()->IsES6ModuleEnabled())
+        {
+            grfscr |= fscrIsModuleCode;
+        }
+
         if ((loadScriptFlag & LoadScriptFlag_LibraryCode) == LoadScriptFlag_LibraryCode)
         {
             grfscr |= fscrIsLibraryCode;
@@ -1754,14 +1712,8 @@
             return nullptr;
         }
 
-<<<<<<< HEAD
         (*ppSourceInfo)->SetParseFlags(grfscr);
         if ((loadScriptFlag & LoadScriptFlag_Utf8Source) != LoadScriptFlag_Utf8Source)
-=======
-    JavascriptFunction* ScriptContext::LoadScript(LPCUTF8 script, size_t cb, SRCINFO const * pSrcInfo, CompileScriptException * pse, bool isExpression, bool disableDeferredParse, bool isByteCodeBufferForLibrary, Utf8SourceInfo** ppSourceInfo, const wchar_t *rootDisplayName, bool isLibraryCode, bool disableAsmJs, bool isSourceModule)
-    {
-        if (pSrcInfo == nullptr)
->>>>>>> a26445a5
         {
             *sourceIndex = this->SaveSourceNoCopy(*ppSourceInfo, static_cast<charcount_t>((*ppSourceInfo)->GetCchLength()), /*isCesu8*/ true);
         }
@@ -1792,56 +1744,6 @@
                 pFunction = GenerateRootFunction(parseTree, sourceIndex, &parser, (*ppSourceInfo)->GetParseFlags(), pse, rootDisplayName);
             }
 
-<<<<<<< HEAD
-=======
-            if (isByteCodeBufferForLibrary)
-            {
-                grfscr |= (fscrNoAsmJs | fscrNoPreJit);
-            }
-
-            if (isLibraryCode)
-            {
-                grfscr |= fscrIsLibraryCode;
-            }
-
-            if (isSourceModule && GetConfig()->IsES6ModuleEnabled())
-            {
-                grfscr |= fscrIsModuleCode;
-            }
-
-#if DBG_DUMP
-            if (Js::Configuration::Global.flags.TraceMemory.IsEnabled(Js::ParsePhase) && Configuration::Global.flags.Verbose)
-            {
-                size_t length = utf8::ByteIndexIntoCharacterIndex(script, cb, utf8::doAllowThreeByteSurrogates);
-                Output::Print(L"Direct UTF-8 parsing.\n"
-                    L"  Would have expanded into:   %u (in bytes)\n"
-                    L"  UTF-8 size (in bytes):      %u (in bytes)\n"
-                    L"  Expected savings:           %d (in bytes)\n", length * sizeof(wchar_t), cb, length * sizeof(wchar_t)-cb);
-            }
-#endif
-            ParseNodePtr parseTree;
-            hr = parser.ParseUtf8Source(&parseTree, script, cb, grfscr, pse, &sourceContextInfo->nextLocalFunctionId,
-                sourceContextInfo);
-
-            if (FAILED(hr) || parseTree == nullptr)
-            {
-                return nullptr;
-            }
-
-            // We do not own the memory passed into DefaultLoadScriptUtf8. We need to save it so we copy the memory.
-            *ppSourceInfo = Utf8SourceInfo::New(this, script, parser.GetSourceIchLim(), cb, pSrcInfo);
-            (*ppSourceInfo)->SetParseFlags(grfscr);
-
-            if (isLibraryCode)
-            {
-                (*ppSourceInfo)->SetIsLibraryCode();
-            }
-
-            uint sourceIndex = this->SaveSourceNoCopy(*ppSourceInfo, parser.GetSourceIchLim(), /* isCesu8*/ false);
-
-            JavascriptFunction * pFunction = GenerateRootFunction(parseTree, sourceIndex, &parser, grfscr, pse, rootDisplayName);
-
->>>>>>> a26445a5
             if (pse->ei.scode == JSERR_AsmJsCompileError)
             {
                 Assert((loadScriptFlag & LoadScriptFlag_disableAsmJs) != LoadScriptFlag_disableAsmJs);
@@ -1869,7 +1771,6 @@
             return nullptr;
         }
     }
-
 
     JavascriptFunction* ScriptContext::GenerateRootFunction(ParseNodePtr parseTree, uint sourceIndex, Parser* parser, ulong grfscr, CompileScriptException * pse, const wchar_t *rootDisplayName)
     {

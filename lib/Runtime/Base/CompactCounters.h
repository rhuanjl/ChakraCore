--- conflicted
+++ resolved
@@ -12,12 +12,9 @@
     template<class T, typename CountT = typename T::CounterFields>
     struct CompactCounters
     {
-<<<<<<< HEAD
         // requires an integral type constant to use as array size
         static const int CountTMax = static_cast<int>(CountT::Max);
 
-=======
->>>>>>> d4040844
         struct Fields {
             union {
                 uint8 u8Fields[CountTMax];

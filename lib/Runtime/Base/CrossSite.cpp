//-------------------------------------------------------------------------------------------------------
// Copyright (C) Microsoft. All rights reserved.
// Licensed under the MIT license. See LICENSE.txt file in the project root for full license information.
//-------------------------------------------------------------------------------------------------------
#include "RuntimeBasePch.h"
#include "Library/JavascriptProxy.h"
#include "Library/HostObjectBase.h"
#include "Types/UnscopablesWrapperObject.h"

#if ENABLE_CROSSSITE_TRACE
#define TTD_XSITE_LOG(CTX, MSG, VAR) if((CTX)->ShouldPerformRecordOrReplayAction()) \
{ \
    (CTX)->GetThreadContext()->TTDExecutionInfo->GetTraceLogger()->WriteLiteralMsg(" -XS- "); \
    (CTX)->GetThreadContext()->TTDExecutionInfo->GetTraceLogger()->WriteLiteralMsg(MSG); \
    (CTX)->GetThreadContext()->TTDExecutionInfo->GetTraceLogger()->WriteVar(VAR); \
    (CTX)->GetThreadContext()->TTDExecutionInfo->GetTraceLogger()->WriteLiteralMsg("\n"); \
}
#else
#define TTD_XSITE_LOG(CTX, MSG, VAR)
#endif

namespace Js
{

    BOOL CrossSite::NeedMarshalVar(Var instance, ScriptContext * requestContext)
    {
        if (TaggedNumber::Is(instance))
        {
            return FALSE;
        }
        RecyclableObject * object = UnsafeVarTo<RecyclableObject>(instance);
        if (object->GetScriptContext() == requestContext)
        {
            return FALSE;
        }
        if (PHASE_TRACE1(Js::Phase::MarshalPhase))
        {
            Output::Print(_u("NeedMarshalVar: %p (var sc: %p, request sc: %p)\n"), instance, object->GetScriptContext(), requestContext);
        }
        if (DynamicType::Is(object->GetTypeId()))
        {
            return !UnsafeVarTo<DynamicObject>(object)->IsCrossSiteObject() && !object->IsExternal();
        }
        return TRUE;
    }

    void CrossSite::MarshalDynamicObject(ScriptContext * scriptContext, DynamicObject * object)
    {
        Assert(!object->IsExternal() && !object->IsCrossSiteObject());

        TTD_XSITE_LOG(scriptContext, "MarshalDynamicObject", object);

        object->MarshalToScriptContext(scriptContext);
        if (object->GetTypeId() == TypeIds_Function)
        {
            AssertMsg(object != object->GetScriptContext()->GetLibrary()->GetDefaultAccessorFunction(), "default accessor marshalled");
            JavascriptFunction * function = VarTo<JavascriptFunction>(object);

            //TODO: this may be too aggressive and create x-site thunks that are't technically needed -- see uglify-2js test.

            // See if this function is one that the host needs to handle
            HostScriptContext * hostScriptContext = scriptContext->GetHostScriptContext();
            if (!hostScriptContext || !hostScriptContext->SetCrossSiteForFunctionType(function))
            {
                if (function->GetDynamicType()->GetIsLocked())
                {
                    TTD_XSITE_LOG(scriptContext, "SetCrossSiteForLockedFunctionType ", object);

                    function->GetLibrary()->SetCrossSiteForLockedFunctionType(function);
                }
                else
                {
                    TTD_XSITE_LOG(scriptContext, "setEntryPoint->CurrentCrossSiteThunk ", object);

                    function->SetEntryPoint(function->GetScriptContext()->CurrentCrossSiteThunk);
                }
            }
        }
        else if (object->GetTypeId() == TypeIds_Proxy)
        {
            RecyclableObject * target = VarTo<JavascriptProxy>(object)->GetTarget();
            if (JavascriptConversion::IsCallable(target))
            {
                Assert(JavascriptProxy::FunctionCallTrap == object->GetEntryPoint());
                TTD_XSITE_LOG(scriptContext, "setEntryPoint->CrossSiteProxyCallTrap ", object);
                object->GetDynamicType()->SetEntryPoint(CrossSite::CrossSiteProxyCallTrap);
            }
        }
    }

    void CrossSite::MarshalPrototypeChain(ScriptContext* scriptContext, DynamicObject * object)
    {
        RecyclableObject * prototype = object->GetPrototype();
        while (prototype->GetTypeId() != TypeIds_Null && prototype->GetTypeId() != TypeIds_HostDispatch)
        {
            // We should not see any static type or host dispatch here
            DynamicObject * prototypeObject = VarTo<DynamicObject>(prototype);
            if (prototypeObject->IsCrossSiteObject())
            {
                break;
            }
            if (scriptContext != prototypeObject->GetScriptContext() && !prototypeObject->IsExternal())
            {
                MarshalDynamicObject(scriptContext, prototypeObject);
            }
            if (VarIs<JavascriptProxy>(prototypeObject))
            {
                // Fetching prototype of proxy can invoke trap - which we don't want during the marshalling time.
                break;
            }
            prototype = prototypeObject->GetPrototype();
        }
    }

    void CrossSite::MarshalDynamicObjectAndPrototype(ScriptContext* scriptContext, DynamicObject * object)
    {
        MarshalDynamicObject(scriptContext, object);
        MarshalPrototypeChain(scriptContext, object);
    }

    Var CrossSite::MarshalFrameDisplay(ScriptContext* scriptContext, FrameDisplay *display)
    {
        TTD_XSITE_LOG(scriptContext, "MarshalFrameDisplay", nullptr);

        uint16 length = display->GetLength();
        FrameDisplay *newDisplay =
            RecyclerNewPlus(scriptContext->GetRecycler(), length * sizeof(Var), FrameDisplay, length);
        for (uint16 i = 0; i < length; i++)
        {
            Var value = display->GetItem(i);
<<<<<<< HEAD
            if (VarIs<WithScopeObject>(value))
            {
                // Here we are marshalling the wrappedObject and then ReWrapping th object in the new context.
                RecyclableObject* wrappedObject = VarTo<WithScopeObject>(value)->GetWrappedObject();
=======
            if (UnscopablesWrapperObject::Is(value))
            {
                // Here we are marshalling the wrappedObject and then ReWrapping th object in the new context.
                RecyclableObject* wrappedObject = UnscopablesWrapperObject::FromVar(value)->GetWrappedObject();
>>>>>>> aa0db708
                ScriptContext* wrappedObjectScriptContext = wrappedObject->GetScriptContext();
                value = JavascriptOperators::ToUnscopablesWrapperObject(CrossSite::MarshalVar(scriptContext,
                  wrappedObject, wrappedObjectScriptContext), scriptContext);
            }
            else
            {
                value = CrossSite::MarshalVar(scriptContext, value);
            }
            newDisplay->SetItem(i, value);
        }

        return (Var)newDisplay;
    }

    // static
    Var CrossSite::MarshalVar(ScriptContext* scriptContext, Var value, ScriptContext* objectScriptContext)
    {
        if (scriptContext != objectScriptContext)
        {
            if (value == nullptr || Js::TaggedNumber::Is(value))
            {
                return value;
            }
            return MarshalVarInner(scriptContext, VarTo<RecyclableObject>(value), false);
        }
        return value;
    }

    // static
    Var CrossSite::MarshalVar(ScriptContext* scriptContext, Var value, bool fRequestWrapper)
    {
        // value might be null from disable implicit call
        if (value == nullptr || Js::TaggedNumber::Is(value))
        {
            return value;
        }
<<<<<<< HEAD
        Js::RecyclableObject* object =  UnsafeVarTo<RecyclableObject>(value);
=======
        Js::RecyclableObject* object =  RecyclableObject::UnsafeFromVar(value);

>>>>>>> aa0db708
        if (fRequestWrapper || scriptContext != object->GetScriptContext())
        {
            if (PHASE_TRACE1(Js::Phase::MarshalPhase))
            {
                Output::Print(_u("MarshalVar: %p (var sc: %p, request sc: %p, requestWrapper: %d)\n"), object, object->GetScriptContext(), scriptContext, fRequestWrapper);
            }

            // Do not allow marshaling if a callable object is being marshalled into a high privileged
            // script context.
            if (JavascriptConversion::IsCallable(object))
            {
                ScriptContext* objectScriptContext = object->GetScriptContext();
                if (scriptContext->GetPrivilegeLevel() < objectScriptContext->GetPrivilegeLevel())
                {
                    return scriptContext->GetLibrary()->GetUndefined();
                }
            }
            return MarshalVarInner(scriptContext, object, fRequestWrapper);
        }
        return value;
    }

    bool CrossSite::DoRequestWrapper(Js::RecyclableObject* object, bool fRequestWrapper)
    {
        return fRequestWrapper && VarIs<JavascriptFunction>(object) && VarTo<JavascriptFunction>(object)->IsExternalFunction();
    }

#if ENABLE_TTD
    void CrossSite::MarshalCrossSite_TTDInflate(DynamicObject* obj)
    {
        obj->MarshalCrossSite_TTDInflate();

        if(obj->GetTypeId() == TypeIds_Function)
        {
            AssertMsg(obj != obj->GetScriptContext()->GetLibrary()->GetDefaultAccessorFunction(), "default accessor marshalled -- I don't think this should ever happen as it is marshalled in a special case?");
            JavascriptFunction * function = VarTo<JavascriptFunction>(obj);

            //
            //TODO: what happens if the gaurd in marshal (MarshalDynamicObject) isn't true?
            //

            if(function->GetTypeHandler()->GetIsLocked())
            {
                function->GetLibrary()->SetCrossSiteForLockedFunctionType(function);
            }
            else
            {
                function->SetEntryPoint(function->GetScriptContext()->CurrentCrossSiteThunk);
            }
        }
    }
#endif

    Var CrossSite::MarshalVarInner(ScriptContext* scriptContext, __in Js::RecyclableObject* object, bool fRequestWrapper)
    {
        if (scriptContext == object->GetScriptContext())
        {
            if (DoRequestWrapper(object, fRequestWrapper))
            {
                // If we get here then we need to either wrap in the caller's type system or we need to return undefined.
                // VBScript will pass in the scriptContext (requestContext) from the JavascriptDispatch and this will be the
                // same as the object's script context and so we have to safely pretend this value doesn't exist.
                return scriptContext->GetLibrary()->GetUndefined();
            }
            return object;
        }

        AssertMsg(scriptContext->GetThreadContext() == object->GetScriptContext()->GetThreadContext(), "ScriptContexts should belong to same threadcontext for marshalling.");
        // In heapenum, we are traversing through the object graph to dump out the content of recyclable objects. The content
        // of the objects are duplicated to the heapenum result, and we are not storing/changing the object graph during heap enum.
        // We don't actually need to do cross site thunk here.
        if (scriptContext->GetRecycler()->IsHeapEnumInProgress())
        {
            return object;
        }

#if ENABLE_TTD
        if (scriptContext->IsTTDSnapshotOrInflateInProgress())
        {
            return object;
        }
#endif

        // Marshaling should not cause any re-entrancy.
        JS_REENTRANCY_LOCK(jsReentLock, scriptContext->GetThreadContext());

#if ENABLE_COPYONACCESS_ARRAY
        JavascriptLibrary::CheckAndConvertCopyOnAccessNativeIntArray<Var>(object);
#endif
        TypeId typeId = object->GetTypeId();
        AssertMsg(typeId != TypeIds_Enumerator, "enumerator shouldn't be marshalled here");

        // At the moment the mental model for UnscopablesWrapperObject Marshaling is this:
        // Are we trying to marshal a UnscopablesWrapperObject in the Frame Display? - then 1) unwrap in MarshalFrameDisplay,
        // 2) marshal the wrapped object, 3) Create a new UnscopablesWrapperObject in the current scriptContext and re-wrap.
        // We can avoid copying the UnscopablesWrapperObject because it has no properties and never should.
        // Thus creating a new UnscopablesWrapperObject per context in MarshalFrameDisplay should be kosher.
        // If it is not a FrameDisplay then we should not marshal. We can wrap cross context objects with a
        // UnscopablesWrapperObject in a different context. When we unwrap for property lookups and the wrapped object
        // is cross context, then we marshal the wrapped object into the current scriptContext, thus avoiding
        // the need to copy the UnscopablesWrapperObject itself. Thus We don't have to handle marshaling the UnscopablesWrapperObject
        // in non-FrameDisplay cases.
        AssertMsg(typeId != TypeIds_UnscopablesWrapperObject, "UnscopablesWrapperObject shouldn't be marshalled here");

        if (StaticType::Is(typeId))
        {
            TTD_XSITE_LOG(object->GetScriptContext(), "CloneToScriptContext", object);

            return object->CloneToScriptContext(scriptContext);
        }

        if (typeId == TypeIds_ModuleRoot)
        {
            RootObjectBase *moduleRoot = static_cast<RootObjectBase*>(object);
            HostObjectBase * hostObject = moduleRoot->GetHostObject();

            // When marshaling module root, all we need is the host object.
            // So, if the module root which is being marshaled has host object, marshal it.
            if (hostObject)
            {
                TTD_XSITE_LOG(object->GetScriptContext(), "hostObject", hostObject);

                Var hostDispatch = hostObject->GetHostDispatchVar();
                return CrossSite::MarshalVar(scriptContext, hostDispatch);
            }
        }

        if (typeId == TypeIds_Function)
        {
            if (object == object->GetScriptContext()->GetLibrary()->GetDefaultAccessorFunction() )
            {
                TTD_XSITE_LOG(object->GetScriptContext(), "DefaultAccessorFunction", object);

                return scriptContext->GetLibrary()->GetDefaultAccessorFunction();
            }

            if (DoRequestWrapper(object, fRequestWrapper))
            {
                TTD_XSITE_LOG(object->GetScriptContext(), "CreateWrappedExternalFunction", object);

                // Marshal as a cross-site thunk if necessary before re-wrapping in an external function thunk.
                MarshalVarInner(scriptContext, object, false);
                return scriptContext->GetLibrary()->CreateWrappedExternalFunction(static_cast<JavascriptExternalFunction*>(object));
            }
        }

        // We have an object marshaled, we need to keep track of the related script context
        // so optimization overrides can be updated as a group
        scriptContext->optimizationOverrides.Merge(&object->GetScriptContext()->optimizationOverrides);

        DynamicObject * dynamicObject = VarTo<DynamicObject>(object);
        if (!dynamicObject->IsExternal())
        {
            if (!dynamicObject->IsCrossSiteObject())
            {
                if (VarIs<JavascriptProxy>(dynamicObject))
                {
                    // We don't need to marshal the prototype chain in the case of Proxy. Otherwise we will go to the user code.
                    TTD_XSITE_LOG(object->GetScriptContext(), "MarshalDynamicObject", object);
                    MarshalDynamicObject(scriptContext, dynamicObject);
                }
                else
                {
                    TTD_XSITE_LOG(object->GetScriptContext(), "MarshalDynamicObjectAndPrototype", object);

                    MarshalDynamicObjectAndPrototype(scriptContext, dynamicObject);
                }
            }
        }
        else
        {
            MarshalPrototypeChain(scriptContext, dynamicObject);
            if (Js::JavascriptConversion::IsCallable(dynamicObject))
            {
                TTD_XSITE_LOG(object->GetScriptContext(), "MarshalToScriptContext", object);

                dynamicObject->MarshalToScriptContext(scriptContext);
            }
        }

        return dynamicObject;
    }

    bool CrossSite::IsThunk(JavascriptMethod thunk)
    {
#if defined(ENABLE_SCRIPT_PROFILING) || defined(ENABLE_SCRIPT_DEBUGGING)
        return (thunk == CrossSite::ProfileThunk || thunk == CrossSite::DefaultThunk);
#else
        return (thunk == CrossSite::DefaultThunk);
#endif
    }

#if defined(ENABLE_SCRIPT_PROFILING) || defined(ENABLE_SCRIPT_DEBUGGING)
    Var CrossSite::ProfileThunk(RecyclableObject* callable, CallInfo callInfo, ...)
    {
        JavascriptFunction* function = VarTo<JavascriptFunction>(callable);
        Assert(function->GetTypeId() == TypeIds_Function);
        Assert(function->GetEntryPoint() == CrossSite::ProfileThunk);
        RUNTIME_ARGUMENTS(args, callInfo);
        ScriptContext * scriptContext = function->GetScriptContext();
        // It is not safe to access the function body if the script context is not alive.
        scriptContext->VerifyAliveWithHostContext(!function->IsExternal(),
            scriptContext->GetThreadContext()->GetPreviousHostScriptContext());

        JavascriptMethod entryPoint;
        FunctionInfo *funcInfo = function->GetFunctionInfo();

        TTD_XSITE_LOG(callable->GetScriptContext(), "DefaultOrProfileThunk", callable);

#ifdef ENABLE_WASM
        if (VarIs<WasmScriptFunction>(function))
        {
            entryPoint = Js::AsmJsExternalEntryPoint;
        } else
#endif
        if (funcInfo->HasBody())
        {
#if ENABLE_DEBUG_CONFIG_OPTIONS
            char16 debugStringBuffer[MAX_FUNCTION_BODY_DEBUG_STRING_SIZE];
#endif
            entryPoint = VarTo<ScriptFunction>(function)->GetEntryPointInfo()->jsMethod;
            if (funcInfo->IsDeferred() && scriptContext->IsProfiling())
            {
                // if the current entrypoint is deferred parse we need to update it appropriately for the profiler mode.
                entryPoint = Js::ScriptContext::GetProfileModeThunk(entryPoint);
            }
            OUTPUT_TRACE(Js::ScriptProfilerPhase, _u("CrossSite::ProfileThunk FunctionNumber : %s, Entrypoint : 0x%08X\n"), funcInfo->GetFunctionProxy()->GetDebugNumberSet(debugStringBuffer), entryPoint);
        }
        else
        {
            entryPoint = ProfileEntryThunk;
        }


        return CommonThunk(function, entryPoint, args);
    }
#endif

    Var CrossSite::DefaultThunk(RecyclableObject* callable, CallInfo callInfo, ...)
    {
        JavascriptFunction* function = VarTo<JavascriptFunction>(callable);
        Assert(function->GetTypeId() == TypeIds_Function);
        Assert(function->GetEntryPoint() == CrossSite::DefaultThunk);
        RUNTIME_ARGUMENTS(args, callInfo);

        // It is not safe to access the function body if the script context is not alive.
        function->GetScriptContext()->VerifyAliveWithHostContext(!function->IsExternal(),
            ThreadContext::GetContextForCurrentThread()->GetPreviousHostScriptContext());

        JavascriptMethod entryPoint;
        FunctionInfo *funcInfo = function->GetFunctionInfo();

        TTD_XSITE_LOG(callable->GetScriptContext(), "DefaultOrProfileThunk", callable);

        if (funcInfo->HasBody())
        {
#ifdef ASMJS_PLAT
            if (funcInfo->GetFunctionProxy()->IsFunctionBody() &&
                funcInfo->GetFunctionBody()->GetIsAsmJsFunction())
            {
                entryPoint = Js::AsmJsExternalEntryPoint;
            }
            else
#endif
            {
                entryPoint = VarTo<ScriptFunction>(function)->GetEntryPointInfo()->jsMethod;
            }
        }
        else
        {
            entryPoint = funcInfo->GetOriginalEntryPoint();
        }
        return CommonThunk(function, entryPoint, args);
    }

    Var CrossSite::CrossSiteProxyCallTrap(RecyclableObject* function, CallInfo callInfo, ...)
    {
        RUNTIME_ARGUMENTS(args, callInfo);
        Assert(VarIs<JavascriptProxy>(function));

        return CrossSite::CommonThunk(function, JavascriptProxy::FunctionCallTrap, args);
    }

    Var CrossSite::CommonThunk(RecyclableObject* recyclableObject, JavascriptMethod entryPoint, Arguments args)
    {
        DynamicObject* function = VarTo<DynamicObject>(recyclableObject);

        FunctionInfo * functionInfo = (VarIs<JavascriptFunction>(function) ? VarTo<JavascriptFunction>(function)->GetFunctionInfo() : nullptr);
        AutoDisableRedeferral autoDisableRedeferral(functionInfo);

        ScriptContext* targetScriptContext = function->GetScriptContext();
        Assert(!targetScriptContext->IsClosed());
        Assert(function->IsExternal() || function->IsCrossSiteObject());
        Assert(targetScriptContext->GetThreadContext()->IsScriptActive());

        HostScriptContext* calleeHostScriptContext = targetScriptContext->GetHostScriptContext();
        HostScriptContext* callerHostScriptContext = targetScriptContext->GetThreadContext()->GetPreviousHostScriptContext();

        if (callerHostScriptContext == calleeHostScriptContext || (callerHostScriptContext == nullptr && !calleeHostScriptContext->HasCaller()))
        {
            BEGIN_SAFE_REENTRANT_CALL(targetScriptContext->GetThreadContext())
            {
                return JavascriptFunction::CallFunction<true>(function, entryPoint, args, true /*useLargeArgCount*/);
            }
            END_SAFE_REENTRANT_CALL
        }

#if DBG_DUMP || defined(PROFILE_EXEC) || defined(PROFILE_MEM)
        calleeHostScriptContext->EnsureParentInfo(callerHostScriptContext->GetScriptContext());
#endif

        TTD_XSITE_LOG(recyclableObject->GetScriptContext(), "CommonThunk -- Pass Through", recyclableObject);

        uint i = 0;
        if (args.Values[0] == nullptr)
        {
            i = 1;
            Assert(args.IsNewCall());
            Assert(VarIs<JavascriptProxy>(function) || (VarIs<JavascriptFunction>(function) && VarTo<JavascriptFunction>(function)->GetFunctionInfo()->GetAttributes() & FunctionInfo::SkipDefaultNewObject));
        }
        uint count = args.Info.Count;
        for (; i < count; i++)
        {
            args.Values[i] = CrossSite::MarshalVar(targetScriptContext, args.Values[i]);
        }
        if (args.HasNewTarget())
        {
            // Last value is new.target
            args.Values[count] = CrossSite::MarshalVar(targetScriptContext, args.GetNewTarget());
        }
        else if (args.HasExtraArg())
        {
            // The final eval arg is a frame display that needs to be marshaled specially.
            args.Values[count] = CrossSite::MarshalFrameDisplay(targetScriptContext, args.GetFrameDisplay());
        }


#if ENABLE_NATIVE_CODEGEN
        CheckCodeGenFunction checkCodeGenFunction = GetCheckCodeGenFunction(entryPoint);
        if (checkCodeGenFunction != nullptr)
        {
            ScriptFunction* callFunc = VarTo<ScriptFunction>(function);
            entryPoint = checkCodeGenFunction(callFunc);
            Assert(CrossSite::IsThunk(function->GetEntryPoint()));
        }
#endif

        // We need to setup the caller chain when we go across script site boundary. Property access
        // is OK, and we need to let host know who the caller is when a call is from another script site.
        // CrossSiteObject is the natural place but it is in the target site. We build up the site
        // chain through PushDispatchExCaller/PopDispatchExCaller, and we call SetCaller in the target site
        // to indicate who the caller is. We first need to get the site from the previously pushed site
        // and set that as the caller for current call, and push a new DispatchExCaller for future calls
        // off this site. GetDispatchExCaller and ReleaseDispatchExCaller is used to get the current caller.
        // currentDispatchExCaller is cached to avoid multiple allocations.
        IUnknown* sourceCaller = nullptr, *previousSourceCaller = nullptr;
        HRESULT hr = NOERROR;
        Var result = nullptr;
        BOOL wasDispatchExCallerPushed = FALSE, wasCallerSet = FALSE;

        TryFinally([&]()
        {
            hr = callerHostScriptContext->GetDispatchExCaller((void**)&sourceCaller);

            if (SUCCEEDED(hr))
            {
                hr = calleeHostScriptContext->SetCaller((IUnknown*)sourceCaller, (IUnknown**)&previousSourceCaller);
            }

            if (SUCCEEDED(hr))
            {
                wasCallerSet = TRUE;
                hr = calleeHostScriptContext->PushHostScriptContext();
            }
            if (FAILED(hr))
            {
                // CONSIDER: Should this be callerScriptContext if we failed?
                JavascriptError::MapAndThrowError(targetScriptContext, hr);
            }
            wasDispatchExCallerPushed = TRUE;

            BEGIN_SAFE_REENTRANT_CALL(targetScriptContext->GetThreadContext())
            {
                result = JavascriptFunction::CallFunction<true>(function, entryPoint, args, true /*useLargeArgCount*/);
            }
            END_SAFE_REENTRANT_CALL
            ScriptContext* callerScriptContext = callerHostScriptContext->GetScriptContext();
            result = CrossSite::MarshalVar(callerScriptContext, result);
        },
        [&](bool hasException)
        {
            if (sourceCaller != nullptr)
            {
                callerHostScriptContext->ReleaseDispatchExCaller(sourceCaller);
            }
            IUnknown* originalCaller = nullptr;
            if (wasDispatchExCallerPushed)
            {
                calleeHostScriptContext->PopHostScriptContext();
            }
            if (wasCallerSet)
            {
                calleeHostScriptContext->SetCaller(previousSourceCaller, &originalCaller);
                if (previousSourceCaller)
                {
                    previousSourceCaller->Release();
                }
                if (originalCaller)
                {
                    originalCaller->Release();
                }
            }
        });
        Assert(result != nullptr);
        return result;
    }

    // For prototype chain to install cross-site thunk.
    // When we change prototype using __proto__, those prototypes might not have cross-site thunks
    // installed even though the CEO is accessed from a different context. During ChangePrototype time
    // we don't really know where the requestContext is.
    // Force installing cross-site thunk for all prototype changes. It's a relatively less frequently used
    // scenario.
    void CrossSite::ForceCrossSiteThunkOnPrototypeChain(RecyclableObject* object)
    {
        if (TaggedNumber::Is(object))
        {
            return;
        }
        while (DynamicType::Is(object->GetTypeId()) && !VarIs<JavascriptProxy>(object))
        {
            DynamicObject* dynamicObject = UnsafeVarTo<DynamicObject>(object);
            if (!dynamicObject->IsCrossSiteObject() && !dynamicObject->IsExternal())
            {
                // force to install cross-site thunk on prototype objects.
                dynamicObject->MarshalToScriptContext(nullptr);
            }
            object = object->GetPrototype();
        }
        return;

    }
};<|MERGE_RESOLUTION|>--- conflicted
+++ resolved
@@ -128,17 +128,10 @@
         for (uint16 i = 0; i < length; i++)
         {
             Var value = display->GetItem(i);
-<<<<<<< HEAD
-            if (VarIs<WithScopeObject>(value))
-            {
-                // Here we are marshalling the wrappedObject and then ReWrapping th object in the new context.
-                RecyclableObject* wrappedObject = VarTo<WithScopeObject>(value)->GetWrappedObject();
-=======
             if (UnscopablesWrapperObject::Is(value))
             {
                 // Here we are marshalling the wrappedObject and then ReWrapping th object in the new context.
                 RecyclableObject* wrappedObject = UnscopablesWrapperObject::FromVar(value)->GetWrappedObject();
->>>>>>> aa0db708
                 ScriptContext* wrappedObjectScriptContext = wrappedObject->GetScriptContext();
                 value = JavascriptOperators::ToUnscopablesWrapperObject(CrossSite::MarshalVar(scriptContext,
                   wrappedObject, wrappedObjectScriptContext), scriptContext);
@@ -175,12 +168,8 @@
         {
             return value;
         }
-<<<<<<< HEAD
         Js::RecyclableObject* object =  UnsafeVarTo<RecyclableObject>(value);
-=======
-        Js::RecyclableObject* object =  RecyclableObject::UnsafeFromVar(value);
-
->>>>>>> aa0db708
+
         if (fRequestWrapper || scriptContext != object->GetScriptContext())
         {
             if (PHASE_TRACE1(Js::Phase::MarshalPhase))

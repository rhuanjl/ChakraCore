//-------------------------------------------------------------------------------------------------------
// Copyright (C) Microsoft. All rights reserved.
// Licensed under the MIT license. See LICENSE.txt file in the project root for full license information.
//-------------------------------------------------------------------------------------------------------
#pragma once

#include "AuxPtrs.h"
#include "CompactCounters.h"

struct CodeGenWorkItem;
class SourceContextInfo;
struct DeferredFunctionStub;
struct CodeGenNumberChunk;
#ifdef DYNAMIC_PROFILE_MUTATOR
class DynamicProfileMutator;
class DynamicProfileMutatorImpl;
#endif
#define MAX_FUNCTION_BODY_DEBUG_STRING_SIZE 42 //11*3+8+1

typedef BVSparse<ArenaAllocator> ActiveFunctionSet;

namespace Js
{
#pragma region Class Forward Declarations
    class ByteCodeBufferReader;
    class ByteCodeBufferBuilder;
    class ByteCodeCache;
    class ScopeInfo;
    class SmallSpanSequence;
    struct StatementLocation;
    class SmallSpanSequenceIter;
    struct StatementData;
    struct PropertyIdOnRegSlotsContainer;

    struct InlineCache;
    struct PolymorphicInlineCache;
    struct IsInstInlineCache;
    class ScopeObjectChain;
    class EntryPointInfo;
    class FunctionProxy;
    class ParseableFunctionInfo;
    class FunctionBody;

    class DebuggerScopeProperty;
    class DebuggerScope;
    class FunctionEntryPointInfo;

#ifdef ASMJS_PLAT
    class AsmJsFunctionInfo;
    class AmsJsModuleInfo;
#endif
    class ArrayBuffer;
    class SharedArrayBuffer;
    class FunctionCodeGenRuntimeData;
    class JavascriptNumber;
#pragma endregion

    typedef JsUtil::BaseDictionary<Js::PropertyId, const Js::PropertyRecord*, RecyclerNonLeafAllocator, PowerOf2SizePolicy, DefaultComparer, JsUtil::SimpleDictionaryEntry> PropertyRecordList;
    typedef JsUtil::BaseHashSet<void*, Recycler, PowerOf2SizePolicy> TypeRefSet;

     // Definition of scopes such as With, Catch and Block which will be used further in the debugger for additional look-ups.
    enum DiagExtraScopesType
    {
        DiagUnknownScope,           // Unknown scope set when deserializing bytecode and the scope is not yet known.
        DiagWithScope,              // With scope.
        DiagCatchScopeDirect,       // Catch scope in regslot
        DiagCatchScopeInSlot,       // Catch scope in slot array
        DiagCatchScopeInObject,     // Catch scope in scope object
        DiagBlockScopeDirect,       // Block scope in regslot
        DiagBlockScopeInSlot,       // Block scope in slot array
        DiagBlockScopeInObject,     // Block scope in activation object
        DiagBlockScopeRangeEnd,     // Used to end a block scope range.
        DiagParamScope,             // The scope represents symbols at formals
        DiagParamScopeInObject,     // The scope represents symbols at formals and formal scope in activation object
    };

    struct ForInCache
    {
        Type * type;
        void * data;
    };
    class PropertyGuard
    {
        friend class PropertyGuardValidator;

    private:
        Field(intptr_t) value; // value is address of Js::Type
#if DBG
        Field(bool) wasReincarnated = false;
#endif
    public:
        static PropertyGuard* New(Recycler* recycler) { return RecyclerNewLeaf(recycler, Js::PropertyGuard); }
        PropertyGuard() : value(GuardValue::Uninitialized) {}
        PropertyGuard(intptr_t value) : value(value)
        {
            // GuardValue::Invalidated and GuardValue::Invalidated_DuringSweeping can only be set using
            // Invalidate() and InvalidatedDuringSweep() methods respectively.
            Assert(this->value != GuardValue::Invalidated && this->value != GuardValue::Invalidated_DuringSweep);
        }

        inline static size_t const GetSizeOfValue() { return sizeof(((PropertyGuard*)0)->value); }
        inline static size_t const GetOffsetOfValue() { return offsetof(PropertyGuard, value); }

        intptr_t GetValue() const { return this->value; }
        bool IsValid()
        {
            return this->value != GuardValue::Invalidated && this->value != GuardValue::Invalidated_DuringSweep;
        }
        bool IsInvalidatedDuringSweep() { return this->value == GuardValue::Invalidated_DuringSweep; }
        void SetValue(intptr_t value)
        {
            // GuardValue::Invalidated and GuardValue::Invalidated_DuringSweeping can only be set using
            // Invalidate() and InvalidatedDuringSweep() methods respectively.
            Assert(value != GuardValue::Invalidated && value != GuardValue::Invalidated_DuringSweep);
            this->value = value;
        }
        intptr_t const* GetAddressOfValue() { return &this->value; }
        void Invalidate() { this->value = GuardValue::Invalidated; }
        void InvalidateDuringSweep()
        {
#if DBG
            wasReincarnated = true;
#endif
            this->value = GuardValue::Invalidated_DuringSweep;
        }
#if DBG
        bool WasReincarnated() { return this->wasReincarnated; }
#endif
        enum GuardValue : intptr_t
        {
            Invalidated = 0,
            Uninitialized = 1,
            Invalidated_DuringSweep = 2
        };
    };

    class PropertyGuardValidator
    {
        // Required by EquivalentTypeGuard::SetType.
        CompileAssert(offsetof(PropertyGuard, value) == 0);
        CompileAssert(offsetof(ConstructorCache, guard.value) == offsetof(PropertyGuard, value));
    };

    class JitIndexedPropertyGuard : public Js::PropertyGuard
    {
    private:
        int index;

    public:
        JitIndexedPropertyGuard(intptr_t value, int index):
            Js::PropertyGuard(value), index(index) {}

        int GetIndex() const { return this->index; }
    };

    class JitTypePropertyGuard : public Js::JitIndexedPropertyGuard
    {
    public:
        JitTypePropertyGuard(intptr_t typeAddr, int index):
            JitIndexedPropertyGuard(typeAddr, index) {}

        intptr_t GetTypeAddr() const { return this->GetValue(); }

    };

    struct TypeGuardTransferEntry
    {
        PropertyId propertyId;
        JitIndexedPropertyGuard* guards[0];

        TypeGuardTransferEntry(): propertyId(Js::Constants::NoProperty) {}
    };

    class FakePropertyGuardWeakReference: public RecyclerWeakReference<Js::PropertyGuard>
    {
    public:
        static FakePropertyGuardWeakReference* New(Recycler* recycler, Js::PropertyGuard* guard)
        {
            Assert(guard != nullptr);
            return RecyclerNewLeaf(recycler, Js::FakePropertyGuardWeakReference, guard);
        }
        FakePropertyGuardWeakReference(const Js::PropertyGuard* guard)
        {
            this->strongRef = (char*)guard;
            this->strongRefHeapBlock = &CollectedRecyclerWeakRefHeapBlock::Instance;
        }

        void Zero()
        {
            Assert(this->strongRef != nullptr);
            this->strongRef = nullptr;
        }
    };

    struct CtorCacheGuardTransferEntry
    {
        PropertyId propertyId;
        intptr_t caches[0];

        CtorCacheGuardTransferEntry(): propertyId(Js::Constants::NoProperty) {}
    };

    struct EquivalentTypeCache
    {
        Js::Type* types[EQUIVALENT_TYPE_CACHE_SIZE];
        PropertyGuard *guard;
        TypeEquivalenceRecord record;
        uint nextEvictionVictim;
        bool isLoadedFromProto;
        bool hasFixedValue;

        EquivalentTypeCache(): nextEvictionVictim(EQUIVALENT_TYPE_CACHE_SIZE) {}
        bool ClearUnusedTypes(Recycler *recycler);
        void SetGuard(PropertyGuard *theGuard) { this->guard = theGuard; }
        void SetIsLoadedFromProto() { this->isLoadedFromProto = true; }
        bool IsLoadedFromProto() const { return this->isLoadedFromProto; }
        void SetHasFixedValue() { this->hasFixedValue = true; }
        bool HasFixedValue() const { return this->hasFixedValue; }
    };

    class JitEquivalentTypeGuard : public JitIndexedPropertyGuard
    {
        // This pointer is allocated from background thread first, and then transferred to recycler,
        // so as to keep the cached types alive.
        EquivalentTypeCache* cache;
        uint32 objTypeSpecFldId;
        // TODO: OOP JIT, reenable these asserts
#if DBG && 0
        // Intentionally have as intptr_t so this guard doesn't hold scriptContext
        intptr_t originalScriptContextValue = 0;
#endif

    public:
        JitEquivalentTypeGuard(intptr_t typeAddr, int index, uint32 objTypeSpecFldId):
            JitIndexedPropertyGuard(typeAddr, index), cache(nullptr), objTypeSpecFldId(objTypeSpecFldId)
        {
#if DBG && 0
            originalScriptContextValue = reinterpret_cast<intptr_t>(type->GetScriptContext());
#endif
        }

        intptr_t GetTypeAddr() const { return this->GetValue(); }

        void SetTypeAddr(const intptr_t typeAddr)
        {
#if DBG && 0
            if (originalScriptContextValue == 0)
            {
                originalScriptContextValue = reinterpret_cast<intptr_t>(type->GetScriptContext());
            }
            else
            {
                AssertMsg(originalScriptContextValue == reinterpret_cast<intptr_t>(type->GetScriptContext()), "Trying to set guard type from different script context.");
            }
#endif
            this->SetValue(typeAddr);
        }

        uint32 GetObjTypeSpecFldId() const
        {
            return this->objTypeSpecFldId;
        }

        Js::EquivalentTypeCache* GetCache() const
        {
            return this->cache;
        }

        void SetCache(Js::EquivalentTypeCache* cache)
        {
            this->cache = cache;
        }
    };

#pragma region Inline Cache Info class declarations
    class PolymorphicCacheUtilizationArray
    {
    private:
        Field(byte *) utilArray;

    public:
        PolymorphicCacheUtilizationArray()
            : utilArray(nullptr)
        {
        }
        void EnsureUtilArray(Recycler * const recycler, Js::FunctionBody * functionBody);
        byte* GetByteArray() { return utilArray; }
        void SetUtil(Js::FunctionBody* functionBody, uint index, byte util);
        byte GetUtil(Js::FunctionBody* functionBody, uint index);
    };

    class PolymorphicInlineCacheInfo sealed
    {
    private:
        Field(InlineCachePointerArray<PolymorphicInlineCache>) polymorphicInlineCaches;
        Field(PolymorphicCacheUtilizationArray) polymorphicCacheUtilizationArray;
        Field(FunctionBody *) functionBody;

    public:
        PolymorphicInlineCacheInfo(FunctionBody * functionBody)
            : functionBody(functionBody)
        {
        }

        InlineCachePointerArray<PolymorphicInlineCache> * GetPolymorphicInlineCaches() { return &polymorphicInlineCaches; }
        PolymorphicCacheUtilizationArray * GetUtilArray() { return &polymorphicCacheUtilizationArray; }
        byte * GetUtilByteArray() { return polymorphicCacheUtilizationArray.GetByteArray(); }
        FunctionBody * GetFunctionBody() const { return functionBody; }
    };

    class EntryPointPolymorphicInlineCacheInfo sealed
    {
    private:
        Field(PolymorphicInlineCacheInfo) selfInfo;

        typedef SListCounted<PolymorphicInlineCacheInfo*, Recycler> PolymorphicInlineCacheInfoListType;
        Field(PolymorphicInlineCacheInfoListType) inlineeInfo;

        static void SetPolymorphicInlineCache(PolymorphicInlineCacheInfo * polymorphicInlineCacheInfo, FunctionBody * functionBody, uint index, PolymorphicInlineCache * polymorphicInlineCache, byte polyCacheUtil);

    public:
        EntryPointPolymorphicInlineCacheInfo(FunctionBody * functionBody);

        PolymorphicInlineCacheInfo * GetSelfInfo() { return &selfInfo; }
        PolymorphicInlineCacheInfo * EnsureInlineeInfo(Recycler * recycler, FunctionBody * inlineeFunctionBody);
        PolymorphicInlineCacheInfo * GetInlineeInfo(FunctionBody * inlineeFunctionBody);
        SListCounted<PolymorphicInlineCacheInfo*, Recycler> * GetInlineeInfo() { return &this->inlineeInfo; }

        void SetPolymorphicInlineCache(FunctionBody * functionBody, uint index, PolymorphicInlineCache * polymorphicInlineCache, bool isInlinee, byte polyCacheUtil);

        template <class Fn>
        void MapInlinees(Fn fn)
        {
            SListCounted<PolymorphicInlineCacheInfo*, Recycler>::Iterator iter(&inlineeInfo);
            while (iter.Next())
            {
                fn(iter.Data());
            }
        }
    };
#pragma endregion

#ifdef FIELD_ACCESS_STATS
    struct FieldAccessStats
    {
        Field(uint) totalInlineCacheCount;
        Field(uint) noInfoInlineCacheCount;
        Field(uint) monoInlineCacheCount;
        Field(uint) emptyMonoInlineCacheCount;
        Field(uint) polyInlineCacheCount;
        Field(uint) nullPolyInlineCacheCount;
        Field(uint) emptyPolyInlineCacheCount;
        Field(uint) ignoredPolyInlineCacheCount;
        Field(uint) highUtilPolyInlineCacheCount;
        Field(uint) lowUtilPolyInlineCacheCount;
        Field(uint) equivPolyInlineCacheCount;
        Field(uint) nonEquivPolyInlineCacheCount;
        Field(uint) disabledPolyInlineCacheCount;
        Field(uint) clonedMonoInlineCacheCount;
        Field(uint) clonedPolyInlineCacheCount;

        FieldAccessStats() :
            totalInlineCacheCount(0), noInfoInlineCacheCount(0), monoInlineCacheCount(0), emptyMonoInlineCacheCount(0),
            polyInlineCacheCount(0), nullPolyInlineCacheCount(0), emptyPolyInlineCacheCount(0), ignoredPolyInlineCacheCount(0),
            highUtilPolyInlineCacheCount(0), lowUtilPolyInlineCacheCount(0),
            equivPolyInlineCacheCount(0), nonEquivPolyInlineCacheCount(0), disabledPolyInlineCacheCount(0),
            clonedMonoInlineCacheCount(0), clonedPolyInlineCacheCount(0) {}

        void Add(FieldAccessStats* other);
    };

    typedef FieldAccessStats* FieldAccessStatsPtr;
#else
    typedef void* FieldAccessStatsPtr;
#endif

#pragma region Entry point class declarations
    class ProxyEntryPointInfo:  public ExpirableObject
    {
    public:
        // These are public because we don't manage them nor their consistency;
        // the user of this class does.
        FieldNoBarrier(Js::JavascriptMethod) jsMethod;

        ProxyEntryPointInfo(Js::JavascriptMethod jsMethod, ThreadContext* context = nullptr):
            ExpirableObject(context),
            jsMethod(jsMethod)
        {
        }
        static DWORD GetAddressOffset() { return offsetof(ProxyEntryPointInfo, jsMethod); }
        virtual void Expire()
        {
            AssertMsg(false, "Expire called on object that doesn't support expiration");
        }

        virtual void EnterExpirableCollectMode()
        {
            AssertMsg(false, "EnterExpirableCollectMode called on object that doesn't support expiration");
        }

        virtual bool IsFunctionEntryPointInfo() const { return false; }
    };


    struct TypeGuardTransferData
    {
        Field(unsigned int) propertyGuardCount;
        FieldNoBarrier(TypeGuardTransferEntryIDL*) entries;
    };

    struct CtorCacheTransferData
    {
        Field(unsigned int) ctorCachesCount;
        FieldNoBarrier(CtorCacheTransferEntryIDL **) entries;
    };



    // Not thread safe.
    // Note that instances of this class are read from and written to from the
    // main and JIT threads.
    class EntryPointInfo : public ProxyEntryPointInfo
    {
    private:
        enum State : BYTE
        {
            NotScheduled,       // code gen has not been scheduled
            CodeGenPending,     // code gen job has been scheduled
            CodeGenQueued,      // code gen has been queued and all the code gen data has been gathered.
            CodeGenRecorded,    // backend completed, but job still pending
            CodeGenDone,        // code gen job successfully completed
            JITCapReached,      // workitem created but JIT cap reached
            PendingCleanup,     // workitem needs to be cleaned up but couldn't for some reason- it'll be cleaned up at the next opportunity
            CleanedUp           // the entry point has been cleaned up
        };

        // The following fields are packed into a 32-bit/64-bit, and the tag to avoid fals positive.
        Field(const bool)          tag : 1;
        Field(bool)                isLoopBody : 1;
        Field(bool)                hasJittedStackClosure : 1;
        Field(bool)                isAsmJsFunction : 1; // true if entrypoint is for asmjs function
        Field(State)               state; // Single state member so users can query state w/o a lock
#if ENABLE_NATIVE_CODEGEN
        Field(BYTE)                pendingInlinerVersion;
        Field(ImplicitCallFlags)   pendingImplicitCallFlags;
        Field(uint32)              pendingPolymorphicCacheState;

        class JitTransferData
        {
            friend EntryPointInfo;

        private:
            Field(TypeRefSet*) jitTimeTypeRefs;

            Field(PinnedTypeRefsIDL*) runtimeTypeRefs;


            Field(int) propertyGuardCount;
            // This is a dynamically sized array of dynamically sized TypeGuardTransferEntries.  It's heap allocated by the JIT
            // thread and lives until entry point is installed, at which point it is explicitly freed.
            FieldNoBarrier(TypeGuardTransferEntry*) propertyGuardsByPropertyId;
            Field(size_t) propertyGuardsByPropertyIdPlusSize;

            // This is a dynamically sized array of dynamically sized CtorCacheGuardTransferEntry.  It's heap allocated by the JIT
            // thread and lives until entry point is installed, at which point it is explicitly freed.
            FieldNoBarrier(CtorCacheGuardTransferEntry*) ctorCacheGuardsByPropertyId;
            Field(size_t) ctorCacheGuardsByPropertyIdPlusSize;

            Field(int) equivalentTypeGuardCount;
            Field(int) lazyBailoutPropertyCount;
            // This is a dynamically sized array of JitEquivalentTypeGuards. It's heap allocated by the JIT thread and lives
            // until entry point is installed, at which point it is explicitly freed. We need it during installation so as to
            // swap the cache associated with each guard from the heap to the recycler (so the types in the cache are kept alive).
            FieldNoBarrier(JitEquivalentTypeGuard**) equivalentTypeGuards;
            FieldNoBarrier(Js::PropertyId*) lazyBailoutProperties;
            FieldNoBarrier(NativeCodeData*) jitTransferRawData;
            FieldNoBarrier(EquivalentTypeGuardOffsets*) equivalentTypeGuardOffsets;
            Field(TypeGuardTransferData) typeGuardTransferData;
            Field(CtorCacheTransferData) ctorCacheTransferData;

            Field(bool) falseReferencePreventionBit;
            Field(bool) isReady;

        public:
            JitTransferData():
                jitTimeTypeRefs(nullptr), runtimeTypeRefs(nullptr),
                propertyGuardCount(0), propertyGuardsByPropertyId(nullptr), propertyGuardsByPropertyIdPlusSize(0),
                ctorCacheGuardsByPropertyId(nullptr), ctorCacheGuardsByPropertyIdPlusSize(0),
                equivalentTypeGuardCount(0), equivalentTypeGuards(nullptr), jitTransferRawData(nullptr),
                falseReferencePreventionBit(true), isReady(false), lazyBailoutProperties(nullptr), lazyBailoutPropertyCount(0){}

            void SetRawData(NativeCodeData* rawData) { jitTransferRawData = rawData; }
            void AddJitTimeTypeRef(void* typeRef, Recycler* recycler);

            int GetRuntimeTypeRefCount() { return this->runtimeTypeRefs ? this->runtimeTypeRefs->count : 0; }
            void** GetRuntimeTypeRefs() { return this->runtimeTypeRefs ? (void**)this->runtimeTypeRefs->typeRefs : nullptr; }
            void SetRuntimeTypeRefs(PinnedTypeRefsIDL* pinnedTypeRefs) { this->runtimeTypeRefs = pinnedTypeRefs;}

            JitEquivalentTypeGuard** GetEquivalentTypeGuards() const { return this->equivalentTypeGuards; }
            void SetEquivalentTypeGuards(JitEquivalentTypeGuard** guards, int count)
            {
                this->equivalentTypeGuardCount = count;
                this->equivalentTypeGuards = guards;
            }
            void SetLazyBailoutProperties(Js::PropertyId* properties, int count)
            {
                this->lazyBailoutProperties = properties;
                this->lazyBailoutPropertyCount = count;
            }
            void SetEquivalentTypeGuardOffsets(EquivalentTypeGuardOffsets* offsets)
            {
                equivalentTypeGuardOffsets = offsets;
            }
            void SetTypeGuardTransferData(JITOutputIDL* data)
            {
                typeGuardTransferData.entries = data->typeGuardEntries;
                typeGuardTransferData.propertyGuardCount = data->propertyGuardCount;
            }
            void SetCtorCacheTransferData(JITOutputIDL * data)
            {
                ctorCacheTransferData.entries = data->ctorCacheEntries;
                ctorCacheTransferData.ctorCachesCount = data->ctorCachesCount;
            }
            bool GetIsReady() { return this->isReady; }
            void SetIsReady() { this->isReady = true; }

        private:
            void EnsureJitTimeTypeRefs(Recycler* recycler);
        };

        Field(NativeCodeData *) inProcJITNaticeCodedata;
        FieldNoBarrier(char*) nativeDataBuffer;
        union
        {
            Field(Field(JavascriptNumber*)*) numberArray;
            Field(CodeGenNumberChunk*) numberChunks;
        };
        Field(XProcNumberPageSegment*) numberPageSegments;

        FieldNoBarrier(SmallSpanSequence *) nativeThrowSpanSequence;
        typedef JsUtil::BaseHashSet<RecyclerWeakReference<FunctionBody>*, Recycler, PowerOf2SizePolicy> WeakFuncRefSet;
        Field(WeakFuncRefSet *) weakFuncRefSet;
        // Need to keep strong references to the guards here so they don't get collected while the entry point is alive.
        typedef JsUtil::BaseDictionary<Js::PropertyId, PropertyGuard*, Recycler, PowerOf2SizePolicy> SharedPropertyGuardDictionary;
        Field(SharedPropertyGuardDictionary*) sharedPropertyGuards;
        typedef JsUtil::List<LazyBailOutRecord, HeapAllocator> BailOutRecordMap;
        Field(BailOutRecordMap*) bailoutRecordMap;

        // This array holds fake weak references to type property guards. We need it to zero out the weak references when the
        // entry point is finalized and the guards are about to be freed. Otherwise, if one of the guards was to be invalidated
        // from the thread context, we would AV trying to access freed memory. Note that the guards themselves are allocated by
        // NativeCodeData::Allocator and are kept alive by the data field. The weak references are recycler allocated, and so
        // the array must be recycler allocated also, so that the recycler doesn't collect the weak references.
        Field(Field(FakePropertyGuardWeakReference*)*) propertyGuardWeakRefs;
        Field(EquivalentTypeCache*) equivalentTypeCaches;
        Field(EntryPointInfo **) registeredEquivalentTypeCacheRef;

        Field(int) propertyGuardCount;
        Field(int) equivalentTypeCacheCount;

        Field(uint) inlineeFrameOffsetArrayOffset;
        Field(uint) inlineeFrameOffsetArrayCount;

        typedef SListCounted<ConstructorCache*, Recycler> ConstructorCacheList;
        Field(ConstructorCacheList*) constructorCaches;

        Field(EntryPointPolymorphicInlineCacheInfo *) polymorphicInlineCacheInfo;

        // This field holds any recycler allocated references that must be kept alive until
        // we install the entry point.  It is freed at that point, so anything that must survive
        // until the EntryPointInfo itself goes away, must be copied somewhere else.
        Field(JitTransferData*) jitTransferData;

        // If we pin types this array contains strong references to types, otherwise it holds weak references.
        Field(Field(void*)*) runtimeTypeRefs;
     protected:
#if PDATA_ENABLED
<<<<<<< HEAD
        Field(XDataAllocation *) xdataInfo;
=======
        XDataAllocation * xdataInfo;
>>>>>>> 62f96688
#endif
#endif // ENABLE_NATIVE_CODEGEN

        Field(CodeGenWorkItem *) workItem;
        FieldNoBarrier(Js::JavascriptMethod) nativeAddress;
        Field(ptrdiff_t) codeSize;

    protected:
        Field(JavascriptLibrary*) library;
#if ENABLE_NATIVE_CODEGEN
        typedef JsUtil::List<NativeOffsetInlineeFramePair, HeapAllocator> InlineeFrameMap;
        Field(InlineeFrameMap*)   inlineeFrameMap;
#endif
#if ENABLE_DEBUG_STACK_BACK_TRACE
        StackBackTrace*    cleanupStack;
#endif
    public:
        Field(uint) frameHeight;
        Field(bool) nativeEntryPointProcessed;

#if ENABLE_DEBUG_CONFIG_OPTIONS
    public:
        enum CleanupReason
        {
            NotCleanedUp,
            CodeGenFailedOOM,
            CodeGenFailedStackOverflow,
            CodeGenFailedAborted,
            CodeGenFailedExceedJITLimit,
            CodeGenFailedUnknown,
            NativeCodeInstallFailure,
            CleanUpForFinalize
        };
    private:
        Field(CleanupReason) cleanupReason;
#endif

#ifdef FIELD_ACCESS_STATS
    private:
        Field(FieldAccessStatsPtr) fieldAccessStats;
#endif

    public:
        virtual void Finalize(bool isShutdown) override;
        virtual bool IsFunctionEntryPointInfo() const override { return true; }

#if ENABLE_NATIVE_CODEGEN
        char** GetNativeDataBufferRef() { return &nativeDataBuffer; }
        char* GetNativeDataBuffer() { return nativeDataBuffer; }
        void SetInProcJITNativeCodeData(NativeCodeData* nativeCodeData) { inProcJITNaticeCodedata = nativeCodeData; }
        void SetNumberChunks(CodeGenNumberChunk* chunks)
        {
            Assert(numberPageSegments == nullptr);
            numberChunks = chunks;
        }
        void SetNumberArray(Field(Js::JavascriptNumber*)* array)
        {
            Assert(numberPageSegments != nullptr);
            numberArray = array;
        }
        void SetNumberPageSegment(XProcNumberPageSegment * segments)
        {
            Assert(numberPageSegments == nullptr);
            numberPageSegments = segments;
        }
#endif

    protected:
        EntryPointInfo(Js::JavascriptMethod method, JavascriptLibrary* library, void* validationCookie, ThreadContext* context = nullptr, bool isLoopBody = false) :
            ProxyEntryPointInfo(method, context), tag(1), nativeEntryPointProcessed(false),
#if ENABLE_NATIVE_CODEGEN
            nativeThrowSpanSequence(nullptr), workItem(nullptr), weakFuncRefSet(nullptr),
            jitTransferData(nullptr), sharedPropertyGuards(nullptr), propertyGuardCount(0), propertyGuardWeakRefs(nullptr),
            equivalentTypeCacheCount(0), equivalentTypeCaches(nullptr), constructorCaches(nullptr), state(NotScheduled), inProcJITNaticeCodedata(nullptr),
            numberChunks(nullptr), numberPageSegments(nullptr), polymorphicInlineCacheInfo(nullptr), runtimeTypeRefs(nullptr),
            isLoopBody(isLoopBody), hasJittedStackClosure(false), registeredEquivalentTypeCacheRef(nullptr), bailoutRecordMap(nullptr),
#if PDATA_ENABLED
            xdataInfo(nullptr),
#endif
#endif
            library(library), codeSize(0), nativeAddress(nullptr), isAsmJsFunction(false), validationCookie(validationCookie)
#if ENABLE_DEBUG_STACK_BACK_TRACE
            , cleanupStack(nullptr)
#endif
#if ENABLE_DEBUG_CONFIG_OPTIONS
            , cleanupReason(NotCleanedUp)
#endif
#if DBG_DUMP | defined(VTUNE_PROFILING)
            , nativeOffsetMaps(&HeapAllocator::Instance)
#endif
#ifdef FIELD_ACCESS_STATS
            , fieldAccessStats(nullptr)
#endif
        {}

        virtual void ReleasePendingWorkItem() {};

        virtual void OnCleanup(bool isShutdown) = 0;

#ifdef PERF_COUNTERS
        virtual void OnRecorded() = 0;
#endif
    private:
        State GetState() const
        {
            Assert(this->state >= NotScheduled && this->state <= CleanedUp);
            return this->state;
        }

    public:
        ScriptContext* GetScriptContext();

        virtual FunctionBody *GetFunctionBody() const = 0;
#if ENABLE_NATIVE_CODEGEN
        EntryPointPolymorphicInlineCacheInfo * EnsurePolymorphicInlineCacheInfo(Recycler * recycler, FunctionBody * functionBody);
        EntryPointPolymorphicInlineCacheInfo * GetPolymorphicInlineCacheInfo() { return polymorphicInlineCacheInfo; }

        JitTransferData* GetJitTransferData() { return this->jitTransferData; }
        JitTransferData* EnsureJitTransferData(Recycler* recycler);
#if PDATA_ENABLED
        XDataAllocation* GetXDataInfo() { return this->xdataInfo; }
        void SetXDataInfo(XDataAllocation* xdataInfo) { this->xdataInfo = xdataInfo; }
#endif

#ifdef FIELD_ACCESS_STATS
        FieldAccessStats* GetFieldAccessStats() { return this->fieldAccessStats; }
        FieldAccessStats* EnsureFieldAccessStats(Recycler* recycler);
#endif

        void PinTypeRefs(ScriptContext* scriptContext);
        void InstallGuards(ScriptContext* scriptContext);
#endif

        void Cleanup(bool isShutdown, bool captureCleanupStack);

#if ENABLE_DEBUG_STACK_BACK_TRACE
        void CaptureCleanupStackTrace();
#endif

        bool IsNotScheduled() const
        {
            return this->GetState() == NotScheduled;
        }

        bool IsCodeGenPending() const
        {
            return this->GetState() == CodeGenPending;
        }

        bool IsCodeGenRecorded() const
        {
            return this->GetState() == CodeGenRecorded;
        }

        bool IsNativeCode() const
        {
#if ENABLE_NATIVE_CODEGEN
            return this->GetState() == CodeGenRecorded ||
                this->GetState() == CodeGenDone;
#else
            return false;
#endif
        }

        bool IsCodeGenDone() const
        {
#if ENABLE_NATIVE_CODEGEN
            return this->GetState() == CodeGenDone;
#else
            return false;
#endif
        }

        bool IsCodeGenQueued() const
        {
#if ENABLE_NATIVE_CODEGEN
            return this->GetState() == CodeGenQueued;
#else
            return false;
#endif
        }

        bool IsJITCapReached() const
        {
#if ENABLE_NATIVE_CODEGEN
            return this->GetState() == JITCapReached;
#else
            return false;
#endif
        }

        bool IsCleanedUp() const
        {
            return this->GetState() == CleanedUp;
        }

        bool IsPendingCleanup() const
        {
            return this->GetState() == PendingCleanup;
        }

        void SetPendingCleanup()
        {
            this->state = PendingCleanup;
        }

#if ENABLE_DEBUG_CONFIG_OPTIONS
        void SetCleanupReason(CleanupReason reason)
        {
            this->cleanupReason = reason;
        }
#endif

        bool IsLoopBody() const
        {
            return this->isLoopBody;
        }

#if ENABLE_NATIVE_CODEGEN
        bool HasJittedStackClosure() const
        {
            return this->hasJittedStackClosure;
        }

        void SetHasJittedStackClosure()
        {
            this->hasJittedStackClosure = true;
        }
#endif

        void Reset(bool resetStateToNotScheduled = true);

#if ENABLE_NATIVE_CODEGEN
        void SetCodeGenPending(CodeGenWorkItem * workItem)
        {
            Assert(this->GetState() == NotScheduled || this->GetState() == CleanedUp);
            Assert(workItem != nullptr);
            this->workItem = workItem;
            this->state = CodeGenPending;
        }

        void SetCodeGenPending()
        {
            Assert(this->GetState() == CodeGenQueued);
            this->state = CodeGenPending;
        }

        void SetCodeGenQueued()
        {
            Assert(this->GetState() == CodeGenPending);
            this->state = CodeGenQueued;
        }

        void RevertToNotScheduled()
        {
            Assert(this->GetState() == CodeGenPending);
            Assert(this->workItem != nullptr);
            this->workItem = nullptr;
            this->state = NotScheduled;
        }

        void SetCodeGenPendingWithStackAllocatedWorkItem()
        {
            Assert(this->GetState() == NotScheduled || this->GetState() == CleanedUp);
            this->workItem = nullptr;
            this->state = CodeGenPending;
        }

        void SetCodeGenRecorded(Js::JavascriptMethod nativeAddress, ptrdiff_t codeSize)
        {
            Assert(this->GetState() == CodeGenQueued);
            Assert(codeSize > 0);
            this->nativeAddress = nativeAddress;
            this->codeSize = codeSize;
            this->state = CodeGenRecorded;

#ifdef PERF_COUNTERS
            this->OnRecorded();
#endif
        }

        void SetCodeGenDone()
        {
            Assert(this->GetState() == CodeGenRecorded);
            this->state = CodeGenDone;
            this->workItem = nullptr;
        }

        void SetJITCapReached()
        {
            Assert(this->GetState() == CodeGenQueued);
            this->state = JITCapReached;
            this->workItem = nullptr;
        }

        SmallSpanSequence* GetNativeThrowSpanSequence() const
        {
            Assert(this->GetState() != NotScheduled);
            Assert(this->GetState() != CleanedUp);
            return nativeThrowSpanSequence;
        }

        void SetNativeThrowSpanSequence(SmallSpanSequence* seq)
        {
            Assert(this->GetState() == CodeGenQueued);
            Assert(this->nativeThrowSpanSequence == nullptr);

            nativeThrowSpanSequence = seq;
        }

        bool IsInNativeAddressRange(DWORD_PTR codeAddress) {
            return (IsNativeCode() &&
                codeAddress >= GetNativeAddress() &&
                codeAddress < GetNativeAddress() + GetCodeSize());
        }
#endif

        DWORD_PTR GetNativeAddress() const
        {
            // need the assert to skip for asmjsFunction as nativeAddress can be interpreter too for asmjs
            Assert(this->GetState() == CodeGenRecorded || this->GetState() == CodeGenDone || this->isAsmJsFunction);

            // !! this is illegal, however (by design) `IsInNativeAddressRange` (right above) needs it
            return reinterpret_cast<DWORD_PTR>(this->nativeAddress);
        }

        ptrdiff_t GetCodeSize() const
        {
            Assert(this->GetState() == CodeGenRecorded || this->GetState() == CodeGenDone);
            return codeSize;
        }

        CodeGenWorkItem * GetWorkItem() const
        {
            State state = this->GetState();
            Assert(state != NotScheduled || this->workItem == nullptr);
            Assert(state == CleanedUp && this->workItem == nullptr ||
                state != CleanedUp);

            if (state == PendingCleanup)
            {
                return nullptr;
            }

            return this->workItem;
        }

#ifdef ASMJS_PLAT
        // set code size, used by TJ to set the code size
        void SetCodeSize(ptrdiff_t size)
        {
            Assert(isAsmJsFunction);
            this->codeSize = size;
        }

        void SetNativeAddress(Js::JavascriptMethod address)
        {
            Assert(isAsmJsFunction);
            this->nativeAddress = address;
        }

        void SetIsAsmJSFunction(bool value)
        {
            this->isAsmJsFunction = value;
        }
#endif

        bool GetIsAsmJSFunction()const
        {
            return this->isAsmJsFunction;
        }

#ifdef ASMJS_PLAT
        void SetTJCodeGenDone()
        {
            Assert(isAsmJsFunction);
            this->state = CodeGenDone;
            this->workItem = nullptr;
        }
#endif

#if ENABLE_NATIVE_CODEGEN
        void AddWeakFuncRef(RecyclerWeakReference<FunctionBody> *weakFuncRef, Recycler *recycler);
        WeakFuncRefSet *EnsureWeakFuncRefSet(Recycler *recycler);

        void EnsureIsReadyToCall();
        void ProcessJitTransferData();
        void ResetOnLazyBailoutFailure();
        void OnNativeCodeInstallFailure();
        virtual void ResetOnNativeCodeInstallFailure() = 0;

        Js::PropertyGuard* RegisterSharedPropertyGuard(Js::PropertyId propertyId, ScriptContext* scriptContext);
        Js::PropertyId* GetSharedPropertyGuards(_Out_ unsigned int& count);

        bool TryGetSharedPropertyGuard(Js::PropertyId propertyId, Js::PropertyGuard*& guard);
        void RecordTypeGuards(int propertyGuardCount, TypeGuardTransferEntry* typeGuardTransferRecord, size_t typeGuardTransferPlusSize);
        void RecordCtorCacheGuards(CtorCacheGuardTransferEntry* ctorCacheTransferRecord, size_t ctorCacheTransferPlusSize);
        void FreePropertyGuards();
        void FreeJitTransferData();
        void RegisterEquivalentTypeCaches();
        void UnregisterEquivalentTypeCaches();
        bool ClearEquivalentTypeCaches();

        void RegisterConstructorCache(Js::ConstructorCache* constructorCache, Recycler* recycler);
        uint GetConstructorCacheCount() const { return this->constructorCaches != nullptr ? this->constructorCaches->Count() : 0; }
        uint32 GetPendingPolymorphicCacheState() const { return this->pendingPolymorphicCacheState; }
        void SetPendingPolymorphicCacheState(uint32 state) { this->pendingPolymorphicCacheState = state; }
        BYTE GetPendingInlinerVersion() const { return this->pendingInlinerVersion; }
        void SetPendingInlinerVersion(BYTE version) { this->pendingInlinerVersion = version; }
        ImplicitCallFlags GetPendingImplicitCallFlags() const { return this->pendingImplicitCallFlags; }
        void SetPendingImplicitCallFlags(ImplicitCallFlags flags) { this->pendingImplicitCallFlags = flags; }
        virtual void Invalidate(bool prolongEntryPoint) { Assert(false); }
        void RecordBailOutMap(JsUtil::List<LazyBailOutRecord, ArenaAllocator>* bailoutMap);
        void RecordInlineeFrameMap(JsUtil::List<NativeOffsetInlineeFramePair, ArenaAllocator>* tempInlineeFrameMap);
        void RecordInlineeFrameOffsetsInfo(unsigned int offsetsArrayOffset, unsigned int offsetsArrayCount);
        InlineeFrameRecord* FindInlineeFrame(void* returnAddress);
        bool HasInlinees() { return this->frameHeight > 0; }
        void DoLazyBailout(BYTE** addressOfReturnAddress, Js::FunctionBody* functionBody, const PropertyRecord* propertyRecord);
#endif
#if DBG_DUMP
    public:
#elif defined(VTUNE_PROFILING)
    private:
#endif
#if DBG_DUMP || defined(VTUNE_PROFILING)
        // NativeOffsetMap is public for DBG_DUMP, private for VTUNE_PROFILING
        struct NativeOffsetMap
        {
            uint32 statementIndex;
            regex::Interval nativeOffsetSpan;
        };

    private:
        typedef JsUtil::List<NativeOffsetMap, HeapAllocator> NativeOffsetMapListType;
        Field(NativeOffsetMapListType) nativeOffsetMaps;
    public:
        void RecordNativeMap(uint32 offset, uint32 statementIndex);

        int GetNativeOffsetMapCount() const;
#endif

#if DBG_DUMP && ENABLE_NATIVE_CODEGEN
        void DumpNativeOffsetMaps();
        void DumpNativeThrowSpanSequence();
        NativeOffsetMap* GetNativeOffsetMap(int index)
        {
             Assert(index >= 0);
             Assert(index < GetNativeOffsetMapCount());

             return &nativeOffsetMaps.Item(index);
        }
#endif

#ifdef VTUNE_PROFILING

    public:
        uint PopulateLineInfo(void* pLineInfo, FunctionBody* body);

#endif

    protected:
        Field(void*) validationCookie;
    };

    class FunctionEntryPointInfo : public EntryPointInfo
    {
    public:
        Field(FunctionProxy *) functionProxy;
        Field(FunctionEntryPointInfo*) nextEntryPoint;

        // The offset on the native stack, from which the locals are located (Populated at RegAlloc phase). Used for debug purpose.
        Field(int32) localVarSlotsOffset;
        // The offset which stores that any of the locals are changed from the debugger.
        Field(int32) localVarChangedOffset;
        Field(uint) entryPointIndex;

        Field(uint32) callsCount;
        Field(uint32) lastCallsCount;

    private:
        Field(ExecutionMode) jitMode;
        Field(FunctionEntryPointInfo*) mOldFunctionEntryPointInfo; // strong ref to oldEntryPointInfo(Int or TJ) in asm to ensure we don't collect it before JIT is completed
        Field(bool)       mIsTemplatizedJitMode; // true only if in TJ mode, used only for debugging
    public:
        FunctionEntryPointInfo(FunctionProxy * functionInfo, Js::JavascriptMethod method, ThreadContext* context, void* validationCookie);

#ifdef ASMJS_PLAT
        //AsmJS Support

        void SetOldFunctionEntryPointInfo(FunctionEntryPointInfo* entrypointInfo);
        FunctionEntryPointInfo* GetOldFunctionEntryPointInfo()const;
        void SetIsTJMode(bool value);
        bool GetIsTJMode()const;
        //End AsmJS Support
#endif

        bool ExecutedSinceCallCountCollection() const;
        void CollectCallCounts();

        virtual FunctionBody *GetFunctionBody() const override;
#if ENABLE_NATIVE_CODEGEN
        ExecutionMode GetJitMode() const;
        void SetJitMode(const ExecutionMode jitMode);

        virtual void Invalidate(bool prolongEntryPoint) override;
        virtual void Expire() override;
        virtual void EnterExpirableCollectMode() override;
        virtual void ResetOnNativeCodeInstallFailure() override;
        static const uint8 GetDecrCallCountPerBailout()
        {
            return (uint8)CONFIG_FLAG(CallsToBailoutsRatioForRejit) + 1;
        }
#endif

        virtual void OnCleanup(bool isShutdown) override;

        virtual void ReleasePendingWorkItem() override;

#ifdef PERF_COUNTERS
        virtual void OnRecorded() override;
#endif

    };

    class LoopEntryPointInfo : public EntryPointInfo
    {
    public:
        Field(LoopHeader*) loopHeader;
        Field(uint) jittedLoopIterationsSinceLastBailout; // number of times the loop iterated in the jitted code before bailing out
        Field(uint) totalJittedLoopIterations; // total number of times the loop has iterated in the jitted code for this entry point for a particular invocation of the loop
        LoopEntryPointInfo(LoopHeader* loopHeader, Js::JavascriptLibrary* library, void* validationCookie) :
            EntryPointInfo(nullptr, library, validationCookie, /*threadContext*/ nullptr, /*isLoopBody*/ true),
            loopHeader(loopHeader),
            jittedLoopIterationsSinceLastBailout(0),
            totalJittedLoopIterations(0),
            mIsTemplatizedJitMode(false)
#ifdef BGJIT_STATS
            ,used(false)
#endif
        { }

        virtual FunctionBody *GetFunctionBody() const override;

        virtual void OnCleanup(bool isShutdown) override;

#if ENABLE_NATIVE_CODEGEN
        virtual void ResetOnNativeCodeInstallFailure() override;
        static const uint8 GetDecrLoopCountPerBailout()
        {
            return (uint8)CONFIG_FLAG(LoopIterationsToBailoutsRatioForRejit) + 1;
        }
#endif

#ifdef ASMJS_PLAT
        void SetIsTJMode(bool value)
        {
            Assert(this->GetIsAsmJSFunction());
            mIsTemplatizedJitMode = value;
        }

        bool GetIsTJMode()const
        {
            return mIsTemplatizedJitMode;
        };
#endif

#ifdef PERF_COUNTERS
        virtual void OnRecorded() override;
#endif

#ifdef BGJIT_STATS
        bool IsUsed() const
        {
            return this->used;
        }

        void MarkAsUsed()
        {
            this->used = true;
        }
#endif
    private:
#ifdef BGJIT_STATS
        Field(bool) used;
#endif
        Field(bool)       mIsTemplatizedJitMode;
    };

    typedef RecyclerWeakReference<FunctionEntryPointInfo> FunctionEntryPointWeakRef;

    typedef SynchronizableList<FunctionEntryPointWeakRef*, JsUtil::List<FunctionEntryPointWeakRef*>> FunctionEntryPointList;
    typedef SynchronizableList<LoopEntryPointInfo*, JsUtil::List<LoopEntryPointInfo*>> LoopEntryPointList;

#pragma endregion

    struct LoopHeader
    {
    private:
        Field(LoopEntryPointList*) entryPoints;

    public:
        Field(uint) startOffset;
        Field(uint) endOffset;
        Field(uint) interpretCount;
        Field(uint) profiledLoopCounter;
        Field(bool) isNested;
        Field(bool) isInTry;
        Field(FunctionBody *) functionBody;

#if DBG_DUMP
        Field(uint) nativeCount;
#endif
        static const uint NoLoop = (uint)-1;

        static const uint GetOffsetOfProfiledLoopCounter() { return offsetof(LoopHeader, profiledLoopCounter); }
        static const uint GetOffsetOfInterpretCount() { return offsetof(LoopHeader, interpretCount); }

        bool Contains(Js::LoopHeader * loopHeader) const
        {
            return (this->startOffset <= loopHeader->startOffset && loopHeader->endOffset <= this->endOffset);
        }

        bool Contains(uint offset) const
        {
            return this->startOffset <= offset && offset < this->endOffset;
        }

        Js::JavascriptMethod GetCurrentEntryPoint() const
        {
            LoopEntryPointInfo * entryPoint = GetCurrentEntryPointInfo();

            if (entryPoint != nullptr)
            {
                return this->entryPoints->Item(this->GetCurrentEntryPointIndex())->jsMethod;
            }

            return nullptr;
        }

        LoopEntryPointInfo * GetCurrentEntryPointInfo() const
        {
            Assert(this->entryPoints->Count() > 0);
            return this->entryPoints->Item(this->GetCurrentEntryPointIndex());
        }

        uint GetByteCodeCount()
        {
            return (endOffset - startOffset);
        }

        int GetCurrentEntryPointIndex() const
        {
           return this->entryPoints->Count() - 1;
        }

        LoopEntryPointInfo * GetEntryPointInfo(int index) const
        {
            return this->entryPoints->Item(index);
        }

        template <class Fn>
        void MapEntryPoints(Fn fn) const
        {
            if (this->entryPoints) // ETW rundown may call this before entryPoints initialization
            {
                this->entryPoints->Map([&](int index, LoopEntryPointInfo * entryPoint)
                {
                    if (entryPoint != nullptr)
                    {
                        fn(index, entryPoint);
                    }
                });
            }
        }

        template <class Fn>
        bool MapEntryPointsUntil(Fn fn) const
        {
            if (this->entryPoints) // ETW rundown may call this before entryPoints initialization
            {
                return this->entryPoints->MapUntil([&](int index, LoopEntryPointInfo * entryPoint)
                {
                    if (entryPoint != nullptr)
                    {
                        return fn(index, entryPoint);
                    }
                    return false;
                });
            }
            return false;
        }

        template <class DebugSite, class Fn>
        HRESULT MapEntryPoints(DebugSite site, Fn fn) const // external debugging version
        {
            return Map(site, PointerValue(this->entryPoints), [&](int index, LoopEntryPointInfo * entryPoint)
            {
                if (entryPoint != nullptr)
                {
                    fn(index, entryPoint);
                }
            });
        }

        void Init(FunctionBody * functionBody);

#if ENABLE_NATIVE_CODEGEN
        int CreateEntryPoint();
        void ReleaseEntryPoints();
#endif

        void ResetInterpreterCount()
        {
            this->interpretCount = 0;
        }
        void ResetProfiledLoopCounter()
        {
            this->profiledLoopCounter = 0;
        }

    };

    // ----------------------------------------------------------------------------
    // SWB-TODO: Below explicitly uses write barrier. Move top code to new header file.
    //

    class FunctionProxy;

    typedef FieldWithBarrier(FunctionInfo*)* FunctionInfoArray;
    typedef FieldWithBarrier(FunctionInfo*)* FunctionInfoPtrPtr;

    //
    // FunctionProxy represents a user defined function
    // This could be either from a source file or the byte code cache
    // The function need not have been compiled yet- it could be parsed or compiled
    // at a later time
    //
    class FunctionProxy : public FinalizableObject
    {
        static CriticalSection GlobalLock;
    public:
        static CriticalSection* GetLock() { return &GlobalLock; }
        typedef RecyclerWeakReference<DynamicType> FunctionTypeWeakRef;
        typedef JsUtil::List<FunctionTypeWeakRef*, Recycler, false, WeakRefFreeListedRemovePolicy> FunctionTypeWeakRefList;

    protected:
        FunctionProxy(ScriptContext* scriptContext, Utf8SourceInfo* utf8SourceInfo, uint functionNumber);
        DEFINE_VTABLE_CTOR_NOBASE(FunctionProxy);

        enum class AuxPointerType : uint8 {
            DeferredStubs = 0,
            CachedSourceString = 1,
            AsmJsFunctionInfo = 2,
            AsmJsModuleInfo = 3,
            StatementMaps = 4,
            StackNestedFuncParent = 5,
            SimpleJitEntryPointInfo = 6,
            FunctionObjectTypeList = 7,           // Script function types not including the deferred prototype type
            CodeGenGetSetRuntimeData = 8,
            PropertyIdOnRegSlotsContainer = 9,    // This is used for showing locals for the current frame.
            LoopHeaderArray = 10,
            CodeGenRuntimeData = 11,
            PolymorphicInlineCachesHead = 12,     // DList of all polymorphic inline caches that aren't finalized yet
            PropertyIdsForScopeSlotArray = 13,    // For SourceInfo
            PolymorphicCallSiteInfoHead  = 14,
            AuxBlock = 15,                        // Optional auxiliary information
            AuxContextBlock = 16,                 // Optional auxiliary context specific information
            ReferencedPropertyIdMap = 17,
            LiteralRegexes = 18,
            ObjLiteralTypes = 19,
            ScopeInfo = 20,
            FormalsPropIdArray = 21,
            ForInCacheArray = 22,

            Max,
            Invalid = 0xff
        };

        typedef AuxPtrs<FunctionProxy, AuxPointerType> AuxPtrsT;
        friend AuxPtrsT;
        FieldWithBarrier(AuxPtrsT*) auxPtrs;
        void* GetAuxPtr(AuxPointerType e) const;
        void* GetAuxPtrWithLock(AuxPointerType e) const;
        void SetAuxPtr(AuxPointerType e, void* ptr);

        FieldWithBarrier(FunctionInfo *) functionInfo;

    public:
        enum SetDisplayNameFlags
        {
            SetDisplayNameFlagsNone = 0,
            SetDisplayNameFlagsDontCopy = 1,
            SetDisplayNameFlagsRecyclerAllocated = 2
        };

        virtual void Dispose(bool isShutdown) override
        {
        }

        virtual void Mark(Recycler *recycler) override { AssertMsg(false, "Mark called on object that isn't TrackableObject"); }

        static const uint GetOffsetOfFunctionInfo() { return offsetof(FunctionProxy, functionInfo); }
        FunctionInfo * GetFunctionInfo() const
        {
            return this->functionInfo;
        }
        void SetFunctionInfo(FunctionInfo * functionInfo)
        {
            this->functionInfo = functionInfo;
        }

        LocalFunctionId GetLocalFunctionId() const;
        void SetLocalFunctionId(LocalFunctionId functionId);

        ParseableFunctionInfo* GetParseableFunctionInfo() const;
        ParseableFunctionInfo** GetParseableFunctionInfoRef() const;
        DeferDeserializeFunctionInfo* GetDeferDeserializeFunctionInfo() const;
        FunctionBody * GetFunctionBody() const;

        void VerifyOriginalEntryPoint() const;
        JavascriptMethod GetOriginalEntryPoint() const;
        JavascriptMethod GetOriginalEntryPoint_Unchecked() const;
        void SetOriginalEntryPoint(const JavascriptMethod originalEntryPoint);

        bool IsAsync() const;
        bool IsDeferred() const;
        bool IsLambda() const;
        bool IsConstructor() const;
        bool IsGenerator() const;
        bool IsClassConstructor() const;
        bool IsClassMethod() const;
        bool IsModule() const;
        bool IsWasmFunction() const;
        bool HasSuperReference() const;
        bool IsCoroutine() const;
        bool GetCapturesThis() const;
        void SetCapturesThis();
        bool GetEnclosedByGlobalFunc() const;
        void SetEnclosedByGlobalFunc();
        bool CanBeDeferred() const;
        BOOL IsDeferredDeserializeFunction() const;
        BOOL IsDeferredParseFunction() const;
        FunctionInfo::Attributes GetAttributes() const;
        void SetAttributes(FunctionInfo::Attributes attributes);

        Recycler* GetRecycler() const;
        uint32 GetSourceContextId() const;
        char16* GetDebugNumberSet(wchar(&bufferToWriteTo)[MAX_FUNCTION_BODY_DEBUG_STRING_SIZE]) const;
        bool GetIsTopLevel() { return m_isTopLevel; }
        void SetIsTopLevel(bool set) { m_isTopLevel = set; }
        bool GetIsAnonymousFunction() const { return this->GetDisplayName() == Js::Constants::AnonymousFunction; }
        void Copy(FunctionProxy* other);
        ParseableFunctionInfo* EnsureDeserialized();
        ScriptContext* GetScriptContext() const;
        Utf8SourceInfo* GetUtf8SourceInfo() const { return this->m_utf8SourceInfo; }
        void SetUtf8SourceInfo(Utf8SourceInfo* utf8SourceInfo) { m_utf8SourceInfo = utf8SourceInfo; }
        bool IsInDebugMode() const { return this->m_utf8SourceInfo->IsInDebugMode(); }

        DWORD_PTR GetSecondaryHostSourceContext() const;
        DWORD_PTR GetHostSourceContext() const;
        SourceContextInfo * GetSourceContextInfo() const;
        SRCINFO const * GetHostSrcInfo() const;

        uint GetFunctionNumber() const { return m_functionNumber; }

        virtual void Finalize(bool isShutdown) override;

        void UpdateFunctionBodyImpl(FunctionBody* body);
        bool IsFunctionBody() const;
        uint GetCompileCount() const;
        void SetCompileCount(uint count);
        ProxyEntryPointInfo* GetDefaultEntryPointInfo() const;
        ScriptFunctionType * GetDeferredPrototypeType() const;
        ScriptFunctionType * EnsureDeferredPrototypeType();
        JavascriptMethod GetDirectEntryPoint(ProxyEntryPointInfo* entryPoint) const;

        // Function object type list methods
        FunctionTypeWeakRefList* EnsureFunctionObjectTypeList();
        FunctionTypeWeakRefList* GetFunctionObjectTypeList() const;
        void SetFunctionObjectTypeList(FunctionTypeWeakRefList* list);
        void RegisterFunctionObjectType(DynamicType* functionType);
        template <typename Fn>
        void MapFunctionObjectTypes(Fn func);

        static uint GetOffsetOfDeferredPrototypeType() { return static_cast<uint>(offsetof(Js::FunctionProxy, deferredPrototypeType)); }
        static Js::ScriptFunctionType * EnsureFunctionProxyDeferredPrototypeType(FunctionProxy * proxy)
        {
            return proxy->EnsureDeferredPrototypeType();
        }

        void SetIsPublicLibraryCode() { m_isPublicLibraryCode = true; }
        bool IsPublicLibraryCode() const { return m_isPublicLibraryCode; }

#if DBG
        bool HasValidEntryPoint() const;
#if defined(ENABLE_SCRIPT_PROFILING) || defined(ENABLE_SCRIPT_DEBUGGING)
        bool HasValidProfileEntryPoint() const;
#endif
        bool HasValidNonProfileEntryPoint() const;
#endif
        virtual void SetDisplayName(const char16* displayName, uint displayNameLength, uint displayShortNameOffset, SetDisplayNameFlags flags = SetDisplayNameFlagsNone) = 0;
        virtual const char16* GetDisplayName() const = 0;
        virtual uint GetDisplayNameLength() const = 0;
        virtual uint GetShortDisplayNameOffset() const = 0;
        static const char16* WrapWithBrackets(const char16* name, charcount_t sz, ScriptContext* scriptContext);

        // Used only in the library function stringify (toString, DiagGetValueString).
        // If we need more often to give the short name, we should create a member variable which points to the short name
        // this is also now being used for function.name.
        const char16* GetShortDisplayName(charcount_t * shortNameLength);

        bool IsJitLoopBodyPhaseEnabled() const
        {
            // Consider: Allow JitLoopBody in generator functions for loops that do not yield.
            return !PHASE_OFF(JITLoopBodyPhase, this) && !PHASE_OFF(FullJitPhase, this) && !this->IsCoroutine();
        }

        bool IsJitLoopBodyPhaseForced() const
        {
            return
                IsJitLoopBodyPhaseEnabled() &&
                (
                    PHASE_FORCE(JITLoopBodyPhase, this)
                #ifdef ENABLE_PREJIT
                    || Configuration::Global.flags.Prejit
                #endif
                );
        }

        ULONG GetHostStartLine() const;
        ULONG GetHostStartColumn() const;

    protected:
        // Static method(s)
        static void SetDisplayName(const char16* srcName, FieldWithBarrier(const char16*)* destName, uint displayNameLength, ScriptContext * scriptContext, SetDisplayNameFlags flags = SetDisplayNameFlagsNone);
        static bool SetDisplayName(const char16* srcName, const char16** destName, uint displayNameLength, ScriptContext * scriptContext, SetDisplayNameFlags flags = SetDisplayNameFlagsNone);
        static bool IsConstantFunctionName(const char16* srcName);

    protected:
        FieldNoBarrier(ScriptContext*) m_scriptContext;   // Memory context for this function body
        FieldWithBarrier(Utf8SourceInfo*) m_utf8SourceInfo;
        FieldWithBarrier(ScriptFunctionType*) deferredPrototypeType;
        FieldWithBarrier(ProxyEntryPointInfo*) m_defaultEntryPointInfo; // The default entry point info for the function proxy

        FieldWithBarrier(uint) m_functionNumber;  // Per thread global function number

        FieldWithBarrier(bool) m_isTopLevel : 1; // Indicates that this function is top-level function, currently being used in script profiler and debugger
        FieldWithBarrier(bool) m_isPublicLibraryCode: 1; // Indicates this function is public boundary library code that should be visible in JS stack
        FieldWithBarrier(bool) m_canBeDeferred : 1;

        void CleanupFunctionProxyCounters()
        {
            PERF_COUNTER_DEC(Code, TotalFunction);
        }

        ULONG ComputeAbsoluteLineNumber(ULONG relativeLineNumber) const;
        ULONG ComputeAbsoluteColumnNumber(ULONG relativeLineNumber, ULONG relativeColumnNumber) const;
        ULONG GetLineNumberInHostBuffer(ULONG relativeLineNumber) const;

    private:
        ScriptFunctionType * AllocDeferredPrototypeType();
    };

    inline Js::LocalFunctionId FunctionProxy::GetLocalFunctionId() const
    {
        Assert(GetFunctionInfo());
        return GetFunctionInfo()->GetLocalFunctionId();
    }

    inline void FunctionProxy::SetLocalFunctionId(LocalFunctionId functionId)
    {
        Assert(GetFunctionInfo());
        Assert(GetFunctionInfo()->GetFunctionProxy() == this);
        return GetFunctionInfo()->SetLocalFunctionId(functionId);
    }

    inline void FunctionProxy::VerifyOriginalEntryPoint() const
    {
        Assert(GetFunctionInfo());
        Assert(GetFunctionInfo()->GetFunctionProxy() == this);
        return GetFunctionInfo()->VerifyOriginalEntryPoint();
    }

    inline JavascriptMethod FunctionProxy::GetOriginalEntryPoint() const
    {
        Assert(GetFunctionInfo());
        Assert(GetFunctionInfo()->GetFunctionProxy() == this);
        return GetFunctionInfo()->GetOriginalEntryPoint();
    }

    inline JavascriptMethod FunctionProxy::GetOriginalEntryPoint_Unchecked() const
    {
        Assert(GetFunctionInfo());
        Assert(GetFunctionInfo()->GetFunctionProxy() == this);
        return GetFunctionInfo()->GetOriginalEntryPoint_Unchecked();
    }

    inline void FunctionProxy::SetOriginalEntryPoint(const JavascriptMethod originalEntryPoint)
    {
        Assert(GetFunctionInfo());
        Assert(GetFunctionInfo()->GetFunctionProxy() == this);
        GetFunctionInfo()->SetOriginalEntryPoint(originalEntryPoint);
    }

    inline bool FunctionProxy::IsAsync() const
    {
        Assert(GetFunctionInfo());
        Assert(GetFunctionInfo()->GetFunctionProxy() == this);
        return GetFunctionInfo()->IsAsync();
    }

    inline bool FunctionProxy::IsDeferred() const
    {
        Assert(GetFunctionInfo());
        Assert(GetFunctionInfo()->GetFunctionProxy() == this);
        return GetFunctionInfo()->IsDeferred();
    }

    inline bool FunctionProxy::IsConstructor() const
    {
        Assert(GetFunctionInfo());
        Assert(GetFunctionInfo()->GetFunctionProxy() == this);
        return GetFunctionInfo()->IsConstructor();
    }

    inline bool FunctionProxy::IsGenerator() const
    {
        Assert(GetFunctionInfo());
        Assert(GetFunctionInfo()->GetFunctionProxy() == this);
        return GetFunctionInfo()->IsGenerator();
    }

    inline bool FunctionProxy::HasSuperReference() const
    {
        Assert(GetFunctionInfo());
        Assert(GetFunctionInfo()->GetFunctionProxy() == this);
        return GetFunctionInfo()->HasSuperReference();
    }

    inline bool FunctionProxy::IsCoroutine() const
    {
        Assert(GetFunctionInfo());
        Assert(GetFunctionInfo()->GetFunctionProxy() == this);
        return GetFunctionInfo()->IsCoroutine();
    }

    inline bool FunctionProxy::GetCapturesThis() const
    {
        Assert(GetFunctionInfo());
        Assert(GetFunctionInfo()->GetFunctionProxy() == this);
        return GetFunctionInfo()->GetCapturesThis();
    }

    inline void FunctionProxy::SetCapturesThis()
    {
        Assert(GetFunctionInfo());
        Assert(GetFunctionInfo()->GetFunctionProxy() == this);
        GetFunctionInfo()->SetCapturesThis();
    }

    inline bool FunctionProxy::GetEnclosedByGlobalFunc() const
    {
        Assert(GetFunctionInfo());
        Assert(GetFunctionInfo()->GetFunctionProxy() == this);
        return GetFunctionInfo()->GetEnclosedByGlobalFunc();
    }

    inline void FunctionProxy::SetEnclosedByGlobalFunc()
    {
        Assert(GetFunctionInfo());
        Assert(GetFunctionInfo()->GetFunctionProxy() == this);
        GetFunctionInfo()->SetEnclosedByGlobalFunc();
    }

    inline BOOL FunctionProxy::IsDeferredDeserializeFunction() const
    {
        Assert(GetFunctionInfo());
        Assert(GetFunctionInfo()->GetFunctionProxy() == this);
        return GetFunctionInfo()->IsDeferredDeserializeFunction();
    }

    inline BOOL FunctionProxy::IsDeferredParseFunction() const
    {
        Assert(GetFunctionInfo());
        Assert(GetFunctionInfo()->GetFunctionProxy() == this);
        return GetFunctionInfo()->IsDeferredParseFunction();
    }

    inline FunctionInfo::Attributes FunctionProxy::GetAttributes() const
    {
        Assert(GetFunctionInfo());
        Assert(GetFunctionInfo()->GetFunctionProxy() == this);
        return GetFunctionInfo()->GetAttributes();
    }

    inline void FunctionProxy::SetAttributes(FunctionInfo::Attributes attributes)
    {
        Assert(GetFunctionInfo());
        Assert(GetFunctionInfo()->GetFunctionProxy() == this);
        GetFunctionInfo()->SetAttributes(attributes);
    }

    inline ParseableFunctionInfo** FunctionProxy::GetParseableFunctionInfoRef() const
    {
        Assert(GetFunctionInfo());
        Assert(GetFunctionInfo()->GetFunctionProxy() == this);
        return GetFunctionInfo()->GetParseableFunctionInfoRef();
    }

    inline bool FunctionProxy::IsLambda() const
    {
        Assert(GetFunctionInfo());
        Assert(GetFunctionInfo()->GetFunctionProxy() == this);
        return GetFunctionInfo()->IsLambda();
    }

    inline bool FunctionProxy::CanBeDeferred() const
    {
        Assert(GetFunctionInfo());
        Assert(GetFunctionInfo()->GetFunctionProxy() == this);
        return GetFunctionInfo()->CanBeDeferred();
    }

    inline bool FunctionProxy::IsClassConstructor() const
    {
        Assert(GetFunctionInfo());
        Assert(GetFunctionInfo()->GetFunctionProxy() == this);
        return GetFunctionInfo()->IsClassConstructor();
    }

    inline bool FunctionProxy::IsClassMethod() const
    {
        Assert(GetFunctionInfo());
        Assert(GetFunctionInfo()->GetFunctionProxy() == this);
        return GetFunctionInfo()->IsClassMethod();
    }

    inline bool FunctionProxy::IsModule() const
    {
        Assert(GetFunctionInfo());
        Assert(GetFunctionInfo()->GetFunctionProxy() == this);
        return GetFunctionInfo()->IsModule();
    }

    inline uint FunctionProxy::GetCompileCount() const
    {
        Assert(GetFunctionInfo());
        Assert(GetFunctionInfo()->GetFunctionProxy() == this);
        return GetFunctionInfo()->GetCompileCount();
    }

    inline void FunctionProxy::SetCompileCount(uint count)
    {
        Assert(GetFunctionInfo());
        Assert(GetFunctionInfo()->GetFunctionProxy() == this);
        GetFunctionInfo()->SetCompileCount(count);
    }

    inline ParseableFunctionInfo* FunctionProxy::GetParseableFunctionInfo() const
    {
        Assert(!IsDeferredDeserializeFunction());
        return (ParseableFunctionInfo*)this;
    }

    inline DeferDeserializeFunctionInfo* FunctionProxy::GetDeferDeserializeFunctionInfo() const
    {
        Assert(IsDeferredDeserializeFunction());
        return (DeferDeserializeFunctionInfo*)this;
    }

    inline FunctionBody * FunctionProxy::GetFunctionBody() const
    {
        Assert(IsFunctionBody());
        return (FunctionBody*)this;
    }

    // Represents a function from the byte code cache which will
    // be deserialized upon use
    class DeferDeserializeFunctionInfo: public FunctionProxy
    {
        friend struct ByteCodeSerializer;

    private:
        DeferDeserializeFunctionInfo(int nestedFunctionCount, LocalFunctionId functionId, ByteCodeCache* byteCodeCache, const byte* serializedFunction, Utf8SourceInfo* sourceInfo, ScriptContext* scriptContext, uint functionNumber, const char16* displayName, uint displayNameLength, uint displayShortNameOffset, NativeModule *nativeModule, FunctionInfo::Attributes attributes);
    public:
        static DeferDeserializeFunctionInfo* New(ScriptContext* scriptContext, int nestedFunctionCount, LocalFunctionId functionId, ByteCodeCache* byteCodeCache, const byte* serializedFunction, Utf8SourceInfo* utf8SourceInfo, const char16* displayName, uint displayNameLength, uint displayShortNameOffset, NativeModule *nativeModule, FunctionInfo::Attributes attributes);

        virtual void Finalize(bool isShutdown) override;
        FunctionBody* Deserialize();

        virtual const char16* GetDisplayName() const override;
        void SetDisplayName(const char16* displayName);
        virtual void SetDisplayName(const char16* displayName, uint displayNameLength, uint displayShortNameOffset, SetDisplayNameFlags flags = SetDisplayNameFlagsNone) override;
        virtual uint GetDisplayNameLength() const { return m_displayNameLength; }
        virtual uint GetShortDisplayNameOffset() const { return m_displayShortNameOffset; }
        LPCWSTR GetSourceInfo(int& lineNumber, int& columnNumber) const;
    private:
        FieldWithBarrier(const byte*) m_functionBytes;
        FieldWithBarrier(ByteCodeCache*) m_cache;
        FieldWithBarrier(const char16 *) m_displayName;  // Optional name
        FieldWithBarrier(uint) m_displayNameLength;
        FieldWithBarrier(uint) m_displayShortNameOffset;
        FieldWithBarrier(NativeModule *) m_nativeModule;
    };

    class ParseableFunctionInfo: public FunctionProxy
    {
        friend class ByteCodeBufferReader;

    public:

        enum FunctionBodyFlags : byte
        {
            Flags_None                     = 0x00,
            Flags_StackNestedFunc          = 0x01,
            Flags_HasOrParentHasArguments  = 0x02,
            Flags_HasTry                   = 0x04,
            Flags_HasThis                  = 0x08,
            Flags_NonUserCode              = 0x10,
            Flags_HasOnlyThisStatements    = 0x20,
            Flags_HasNoExplicitReturnValue = 0x40,   // Returns undefined, i.e. has no return statements or return with no expression
            Flags_HasRestParameter         = 0x80
        };

    protected:
        ParseableFunctionInfo(JavascriptMethod method, int nestedFunctionCount, LocalFunctionId functionId, Utf8SourceInfo* sourceInfo, ScriptContext* scriptContext, uint functionNumber, const char16* displayName, uint m_displayNameLength, uint displayShortNameOffset, FunctionInfo::Attributes attributes, Js::PropertyRecordList* propertyRecordList, FunctionBodyFlags flags);

        ParseableFunctionInfo(ParseableFunctionInfo * proxy);

    public:
        struct NestedArray
        {
            NestedArray(uint32 count): nestedCount(count) {}

            FieldWithBarrier(uint32) nestedCount;
            FieldWithBarrier(FunctionInfo*) functionInfoArray[];
        };

        template<typename Fn>
        void ForEachNestedFunc(Fn fn)
        {
            NestedArray* nestedArray = GetNestedArray();
            if (nestedArray != nullptr)
            {
                for (uint i = 0; i < nestedArray->nestedCount; i++)
                {
                    if (!fn(nestedArray->functionInfoArray[i]->GetFunctionProxy(), i))
                    {
                        break;
                    }
                }
            }
        }

        NestedArray* GetNestedArray() const { return nestedArray; }
        uint GetNestedCount() const { return nestedArray == nullptr ? 0 : nestedArray->nestedCount; }

    public:
        static ParseableFunctionInfo* New(ScriptContext* scriptContext, int nestedFunctionCount, LocalFunctionId functionId, Utf8SourceInfo* utf8SourceInfo, const char16* displayName, uint m_displayNameLength, uint displayShortNameOffset, Js::PropertyRecordList* propertyRecordList, FunctionInfo::Attributes attributes, FunctionBodyFlags flags);
        static ParseableFunctionInfo* NewDeferredFunctionFromFunctionBody(FunctionBody *functionBody);

        DEFINE_VTABLE_CTOR_NO_REGISTER(ParseableFunctionInfo, FunctionProxy);
        FunctionBody* Parse(ScriptFunction ** functionRef = nullptr, bool isByteCodeDeserialization = false);
#ifdef ASMJS_PLAT
        FunctionBody* ParseAsmJs(Parser * p, __out CompileScriptException * se, __out ParseNodePtr * ptree);
#endif

        FunctionBodyFlags GetFlags() const { return flags; }

        static bool GetHasThis(FunctionBodyFlags flags) { return (flags & Flags_HasThis) != 0; }
        bool GetHasThis() const { return GetHasThis(flags); }
        void SetHasThis(bool has) { SetFlags(has, Flags_HasThis); }

        static bool GetHasTry(FunctionBodyFlags flags) { return (flags & Flags_HasTry) != 0; }
        bool GetHasTry() const { return GetHasTry(flags); }
        void SetHasTry(bool has) { SetFlags(has, Flags_HasTry); }

        static bool GetHasOrParentHasArguments(FunctionBodyFlags flags) { return (flags & Flags_HasOrParentHasArguments) != 0; }
        bool GetHasOrParentHasArguments() const { return GetHasOrParentHasArguments(flags); }
        void SetHasOrParentHasArguments(bool has) { SetFlags(has, Flags_HasOrParentHasArguments); }

        static bool DoStackNestedFunc(FunctionBodyFlags flags) { return (flags & Flags_StackNestedFunc) != 0; }
        bool DoStackNestedFunc() const { return DoStackNestedFunc(flags); }
        void SetStackNestedFunc(bool does) { SetFlags(does, Flags_StackNestedFunc); }

        bool IsNonUserCode() const { return (flags & Flags_NonUserCode) != 0; }
        void SetIsNonUserCode(bool set);

        bool GetHasNoExplicitReturnValue() { return (flags & Flags_HasNoExplicitReturnValue) != 0; }
        void SetHasNoExplicitReturnValue(bool has) { SetFlags(has, Flags_HasNoExplicitReturnValue); }

        bool GetHasOnlyThisStmts() const { return (flags & Flags_HasOnlyThisStatements) != 0; }
        void SetHasOnlyThisStmts(bool has) { SetFlags(has, Flags_HasOnlyThisStatements); }

        static bool GetHasRestParameter(FunctionBodyFlags flags) { return (flags & Flags_HasRestParameter) != 0; }
        bool GetHasRestParameter() const { return GetHasRestParameter(flags); }
        void SetHasRestParameter() { SetFlags(true, Flags_HasRestParameter); }

        virtual uint GetDisplayNameLength() const { return m_displayNameLength; }
        virtual uint GetShortDisplayNameOffset() const { return m_displayShortNameOffset; }
        bool GetIsDeclaration() const { return m_isDeclaration; }
        void SetIsDeclaration(const bool is) { m_isDeclaration = is; }
        bool GetIsAccessor() const { return m_isAccessor; }
        void SetIsAccessor(const bool is) { m_isAccessor = is; }
        bool GetIsGlobalFunc() const { return m_isGlobalFunc; }
        void SetIsStaticNameFunction(const bool is) { m_isStaticNameFunction = is; }
        bool GetIsStaticNameFunction() const { return m_isStaticNameFunction; }
        void SetIsNamedFunctionExpression(const bool is) { m_isNamedFunctionExpression = is; }
        bool GetIsNamedFunctionExpression() const { return m_isNamedFunctionExpression; }
        void SetIsNameIdentifierRef (const bool is) { m_isNameIdentifierRef  = is; }
        bool GetIsNameIdentifierRef () const { return m_isNameIdentifierRef ; }

        // Fake global ->
        //    1) new Function code's global code
        //    2) global code generated from the reparsing deferred parse function
        bool IsFakeGlobalFunc(uint32 flags) const;

        void SetIsGlobalFunc(bool is) { m_isGlobalFunc = is; }
        bool GetIsStrictMode() const { return m_isStrictMode; }
        void SetIsStrictMode() { m_isStrictMode = true; }
        bool GetIsAsmjsMode() const { return m_isAsmjsMode; }
        void SetIsAsmjsMode(bool value)
        {
            m_isAsmjsMode = value;
    #if DBG
            if (value)
            {
                m_wasEverAsmjsMode = true;
            }
    #endif
        }

        void SetIsWasmFunction(bool val)
        {
            m_isWasmFunction = val;
        }
        bool IsWasmFunction() const
        {
            return m_isWasmFunction;
        }

        bool GetHasImplicitArgIns() { return m_hasImplicitArgIns; }
        void SetHasImplicitArgIns(bool has) { m_hasImplicitArgIns = has; }
        uint32 GetGrfscr() const;
        void SetGrfscr(uint32 grfscr);

        ///----------------------------------------------------------------------------
        ///
        /// ParseableFunctionInfo::GetInParamsCount
        ///
        /// GetInParamsCount() returns the number of "in parameters" that have
        /// currently been declared for this function:
        /// - If this is "RegSlot_VariableCount", the function takes a variable number
        ///   of parameters.
        ///
        /// Consider: Change to store type information about parameters- names, type,
        /// direction, etc.
        ///
        ///----------------------------------------------------------------------------
        ArgSlot GetInParamsCount() const { return m_inParamCount; }

        void SetInParamsCount(ArgSlot newInParamCount);
        ArgSlot GetReportedInParamsCount() const;
        void SetReportedInParamsCount(ArgSlot newReportedInParamCount);
        void ResetInParams();
        ScopeInfo* GetScopeInfo() const { return static_cast<ScopeInfo*>(this->GetAuxPtr(AuxPointerType::ScopeInfo)); }
        void SetScopeInfo(ScopeInfo* scopeInfo) {  this->SetAuxPtr(AuxPointerType::ScopeInfo, scopeInfo); }
        PropertyId GetOrAddPropertyIdTracked(JsUtil::CharacterBuffer<WCHAR> const& propName);
        bool IsTrackedPropertyId(PropertyId pid);
        Js::PropertyRecordList* GetBoundPropertyRecords() { return this->m_boundPropertyRecords; }
        void SetBoundPropertyRecords(Js::PropertyRecordList* boundPropertyRecords)
        {
            Assert(this->m_boundPropertyRecords == nullptr);
            this->m_boundPropertyRecords = boundPropertyRecords;
        }
        void ClearBoundPropertyRecords()
        {
            this->m_boundPropertyRecords = nullptr;
        }

        void SetInitialDefaultEntryPoint();
        void SetDeferredParsingEntryPoint();

        void SetEntryPoint(ProxyEntryPointInfo* entryPoint, Js::JavascriptMethod jsMethod) {
            entryPoint->jsMethod = jsMethod;
        }

        bool IsDynamicScript() const;

        uint LengthInBytes() const { return m_cbLength; }
        uint StartOffset() const;
        ULONG GetLineNumber() const;
        ULONG GetColumnNumber() const;
        template <class T>
        LPCWSTR GetSourceName(const T& sourceContextInfo) const;
        template <class T>
        static LPCWSTR GetSourceName(const T& sourceContextInfo, bool m_isEval, bool m_isDynamicFunction);
        LPCWSTR GetSourceName() const;
        ULONG GetRelativeLineNumber() const { return m_lineNumber; }
        ULONG GetRelativeColumnNumber() const { return m_columnNumber; }
        uint GetSourceIndex() const;
        LPCUTF8 GetSource(const  char16* reason = nullptr) const;
        charcount_t LengthInChars() const { return m_cchLength; }
        charcount_t StartInDocument() const;
        bool IsEval() const { return m_isEval; }
        bool IsDynamicFunction() const;
        bool GetDontInline() { return m_dontInline; }
        void SetDontInline(bool is) { m_dontInline = is; }
        LPCUTF8 GetStartOfDocument(const char16* reason = nullptr) const;
        bool IsReparsed() const { return m_reparsed; }
        void SetReparsed(bool set) { m_reparsed = set; }
        bool GetExternalDisplaySourceName(BSTR* sourceName);

        void SetDoBackendArgumentsOptimization(bool set)
        {
            m_doBackendArgumentsOptimization = set;
        }

        bool GetDoBackendArgumentsOptimization()
        {
            return m_doBackendArgumentsOptimization;
        }

        void SetDoScopeObjectCreation(bool set)
        {
            m_doScopeObjectCreation = set;
        }

        bool GetDoScopeObjectCreation()
        {
            return m_doScopeObjectCreation;
        }

        void SetUsesArgumentsObject(bool set)
        {
            if (!m_usesArgumentsObject)
            {
                m_usesArgumentsObject = set;
            }
        }

        bool GetUsesArgumentsObject()
        {
            return m_usesArgumentsObject;
        }

        bool IsFunctionParsed()
        {
            return !IsDeferredParseFunction() || m_hasBeenParsed;
        }

        void SetFunctionParsed(bool hasBeenParsed)
        {
            m_hasBeenParsed = hasBeenParsed;
        }

        void SetSourceInfo(uint sourceIndex, ParseNodePtr node, bool isEval, bool isDynamicFunction);
        void SetSourceInfo(uint sourceIndex);
        void Copy(ParseableFunctionInfo * other);
        void Copy(FunctionBody* other);
        void CopyNestedArray(ParseableFunctionInfo * other);

        const char16* GetExternalDisplayName() const;

        //
        // Algorithm to retrieve a function body's external display name. Template supports both
        // local FunctionBody and ScriptDAC (debugging) scenarios.
        //
        template <class T>
        static const char16* GetExternalDisplayName(const T* funcBody)
        {
            Assert(funcBody != nullptr);
            Assert(funcBody->GetDisplayName() != nullptr);

            return funcBody->GetDisplayName();
        }

        virtual const char16* GetDisplayName() const override;
        void SetDisplayName(const char16* displayName);
        virtual void SetDisplayName(const char16* displayName, uint displayNameLength, uint displayShortNameOffset, SetDisplayNameFlags flags = SetDisplayNameFlagsNone) override;

        virtual void Finalize(bool isShutdown) override;

        Var GetCachedSourceString() { return this->GetAuxPtr(AuxPointerType::CachedSourceString); }
        void SetCachedSourceString(Var sourceString)
        {
            Assert(this->GetCachedSourceString() == nullptr);
            this->SetAuxPtr(AuxPointerType::CachedSourceString, sourceString);
        }

        FunctionInfoArray GetNestedFuncArray();
        FunctionInfo* GetNestedFunc(uint index);
        FunctionInfoPtrPtr GetNestedFuncReference(uint index);
        FunctionProxy* GetNestedFunctionProxy(uint index);
        ParseableFunctionInfo* GetNestedFunctionForExecution(uint index);
        void SetNestedFunc(FunctionInfo* nestedFunc, uint index, uint32 flags);
        void BuildDeferredStubs(ParseNode *pnodeFnc);
        DeferredFunctionStub *GetDeferredStubs() const { return static_cast<DeferredFunctionStub *>(this->GetAuxPtr(AuxPointerType::DeferredStubs)); }
        void SetDeferredStubs(DeferredFunctionStub *stub) { this->SetAuxPtr(AuxPointerType::DeferredStubs, stub); }
        void RegisterFuncToDiag(ScriptContext * scriptContext, char16 const * pszTitle);

    protected:
        static HRESULT MapDeferredReparseError(HRESULT& hrParse, const CompileScriptException& se);

        void SetFlags(bool does, FunctionBodyFlags newFlags)
        {
            if (does)
            {
                flags = (FunctionBodyFlags)(flags | newFlags);
            }
            else
            {
                flags = (FunctionBodyFlags)(flags & ~newFlags);
            }
        }

        FieldWithBarrier(bool) m_hasBeenParsed : 1;       // Has function body been parsed- true for actual function bodies, false for deferparse
        FieldWithBarrier(bool) m_isDeclaration : 1;
        FieldWithBarrier(bool) m_isAccessor : 1;          // Function is a property getter or setter
        FieldWithBarrier(bool) m_isStaticNameFunction : 1;
        FieldWithBarrier(bool) m_isNamedFunctionExpression : 1;
        FieldWithBarrier(bool) m_isNameIdentifierRef  : 1;
        FieldWithBarrier(bool) m_isClassMember : 1;
        FieldWithBarrier(bool) m_isStrictMode : 1;
        FieldWithBarrier(bool) m_isAsmjsMode : 1;
        FieldWithBarrier(bool) m_isAsmJsFunction : 1;
        FieldWithBarrier(bool) m_isWasmFunction : 1;
        FieldWithBarrier(bool) m_isGlobalFunc : 1;
        FieldWithBarrier(bool) m_doBackendArgumentsOptimization : 1;
        FieldWithBarrier(bool) m_doScopeObjectCreation : 1;
        FieldWithBarrier(bool) m_usesArgumentsObject : 1;
        FieldWithBarrier(bool) m_isEval : 1;              // Source code is in 'eval'
        FieldWithBarrier(bool) m_isDynamicFunction : 1;   // Source code is in 'Function'
        FieldWithBarrier(bool) m_hasImplicitArgIns : 1;
        FieldWithBarrier(bool) m_dontInline : 1;            // Used by the JIT's inliner

        // Indicates if the function has been reparsed for debug attach/detach scenario.
        FieldWithBarrier(bool) m_reparsed : 1;

        // This field is not required for deferred parsing but because our thunks can't handle offsets > 128 bytes
        // yet, leaving this here for now. We can look at optimizing the function info and function proxy structures some
        // more and also fix our thunks to handle 8 bit offsets

        FieldWithBarrier(bool) m_utf8SourceHasBeenSet;          // start of UTF8-encoded source
        FieldWithBarrier(uint) m_sourceIndex;             // index into the scriptContext's list of saved sources
#if DYNAMIC_INTERPRETER_THUNK
        FieldNoBarrier(void*) m_dynamicInterpreterThunk;  // Unique 'thunk' for every interpreted function - used for ETW symbol decoding.
#endif
        FieldWithBarrier(uint) m_cbStartOffset;         // pUtf8Source is this many bytes from the start of the scriptContext's source buffer.

        // This is generally the same as m_cchStartOffset unless the buffer has a BOM

#define DEFINE_PARSEABLE_FUNCTION_INFO_FIELDS 1
#define CURRENT_ACCESS_MODIFIER protected:
#include "SerializableFunctionFields.h"

        FieldWithBarrier(ULONG) m_lineNumber;
        FieldWithBarrier(ULONG) m_columnNumber;
        FieldWithBarrier(const char16*) m_displayName;  // Optional name
        FieldWithBarrier(uint) m_displayNameLength;
        FieldWithBarrier(PropertyRecordList*) m_boundPropertyRecords;
        FieldWithBarrier(NestedArray*) nestedArray;

    public:
#if DBG
        FieldWithBarrier(bool) m_wasEverAsmjsMode; // has m_isAsmjsMode ever been true
        FieldWithBarrier(Js::LocalFunctionId) deferredParseNextFunctionId;
#endif
#if DBG
        FieldWithBarrier(UINT) scopeObjectSize; // If the scope is an activation object - its size
#endif
    };

    //
    // Algorithm to retrieve a function body's source name (url). Template supports both
    // local FunctionBody and ScriptDAC (debugging) scenarios.
    //
    template <class T>
    LPCWSTR ParseableFunctionInfo::GetSourceName(const T& sourceContextInfo) const
    {
        return GetSourceName<T>(sourceContextInfo, this->m_isEval, this->m_isDynamicFunction);
    }

    template <class T>
    LPCWSTR ParseableFunctionInfo::GetSourceName(const T& sourceContextInfo, bool m_isEval, bool m_isDynamicFunction)
    {
        if (sourceContextInfo->IsDynamic())
        {
            if (m_isEval)
            {
                return Constants::EvalCode;
            }
            else if (m_isDynamicFunction)
            {
                return Constants::FunctionCode;
            }
            else
            {
                return Constants::UnknownScriptCode;
            }
        }
        else
        {
            return sourceContextInfo->url;
        }
    }

    class FunctionBody : public ParseableFunctionInfo
    {
        DEFINE_VTABLE_CTOR_NO_REGISTER(FunctionBody, ParseableFunctionInfo);

        friend class ByteCodeBufferBuilder;
        friend class ByteCodeBufferReader;
#ifdef DYNAMIC_PROFILE_MUTATOR
        friend class ::DynamicProfileMutator;
        friend class ::DynamicProfileMutatorImpl;
#endif
        friend class RemoteFunctionBody;

        public:
            // same as MachDouble, used in the Func.h
            static const uint DIAGLOCALSLOTSIZE = 8;

            enum class CounterFields : uint8
            {
                VarCount                                = 0,
                ConstantCount                           = 1,
                OutParamMaxDepth                        = 2,
                ByteCodeCount                           = 3,
                ByteCodeWithoutLDACount                 = 4,
                ByteCodeInLoopCount                     = 5,
                LoopCount                               = 6,
                ForInLoopDepth                          = 7,
                ProfiledForInLoopCount                  = 8,
                InlineCacheCount                        = 9,
                RootObjectLoadInlineCacheStart          = 10,
                RootObjectLoadMethodInlineCacheStart    = 11,
                RootObjectStoreInlineCacheStart         = 12,
                IsInstInlineCacheCount                  = 13,
                ReferencedPropertyIdCount               = 14,
                ObjLiteralCount                         = 15,
                LiteralRegexCount                       = 16,
                InnerScopeCount                         = 17,

                // Following counters uses ((uint32)-1) as default value
                LocalClosureRegister                    = 18,
                ParamClosureRegister                    = 19,
                LocalFrameDisplayRegister               = 20,
                EnvRegister                             = 21,
                ThisRegisterForEventHandler             = 22,
                FirstInnerScopeRegister                 = 23,
                FuncExprScopeRegister                   = 24,
                FirstTmpRegister                        = 25,

                Max
            };

            typedef CompactCounters<FunctionBody> CounterT;
            FieldWithBarrier(CounterT) counters;

            uint32 GetCountField(FunctionBody::CounterFields fieldEnum) const
            {
                return counters.Get(fieldEnum);
            }
            uint32 SetCountField(FunctionBody::CounterFields fieldEnum, uint32 val)
            {
                return counters.Set(fieldEnum, val, this);
            }
            uint32 IncreaseCountField(FunctionBody::CounterFields fieldEnum)
            {
                return counters.Increase(fieldEnum, this);
            }

            struct StatementMap
            {
                StatementMap() : isSubexpression(false) {}

                static StatementMap * New(Recycler* recycler)
                {
                    return RecyclerNew(recycler, StatementMap);
                }

                FieldWithBarrier(regex::Interval) sourceSpan;
                FieldWithBarrier(regex::Interval) byteCodeSpan;
                FieldWithBarrier(bool) isSubexpression;
            };

            // The type of StatementAdjustmentRecord.
            // A bitmask that can be OR'ed of multiple values of the enum.
            enum StatementAdjustmentType : ushort
            {
                SAT_None = 0,

                // Specifies an adjustment for next statement when going from current to next.
                // Used for transitioning from current stmt to next during normal control-flow,
                // such as offset of Br after if-block when there is else block present,
                // when throw happens inside if and we ignore exceptions (next statement in the list
                // would be 'else' but we need to pass flow control to Br target rather than entering 'else').
                SAT_FromCurrentToNext = 0x01,

                // Specifies an adjustment for beginning of next statement.
                // If there is adjustment record, the statement following it starts at specified offset and not at offset specified in statementMap.
                // Used for set next statement from arbitrary location.
                SAT_NextStatementStart = 0x02,

                SAT_All = SAT_FromCurrentToNext | SAT_NextStatementStart
            };

            class StatementAdjustmentRecord
            {
                uint m_byteCodeOffset;
                StatementAdjustmentType m_adjustmentType;
            public:
                StatementAdjustmentRecord();
                StatementAdjustmentRecord(StatementAdjustmentType type, int byteCodeOffset);
                StatementAdjustmentRecord(const StatementAdjustmentRecord& other);
                uint GetByteCodeOffset();
                StatementAdjustmentType GetAdjustmentType();
            };

            // Offset and entry/exit of a block that must be processed in new interpreter frame rather than current.
            // Used for try and catch blocks.
            class CrossFrameEntryExitRecord
            {
                uint m_byteCodeOffset;
                // true means enter, false means exit.
                bool m_isEnterBlock;
            public:
                CrossFrameEntryExitRecord();
                CrossFrameEntryExitRecord(uint byteCodeOffset, bool isEnterBlock);
                CrossFrameEntryExitRecord(const CrossFrameEntryExitRecord& other);
                uint GetByteCodeOffset() const;
                bool GetIsEnterBlock();
            };

            typedef JsUtil::List<Js::FunctionBody::StatementMap*, ArenaAllocator> ArenaStatementMapList;
            typedef JsUtil::List<Js::FunctionBody::StatementMap*> StatementMapList;

            // Note: isLeaf = true template param below means that recycler should not be used to dispose the items.
            typedef JsUtil::List<StatementAdjustmentRecord, Recycler, /* isLeaf = */ true> StatementAdjustmentRecordList;
            typedef JsUtil::List<CrossFrameEntryExitRecord, Recycler, /* isLeaf = */ true> CrossFrameEntryExitRecordList;

            // Contains recorded at bytecode generation time information about statements and try-catch blocks.
            // Used by debugger.
            struct AuxStatementData
            {
                // Contains statement adjustment data:
                // For given bytecode, following statement needs an adjustment, see StatementAdjustmentType for details.
                FieldWithBarrier(StatementAdjustmentRecordList*) m_statementAdjustmentRecords;

                // Contain data about entry/exit of blocks that cause processing in different interpreter stack frame, such as try or catch.
                FieldWithBarrier(CrossFrameEntryExitRecordList*) m_crossFrameBlockEntryExisRecords;

                AuxStatementData();
            };

            class SourceInfo
            {
                friend class RemoteFunctionBody;
                friend class ByteCodeBufferReader;
                friend class ByteCodeBufferBuilder;

            public:
                FieldNoBarrier(SmallSpanSequence*) pSpanSequence;

                FieldWithBarrier(RegSlot)         frameDisplayRegister;   // this register slot cannot be 0 so we use that sentinel value to indicate invalid
                FieldWithBarrier(RegSlot)         objectRegister;         // this register slot cannot be 0 so we use that sentinel value to indicate invalid
                FieldWithBarrier(ScopeObjectChain*) pScopeObjectChain;
                FieldWithBarrier(ByteBlock*) m_probeBackingBlock;  // NULL if no Probes, otherwise a copy of the unmodified the byte-codeblock //Delay
                FieldWithBarrier(int32) m_probeCount;             // The number of installed probes (such as breakpoints).

                // List of bytecode offset for the Branch bytecode.
                FieldWithBarrier(AuxStatementData*) m_auxStatementData;

                SourceInfo():
                    frameDisplayRegister(0),
                    objectRegister(0),
                    pScopeObjectChain(nullptr),
                    m_probeBackingBlock(nullptr),
                    m_probeCount(0),
                    m_auxStatementData(nullptr),
                    pSpanSequence(nullptr)
                {
                }
            };

    private:
        FieldWithBarrier(ByteBlock*) byteCodeBlock;                // Function byte-code for script functions
        FieldWithBarrier(FunctionEntryPointList*) entryPoints;
        FieldWithBarrier(Var*) m_constTable;
        FieldWithBarrier(void**) inlineCaches;
        FieldWithBarrier(InlineCachePointerArray<PolymorphicInlineCache>) polymorphicInlineCaches; // Contains the latest polymorphic inline caches
        FieldWithBarrier(PropertyId*) cacheIdToPropertyIdMap;

#if DBG
#define InlineCacheTypeNone         0x00
#define InlineCacheTypeInlineCache  0x01
#define InlineCacheTypeIsInst       0x02
            FieldWithBarrier(byte*) m_inlineCacheTypes;
#endif
    public:
        PropertyId * GetCacheIdToPropertyIdMap()
        {
            return cacheIdToPropertyIdMap;
        }
        static DWORD GetAsmJsTotalLoopCountOffset() { return offsetof(FunctionBody, m_asmJsTotalLoopCount); }
#if DBG
        FieldWithBarrier(int) m_DEBUG_executionCount;     // Count of outstanding on InterpreterStackFrame
        FieldWithBarrier(bool) m_nativeEntryPointIsInterpreterThunk; // NativeEntry entry point is in fact InterpreterThunk.
                                                   // Set by bgjit in OutOfMemory scenario during codegen.
#endif

//#if ENABLE_DEBUG_CONFIG_OPTIONS //TODO: need this?
        FieldWithBarrier(uint) regAllocStoreCount;
        FieldWithBarrier(uint) regAllocLoadCount;
        FieldWithBarrier(uint) callCountStats;
//#endif

        // >>>>>>WARNING! WARNING!<<<<<<<<<<
        //
        // If you add compile-time attributes to this set, be sure to add them to the attributes that are
        // copied in FunctionBody::Clone
        //
        FieldWithBarrier(SourceInfo) m_sourceInfo; // position of the source

        // Data needed by profiler:
        FieldWithBarrier(uint) m_uScriptId; // Delay //Script Block it belongs to. This is function no. of the global function created by engine for each block
#if DBG
        FieldWithBarrier(int) m_iProfileSession; // Script profile session the meta data of this function is reported to.
#endif // DEBUG

        // R0 is reserved for the return value, R1 for the root object
        static const RegSlot ReturnValueRegSlot = 0;
        static const RegSlot RootObjectRegSlot = 1;
        static const RegSlot FirstRegSlot = 1;
        // This value be set on the stack (on a particular offset), when the frame value got changed.
        static const int LocalsChangeDirtyValue = 1;

#define DEFINE_FUNCTION_BODY_FIELDS 1
#define CURRENT_ACCESS_MODIFIER public:
#include "SerializableFunctionFields.h"

    private:
        FieldWithBarrier(bool) m_tag : 1;                     // Used to tag the low bit to prevent possible GC false references
        FieldWithBarrier(bool) m_nativeEntryPointUsed : 1;    // Code might have been generated but not yet used.
        FieldWithBarrier(bool) hasDoneLoopBodyCodeGen : 1;    // Code generated for loop body, but not necessary available to execute yet.
        FieldWithBarrier(bool) m_isFuncRegistered : 1;
        FieldWithBarrier(bool) m_isFuncRegisteredToDiag : 1; // Mentions the function's context is registered with diagprobe.
        FieldWithBarrier(bool) funcEscapes : 1;
        FieldWithBarrier(bool) m_hasBailoutInstrInJittedCode : 1; // Indicates whether function has bailout instructions. Valid only if hasDoneCodeGen is true
        FieldWithBarrier(bool) m_pendingLoopHeaderRelease : 1; // Indicates whether loop headers need to be released
        FieldWithBarrier(bool) hasExecutionDynamicProfileInfo : 1;

        FieldWithBarrier(bool) cleanedUp: 1;
        FieldWithBarrier(bool) sourceInfoCleanedUp: 1;
        FieldWithBarrier(bool) dontRethunkAfterBailout : 1;
        FieldWithBarrier(bool) disableInlineApply : 1;
        FieldWithBarrier(bool) disableInlineSpread : 1;
        FieldWithBarrier(bool) hasHotLoop: 1;
        FieldWithBarrier(bool) wasCalledFromLoop : 1;
        FieldWithBarrier(bool) hasNestedLoop : 1;
        FieldWithBarrier(bool) recentlyBailedOutOfJittedLoopBody : 1;
        FieldWithBarrier(bool) m_firstFunctionObject: 1;
        FieldWithBarrier(bool) m_inlineCachesOnFunctionObject: 1;
        // Used for the debug re-parse. Saves state of function on the first parse, and restores it on a reparse. The state below is either dependent on
        // the state of the script context, or on other factors like whether it was defer parsed or not.
        FieldWithBarrier(bool) m_hasSetIsObject : 1;
        // Used for the debug purpose, this info will be stored (in the non-debug mode), when a function has all locals marked as non-local-referenced.
        // So when we got to no-refresh debug mode, and try to re-use the same function body we can then enforce all locals to be non-local-referenced.
        FieldWithBarrier(bool) m_hasAllNonLocalReferenced : 1;
        FieldWithBarrier(bool) m_hasFunExprNameReference : 1;
        FieldWithBarrier(bool) m_ChildCallsEval : 1;
        FieldWithBarrier(bool) m_CallsEval : 1;
        FieldWithBarrier(bool) m_hasReferenceableBuiltInArguments : 1;
        FieldWithBarrier(bool) m_isParamAndBodyScopeMerged : 1;

        // Used in the debug purpose. This is to avoid setting all locals to non-local-referenced, multiple times for each child function.
        FieldWithBarrier(bool) m_hasDoneAllNonLocalReferenced : 1;

        // Used by the script profiler, once the function compiled is sent this will be set to true.
        FieldWithBarrier(bool) m_hasFunctionCompiledSent : 1;

        FieldWithBarrier(bool) m_isFromNativeCodeModule : 1;
        FieldWithBarrier(bool) m_isPartialDeserializedFunction : 1;
        FieldWithBarrier(bool) m_isAsmJsScheduledForFullJIT : 1;
        FieldWithBarrier(bool) m_hasLocalClosureRegister : 1;
        FieldWithBarrier(bool) m_hasParamClosureRegister : 1;
        FieldWithBarrier(bool) m_hasLocalFrameDisplayRegister : 1;
        FieldWithBarrier(bool) m_hasEnvRegister : 1;
        FieldWithBarrier(bool) m_hasThisRegisterForEventHandler : 1;
        FieldWithBarrier(bool) m_hasFirstInnerScopeRegister : 1;
        FieldWithBarrier(bool) m_hasFuncExprScopeRegister : 1;
        FieldWithBarrier(bool) m_hasFirstTmpRegister : 1;
        FieldWithBarrier(bool) m_hasActiveReference : 1;
#if DBG
        FieldWithBarrier(bool) m_isSerialized : 1;
#endif
#ifdef PERF_COUNTERS
        FieldWithBarrier(bool) m_isDeserializedFunction : 1;
#endif
#if DBG
        // Indicates that nested functions can be allocated on the stack (but may not be)
        FieldWithBarrier(bool) m_canDoStackNestedFunc : 1;
#endif

#if DBG
        FieldWithBarrier(bool) initializedExecutionModeAndLimits : 1;
#endif

#ifdef IR_VIEWER
        // whether IR Dump is enabled for this function (used by parseIR)
        FieldWithBarrier(bool) m_isIRDumpEnabled : 1;
        FieldWithBarrier(Js::DynamicObject*) m_irDumpBaseObject;
#endif /* IR_VIEWER */

        FieldWithBarrier(uint8) bailOnMisingProfileCount;
        FieldWithBarrier(uint8) bailOnMisingProfileRejitCount;

        FieldWithBarrier(byte) inlineDepth; // Used by inlining to avoid recursively inlining functions excessively

        FieldWithBarrier(ExecutionMode) executionMode;
        FieldWithBarrier(uint16) interpreterLimit;
        FieldWithBarrier(uint16) autoProfilingInterpreter0Limit;
        FieldWithBarrier(uint16) profilingInterpreter0Limit;
        FieldWithBarrier(uint16) autoProfilingInterpreter1Limit;
        FieldWithBarrier(uint16) simpleJitLimit;
        FieldWithBarrier(uint16) profilingInterpreter1Limit;
        FieldWithBarrier(uint16) fullJitThreshold;
        FieldWithBarrier(uint16) fullJitRequeueThreshold;
        FieldWithBarrier(uint16) committedProfiledIterations;

        FieldWithBarrier(uint) m_depth; // Indicates how many times the function has been entered (so increases by one on each recursive call, decreases by one when we're done)
        FieldWithBarrier(uint) inactiveCount;

        FieldWithBarrier(uint32) interpretedCount;
        FieldWithBarrier(uint32) lastInterpretedCount;
        FieldWithBarrier(uint32) loopInterpreterLimit;
        FieldWithBarrier(uint32) debuggerScopeIndex;
        FieldWithBarrier(uint32) savedPolymorphicCacheState;

        // >>>>>>WARNING! WARNING!<<<<<<<<<<
        //
        // If you add compile-time attributes to the above set, be sure to add them to the attributes that are
        // copied in FunctionBody::Clone
        //

        FieldNoBarrier(Js::ByteCodeCache*) byteCodeCache;   // Not GC allocated so naked pointer
#ifdef ENABLE_DEBUG_CONFIG_OPTIONS
        static bool shareInlineCaches;
#endif
        FieldWithBarrier(FunctionEntryPointInfo*) defaultFunctionEntryPointInfo;

#if ENABLE_PROFILE_INFO
        FieldWithBarrier(DynamicProfileInfo*) dynamicProfileInfo;
#endif


        // select dynamic profile info saved off when we codegen and later
        // used for rejit decisions (see bailout.cpp)
        FieldWithBarrier(BYTE) savedInlinerVersion;
#if ENABLE_NATIVE_CODEGEN
        FieldWithBarrier(ImplicitCallFlags) savedImplicitCallsFlags;
#endif

        FunctionBody(ScriptContext* scriptContext, const char16* displayName, uint displayNameLength, uint displayShortNameOffset, uint nestedCount, Utf8SourceInfo* sourceInfo,
            uint uFunctionNumber, uint uScriptId, Js::LocalFunctionId functionId, Js::PropertyRecordList* propRecordList, FunctionInfo::Attributes attributes, FunctionBodyFlags flags
#ifdef PERF_COUNTERS
            , bool isDeserializedFunction = false
#endif
            );

        FunctionBody(ParseableFunctionInfo * parseableFunctionInfo);

        void SetNativeEntryPoint(FunctionEntryPointInfo* entryPointInfo, JavascriptMethod originalEntryPoint, JavascriptMethod directEntryPoint);
#if DYNAMIC_INTERPRETER_THUNK
        void GenerateDynamicInterpreterThunk();
#endif
        void CloneByteCodeInto(ScriptContext * scriptContext, FunctionBody *newFunctionBody, uint sourceIndex);
        Js::JavascriptMethod GetEntryPoint(ProxyEntryPointInfo* entryPoint) const { return entryPoint->jsMethod; }
        void CaptureDynamicProfileState(FunctionEntryPointInfo* entryPointInfo);
#if ENABLE_DEBUG_CONFIG_OPTIONS
        void DumpRegStats(FunctionBody *funcBody);
#endif

    public:
        FunctionBody(ByteCodeCache* cache, Utf8SourceInfo* sourceInfo, ScriptContext* scriptContext):
            ParseableFunctionInfo((JavascriptMethod) nullptr, 0, (LocalFunctionId) 0, sourceInfo, scriptContext, 0, nullptr, 0, 0, FunctionInfo::Attributes::None, nullptr, Flags_None)
        {
            // Dummy constructor- does nothing
            // Must be stack allocated
            // Used during deferred bytecode serialization
        }

        static FunctionBody * NewFromRecycler(Js::ScriptContext * scriptContext, const char16 * displayName, uint displayNameLength, uint displayShortNameOffset, uint nestedCount,
            Utf8SourceInfo* sourceInfo, uint uScriptId, Js::LocalFunctionId functionId, Js::PropertyRecordList* boundPropertyRecords, FunctionInfo::Attributes attributes
            , FunctionBodyFlags flags
#ifdef PERF_COUNTERS
            , bool isDeserializedFunction
#endif
            );
        static FunctionBody * NewFromRecycler(Js::ScriptContext * scriptContext, const char16 * displayName, uint displayNameLength, uint displayShortNameOffset, uint nestedCount,
            Utf8SourceInfo* sourceInfo, uint uFunctionNumber, uint uScriptId, Js::LocalFunctionId functionId, Js::PropertyRecordList* boundPropertyRecords, FunctionInfo::Attributes attributes
            , FunctionBodyFlags flags
#ifdef PERF_COUNTERS
            , bool isDeserializedFunction
#endif
            );

        static FunctionBody * NewFromParseableFunctionInfo(ParseableFunctionInfo * info);

        FunctionEntryPointInfo * GetEntryPointInfo(int index) const;
        FunctionEntryPointInfo * TryGetEntryPointInfo(int index) const;

        bool DoRedeferFunction(uint inactiveThreshold) const;
        void RedeferFunction();
        bool IsActiveFunction(ActiveFunctionSet * pActiveFuncs) const;
        bool TestAndUpdateActiveFunctions(ActiveFunctionSet * pActiveFuncs) const;
        void UpdateActiveFunctionSet(ActiveFunctionSet * pActiveFuncs, FunctionCodeGenRuntimeData *callSiteData) const;
        void UpdateActiveFunctionsForOneDataSet(ActiveFunctionSet *pActiveFuncs, FunctionCodeGenRuntimeData *parentData, Field(FunctionCodeGenRuntimeData*)* dataSet, uint count) const;
        uint GetInactiveCount() const { return inactiveCount; }
        void SetInactiveCount(uint count) { inactiveCount = count; }
        void IncrInactiveCount(uint increment);
        bool InterpretedSinceCallCountCollection() const;
        void CollectInterpretedCounts();
        void ResetRedeferralAttributes() { this->m_hasActiveReference = false; }

        Js::RootObjectBase * LoadRootObject() const;
        Js::RootObjectBase * GetRootObject() const;
        ByteBlock* GetAuxiliaryData() const { return static_cast<ByteBlock*>(this->GetAuxPtr(AuxPointerType::AuxBlock)); }
        ByteBlock* GetAuxiliaryDataWithLock() const { return static_cast<ByteBlock*>(this->GetAuxPtrWithLock(AuxPointerType::AuxBlock)); }
        void SetAuxiliaryData(ByteBlock* auxBlock) { this->SetAuxPtr(AuxPointerType::AuxBlock, auxBlock); }
        ByteBlock* GetAuxiliaryContextData()const { return static_cast<ByteBlock*>(this->GetAuxPtr(AuxPointerType::AuxContextBlock)); }
        ByteBlock* GetAuxiliaryContextDataWithLock()const { return static_cast<ByteBlock*>(this->GetAuxPtrWithLock(AuxPointerType::AuxContextBlock)); }
        void SetAuxiliaryContextData(ByteBlock* auxContextBlock) { this->SetAuxPtr(AuxPointerType::AuxContextBlock, auxContextBlock); }
        void SetFormalsPropIdArray(PropertyIdArray * propIdArray);
        PropertyIdArray* GetFormalsPropIdArray(bool checkForNull = true);
        Var GetFormalsPropIdArrayOrNullObj();
        ByteBlock* GetByteCode() const;
        ByteBlock* GetOriginalByteCode(); // Returns original bytecode without probes (such as BPs).
        Js::ByteCodeCache * GetByteCodeCache() const { return this->byteCodeCache; }
        void SetByteCodeCache(Js::ByteCodeCache *byteCodeCache)
        {
            if (byteCodeCache != nullptr)
            {
                this->byteCodeCache = byteCodeCache;
            }
        }
#if DBG
        void SetIsSerialized(bool serialized) { m_isSerialized = serialized; }
        bool GetIsSerialized()const { return m_isSerialized; }
#endif
        uint GetByteCodeCount() const { return GetCountField(CounterFields::ByteCodeCount); }
        void SetByteCodeCount(uint count) { SetCountField(CounterFields::ByteCodeCount, count); }
        uint GetByteCodeWithoutLDACount() const { return GetCountField(CounterFields::ByteCodeWithoutLDACount); }
        void SetByteCodeWithoutLDACount(uint count) { SetCountField(CounterFields::ByteCodeWithoutLDACount, count); }
        uint GetByteCodeInLoopCount() const { return GetCountField(CounterFields::ByteCodeInLoopCount); }
        void SetByteCodeInLoopCount(uint count) { SetCountField(CounterFields::ByteCodeInLoopCount, count); }
        uint16 GetEnvDepth() const { return m_envDepth; }
        void SetEnvDepth(uint16 depth) { m_envDepth = depth; }

        void SetEnvRegister(RegSlot reg);
        void MapAndSetEnvRegister(RegSlot reg);
        RegSlot GetEnvRegister() const;
        void SetThisRegisterForEventHandler(RegSlot reg);
        void MapAndSetThisRegisterForEventHandler(RegSlot reg);
        RegSlot GetThisRegisterForEventHandler() const;

        void SetLocalClosureRegister(RegSlot reg);
        void MapAndSetLocalClosureRegister(RegSlot reg);
        RegSlot GetLocalClosureRegister() const;
        void SetParamClosureRegister(RegSlot reg);
        void MapAndSetParamClosureRegister(RegSlot reg);
        RegSlot GetParamClosureRegister() const;

        void SetLocalFrameDisplayRegister(RegSlot reg);
        void MapAndSetLocalFrameDisplayRegister(RegSlot reg);
        RegSlot GetLocalFrameDisplayRegister() const;
        void SetFirstInnerScopeRegister(RegSlot reg);
        void MapAndSetFirstInnerScopeRegister(RegSlot reg);
        RegSlot GetFirstInnerScopeRegister() const;
        void SetFuncExprScopeRegister(RegSlot reg);
        void MapAndSetFuncExprScopeRegister(RegSlot reg);
        RegSlot GetFuncExprScopeRegister() const;

        bool HasScopeObject() const { return hasScopeObject; }
        void SetHasScopeObject(bool has) { hasScopeObject = has; }
        uint GetInnerScopeCount() const { return GetCountField(CounterFields::InnerScopeCount); }
        void SetInnerScopeCount(uint count) { SetCountField(CounterFields::InnerScopeCount, count); }
        bool HasCachedScopePropIds() const { return hasCachedScopePropIds; }
        void SetHasCachedScopePropIds(bool has) { hasCachedScopePropIds = has; }

        uint32 GetInterpretedCount() const { return interpretedCount; }
        uint32 SetInterpretedCount(uint32 val) { return interpretedCount = val; }
        uint32 IncreaseInterpretedCount() { return interpretedCount++; }

        uint32 GetLoopInterpreterLimit() const { return loopInterpreterLimit; }
        uint32 SetLoopInterpreterLimit(uint32 val) { return loopInterpreterLimit = val; }

        // Gets the next index for tracking debugger scopes (increments the internal counter as well).
        uint32 GetNextDebuggerScopeIndex() { return debuggerScopeIndex++; }
        void SetDebuggerScopeIndex(uint32 index) { debuggerScopeIndex = index; }

        size_t GetLoopBodyName(uint loopNumber, _Out_writes_opt_z_(sizeInChars) WCHAR* displayName, _In_ size_t sizeInChars);

        void AllocateLoopHeaders();
        void ReleaseLoopHeaders();
        Js::LoopHeader * GetLoopHeader(uint index) const;
        Js::LoopHeader * GetLoopHeaderWithLock(uint index) const;
        Js::Var GetLoopHeaderArrayPtr() const
        {
            Assert(this->GetLoopHeaderArray() != nullptr);
            return this->GetLoopHeaderArray();
        }
#ifdef ASMJS_PLAT
        void SetIsAsmJsFullJitScheduled(bool val){ m_isAsmJsScheduledForFullJIT = val; }
        bool GetIsAsmJsFullJitScheduled(){ return m_isAsmJsScheduledForFullJIT; }
        uint32 GetAsmJSTotalLoopCount() const
        {
            return m_asmJsTotalLoopCount;
        }

        void SetIsAsmJsFunction(bool isAsmJsFunction)
        {
            m_isAsmJsFunction = isAsmJsFunction;
        }
#endif

        const bool GetIsAsmJsFunction() const
        {
            return m_isAsmJsFunction;
        }

#ifdef ASMJS_PLAT
        bool IsHotAsmJsLoop()
        {
            // Negative MinTemplatizedJitLoopRunCount treats all loops as hot asm loop
            if (CONFIG_FLAG(MinTemplatizedJitLoopRunCount) < 0 || m_asmJsTotalLoopCount > static_cast<uint>(CONFIG_FLAG(MinTemplatizedJitLoopRunCount)))
            {
                return true;
            }
            return false;
        }
#endif

    private:
        void ResetLoops();

    public:
        static bool Is(void* ptr);
        uint GetScriptId() const { return m_uScriptId; }

        void* GetAddressOfScriptId() const
        {
            return (void*)&m_uScriptId;
        }


        static uint *GetJittedLoopIterationsSinceLastBailoutAddress(EntryPointInfo* info)
        {
            LoopEntryPointInfo* entryPoint = (LoopEntryPointInfo*)info;
            return &entryPoint->jittedLoopIterationsSinceLastBailout;
        }

        FunctionEntryPointInfo* GetDefaultFunctionEntryPointInfo() const;
        void SetDefaultFunctionEntryPointInfo(FunctionEntryPointInfo* entryPointInfo, const JavascriptMethod originalEntryPoint);

        FunctionEntryPointInfo *GetSimpleJitEntryPointInfo() const;
        void SetSimpleJitEntryPointInfo(FunctionEntryPointInfo *const entryPointInfo);

    private:
        void VerifyExecutionMode(const ExecutionMode executionMode) const;
    public:
        ExecutionMode GetDefaultInterpreterExecutionMode() const;
        ExecutionMode GetExecutionMode() const;
        ExecutionMode GetInterpreterExecutionMode(const bool isPostBailout);
        void SetExecutionMode(const ExecutionMode executionMode);
    private:
        bool IsInterpreterExecutionMode() const;

    public:
        bool TryTransitionToNextExecutionMode();
        void TryTransitionToNextInterpreterExecutionMode();
        void SetIsSpeculativeJitCandidate();
        bool TryTransitionToJitExecutionMode();
        void TransitionToSimpleJitExecutionMode();
        void TransitionToFullJitExecutionMode();

    private:
        void VerifyExecutionModeLimits();
        void InitializeExecutionModeAndLimits();
    public:
        void ReinitializeExecutionModeAndLimits();
    private:
        void SetFullJitThreshold(const uint16 newFullJitThreshold, const bool skipSimpleJit = false);
        void CommitExecutedIterations();
        void CommitExecutedIterations(uint16 &limit, const uint executedIterations);

    private:
        uint16 GetSimpleJitExecutedIterations() const;
    public:
        void ResetSimpleJitLimitAndCallCount();
    private:
        void SetSimpleJitCallCount(const uint16 simpleJitLimit) const;
        void ResetSimpleJitCallCount();
    public:
        uint16 GetProfiledIterations() const;

    public:
        void OnFullJitDequeued(const FunctionEntryPointInfo *const entryPointInfo);

    public:
        void TraceExecutionMode(const char *const eventDescription = nullptr) const;
        void TraceInterpreterExecutionMode() const;
    private:
        void DoTraceExecutionMode(const char *const eventDescription) const;

    public:
        bool DoSimpleJit() const;
        bool DoSimpleJitWithLock() const;
        bool DoSimpleJitDynamicProfile() const;

    private:
        bool DoInterpreterProfile() const;
        bool DoInterpreterProfileWithLock() const;
        bool DoInterpreterAutoProfile() const;

    public:
        bool WasCalledFromLoop() const;
        void SetWasCalledFromLoop();

    public:
        bool RecentlyBailedOutOfJittedLoopBody() const;
        void SetRecentlyBailedOutOfJittedLoopBody(const bool value);

    private:
        static uint16 GetMinProfileIterations();
    public:
        static uint16 GetMinFunctionProfileIterations();
    private:
        static uint GetMinLoopProfileIterations(const uint loopInterpreterLimit);
    public:
        uint GetLoopProfileThreshold(const uint loopInterpreterLimit) const;
    private:
        static uint GetReducedLoopInterpretCount();
    public:
        uint GetLoopInterpretCount(LoopHeader* loopHeader) const;

    private:
        static bool DoObjectHeaderInlining();
        static bool DoObjectHeaderInliningForConstructors();
    public:
        static bool DoObjectHeaderInliningForConstructor(const uint32 inlineSlotCapacity);
    private:
        static bool DoObjectHeaderInliningForObjectLiterals();
    public:
        static bool DoObjectHeaderInliningForObjectLiteral(const uint32 inlineSlotCapacity);
        static bool DoObjectHeaderInliningForObjectLiteral(const PropertyIdArray *const propIds);
        static bool DoObjectHeaderInliningForEmptyObjects();

    public:
#if DBG
        int GetProfileSession() { return m_iProfileSession; }
#endif
        virtual void Finalize(bool isShutdown) override;
        virtual void OnMark() override;

        void Cleanup(bool isScriptContextClosing);
        void CleanupSourceInfo(bool isScriptContextClosing);
        template<bool IsScriptContextShutdown>
        void CleanUpInlineCaches();
        void CleanupRecyclerData(bool isRecyclerShutdown, bool doEntryPointCleanupCaptureStack);

#ifdef PERF_COUNTERS
        void CleanupPerfCounter();
#endif

        bool HasRejit() const
        {
            if(this->entryPoints)
            {
                return this->entryPoints->Count() > 1;
            }
            return false;
        }

#pragma region SourceInfo Methods
        void CopySourceInfo(ParseableFunctionInfo* originalFunctionInfo);
        void FinishSourceInfo();
        RegSlot GetFrameDisplayRegister() const;
        void SetFrameDisplayRegister(RegSlot frameDisplayRegister);

        RegSlot GetObjectRegister() const;
        void SetObjectRegister(RegSlot objectRegister);
        bool HasObjectRegister() const { return GetObjectRegister() != 0; }
        ScopeObjectChain *GetScopeObjectChain() const;
        void SetScopeObjectChain(ScopeObjectChain *pScopeObjectChain);

        // fetch the Catch scope object which encloses the passed bytecode offset, returns NULL otherwise
        Js::DebuggerScope * GetDiagCatchScopeObjectAt(int byteCodeOffset);

        ByteBlock *GetProbeBackingBlock();
        void SetProbeBackingBlock(ByteBlock* probeBackingBlock);

        bool HasLineBreak() const;
        bool HasLineBreak(charcount_t start, charcount_t end) const;

        bool HasGeneratedFromByteCodeCache() const { return this->byteCodeCache != nullptr; }

        bool EndsAfter(size_t offset) const;

        void TrackLoad(int ichMin);

        SmallSpanSequence* GetStatementMapSpanSequence() const { return m_sourceInfo.pSpanSequence; }
        void RecordStatementMap(StatementMap* statementMap);
        void RecordStatementMap(SmallSpanSequenceIter &iter, StatementData * data);
        void RecordLoad(int ichMin, int bytecodeAfterLoad);
        DebuggerScope* RecordStartScopeObject(DiagExtraScopesType scopeType, int start, RegSlot scopeLocation, int* index = nullptr);
        void RecordEndScopeObject(DebuggerScope* currentScope, int end);
        DebuggerScope* AddScopeObject(DiagExtraScopesType scopeType, int start, RegSlot scopeLocation);
        bool TryGetDebuggerScopeAt(int index, DebuggerScope*& debuggerScope);

        StatementMapList * GetStatementMaps() const { return static_cast<StatementMapList *>(this->GetAuxPtrWithLock(AuxPointerType::StatementMaps)); }
        void SetStatementMaps(StatementMapList *pStatementMaps) { this->SetAuxPtr(AuxPointerType::StatementMaps, pStatementMaps); }

        Field(FunctionCodeGenRuntimeData*)* GetCodeGenGetSetRuntimeData() const { return static_cast<Field(FunctionCodeGenRuntimeData*)*>(this->GetAuxPtr(AuxPointerType::CodeGenGetSetRuntimeData)); }
        Field(FunctionCodeGenRuntimeData*)* GetCodeGenGetSetRuntimeDataWithLock() const { return static_cast<Field(FunctionCodeGenRuntimeData*)*>(this->GetAuxPtrWithLock(AuxPointerType::CodeGenGetSetRuntimeData)); }
        void SetCodeGenGetSetRuntimeData(FunctionCodeGenRuntimeData** codeGenGetSetRuntimeData) { this->SetAuxPtr(AuxPointerType::CodeGenGetSetRuntimeData, codeGenGetSetRuntimeData); }

        Field(FunctionCodeGenRuntimeData*)* GetCodeGenRuntimeData() const { return static_cast<Field(FunctionCodeGenRuntimeData*)*>(this->GetAuxPtr(AuxPointerType::CodeGenRuntimeData)); }
        Field(FunctionCodeGenRuntimeData*)* GetCodeGenRuntimeDataWithLock() const { return static_cast<Field(FunctionCodeGenRuntimeData*)*>(this->GetAuxPtrWithLock(AuxPointerType::CodeGenRuntimeData)); }
        void SetCodeGenRuntimeData(FunctionCodeGenRuntimeData** codeGenRuntimeData) { this->SetAuxPtr(AuxPointerType::CodeGenRuntimeData, codeGenRuntimeData); }

        template <typename TStatementMapList>
        static StatementMap * GetNextNonSubexpressionStatementMap(TStatementMapList *statementMapList, int & startingAtIndex);
        static StatementMap * GetPrevNonSubexpressionStatementMap(StatementMapList *statementMapList, int & startingAtIndex);
        void RecordStatementAdjustment(uint offset, StatementAdjustmentType adjType);
        void RecordCrossFrameEntryExitRecord(uint byteCodeOffset, bool isEnterBlock);

        // Find out an offset falls within the range. returns TRUE if found.
        BOOL GetBranchOffsetWithin(uint start, uint end, StatementAdjustmentRecord* record);
        bool GetLineCharOffset(int byteCodeOffset, ULONG* line, LONG* charOffset, bool canAllocateLineCache = true);
        bool GetLineCharOffsetFromStartChar(int startCharOfStatement, ULONG* _line, LONG* _charOffset, bool canAllocateLineCache = true);

        // Given bytecode position, returns the start position of the statement and length of the statement.
        bool GetStatementIndexAndLengthAt(int byteCodeOffset, UINT32* statementIndex, UINT32* statementLength);

        // skip any utf-8/utf-16 byte-order-mark. Returns the number of chars skipped.
        static charcount_t SkipByteOrderMark(__in_bcount_z(4) LPCUTF8& documentStart)
        {
            charcount_t retValue = 0;

            Assert(documentStart != nullptr);

            if (documentStart[0] == 0xEF &&
                documentStart[1] == 0xBB &&
                documentStart[2] == 0xBF)
            {
                // UTF-8     - EF BB BF
                // 3 bytes skipped - reports one char skipped
                documentStart += 3;
                retValue = 1;
            }
            else if ((documentStart[0] == 0xFF && documentStart[1] == 0xFE) ||
                    (documentStart[0] == 0xFE && documentStart[1] == 0xFF))
            {
                // UTF-16 LE - FF FE
                // UTF-16 BE - FE FF
                // 2 bytes skipped - reports one char skipped
                documentStart += 2;
                retValue = 1;
            }

            return retValue;
        }

        StatementMap* GetMatchingStatementMapFromByteCode(int byteCodeOffset, bool ignoreSubexpressions = false);
        int GetEnclosingStatementIndexFromByteCode(int byteCodeOffset, bool ignoreSubexpressions = false);
        StatementMap* GetEnclosingStatementMapFromByteCode(int byteCodeOffset, bool ignoreSubexpressions = false);
        StatementMap* GetMatchingStatementMapFromSource(int byteCodeOffset, int* pMapIndex = nullptr);
        void RecordFrameDisplayRegister(RegSlot slot);
        void RecordObjectRegister(RegSlot slot);

        CrossFrameEntryExitRecordList* GetCrossFrameEntryExitRecords();

#ifdef VTUNE_PROFILING
        uint GetStartOffset(uint statementIndex) const;
        ULONG GetSourceLineNumber(uint statementIndex);
#endif

#pragma endregion

        // Field accessors
        bool GetHasBailoutInstrInJittedCode() const { return this->m_hasBailoutInstrInJittedCode; }
        void SetHasBailoutInstrInJittedCode(bool hasBailout) { this->m_hasBailoutInstrInJittedCode = hasBailout; }
        bool GetCanDefer() const { return this->functionInfo->CanBeDeferred() && this->m_depth == 0 && !this->m_hasActiveReference; }
        bool GetCanReleaseLoopHeaders() const { return (this->m_depth == 0); }
        void SetPendingLoopHeaderRelease(bool pendingLoopHeaderRelease) { this->m_pendingLoopHeaderRelease = pendingLoopHeaderRelease; }

        bool GetIsFromNativeCodeModule() const { return m_isFromNativeCodeModule; }
        void SetIsFromNativeCodeModule(bool isFromNativeCodeModule) { m_isFromNativeCodeModule = isFromNativeCodeModule; }

        uint GetLoopNumber(LoopHeader const * loopHeader) const;
        uint GetLoopNumberWithLock(LoopHeader const * loopHeader) const;
        bool GetHasAllocatedLoopHeaders() { return this->GetLoopHeaderArray() != nullptr; }
        Js::LoopHeader* GetLoopHeaderArray() const { return static_cast<Js::LoopHeader*>(this->GetAuxPtr(AuxPointerType::LoopHeaderArray)); }
        Js::LoopHeader* GetLoopHeaderArrayWithLock() const { return static_cast<Js::LoopHeader*>(this->GetAuxPtrWithLock(AuxPointerType::LoopHeaderArray)); }
        void SetLoopHeaderArray(Js::LoopHeader* loopHeaderArray) { this->SetAuxPtr(AuxPointerType::LoopHeaderArray, loopHeaderArray); }

#if ENABLE_NATIVE_CODEGEN
        Js::JavascriptMethod GetLoopBodyEntryPoint(Js::LoopHeader * loopHeader, int entryPointIndex);
        void SetLoopBodyEntryPoint(Js::LoopHeader * loopHeader, EntryPointInfo* entryPointInfo, Js::JavascriptMethod entryPoint, uint loopNum);
#endif

        void RestoreOldDefaultEntryPoint(FunctionEntryPointInfo* oldEntryPoint, JavascriptMethod oldOriginalEntryPoint, FunctionEntryPointInfo* newEntryPoint);
        FunctionEntryPointInfo* CreateNewDefaultEntryPoint();
        void AddEntryPointToEntryPointList(FunctionEntryPointInfo* entryPoint);

        // Kind of entry point for original entry point
#if DBG
        BOOL IsInterpreterThunk() const;
        BOOL IsDynamicInterpreterThunk() const;
#endif
        BOOL IsNativeOriginalEntryPoint() const;
        bool IsSimpleJitOriginalEntryPoint() const;

#if DYNAMIC_INTERPRETER_THUNK
        static BYTE GetOffsetOfDynamicInterpreterThunk() { return static_cast<BYTE>(offsetof(FunctionBody, m_dynamicInterpreterThunk)); }
        void* GetDynamicInterpreterEntryPoint() const
        {
            return m_dynamicInterpreterThunk;
        }
        bool HasInterpreterThunkGenerated() const
        {
            return m_dynamicInterpreterThunk != nullptr;
        }

        DWORD GetDynamicInterpreterThunkSize() const;
#endif

        bool GetHasHotLoop() const { return hasHotLoop; };
        void SetHasHotLoop();

        bool GetHasNestedLoop() const { return hasNestedLoop; };
        void SetHasNestedLoop(bool nest) { hasNestedLoop = nest; };

        bool IsInlineApplyDisabled();
        void InitDisableInlineApply();
        void SetDisableInlineApply(bool set);

        bool IsInlineSpreadDisabled()  const  { return disableInlineSpread; }
        void InitDisableInlineSpread()        { disableInlineSpread = this->GetLocalFunctionId() != Js::Constants::NoFunctionId && PHASE_OFF(Js::InlinePhase, this); }
        void SetDisableInlineSpread(bool set) { disableInlineSpread = set; }

        bool CheckCalleeContextForInlining(FunctionProxy* calleeFunctionProxy);
#if DBG
        bool HasValidSourceInfo();
#endif
#if DYNAMIC_INTERPRETER_THUNK
        JavascriptMethod EnsureDynamicInterpreterThunk(FunctionEntryPointInfo* entryPointInfo);
#endif

        void SetCheckCodeGenEntryPoint(FunctionEntryPointInfo* entryPointInfo, JavascriptMethod entryPoint);

#if ENABLE_NATIVE_CODEGEN
        typedef void (*SetNativeEntryPointFuncType)(FunctionEntryPointInfo* entryPointInfo, Js::FunctionBody * functionBody, Js::JavascriptMethod entryPoint);
        static void DefaultSetNativeEntryPoint(FunctionEntryPointInfo* entryPointInfo, FunctionBody * functionBody, JavascriptMethod entryPoint);
        static void ProfileSetNativeEntryPoint(FunctionEntryPointInfo* entryPointInfo, FunctionBody * functionBody, JavascriptMethod entryPoint);

        bool GetNativeEntryPointUsed() const { return m_nativeEntryPointUsed; }
        void SetNativeEntryPointUsed(bool nativeEntryPointUsed) { this->m_nativeEntryPointUsed = nativeEntryPointUsed; }
#endif

        bool GetIsFuncRegistered() { return m_isFuncRegistered; }
        void SetIsFuncRegistered(bool isRegistered) { m_isFuncRegistered = isRegistered; }

        bool GetHasLoops() const { return this->GetLoopCount() != 0; }
        uint IncrLoopCount() { return this->IncreaseCountField(CounterFields::LoopCount); }
        uint GetLoopCount() const { return this->GetCountField(CounterFields::LoopCount); }
        uint SetLoopCount(uint count) { return this->SetCountField(CounterFields::LoopCount, count); }

        uint GetForInLoopDepth() const { return this->GetCountField(CounterFields::ForInLoopDepth); }
        uint SetForInLoopDepth(uint count) { return this->SetCountField(CounterFields::ForInLoopDepth, count); }

        bool AllocProfiledForInLoopCount(ProfileId* profileId)
        {
            ProfileId profiledForInLoopCount = this->GetProfiledForInLoopCount();
            if (profiledForInLoopCount != Constants::NoProfileId)
            {
                *profileId = profiledForInLoopCount;
                this->IncreaseCountField(CounterFields::ProfiledForInLoopCount);
                return true;
            }
            return false;
        }
        ProfileId GetProfiledForInLoopCount() const { return (ProfileId)this->GetCountField(CounterFields::ProfiledForInLoopCount); }
        void SetProfiledForInLoopCount(ProfileId count) { this->SetCountField(CounterFields::ProfiledForInLoopCount, count); }

        bool AllocProfiledDivOrRem(ProfileId* profileId) { if (this->profiledDivOrRemCount != Constants::NoProfileId) { *profileId = this->profiledDivOrRemCount++; return true; } return false; }
        ProfileId GetProfiledDivOrRemCount() { return this->profiledDivOrRemCount; }

        bool AllocProfiledSwitch(ProfileId* profileId) { if (this->profiledSwitchCount != Constants::NoProfileId) { *profileId = this->profiledSwitchCount++; return true; } return false; }
        ProfileId GetProfiledSwitchCount() { return this->profiledSwitchCount; }

        bool AllocProfiledCallSiteId(ProfileId* profileId) { if (this->profiledCallSiteCount != Constants::NoProfileId) { *profileId = this->profiledCallSiteCount++; return true; } return false; }
        ProfileId GetProfiledCallSiteCount() const { return this->profiledCallSiteCount; }
        void SetProfiledCallSiteCount(ProfileId callSiteId)  { this->profiledCallSiteCount = callSiteId; }

        bool AllocProfiledArrayCallSiteId(ProfileId* profileId) { if (this->profiledArrayCallSiteCount != Constants::NoProfileId) { *profileId = this->profiledArrayCallSiteCount++; return true; } return false; }
        ProfileId GetProfiledArrayCallSiteCount() const { return this->profiledArrayCallSiteCount; }

        bool AllocProfiledReturnTypeId(ProfileId* profileId) { if (this->profiledReturnTypeCount != Constants::NoProfileId) { *profileId = this->profiledReturnTypeCount++; return true; } return false; }
        ProfileId GetProfiledReturnTypeCount() const { return this->profiledReturnTypeCount; }

        bool AllocProfiledSlotId(ProfileId* profileId) { if (this->profiledSlotCount != Constants::NoProfileId) { *profileId = this->profiledSlotCount++; return true; } return false; }
        ProfileId GetProfiledSlotCount() const { return this->profiledSlotCount; }

        ProfileId AllocProfiledLdElemId(ProfileId* profileId) { if (this->profiledLdElemCount != Constants::NoProfileId) { *profileId = this->profiledLdElemCount++; return true; } return false; }
        ProfileId GetProfiledLdElemCount() const { return this->profiledLdElemCount; }

        bool AllocProfiledStElemId(ProfileId* profileId) { if (this->profiledStElemCount != Constants::NoProfileId) { *profileId = this->profiledStElemCount++; return true; } return false; }
        ProfileId GetProfiledStElemCount() const { return this->profiledStElemCount; }

        uint GetProfiledFldCount() const { return this->GetInlineCacheCount(); }

        ArgSlot GetProfiledInParamsCount() const { return this->GetInParamsCount() > 1? this->GetInParamsCount() - 1 : 0; }

        bool IsPartialDeserializedFunction() { return this->m_isPartialDeserializedFunction; }
#ifdef PERF_COUNTERS
        bool IsDeserializedFunction() { return this->m_isDeserializedFunction; }
#endif

#ifdef IR_VIEWER
        bool IsIRDumpEnabled() const { return this->m_isIRDumpEnabled; }
        void SetIRDumpEnabled(bool enabled) { this->m_isIRDumpEnabled = enabled; }
        Js::DynamicObject * GetIRDumpBaseObject();
#endif /* IR_VIEWER */

#if ENABLE_NATIVE_CODEGEN
        void SetPolymorphicCallSiteInfoHead(PolymorphicCallSiteInfo *polyCallSiteInfo) { this->SetAuxPtr(AuxPointerType::PolymorphicCallSiteInfoHead, polyCallSiteInfo); }
        PolymorphicCallSiteInfo * GetPolymorphicCallSiteInfoHead() { return static_cast<PolymorphicCallSiteInfo *>(this->GetAuxPtr(AuxPointerType::PolymorphicCallSiteInfoHead)); }
#endif

        PolymorphicInlineCache * GetPolymorphicInlineCachesHead() { return static_cast<PolymorphicInlineCache *>(this->GetAuxPtr(AuxPointerType::PolymorphicInlineCachesHead)); }
        void SetPolymorphicInlineCachesHead(PolymorphicInlineCache * cache) { this->SetAuxPtr(AuxPointerType::PolymorphicInlineCachesHead, cache); }

        bool PolyInliningUsingFixedMethodsAllowedByConfigFlags(FunctionBody* topFunctionBody)
        {
            return  !PHASE_OFF(Js::InlinePhase, this) && !PHASE_OFF(Js::InlinePhase, topFunctionBody) &&
                !PHASE_OFF(Js::PolymorphicInlinePhase, this) && !PHASE_OFF(Js::PolymorphicInlinePhase, topFunctionBody) &&
                !PHASE_OFF(Js::FixedMethodsPhase, this) && !PHASE_OFF(Js::FixedMethodsPhase, topFunctionBody) &&
                !PHASE_OFF(Js::PolymorphicInlineFixedMethodsPhase, this) && !PHASE_OFF(Js::PolymorphicInlineFixedMethodsPhase, topFunctionBody);
        }

        void SetScopeSlotArraySizes(uint scopeSlotCount, uint scopeSlotCountForParamScope)
        {
            this->scopeSlotArraySize = scopeSlotCount;
            this->paramScopeSlotArraySize = scopeSlotCountForParamScope;
        }

        Js::PropertyId * GetPropertyIdsForScopeSlotArray() const { return static_cast<Js::PropertyId *>(this->GetAuxPtr(AuxPointerType::PropertyIdsForScopeSlotArray)); }
        void SetPropertyIdsForScopeSlotArray(Js::PropertyId * propertyIdsForScopeSlotArray, uint scopeSlotCount, uint scopeSlotCountForParamScope = 0)
        {
            SetScopeSlotArraySizes(scopeSlotCount, scopeSlotCountForParamScope);
            this->SetAuxPtr(AuxPointerType::PropertyIdsForScopeSlotArray, propertyIdsForScopeSlotArray);
        }

        Js::PropertyIdOnRegSlotsContainer * GetPropertyIdOnRegSlotsContainer() const
        {
            return static_cast<Js::PropertyIdOnRegSlotsContainer *>(this->GetAuxPtr(AuxPointerType::PropertyIdOnRegSlotsContainer));
        }
        Js::PropertyIdOnRegSlotsContainer * GetPropertyIdOnRegSlotsContainerWithLock() const
        {
            return static_cast<Js::PropertyIdOnRegSlotsContainer *>(this->GetAuxPtrWithLock(AuxPointerType::PropertyIdOnRegSlotsContainer));
        }
        void SetPropertyIdOnRegSlotsContainer(Js::PropertyIdOnRegSlotsContainer *propertyIdOnRegSlotsContainer)
        {
            this->SetAuxPtr(AuxPointerType::PropertyIdOnRegSlotsContainer, propertyIdOnRegSlotsContainer);
        }
    private:
        void ResetProfileIds();

    public:
        bool GetHasFinally() const { return m_hasFinally; }
        void SetHasFinally(bool has){ m_hasFinally = has; }

        bool GetFuncEscapes() const { return funcEscapes; }
        void SetFuncEscapes(bool does) { funcEscapes = does; }

#if DBG
        bool CanDoStackNestedFunc() const { return m_canDoStackNestedFunc; }
        void SetCanDoStackNestedFunc() { m_canDoStackNestedFunc = true; }
#endif
        RecyclerWeakReference<FunctionInfo> * GetStackNestedFuncParent();
        FunctionInfo * GetStackNestedFuncParentStrongRef();
        FunctionInfo * GetAndClearStackNestedFuncParent();
        void ClearStackNestedFuncParent();
        void SetStackNestedFuncParent(FunctionInfo * parentFunctionInfo);

        uint GetScopeSlotArraySize() const
        {
            return scopeSlotArraySize;
        }

#if defined(_M_IX86) || defined(_M_X64)
        template <typename T>
        static bool DoStackClosure(T functionBody)
        {
            return functionBody->DoStackNestedFunc()
                && functionBody->GetNestedCount() != 0
                && functionBody->GetScopeSlotArraySize() != 0
                && functionBody->GetEnvDepth() != (uint16)-1;
        }
#else
        template <typename T>
        static bool DoStackClosure(T functionBody)
        {
            return false;
        }
#endif
        bool DoStackFrameDisplay() const { return DoStackClosure(this) && !PHASE_OFF(StackClosurePhase, this); }
        bool DoStackScopeSlots() const { return DoStackClosure(this) && !PHASE_OFF(StackClosurePhase, this); }

        bool GetIsFirstFunctionObject() const { return m_firstFunctionObject; }
        void SetIsNotFirstFunctionObject() { m_firstFunctionObject = false; }

        bool GetInlineCachesOnFunctionObject() { return m_inlineCachesOnFunctionObject; }
        void SetInlineCachesOnFunctionObject(bool has) { m_inlineCachesOnFunctionObject = has; }

        bool NeedScopeObjectForArguments(bool hasNonSimpleParams)
        {
            Assert(HasReferenceableBuiltInArguments());
            // We can avoid creating a scope object with arguments present if:
            bool dontNeedScopeObject =
                // Either we are in strict mode, or have strict mode formal semantics from a non-simple parameter list, and
                (GetIsStrictMode() || hasNonSimpleParams)
                // Neither of the scopes are objects
                && !HasScopeObject();

            return
                // Regardless of the conditions above, we won't need a scope object if there aren't any formals.
                (GetInParamsCount() > 1 || GetHasRestParameter())
                && !dontNeedScopeObject;
        }

        uint GetNumberOfRecursiveCallSites();
        bool CanInlineRecursively(uint depth, bool tryAggressive = true);
    public:
        bool CanInlineAgain() const
        {
            // Block excessive recursive inlining of the same function
            return inlineDepth < static_cast<byte>(max(1, min(0xff, CONFIG_FLAG(MaxFuncInlineDepth))));
        }

        void OnBeginInlineInto()
        {
            ++inlineDepth;
        }

        void OnEndInlineInto()
        {
            --inlineDepth;
        }

        uint8 IncrementBailOnMisingProfileCount() { return ++bailOnMisingProfileCount; }
        void ResetBailOnMisingProfileCount() { bailOnMisingProfileCount = 0; }
        uint8 IncrementBailOnMisingProfileRejitCount() { return ++bailOnMisingProfileRejitCount; }
        uint32 GetFrameHeight(EntryPointInfo* entryPointInfo) const;
        void SetFrameHeight(EntryPointInfo* entryPointInfo, uint32 frameHeight);

        RegSlot GetLocalsCount();
        RegSlot GetConstantCount() const { return this->GetCountField(CounterFields::ConstantCount); }
        void CheckAndSetConstantCount(RegSlot cNewConstants);
        void SetConstantCount(RegSlot cNewConstants);
        RegSlot GetVarCount();
        void SetVarCount(RegSlot cNewVars);
        void CheckAndSetVarCount(RegSlot cNewVars);
        RegSlot MapRegSlot(RegSlot reg)
        {
            if (this->RegIsConst(reg))
            {
                reg = CONSTREG_TO_REGSLOT(reg);
                Assert(reg < this->GetConstantCount());
            }
            else
            {
                reg += this->GetConstantCount();
            }

            return reg;
        }
        bool RegIsConst(RegSlot reg) { return reg > REGSLOT_TO_CONSTREG(this->GetConstantCount()); }

        uint32 GetNonTempLocalVarCount();
        uint32 GetFirstNonTempLocalIndex();
        uint32 GetEndNonTempLocalIndex();
        bool IsNonTempLocalVar(uint32 varIndex);
        bool GetSlotOffset(RegSlot slotId, int32 * slotOffset, bool allowTemp = false);

        RegSlot GetOutParamMaxDepth();
        void SetOutParamMaxDepth(RegSlot cOutParamsDepth);
        void CheckAndSetOutParamMaxDepth(RegSlot cOutParamsDepth);

        RegSlot GetYieldRegister();

        RegSlot GetFirstTmpRegister() const;
        void SetFirstTmpRegister(RegSlot reg);

        RegSlot GetFirstTmpReg();
        void SetFirstTmpReg(RegSlot firstTmpReg);
        RegSlot GetTempCount();

        Js::ModuleID GetModuleID() const;

        void CreateConstantTable();
        void RecordNullObject(RegSlot location);
        void RecordUndefinedObject(RegSlot location);
        void RecordTrueObject(RegSlot location);
        void RecordFalseObject(RegSlot location);
        void RecordIntConstant(RegSlot location, unsigned int val);
        void RecordStrConstant(RegSlot location, LPCOLESTR psz, uint32 cch);
        void RecordFloatConstant(RegSlot location, double d);
        void RecordNullDisplayConstant(RegSlot location);
        void RecordStrictNullDisplayConstant(RegSlot location);
        void InitConstantSlots(Var *dstSlots);
        Var GetConstantVar(RegSlot location);
        Field(Js::Var)* GetConstTable() const { return (Field(Js::Var)*)PointerValue(this->m_constTable); }
        void SetConstTable(Js::Var* constTable) { this->m_constTable = constTable; }

        void MarkScript(ByteBlock * pblkByteCode, ByteBlock * pblkAuxiliaryData, ByteBlock* auxContextBlock,
            uint byteCodeCount, uint byteCodeInLoopCount, uint byteCodeWithoutLDACount);

        void         BeginExecution();
        void         EndExecution();
        SourceInfo * GetSourceInfo() { return &this->m_sourceInfo; }

        bool InstallProbe(int offset);
        bool UninstallProbe(int offset);
        bool ProbeAtOffset(int offset, OpCode* pOriginalOpcode);

        static bool ShouldShareInlineCaches() { return CONFIG_FLAG(ShareInlineCaches); }

        uint GetInlineCacheCount() const { return GetCountField(CounterFields::InlineCacheCount); }
        void SetInlineCacheCount(uint count) { SetCountField(CounterFields::InlineCacheCount, count); }

        uint GetRootObjectLoadInlineCacheStart() const { return GetCountField(CounterFields::RootObjectLoadInlineCacheStart); }
        void SetRootObjectLoadInlineCacheStart(uint count) { SetCountField(CounterFields::RootObjectLoadInlineCacheStart, count); }

        uint GetRootObjectLoadMethodInlineCacheStart() const { return GetCountField(CounterFields::RootObjectLoadMethodInlineCacheStart); }
        void SetRootObjectLoadMethodInlineCacheStart(uint count) { SetCountField(CounterFields::RootObjectLoadMethodInlineCacheStart, count); }

        uint GetRootObjectStoreInlineCacheStart() const { return GetCountField(CounterFields::RootObjectStoreInlineCacheStart); }
        void SetRootObjectStoreInlineCacheStart(uint count) { SetCountField(CounterFields::RootObjectStoreInlineCacheStart, count); }

        uint GetIsInstInlineCacheCount() const { return GetCountField(CounterFields::IsInstInlineCacheCount); }
        void SetIsInstInlineCacheCount(uint count) { SetCountField(CounterFields::IsInstInlineCacheCount, count); }

        uint GetReferencedPropertyIdCount() const { return GetCountField(CounterFields::ReferencedPropertyIdCount); }
        void SetReferencedPropertyIdCount(uint count) { SetCountField(CounterFields::ReferencedPropertyIdCount, count); }

        uint GetObjLiteralCount() const { return GetCountField(CounterFields::ObjLiteralCount); }
        void SetObjLiteralCount(uint count) { SetCountField(CounterFields::ObjLiteralCount, count); }
        uint IncObjLiteralCount() { return IncreaseCountField(CounterFields::ObjLiteralCount); }

        uint GetLiteralRegexCount() const { return GetCountField(CounterFields::LiteralRegexCount); }
        void SetLiteralRegexCount(uint count) { SetCountField(CounterFields::LiteralRegexCount, count); }
        uint IncLiteralRegexCount() { return IncreaseCountField(CounterFields::LiteralRegexCount); }

        void AllocateForInCache();
        ForInCache * GetForInCache(uint index);
        ForInCache * GetForInCacheArray();
        void CleanUpForInCache(bool isShutdown);

        void AllocateInlineCache();
        InlineCache * GetInlineCache(uint index);
        bool CanFunctionObjectHaveInlineCaches();
        void** GetInlineCaches();

#if DBG
        byte* GetInlineCacheTypes();
#endif
        IsInstInlineCache * GetIsInstInlineCache(uint index);
        PolymorphicInlineCache * GetPolymorphicInlineCache(uint index);
        PolymorphicInlineCache * CreateNewPolymorphicInlineCache(uint index, PropertyId propertyId, InlineCache * inlineCache);
        PolymorphicInlineCache * CreateBiggerPolymorphicInlineCache(uint index, PropertyId propertyId);
    private:

        void ResetInlineCaches();
        PolymorphicInlineCache * CreatePolymorphicInlineCache(uint index, uint16 size);
        FieldWithBarrier(uint32) m_asmJsTotalLoopCount;
    public:
        void CreateCacheIdToPropertyIdMap();
        void CreateCacheIdToPropertyIdMap(uint rootObjectLoadInlineCacheStart, uint rootObjectLoadMethodInlineCacheStart, uint rootObjectStoreInlineCacheStart,
            uint totalFieldAccessInlineCacheCount, uint isInstInlineCacheCount);
        void SetPropertyIdForCacheId(uint cacheId, PropertyId propertyId);
        PropertyId GetPropertyIdFromCacheId(uint cacheId)
        {
            Assert(this->cacheIdToPropertyIdMap);
            Assert(cacheId < this->GetInlineCacheCount());
            return this->cacheIdToPropertyIdMap[cacheId];
        }
#if DBG
        void VerifyCacheIdToPropertyIdMap();
#endif
        PropertyId* GetReferencedPropertyIdMap() const { return static_cast<PropertyId*>(this->GetAuxPtr(AuxPointerType::ReferencedPropertyIdMap)); }
        PropertyId* GetReferencedPropertyIdMapWithLock() const { return static_cast<PropertyId*>(this->GetAuxPtrWithLock(AuxPointerType::ReferencedPropertyIdMap)); }
        void SetReferencedPropertyIdMap(PropertyId* propIdMap) { this->SetAuxPtr(AuxPointerType::ReferencedPropertyIdMap, propIdMap); }
        void CreateReferencedPropertyIdMap(uint referencedPropertyIdCount);
        void CreateReferencedPropertyIdMap();
        PropertyId GetReferencedPropertyIdWithMapIndex(uint mapIndex);
        PropertyId GetReferencedPropertyIdWithMapIndexWithLock(uint mapIndex);
        void SetReferencedPropertyIdWithMapIndex(uint mapIndex, PropertyId propertyId);
        PropertyId GetReferencedPropertyId(uint index);
        PropertyId GetReferencedPropertyIdWithLock(uint index);
#if DBG
        void VerifyReferencedPropertyIdMap();
#endif
#ifdef ENABLE_DEBUG_CONFIG_OPTIONS
        void DumpFullFunctionName();
        void DumpFunctionId(bool pad);
        uint GetTraceFunctionNumber() const;
#endif

    public:
        uint NewObjectLiteral();
        void AllocateObjectLiteralTypeArray();
        Field(DynamicType*)* GetObjectLiteralTypeRef(uint index);
        Field(DynamicType*)* GetObjectLiteralTypeRefWithLock(uint index);
        uint NewLiteralRegex();
        void AllocateLiteralRegexArray();
        Field(UnifiedRegex::RegexPattern*)* GetLiteralRegexes() const { return static_cast<Field(UnifiedRegex::RegexPattern*)*>(this->GetAuxPtr(AuxPointerType::LiteralRegexes)); }
        Field(UnifiedRegex::RegexPattern*)* GetLiteralRegexesWithLock() const { return static_cast<Field(UnifiedRegex::RegexPattern*)*>(this->GetAuxPtrWithLock(AuxPointerType::LiteralRegexes)); }
        void SetLiteralRegexs(UnifiedRegex::RegexPattern ** literalRegexes) { this->SetAuxPtr(AuxPointerType::LiteralRegexes, literalRegexes); }
        UnifiedRegex::RegexPattern *GetLiteralRegex(const uint index);
        UnifiedRegex::RegexPattern *GetLiteralRegexWithLock(const uint index);
#ifdef ASMJS_PLAT
        AsmJsFunctionInfo* GetAsmJsFunctionInfo()const { return static_cast<AsmJsFunctionInfo*>(this->GetAuxPtr(AuxPointerType::AsmJsFunctionInfo)); }
        AsmJsFunctionInfo* GetAsmJsFunctionInfoWithLock()const { return static_cast<AsmJsFunctionInfo*>(this->GetAuxPtrWithLock(AuxPointerType::AsmJsFunctionInfo)); }
        AsmJsFunctionInfo* AllocateAsmJsFunctionInfo();
        AsmJsModuleInfo* GetAsmJsModuleInfo()const { return static_cast<AsmJsModuleInfo*>(this->GetAuxPtr(AuxPointerType::AsmJsModuleInfo)); }
        AsmJsModuleInfo* GetAsmJsModuleInfoWithLock()const { return static_cast<AsmJsModuleInfo*>(this->GetAuxPtrWithLock(AuxPointerType::AsmJsModuleInfo)); }
        void ResetAsmJsInfo()
        {
            SetAuxPtr(AuxPointerType::AsmJsFunctionInfo, nullptr);
            SetAuxPtr(AuxPointerType::AsmJsModuleInfo, nullptr);
        }
        bool IsAsmJSModule()const{ return this->GetAsmJsFunctionInfo() != nullptr; }
        AsmJsModuleInfo* AllocateAsmJsModuleInfo();
#endif
        void SetLiteralRegex(const uint index, UnifiedRegex::RegexPattern *const pattern);
        Field(DynamicType*)* GetObjectLiteralTypes() const { return static_cast<Field(DynamicType*)*>(this->GetAuxPtr(AuxPointerType::ObjLiteralTypes)); }
        Field(DynamicType*)* GetObjectLiteralTypesWithLock() const { return static_cast<Field(DynamicType*)*>(this->GetAuxPtrWithLock(AuxPointerType::ObjLiteralTypes)); }
    private:
        void ResetLiteralRegexes();
        void ResetObjectLiteralTypes();
        void SetObjectLiteralTypes(DynamicType** objLiteralTypes) { this->SetAuxPtr(AuxPointerType::ObjLiteralTypes, objLiteralTypes); };
    public:

        void ResetByteCodeGenState();
        void ResetByteCodeGenVisitState();

        void FindClosestStatements(int32 characterOffset, StatementLocation *firstStatementLocation, StatementLocation *secondStatementLocation);
#if ENABLE_NATIVE_CODEGEN
        const FunctionCodeGenRuntimeData *GetInlineeCodeGenRuntimeData(const ProfileId profiledCallSiteId) const;
        const FunctionCodeGenRuntimeData *GetInlineeCodeGenRuntimeDataForTargetInlinee(const ProfileId profiledCallSiteId, FunctionBody *inlineeFuncBody) const;
        FunctionCodeGenRuntimeData *EnsureInlineeCodeGenRuntimeData(
            Recycler *const recycler,
            __in_range(0, profiledCallSiteCount - 1) const ProfileId profiledCallSiteId,
            FunctionBody *const inlinee);
        const FunctionCodeGenRuntimeData *GetLdFldInlineeCodeGenRuntimeData(const InlineCacheIndex inlineCacheIndex) const;
        FunctionCodeGenRuntimeData *EnsureLdFldInlineeCodeGenRuntimeData(
            Recycler *const recycler,
            const InlineCacheIndex inlineCacheIndex,
            FunctionBody *const inlinee);

        void LoadDynamicProfileInfo();
        bool HasExecutionDynamicProfileInfo() const { return hasExecutionDynamicProfileInfo; }
        bool HasDynamicProfileInfo() const { return dynamicProfileInfo != nullptr; }
        bool NeedEnsureDynamicProfileInfo() const;
        DynamicProfileInfo * GetDynamicProfileInfo() const { Assert(HasExecutionDynamicProfileInfo()); return dynamicProfileInfo; }
        DynamicProfileInfo * GetAnyDynamicProfileInfo() const { Assert(HasDynamicProfileInfo()); return dynamicProfileInfo; }
        DynamicProfileInfo * EnsureDynamicProfileInfo();
        DynamicProfileInfo * AllocateDynamicProfile();
        BYTE GetSavedInlinerVersion() const;
        uint32 GetSavedPolymorphicCacheState() const;
        void SetSavedPolymorphicCacheState(uint32 state);
        ImplicitCallFlags GetSavedImplicitCallsFlags() const;
        bool HasNonBuiltInCallee();

        void RecordNativeThrowMap(SmallSpanSequenceIter& iter, uint32 offset, uint32 statementIndex, EntryPointInfo* entryPoint, uint loopNum);
        void SetNativeThrowSpanSequence(SmallSpanSequence *seq, uint loopNum, LoopEntryPointInfo* entryPoint);

        BOOL GetMatchingStatementMapFromNativeAddress(DWORD_PTR codeAddress, StatementData &data, uint loopNum, FunctionBody *inlinee = nullptr);
        BOOL GetMatchingStatementMapFromNativeOffset(DWORD_PTR codeAddress, uint32 offset, StatementData &data, uint loopNum, FunctionBody *inlinee = nullptr);

        FunctionEntryPointInfo * GetEntryPointFromNativeAddress(DWORD_PTR codeAddress);
        LoopEntryPointInfo * GetLoopEntryPointInfoFromNativeAddress(DWORD_PTR codeAddress, uint loopNum) const;
#endif

        void InsertSymbolToRegSlotList(JsUtil::CharacterBuffer<WCHAR> const& propName, RegSlot reg, RegSlot totalRegsCount);
        void InsertSymbolToRegSlotList(RegSlot reg, PropertyId propertyId, RegSlot totalRegsCount);
        void SetPropertyIdsOfFormals(PropertyIdArray * formalArgs);
        PropertyIdArray * AllocatePropertyIdArrayForFormals(uint32 size, uint32 count, byte extraSlots);

        bool DontRethunkAfterBailout() const { return dontRethunkAfterBailout; }
        void SetDontRethunkAfterBailout() { dontRethunkAfterBailout = true; }
        void ClearDontRethunkAfterBailout() { dontRethunkAfterBailout = false; }

        void SaveState(ParseNodePtr pnode);
        void RestoreState(ParseNodePtr pnode);

        // Used for the debug purpose, this info will be stored (in the non-debug mode), when a function has all locals marked as non-local-referenced.
        // So when we got to no-refresh debug mode, and try to re-use the same function body we can then enforce all locals to be non-local-referenced.
        bool HasAllNonLocalReferenced() const { return m_hasAllNonLocalReferenced; }
        void SetAllNonLocalReferenced(bool set) { m_hasAllNonLocalReferenced = set; }

        bool HasSetIsObject() const { return m_hasSetIsObject; }
        void SetHasSetIsObject(bool set) { m_hasSetIsObject = set; }

        bool HasFuncExprNameReference() const { return m_hasFunExprNameReference; }
        void SetFuncExprNameReference(bool value) { m_hasFunExprNameReference = value; }

        bool GetChildCallsEval() const { return m_ChildCallsEval; }
        void SetChildCallsEval(bool value) { m_ChildCallsEval = value; }

        bool GetCallsEval() const { return m_CallsEval; }
        void SetCallsEval(bool set) { m_CallsEval = set; }

        bool HasReferenceableBuiltInArguments() const { return m_hasReferenceableBuiltInArguments; }
        void SetHasReferenceableBuiltInArguments(bool value) { m_hasReferenceableBuiltInArguments = value; }

        bool IsParamAndBodyScopeMerged() const { return m_isParamAndBodyScopeMerged; }
        void SetParamAndBodyScopeNotMerged() { m_isParamAndBodyScopeMerged = false; }

        // Used for the debug purpose. This is to avoid setting all locals to non-local-referenced, multiple time for each child function.
        bool HasDoneAllNonLocalReferenced() const { return m_hasDoneAllNonLocalReferenced; }
        void SetHasDoneAllNonLocalReferenced(bool set) { m_hasDoneAllNonLocalReferenced = set; }

        // Once the function compiled is sent m_hasFunctionCompiledSent will be set to 'true'. The below check will be used only to determine during ProfileModeDeferredParse function.
        bool HasFunctionCompiledSent() const { return m_hasFunctionCompiledSent; }
        void SetHasFunctionCompiledSent(bool set) { m_hasFunctionCompiledSent = set; }

#if DBG_DUMP
        void DumpStatementMaps();
        void Dump();
        void PrintStatementSourceLine(uint statementIndex);
        void PrintStatementSourceLineFromStartOffset(uint cchStartOffset);
        void DumpScopes();
#endif

        uint GetStatementStartOffset(const uint statementIndex);

#ifdef IR_VIEWER
        void GetSourceLineFromStartOffset(const uint startOffset, LPCUTF8 *sourceBegin, LPCUTF8 *sourceEnd,
            ULONG * line, LONG * col);
        void GetStatementSourceInfo(const uint statementIndex, LPCUTF8 *sourceBegin, LPCUTF8 *sourceEnd,
            ULONG * line, LONG * col);
#endif

#if ENABLE_TTD
        void GetSourceLineFromStartOffset_TTD(const uint startOffset, ULONG* line, LONG* col);
#endif

#ifdef ENABLE_SCRIPT_PROFILING
        HRESULT RegisterFunction(BOOL fChangeMode, BOOL fOnlyCurrent = FALSE);
        HRESULT ReportScriptCompiled();
        HRESULT ReportFunctionCompiled();
        void SetEntryToProfileMode();
#endif

        void CheckAndRegisterFuncToDiag(ScriptContext *scriptContext);
        void SetEntryToDeferParseForDebugger();
        void ClearEntryPoints();
        void ResetEntryPoint();
        void CleanupToReparse();
        void AddDeferParseAttribute();
        void RemoveDeferParseAttribute();
#if DBG
        void MustBeInDebugMode();
#endif

        static bool IsDummyGlobalRetStatement(const regex::Interval *sourceSpan)
        {
            Assert(sourceSpan != nullptr);
            return sourceSpan->begin == 0 && sourceSpan->end == 0;
        }

        static void GetShortNameFromUrl(__in LPCWSTR pchUrl, _Out_writes_z_(cchBuffer) LPWSTR pchShortName, __in size_t cchBuffer);

        template<class Fn>
        void MapLoopHeaders(Fn fn) const
        {
            Js::LoopHeader* loopHeaderArray = this->GetLoopHeaderArray();
            if(loopHeaderArray)
            {
                uint loopCount = this->GetLoopCount();
                for(uint i = 0; i < loopCount; i++)
                {
                    fn(i , &loopHeaderArray[i]);
                }
            }
        }
        template<class Fn>
        void MapLoopHeadersWithLock(Fn fn) const
        {
            Js::LoopHeader* loopHeaderArray = this->GetLoopHeaderArrayWithLock();
            if (loopHeaderArray)
            {
                uint loopCount = this->GetLoopCount();
                for (uint i = 0; i < loopCount; i++)
                {
                    fn(i, &loopHeaderArray[i]);
                }
            }
        }

        template<class Fn>
        bool MapLoopHeadersUntil(Fn fn) const
        {
            Js::LoopHeader* loopHeaderArray = this->GetLoopHeaderArray();
            if (loopHeaderArray)
            {
                uint loopCount = this->GetLoopCount();
                for (uint i = 0; i < loopCount; i++)
                {
                    if (fn(i, &loopHeaderArray[i]))
                    {
                        return true;
                    }
                }
                return false;
            }
            return false;
        }

        template <class Fn>
        void MapEntryPoints(Fn fn) const
        {
            if (this->entryPoints)
            {
                this->entryPoints->Map([&fn] (int index, RecyclerWeakReference<FunctionEntryPointInfo>* entryPoint) {
                    FunctionEntryPointInfo* strongRef = entryPoint->Get();
                    if (strongRef)
                    {
                        fn(index, strongRef);
                    }
                });
            }
        }

        template <class Fn>
        bool MapEntryPointsUntil(Fn fn) const
        {
            if (this->entryPoints)
            {
                return this->entryPoints->MapUntil([&fn](int index, RecyclerWeakReference<FunctionEntryPointInfo>* entryPoint) {
                    FunctionEntryPointInfo* strongRef = entryPoint->Get();
                    if (strongRef)
                    {
                        return fn(index, strongRef);
                    }
                    return false;
                });
            }
            return false;
        }

        bool DoJITLoopBody() const
        {
            return IsJitLoopBodyPhaseEnabled() && this->GetLoopHeaderArrayWithLock() != nullptr;
        }

        bool ForceJITLoopBody() const
        {
            return IsJitLoopBodyPhaseForced() && !this->GetHasTry();
        }

        bool IsGeneratorAndJitIsDisabled()
        {
            return this->IsCoroutine() && !(CONFIG_ISENABLED(Js::JitES6GeneratorsFlag) && !this->GetHasTry());
        }

        FunctionBodyFlags * GetAddressOfFlags() { return &this->flags; }
        Js::RegSlot GetRestParamRegSlot();

    public:
        void RecordConstant(RegSlot location, Var var);

    private:
        inline  void            CheckEmpty();
        inline  void            CheckNotExecuting();

        BOOL               GetMatchingStatementMap(StatementData &data, int statementIndex, FunctionBody *inlinee);

#if ENABLE_NATIVE_CODEGEN
        int                GetStatementIndexFromNativeOffset(SmallSpanSequence *pThrowSpanSequence, uint32 nativeOffset);
        int                GetStatementIndexFromNativeAddress(SmallSpanSequence *pThrowSpanSequence, DWORD_PTR codeAddress, DWORD_PTR nativeBaseAddress);
#endif

        void EnsureAuxStatementData();
        StatementAdjustmentRecordList* GetStatementAdjustmentRecords();
    };

    typedef SynchronizableList<FunctionBody*, JsUtil::List<FunctionBody*, ArenaAllocator, false, Js::FreeListedRemovePolicy> > FunctionBodyList;

    struct ScopeSlots
    {
    public:
        static uint const MaxEncodedSlotCount = Constants::UShortMaxValue;

        // The slot index is at the same location as the vtable, so that we can distinguish between scope slot and frame display
        static uint const EncodedSlotCountSlotIndex = 0;
        static uint const ScopeMetadataSlotIndex = 1;    // Either a FunctionBody* or DebuggerScope*
        static uint const FirstSlotIndex = 2;
    public:
        ScopeSlots(Field(Var)* slotArray) : slotArray(slotArray)
        {
        }

        ScopeSlots(Var* slotArray) : slotArray((Field(Var)*)slotArray)
        {
        }

        bool IsFunctionScopeSlotArray()
        {
            return FunctionInfo::Is(slotArray[ScopeMetadataSlotIndex]);
        }

        FunctionInfo* GetFunctionInfo()
        {
            Assert(IsFunctionScopeSlotArray());
            return (FunctionInfo*)PointerValue(slotArray[ScopeMetadataSlotIndex]);
        }

        DebuggerScope* GetDebuggerScope()
        {
            Assert(!IsFunctionScopeSlotArray());
            return (DebuggerScope*)PointerValue(slotArray[ScopeMetadataSlotIndex]);
        }

        Var GetScopeMetadataRaw() const
        {
            return slotArray[ScopeMetadataSlotIndex];
        }

        void SetScopeMetadata(Var scopeMetadataObj)
        {
            slotArray[ScopeMetadataSlotIndex] = scopeMetadataObj;
        }

        uint GetCount() const
        {
            return ::Math::PointerCastToIntegralTruncate<uint>(slotArray[EncodedSlotCountSlotIndex]);
        }

        void SetCount(uint count)
        {
            slotArray[EncodedSlotCountSlotIndex] = (Var)min<uint>(count, ScopeSlots::MaxEncodedSlotCount);
        }

        Var Get(uint i) const
        {
            Assert(i < GetCount());
            return slotArray[i + FirstSlotIndex];
        }

        void Set(uint i, Var value)
        {
            Assert(i < GetCount());
            slotArray[i + FirstSlotIndex] = value;
        }

        template<class Fn>
        void Map(Fn fn)
        {
            uint count = GetCount();
            for(uint i = 0; i < count; i++)
            {
                fn(GetSlot[i]);
            }
        }

        // The first pointer sized value in the object for scope slots is the count, while it is a vtable
        // for Activation object or with scope (a recyclable object)
        // VTable values are always > 64K because they are a pointer, hence anything less than that implies
        // a slot array.
        // CONSIDER: Use TaggedInt instead of range of slot count to distinguish slot array with others.
        static bool Is(void* object)
        {
            size_t slotCount = *((size_t*)object);
            if(slotCount <= MaxEncodedSlotCount)
            {
                return true;
            }
            return false;
        }

    private:
        Field(Field(Var)*) slotArray;
    };


    enum ScopeType
    {
        ScopeType_ActivationObject,
        ScopeType_SlotArray,
        ScopeType_WithScope
    };

    // A FrameDisplay encodes a FunctionObject's scope chain. It is an array of scopes, where each scope can be either an inline slot array
    // or a RecyclableObject. A FrameDisplay for a given FunctionObject will consist of the FrameDisplay from it's enclosing scope, with any additional
    // scopes prepended. Due to with statements etc. a function may introduce multiple scopes to the FrameDisplay.
    struct FrameDisplay
    {
        FrameDisplay(uint16 len, bool strictMode = false) :
            tag(true),
            length(len),
            strictMode(strictMode)
#if _M_X64
            , unused(0)
#endif
        {
        }

        void SetTag(bool tag) { this->tag = tag; }
        void SetItem(uint index, void* item);
        void *GetItem(uint index);
        uint16 GetLength() const { return length; }
        void SetLength(uint16 len) { this->length = len; }

        bool   GetStrictMode() const { return strictMode; }
        void   SetStrictMode(bool flag) { this->strictMode = flag; }

        void** GetDataAddress() { return (void**)&this->scopes; }
        static uint32 GetOffsetOfStrictMode() { return offsetof(FrameDisplay, strictMode); }
        static uint32 GetOffsetOfLength() { return offsetof(FrameDisplay, length); }
        static uint32 GetOffsetOfScopes() { return offsetof(FrameDisplay, scopes); }
        static ScopeType GetScopeType(void* scope);

    private:
        FieldWithBarrier(bool) tag;              // Tag it so that the NativeCodeGenerator::IsValidVar would not think this is var
        FieldWithBarrier(bool) strictMode;
        FieldWithBarrier(uint16) length;

#if defined(_M_X64_OR_ARM64)
        FieldWithBarrier(uint32) unused;
#endif
        FieldWithBarrier(void*) scopes[];
    };
#pragma region Function Body helper classes
#pragma region Debugging related source classes
    // Contains only the beginning part of the statement. This will mainly used in SmallSpanSequence which will further be compressed
    // and stored in the buffer
    struct StatementData
    {
        StatementData()
            : sourceBegin(0),
            bytecodeBegin(0)
        {
        }

        int sourceBegin;
        int bytecodeBegin;
    };

    struct StatementLocation
    {
        Js::FunctionBody* function;
        regex::Interval statement;
        regex::Interval bytecodeSpan;
    };

    // Small span in the Statement buffer of the SmallSpanSequence
    struct SmallSpan
    {
        ushort sourceBegin;
        ushort bytecodeBegin;

        SmallSpan(uint32 val)
        {
            sourceBegin = (ushort)(val >> 16);
            bytecodeBegin = (ushort)(val & 0x0000FFFF);
        }

        operator unsigned int()
        {
            return (uint32)sourceBegin << 16 | bytecodeBegin;
        }
    };

    // Iterator which contains the state at particular index. These values will used when fetching next item from
    // SmallSpanSequence
    class SmallSpanSequenceIter
    {
        friend class SmallSpanSequence;

    public:
        SmallSpanSequenceIter()
            : accumulatedIndex(-1),
            accumulatedSourceBegin(0),
            accumulatedBytecodeBegin(0),
            indexOfActualOffset(0)
        {

        }

        // Below are used for fast access when the last access happened nearby.
        // so the actual index would be accumulatedIndex / 2 + (remainder for which byte).
        int accumulatedIndex;
        int accumulatedSourceBegin;
        int accumulatedBytecodeBegin;

        int indexOfActualOffset;
    };

    struct ThrowMapEntry
    {
        uint32 nativeBufferOffset;
        uint32 statementIndex;
    };

    // This class compacts the range of the statement to BYTEs instead of ints.
    // Instead of having start and end as int32s we will have them stored in bytes, and they will be
    // treated as start offset and end offset.
    // For simplicity, this class should be heap allocated, since it can be allocated from either the background
    // or main thread.
    class SmallSpanSequence
    {
    private:
        BOOL GetRangeAt(int index, SmallSpanSequenceIter &iter, int * pCountOfMissed, StatementData & data);
        ushort GetDiff(int current, int prev);

    public:

        // Each item in the list contains two set of begins (one for bytecode and for sourcespan).
        // The  allowed valued for source and bytecode span is in between SHORT_MAX - 1 to SHORT_MIN (inclusive).
        // otherwise its a miss
        JsUtil::GrowingUint32HeapArray * pStatementBuffer;

        // Contains list of values which are missed in StatementBuffer.
        JsUtil::GrowingUint32HeapArray * pActualOffsetList;

        // The first value of the sequence
        int baseValue;

        SmallSpanSequence();

        ~SmallSpanSequence()
        {
            Cleanup();
        }

        void Cleanup()
        {
            if (pStatementBuffer != nullptr)
            {
                HeapDelete(pStatementBuffer);
                pStatementBuffer = nullptr;
            }

            if (pActualOffsetList != nullptr)
            {
                HeapDelete(pActualOffsetList);
                pActualOffsetList = nullptr;
            }
        }

        // Trys to match passed bytecode in the statement, and returns the statement which includes that.
        BOOL GetMatchingStatementFromBytecode(int bytecode, SmallSpanSequenceIter &iter, StatementData & data);

        // Record the statement data in the statement buffer in the compressed manner.
        BOOL RecordARange(SmallSpanSequenceIter &iter, StatementData * data);

        // Reset the accumulator's state and value.
        void Reset(SmallSpanSequenceIter &iter);

        uint32 Count() const { return pStatementBuffer ? pStatementBuffer->Count() : 0; }

        BOOL Item(int index, SmallSpanSequenceIter &iter, StatementData &data);

        // Below function will not change any state, so it will not alter accumulated index and value
        BOOL Seek(int index, StatementData & data);
    };
#pragma endregion

    // This container represent the property ids for the locals which are placed at direct slot
    // and list of formals args if user has not used the arguments object in the script for the current function
    struct PropertyIdOnRegSlotsContainer
    {
        FieldWithBarrier(PropertyId *) propertyIdsForRegSlots;
        FieldWithBarrier(uint) length;

        FieldWithBarrier(PropertyIdArray *) propertyIdsForFormalArgs;

        PropertyIdOnRegSlotsContainer();
        static PropertyIdOnRegSlotsContainer * New(Recycler * recycler);

        void CreateRegSlotsArray(Recycler * recycler, uint _length);
        void SetFormalArgs(PropertyIdArray * formalArgs);

        // Helper methods
        void Insert(RegSlot reg, PropertyId propId);
        void FetchItemAt(uint index, FunctionBody *pFuncBody, __out PropertyId *pPropId, __out RegSlot *pRegSlot);
        // Whether reg belongs to non-temp locals
        bool IsRegSlotFormal(RegSlot reg);
    };

    // Flags for the DebuggerScopeProperty object.
    typedef int DebuggerScopePropertyFlags;
    const int DebuggerScopePropertyFlags_None                   = 0x000000000;
    const int DebuggerScopePropertyFlags_Const                  = 0x000000001;
    const int DebuggerScopePropertyFlags_CatchObject            = 0x000000002;
    const int DebuggerScopePropertyFlags_WithObject             = 0x000000004;
    const int DebuggerScopePropertyFlags_ForInOrOfCollection    = 0x000000008;

    // Used to store local property info for with/catch objects, lets, or consts
    // that are needed for the debugger.
    class DebuggerScopeProperty
    {
    public:
        Js::PropertyId propId;              // The property ID of the scope variable.
        RegSlot location;                   // Contains the location of the scope variable (regslot, slotarray, direct).
        int byteCodeInitializationOffset;   // The byte code offset used when comparing let/const variables for dead zone exclusion debugger side.
        DebuggerScopePropertyFlags flags;   // Flags for the property.

        bool IsConst() const { return (flags & DebuggerScopePropertyFlags_Const) != 0; }
        bool IsCatchObject() const { return (flags & DebuggerScopePropertyFlags_CatchObject) != 0; }
        bool IsWithObject() const { return (flags & DebuggerScopePropertyFlags_WithObject) != 0; }
        bool IsForInOrForOfCollectionScope() const { return (flags & DebuggerScopePropertyFlags_ForInOrOfCollection) != 0; }

    public:
        // Determines if the current property is in a dead zone.  Note that the property makes
        // no assumptions about what scope it's in, that is determined by DebuggerScope.
        // byteCodeOffset - The current offset in bytecode that the debugger is at.
        bool IsInDeadZone(int byteCodeOffset) const
        {
            if (IsForInOrForOfCollectionScope())
            {
                // These are let/const loop variables of a for-in or for-of loop
                // in the scope for the collection expression.  They are always
                // in TDZ in this scope, never initialized by the bytecode.
                return true;
            }

            if (this->byteCodeInitializationOffset == Constants::InvalidByteCodeOffset && !(IsCatchObject() || IsWithObject()))
            {
                AssertMsg(false, "Debug let/const property never had its initialization point updated.  This indicates that a Ld or St operation in ByteCodeGenerator was missed that needs to have DebuggerScope::UpdatePropertyInitializationOffset() added to it.");
                return false;
            }

            return byteCodeOffset < this->byteCodeInitializationOffset;
        }
    };

    // Used to track with, catch, and block scopes for the debugger to determine context.
    class DebuggerScope
    {
    public:
        typedef JsUtil::List<DebuggerScopeProperty> DebuggerScopePropertyList;

        DebuggerScope(Recycler* recycler, DiagExtraScopesType scopeType, RegSlot scopeLocation, int rangeBegin)
            : scopeType(scopeType),
              scopeProperties(nullptr),
              parentScope(nullptr),
              siblingScope(nullptr),
              scopeLocation(scopeLocation),
              recycler(recycler)
        {
            this->range.begin = rangeBegin;
            this->range.end = -1;
        }

        DebuggerScope * GetSiblingScope(RegSlot location, FunctionBody *functionBody);
        void AddProperty(RegSlot location, Js::PropertyId propertyId, DebuggerScopePropertyFlags flags);
        bool GetPropertyIndex(Js::PropertyId propertyId, int& i);
        bool HasProperty(Js::PropertyId propertyId);

        bool IsOffsetInScope(int offset) const;
        bool Contains(Js::PropertyId propertyId, RegSlot location) const;
        bool IsBlockScope() const;
        bool IsBlockObjectScope() const
        {
            return this->scopeType == Js::DiagBlockScopeInObject;
        }
        bool IsCatchScope() const;
        bool IsWithScope() const;
        bool IsSlotScope() const;
        bool IsParamScope() const;
        bool HasProperties() const;
        bool IsAncestorOf(const DebuggerScope* potentialChildScope);
        bool AreAllPropertiesInDeadZone(int byteCodeOffset) const;
        RegSlot GetLocation() const { Assert(IsOwnScope()); return scopeLocation; }
        bool IsOwnScope() const { return scopeLocation != Js::Constants::NoRegister; }
        bool TryGetProperty(Js::PropertyId propertyId, RegSlot location, DebuggerScopeProperty* outScopeProperty) const;
        bool TryGetValidProperty(Js::PropertyId propertyId, RegSlot location, int offset, DebuggerScopeProperty* outScopeProperty, bool* isInDeadZone) const;
        bool UpdatePropertyInitializationOffset(RegSlot location, Js::PropertyId propertyId, int byteCodeOffset, bool isFunctionDeclaration = false);
        void UpdateDueToByteCodeRegeneration(DiagExtraScopesType scopeType, int start, RegSlot scopeLocation);
        void UpdatePropertiesInForInOrOfCollectionScope();

        void SetParentScope(DebuggerScope* parentScope) { this->parentScope = parentScope; }
        DebuggerScope* GetParentScope() const { return parentScope; }
        DebuggerScope* FindCommonAncestor(DebuggerScope* debuggerScope);
        int GetEnd() const { return range.end; }
        int GetStart() const { return range.begin; }

        void SetScopeLocation(RegSlot scopeLocation) { this->scopeLocation = scopeLocation; }

        void SetBegin(int begin);
        void SetEnd(int end);
#if DBG
        void Dump();
        PCWSTR GetDebuggerScopeTypeString(DiagExtraScopesType scopeType);
#endif

#if ENABLE_TTD
        Js::PropertyId GetPropertyIdForSlotIndex_TTD(uint32 slotIndex) const;
#endif

    public:
        // The list of scope properties in this scope object.
        // For with scope:  Has 1 property that represents the scoped object.
        // For catch scope: Has 1 property that represents the exception object.
        // For block scope: Has 0-n properties that represent let/const variables in that scope.
        FieldWithBarrier(DebuggerScopePropertyList*) scopeProperties;
        FieldWithBarrier(DiagExtraScopesType) scopeType; // The type of scope being represented (With, Catch, or Block scope).
        FieldWithBarrier(DebuggerScope*) siblingScope;  // Valid only when current scope is slot/activationobject and symbols are on direct regslot
        static const int InvalidScopeIndex = -1;
    private:
        int GetScopeDepth() const;
        bool UpdatePropertyInitializationOffsetInternal(RegSlot location, Js::PropertyId propertyId, int byteCodeOffset, bool isFunctionDeclaration = false);
        void EnsurePropertyListIsAllocated();

    private:
        FieldWithBarrier(DebuggerScope*) parentScope;
        FieldWithBarrier(regex::Interval) range; // The start and end byte code writer offsets used when comparing where the debugger is currently stopped at (breakpoint location).
        FieldWithBarrier(RegSlot) scopeLocation;
        FieldWithBarrier(Recycler*) recycler;
    };

    class ScopeObjectChain
    {
    public:

        typedef JsUtil::List<DebuggerScope*> ScopeObjectChainList;

        ScopeObjectChain(Recycler* recycler)
            : pScopeChain(nullptr)
        {
            pScopeChain = RecyclerNew(recycler, ScopeObjectChainList, recycler);
        }

        // This function will return DebuggerScopeProperty when the property is found and correctly in the range.
        // If the property is found, but the scope is not in the range, it will return false, but the out param (isPropertyInDebuggerScope) will set to true,
        // and isConst will be updated.
        // If the property is not found at all, it will return false, and isPropertyInDebuggerScope will be false.
        bool TryGetDebuggerScopePropertyInfo(PropertyId propertyId, RegSlot location, int offset, bool* isPropertyInDebuggerScope, bool *isConst, bool* isInDeadZone);

        // List of all Scope Objects in a function. Scopes are added to this list as when they are created in bytecode gen part.
        FieldWithBarrier(ScopeObjectChainList*) pScopeChain;
    };
#pragma endregion
} // namespace Js<|MERGE_RESOLUTION|>--- conflicted
+++ resolved
@@ -575,11 +575,7 @@
         Field(Field(void*)*) runtimeTypeRefs;
      protected:
 #if PDATA_ENABLED
-<<<<<<< HEAD
         Field(XDataAllocation *) xdataInfo;
-=======
-        XDataAllocation * xdataInfo;
->>>>>>> 62f96688
 #endif
 #endif // ENABLE_NATIVE_CODEGEN
 

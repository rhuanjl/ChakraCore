//-------------------------------------------------------------------------------------------------------
// Copyright (C) Microsoft. All rights reserved.
// Licensed under the MIT license. See LICENSE.txt file in the project root for full license information.
//-------------------------------------------------------------------------------------------------------
/// \mainpage Chakra Hosting API Reference
///
/// Chakra is Microsoft's JavaScript engine. It is an integral part of Internet Explorer but can
/// also be hosted independently by other applications. This reference describes the APIs available
/// to applications to host Chakra.
///

/// \file
/// \brief The Chakra Core hosting API.
///
/// This file contains a flat C API layer. This is the API exported by ChakraCore.dll.

#ifdef _MSC_VER
#pragma once
#endif // _MSC_VER

#ifndef _CHAKRACORE_H_
#define _CHAKRACORE_H_

#if !defined(NTBUILD) && !defined(_CHAKRACOREBUILD)
#define _CHAKRACOREBUILD
#endif

#include "ChakraCommon.h"
#include "ChakraDebug.h"

// Begin ChakraCore only APIs
#ifdef _CHAKRACOREBUILD

/// <summary>
///     A reference to an ES module.
/// </summary>
/// <remarks>
///     A module record represents an ES module.
/// </remarks>
typedef void* JsModuleRecord;

/// <summary>
///     A reference to an object owned by the SharedArrayBuffer.
/// </summary>
/// <remarks>
///     This represents SharedContents which is heap allocated object, it can be passed through
///     different runtimes to share the underlying buffer.
/// </remarks>
typedef void *JsSharedArrayBufferContentHandle;

/// <summary>
///     Flags for parsing a module.
/// </summary>
typedef enum JsParseModuleSourceFlags
{
    /// <summary>
    ///     Module source is UTF16.
    /// </summary>
    JsParseModuleSourceFlags_DataIsUTF16LE = 0x00000000,
    /// <summary>
    ///     Module source is UTF8.
    /// </summary>
    JsParseModuleSourceFlags_DataIsUTF8 = 0x00000001
} JsParseModuleSourceFlags;

/// <summary>
///     The types of host info that can be set on a module record with JsSetModuleHostInfo.
/// </summary>
/// <remarks>
///     For more information see JsSetModuleHostInfo.
/// </remarks>
typedef enum JsModuleHostInfoKind
{
    /// <summary>
    ///     An exception object - e.g. if the module file cannot be found.
    /// </summary>
    JsModuleHostInfo_Exception = 0x01,
    /// <summary>
    ///     Host defined info.
    /// </summary>
    JsModuleHostInfo_HostDefined = 0x02,
    /// <summary>
    ///     Callback for receiving notification when module is ready.
    /// </summary>
    JsModuleHostInfo_NotifyModuleReadyCallback = 0x3,
    /// <summary>
    ///     Callback for receiving notification to fetch a dependent module.
    /// </summary>
    JsModuleHostInfo_FetchImportedModuleCallback = 0x4,
    /// <summary>
    ///     Callback for receiving notification for calls to ```import()```
    /// </summary>
    JsModuleHostInfo_FetchImportedModuleFromScriptCallback = 0x5,
    /// <summary>
    ///     URL for use in error stack traces and debugging.
    /// </summary>
    JsModuleHostInfo_Url = 0x6
} JsModuleHostInfoKind;

/// <summary>
<<<<<<< HEAD
///     User implemented callback to fetch additional imported modules in ES modules.
=======
///     The possible states for a Promise object.
/// </summary>
typedef enum _JsPromiseState
{
    JsPromiseState_Pending = 0x0,
    JsPromiseState_Fulfilled = 0x1,
    JsPromiseState_Rejected = 0x2
} JsPromiseState;

/// <summary>
///     User implemented callback to fetch additional imported modules.
>>>>>>> 1c76177a
/// </summary>
/// <remarks>
///     The callback is invoked on the current runtime execution thread, therefore execution is blocked until 
///     the callback completes. Notify the host to fetch the dependent module. This is the "import" part 
///     before HostResolveImportedModule in ES6 spec. This notifies the host that the referencing module has
///     the specified module dependency, and the host needs to retrieve the module back.
///
///     Callback should:
///     1. Check if the requested module has been requested before - if yes return the existing
///         module record
///     2. If no create and initialize a new module record with JsInitializeModuleRecord to
///         return and schedule a call to JsParseModuleSource for the new record.
/// </remarks>
/// <param name="referencingModule">The referencing module that is requesting the dependent module.</param>
/// <param name="specifier">The specifier coming from the module source code.</param>
/// <param name="dependentModuleRecord">The ModuleRecord of the dependent module. If the module was requested 
///                                     before from other source, return the existing ModuleRecord, otherwise
///                                     return a newly created ModuleRecord.</param>
/// <returns>
///     Returns a <c>JsNoError</c> if the operation succeeded an error code otherwise.
/// </returns>
typedef JsErrorCode(CHAKRA_CALLBACK * FetchImportedModuleCallBack)(_In_ JsModuleRecord referencingModule, _In_ JsValueRef specifier, _Outptr_result_maybenull_ JsModuleRecord* dependentModuleRecord);

/// <summary>
///     User implemented callback to fetch imported modules dynamically in scripts.
/// </summary>
/// <remarks>
///     The callback is invoked on the current runtime execution thread, therefore execution is blocked untill
///     the callback completes. Notify the host to fetch the dependent module. This is used for the dynamic
///     import() syntax.
///
///     Callback should:
///     1. Check if the requested module has been requested before - if yes return the existing module record
///     2. If no create and initialize a new module record with JsInitializeModuleRecord to return and
///         schedule a call to JsParseModuleSource for the new record.
/// </remarks>
/// <param name="dwReferencingSourceContext">The referencing script context that calls import()</param>
/// <param name="specifier">The specifier provided to the import() call.</param>
/// <param name="dependentModuleRecord">The ModuleRecord of the dependent module. If the module was requested
///                                     before from other source, return the existing ModuleRecord, otherwise
///                                     return a newly created ModuleRecord.</param>
/// <returns>
///     Returns <c>JsNoError</c> if the operation succeeded or an error code otherwise.
/// </returns>
typedef JsErrorCode(CHAKRA_CALLBACK * FetchImportedModuleFromScriptCallBack)(_In_ JsSourceContext dwReferencingSourceContext, _In_ JsValueRef specifier, _Outptr_result_maybenull_ JsModuleRecord* dependentModuleRecord);

/// <summary>
///     User implemented callback to get notification when the module is ready.
/// </summary>
/// <remarks>
///     The callback is invoked on the current runtime execution thread, therefore execution is blocked until the
///     callback completes. This callback should schedule a call to JsEvaluateModule to run the module that has been loaded.
/// </remarks>
/// <param name="referencingModule">The referencing module that has finished running ModuleDeclarationInstantiation step.</param>
/// <param name="exceptionVar">If nullptr, the module is successfully initialized and host should queue the execution job
///                            otherwise it's the exception object.</param>
/// <returns>
///     Returns a JsErrorCode - note, the return value is ignored.
/// </returns>
typedef JsErrorCode(CHAKRA_CALLBACK * NotifyModuleReadyCallback)(_In_opt_ JsModuleRecord referencingModule, _In_opt_ JsValueRef exceptionVar);

/// <summary>
///     A structure containing information about a native function callback.
/// </summary>
typedef struct JsNativeFunctionInfo
{
    JsValueRef thisArg;
    JsValueRef newTargetArg;
    bool isConstructCall;
}JsNativeFunctionInfo;

/// <summary>
///     A function callback.
/// </summary>
/// <param name="callee">
///     A function object that represents the function being invoked.
/// </param>
/// <param name="arguments">The arguments to the call.</param>
/// <param name="argumentCount">The number of arguments.</param>
/// <param name="info">Additional information about this function call.</param>
/// <param name="callbackState">
///     The state passed to <c>JsCreateFunction</c>.
/// </param>
/// <returns>The result of the call, if any.</returns>
typedef _Ret_maybenull_ JsValueRef(CHAKRA_CALLBACK * JsEnhancedNativeFunction)(_In_ JsValueRef callee, _In_ JsValueRef *arguments, _In_ unsigned short argumentCount, _In_ JsNativeFunctionInfo *info, _In_opt_ void *callbackState);

/// <summary>
///     A Promise Rejection Tracker callback.
/// </summary>
/// <remarks>
///     The host can specify a promise rejection tracker callback in <c>JsSetHostPromiseRejectionTracker</c>.
///     If a promise is rejected with no reactions or a reaction is added to a promise that was rejected
///     before it had reactions by default nothing is done.
///     A Promise Rejection Tracker callback may be set - which will then be called when this occurs.
///     Note - per draft ECMASpec 2018 25.4.1.9 this function should not set or return an exception
///     Note also the promise and reason parameters may be garbage collected after this function is called
///     if you wish to make further use of them you will need to use JsAddRef to preserve them
///     However if you use JsAddRef you must also call JsRelease and not hold unto them after 
///     a handled notification (both per spec and to avoid memory leaks)
/// </remarks>
/// <param name="promise">The promise object, represented as a JsValueRef.</param>
/// <param name="reason">The value/cause of the rejection, represented as a JsValueRef.</param>
/// <param name="handled">Boolean - false for promiseRejected: i.e. if the promise has just been rejected with no handler, 
///                         true for promiseHandled: i.e. if it was rejected before without a handler and is now being handled.</param>
/// <param name="callbackState">The state passed to <c>JsSetHostPromiseRejectionTracker</c>.</param>
typedef void (CHAKRA_CALLBACK *JsHostPromiseRejectionTrackerCallback)(_In_ JsValueRef promise, _In_ JsValueRef reason, _In_ bool handled, _In_opt_ void *callbackState);

/// <summary>
///     Creates a new enhanced JavaScript function.
/// </summary>
/// <remarks>
///     Requires an active script context.
/// </remarks>
/// <param name="nativeFunction">The method to call when the function is invoked.</param>
/// <param name="metadata">If this is not <c>JS_INVALID_REFERENCE</c>, it is converted to a string and used as the name of the function.</param>
/// <param name="callbackState">
///     User provided state that will be passed back to the callback.
/// </param>
/// <param name="function">The new function object.</param>
/// <returns>
///     The code <c>JsNoError</c> if the operation succeeded, a failure code otherwise.
/// </returns>
CHAKRA_API
JsCreateEnhancedFunction(
    _In_ JsEnhancedNativeFunction nativeFunction,
    _In_opt_ JsValueRef metadata,
    _In_opt_ void *callbackState,
    _Out_ JsValueRef *function);

/// <summary>
///     Initialize a ModuleRecord from host
/// </summary>
/// <remarks>
///     Bootstrap the module loading process by creating a new module record.
/// </remarks>
/// <param name="referencingModule">The parent module of the new module - nullptr for a root module.</param>
/// <param name="normalizedSpecifier">The normalized specifier for the module.</param>
/// <param name="moduleRecord">The new module record. The host should not try to call this API twice
///                            with the same normalizedSpecifier.</param>
/// <returns>
///     The code <c>JsNoError</c> if the operation succeeded, a failure code otherwise.
/// </returns>
CHAKRA_API
JsInitializeModuleRecord(
    _In_opt_ JsModuleRecord referencingModule,
    _In_ JsValueRef normalizedSpecifier,
    _Outptr_result_maybenull_ JsModuleRecord* moduleRecord);

/// <summary>
///     Parse the source for an ES module
/// </summary>
/// <remarks>
///     This is basically ParseModule operation in ES6 spec. It is slightly different in that:
///     a) The ModuleRecord was initialized earlier, and passed in as an argument.
///     b) This includes a check to see if the module being Parsed is the last module in the
/// dependency tree. If it is it automatically triggers Module Instantiation.
/// </remarks>
/// <param name="requestModule">The ModuleRecord being parsed.</param>
/// <param name="sourceContext">A cookie identifying the script that can be used by debuggable script contexts.</param>
/// <param name="script">The source script to be parsed, but not executed in this code.</param>
/// <param name="scriptLength">The length of sourceText in bytes. As the input might contain a embedded null.</param>
/// <param name="sourceFlag">The type of the source code passed in. It could be utf16 or utf8 at this time.</param>
/// <param name="exceptionValueRef">The error object if there is parse error.</param>
/// <returns>
///     The code <c>JsNoError</c> if the operation succeeded, a failure code otherwise.
/// </returns>
CHAKRA_API
JsParseModuleSource(
    _In_ JsModuleRecord requestModule,
    _In_ JsSourceContext sourceContext,
    _In_ BYTE* script,
    _In_ unsigned int scriptLength,
    _In_ JsParseModuleSourceFlags sourceFlag,
    _Outptr_result_maybenull_ JsValueRef* exceptionValueRef);

/// <summary>
///     Execute module code.
/// </summary>
/// <remarks>
///     This method implements 15.2.1.1.6.5, "ModuleEvaluation" concrete method.
///     This method should be called after the engine notifies the host that the module is ready.
///     This method only needs to be called on root modules - it will execute all of the dependent modules.
///
///     One moduleRecord will be executed only once. Additional execution call on the same moduleRecord will fail.
/// </remarks>
/// <param name="requestModule">The ModuleRecord being executed.</param>
/// <param name="result">The return value of the module.</param>
/// <returns>
///     The code <c>JsNoError</c> if the operation succeeded, a failure code otherwise.
/// </returns>
CHAKRA_API
JsModuleEvaluation(
    _In_ JsModuleRecord requestModule,
    _Outptr_result_maybenull_ JsValueRef* result);

/// <summary>
///     Set host info for the specified module.
/// </summary>
/// <remarks>
///     This is used for four things:
///     1. Setting up the callbacks for module loading - note these are actually
///         set on the current Context not the module so only have to be set for
///         the first root module in any given context.
///     2. Setting host defined info on a module record - can be anything that
///         you wish to associate with your modules.
///     3. Setting a URL for a module to be used for stack traces/debugging -
///         note this must be set before calling JsParseModuleSource on the module
///         or it will be ignored.
///     4. Setting an exception on the module object - only relevant prior to it being Parsed.
/// </remarks>
/// <param name="requestModule">The request module.</param>
/// <param name="moduleHostInfo">The type of host info to be set.</param>
/// <param name="hostInfo">The host info to be set.</param>
/// <returns>
///     The code <c>JsNoError</c> if the operation succeeded, a failure code otherwise.
/// </returns>
CHAKRA_API
JsSetModuleHostInfo(
    _In_ JsModuleRecord requestModule,
    _In_ JsModuleHostInfoKind moduleHostInfo,
    _In_ void* hostInfo);

/// <summary>
///     Retrieve the host info for the specified module.
/// </summary>
/// <remarks>
///     This can used to retrieve info previously set with JsSetModuleHostInfo.
/// </remarks>
/// <param name="requestModule">The request module.</param>
/// <param name="moduleHostInfo">The type of host info to be retrieved.</param>
/// <param name="hostInfo">The retrieved host info for the module.</param>
/// <returns>
///     The code <c>JsNoError</c> if the operation succeeded, a failure code otherwise.
/// </returns>
CHAKRA_API
JsGetModuleHostInfo(
    _In_  JsModuleRecord requestModule,
    _In_ JsModuleHostInfoKind moduleHostInfo,
    _Outptr_result_maybenull_ void** hostInfo);

/// <summary>
///     Returns metadata relating to the exception that caused the runtime of the current context
///     to be in the exception state and resets the exception state for that runtime. The metadata
///     includes a reference to the exception itself.
/// </summary>
/// <remarks>
///     <para>
///     If the runtime of the current context is not in an exception state, this API will return
///     <c>JsErrorInvalidArgument</c>. If the runtime is disabled, this will return an exception
///     indicating that the script was terminated, but it will not clear the exception (the
///     exception will be cleared if the runtime is re-enabled using
///     <c>JsEnableRuntimeExecution</c>).
///     </para>
///     <para>
///     The metadata value is a javascript object with the following properties: <c>exception</c>, the
///     thrown exception object; <c>line</c>, the 0 indexed line number where the exception was thrown;
///     <c>column</c>, the 0 indexed column number where the exception was thrown; <c>length</c>, the
///     source-length of the cause of the exception; <c>source</c>, a string containing the line of
///     source code where the exception was thrown; and <c>url</c>, a string containing the name of
///     the script file containing the code that threw the exception.
///     </para>
///     <para>
///     Requires an active script context.
///     </para>
/// </remarks>
/// <param name="metadata">The exception metadata for the runtime of the current context.</param>
/// <returns>
///     The code <c>JsNoError</c> if the operation succeeded, a failure code otherwise.
/// </returns>
CHAKRA_API
JsGetAndClearExceptionWithMetadata(
    _Out_ JsValueRef *metadata);

/// <summary>
///     Called by the runtime to load the source code of the serialized script.
/// </summary>
/// <param name="sourceContext">The context passed to Js[Parse|Run]SerializedScriptCallback</param>
/// <param name="script">The script returned.</param>
/// <returns>
///     true if the operation succeeded, false otherwise.
/// </returns>
typedef bool (CHAKRA_CALLBACK * JsSerializedLoadScriptCallback)
    (JsSourceContext sourceContext, _Out_ JsValueRef *value,
    _Out_ JsParseScriptAttributes *parseAttributes);

/// <summary>
///     Create JavascriptString variable from ASCII or Utf8 string
/// </summary>
/// <remarks>
///     <para>
///        Requires an active script context.
///     </para>
///     <para>
///         Input string can be either ASCII or Utf8
///     </para>
/// </remarks>
/// <param name="content">Pointer to string memory.</param>
/// <param name="length">Number of bytes within the string</param>
/// <param name="value">JsValueRef representing the JavascriptString</param>
/// <returns>
///     The code <c>JsNoError</c> if the operation succeeded, a failure code otherwise.
/// </returns>
CHAKRA_API
    JsCreateString(
        _In_ const char *content,
        _In_ size_t length,
        _Out_ JsValueRef *value);

/// <summary>
///     Create JavascriptString variable from Utf16 string
/// </summary>
/// <remarks>
///     <para>
///         Requires an active script context.
///     </para>
///     <para>
///         Expects Utf16 string
///     </para>
/// </remarks>
/// <param name="content">Pointer to string memory.</param>
/// <param name="length">Number of characters within the string</param>
/// <param name="value">JsValueRef representing the JavascriptString</param>
/// <returns>
///     The code <c>JsNoError</c> if the operation succeeded, a failure code otherwise.
/// </returns>
CHAKRA_API
    JsCreateStringUtf16(
        _In_ const uint16_t *content,
        _In_ size_t length,
        _Out_ JsValueRef *value);

/// <summary>
///     Write JavascriptString value into C string buffer (Utf8)
/// </summary>
/// <remarks>
///     <para>
///         When size of the `buffer` is unknown,
///         `buffer` argument can be nullptr.
///         In that case, `length` argument will return the length needed.
///     </para>
/// </remarks>
/// <param name="value">JavascriptString value</param>
/// <param name="buffer">Pointer to buffer</param>
/// <param name="bufferSize">Buffer size</param>
/// <param name="length">Total number of characters needed or written</param>
/// <returns>
///     The code <c>JsNoError</c> if the operation succeeded, a failure code otherwise.
/// </returns>
CHAKRA_API
    JsCopyString(
        _In_ JsValueRef value,
        _Out_opt_ char* buffer,
        _In_ size_t bufferSize,
        _Out_opt_ size_t* length);

/// <summary>
///     Write string value into Utf16 string buffer
/// </summary>
/// <remarks>
///     <para>
///         When size of the `buffer` is unknown,
///         `buffer` argument can be nullptr.
///         In that case, `written` argument will return the length needed.
///     </para>
///     <para>
///         when start is out of range or &lt; 0, returns JsErrorInvalidArgument
///         and `written` will be equal to 0.
///         If calculated length is 0 (It can be due to string length or `start`
///         and length combination), then `written` will be equal to 0 and call
///         returns JsNoError
///     </para>
/// </remarks>
/// <param name="value">JavascriptString value</param>
/// <param name="start">start offset of buffer</param>
/// <param name="length">length to be written</param>
/// <param name="buffer">Pointer to buffer</param>
/// <param name="written">Total number of characters written</param>
/// <returns>
///     The code <c>JsNoError</c> if the operation succeeded, a failure code otherwise.
/// </returns>
CHAKRA_API
    JsCopyStringUtf16(
        _In_ JsValueRef value,
        _In_ int start,
        _In_ int length,
        _Out_opt_ uint16_t* buffer,
        _Out_opt_ size_t* written);

/// <summary>
///     Parses a script and returns a function representing the script.
/// </summary>
/// <remarks>
///     <para>
///         Requires an active script context.
///     </para>
///     <para>
///         Script source can be either JavascriptString or JavascriptExternalArrayBuffer.
///         In case it is an ExternalArrayBuffer, and the encoding of the buffer is Utf16,
///         JsParseScriptAttributeArrayBufferIsUtf16Encoded is expected on parseAttributes.
///     </para>
///     <para>
///         Use JavascriptExternalArrayBuffer with Utf8/ASCII script source
///         for better performance and smaller memory footprint.
///     </para>
/// </remarks>
/// <param name="script">The script to run.</param>
/// <param name="sourceContext">
///     A cookie identifying the script that can be used by debuggable script contexts.
/// </param>
/// <param name="sourceUrl">The location the script came from.</param>
/// <param name="parseAttributes">Attribute mask for parsing the script</param>
/// <param name="result">The result of the compiled script.</param>
/// <returns>
///     The code <c>JsNoError</c> if the operation succeeded, a failure code otherwise.
/// </returns>
CHAKRA_API
    JsParse(
        _In_ JsValueRef script,
        _In_ JsSourceContext sourceContext,
        _In_ JsValueRef sourceUrl,
        _In_ JsParseScriptAttributes parseAttributes,
        _Out_ JsValueRef *result);

/// <summary>
///     Executes a script.
/// </summary>
/// <remarks>
///     <para>
///         Requires an active script context.
///     </para>
///     <para>
///         Script source can be either JavascriptString or JavascriptExternalArrayBuffer.
///         In case it is an ExternalArrayBuffer, and the encoding of the buffer is Utf16,
///         JsParseScriptAttributeArrayBufferIsUtf16Encoded is expected on parseAttributes.
///     </para>
///     <para>
///         Use JavascriptExternalArrayBuffer with Utf8/ASCII script source
///         for better performance and smaller memory footprint.
///     </para>
/// </remarks>
/// <param name="script">The script to run.</param>
/// <param name="sourceContext">
///     A cookie identifying the script that can be used by debuggable script contexts.
/// </param>
/// <param name="sourceUrl">The location the script came from</param>
/// <param name="parseAttributes">Attribute mask for parsing the script</param>
/// <param name="result">The result of the script, if any. This parameter can be null.</param>
/// <returns>
///     The code <c>JsNoError</c> if the operation succeeded, a failure code otherwise.
/// </returns>
CHAKRA_API
    JsRun(
        _In_ JsValueRef script,
        _In_ JsSourceContext sourceContext,
        _In_ JsValueRef sourceUrl,
        _In_ JsParseScriptAttributes parseAttributes,
        _Out_ JsValueRef *result);

/// <summary>
///     Creates the property ID associated with the name.
/// </summary>
/// <remarks>
///     <para>
///         Property IDs are specific to a context and cannot be used across contexts.
///     </para>
///     <para>
///         Requires an active script context.
///     </para>
/// </remarks>
/// <param name="name">
///     The name of the property ID to get or create. The name may consist of only digits.
///     The string is expected to be ASCII / utf8 encoded.
/// </param>
/// <param name="length">length of the name in bytes</param>
/// <param name="propertyId">The property ID in this runtime for the given name.</param>
/// <returns>
///     The code <c>JsNoError</c> if the operation succeeded, a failure code otherwise.
/// </returns>
CHAKRA_API
    JsCreatePropertyId(
        _In_z_ const char *name,
        _In_ size_t length,
        _Out_ JsPropertyIdRef *propertyId);

/// <summary>
///     Copies the name associated with the property ID into a buffer.
/// </summary>
/// <remarks>
///     <para>
///         Requires an active script context.
///     </para>
///     <para>
///         When size of the `buffer` is unknown,
///         `buffer` argument can be nullptr.
///         `length` argument will return the size needed.
///     </para>
/// </remarks>
/// <param name="propertyId">The property ID to get the name of.</param>
/// <param name="buffer">The buffer holding the name associated with the property ID, encoded as utf8</param>
/// <param name="bufferSize">Size of the buffer.</param>
/// <param name="written">Total number of characters written or to be written</param>
/// <returns>
///     The code <c>JsNoError</c> if the operation succeeded, a failure code otherwise.
/// </returns>
CHAKRA_API
    JsCopyPropertyId(
        _In_ JsPropertyIdRef propertyId,
        _Out_ char* buffer,
        _In_ size_t bufferSize,
        _Out_ size_t* length);

/// <summary>
///     Serializes a parsed script to a buffer than can be reused.
/// </summary>
/// <remarks>
///     <para>
///     <c>JsSerializeScript</c> parses a script and then stores the parsed form of the script in a
///     runtime-independent format. The serialized script then can be deserialized in any
///     runtime without requiring the script to be re-parsed.
///     </para>
///     <para>
///     Requires an active script context.
///     </para>
///     <para>
///         Script source can be either JavascriptString or JavascriptExternalArrayBuffer.
///         In case it is an ExternalArrayBuffer, and the encoding of the buffer is Utf16,
///         JsParseScriptAttributeArrayBufferIsUtf16Encoded is expected on parseAttributes.
///     </para>
///     <para>
///         Use JavascriptExternalArrayBuffer with Utf8/ASCII script source
///         for better performance and smaller memory footprint.
///     </para>
/// </remarks>
/// <param name="script">The script to serialize</param>
/// <param name="buffer">ArrayBuffer</param>
/// <param name="parseAttributes">Encoding for the script.</param>
/// <returns>
///     The code <c>JsNoError</c> if the operation succeeded, a failure code otherwise.
/// </returns>
CHAKRA_API
    JsSerialize(
        _In_ JsValueRef script,
        _Out_ JsValueRef *buffer,
        _In_ JsParseScriptAttributes parseAttributes);

/// <summary>
///     Parses a serialized script and returns a function representing the script.
///     Provides the ability to lazy load the script source only if/when it is needed.
/// </summary>
/// <remarks>
///     <para>
///     Requires an active script context.
///     </para>
/// </remarks>
/// <param name="buffer">The serialized script as an ArrayBuffer (preferably ExternalArrayBuffer).</param>
/// <param name="scriptLoadCallback">
///     Callback called when the source code of the script needs to be loaded.
///     This is an optional parameter, set to null if not needed.
/// </param>
/// <param name="sourceContext">
///     A cookie identifying the script that can be used by debuggable script contexts.
///     This context will passed into scriptLoadCallback.
/// </param>
/// <param name="sourceUrl">The location the script came from.</param>
/// <param name="result">A function representing the script code.</param>
/// <returns>
///     The code <c>JsNoError</c> if the operation succeeded, a failure code otherwise.
/// </returns>
CHAKRA_API
    JsParseSerialized(
        _In_ JsValueRef buffer,
        _In_ JsSerializedLoadScriptCallback scriptLoadCallback,
        _In_ JsSourceContext sourceContext,
        _In_ JsValueRef sourceUrl,
        _Out_ JsValueRef *result);

/// <summary>
///     Runs a serialized script.
///     Provides the ability to lazy load the script source only if/when it is needed.
/// </summary>
/// <remarks>
///     <para>
///     Requires an active script context.
///     </para>
///     <para>
///     The runtime will hold on to the buffer until all instances of any functions created from
///     the buffer are garbage collected.
///     </para>
/// </remarks>
/// <param name="buffer">The serialized script as an ArrayBuffer (preferably ExternalArrayBuffer).</param>
/// <param name="scriptLoadCallback">Callback called when the source code of the script needs to be loaded.</param>
/// <param name="sourceContext">
///     A cookie identifying the script that can be used by debuggable script contexts.
///     This context will passed into scriptLoadCallback.
/// </param>
/// <param name="sourceUrl">The location the script came from.</param>
/// <param name="result">
///     The result of running the script, if any. This parameter can be null.
/// </param>
/// <returns>
///     The code <c>JsNoError</c> if the operation succeeded, a failure code otherwise.
/// </returns>
CHAKRA_API
    JsRunSerialized(
        _In_ JsValueRef buffer,
        _In_ JsSerializedLoadScriptCallback scriptLoadCallback,
        _In_ JsSourceContext sourceContext,
        _In_ JsValueRef sourceUrl,
        _Out_ JsValueRef *result);

/// <summary>
///     Gets the state of a given Promise object.
/// </summary>
/// <remarks>
///     Requires an active script context.
/// </remarks>
/// <param name="promise">The Promise object.</param>
/// <param name="state">The current state of the Promise.</param>
/// <returns>
///     The code <c>JsNoError</c> if the operation succeeded, a failure code otherwise.
/// </returns>
CHAKRA_API
    JsGetPromiseState(
        _In_ JsValueRef promise,
        _Out_ JsPromiseState *state);

/// <summary>
///     Gets the result of a given Promise object.
/// </summary>
/// <remarks>
///     Requires an active script context.
/// </remarks>
/// <param name="promise">The Promise object.</param>
/// <param name="result">The result of the Promise.</param>
/// <returns>
///     The code <c>JsNoError</c> if the operation succeeded, a failure code otherwise.
/// </returns>
CHAKRA_API
    JsGetPromiseResult(
        _In_ JsValueRef promise,
        _Out_ JsValueRef *result);

/// <summary>
///     Creates a new JavaScript Promise object.
/// </summary>
/// <remarks>
///     Requires an active script context.
/// </remarks>
/// <param name="promise">The new Promise object.</param>
/// <param name="resolveFunction">The function called to resolve the created Promise object.</param>
/// <param name="rejectFunction">The function called to reject the created Promise object.</param>
/// <returns>
///     The code <c>JsNoError</c> if the operation succeeded, a failure code otherwise.
/// </returns>
CHAKRA_API
    JsCreatePromise(
        _Out_ JsValueRef *promise,
        _Out_ JsValueRef *resolveFunction,
        _Out_ JsValueRef *rejectFunction);

/// <summary>
///     A weak reference to a JavaScript value.
/// </summary>
/// <remarks>
///     A value with only weak references is available for garbage-collection. A strong reference
///     to the value (<c>JsValueRef</c>) may be obtained from a weak reference if the value happens
///     to still be available.
/// </remarks>
typedef JsRef JsWeakRef;

/// <summary>
///     Creates a weak reference to a value.
/// </summary>
/// <param name="value">The value to be referenced.</param>
/// <param name="weakRef">Weak reference to the value.</param>
/// <returns>
///     The code <c>JsNoError</c> if the operation succeeded, a failure code otherwise.
/// </returns>
CHAKRA_API
    JsCreateWeakReference(
        _In_ JsValueRef value,
        _Out_ JsWeakRef* weakRef);

/// <summary>
///     Gets a strong reference to the value referred to by a weak reference.
/// </summary>
/// <param name="weakRef">A weak reference.</param>
/// <param name="value">Reference to the value, or <c>JS_INVALID_REFERENCE</c> if the value is
///     no longer available.</param>
/// <returns>
///     The code <c>JsNoError</c> if the operation succeeded, a failure code otherwise.
/// </returns>
CHAKRA_API
    JsGetWeakReferenceValue(
        _In_ JsWeakRef weakRef,
        _Out_ JsValueRef* value);

/// <summary>
///     Creates a Javascript SharedArrayBuffer object with shared content get from JsGetSharedArrayBufferContent.
/// </summary>
/// <remarks>
///     Requires an active script context.
/// </remarks>
/// <param name="sharedContents">
///     The storage object of a SharedArrayBuffer which can be shared between multiple thread.
/// </param>
/// <param name="result">The new SharedArrayBuffer object.</param>
/// <returns>
///     The code <c>JsNoError</c> if the operation succeeded, a failure code otherwise.
/// </returns>
CHAKRA_API
JsCreateSharedArrayBufferWithSharedContent(
    _In_ JsSharedArrayBufferContentHandle sharedContents,
    _Out_ JsValueRef *result);

/// <summary>
///     Get the storage object from a SharedArrayBuffer.
/// </summary>
/// <remarks>
///     Requires an active script context.
/// </remarks>
/// <param name="sharedArrayBuffer">The SharedArrayBuffer object.</param>
/// <param name="sharedContents">
///     The storage object of a SharedArrayBuffer which can be shared between multiple thread.
///     User should call JsReleaseSharedArrayBufferContentHandle after finished using it.
/// </param>
/// <returns>
///     The code <c>JsNoError</c> if the operation succeeded, a failure code otherwise.
/// </returns>
CHAKRA_API
JsGetSharedArrayBufferContent(
    _In_ JsValueRef sharedArrayBuffer,
    _Out_ JsSharedArrayBufferContentHandle *sharedContents);

/// <summary>
///     Decrease the reference count on a SharedArrayBuffer storage object.
/// </summary>
/// <remarks>
///     Requires an active script context.
/// </remarks>
/// <param name="sharedContents">
///     The storage object of a SharedArrayBuffer which can be shared between multiple thread.
/// </param>
/// <returns>
///     The code <c>JsNoError</c> if the operation succeeded, a failure code otherwise.
/// </returns>
CHAKRA_API
JsReleaseSharedArrayBufferContentHandle(
    _In_ JsSharedArrayBufferContentHandle sharedContents);

/// <summary>
///     Determines whether an object has a non-inherited property.
/// </summary>
/// <remarks>
///     Requires an active script context.
/// </remarks>
/// <param name="object">The object that may contain the property.</param>
/// <param name="propertyId">The ID of the property.</param>
/// <param name="hasOwnProperty">Whether the object has the non-inherited property.</param>
/// <returns>
///     The code <c>JsNoError</c> if the operation succeeded, a failure code otherwise.
/// </returns>
CHAKRA_API
    JsHasOwnProperty(
        _In_ JsValueRef object,
        _In_ JsPropertyIdRef propertyId,
        _Out_ bool *hasOwnProperty);

/// <summary>
///     Write JS string value into char string buffer without a null terminator
/// </summary>
/// <remarks>
///     <para>
///         When size of the `buffer` is unknown,
///         `buffer` argument can be nullptr.
///         In that case, `written` argument will return the length needed.
///     </para>
///     <para>
///         When start is out of range or &lt; 0, returns JsErrorInvalidArgument
///         and `written` will be equal to 0.
///         If calculated length is 0 (It can be due to string length or `start`
///         and length combination), then `written` will be equal to 0 and call
///         returns JsNoError
///     </para>
///     <para>
///         The JS string `value` will be converted one utf16 code point at a time,
///         and if it has code points that do not fit in one byte, those values
///         will be truncated.
///     </para>
/// </remarks>
/// <param name="value">JavascriptString value</param>
/// <param name="start">Start offset of buffer</param>
/// <param name="length">Number of characters to be written</param>
/// <param name="buffer">Pointer to buffer</param>
/// <param name="written">Total number of characters written</param>
/// <returns>
///     The code <c>JsNoError</c> if the operation succeeded, a failure code otherwise.
/// </returns>
CHAKRA_API
JsCopyStringOneByte(
    _In_ JsValueRef value,
    _In_ int start,
    _In_ int length,
    _Out_opt_ char* buffer,
    _Out_opt_ size_t* written);

/// <summary>
///     Obtains frequently used properties of a data view.
/// </summary>
/// <param name="dataView">The data view instance.</param>
/// <param name="arrayBuffer">The ArrayBuffer backstore of the view.</param>
/// <param name="byteOffset">The offset in bytes from the start of arrayBuffer referenced by the array.</param>
/// <param name="byteLength">The number of bytes in the array.</param>
/// <returns>
///     The code <c>JsNoError</c> if the operation succeeded, a failure code otherwise.
/// </returns>
CHAKRA_API
    JsGetDataViewInfo(
        _In_ JsValueRef dataView,
        _Out_opt_ JsValueRef *arrayBuffer,
        _Out_opt_ unsigned int *byteOffset,
        _Out_opt_ unsigned int *byteLength);

/// <summary>
///     Determine if one JavaScript value is less than another JavaScript value.
/// </summary>
/// <remarks>
///     <para>
///     This function is equivalent to the <c>&lt;</c> operator in Javascript.
///     </para>
///     <para>
///     Requires an active script context.
///     </para>
/// </remarks>
/// <param name="object1">The first object to compare.</param>
/// <param name="object2">The second object to compare.</param>
/// <param name="result">Whether object1 is less than object2.</param>
/// <returns>
///     The code <c>JsNoError</c> if the operation succeeded, a failure code otherwise.
/// </returns>
CHAKRA_API
    JsLessThan(
        _In_ JsValueRef object1,
        _In_ JsValueRef object2,
        _Out_ bool *result);

/// <summary>
///     Determine if one JavaScript value is less than or equal to another JavaScript value.
/// </summary>
/// <remarks>
///     <para>
///     This function is equivalent to the <c>&lt;=</c> operator in Javascript.
///     </para>
///     <para>
///     Requires an active script context.
///     </para>
/// </remarks>
/// <param name="object1">The first object to compare.</param>
/// <param name="object2">The second object to compare.</param>
/// <param name="result">Whether object1 is less than or equal to object2.</param>
/// <returns>
///     The code <c>JsNoError</c> if the operation succeeded, a failure code otherwise.
/// </returns>
CHAKRA_API
    JsLessThanOrEqual(
        _In_ JsValueRef object1,
        _In_ JsValueRef object2,
        _Out_ bool *result);

/// <summary>
///     Creates a new object (with prototype) that stores some external data.
/// </summary>
/// <remarks>
///     Requires an active script context.
/// </remarks>
/// <param name="data">External data that the object will represent. May be null.</param>
/// <param name="finalizeCallback">
///     A callback for when the object is finalized. May be null.
/// </param>
/// <param name="prototype">Prototype object or nullptr.</param>
/// <param name="object">The new object.</param>
/// <returns>
///     The code <c>JsNoError</c> if the operation succeeded, a failure code otherwise.
/// </returns>
CHAKRA_API
    JsCreateExternalObjectWithPrototype(
        _In_opt_ void *data,
        _In_opt_ JsFinalizeCallback finalizeCallback,
        _In_opt_ JsValueRef prototype,
        _Out_ JsValueRef *object);

/// <summary>
///     Gets an object's property.
/// </summary>
/// <remarks>
///     Requires an active script context.
/// </remarks>
/// <param name="object">The object that contains the property.</param>
/// <param name="key">The key (JavascriptString or JavascriptSymbol) to the property.</param>
/// <param name="value">The value of the property.</param>
/// <returns>
///     The code <c>JsNoError</c> if the operation succeeded, a failure code otherwise.
/// </returns>
CHAKRA_API
    JsObjectGetProperty(
        _In_ JsValueRef object,
        _In_ JsValueRef key,
        _Out_ JsValueRef *value);

/// <summary>
///     Puts an object's property.
/// </summary>
/// <remarks>
///     Requires an active script context.
/// </remarks>
/// <param name="object">The object that contains the property.</param>
/// <param name="key">The key (JavascriptString or JavascriptSymbol) to the property.</param>
/// <param name="value">The new value of the property.</param>
/// <param name="useStrictRules">The property set should follow strict mode rules.</param>
/// <returns>
///     The code <c>JsNoError</c> if the operation succeeded, a failure code otherwise.
/// </returns>
CHAKRA_API
    JsObjectSetProperty(
        _In_ JsValueRef object,
        _In_ JsValueRef key,
        _In_ JsValueRef value,
        _In_ bool useStrictRules);

/// <summary>
///     Determines whether an object has a property.
/// </summary>
/// <remarks>
///     Requires an active script context.
/// </remarks>
/// <param name="object">The object that may contain the property.</param>
/// <param name="key">The key (JavascriptString or JavascriptSymbol) to the property.</param>
/// <param name="hasProperty">Whether the object (or a prototype) has the property.</param>
/// <returns>
///     The code <c>JsNoError</c> if the operation succeeded, a failure code otherwise.
/// </returns>
CHAKRA_API
    JsObjectHasProperty(
        _In_ JsValueRef object,
        _In_ JsValueRef key,
        _Out_ bool *hasProperty);

/// <summary>
///     Defines a new object's own property from a property descriptor.
/// </summary>
/// <remarks>
///     Requires an active script context.
/// </remarks>
/// <param name="object">The object that has the property.</param>
/// <param name="key">The key (JavascriptString or JavascriptSymbol) to the property.</param>
/// <param name="propertyDescriptor">The property descriptor.</param>
/// <param name="result">Whether the property was defined.</param>
/// <returns>
///     The code <c>JsNoError</c> if the operation succeeded, a failure code otherwise.
/// </returns>
CHAKRA_API
    JsObjectDefineProperty(
        _In_ JsValueRef object,
        _In_ JsValueRef key,
        _In_ JsValueRef propertyDescriptor,
        _Out_ bool *result);

/// <summary>
///     Deletes an object's property.
/// </summary>
/// <remarks>
///     Requires an active script context.
/// </remarks>
/// <param name="object">The object that contains the property.</param>
/// <param name="key">The key (JavascriptString or JavascriptSymbol) to the property.</param>
/// <param name="useStrictRules">The property set should follow strict mode rules.</param>
/// <param name="result">Whether the property was deleted.</param>
/// <returns>
///     The code <c>JsNoError</c> if the operation succeeded, a failure code otherwise.
/// </returns>
CHAKRA_API
    JsObjectDeleteProperty(
        _In_ JsValueRef object,
        _In_ JsValueRef key,
        _In_ bool useStrictRules,
        _Out_ JsValueRef *result);

/// <summary>
///     Gets a property descriptor for an object's own property.
/// </summary>
/// <remarks>
///     Requires an active script context.
/// </remarks>
/// <param name="object">The object that has the property.</param>
/// <param name="key">The key (JavascriptString or JavascriptSymbol) to the property.</param>
/// <param name="propertyDescriptor">The property descriptor.</param>
/// <returns>
///     The code <c>JsNoError</c> if the operation succeeded, a failure code otherwise.
/// </returns>
CHAKRA_API
    JsObjectGetOwnPropertyDescriptor(
        _In_ JsValueRef object,
        _In_ JsValueRef key,
        _Out_ JsValueRef *propertyDescriptor);

/// <summary>
///     Determines whether an object has a non-inherited property.
/// </summary>
/// <remarks>
///     Requires an active script context.
/// </remarks>
/// <param name="object">The object that may contain the property.</param>
/// <param name="key">The key (JavascriptString or JavascriptSymbol) to the property.</param>
/// <param name="hasOwnProperty">Whether the object has the non-inherited property.</param>
/// <returns>
///     The code <c>JsNoError</c> if the operation succeeded, a failure code otherwise.
/// </returns>
CHAKRA_API
    JsObjectHasOwnProperty(
        _In_ JsValueRef object,
        _In_ JsValueRef key,
        _Out_ bool *hasOwnProperty);

/// <summary>
///     Sets whether any action should be taken when a promise is rejected with no reactions
///     or a reaction is added to a promise that was rejected before it had reactions.
///     By default in either of these cases nothing occurs.
///     This function allows you to specify if something should occur and provide a callback
///     to implement whatever should occur.
/// </summary>
/// <remarks>
///     Requires an active script context.
/// </remarks>
/// <param name="promiseRejectionTrackerCallback">The callback function being set.</param>
/// <param name="callbackState">
///     User provided state that will be passed back to the callback.
/// </param>
/// <returns>
///     The code <c>JsNoError</c> if the operation succeeded, a failure code otherwise.
/// </returns>
CHAKRA_API
    JsSetHostPromiseRejectionTracker(
        _In_ JsHostPromiseRejectionTrackerCallback promiseRejectionTrackerCallback, 
        _In_opt_ void *callbackState);

/// <summary>
///     Retrieve the namespace object for a module.
/// </summary>
/// <remarks>
///     Requires an active script context and that the module has already been evaluated.
/// </remarks>
/// <param name="requestModule">The JsModuleRecord for which the namespace is being requested.</param>
/// <param name="moduleNamespace">A JsValueRef - the requested namespace object.</param>
/// <returns>
///     The code <c>JsNoError</c> if the operation succeeded, a failure code otherwise.
/// </returns>
CHAKRA_API
    JsGetModuleNamespace(
        _In_ JsModuleRecord requestModule,
        _Outptr_result_maybenull_ JsValueRef *moduleNamespace);

/// <summary>
///     Determines if a provided object is a JavscriptProxy Object and
///     provides references to a Proxy's target and handler.
/// </summary>
/// <remarks>
///     Requires an active script context.
///     If object is not a Proxy object the target and handler parameters are not touched.
///     If nullptr is supplied for target or handler the function returns after
///     setting the isProxy value.
///     If the object is a revoked Proxy target and handler are set to JS_INVALID_REFERENCE.
///     If it is a Proxy object that has not been revoked target and handler are set to the
///     the object's target and handler.
/// </remarks>
/// <param name="object">The object that may be a Proxy.</param>
/// <param name="isProxy">Pointer to a Boolean - is the object a proxy?</param>
/// <param name="target">Pointer to a JsValueRef - the object's target.</param>
/// <param name="handler">Pointer to a JsValueRef - the object's handler.</param>
/// <returns>
///     The code <c>JsNoError</c> if the operation succeeded, a failure code otherwise.
/// </returns>
CHAKRA_API
    JsGetProxyProperties(
        _In_ JsValueRef object,
        _Out_ bool* isProxy,
        _Out_opt_ JsValueRef* target,
        _Out_opt_ JsValueRef* handler);

/// <summary>
///     Parses a script and stores the generated parser state cache into a buffer which can be reused.
/// </summary>
/// <remarks>
///     <para>
///     <c>JsSerializeParserState</c> parses a script and then stores a cache of the parser state
///     in a runtime-independent format. The parser state may be deserialized in any runtime along
///     with the same script to skip the initial parse phase.
///     </para>
///     <para>
///         Requires an active script context.
///     </para>
///     <para>
///         Script source can be either JavascriptString or JavascriptExternalArrayBuffer.
///         In case it is an ExternalArrayBuffer, and the encoding of the buffer is Utf16,
///         JsParseScriptAttributeArrayBufferIsUtf16Encoded is expected on parseAttributes.
///     </para>
///     <para>
///         Use JavascriptExternalArrayBuffer with Utf8/ASCII script source
///         for better performance and smaller memory footprint.
///     </para>
/// </remarks>
/// <param name="scriptVal">The script to parse.</param>
/// <param name="bufferVal">The buffer to put the serialized parser state cache into.</param>
/// <param name="parseAttributes">Encoding for the script.</param>
/// <returns>
///     The code <c>JsNoError</c> if the operation succeeded, a failure code otherwise.
/// </returns>
CHAKRA_API
    JsSerializeParserState(
        _In_ JsValueRef scriptVal,
        _Out_ JsValueRef *bufferVal,
        _In_ JsParseScriptAttributes parseAttributes);

/// <summary>
///     Deserializes the cache of initial parser state and (along with the same
///     script source) executes the script and returns the result.
/// </summary>
/// <remarks>
///     <para>
///         Requires an active script context.
///     </para>
///     <para>
///         Script source can be either JavascriptString or JavascriptExternalArrayBuffer.
///         In case it is an ExternalArrayBuffer, and the encoding of the buffer is Utf16,
///         JsParseScriptAttributeArrayBufferIsUtf16Encoded is expected on parseAttributes.
///     </para>
///     <para>
///         Use JavascriptExternalArrayBuffer with Utf8/ASCII script source
///         for better performance and smaller memory footprint.
///     </para>
/// </remarks>
/// <param name="script">The script to run.</param>
/// <param name="sourceContext">
///     A cookie identifying the script that can be used by debuggable script contexts.
/// </param>
/// <param name="sourceUrl">The location the script came from</param>
/// <param name="parseAttributes">Attribute mask for parsing the script</param>
/// <param name="parserState">
///     A buffer containing a cache of the parser state generated by <c>JsSerializeParserState</c>.
/// </param>
/// <param name="result">The result of the script, if any. This parameter can be null.</param>
/// <returns>
///     The code <c>JsNoError</c> if the operation succeeded, a failure code otherwise.
/// </returns>
CHAKRA_API
    JsRunScriptWithParserState(
        _In_ JsValueRef script,
        _In_ JsSourceContext sourceContext,
        _In_ JsValueRef sourceUrl,
        _In_ JsParseScriptAttributes parseAttributes,
        _In_ JsValueRef parserState,
        _Out_ JsValueRef * result);

#endif // _CHAKRACOREBUILD
#endif // _CHAKRACORE_H_<|MERGE_RESOLUTION|>--- conflicted
+++ resolved
@@ -98,9 +98,6 @@
 } JsModuleHostInfoKind;
 
 /// <summary>
-<<<<<<< HEAD
-///     User implemented callback to fetch additional imported modules in ES modules.
-=======
 ///     The possible states for a Promise object.
 /// </summary>
 typedef enum _JsPromiseState
@@ -111,8 +108,7 @@
 } JsPromiseState;
 
 /// <summary>
-///     User implemented callback to fetch additional imported modules.
->>>>>>> 1c76177a
+///     User implemented callback to fetch additional imported modules in ES modules.
 /// </summary>
 /// <remarks>
 ///     The callback is invoked on the current runtime execution thread, therefore execution is blocked until 

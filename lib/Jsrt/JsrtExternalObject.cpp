//-------------------------------------------------------------------------------------------------------
// Copyright (C) Microsoft. All rights reserved.
// Licensed under the MIT license. See LICENSE.txt file in the project root for full license information.
//-------------------------------------------------------------------------------------------------------
#include "JsrtPch.h"
#include "jsrtHelper.h"
#include "JsrtExternalObject.h"
#include "Types/PathTypeHandler.h"

JsrtExternalType::JsrtExternalType(Js::ScriptContext* scriptContext, JsTraceCallback traceCallback, JsFinalizeCallback finalizeCallback, Js::RecyclableObject * prototype)
    : Js::DynamicType(
        scriptContext,
        Js::TypeIds_Object,
        prototype,
        nullptr,
        Js::PathTypeHandlerNoAttr::New(scriptContext, scriptContext->GetLibrary()->GetRootPath(), 0, 0, 0, true, true),
        true,
        true)
    , jsTraceCallback(traceCallback)
    , jsFinalizeCallback(finalizeCallback)
{
    this->flags |= TypeFlagMask_JsrtExternal;
}

JsrtExternalObject::JsrtExternalObject(JsrtExternalType * type, void *data, uint inlineSlotSize) :
    Js::DynamicObject(type, true /* initSlots*/)
{
    if (inlineSlotSize != 0)
    {
        this->slotType = SlotType::Inline;
        this->u.inlineSlotSize = inlineSlotSize;
        if (data)
        {
            memcpy_s(this->GetInlineSlots(), inlineSlotSize, data, inlineSlotSize);
        }
    }
    else
    {
        this->slotType = SlotType::External;
        this->u.slot = data;
    }
}

/* static */
JsrtExternalObject* JsrtExternalObject::Create(void *data, uint inlineSlotSize, JsTraceCallback traceCallback, JsFinalizeCallback finalizeCallback, Js::RecyclableObject * prototype, Js::ScriptContext *scriptContext, JsrtExternalType * type)
{
    if (prototype == nullptr)
    {
        prototype = scriptContext->GetLibrary()->GetObjectPrototype();
    }
    if (type == nullptr)
    {
        type = scriptContext->GetLibrary()->GetCachedJsrtExternalType(reinterpret_cast<uintptr_t>(traceCallback), reinterpret_cast<uintptr_t>(finalizeCallback), reinterpret_cast<uintptr_t>(prototype));

        if (type == nullptr)
        {
            type = RecyclerNew(scriptContext->GetRecycler(), JsrtExternalType, scriptContext, traceCallback, finalizeCallback, prototype);
            scriptContext->GetLibrary()->CacheJsrtExternalType(reinterpret_cast<uintptr_t>(traceCallback), reinterpret_cast<uintptr_t>(finalizeCallback), reinterpret_cast<uintptr_t>(prototype), type);
        }
    }

    Assert(type->IsJsrtExternal());

    JsrtExternalObject * externalObject;
    if (traceCallback != nullptr)
    {
        externalObject = RecyclerNewTrackedPlus(scriptContext->GetRecycler(), inlineSlotSize, JsrtExternalObject, static_cast<JsrtExternalType*>(type), data, inlineSlotSize);
    }
    else if (finalizeCallback != nullptr) 
    {
        externalObject = RecyclerNewFinalizedPlus(scriptContext->GetRecycler(), inlineSlotSize, JsrtExternalObject, static_cast<JsrtExternalType*>(type), data, inlineSlotSize);
    }
    else
    {
        externalObject = RecyclerNewPlus(scriptContext->GetRecycler(), inlineSlotSize, JsrtExternalObject, static_cast<JsrtExternalType*>(type), data, inlineSlotSize);
    }

    return externalObject;
}

<<<<<<< HEAD
bool JsrtExternalObject::Is(Js::Var value)
{
    if (Js::TaggedNumber::Is(value))
    {
        return false;
    }

    return (VirtualTableInfo<JsrtExternalObject>::HasVirtualTable(value)) ||
        (VirtualTableInfo<Js::CrossSiteObject<JsrtExternalObject>>::HasVirtualTable(value));
}

JsrtExternalObject * JsrtExternalObject::FromVar(Js::Var value)
{
    AssertOrFailFast(Is(value));
    return static_cast<JsrtExternalObject *>(value);
}

JsrtExternalObject * JsrtExternalObject::UnsafeFromVar(Js::Var value)
{
    Assert(Is(value));
    return static_cast<JsrtExternalObject *>(value);
}

void JsrtExternalObject::Mark(Recycler * recycler) 
{
    JsTraceCallback traceCallback = this->GetExternalType()->GetJsTraceCallback();
    Assert(nullptr != traceCallback);
    JsrtCallbackState scope(nullptr);
    traceCallback(this->GetSlotData());
}

=======
>>>>>>> e2a9c777
void JsrtExternalObject::Finalize(bool isShutdown)
{
    JsFinalizeCallback finalizeCallback = this->GetExternalType()->GetJsFinalizeCallback();
    Assert(this->GetExternalType()->GetJsTraceCallback() != nullptr || finalizeCallback != nullptr);
    if (nullptr != finalizeCallback)
    {
        JsrtCallbackState scope(nullptr);
        finalizeCallback(this->GetSlotData());
    }
}

void JsrtExternalObject::Dispose(bool isShutdown)
{
}

void * JsrtExternalObject::GetSlotData() const
{
    return this->slotType == SlotType::External
        ? this->u.slot
        : GetInlineSlots();
}

void JsrtExternalObject::SetSlotData(void * data)
{
    this->slotType = SlotType::External;
    this->u.slot = data;
}

int JsrtExternalObject::GetInlineSlotSize() const
{
    return this->slotType == SlotType::External
        ? 0
        : this->u.inlineSlotSize;
}

void* JsrtExternalObject::GetInlineSlots() const
{
    return this->slotType == SlotType::External
        ? nullptr
        : (void*)((uintptr_t)this + sizeof(JsrtExternalObject));
}

Js::DynamicType* JsrtExternalObject::DuplicateType()
{
    return RecyclerNew(this->GetScriptContext()->GetRecycler(), JsrtExternalType,
        this->GetExternalType());
}

#if ENABLE_TTD
TTD::NSSnapObjects::SnapObjectType JsrtExternalObject::GetSnapTag_TTD() const
{
    return TTD::NSSnapObjects::SnapObjectType::SnapExternalObject;
}

void JsrtExternalObject::ExtractSnapObjectDataInto(TTD::NSSnapObjects::SnapObject* objData, TTD::SlabAllocator& alloc)
{
    TTD::NSSnapObjects::StdExtractSetKindSpecificInfo<void*, TTD::NSSnapObjects::SnapObjectType::SnapExternalObject>(objData, nullptr);
}
#endif<|MERGE_RESOLUTION|>--- conflicted
+++ resolved
@@ -78,30 +78,6 @@
     return externalObject;
 }
 
-<<<<<<< HEAD
-bool JsrtExternalObject::Is(Js::Var value)
-{
-    if (Js::TaggedNumber::Is(value))
-    {
-        return false;
-    }
-
-    return (VirtualTableInfo<JsrtExternalObject>::HasVirtualTable(value)) ||
-        (VirtualTableInfo<Js::CrossSiteObject<JsrtExternalObject>>::HasVirtualTable(value));
-}
-
-JsrtExternalObject * JsrtExternalObject::FromVar(Js::Var value)
-{
-    AssertOrFailFast(Is(value));
-    return static_cast<JsrtExternalObject *>(value);
-}
-
-JsrtExternalObject * JsrtExternalObject::UnsafeFromVar(Js::Var value)
-{
-    Assert(Is(value));
-    return static_cast<JsrtExternalObject *>(value);
-}
-
 void JsrtExternalObject::Mark(Recycler * recycler) 
 {
     JsTraceCallback traceCallback = this->GetExternalType()->GetJsTraceCallback();
@@ -110,8 +86,6 @@
     traceCallback(this->GetSlotData());
 }
 
-=======
->>>>>>> e2a9c777
 void JsrtExternalObject::Finalize(bool isShutdown)
 {
     JsFinalizeCallback finalizeCallback = this->GetExternalType()->GetJsFinalizeCallback();

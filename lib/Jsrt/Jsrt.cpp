//-------------------------------------------------------------------------------------------------------
// Copyright (C) Microsoft. All rights reserved.
// Licensed under the MIT license. See LICENSE.txt file in the project root for full license information.
//-------------------------------------------------------------------------------------------------------
#include "JsrtPch.h"
#include "JsrtInternal.h"
#include "JsrtExternalObject.h"
#include "JsrtExternalArrayBuffer.h"
#include "jsrtHelper.h"

#include "JsrtSourceHolder.h"
#include "ByteCode/ByteCodeSerializer.h"
#include "Common/ByteSwap.h"
#include "Library/DataView.h"
#include "Library/JavascriptExceptionMetadata.h"
#include "Library/JavascriptPromise.h"
#include "Base/ThreadContextTlsEntry.h"
#include "Codex/Utf8Helper.h"

// Parser Includes
#include "cmperr.h"     // For ERRnoMemory
#include "screrror.h"   // For CompileScriptException

#ifdef ENABLE_DEBUG_CONFIG_OPTIONS
#include "TestHooksRt.h"
#endif

struct CodexHeapAllocatorInterface
{
public:
    static void* allocate(size_t size)
    {
        return HeapNewArray(char, size);
    }

    static void free(void* ptr, size_t count)
    {
        HeapDeleteArray(count, (char*) ptr);
    }
};

JsErrorCode CheckContext(JsrtContext *currentContext, bool verifyRuntimeState,
    bool allowInObjectBeforeCollectCallback)
{
    if (currentContext == nullptr)
    {
        return JsErrorNoCurrentContext;
    }

    // We don't need parameter check if it's checked in previous wrapper.
    if (verifyRuntimeState)
    {
        Js::ScriptContext *scriptContext = currentContext->GetScriptContext();
        Assert(scriptContext != nullptr);
        Recycler *recycler = scriptContext->GetRecycler();
        ThreadContext *threadContext = scriptContext->GetThreadContext();

        if (recycler && recycler->IsHeapEnumInProgress())
        {
            return JsErrorHeapEnumInProgress;
        }
        else if (!allowInObjectBeforeCollectCallback &&
            recycler && recycler->IsInObjectBeforeCollectCallback())
        {
            return JsErrorInObjectBeforeCollectCallback;
        }
        else if (threadContext->IsExecutionDisabled())
        {
            return JsErrorInDisabledState;
        }
        else if (scriptContext->IsInProfileCallback())
        {
            return JsErrorInProfileCallback;
        }
        else if (threadContext->IsInThreadServiceCallback())
        {
            return JsErrorInThreadServiceCallback;
        }

        // Make sure we don't have an outstanding exception.
        if (scriptContext->GetThreadContext()->GetRecordedException() != nullptr)
        {
            return JsErrorInExceptionState;
        }
    }

    return JsNoError;
}

/////////////////////

#if ENABLE_TTD
void CALLBACK OnScriptLoad_TTDCallback(FinalizableObject* jsrtCtx, Js::FunctionBody* body, Js::Utf8SourceInfo* utf8SourceInfo, CompileScriptException* compileException, bool notify)
{
    ((JsrtContext*)jsrtCtx)->OnScriptLoad_TTDCallback(body, utf8SourceInfo, compileException, notify);
}

uint32 CALLBACK OnBPRegister_TTDCallback(void* runtimeRcvr, int64 bpID, Js::ScriptContext* scriptContext, Js::Utf8SourceInfo* utf8SourceInfo, uint32 line, uint32 column, BOOL* isNewBP)
{
    return ((JsrtRuntime*)runtimeRcvr)->BPRegister_TTD(bpID, scriptContext, utf8SourceInfo, line, column, isNewBP);
}

void CALLBACK OnBPDelete_TTDCallback(void* runtimeRcvr, uint32 bpID)
{
    ((JsrtRuntime*)runtimeRcvr)->BPDelete_TTD(bpID);
}

void CALLBACK OnBPClearDocument_TTDCallback(void* runtimeRcvr)
{
    ((JsrtRuntime*)runtimeRcvr)->BPClearDocument_TTD();
}
#endif

//A create context function that we can funnel to for regular and record or debug aware creation
JsErrorCode CreateContextCore(_In_ JsRuntimeHandle runtimeHandle, _In_ TTDRecorder& _actionEntryPopper, _In_ bool inRecordMode, _In_ bool activelyRecording, _In_ bool inReplayMode, _Out_ JsContextRef *newContext)
{
    JsrtRuntime * runtime = JsrtRuntime::FromHandle(runtimeHandle);
    ThreadContext * threadContext = runtime->GetThreadContext();

    if(threadContext->GetRecycler() && threadContext->GetRecycler()->IsHeapEnumInProgress())
    {
        return JsErrorHeapEnumInProgress;
    }
    else if(threadContext->IsInThreadServiceCallback())
    {
        return JsErrorInThreadServiceCallback;
    }

    ThreadContextScope scope(threadContext);

    if(!scope.IsValid())
    {
        return JsErrorWrongThread;
    }

#if ENABLE_TTD
    TTD::NSLogEvents::EventLogEntry* createEvent = nullptr;
    if(activelyRecording)
    {
        createEvent = threadContext->TTDLog->RecordJsRTCreateScriptContext(_actionEntryPopper);
    }
#endif

    JsrtContext * context = JsrtContext::New(runtime);

#if ENABLE_TTD
    if(inRecordMode | inReplayMode)
    {
        Js::ScriptContext* scriptContext = context->GetScriptContext();
        HostScriptContextCallbackFunctor callbackFunctor((FinalizableObject*)context, (void*)runtime, &OnScriptLoad_TTDCallback, &OnBPRegister_TTDCallback, &OnBPDelete_TTDCallback, &OnBPClearDocument_TTDCallback);

#if ENABLE_TTD_DIAGNOSTICS_TRACING
        bool noNative = true;
        bool doDebug = true;
#else
        bool noNative = TTD_FORCE_NOJIT_MODE || threadContext->TTDLog->IsDebugModeFlagSet();
        bool doDebug = TTD_FORCE_DEBUG_MODE || threadContext->TTDLog->IsDebugModeFlagSet();
#endif

        threadContext->TTDLog->PushMode(TTD::TTDMode::ExcludedExecutionTTAction);
        if(inRecordMode)
        {
            threadContext->TTDContext->AddNewScriptContextRecord(context, scriptContext, callbackFunctor, noNative, doDebug);
        }
        else
        {
            threadContext->TTDContext->AddNewScriptContextReplay(context, scriptContext, callbackFunctor, noNative, doDebug);
        }

        threadContext->TTDLog->SetModeFlagsOnContext(scriptContext);
        threadContext->TTDLog->PopMode(TTD::TTDMode::ExcludedExecutionTTAction);
    }
#endif

#ifdef ENABLE_SCRIPT_DEBUGGING
    JsrtDebugManager* jsrtDebugManager = runtime->GetJsrtDebugManager();

    if(jsrtDebugManager != nullptr)
    {
        // JsDiagStartDebugging was called
        threadContext->GetDebugManager()->SetLocalsDisplayFlags(Js::DebugManager::LocalsDisplayFlags::LocalsDisplayFlags_NoGroupMethods);

        Js::ScriptContext* scriptContext = context->GetScriptContext();

        Js::DebugContext* debugContext = scriptContext->GetDebugContext();
        debugContext->SetHostDebugContext(jsrtDebugManager);

        if (!jsrtDebugManager->IsDebugEventCallbackSet())
        {
            // JsDiagStopDebugging was called so we need to be in SourceRunDownMode
            debugContext->SetDebuggerMode(Js::DebuggerMode::SourceRundown);
        }
        else
        {
            // Set Debugging mode
            scriptContext->InitializeDebugging();
            Js::ProbeContainer* probeContainer = debugContext->GetProbeContainer();
            probeContainer->InitializeInlineBreakEngine(jsrtDebugManager);
            probeContainer->InitializeDebuggerScriptOptionCallback(jsrtDebugManager);
        }
    }
#endif

#if ENABLE_TTD
    if(activelyRecording)
    {
        threadContext->TTDLog->RecordJsRTCreateScriptContextResult(createEvent, context->GetScriptContext());
    }
#endif

    *newContext = (JsContextRef)context;
    return JsNoError;
}

#if ENABLE_TTD
void CALLBACK CreateExternalObject_TTDCallback(Js::ScriptContext* ctx, Js::Var prototype, Js::Var* object)
{
    TTDAssert(object != nullptr, "This should always be a valid location");

    Js::RecyclableObject * prototypeObject = nullptr;
    if (prototype != JS_INVALID_REFERENCE)
    {
        prototypeObject = Js::VarTo<Js::RecyclableObject>(prototype);
    }

    *object = JsrtExternalObject::Create(nullptr, 0, nullptr, nullptr, prototypeObject, ctx, nullptr);
}

void CALLBACK TTDDummyPromiseContinuationCallback(JsValueRef task, void *callbackState)
{
    TTDAssert(false, "This should never actually be invoked!!!");
}

void CALLBACK CreateJsRTContext_TTDCallback(void* runtimeHandle, Js::ScriptContext** result)
{
    JsContextRef newContext = nullptr;
    *result = nullptr;

    TTDRecorder dummyActionEntryPopper;
    JsErrorCode err = CreateContextCore(static_cast<JsRuntimeHandle>(runtimeHandle), dummyActionEntryPopper, false /*inRecordMode*/, false /*activelyRecording*/, true /*inReplayMode*/, &newContext);
    TTDAssert(err == JsNoError, "Shouldn't fail on us!!!");

    *result = static_cast<JsrtContext*>(newContext)->GetScriptContext();
    (*result)->GetLibrary()->SetNativeHostPromiseContinuationFunction((Js::JavascriptLibrary::PromiseContinuationCallback)TTDDummyPromiseContinuationCallback, nullptr);

    //To ensure we have a valid context active (when we next try and inflate into this context) set this as active by convention
    JsrtContext::TrySetCurrent(static_cast<JsrtContext*>(newContext));
}

void CALLBACK ReleaseJsRTContext_TTDCallback(FinalizableObject* jsrtCtx)
{
    static_cast<JsrtContext*>(jsrtCtx)->GetScriptContext()->GetThreadContext()->GetRecycler()->RootRelease(jsrtCtx);
    JsrtContext::OnReplayDisposeContext_TTDCallback(jsrtCtx);
}

void CALLBACK SetActiveJsRTContext_TTDCallback(void* runtimeHandle, Js::ScriptContext* ctx)
{
    JsrtRuntime * runtime = JsrtRuntime::FromHandle(static_cast<JsRuntimeHandle>(runtimeHandle));
    ThreadContext * threadContext = runtime->GetThreadContext();

    threadContext->TTDContext->SetActiveScriptContext(ctx);
    JsrtContext* runtimeCtx = (JsrtContext*)threadContext->TTDContext->GetRuntimeContextForScriptContext(ctx);
    JsrtContext::TrySetCurrent(runtimeCtx);
}
#endif

//A create runtime function that we can funnel to for regular and record or debug aware creation
JsErrorCode CreateRuntimeCore(_In_ JsRuntimeAttributes attributes,
    _In_opt_ const char* optTTUri, size_t optTTUriCount, bool isRecord, bool isReplay, bool isDebug,
    _In_ UINT32 snapInterval, _In_ UINT32 snapHistoryLength,
    _In_opt_ TTDOpenResourceStreamCallback openResourceStream, _In_opt_ JsTTDReadBytesFromStreamCallback readBytesFromStream,
    _In_opt_ JsTTDWriteBytesToStreamCallback writeBytesToStream, _In_opt_ JsTTDFlushAndCloseStreamCallback flushAndCloseStream,
    _In_opt_ JsThreadServiceCallback threadService, _Out_ JsRuntimeHandle *runtimeHandle)
{
    VALIDATE_ENTER_CURRENT_THREAD();

    PARAM_NOT_NULL(runtimeHandle);
    *runtimeHandle = nullptr;

    JsErrorCode runtimeResult = GlobalAPIWrapper_NoRecord([&]() -> JsErrorCode {
        const JsRuntimeAttributes JsRuntimeAttributesAll =
            (JsRuntimeAttributes)(
            JsRuntimeAttributeDisableBackgroundWork |
            JsRuntimeAttributeAllowScriptInterrupt |
            JsRuntimeAttributeEnableIdleProcessing |
            JsRuntimeAttributeDisableEval |
            JsRuntimeAttributeDisableNativeCodeGeneration |
            JsRuntimeAttributeDisableExecutablePageAllocation |
            JsRuntimeAttributeEnableExperimentalFeatures |
            JsRuntimeAttributeDispatchSetExceptionsToDebugger |
            JsRuntimeAttributeDisableFatalOnOOM
#ifdef ENABLE_DEBUG_CONFIG_OPTIONS
            | JsRuntimeAttributeSerializeLibraryByteCode
#endif
        );

        Assert((attributes & ~JsRuntimeAttributesAll) == 0);
        if ((attributes & ~JsRuntimeAttributesAll) != 0)
        {
            return JsErrorInvalidArgument;
        }
        CreateFileMapping(INVALID_HANDLE_VALUE, nullptr, PAGE_READWRITE, 0, 0, nullptr);
        AllocationPolicyManager * policyManager = HeapNew(AllocationPolicyManager, (attributes & JsRuntimeAttributeDisableBackgroundWork) == 0);
        bool enableExperimentalFeatures = (attributes & JsRuntimeAttributeEnableExperimentalFeatures) != 0;
        ThreadContext * threadContext = HeapNew(ThreadContext, policyManager, threadService, enableExperimentalFeatures);

        if (((attributes & JsRuntimeAttributeDisableBackgroundWork) != 0)
#ifdef ENABLE_DEBUG_CONFIG_OPTIONS
            && !Js::Configuration::Global.flags.ConcurrentRuntime
#endif
            )
        {
            threadContext->OptimizeForManyInstances(true);
#if ENABLE_NATIVE_CODEGEN
            threadContext->EnableBgJit(false);
#endif
        }

        if (!threadContext->IsRentalThreadingEnabledInJSRT()
#ifdef ENABLE_DEBUG_CONFIG_OPTIONS
            || Js::Configuration::Global.flags.DisableRentalThreading
#endif
            )
        {
            threadContext->SetIsThreadBound();
        }

        if (attributes & JsRuntimeAttributeAllowScriptInterrupt)
        {
            threadContext->SetThreadContextFlag(ThreadContextFlagCanDisableExecution);
        }

        if (attributes & JsRuntimeAttributeDisableEval)
        {
            threadContext->SetThreadContextFlag(ThreadContextFlagEvalDisabled);
        }

        if (attributes & JsRuntimeAttributeDisableNativeCodeGeneration)
        {
            threadContext->SetThreadContextFlag(ThreadContextFlagNoJIT);
        }

        if (attributes & JsRuntimeAttributeDisableExecutablePageAllocation)
        {
            threadContext->SetThreadContextFlag(ThreadContextFlagNoJIT);
            threadContext->SetThreadContextFlag(ThreadContextFlagNoDynamicThunks);
        }

        if (attributes & JsRuntimeAttributeDisableFatalOnOOM)
        {
            threadContext->SetThreadContextFlag(ThreadContextFlagDisableFatalOnOOM);
        }

#ifdef ENABLE_DEBUG_CONFIG_OPTIONS
        if (Js::Configuration::Global.flags.PrimeRecycler)
        {
            threadContext->EnsureRecycler()->Prime();
        }
#endif

        bool enableIdle = (attributes & JsRuntimeAttributeEnableIdleProcessing) == JsRuntimeAttributeEnableIdleProcessing;
        bool dispatchExceptions = (attributes & JsRuntimeAttributeDispatchSetExceptionsToDebugger) == JsRuntimeAttributeDispatchSetExceptionsToDebugger;

        JsrtRuntime * runtime = HeapNew(JsrtRuntime, threadContext, enableIdle, dispatchExceptions);
        threadContext->SetCurrentThreadId(ThreadContext::NoThread);
        *runtimeHandle = runtime->ToHandle();
#ifdef ENABLE_DEBUG_CONFIG_OPTIONS
        runtime->SetSerializeByteCodeForLibrary((attributes & JsRuntimeAttributeSerializeLibraryByteCode) != 0);
#endif

        return JsNoError;
    });

#if ENABLE_TTD
    if(runtimeResult != JsNoError)
    {
        return runtimeResult;
    }

    if(isRecord | isReplay | isDebug)
    {
        ThreadContext* threadContext = JsrtRuntime::FromHandle(*runtimeHandle)->GetThreadContext();

        if(isRecord && isReplay)
        {
            return JsErrorInvalidArgument; //A runtime can only be in 1 mode
        }

        if(isReplay && optTTUri == nullptr)
        {
            return JsErrorInvalidArgument; //We must have a location to store data into
        }

        runtimeResult = GlobalAPIWrapper_NoRecord([&]() -> JsErrorCode {
            //Make sure the thread context recycler is allocated before we do anything else
            ThreadContextScope scope(threadContext);
            threadContext->EnsureRecycler();

            threadContext->InitTimeTravel(threadContext, *runtimeHandle, snapInterval, max<uint32>(2, snapHistoryLength));
            threadContext->InitHostFunctionsAndTTData(isRecord, isReplay, isDebug, optTTUriCount, optTTUri,
                openResourceStream, readBytesFromStream, writeBytesToStream, flushAndCloseStream,
                &CreateExternalObject_TTDCallback, &CreateJsRTContext_TTDCallback, &ReleaseJsRTContext_TTDCallback, &SetActiveJsRTContext_TTDCallback);

            return JsNoError;
        });
    }
#endif

    return runtimeResult;
}

/////////////////////

CHAKRA_API JsCreateRuntime(_In_ JsRuntimeAttributes attributes, _In_opt_ JsThreadServiceCallback threadService, _Out_ JsRuntimeHandle *runtimeHandle)
{
    return CreateRuntimeCore(attributes,
        nullptr /*optRecordUri*/, 0 /*optRecordUriCount */, false /*isRecord*/, false /*isReplay*/, false /*isDebug*/,
        UINT_MAX /*optSnapInterval*/, UINT_MAX /*optLogLength*/,
        nullptr, nullptr, nullptr, nullptr, /*TTD IO handlers*/
        threadService, runtimeHandle);
}

template <CollectionFlags flags>
JsErrorCode JsCollectGarbageCommon(JsRuntimeHandle runtimeHandle)
{
    return GlobalAPIWrapper_NoRecord([&]() -> JsErrorCode {
        VALIDATE_INCOMING_RUNTIME_HANDLE(runtimeHandle);

        ThreadContext * threadContext = JsrtRuntime::FromHandle(runtimeHandle)->GetThreadContext();

        if (threadContext->GetRecycler() && threadContext->GetRecycler()->IsHeapEnumInProgress())
        {
            return JsErrorHeapEnumInProgress;
        }
        else if (threadContext->IsInThreadServiceCallback())
        {
            return JsErrorInThreadServiceCallback;
        }

        ThreadContextScope scope(threadContext);

        if (!scope.IsValid())
        {
            return JsErrorWrongThread;
        }

        Recycler* recycler = threadContext->EnsureRecycler();
#ifdef ENABLE_DEBUG_CONFIG_OPTIONS
        if (flags & CollectOverride_SkipStack)
        {
            Recycler::AutoEnterExternalStackSkippingGCMode autoGC(recycler);
            recycler->CollectNow<flags>();
        }
        else
#endif
        {
            recycler->CollectNow<flags>();
        }
        return JsNoError;
    });
}

CHAKRA_API JsCollectGarbage(_In_ JsRuntimeHandle runtimeHandle)
{
    return JsCollectGarbageCommon<CollectNowExhaustive>(runtimeHandle);
}

#ifdef ENABLE_DEBUG_CONFIG_OPTIONS
CHAKRA_API JsPrivateCollectGarbageSkipStack(_In_ JsRuntimeHandle runtimeHandle)
{
    return JsCollectGarbageCommon<CollectNowExhaustiveSkipStack>(runtimeHandle);
}

CHAKRA_API JsPrivateDetachArrayBuffer(_In_ JsValueRef ref, _Out_ void** detachedState)
{
    return GlobalAPIWrapper_NoRecord([&]() -> JsErrorCode
    {
        VALIDATE_JSREF(ref);
        *detachedState = Js::JavascriptOperators::DetachVarAndGetState(ref);
        return JsNoError;
    });
}

CHAKRA_API JsPrivateFreeDetachedArrayBuffer(_In_ void* detachedState)
{
    return GlobalAPIWrapper_NoRecord([&]() -> JsErrorCode
    {
        auto state = reinterpret_cast<Js::ArrayBufferDetachedStateBase*>(detachedState);
        state->CleanUp();
        return JsNoError;
    });
}
#endif

CHAKRA_API JsDisposeRuntime(_In_ JsRuntimeHandle runtimeHandle)
{
    return GlobalAPIWrapper_NoRecord([&] () -> JsErrorCode {
        VALIDATE_INCOMING_RUNTIME_HANDLE(runtimeHandle);

        JsrtRuntime * runtime = JsrtRuntime::FromHandle(runtimeHandle);
        ThreadContext * threadContext = runtime->GetThreadContext();
        ThreadContextScope scope(threadContext);

        // We should not dispose if the runtime is being used.
        if (!scope.IsValid() ||
            scope.WasInUse() ||
            (threadContext->GetRecycler() && threadContext->GetRecycler()->IsHeapEnumInProgress()))
        {
            return JsErrorRuntimeInUse;
        }
        else if (threadContext->IsInThreadServiceCallback())
        {
            return JsErrorInThreadServiceCallback;
        }

        // Invoke and clear the callbacks while the contexts and runtime are still available
        {
            Recycler* recycler = threadContext->GetRecycler();
            if (recycler != nullptr)
            {
                recycler->ClearObjectBeforeCollectCallbacks();
            }
        }
#ifdef ENABLE_SCRIPT_DEBUGGING
        if (runtime->GetJsrtDebugManager() != nullptr)
        {
            runtime->GetJsrtDebugManager()->ClearDebuggerObjects();
        }
#endif
        Js::ScriptContext *scriptContext;
        for (scriptContext = threadContext->GetScriptContextList(); scriptContext; scriptContext = scriptContext->next)
        {
#ifdef ENABLE_SCRIPT_DEBUGGING
            if (runtime->GetJsrtDebugManager() != nullptr)
            {
                runtime->GetJsrtDebugManager()->ClearDebugDocument(scriptContext);
            }
#endif
            scriptContext->MarkForClose();
        }

        // Close any open Contexts.
        // We need to do this before recycler shutdown, because ScriptEngine->Close won't work then.
        runtime->CloseContexts();

#ifdef ENABLE_SCRIPT_DEBUGGING
        runtime->DeleteJsrtDebugManager();
#endif

#if defined(CHECK_MEMORY_LEAK) || defined(LEAK_REPORT)
        bool doFinalGC = false;

#if defined(LEAK_REPORT)
        if (Js::Configuration::Global.flags.IsEnabled(Js::LeakReportFlag))
        {
            doFinalGC = true;
        }
#endif

#if defined(CHECK_MEMORY_LEAK)
        if (Js::Configuration::Global.flags.CheckMemoryLeak)
        {
            doFinalGC = true;
        }
#endif

        if (doFinalGC)
        {
            Recycler *recycler = threadContext->GetRecycler();
            if (recycler)
            {
                recycler->EnsureNotCollecting();
                recycler->CollectNow<CollectNowFinalGC>();
                Assert(!recycler->CollectionInProgress());
            }
        }
#endif

        runtime->SetBeforeCollectCallback(nullptr, nullptr);
        threadContext->CloseForJSRT();
        HeapDelete(threadContext);

        HeapDelete(runtime);

        scope.Invalidate();

        return JsNoError;
    });
}

CHAKRA_API JsAddRef(_In_ JsRef ref, _Out_opt_ unsigned int *count)
{
    VALIDATE_JSREF(ref);
    if (count != nullptr)
    {
        *count = 0;
    }

    if (Js::TaggedNumber::Is(ref))
    {
        // The count is always one because these are never collected
        if (count)
        {
            *count = 1;
        }
        return JsNoError;
    }

    if (JsrtContext::Is(ref))
    {
        return GlobalAPIWrapper_NoRecord([&] () -> JsErrorCode
        {
            Recycler * recycler = static_cast<JsrtContext *>(ref)->GetRuntime()->GetThreadContext()->GetRecycler();
            recycler->RootAddRef(ref, count);
            return JsNoError;
        });
    }
    else
    {
        ThreadContext* threadContext = ThreadContext::GetContextForCurrentThread();
        if (threadContext == nullptr)
        {
            return JsErrorNoCurrentContext;
        }
        Recycler * recycler = threadContext->GetRecycler();
        return GlobalAPIWrapper([&] (TTDRecorder& _actionEntryPopper) -> JsErrorCode
        {
            // Note, some references may live in arena-allocated memory, so we need to do this check
            if (!recycler->IsValidObject(ref))
            {
                return JsNoError;
            }

#if ENABLE_TTD
            unsigned int lCount = 0;
            recycler->RootAddRef(ref, &lCount);
            if (count != nullptr)
            {
                *count = lCount;
            }

            if((lCount == 1) && (threadContext->IsRuntimeInTTDMode()) && (!threadContext->TTDLog->IsPropertyRecordRef(ref)))
            {
                Js::RecyclableObject* obj = Js::VarTo<Js::RecyclableObject>(ref);
                if(obj->GetScriptContext()->IsTTDRecordModeEnabled())
                {
                    if(obj->GetScriptContext()->ShouldPerformRecordAction())
                    {
                        threadContext->TTDLog->RecordJsRTAddRootRef(_actionEntryPopper, (Js::Var)ref);
                    }

                    threadContext->TTDContext->AddRootRef_Record(TTD_CONVERT_OBJ_TO_LOG_PTR_ID(obj), obj);
                }
            }
#else
            recycler->RootAddRef(ref, count);
#endif

            return JsNoError;
        });
    }
}

CHAKRA_API JsRelease(_In_ JsRef ref, _Out_opt_ unsigned int *count)
{
    VALIDATE_JSREF(ref);
    if (count != nullptr)
    {
        *count = 0;
    }

    if (Js::TaggedNumber::Is(ref))
    {
        // The count is always one because these are never collected
        if (count)
        {
            *count = 1;
        }
        return JsNoError;
    }

    if (JsrtContext::Is(ref))
    {
        return GlobalAPIWrapper_NoRecord([&] () -> JsErrorCode
        {
            Recycler * recycler = static_cast<JsrtContext *>(ref)->GetRuntime()->GetThreadContext()->GetRecycler();
            recycler->RootRelease(ref, count);
            return JsNoError;
        });
    }
    else
    {
        ThreadContext* threadContext = ThreadContext::GetContextForCurrentThread();
        if (threadContext == nullptr)
        {
            return JsErrorNoCurrentContext;
        }
        Recycler * recycler = threadContext->GetRecycler();
        return GlobalAPIWrapper([&](TTDRecorder& _actionEntryPopper) -> JsErrorCode
        {
            // Note, some references may live in arena-allocated memory, so we need to do this check
            if (!recycler->IsValidObject(ref))
            {
                return JsNoError;
            }

            recycler->RootRelease(ref, count);

            return JsNoError;
        });
    }
}

CHAKRA_API JsSetObjectBeforeCollectCallback(_In_ JsRef ref, _In_opt_ void *callbackState, _In_ JsObjectBeforeCollectCallback objectBeforeCollectCallback)
{
    VALIDATE_JSREF(ref);

    if (Js::TaggedNumber::Is(ref))
    {
        return JsErrorInvalidArgument;
    }

    if (JsrtContext::Is(ref))
    {
        return GlobalAPIWrapper_NoRecord([&]() -> JsErrorCode
        {
            ThreadContext* threadContext = static_cast<JsrtContext *>(ref)->GetRuntime()->GetThreadContext();
            Recycler * recycler = threadContext->GetRecycler();
            recycler->SetObjectBeforeCollectCallback(ref, reinterpret_cast<Recycler::ObjectBeforeCollectCallback>(objectBeforeCollectCallback), callbackState,
                reinterpret_cast<Recycler::ObjectBeforeCollectCallbackWrapper>(JsrtCallbackState::ObjectBeforeCallectCallbackWrapper), threadContext);
            return JsNoError;
        });
    }
    else
    {
        ThreadContext* threadContext = ThreadContext::GetContextForCurrentThread();
        if (threadContext == nullptr)
        {
            return JsErrorNoCurrentContext;
        }
        Recycler * recycler = threadContext->GetRecycler();
        return GlobalAPIWrapper_NoRecord([&]() -> JsErrorCode
        {
            if (!recycler->IsValidObject(ref))
            {
                return JsErrorInvalidArgument;
            }

            recycler->SetObjectBeforeCollectCallback(ref, reinterpret_cast<Recycler::ObjectBeforeCollectCallback>(objectBeforeCollectCallback), callbackState,
                reinterpret_cast<Recycler::ObjectBeforeCollectCallbackWrapper>(JsrtCallbackState::ObjectBeforeCallectCallbackWrapper), threadContext);
            return JsNoError;
        });
    }
}

CHAKRA_API JsCreateContext(_In_ JsRuntimeHandle runtimeHandle, _Out_ JsContextRef *newContext)
{
    return GlobalAPIWrapper([&](TTDRecorder& _actionEntryPopper) -> JsErrorCode {
        PARAM_NOT_NULL(newContext);
        VALIDATE_INCOMING_RUNTIME_HANDLE(runtimeHandle);

        bool inRecord = false;
        bool activelyRecording = false;
        bool inReplay = false;

#if ENABLE_TTD
        JsrtRuntime * runtime = JsrtRuntime::FromHandle(runtimeHandle);
        ThreadContext * threadContext = runtime->GetThreadContext();
        if(threadContext->IsRuntimeInTTDMode() && threadContext->TTDContext->GetActiveScriptContext() != nullptr)
        {
            Js::ScriptContext* currentCtx = threadContext->TTDContext->GetActiveScriptContext();
            inRecord = currentCtx->IsTTDRecordModeEnabled();
            activelyRecording = currentCtx->ShouldPerformRecordAction();
            inReplay = currentCtx->IsTTDReplayModeEnabled();
        }
#endif

        return CreateContextCore(runtimeHandle, _actionEntryPopper, inRecord, activelyRecording, inReplay, newContext);
    });
}

CHAKRA_API JsGetCurrentContext(_Out_ JsContextRef *currentContext)
{
    PARAM_NOT_NULL(currentContext);

    BEGIN_JSRT_NO_EXCEPTION
    {
      *currentContext = (JsContextRef)JsrtContext::GetCurrent();
    }
    END_JSRT_NO_EXCEPTION
}

CHAKRA_API JsSetCurrentContext(_In_ JsContextRef newContext)
{
    VALIDATE_ENTER_CURRENT_THREAD();

    return GlobalAPIWrapper([&] (TTDRecorder& _actionEntryPopper) -> JsErrorCode {
        JsrtContext *currentContext = JsrtContext::GetCurrent();
        Recycler* recycler = currentContext != nullptr ? currentContext->GetScriptContext()->GetRecycler() : nullptr;

#if ENABLE_TTD
        Js::ScriptContext* newScriptContext = newContext != nullptr ? static_cast<JsrtContext*>(newContext)->GetScriptContext() : nullptr;
        Js::ScriptContext* oldScriptContext = currentContext != nullptr ? static_cast<JsrtContext*>(currentContext)->GetScriptContext() : nullptr;

        if(newScriptContext == nullptr)
        {
            if(oldScriptContext == nullptr)
            {
                ; //if newScriptContext and oldScriptContext are null then we don't worry about doing anything
            }
            else
            {
                if(oldScriptContext->IsTTDRecordModeEnabled())
                {
                    //already know newScriptContext != oldScriptContext so don't check again
                    if(oldScriptContext->ShouldPerformRecordAction())
                    {
                        oldScriptContext->GetThreadContext()->TTDLog->RecordJsRTSetCurrentContext(_actionEntryPopper, nullptr);
                    }

                    oldScriptContext->GetThreadContext()->TTDContext->SetActiveScriptContext(nullptr);
                }
            }
        }
        else
        {
            if(newScriptContext->IsTTDRecordModeEnabled())
            {
                if(newScriptContext != oldScriptContext && newScriptContext->ShouldPerformRecordAction())
                {
                    newScriptContext->GetThreadContext()->TTDLog->RecordJsRTSetCurrentContext(_actionEntryPopper, newScriptContext->GetGlobalObject());
                }

                newScriptContext->GetThreadContext()->TTDContext->SetActiveScriptContext(newScriptContext);
            }
        }
#endif

        if (currentContext && recycler->IsHeapEnumInProgress())
        {
            return JsErrorHeapEnumInProgress;
        }
        else if (currentContext && currentContext->GetRuntime()->GetThreadContext()->IsInThreadServiceCallback())
        {
            return JsErrorInThreadServiceCallback;
        }

        if (!JsrtContext::TrySetCurrent((JsrtContext *)newContext))
        {
            return JsErrorWrongThread;
        }

        return JsNoError;
    });
}

CHAKRA_API JsGetContextOfObject(_In_ JsValueRef object, _Out_ JsContextRef *context)
{
    VALIDATE_JSREF(object);
    PARAM_NOT_NULL(context);

    BEGIN_JSRT_NO_EXCEPTION
    {
        if (!Js::VarIs<Js::RecyclableObject>(object))
        {
            RETURN_NO_EXCEPTION(JsErrorArgumentNotObject);
        }
        Js::RecyclableObject* obj = Js::VarTo<Js::RecyclableObject>(object);
        *context = (JsContextRef)obj->GetScriptContext()->GetLibrary()->GetJsrtContext();
    }
    END_JSRT_NO_EXCEPTION
}

CHAKRA_API JsGetContextData(_In_ JsContextRef context, _Out_ void **data)
{
    VALIDATE_JSREF(context);
    PARAM_NOT_NULL(data);

    BEGIN_JSRT_NO_EXCEPTION
    {
        if (!JsrtContext::Is(context))
        {
            RETURN_NO_EXCEPTION(JsErrorInvalidArgument);
        }

        *data = static_cast<JsrtContext *>(context)->GetExternalData();
    }
    END_JSRT_NO_EXCEPTION
}

CHAKRA_API JsSetContextData(_In_ JsContextRef context, _In_ void *data)
{
    VALIDATE_JSREF(context);

    BEGIN_JSRT_NO_EXCEPTION
    {
        if (!JsrtContext::Is(context))
        {
            RETURN_NO_EXCEPTION(JsErrorInvalidArgument);
        }

        static_cast<JsrtContext *>(context)->SetExternalData(data);
    }
    END_JSRT_NO_EXCEPTION
}

void HandleScriptCompileError(Js::ScriptContext * scriptContext, CompileScriptException * se, const WCHAR * sourceUrl)
{
    HRESULT hr = se->ei.scode;
    if (hr == E_OUTOFMEMORY || hr == VBSERR_OutOfMemory || hr == ERRnoMemory)
    {
        Js::Throw::OutOfMemory();
    }
    else if (hr == E_ABORT)
    {
        Js::JavascriptOperators::ScriptAbort();
    }

    Js::JavascriptError* error = Js::JavascriptError::CreateFromCompileScriptException(scriptContext, se, sourceUrl);

    Js::JavascriptExceptionObject * exceptionObject = RecyclerNew(scriptContext->GetRecycler(),
        Js::JavascriptExceptionObject, error, scriptContext, nullptr);

    scriptContext->GetThreadContext()->SetRecordedException(exceptionObject);
}

CHAKRA_API JsGetUndefinedValue(_Out_ JsValueRef *undefinedValue)
{
    return ContextAPINoScriptWrapper_NoRecord([&] (Js::ScriptContext *scriptContext) -> JsErrorCode {
        PARAM_NOT_NULL(undefinedValue);

        *undefinedValue = scriptContext->GetLibrary()->GetUndefined();

        return JsNoError;
    },
    /*allowInObjectBeforeCollectCallback*/true);
}

CHAKRA_API JsGetNullValue(_Out_ JsValueRef *nullValue)
{
    return ContextAPINoScriptWrapper_NoRecord([&] (Js::ScriptContext *scriptContext) -> JsErrorCode {
        PARAM_NOT_NULL(nullValue);

        *nullValue = scriptContext->GetLibrary()->GetNull();

        return JsNoError;
    },
    /*allowInObjectBeforeCollectCallback*/true);
}

CHAKRA_API JsGetTrueValue(_Out_ JsValueRef *trueValue)
{
    return ContextAPINoScriptWrapper_NoRecord([&] (Js::ScriptContext *scriptContext) -> JsErrorCode {
        PARAM_NOT_NULL(trueValue);

        *trueValue = scriptContext->GetLibrary()->GetTrue();

        return JsNoError;
    },
    /*allowInObjectBeforeCollectCallback*/true);
}

CHAKRA_API JsGetFalseValue(_Out_ JsValueRef *falseValue)
{
    return ContextAPINoScriptWrapper_NoRecord([&] (Js::ScriptContext *scriptContext) -> JsErrorCode {
        PARAM_NOT_NULL(falseValue);

        *falseValue = scriptContext->GetLibrary()->GetFalse();

        return JsNoError;
    },
    /*allowInObjectBeforeCollectCallback*/true);
}

CHAKRA_API JsBoolToBoolean(_In_ bool value, _Out_ JsValueRef *booleanValue)
{
    return ContextAPINoScriptWrapper([&] (Js::ScriptContext *scriptContext, TTDRecorder& _actionEntryPopper) -> JsErrorCode {
        PERFORM_JSRT_TTD_RECORD_ACTION(scriptContext, RecordJsRTCreateBoolean, value);

        PARAM_NOT_NULL(booleanValue);

        *booleanValue = value ? scriptContext->GetLibrary()->GetTrue() : scriptContext->GetLibrary()->GetFalse();

        PERFORM_JSRT_TTD_RECORD_ACTION_RESULT(scriptContext, booleanValue);

        return JsNoError;
    },
    /*allowInObjectBeforeCollectCallback*/true);
}

CHAKRA_API JsBooleanToBool(_In_ JsValueRef value, _Out_ bool *boolValue)
{
    VALIDATE_JSREF(value);
    PARAM_NOT_NULL(boolValue);

    BEGIN_JSRT_NO_EXCEPTION
    {
        if (!Js::VarIs<Js::JavascriptBoolean>(value))
        {
            RETURN_NO_EXCEPTION(JsErrorInvalidArgument);
        }

        *boolValue = Js::VarTo<Js::JavascriptBoolean>(value)->GetValue() ? true : false;
    }
    END_JSRT_NO_EXCEPTION
}

CHAKRA_API JsConvertValueToBoolean(_In_ JsValueRef value, _Out_ JsValueRef *result)
{
    return ContextAPIWrapper<JSRT_MAYBE_TRUE>([&] (Js::ScriptContext *scriptContext, TTDRecorder& _actionEntryPopper) -> JsErrorCode {
        PERFORM_JSRT_TTD_RECORD_ACTION(scriptContext, RecordJsRTVarToBooleanConversion, (Js::Var)value);

        VALIDATE_INCOMING_REFERENCE(value, scriptContext);
        PARAM_NOT_NULL(result);

        if (Js::JavascriptConversion::ToBool((Js::Var)value, scriptContext))
        {
            *result = scriptContext->GetLibrary()->GetTrue();
        }
        else
        {
            *result = scriptContext->GetLibrary()->GetFalse();
        }

        //It is either true or false which we always track so no need to store result identity

        return JsNoError;
    });
}

CHAKRA_API JsGetValueType(_In_ JsValueRef value, _Out_ JsValueType *type)
{
    VALIDATE_JSREF(value);
    PARAM_NOT_NULL(type);

    BEGIN_JSRT_NO_EXCEPTION
    {
        Js::TypeId typeId = Js::JavascriptOperators::GetTypeId(value);
        switch (typeId)
        {
        case Js::TypeIds_Undefined:
            *type = JsUndefined;
            break;
        case Js::TypeIds_Null:
            *type = JsNull;
            break;
        case Js::TypeIds_Boolean:
            *type = JsBoolean;
            break;
        case Js::TypeIds_Integer:
        case Js::TypeIds_Number:
        case Js::TypeIds_Int64Number:
        case Js::TypeIds_UInt64Number:
            *type = JsNumber;
            break;
        case Js::TypeIds_String:
            *type = JsString;
            break;
        case Js::TypeIds_Function:
            *type = JsFunction;
            break;
        case Js::TypeIds_Error:
            *type = JsError;
            break;
        case Js::TypeIds_Array:
        case Js::TypeIds_NativeIntArray:
#if ENABLE_COPYONACCESS_ARRAY
        case Js::TypeIds_CopyOnAccessNativeIntArray:
#endif
        case Js::TypeIds_NativeFloatArray:
        case Js::TypeIds_ES5Array:
            *type = JsArray;
            break;
        case Js::TypeIds_Symbol:
            *type = JsSymbol;
            break;
        case Js::TypeIds_ArrayBuffer:
            *type = JsArrayBuffer;
            break;
        case Js::TypeIds_DataView:
            *type = JsDataView;
            break;
        default:
            if (Js::TypedArrayBase::Is(typeId))
            {
                *type = JsTypedArray;
            }
            else
            {
                *type = JsObject;
            }
            break;
        }
    }
    END_JSRT_NO_EXCEPTION
}

CHAKRA_API JsDoubleToNumber(_In_ double dbl, _Out_ JsValueRef *asValue)
{
    PARAM_NOT_NULL(asValue);
    //If number is not heap allocated then we don't need to record/track the creation for time-travel
    if (Js::JavascriptNumber::TryToVarFastWithCheck(dbl, asValue))
    {
      return JsNoError;
    }

    return ContextAPINoScriptWrapper([&](Js::ScriptContext *scriptContext, TTDRecorder& _actionEntryPopper) -> JsErrorCode {
        PERFORM_JSRT_TTD_RECORD_ACTION(scriptContext, RecordJsRTCreateNumber, dbl);

        *asValue = Js::JavascriptNumber::ToVarNoCheck(dbl, scriptContext);

        PERFORM_JSRT_TTD_RECORD_ACTION_RESULT(scriptContext, asValue);

        return JsNoError;
    });
}

CHAKRA_API JsIntToNumber(_In_ int intValue, _Out_ JsValueRef *asValue)
{
    PARAM_NOT_NULL(asValue);
    //If number is not heap allocated then we don't need to record/track the creation for time-travel
    if (Js::JavascriptNumber::TryToVarFast(intValue, asValue))
    {
        return JsNoError;
    }

    return ContextAPINoScriptWrapper([&](Js::ScriptContext *scriptContext, TTDRecorder& _actionEntryPopper) -> JsErrorCode {
#if !INT32VAR
        PERFORM_JSRT_TTD_RECORD_ACTION(scriptContext, RecordJsRTCreateInteger, intValue);
#endif

        *asValue = Js::JavascriptNumber::ToVar(intValue, scriptContext);

#if !INT32VAR
        PERFORM_JSRT_TTD_RECORD_ACTION_RESULT(scriptContext, asValue);
#endif

        return JsNoError;
    });
}

CHAKRA_API JsNumberToDouble(_In_ JsValueRef value, _Out_ double *asDouble)
{
    VALIDATE_JSREF(value);
    PARAM_NOT_NULL(asDouble);

    BEGIN_JSRT_NO_EXCEPTION
    {
        if (Js::TaggedInt::Is(value))
        {
            *asDouble = Js::TaggedInt::ToDouble(value);
        }
        else if (Js::JavascriptNumber::Is_NoTaggedIntCheck(value))
        {
            *asDouble = Js::JavascriptNumber::GetValue(value);
        }
        else
        {
            *asDouble = 0;
            RETURN_NO_EXCEPTION(JsErrorInvalidArgument);
        }
    }
    END_JSRT_NO_EXCEPTION
}

CHAKRA_API JsNumberToInt(_In_ JsValueRef value, _Out_ int *asInt)
{
    VALIDATE_JSREF(value);
    PARAM_NOT_NULL(asInt);

    BEGIN_JSRT_NO_EXCEPTION
    {
        if (Js::TaggedInt::Is(value))
        {
            *asInt = Js::TaggedInt::ToInt32(value);
        }
        else if (Js::JavascriptNumber::Is_NoTaggedIntCheck(value))
        {
            *asInt = Js::JavascriptConversion::ToInt32(Js::JavascriptNumber::GetValue(value));
        }
        else
        {
            *asInt = 0;
            RETURN_NO_EXCEPTION(JsErrorInvalidArgument);
        }
    }
    END_JSRT_NO_EXCEPTION
}

CHAKRA_API JsConvertValueToNumber(_In_ JsValueRef value, _Out_ JsValueRef *result)
{
    return ContextAPIWrapper<JSRT_MAYBE_TRUE>([&] (Js::ScriptContext *scriptContext, TTDRecorder& _actionEntryPopper) -> JsErrorCode {
        PERFORM_JSRT_TTD_RECORD_ACTION(scriptContext, RecordJsRTVarToNumberConversion, (Js::Var)value);

        VALIDATE_INCOMING_REFERENCE(value, scriptContext);
        PARAM_NOT_NULL(result);

        *result = (JsValueRef)Js::JavascriptOperators::ToNumber((Js::Var)value, scriptContext);

        PERFORM_JSRT_TTD_RECORD_ACTION_RESULT(scriptContext, result);

        return JsNoError;
    });
}

CHAKRA_API JsGetStringLength(_In_ JsValueRef value, _Out_ int *length)
{
    VALIDATE_JSREF(value);
    PARAM_NOT_NULL(length);

    BEGIN_JSRT_NO_EXCEPTION
    {
        if (!Js::VarIs<Js::JavascriptString>(value))
        {
            RETURN_NO_EXCEPTION(JsErrorInvalidArgument);
        }

        *length = Js::VarTo<Js::JavascriptString>(value)->GetLengthAsSignedInt();
    }
    END_JSRT_NO_EXCEPTION
}

CHAKRA_API JsPointerToString(_In_reads_(stringLength) const WCHAR *stringValue, _In_ size_t stringLength, _Out_ JsValueRef *string)
{
    return ContextAPINoScriptWrapper([&](Js::ScriptContext *scriptContext, TTDRecorder& _actionEntryPopper) -> JsErrorCode {
        PERFORM_JSRT_TTD_RECORD_ACTION(scriptContext, RecordJsRTCreateString, stringValue, stringLength);

        PARAM_NOT_NULL(stringValue);
        PARAM_NOT_NULL(string);

        if (!Js::IsValidCharCount(stringLength))
        {
            Js::JavascriptError::ThrowOutOfMemoryError(scriptContext);
        }

        *string = Js::JavascriptString::NewCopyBuffer(stringValue, static_cast<charcount_t>(stringLength), scriptContext);

        PERFORM_JSRT_TTD_RECORD_ACTION_RESULT(scriptContext, string);

        return JsNoError;
    });
}

// TODO: The annotation of stringPtr is wrong.  Need to fix definition in chakrart.h
// The warning is '*stringPtr' could be '0' : this does not adhere to the specification for the function 'JsStringToPointer'.
#pragma warning(suppress:6387)
CHAKRA_API JsStringToPointer(_In_ JsValueRef stringValue, _Outptr_result_buffer_(*stringLength) const WCHAR **stringPtr, _Out_ size_t *stringLength)
{
    VALIDATE_JSREF(stringValue);
    PARAM_NOT_NULL(stringPtr);
    *stringPtr = nullptr;
    PARAM_NOT_NULL(stringLength);
    *stringLength = 0;

    if (!Js::VarIs<Js::JavascriptString>(stringValue))
    {
        return JsErrorInvalidArgument;
    }

    return GlobalAPIWrapper_NoRecord([&]() -> JsErrorCode {
        Js::JavascriptString *jsString = Js::VarTo<Js::JavascriptString>(stringValue);

        *stringPtr = jsString->GetSz();
        *stringLength = jsString->GetLength();
        return JsNoError;
    });
}

CHAKRA_API JsConvertValueToString(_In_ JsValueRef value, _Out_ JsValueRef *result)
{
    PARAM_NOT_NULL(result);
    *result = nullptr;

    if (value != nullptr && Js::VarIs<Js::JavascriptString>(value))
    {
        return ContextAPINoScriptWrapper([&](Js::ScriptContext *scriptContext, TTDRecorder& _actionEntryPopper) -> JsErrorCode {
            PERFORM_JSRT_TTD_RECORD_ACTION(scriptContext, RecordJsRTVarToStringConversion, (Js::Var)value);
            VALIDATE_INCOMING_REFERENCE(value, scriptContext);

            *result = value;

            PERFORM_JSRT_TTD_RECORD_ACTION_RESULT(scriptContext, result);

            return JsNoError;
        });
    }

    return ContextAPIWrapper<JSRT_MAYBE_TRUE>([&] (Js::ScriptContext *scriptContext, TTDRecorder& _actionEntryPopper) -> JsErrorCode {
        PERFORM_JSRT_TTD_RECORD_ACTION(scriptContext, RecordJsRTVarToStringConversion, (Js::Var)value);
        VALIDATE_INCOMING_REFERENCE(value, scriptContext);

        *result = (JsValueRef) Js::JavascriptConversion::ToString((Js::Var)value, scriptContext);

        PERFORM_JSRT_TTD_RECORD_ACTION_RESULT(scriptContext, result);

        return JsNoError;
    });
}

CHAKRA_API JsGetGlobalObject(_Out_ JsValueRef *globalObject)
{
    return ContextAPINoScriptWrapper_NoRecord([&](Js::ScriptContext *scriptContext) -> JsErrorCode {
        PARAM_NOT_NULL(globalObject);

        *globalObject = (JsValueRef)scriptContext->GetGlobalObject();
        return JsNoError;
    },
    /*allowInObjectBeforeCollectCallback*/true);
}

CHAKRA_API JsCreateObject(_Out_ JsValueRef *object)
{
    return ContextAPINoScriptWrapper([&](Js::ScriptContext *scriptContext, TTDRecorder& _actionEntryPopper) -> JsErrorCode {
        PERFORM_JSRT_TTD_RECORD_ACTION(scriptContext, RecordJsRTAllocateBasicObject);

        PARAM_NOT_NULL(object);

        *object = scriptContext->GetLibrary()->CreateObject();

        PERFORM_JSRT_TTD_RECORD_ACTION_RESULT(scriptContext, object);

        return JsNoError;
    });
}

CHAKRA_API JsCreateTracedExternalObjectWithPrototypeAndSlots(
    _In_opt_ void *data,
    _In_opt_ size_t inlineSlotSize,
    _In_opt_ JsTraceCallback traceCallback,
    _In_opt_ JsFinalizeCallback finalizeCallback,
    _In_opt_ JsValueRef prototype,
    _Out_ JsValueRef *object)
{
    return ContextAPINoScriptWrapper([&](Js::ScriptContext *scriptContext, TTDRecorder& _actionEntryPopper) -> JsErrorCode {
        PERFORM_JSRT_TTD_RECORD_ACTION(scriptContext, RecordJsRTAllocateExternalObject, prototype);

        PARAM_NOT_NULL(object);

        Js::RecyclableObject * prototypeObject = nullptr;
        if (prototype != JS_INVALID_REFERENCE)
        {
<<<<<<< HEAD
            VALIDATE_INCOMING_OBJECT_OR_NULL(prototype, scriptContext);
            prototypeObject = Js::RecyclableObject::FromVar(prototype);
=======
            VALIDATE_INCOMING_OBJECT(prototype, scriptContext);
            prototypeObject = Js::VarTo<Js::RecyclableObject>(prototype);
>>>>>>> e2a9c777
        }
        if (inlineSlotSize > UINT32_MAX)
        {
            return JsErrorInvalidArgument;
        }
        *object = JsrtExternalObject::Create(data, (uint)inlineSlotSize, traceCallback, finalizeCallback, prototypeObject, scriptContext, nullptr);

        PERFORM_JSRT_TTD_RECORD_ACTION_RESULT(scriptContext, object);

        return JsNoError;
    });
}

CHAKRA_API JsCreateTracedExternalObjectWithPrototype(_In_opt_ void *data,
    _In_opt_ JsTraceCallback traceCallback,
    _In_opt_ JsFinalizeCallback finalizeCallback,
    _In_opt_ JsValueRef prototype,
    _Out_ JsValueRef *object)
{
    return JsCreateTracedExternalObjectWithPrototypeAndSlots(data, 0, traceCallback, finalizeCallback, prototype, object);
}

CHAKRA_API JsCreateExternalObjectWithPrototype(_In_opt_ void *data,
    _In_opt_ JsFinalizeCallback finalizeCallback,
    _In_opt_ JsValueRef prototype,
    _Out_ JsValueRef *object)
{
    return JsCreateTracedExternalObjectWithPrototype(data, nullptr, finalizeCallback, prototype, object);
}

CHAKRA_API JsCreateExternalObject(_In_opt_ void *data, _In_opt_ JsFinalizeCallback finalizeCallback, _Out_ JsValueRef *object)
{
    return JsCreateExternalObjectWithPrototype(data, finalizeCallback, JS_INVALID_REFERENCE, object);
}

CHAKRA_API JsCreateTracedCustomExternalObjectWithPrototypeAndSlots(
    _In_opt_ void *data,
    _In_opt_ size_t inlineSlotSize,
    _In_opt_ JsTraceCallback traceCallback,
    _In_opt_ JsFinalizeCallback finalizeCallback,
    _Inout_opt_ JsGetterSetterInterceptor ** getterSetterInterceptor,
    _In_opt_ JsValueRef prototype,
    _Out_ JsValueRef * object)
{
    return ContextAPINoScriptWrapper([&](Js::ScriptContext *scriptContext, TTDRecorder& _actionEntryPopper) -> JsErrorCode {
        PERFORM_JSRT_TTD_RECORD_ACTION(scriptContext, RecordJsRTAllocateExternalObject, prototype);

        PARAM_NOT_NULL(object);

        Js::RecyclableObject * prototypeObject = nullptr;
        if (prototype != JS_INVALID_REFERENCE)
        {
            VALIDATE_INCOMING_OBJECT_OR_NULL(prototype, scriptContext);
            prototypeObject = Js::RecyclableObject::FromVar(prototype);
        }
        if (inlineSlotSize > UINT32_MAX)
        {
            return JsErrorInvalidArgument;
        }

        Js::JsGetterSetterInterceptor * interceptor = nullptr;
        *object = Js::CustomExternalWrapperObject::Create(data, (uint)inlineSlotSize, traceCallback, finalizeCallback, &interceptor, prototypeObject, scriptContext);
        Assert(interceptor);
        *getterSetterInterceptor = reinterpret_cast<JsGetterSetterInterceptor*>(interceptor);

        PERFORM_JSRT_TTD_RECORD_ACTION_RESULT(scriptContext, object);

        return JsNoError;
    });
}

CHAKRA_API JsCreateTracedCustomExternalObjectWithPrototype(
    _In_opt_ void *data,
    _In_opt_ JsTraceCallback traceCallback,
    _In_opt_ JsFinalizeCallback finalizeCallback,
    _Inout_opt_ JsGetterSetterInterceptor ** getterSetterInterceptor,
    _In_opt_ JsValueRef prototype,
    _Out_ JsValueRef * object)
{
    return JsCreateTracedCustomExternalObjectWithPrototypeAndSlots(data, 0, traceCallback, finalizeCallback, getterSetterInterceptor, prototype, object);
}

CHAKRA_API JsCreateCustomExternalObjectWithPrototype(_In_opt_ void *data,
    _In_opt_ JsFinalizeCallback finalizeCallback,
    _Inout_opt_ JsGetterSetterInterceptor ** getterSetterInterceptor,
    _In_opt_ JsValueRef prototype,
    _Out_ JsValueRef * object)
{
    return JsCreateTracedCustomExternalObjectWithPrototype(data, nullptr, finalizeCallback, getterSetterInterceptor, prototype, object);
}

CHAKRA_API JsCreateCustomExternalObject(_In_opt_ void *data,
    _In_opt_ JsFinalizeCallback finalizeCallback,
    _Inout_opt_ JsGetterSetterInterceptor ** getterSetterInterceptor,
    _Out_ JsValueRef * object)
{
    return JsCreateCustomExternalObjectWithPrototype(data, finalizeCallback, getterSetterInterceptor, JS_INVALID_REFERENCE, object);
}

CHAKRA_API JsConvertValueToObject(_In_ JsValueRef value, _Out_ JsValueRef *result)
{
    return ContextAPIWrapper<JSRT_MAYBE_TRUE>([&] (Js::ScriptContext *scriptContext, TTDRecorder& _actionEntryPopper) -> JsErrorCode {
        PERFORM_JSRT_TTD_RECORD_ACTION(scriptContext, RecordJsRTVarToObjectConversion, (Js::Var)value);

        VALIDATE_INCOMING_REFERENCE(value, scriptContext);
        PARAM_NOT_NULL(result);

        *result = (JsValueRef)Js::JavascriptOperators::ToObject((Js::Var)value, scriptContext);
        Assert(*result == nullptr || !Js::CrossSite::NeedMarshalVar(*result, scriptContext));

        PERFORM_JSRT_TTD_RECORD_ACTION_RESULT(scriptContext, result);

        return JsNoError;
    });
}

CHAKRA_API JsGetPrototype(_In_ JsValueRef object, _Out_ JsValueRef *prototypeObject)
{
    return ContextAPIWrapper<JSRT_MAYBE_TRUE>([&] (Js::ScriptContext *scriptContext, TTDRecorder& _actionEntryPopper) -> JsErrorCode {
        PERFORM_JSRT_TTD_RECORD_ACTION(scriptContext, RecordJsRTGetPrototype, object);

        VALIDATE_INCOMING_OBJECT(object, scriptContext);
        PARAM_NOT_NULL(prototypeObject);

        *prototypeObject = (JsValueRef)Js::JavascriptOperators::OP_GetPrototype(object, scriptContext);
        Assert(*prototypeObject == nullptr || !Js::CrossSite::NeedMarshalVar(*prototypeObject, scriptContext));

        PERFORM_JSRT_TTD_RECORD_ACTION_RESULT(scriptContext, prototypeObject);

        return JsNoError;
    });
}

CHAKRA_API JsSetPrototype(_In_ JsValueRef object, _In_ JsValueRef prototypeObject)
{
    return ContextAPIWrapper<JSRT_MAYBE_TRUE>([&] (Js::ScriptContext *scriptContext, TTDRecorder& _actionEntryPopper) -> JsErrorCode {
        PERFORM_JSRT_TTD_RECORD_ACTION(scriptContext, RecordJsRTSetPrototype, object, prototypeObject);

        VALIDATE_INCOMING_OBJECT(object, scriptContext);
        VALIDATE_INCOMING_OBJECT_OR_NULL(prototypeObject, scriptContext);

        // We're not allowed to set this.
        if (object == scriptContext->GetLibrary()->GetObjectPrototype())
        {
            return JsErrorInvalidArgument;
        }

        Js::JavascriptObject::ChangePrototype(Js::VarTo<Js::RecyclableObject>(object), Js::VarTo<Js::RecyclableObject>(prototypeObject), true, scriptContext);

        return JsNoError;
    });
}

CHAKRA_API JsInstanceOf(_In_ JsValueRef object, _In_ JsValueRef constructor, _Out_ bool *result) {
    return ContextAPIWrapper<JSRT_MAYBE_TRUE>([&](Js::ScriptContext *scriptContext, TTDRecorder& _actionEntryPopper) -> JsErrorCode {
        PERFORM_JSRT_TTD_RECORD_ACTION(scriptContext, RecordJsRTInstanceOf, object, constructor);

        VALIDATE_INCOMING_REFERENCE(object, scriptContext);
        VALIDATE_INCOMING_REFERENCE(constructor, scriptContext);
        PARAM_NOT_NULL(result);

        Js::Var value = Js::JavascriptOperators::OP_IsInst(object, constructor, scriptContext, nullptr);
        *result = !!Js::VarTo<Js::JavascriptBoolean>(value)->GetValue();

        return JsNoError;
    });
}

CHAKRA_API JsGetExtensionAllowed(_In_ JsValueRef object, _Out_ bool *value)
{
    return ContextAPIWrapper<JSRT_MAYBE_TRUE>([&] (Js::ScriptContext *scriptContext, TTDRecorder& _actionEntryPopper) -> JsErrorCode {
        PERFORM_JSRT_TTD_RECORD_ACTION_NOT_IMPLEMENTED(scriptContext);

        VALIDATE_INCOMING_OBJECT(object, scriptContext);
        PARAM_NOT_NULL(value);
        *value = false;

        *value = Js::VarTo<Js::RecyclableObject>(object)->IsExtensible() != 0;

        return JsNoError;
    });
}

CHAKRA_API JsPreventExtension(_In_ JsValueRef object)
{
    return ContextAPIWrapper<JSRT_MAYBE_TRUE>([&] (Js::ScriptContext *scriptContext, TTDRecorder& _actionEntryPopper) -> JsErrorCode {
        PERFORM_JSRT_TTD_RECORD_ACTION_NOT_IMPLEMENTED(scriptContext);

        VALIDATE_INCOMING_OBJECT(object, scriptContext);

        Js::VarTo<Js::RecyclableObject>(object)->PreventExtensions();

        return JsNoError;
    });
}

CHAKRA_API JsHasOwnPropertyCommon(Js::ScriptContext * scriptContext, _In_ JsValueRef object,
    _In_ const Js::PropertyRecord * propertyRecord, _Out_ bool *hasOwnProperty, _In_opt_ Js::PropertyString * propString)
{
    *hasOwnProperty = Js::JavascriptOperators::OP_HasOwnProperty(object,
        propertyRecord->GetPropertyId(), scriptContext, propString) != 0;

    return JsNoError;
}

CHAKRA_API JsHasOwnProperty(_In_ JsValueRef object, _In_ JsPropertyIdRef propertyId,
    _Out_ bool *hasOwnProperty)
{
    return ContextAPIWrapper<true>([&](Js::ScriptContext *scriptContext,
        TTDRecorder& _actionEntryPopper) -> JsErrorCode {
        PERFORM_JSRT_TTD_RECORD_ACTION(scriptContext, RecordJsRTHasOwnProperty, (const Js::PropertyRecord *)propertyId, object);

        VALIDATE_INCOMING_OBJECT(object, scriptContext);
        VALIDATE_INCOMING_PROPERTYID(propertyId);
        PARAM_NOT_NULL(hasOwnProperty);
        *hasOwnProperty = false;

        return JsHasOwnPropertyCommon(scriptContext, object,
            (const Js::PropertyRecord *)propertyId, hasOwnProperty, nullptr);
    });
}

#ifdef _CHAKRACOREBUILD
static JsErrorCode InternalGetPropertyRecord(Js::ScriptContext * scriptContext,
    Js::RecyclableObject * key, _Out_ const Js::PropertyRecord ** propertyRecord)
{
    Assert(propertyRecord != nullptr);
    *propertyRecord = nullptr;

    switch(key->GetTypeId())
    {
    case Js::TypeIds_String:
        scriptContext->GetOrAddPropertyRecord(Js::VarTo<Js::JavascriptString>(key),
            (Js::PropertyRecord const **)propertyRecord);
        break;
    case Js::TypeIds_Symbol:
        *propertyRecord = Js::VarTo<Js::JavascriptSymbol>(key)->GetValue();
        break;
    default:
        return JsErrorInvalidArgument;
    };

    return JsNoError;
}

CHAKRA_API JsObjectHasOwnProperty(_In_ JsValueRef object, _In_ JsValueRef propertyId, _Out_ bool *hasOwnProperty)
{
    return ContextAPIWrapper<true>([&] (Js::ScriptContext *scriptContext,
        TTDRecorder& _actionEntryPopper) -> JsErrorCode {
        PERFORM_JSRT_TTD_RECORD_ACTION_NOT_IMPLEMENTED(scriptContext);

        VALIDATE_INCOMING_OBJECT(object, scriptContext);
        VALIDATE_INCOMING_RECYCLABLE(propertyId, scriptContext);
        PARAM_NOT_NULL(hasOwnProperty);
        *hasOwnProperty = false;

        const Js::PropertyRecord *propertyRecord = nullptr;
        JsErrorCode errorValue = InternalGetPropertyRecord(scriptContext,
            Js::VarTo<Js::RecyclableObject>(propertyId), &propertyRecord);

        if (errorValue != JsNoError)
        {
            return errorValue;
        }

        return JsHasOwnPropertyCommon(scriptContext, object, propertyRecord, hasOwnProperty, Js::PropertyString::Is(propertyId) ? (Js::PropertyString*)propertyId : nullptr);
    });
}
#endif

static JsErrorCode JsGetPropertyCommon(Js::ScriptContext * scriptContext,
    _In_ Js::RecyclableObject * object,
    _In_ const Js::PropertyRecord * propertyRecord, _Out_ JsValueRef *value)
{
    AssertMsg(scriptContext->GetThreadContext()->IsScriptActive(), "Caller is expected to be under ContextAPIWrapper!");

    *value = Js::JavascriptOperators::GetPropertyNoCache(object, propertyRecord->GetPropertyId(), scriptContext);
    Assert(*value == nullptr || !Js::CrossSite::NeedMarshalVar(*value, scriptContext));

    return JsNoError;
}

CHAKRA_API JsGetProperty(_In_ JsValueRef object, _In_ JsPropertyIdRef propertyId, _Out_ JsValueRef *value)
{
    return ContextAPIWrapper<JSRT_MAYBE_TRUE>([&] (Js::ScriptContext *scriptContext,
        TTDRecorder& _actionEntryPopper) -> JsErrorCode {
        PERFORM_JSRT_TTD_RECORD_ACTION(scriptContext, RecordJsRTGetProperty, (const Js::PropertyRecord *)propertyId, object);

        VALIDATE_INCOMING_OBJECT(object, scriptContext);
        VALIDATE_INCOMING_PROPERTYID(propertyId);
        PARAM_NOT_NULL(value);
        *value = nullptr;

        Js::RecyclableObject * instance = Js::VarTo<Js::RecyclableObject>(object);
        JsErrorCode err = JsGetPropertyCommon(scriptContext, instance, (const Js::PropertyRecord *)propertyId,
             value);

        PERFORM_JSRT_TTD_RECORD_ACTION_RESULT(scriptContext, value);

        return err;
    });
}

#ifdef _CHAKRACOREBUILD
CHAKRA_API JsObjectGetProperty(_In_ JsValueRef object, _In_ JsValueRef propertyId, _Out_ JsValueRef *value)
{
    return ContextAPIWrapper<JSRT_MAYBE_TRUE>([&] (Js::ScriptContext *scriptContext,
        TTDRecorder& _actionEntryPopper) -> JsErrorCode {
        PERFORM_JSRT_TTD_RECORD_ACTION_NOT_IMPLEMENTED(scriptContext);

        VALIDATE_INCOMING_OBJECT(object, scriptContext);
        VALIDATE_INCOMING_RECYCLABLE(propertyId, scriptContext);
        PARAM_NOT_NULL(value);
        *value = nullptr;

        const Js::PropertyRecord *propertyRecord = nullptr;
        JsErrorCode errorValue = InternalGetPropertyRecord(scriptContext,
            Js::VarTo<Js::RecyclableObject>(propertyId), &propertyRecord);

        if (errorValue != JsNoError)
        {
            return errorValue;
        }

        Assert(propertyRecord != nullptr);

        Js::RecyclableObject * instance = Js::VarTo<Js::RecyclableObject>(object);
        return JsGetPropertyCommon(scriptContext, instance, propertyRecord, value);
    });
}
#endif

static JsErrorCode JsGetOwnPropertyDescriptorCommon(Js::ScriptContext * scriptContext,
    _In_ JsValueRef object, _In_ const Js::PropertyRecord * propertyRecord, _Out_ JsValueRef *propertyDescriptor)
{
    AssertMsg(scriptContext->GetThreadContext()->IsScriptActive(), "Caller is expected to be under ContextAPIWrapper!");

    Js::PropertyDescriptor propertyDescriptorValue;
    if (Js::JavascriptOperators::GetOwnPropertyDescriptor(Js::VarTo<Js::RecyclableObject>(object),
        propertyRecord->GetPropertyId(), scriptContext, &propertyDescriptorValue))
    {
        *propertyDescriptor = Js::JavascriptOperators::FromPropertyDescriptor(propertyDescriptorValue, scriptContext);
    }
    else
    {
        *propertyDescriptor = scriptContext->GetLibrary()->GetUndefined();
    }
    Assert(*propertyDescriptor == nullptr || !Js::CrossSite::NeedMarshalVar(*propertyDescriptor, scriptContext));

    return JsNoError;
}

CHAKRA_API JsGetOwnPropertyDescriptor(_In_ JsValueRef object, _In_ JsPropertyIdRef propertyId, _Out_ JsValueRef *propertyDescriptor)
{
    return ContextAPIWrapper<JSRT_MAYBE_TRUE>([&] (Js::ScriptContext *scriptContext, TTDRecorder& _actionEntryPopper) -> JsErrorCode {
        PERFORM_JSRT_TTD_RECORD_ACTION(scriptContext, RecordJsRTGetOwnPropertyInfo, (const Js::PropertyRecord *)propertyId, object);

        VALIDATE_INCOMING_OBJECT(object, scriptContext);
        VALIDATE_INCOMING_PROPERTYID(propertyId);
        PARAM_NOT_NULL(propertyDescriptor);
        *propertyDescriptor = nullptr;

        JsErrorCode err = JsGetOwnPropertyDescriptorCommon(scriptContext, object, (const Js::PropertyRecord *)propertyId,
            propertyDescriptor);

        PERFORM_JSRT_TTD_RECORD_ACTION_RESULT(scriptContext, propertyDescriptor);

        return err;
    });
}

#ifdef _CHAKRACOREBUILD
CHAKRA_API JsObjectGetOwnPropertyDescriptor(_In_ JsValueRef object, _In_ JsValueRef propertyId, _Out_ JsValueRef *propertyDescriptor)
{
    return ContextAPIWrapper<JSRT_MAYBE_TRUE>([&] (Js::ScriptContext *scriptContext,
        TTDRecorder& _actionEntryPopper) -> JsErrorCode {
        PERFORM_JSRT_TTD_RECORD_ACTION_NOT_IMPLEMENTED(scriptContext);

        VALIDATE_INCOMING_OBJECT(object, scriptContext);
        VALIDATE_INCOMING_RECYCLABLE(propertyId, scriptContext);
        PARAM_NOT_NULL(propertyDescriptor);
        *propertyDescriptor = nullptr;

        const Js::PropertyRecord *propertyRecord = nullptr;
        JsErrorCode errorValue = InternalGetPropertyRecord(scriptContext,
            Js::VarTo<Js::RecyclableObject>(propertyId), &propertyRecord);

        if (errorValue != JsNoError)
        {
            return errorValue;
        }

        Assert(propertyRecord != nullptr);

        return JsGetOwnPropertyDescriptorCommon(scriptContext, object, propertyRecord, propertyDescriptor);
    });
}
#endif

static JsErrorCode JsSetPropertyCommon(Js::ScriptContext * scriptContext, _In_ JsValueRef object,
    _In_ const Js::PropertyRecord * propertyRecord, _In_ JsValueRef value, _In_ bool useStrictRules)
{
    AssertMsg(scriptContext->GetThreadContext()->IsScriptActive(), "Caller is expected to be under ContextAPIWrapper!");

    Js::JavascriptOperators::OP_SetProperty(object, propertyRecord->GetPropertyId(),
        value, scriptContext, nullptr, useStrictRules ? Js::PropertyOperation_StrictMode : Js::PropertyOperation_None);

    return JsNoError;
}

CHAKRA_API JsSetProperty(_In_ JsValueRef object, _In_ JsPropertyIdRef propertyId, _In_ JsValueRef value, _In_ bool useStrictRules)
{
    return ContextAPIWrapper<JSRT_MAYBE_TRUE>([&] (Js::ScriptContext *scriptContext,
        TTDRecorder& _actionEntryPopper) -> JsErrorCode {
        PERFORM_JSRT_TTD_RECORD_ACTION(scriptContext, RecordJsRTSetProperty, object, (const Js::PropertyRecord *)propertyId, value, useStrictRules);

        VALIDATE_INCOMING_OBJECT(object, scriptContext);
        VALIDATE_INCOMING_PROPERTYID(propertyId);
        VALIDATE_INCOMING_REFERENCE(value, scriptContext);

        return JsSetPropertyCommon(scriptContext, object, (const Js::PropertyRecord *)propertyId,
            value, useStrictRules);
    });
}

#ifdef _CHAKRACOREBUILD
CHAKRA_API JsObjectSetProperty(_In_ JsValueRef object, _In_ JsValueRef propertyId, _In_ JsValueRef value, _In_ bool useStrictRules)
{
    return ContextAPIWrapper<JSRT_MAYBE_TRUE>([&] (Js::ScriptContext *scriptContext,
        TTDRecorder& _actionEntryPopper) -> JsErrorCode {
        PERFORM_JSRT_TTD_RECORD_ACTION_NOT_IMPLEMENTED(scriptContext);

        VALIDATE_INCOMING_OBJECT(object, scriptContext);
        VALIDATE_INCOMING_RECYCLABLE(propertyId, scriptContext);
        VALIDATE_INCOMING_REFERENCE(value, scriptContext);

        const Js::PropertyRecord *propertyRecord = nullptr;
        JsErrorCode errorValue = InternalGetPropertyRecord(scriptContext,
            Js::VarTo<Js::RecyclableObject>(propertyId), &propertyRecord);

        if (errorValue != JsNoError)
        {
            return errorValue;
        }

        Assert(propertyRecord != nullptr);

        return JsSetPropertyCommon(scriptContext, object, propertyRecord, value, useStrictRules);
    });
}
#endif

CHAKRA_API JsHasProperty(_In_ JsValueRef object, _In_ JsPropertyIdRef propertyId, _Out_ bool *hasProperty)
{
    VALIDATE_JSREF(object);
    if (!Js::JavascriptOperators::IsObject(object)) return JsErrorArgumentNotObject;

    auto internalHasProperty = [&] (Js::ScriptContext *scriptContext, TTDRecorder& _actionEntryPopper) -> JsErrorCode {
        PERFORM_JSRT_TTD_RECORD_ACTION(scriptContext, RecordJsRTHasProperty, (Js::PropertyRecord *)propertyId, object);

        VALIDATE_INCOMING_OBJECT(object, scriptContext);
        VALIDATE_INCOMING_PROPERTYID(propertyId);
        PARAM_NOT_NULL(hasProperty);
        *hasProperty = false;

        Js::RecyclableObject * instance = Js::VarTo<Js::RecyclableObject>(object);
        *hasProperty = Js::JavascriptOperators::HasProperty(instance, ((Js::PropertyRecord *)propertyId)->GetPropertyId()) != 0;

        return JsNoError;
    };

    Js::RecyclableObject* robject = Js::VarTo<Js::RecyclableObject>(object);
    Js::TypeId typeId = Js::JavascriptOperators::GetTypeId(robject);
    while (typeId != Js::TypeIds_Null && typeId != Js::TypeIds_Proxy)
    {
        robject = robject->GetPrototype();
        typeId = Js::JavascriptOperators::GetTypeId(robject);
    }

    if (typeId == Js::TypeIds_Proxy)
    {
        return ContextAPIWrapper<JSRT_MAYBE_TRUE>(internalHasProperty);
    }
    else
    {
        return ContextAPINoScriptWrapper(internalHasProperty);
    }
}

#ifdef _CHAKRACOREBUILD
CHAKRA_API JsObjectHasProperty(_In_ JsValueRef object, _In_ JsValueRef propertyId, _Out_ bool *hasProperty)
{
    VALIDATE_JSREF(object);
    if (!Js::JavascriptOperators::IsObject(object)) return JsErrorArgumentNotObject;

    auto internalHasProperty = [&] (Js::ScriptContext *scriptContext, TTDRecorder& _actionEntryPopper) -> JsErrorCode {
        PERFORM_JSRT_TTD_RECORD_ACTION_NOT_IMPLEMENTED(scriptContext);
        VALIDATE_INCOMING_OBJECT(object, scriptContext);
        VALIDATE_INCOMING_RECYCLABLE(propertyId, scriptContext);
        PARAM_NOT_NULL(hasProperty);
        *hasProperty = false;

        const Js::PropertyRecord *propertyRecord = nullptr;
        JsErrorCode errorValue = InternalGetPropertyRecord(scriptContext,
            Js::VarTo<Js::RecyclableObject>(propertyId), &propertyRecord);

        if (errorValue != JsNoError)
        {
            return errorValue;
        }

        Js::RecyclableObject * instance = Js::VarTo<Js::RecyclableObject>(object);
        *hasProperty = Js::JavascriptOperators::HasProperty(instance, propertyRecord->GetPropertyId()) != 0;

        return JsNoError;
    };

    Js::RecyclableObject* robject = Js::VarTo<Js::RecyclableObject>(object);
    Js::TypeId typeId = Js::JavascriptOperators::GetTypeId(robject);
    while (typeId != Js::TypeIds_Null && typeId != Js::TypeIds_Proxy)
    {
        robject = robject->GetPrototype();
        typeId = Js::JavascriptOperators::GetTypeId(robject);
    }

    if (typeId == Js::TypeIds_Proxy)
    {
        return ContextAPIWrapper<JSRT_MAYBE_TRUE>(internalHasProperty);
    }
    else
    {
        return ContextAPINoScriptWrapper(internalHasProperty);
    }
}
#endif

static JsErrorCode JsDeletePropertyCommon(Js::ScriptContext * scriptContext, _In_ JsValueRef object,
    _In_ const Js::PropertyRecord * propertyRecord, _In_ bool useStrictRules, _Out_ JsValueRef *result)
{
    AssertMsg(scriptContext->GetThreadContext()->IsScriptActive(), "Caller is expected to be under ContextAPIWrapper!");

    *result = Js::JavascriptOperators::OP_DeleteProperty((Js::Var)object,
        propertyRecord->GetPropertyId(),
        scriptContext, useStrictRules ? Js::PropertyOperation_StrictMode : Js::PropertyOperation_None);

    Assert(*result == nullptr || !Js::CrossSite::NeedMarshalVar(*result, scriptContext));

    return JsNoError;
}

CHAKRA_API JsDeleteProperty(_In_ JsValueRef object, _In_ JsPropertyIdRef propertyId,
    _In_ bool useStrictRules, _Out_ JsValueRef *result)
{
    return ContextAPIWrapper<JSRT_MAYBE_TRUE>([&] (Js::ScriptContext *scriptContext,
        TTDRecorder& _actionEntryPopper) -> JsErrorCode {
        PERFORM_JSRT_TTD_RECORD_ACTION(scriptContext, RecordJsRTDeleteProperty, object, (const Js::PropertyRecord *)propertyId, useStrictRules);

        VALIDATE_INCOMING_OBJECT(object, scriptContext);
        VALIDATE_INCOMING_PROPERTYID(propertyId);
        PARAM_NOT_NULL(result);
        *result = nullptr;

        JsErrorCode err = JsDeletePropertyCommon(scriptContext, object, (const Js::PropertyRecord *)propertyId,
            useStrictRules, result);

        PERFORM_JSRT_TTD_RECORD_ACTION_RESULT(scriptContext, result);

        return err;
    });
}

#ifdef _CHAKRACOREBUILD
CHAKRA_API JsObjectDeleteProperty(_In_ JsValueRef object, _In_ JsValueRef propertyId,
    _In_ bool useStrictRules, _Out_ JsValueRef *result)
{
    return ContextAPIWrapper<JSRT_MAYBE_TRUE>([&] (Js::ScriptContext *scriptContext,
        TTDRecorder& _actionEntryPopper) -> JsErrorCode {
        PERFORM_JSRT_TTD_RECORD_ACTION_NOT_IMPLEMENTED(scriptContext);

        VALIDATE_INCOMING_OBJECT(object, scriptContext);
        VALIDATE_INCOMING_RECYCLABLE(propertyId, scriptContext);
        PARAM_NOT_NULL(result);
        *result = nullptr;

        const Js::PropertyRecord *propertyRecord = nullptr;
        JsErrorCode errorValue = InternalGetPropertyRecord(scriptContext,
            Js::VarTo<Js::RecyclableObject>(propertyId), &propertyRecord);

        if (errorValue != JsNoError)
        {
            return errorValue;
        }

        Assert(propertyRecord != nullptr);

        return JsDeletePropertyCommon(scriptContext, object, propertyRecord,
            useStrictRules, result);
    });
}
#endif

static JsErrorCode JsDefinePropertyCommon(Js::ScriptContext * scriptContext, _In_ JsValueRef object,
    _In_ const Js::PropertyRecord *propertyRecord, _In_ JsValueRef propertyDescriptor,
    _Out_ bool *result)
{
    AssertMsg(scriptContext->GetThreadContext()->IsScriptActive(), "Caller is expected to be under ContextAPIWrapper!");

    Js::PropertyDescriptor propertyDescriptorValue;
    if (!Js::JavascriptOperators::ToPropertyDescriptor(propertyDescriptor, &propertyDescriptorValue, scriptContext))
    {
        return JsErrorInvalidArgument;
    }

    *result = Js::JavascriptOperators::DefineOwnPropertyDescriptor(
        Js::VarTo<Js::RecyclableObject>(object), propertyRecord->GetPropertyId(),
        propertyDescriptorValue, true, scriptContext) != 0;

    return JsNoError;
}

CHAKRA_API JsDefineProperty(_In_ JsValueRef object, _In_ JsPropertyIdRef propertyId,
    _In_ JsValueRef propertyDescriptor, _Out_ bool *result)
{
    return ContextAPIWrapper<JSRT_MAYBE_TRUE>([&] (Js::ScriptContext *scriptContext,
        TTDRecorder& _actionEntryPopper) -> JsErrorCode {
        PERFORM_JSRT_TTD_RECORD_ACTION(scriptContext, RecordJsRTDefineProperty, object, (const Js::PropertyRecord *)propertyId, propertyDescriptor);

        VALIDATE_INCOMING_OBJECT(object, scriptContext);
        VALIDATE_INCOMING_PROPERTYID(propertyId);
        VALIDATE_INCOMING_OBJECT(propertyDescriptor, scriptContext);
        PARAM_NOT_NULL(result);
        *result = false;

        return JsDefinePropertyCommon(scriptContext, object, (const Js::PropertyRecord *)propertyId,
            propertyDescriptor, result);
    });
}

#ifdef _CHAKRACOREBUILD

CHAKRA_API
JsObjectDefinePropertyFull(
    _In_ JsValueRef object,
    _In_ JsValueRef key,
    _In_opt_ JsValueRef value,
    _In_opt_ JsValueRef getter,
    _In_opt_ JsValueRef setter,
    _In_ bool writable,
    _In_ bool enumerable,
    _In_ bool configurable,
    _Out_ bool *result)
{
    return ContextAPIWrapper<JSRT_MAYBE_TRUE>([&](Js::ScriptContext *scriptContext,
        TTDRecorder& _actionEntryPopper) -> JsErrorCode {
        PERFORM_JSRT_TTD_RECORD_ACTION_NOT_IMPLEMENTED(scriptContext);
        AssertMsg(scriptContext->GetThreadContext()->IsScriptActive(), "Caller is expected to be under ContextAPIWrapper!");

        VALIDATE_INCOMING_OBJECT(object, scriptContext);
        VALIDATE_INCOMING_RECYCLABLE(key, scriptContext);
        PARAM_NOT_NULL(result);
        *result = false;

        const Js::PropertyRecord *propertyRecord = nullptr;
        JsErrorCode errorValue = InternalGetPropertyRecord(scriptContext,
            Js::RecyclableObject::FromVar(key), &propertyRecord);

        if (errorValue != JsNoError)
        {
            return errorValue;
        }

        Js::PropertyDescriptor propertyDescriptor;
        if (value)
        {
            propertyDescriptor.SetValue(value);
        }
        if (getter)
        {
            propertyDescriptor.SetGetter(getter);
        }
        if (setter)
        {
            propertyDescriptor.SetSetter(setter);
        }
        if (writable)
        {
            propertyDescriptor.SetWritable(writable);
        }
        if (enumerable)
        {
            propertyDescriptor.SetEnumerable(enumerable);
        }
        if (configurable)
        {
            propertyDescriptor.SetConfigurable(configurable);
        }

        *result = Js::JavascriptOperators::DefineOwnPropertyDescriptor(
            Js::RecyclableObject::FromVar(object), propertyRecord->GetPropertyId(),
            propertyDescriptor, true, scriptContext) != 0;
        return JsNoError;
    });
}

CHAKRA_API JsObjectDefineProperty(_In_ JsValueRef object, _In_ JsValueRef propertyId,
    _In_ JsValueRef propertyDescriptor, _Out_ bool *result)
{
    return ContextAPIWrapper<JSRT_MAYBE_TRUE>([&] (Js::ScriptContext *scriptContext,
        TTDRecorder& _actionEntryPopper) -> JsErrorCode {
        PERFORM_JSRT_TTD_RECORD_ACTION_NOT_IMPLEMENTED(scriptContext);

        VALIDATE_INCOMING_OBJECT(object, scriptContext);
        VALIDATE_INCOMING_RECYCLABLE(propertyId, scriptContext);
        VALIDATE_INCOMING_OBJECT(propertyDescriptor, scriptContext);
        PARAM_NOT_NULL(result);
        *result = false;

        const Js::PropertyRecord *propertyRecord = nullptr;
        JsErrorCode errorValue = InternalGetPropertyRecord(scriptContext,
            Js::VarTo<Js::RecyclableObject>(propertyId), &propertyRecord);

        if (errorValue != JsNoError)
        {
            return errorValue;
        }

        return JsDefinePropertyCommon(scriptContext, object, propertyRecord, propertyDescriptor, result);
    });
}
#endif

CHAKRA_API JsGetOwnPropertyNames(_In_ JsValueRef object, _Out_ JsValueRef *propertyNames)
{
    return ContextAPIWrapper<JSRT_MAYBE_TRUE>([&] (Js::ScriptContext *scriptContext, TTDRecorder& _actionEntryPopper) -> JsErrorCode {
        PERFORM_JSRT_TTD_RECORD_ACTION(scriptContext, RecordJsRTGetOwnPropertyNamesInfo, object);

        VALIDATE_INCOMING_OBJECT(object, scriptContext);
        PARAM_NOT_NULL(propertyNames);
        *propertyNames = nullptr;

        *propertyNames = Js::JavascriptOperators::GetOwnPropertyNames(object, scriptContext);
        Assert(*propertyNames == nullptr || !Js::CrossSite::NeedMarshalVar(*propertyNames, scriptContext));

        PERFORM_JSRT_TTD_RECORD_ACTION_RESULT(scriptContext, propertyNames);

        return JsNoError;
    });
}

CHAKRA_API JsGetOwnPropertySymbols(_In_ JsValueRef object, _Out_ JsValueRef *propertySymbols)
{
    return ContextAPIWrapper<JSRT_MAYBE_TRUE>([&](Js::ScriptContext *scriptContext, TTDRecorder& _actionEntryPopper) -> JsErrorCode {
        PERFORM_JSRT_TTD_RECORD_ACTION(scriptContext, RecordJsRTGetOwnPropertySymbolsInfo, object);

        VALIDATE_INCOMING_OBJECT(object, scriptContext);
        PARAM_NOT_NULL(propertySymbols);

        *propertySymbols = Js::JavascriptOperators::GetOwnPropertySymbols(object, scriptContext);
        Assert(*propertySymbols == nullptr || !Js::CrossSite::NeedMarshalVar(*propertySymbols, scriptContext));

        PERFORM_JSRT_TTD_RECORD_ACTION_RESULT(scriptContext, propertySymbols);

        return JsNoError;
    });
}

CHAKRA_API JsCreateArray(_In_ unsigned int length, _Out_ JsValueRef *result)
{
    return ContextAPINoScriptWrapper([&] (Js::ScriptContext *scriptContext, TTDRecorder& _actionEntryPopper) -> JsErrorCode {
        PERFORM_JSRT_TTD_RECORD_ACTION(scriptContext, RecordJsRTAllocateBasicArray, length);

        PARAM_NOT_NULL(result);
        *result = nullptr;

        *result = scriptContext->GetLibrary()->CreateArray(length);

        PERFORM_JSRT_TTD_RECORD_ACTION_RESULT(scriptContext, result);

        return JsNoError;
    });
}

CHAKRA_API JsCreateArrayBuffer(_In_ unsigned int byteLength, _Out_ JsValueRef *result)
{
    return ContextAPIWrapper<JSRT_MAYBE_TRUE>([&](Js::ScriptContext *scriptContext, TTDRecorder& _actionEntryPopper) -> JsErrorCode {
        PERFORM_JSRT_TTD_RECORD_ACTION(scriptContext, RecordJsRTAllocateArrayBuffer, byteLength);

        PARAM_NOT_NULL(result);

        Js::JavascriptLibrary* library = scriptContext->GetLibrary();
        *result = library->CreateArrayBuffer(byteLength);

        PERFORM_JSRT_TTD_RECORD_ACTION_RESULT(scriptContext, result);

        JS_ETW(EventWriteJSCRIPT_RECYCLER_ALLOCATE_OBJECT(*result));
        return JsNoError;
    });
}

#ifdef _CHAKRACOREBUILD
CHAKRA_API JsCreateSharedArrayBufferWithSharedContent(_In_ JsSharedArrayBufferContentHandle sharedContents, _Out_ JsValueRef *result)
{
    return ContextAPIWrapper<JSRT_MAYBE_TRUE>([&](Js::ScriptContext *scriptContext, TTDRecorder& _actionEntryPopper) -> JsErrorCode {

        PARAM_NOT_NULL(result);

        Js::JavascriptLibrary* library = scriptContext->GetLibrary();
        *result = library->CreateSharedArrayBuffer((Js::SharedContents*)sharedContents);

        PERFORM_JSRT_TTD_RECORD_ACTION_RESULT(scriptContext, result);

        JS_ETW(EventWriteJSCRIPT_RECYCLER_ALLOCATE_OBJECT(*result));
        return JsNoError;
    });
}

CHAKRA_API JsGetSharedArrayBufferContent(_In_ JsValueRef sharedArrayBuffer, _Out_ JsSharedArrayBufferContentHandle *sharedContents)
{
    return ContextAPIWrapper<JSRT_MAYBE_TRUE>([&](Js::ScriptContext *scriptContext, TTDRecorder& _actionEntryPopper) -> JsErrorCode {

        PARAM_NOT_NULL(sharedContents);

        if (!Js::VarIs<Js::SharedArrayBuffer>(sharedArrayBuffer))
        {
            return JsErrorInvalidArgument;
        }

        Js::SharedContents**& content = (Js::SharedContents**&)sharedContents;
        *content = Js::VarTo<Js::SharedArrayBuffer>(sharedArrayBuffer)->GetSharedContents();

        if (*content == nullptr)
        {
            return JsErrorFatal;
        }

        (*content)->AddRef();

        return JsNoError;
    });
}

CHAKRA_API JsReleaseSharedArrayBufferContentHandle(_In_ JsSharedArrayBufferContentHandle sharedContents)
{
    return ContextAPIWrapper<JSRT_MAYBE_TRUE>([&](Js::ScriptContext *scriptContext, TTDRecorder& _actionEntryPopper) -> JsErrorCode {
        ((Js::SharedContents*)sharedContents)->Release();
        return JsNoError;
    });
}
#endif // _CHAKRACOREBUILD

CHAKRA_API JsCreateExternalArrayBuffer(_Pre_maybenull_ _Pre_writable_byte_size_(byteLength) void *data, _In_ unsigned int byteLength,
    _In_opt_ JsFinalizeCallback finalizeCallback, _In_opt_ void *callbackState, _Out_ JsValueRef *result)
{
    return ContextAPINoScriptWrapper([&](Js::ScriptContext *scriptContext, TTDRecorder& _actionEntryPopper) -> JsErrorCode {
        PERFORM_JSRT_TTD_RECORD_ACTION(scriptContext, RecordJsRTAllocateExternalArrayBuffer, reinterpret_cast<BYTE*>(data), byteLength);

        PARAM_NOT_NULL(result);

        if (data == nullptr && byteLength > 0)
        {
            return JsErrorInvalidArgument;
        }

        Js::JavascriptLibrary* library = scriptContext->GetLibrary();
        *result = Js::JsrtExternalArrayBuffer::New(
            reinterpret_cast<BYTE*>(data),
            byteLength,
            finalizeCallback,
            callbackState,
            library->GetArrayBufferType());

        PERFORM_JSRT_TTD_RECORD_ACTION_RESULT(scriptContext, result);

        JS_ETW(EventWriteJSCRIPT_RECYCLER_ALLOCATE_OBJECT(*result));
        return JsNoError;
    });
}

CHAKRA_API JsCreateTypedArray(_In_ JsTypedArrayType arrayType, _In_ JsValueRef baseArray, _In_ unsigned int byteOffset,
    _In_ unsigned int elementLength, _Out_ JsValueRef *result)
{
    return ContextAPIWrapper<JSRT_MAYBE_TRUE>([&](Js::ScriptContext *scriptContext, TTDRecorder& _actionEntryPopper) -> JsErrorCode {
        PERFORM_JSRT_TTD_RECORD_ACTION_NOT_IMPLEMENTED(scriptContext);

        if (baseArray != JS_INVALID_REFERENCE)
        {
            VALIDATE_INCOMING_REFERENCE(baseArray, scriptContext);
        }
        PARAM_NOT_NULL(result);

        Js::JavascriptLibrary* library = scriptContext->GetLibrary();

        const bool fromArrayBuffer = (baseArray != JS_INVALID_REFERENCE && Js::VarIs<Js::ArrayBuffer>(baseArray));

        if (byteOffset != 0 && !fromArrayBuffer)
        {
            return JsErrorInvalidArgument;
        }

        if (elementLength != 0 && !(baseArray == JS_INVALID_REFERENCE || fromArrayBuffer))
        {
            return JsErrorInvalidArgument;
        }

        Js::JavascriptFunction* constructorFunc = nullptr;
        Js::Var values[4] =
        {
            library->GetUndefined(),
            baseArray != nullptr ? baseArray : Js::JavascriptNumber::ToVar(elementLength, scriptContext)
        };
        if (fromArrayBuffer)
        {
            values[2] = Js::JavascriptNumber::ToVar(byteOffset, scriptContext);
            values[3] = Js::JavascriptNumber::ToVar(elementLength, scriptContext);
        }

        Js::CallInfo info(Js::CallFlags_New, fromArrayBuffer ? 4 : 2);
        Js::Arguments args(info, values);

        switch (arrayType)
        {
        case JsArrayTypeInt8:
            constructorFunc = library->GetInt8ArrayConstructor();
            break;
        case JsArrayTypeUint8:
            constructorFunc = library->GetUint8ArrayConstructor();
            break;
        case JsArrayTypeUint8Clamped:
            constructorFunc = library->GetUint8ClampedArrayConstructor();
            break;
        case JsArrayTypeInt16:
            constructorFunc = library->GetInt16ArrayConstructor();
            break;
        case JsArrayTypeUint16:
            constructorFunc = library->GetUint16ArrayConstructor();
            break;
        case JsArrayTypeInt32:
            constructorFunc = library->GetInt32ArrayConstructor();
            break;
        case JsArrayTypeUint32:
            constructorFunc = library->GetUint32ArrayConstructor();
            break;
        case JsArrayTypeFloat32:
            constructorFunc = library->GetFloat32ArrayConstructor();
            break;
        case JsArrayTypeFloat64:
            constructorFunc = library->GetFloat64ArrayConstructor();
            break;
        default:
            return JsErrorInvalidArgument;
        }

        BEGIN_SAFE_REENTRANT_CALL(scriptContext->GetThreadContext())
        {
            *result = Js::JavascriptFunction::CallAsConstructor(constructorFunc, /* overridingNewTarget = */nullptr, args, scriptContext);
        }
        END_SAFE_REENTRANT_CALL

        JS_ETW(EventWriteJSCRIPT_RECYCLER_ALLOCATE_OBJECT(*result));
        return JsNoError;
    });
}

CHAKRA_API JsCreateDataView(_In_ JsValueRef arrayBuffer, _In_ unsigned int byteOffset, _In_ unsigned int byteLength, _Out_ JsValueRef *result)
{
    return ContextAPIWrapper<JSRT_MAYBE_TRUE>([&](Js::ScriptContext *scriptContext, TTDRecorder& _actionEntryPopper) -> JsErrorCode {
        PERFORM_JSRT_TTD_RECORD_ACTION_NOT_IMPLEMENTED(scriptContext);

        VALIDATE_INCOMING_REFERENCE(arrayBuffer, scriptContext);
        PARAM_NOT_NULL(result);

        if (!Js::VarIs<Js::ArrayBuffer>(arrayBuffer))
        {
            return JsErrorInvalidArgument;
        }

        Js::JavascriptLibrary* library = scriptContext->GetLibrary();
        *result = library->CreateDataView(Js::VarTo<Js::ArrayBuffer>(arrayBuffer), byteOffset, byteLength);

        JS_ETW(EventWriteJSCRIPT_RECYCLER_ALLOCATE_OBJECT(*result));
        return JsNoError;
    });
}


C_ASSERT(JsArrayTypeUint8         - Js::TypeIds_Uint8Array        == JsArrayTypeInt8 - Js::TypeIds_Int8Array);
C_ASSERT(JsArrayTypeUint8Clamped  - Js::TypeIds_Uint8ClampedArray == JsArrayTypeInt8 - Js::TypeIds_Int8Array);
C_ASSERT(JsArrayTypeInt16         - Js::TypeIds_Int16Array        == JsArrayTypeInt8 - Js::TypeIds_Int8Array);
C_ASSERT(JsArrayTypeUint16        - Js::TypeIds_Uint16Array       == JsArrayTypeInt8 - Js::TypeIds_Int8Array);
C_ASSERT(JsArrayTypeInt32         - Js::TypeIds_Int32Array        == JsArrayTypeInt8 - Js::TypeIds_Int8Array);
C_ASSERT(JsArrayTypeUint32        - Js::TypeIds_Uint32Array       == JsArrayTypeInt8 - Js::TypeIds_Int8Array);
C_ASSERT(JsArrayTypeFloat32       - Js::TypeIds_Float32Array      == JsArrayTypeInt8 - Js::TypeIds_Int8Array);
C_ASSERT(JsArrayTypeFloat64       - Js::TypeIds_Float64Array      == JsArrayTypeInt8 - Js::TypeIds_Int8Array);

inline JsTypedArrayType GetTypedArrayType(Js::TypeId typeId)
{
    Assert(Js::TypedArrayBase::Is(typeId));
    return static_cast<JsTypedArrayType>(typeId + (JsArrayTypeInt8 - Js::TypeIds_Int8Array));
}

CHAKRA_API JsGetTypedArrayInfo(_In_ JsValueRef typedArray, _Out_opt_ JsTypedArrayType *arrayType, _Out_opt_ JsValueRef *arrayBuffer,
    _Out_opt_ unsigned int *byteOffset, _Out_opt_ unsigned int *byteLength)
{
    VALIDATE_JSREF(typedArray);

    BEGIN_JSRT_NO_EXCEPTION
    {
        const Js::TypeId typeId = Js::JavascriptOperators::GetTypeId(typedArray);

        if (!Js::TypedArrayBase::Is(typeId))
        {
            RETURN_NO_EXCEPTION(JsErrorInvalidArgument);
        }

        if (arrayType != nullptr) {
            *arrayType = GetTypedArrayType(typeId);
        }

        Js::TypedArrayBase* typedArrayBase = Js::VarTo<Js::TypedArrayBase>(typedArray);
        if (arrayBuffer != nullptr) {
            *arrayBuffer = typedArrayBase->GetArrayBuffer();
        }

        if (byteOffset != nullptr) {
            *byteOffset = typedArrayBase->GetByteOffset();
        }

        if (byteLength != nullptr) {
            *byteLength = typedArrayBase->GetByteLength();
        }
    }

#if ENABLE_TTD
    Js::ScriptContext* scriptContext = Js::VarTo<Js::RecyclableObject>(typedArray)->GetScriptContext();
    if(PERFORM_JSRT_TTD_RECORD_ACTION_CHECK(scriptContext) && arrayBuffer != nullptr)
    {
        scriptContext->GetThreadContext()->TTDLog->RecordJsRTGetTypedArrayInfo(typedArray, *arrayBuffer);
    }
#endif

    END_JSRT_NO_EXCEPTION
}

CHAKRA_API JsGetArrayBufferStorage(_In_ JsValueRef instance, _Outptr_result_bytebuffer_(*bufferLength) BYTE **buffer,
    _Out_ unsigned int *bufferLength)
{
    VALIDATE_JSREF(instance);
    PARAM_NOT_NULL(buffer);
    PARAM_NOT_NULL(bufferLength);

    BEGIN_JSRT_NO_EXCEPTION
    {
        if (!Js::VarIs<Js::ArrayBuffer>(instance))
        {
            RETURN_NO_EXCEPTION(JsErrorInvalidArgument);
        }

        Js::ArrayBuffer* arrayBuffer = Js::VarTo<Js::ArrayBuffer>(instance);
        *buffer = arrayBuffer->GetBuffer();
        *bufferLength = arrayBuffer->GetByteLength();
    }
    END_JSRT_NO_EXCEPTION
}

CHAKRA_API JsGetTypedArrayStorage(_In_ JsValueRef instance, _Outptr_result_bytebuffer_(*bufferLength) BYTE **buffer,
    _Out_ unsigned int *bufferLength, _Out_opt_ JsTypedArrayType *typedArrayType, _Out_opt_ int *elementSize)
{
    VALIDATE_JSREF(instance);
    PARAM_NOT_NULL(buffer);
    PARAM_NOT_NULL(bufferLength);

    BEGIN_JSRT_NO_EXCEPTION
    {
        const Js::TypeId typeId = Js::JavascriptOperators::GetTypeId(instance);
        if (!Js::TypedArrayBase::Is(typeId))
        {
            RETURN_NO_EXCEPTION(JsErrorInvalidArgument);
        }

        Js::TypedArrayBase* typedArrayBase = Js::VarTo<Js::TypedArrayBase>(instance);
        *buffer = typedArrayBase->GetByteBuffer();
        *bufferLength = typedArrayBase->GetByteLength();

        if (typedArrayType)
        {
            *typedArrayType = GetTypedArrayType(typeId);
        }

        if (elementSize)
        {
            switch (typeId)
            {
                case Js::TypeIds_Int8Array:
                    *elementSize = sizeof(int8);
                    break;
                case Js::TypeIds_Uint8Array:
                    *elementSize = sizeof(uint8);
                    break;
                case Js::TypeIds_Uint8ClampedArray:
                    *elementSize = sizeof(uint8);
                    break;
                case Js::TypeIds_Int16Array:
                    *elementSize = sizeof(int16);
                    break;
                case Js::TypeIds_Uint16Array:
                    *elementSize = sizeof(uint16);
                    break;
                case Js::TypeIds_Int32Array:
                    *elementSize = sizeof(int32);
                    break;
                case Js::TypeIds_Uint32Array:
                    *elementSize = sizeof(uint32);
                    break;
                case Js::TypeIds_Float32Array:
                    *elementSize = sizeof(float);
                    break;
                case Js::TypeIds_Float64Array:
                    *elementSize = sizeof(double);
                    break;
                default:
                    AssertMsg(FALSE, "invalid typed array type");
                    *elementSize = 1;
                    RETURN_NO_EXCEPTION(JsErrorFatal);
            }
        }
    }
    END_JSRT_NO_EXCEPTION
}

CHAKRA_API JsGetDataViewStorage(_In_ JsValueRef instance, _Outptr_result_bytebuffer_(*bufferLength) BYTE **buffer, _Out_ unsigned int *bufferLength)
{
    VALIDATE_JSREF(instance);
    PARAM_NOT_NULL(buffer);
    PARAM_NOT_NULL(bufferLength);

    BEGIN_JSRT_NO_EXCEPTION
    {
        if (!Js::VarIs<Js::DataView>(instance))
        {
            RETURN_NO_EXCEPTION(JsErrorInvalidArgument);
        }

        Js::DataView* dataView = Js::VarTo<Js::DataView>(instance);
        *buffer = dataView->GetArrayBuffer()->GetBuffer() + dataView->GetByteOffset();
        *bufferLength = dataView->GetLength();
    }
    END_JSRT_NO_EXCEPTION
}


CHAKRA_API JsCreateSymbol(_In_ JsValueRef description, _Out_ JsValueRef *result)
{
    return ContextAPIWrapper<JSRT_MAYBE_TRUE>([&](Js::ScriptContext *scriptContext, TTDRecorder& _actionEntryPopper) -> JsErrorCode {
        PERFORM_JSRT_TTD_RECORD_ACTION(scriptContext, RecordJsRTCreateSymbol, description);

        PARAM_NOT_NULL(result);
        *result = nullptr;

        Js::JavascriptString* descriptionString;

        if (description != JS_INVALID_REFERENCE)
        {
            VALIDATE_INCOMING_REFERENCE(description, scriptContext);
            descriptionString = Js::JavascriptConversion::ToString(description, scriptContext);
        }
        else
        {
            descriptionString = scriptContext->GetLibrary()->GetEmptyString();
        }

        *result = scriptContext->GetLibrary()->CreateSymbol(descriptionString);

        PERFORM_JSRT_TTD_RECORD_ACTION_RESULT(scriptContext, result);

        return JsNoError;
    });
}

CHAKRA_API JsHasIndexedProperty(_In_ JsValueRef object, _In_ JsValueRef index, _Out_ bool *result)
{
    return ContextAPIWrapper<JSRT_MAYBE_TRUE>([&] (Js::ScriptContext *scriptContext, TTDRecorder& _actionEntryPopper) -> JsErrorCode {
        PERFORM_JSRT_TTD_RECORD_ACTION_NOT_IMPLEMENTED(scriptContext);

        VALIDATE_INCOMING_OBJECT(object, scriptContext);
        VALIDATE_INCOMING_REFERENCE(index, scriptContext);
        PARAM_NOT_NULL(result);
        *result = false;

        *result = Js::JavascriptOperators::OP_HasItem((Js::Var)object, (Js::Var)index, scriptContext) != 0;

        return JsNoError;
    });
}

CHAKRA_API JsGetIndexedProperty(_In_ JsValueRef object, _In_ JsValueRef index, _Out_ JsValueRef *result)
{
    return ContextAPIWrapper<JSRT_MAYBE_TRUE>([&] (Js::ScriptContext *scriptContext, TTDRecorder& _actionEntryPopper) -> JsErrorCode {
        PERFORM_JSRT_TTD_RECORD_ACTION(scriptContext, RecordJsRTGetIndex, index, object);

        VALIDATE_INCOMING_OBJECT(object, scriptContext);
        VALIDATE_INCOMING_REFERENCE(index, scriptContext);
        PARAM_NOT_NULL(result);
        *result = nullptr;

        *result = (JsValueRef)Js::JavascriptOperators::OP_GetElementI((Js::Var)object, (Js::Var)index, scriptContext);

        PERFORM_JSRT_TTD_RECORD_ACTION_RESULT(scriptContext, result);

        return JsNoError;
    });
}

CHAKRA_API JsSetIndexedProperty(_In_ JsValueRef object, _In_ JsValueRef index, _In_ JsValueRef value)
{
    return ContextAPIWrapper<JSRT_MAYBE_TRUE>([&] (Js::ScriptContext *scriptContext, TTDRecorder& _actionEntryPopper) -> JsErrorCode {
        PERFORM_JSRT_TTD_RECORD_ACTION(scriptContext, RecordJsRTSetIndex, object, index, value);

        VALIDATE_INCOMING_OBJECT(object, scriptContext);
        VALIDATE_INCOMING_REFERENCE(index, scriptContext);
        VALIDATE_INCOMING_REFERENCE(value, scriptContext);

        Js::JavascriptOperators::OP_SetElementI((Js::Var)object, (Js::Var)index, (Js::Var)value, scriptContext);

        return JsNoError;
    });
}

CHAKRA_API JsDeleteIndexedProperty(_In_ JsValueRef object, _In_ JsValueRef index)
{
    return ContextAPIWrapper<JSRT_MAYBE_TRUE>([&] (Js::ScriptContext *scriptContext, TTDRecorder& _actionEntryPopper) -> JsErrorCode {
        PERFORM_JSRT_TTD_RECORD_ACTION_NOT_IMPLEMENTED(scriptContext);

        VALIDATE_INCOMING_OBJECT(object, scriptContext);
        VALIDATE_INCOMING_REFERENCE(index, scriptContext);

        Js::JavascriptOperators::OP_DeleteElementI((Js::Var)object, (Js::Var)index, scriptContext);

        return JsNoError;
    });
}

template <class T, bool clamped = false> struct TypedArrayTypeTraits { static const JsTypedArrayType cTypedArrayType; };
template<> struct TypedArrayTypeTraits<int8> { static const JsTypedArrayType cTypedArrayType = JsTypedArrayType::JsArrayTypeInt8; };
template<> struct TypedArrayTypeTraits<uint8, false> { static const JsTypedArrayType cTypedArrayType = JsTypedArrayType::JsArrayTypeUint8; };
template<> struct TypedArrayTypeTraits<uint8, true> { static const JsTypedArrayType cTypedArrayType = JsTypedArrayType::JsArrayTypeUint8Clamped; };
template<> struct TypedArrayTypeTraits<int16> { static const JsTypedArrayType cTypedArrayType = JsTypedArrayType::JsArrayTypeInt16; };
template<> struct TypedArrayTypeTraits<uint16> { static const JsTypedArrayType cTypedArrayType = JsTypedArrayType::JsArrayTypeUint16; };
template<> struct TypedArrayTypeTraits<int32> { static const JsTypedArrayType cTypedArrayType = JsTypedArrayType::JsArrayTypeInt32; };
template<> struct TypedArrayTypeTraits<uint32> { static const JsTypedArrayType cTypedArrayType = JsTypedArrayType::JsArrayTypeUint32; };
template<> struct TypedArrayTypeTraits<float> { static const JsTypedArrayType cTypedArrayType = JsTypedArrayType::JsArrayTypeFloat32; };
template<> struct TypedArrayTypeTraits<double> { static const JsTypedArrayType cTypedArrayType = JsTypedArrayType::JsArrayTypeFloat64; };

template <class T, bool clamped = false>
Js::ArrayObject* CreateTypedArray(Js::ScriptContext *scriptContext, void* data, unsigned int length)
{
    Js::JavascriptLibrary* library = scriptContext->GetLibrary();

    Js::ArrayBufferBase* arrayBuffer = RecyclerNew(
        scriptContext->GetRecycler(),
        Js::ExternalArrayBuffer,
        reinterpret_cast<BYTE*>(data),
        length * sizeof(T),
        library->GetArrayBufferType());

    return static_cast<Js::ArrayObject*>(Js::TypedArray<T, clamped>::Create(arrayBuffer, 0, length, library));
}

template <class T, bool clamped = false>
void GetObjectArrayData(Js::ArrayObject* objectArray, void** data, JsTypedArrayType* arrayType, uint* length)
{
    Js::TypedArray<T, clamped>* typedArray = Js::VarTo<Js::TypedArray<T, clamped>>(objectArray);
    *data = typedArray->GetArrayBuffer()->GetBuffer();
    *arrayType = TypedArrayTypeTraits<T, clamped>::cTypedArrayType;
    *length = typedArray->GetLength();
}

CHAKRA_API JsSetIndexedPropertiesToExternalData(
    _In_ JsValueRef object,
    _In_ void* data,
    _In_ JsTypedArrayType arrayType,
    _In_ unsigned int elementLength)
{
    return ContextAPIWrapper<JSRT_MAYBE_TRUE>([&](Js::ScriptContext *scriptContext, TTDRecorder& _actionEntryPopper) -> JsErrorCode {
        PERFORM_JSRT_TTD_RECORD_ACTION_NOT_IMPLEMENTED(scriptContext);

        VALIDATE_INCOMING_OBJECT(object, scriptContext);

        // Don't support doing this on array or array-like object
        Js::TypeId typeId = Js::JavascriptOperators::GetTypeId(object);
        if (!Js::DynamicType::Is(typeId)
            || Js::DynamicObject::IsAnyArrayTypeId(typeId)
            || (typeId >= Js::TypeIds_TypedArrayMin && typeId <= Js::TypeIds_TypedArrayMax)
            || typeId == Js::TypeIds_ArrayBuffer
            || typeId == Js::TypeIds_DataView
            || Js::VarTo<Js::RecyclableObject>(object)->IsExternal()
            )
        {
            return JsErrorInvalidArgument;
        }

        if (data == nullptr && elementLength > 0)
        {
            return JsErrorInvalidArgument;
        }

        Js::ArrayObject* newTypedArray = nullptr;
        switch (arrayType)
        {
        case JsArrayTypeInt8:
            newTypedArray = CreateTypedArray<int8>(scriptContext, data, elementLength);
            break;
        case JsArrayTypeUint8:
            newTypedArray = CreateTypedArray<uint8>(scriptContext, data, elementLength);
            break;
        case JsArrayTypeUint8Clamped:
            newTypedArray = CreateTypedArray<uint8, true>(scriptContext, data, elementLength);
            break;
        case JsArrayTypeInt16:
            newTypedArray = CreateTypedArray<int16>(scriptContext, data, elementLength);
            break;
        case JsArrayTypeUint16:
            newTypedArray = CreateTypedArray<uint16>(scriptContext, data, elementLength);
            break;
        case JsArrayTypeInt32:
            newTypedArray = CreateTypedArray<int32>(scriptContext, data, elementLength);
            break;
        case JsArrayTypeUint32:
            newTypedArray = CreateTypedArray<uint32>(scriptContext, data, elementLength);
            break;
        case JsArrayTypeFloat32:
            newTypedArray = CreateTypedArray<float>(scriptContext, data, elementLength);
            break;
        case JsArrayTypeFloat64:
            newTypedArray = CreateTypedArray<double>(scriptContext, data, elementLength);
            break;
        default:
            return JsErrorInvalidArgument;
        }

        Js::DynamicObject* dynamicObject = Js::VarTo<Js::DynamicObject>(object);
        dynamicObject->SetObjectArray(newTypedArray);

        return JsNoError;
    });
}

CHAKRA_API JsHasIndexedPropertiesExternalData(_In_ JsValueRef object, _Out_ bool *value)
{
    VALIDATE_JSREF(object);
    PARAM_NOT_NULL(value);

    BEGIN_JSRT_NO_EXCEPTION
    {
        *value = false;

        if (Js::DynamicType::Is(Js::JavascriptOperators::GetTypeId(object)))
        {
            Js::DynamicObject* dynamicObject = Js::UnsafeVarTo<Js::DynamicObject>(object);
            Js::ArrayObject* objectArray = dynamicObject->GetObjectArray();
            *value = (objectArray && !Js::DynamicObject::IsAnyArray(objectArray));
        }
    }
    END_JSRT_NO_EXCEPTION
}

CHAKRA_API JsGetIndexedPropertiesExternalData(
    _In_ JsValueRef object,
    _Out_ void** buffer,
    _Out_ JsTypedArrayType* arrayType,
    _Out_ unsigned int* elementLength)
{
    VALIDATE_JSREF(object);
    PARAM_NOT_NULL(buffer);
    PARAM_NOT_NULL(arrayType);
    PARAM_NOT_NULL(elementLength);

    BEGIN_JSRT_NO_EXCEPTION
    {
        if (!Js::DynamicType::Is(Js::JavascriptOperators::GetTypeId(object)))
        {
            RETURN_NO_EXCEPTION(JsErrorInvalidArgument);
        }

        *buffer = nullptr;
        *arrayType = JsTypedArrayType();
        *elementLength = 0;

        Js::DynamicObject* dynamicObject = Js::UnsafeVarTo<Js::DynamicObject>(object);
        Js::ArrayObject* objectArray = dynamicObject->GetObjectArray();
        if (!objectArray)
        {
            RETURN_NO_EXCEPTION(JsErrorInvalidArgument);
        }

        switch (Js::JavascriptOperators::GetTypeId(objectArray))
        {
        case Js::TypeIds_Int8Array:
            GetObjectArrayData<int8>(objectArray, buffer, arrayType, elementLength);
            break;
        case Js::TypeIds_Uint8Array:
            GetObjectArrayData<uint8>(objectArray, buffer, arrayType, elementLength);
            break;
        case Js::TypeIds_Uint8ClampedArray:
            GetObjectArrayData<uint8, true>(objectArray, buffer, arrayType, elementLength);
            break;
        case Js::TypeIds_Int16Array:
            GetObjectArrayData<int16>(objectArray, buffer, arrayType, elementLength);
            break;
        case Js::TypeIds_Uint16Array:
            GetObjectArrayData<uint16>(objectArray, buffer, arrayType, elementLength);
            break;
        case Js::TypeIds_Int32Array:
            GetObjectArrayData<int32>(objectArray, buffer, arrayType, elementLength);
            break;
        case Js::TypeIds_Uint32Array:
            GetObjectArrayData<uint32>(objectArray, buffer, arrayType, elementLength);
            break;
        case Js::TypeIds_Float32Array:
            GetObjectArrayData<float>(objectArray, buffer, arrayType, elementLength);
            break;
        case Js::TypeIds_Float64Array:
            GetObjectArrayData<double>(objectArray, buffer, arrayType, elementLength);
            break;
        default:
            RETURN_NO_EXCEPTION(JsErrorInvalidArgument);
        }
    }
    END_JSRT_NO_EXCEPTION
}

CHAKRA_API JsLessThan(_In_ JsValueRef object1, _In_ JsValueRef object2, _Out_ bool *result)
{
    return ContextAPIWrapper<JSRT_MAYBE_TRUE>([&](Js::ScriptContext *scriptContext, TTDRecorder& _actionEntryPopper) -> JsErrorCode {
        PERFORM_JSRT_TTD_RECORD_ACTION(scriptContext, RecordJsRTLessThan, object1, object2, false);

        VALIDATE_INCOMING_REFERENCE(object1, scriptContext);
        VALIDATE_INCOMING_REFERENCE(object2, scriptContext);
        PARAM_NOT_NULL(result);

        *result = Js::JavascriptOperators::Less((Js::Var)object1, (Js::Var)object2, scriptContext) != 0;

        return JsNoError;
    });
}

CHAKRA_API JsLessThanOrEqual(_In_ JsValueRef object1, _In_ JsValueRef object2, _Out_ bool *result)
{
    return ContextAPIWrapper<JSRT_MAYBE_TRUE>([&](Js::ScriptContext *scriptContext, TTDRecorder& _actionEntryPopper) -> JsErrorCode {
        PERFORM_JSRT_TTD_RECORD_ACTION(scriptContext, RecordJsRTLessThan, object1, object2, true);

        VALIDATE_INCOMING_REFERENCE(object1, scriptContext);
        VALIDATE_INCOMING_REFERENCE(object2, scriptContext);
        PARAM_NOT_NULL(result);

        *result = Js::JavascriptOperators::LessEqual((Js::Var)object1, (Js::Var)object2, scriptContext) != 0;

        return JsNoError;
    });
}

CHAKRA_API JsEquals(_In_ JsValueRef object1, _In_ JsValueRef object2, _Out_ bool *result)
{
    return ContextAPIWrapper<JSRT_MAYBE_TRUE>([&] (Js::ScriptContext *scriptContext, TTDRecorder& _actionEntryPopper) -> JsErrorCode {
        PERFORM_JSRT_TTD_RECORD_ACTION(scriptContext, RecordJsRTEquals, object1, object2, false);

        VALIDATE_INCOMING_REFERENCE(object1, scriptContext);
        VALIDATE_INCOMING_REFERENCE(object2, scriptContext);
        PARAM_NOT_NULL(result);

        *result = Js::JavascriptOperators::Equal((Js::Var)object1, (Js::Var)object2, scriptContext) != 0;
        return JsNoError;
    });
}

CHAKRA_API JsStrictEquals(_In_ JsValueRef object1, _In_ JsValueRef object2, _Out_ bool *result)
{
    return ContextAPIWrapper<JSRT_MAYBE_TRUE>([&] (Js::ScriptContext *scriptContext, TTDRecorder& _actionEntryPopper) -> JsErrorCode {
        PERFORM_JSRT_TTD_RECORD_ACTION(scriptContext, RecordJsRTEquals, object1, object2, true);

        VALIDATE_INCOMING_REFERENCE(object1, scriptContext);
        VALIDATE_INCOMING_REFERENCE(object2, scriptContext);
        PARAM_NOT_NULL(result);

        *result = Js::JavascriptOperators::StrictEqual((Js::Var)object1, (Js::Var)object2, scriptContext) != 0;
        return JsNoError;
    });
}

CHAKRA_API JsHasExternalData(_In_ JsValueRef object, _Out_ bool *value)
{
    VALIDATE_JSREF(object);
    PARAM_NOT_NULL(value);

    BEGIN_JSRT_NO_EXCEPTION
    {
<<<<<<< HEAD
        if (Js::JavascriptProxy::Is(object))
        {
            object = Js::JavascriptProxy::FromVar(object)->GetTarget();
        }
        *value = (JsrtExternalObject::Is(object) || Js::CustomExternalWrapperObject::Is(object));
=======
        *value = Js::VarIs<JsrtExternalObject>(object);
>>>>>>> e2a9c777
    }
    END_JSRT_NO_EXCEPTION
}

CHAKRA_API JsGetExternalData(_In_ JsValueRef object, _Out_ void **data)
{
    VALIDATE_JSREF(object);
    PARAM_NOT_NULL(data);

    BEGIN_JSRT_NO_EXCEPTION
    {
<<<<<<< HEAD
        if (Js::JavascriptProxy::Is(object))
        {
            object = Js::JavascriptProxy::FromVar(object)->GetTarget();
        }
        if (JsrtExternalObject::Is(object))
=======
        if (Js::VarIs<JsrtExternalObject>(object))
>>>>>>> e2a9c777
        {
            *data = Js::VarTo<JsrtExternalObject>(object)->GetSlotData();
        }
        else if (Js::CustomExternalWrapperObject::Is(object))
        {
            *data = Js::CustomExternalWrapperObject::FromVar(object)->GetSlotData();
        }
        else
        {
            *data = nullptr;
            RETURN_NO_EXCEPTION(JsErrorInvalidArgument);
        }
    }
    END_JSRT_NO_EXCEPTION
}

CHAKRA_API JsSetExternalData(_In_ JsValueRef object, _In_opt_ void *data)
{
    VALIDATE_JSREF(object);

    BEGIN_JSRT_NO_EXCEPTION
    {
<<<<<<< HEAD
        if (Js::JavascriptProxy::Is(object))
        {
            object = Js::JavascriptProxy::FromVar(object)->GetTarget();
        }
        if (JsrtExternalObject::Is(object))
=======
        if (Js::VarIs<JsrtExternalObject>(object))
>>>>>>> e2a9c777
        {
            Js::VarTo<JsrtExternalObject>(object)->SetSlotData(data);
        }
        else if (Js::CustomExternalWrapperObject::Is(object))
        {
            Js::CustomExternalWrapperObject::FromVar(object)->SetSlotData(data);
        }
        else
        {
            RETURN_NO_EXCEPTION(JsErrorInvalidArgument);
        }
    }
    END_JSRT_NO_EXCEPTION
}

#ifdef _CHAKRACOREBUILD

CHAKRA_API JsHasPrivateProperty(
    _In_ JsValueRef object,
    _In_ JsValueRef key,
    _Out_ bool *hasProperty)
{
    return ContextAPIWrapper<JSRT_MAYBE_TRUE>([&](Js::ScriptContext *scriptContext, TTDRecorder& _actionEntryPopper) -> JsErrorCode {
        PERFORM_JSRT_TTD_RECORD_ACTION_NOT_IMPLEMENTED(scriptContext);

        VALIDATE_INCOMING_OBJECT(object, scriptContext);
        VALIDATE_INCOMING_REFERENCE(key, scriptContext);
        PARAM_NOT_NULL(hasProperty);
        *hasProperty = false;

        Js::DynamicObject* dynObj = Js::DynamicObject::FromVar(object);
        if (!dynObj->HasObjectArray())
        {
            return JsNoError;
        }
        *hasProperty = Js::JavascriptOperators::OP_HasItem(dynObj->GetObjectArray(), key, scriptContext) != 0;

        return JsNoError;
    });
}

CHAKRA_API JsGetPrivateProperty(
    _In_ JsValueRef object,
    _In_ JsValueRef key,
    _Out_ JsValueRef *value)
{
    return ContextAPIWrapper<JSRT_MAYBE_TRUE>([&](Js::ScriptContext *scriptContext, TTDRecorder& _actionEntryPopper) -> JsErrorCode {
        PERFORM_JSRT_TTD_RECORD_ACTION(scriptContext, RecordJsRTGetIndex, key, object);

        VALIDATE_INCOMING_OBJECT(object, scriptContext);
        VALIDATE_INCOMING_REFERENCE(key, scriptContext);
        PARAM_NOT_NULL(value);
        *value = nullptr;
        Js::DynamicObject* dynObj = Js::DynamicObject::FromVar(object);

        if (!dynObj->HasObjectArray())
        {
            *value = scriptContext->GetLibrary()->GetUndefined();
            PERFORM_JSRT_TTD_RECORD_ACTION_RESULT(scriptContext, value);
            return JsNoError;
        }
        *value = (JsValueRef)Js::JavascriptOperators::OP_GetElementI(dynObj->GetObjectArray(), key, scriptContext);

        PERFORM_JSRT_TTD_RECORD_ACTION_RESULT(scriptContext, value);

        return JsNoError;
    });
}

CHAKRA_API JsSetPrivateProperty(
    _In_ JsValueRef object,
    _In_ JsValueRef key,
    _In_ JsValueRef value)
{
    return ContextAPIWrapper<JSRT_MAYBE_TRUE>([&](Js::ScriptContext *scriptContext, TTDRecorder& _actionEntryPopper) -> JsErrorCode {
        PERFORM_JSRT_TTD_RECORD_ACTION(scriptContext, RecordJsRTSetIndex, object, key, value);

        VALIDATE_INCOMING_OBJECT(object, scriptContext);
        VALIDATE_INCOMING_REFERENCE(key, scriptContext);
        VALIDATE_INCOMING_REFERENCE(value, scriptContext);
        
        Js::DynamicObject* dynObj = Js::DynamicObject::FromVar(object);

        if (!dynObj->HasObjectArray())
        {
            Js::ArrayObject* objArray = scriptContext->GetLibrary()->CreateArray();
            dynObj->SetObjectArray(objArray);
        }
        Js::JavascriptOperators::OP_SetElementI(dynObj->GetObjectArray(), key, value, scriptContext);

        return JsNoError;
    });
}

CHAKRA_API JsDeletePrivateProperty(
    _In_ JsValueRef object,
    _In_ JsValueRef key,
    _Out_ JsValueRef *result)
{
    return ContextAPIWrapper<JSRT_MAYBE_TRUE>([&](Js::ScriptContext *scriptContext, TTDRecorder& _actionEntryPopper) -> JsErrorCode {
        PERFORM_JSRT_TTD_RECORD_ACTION_NOT_IMPLEMENTED(scriptContext);

        VALIDATE_INCOMING_OBJECT(object, scriptContext);
        VALIDATE_INCOMING_REFERENCE(key, scriptContext);

        Js::DynamicObject* dynObj = Js::DynamicObject::FromVar(object);
        if (!dynObj->HasObjectArray())
        {
            *result = scriptContext->GetLibrary()->GetFalse();
            return JsNoError;
        }
        *result = Js::JavascriptOperators::OP_DeleteElementI(dynObj->GetObjectArray(), key, scriptContext);

        return JsNoError;
    });
}

CHAKRA_API JsCloneObject(_In_ JsValueRef source, _Out_ JsValueRef* newObject)
{
    VALIDATE_JSREF(source);

    return ContextAPINoScriptWrapper([&](Js::ScriptContext* scriptContext, TTDRecorder& _actionEntryPopper) -> JsErrorCode {
        if (Js::JavascriptProxy::Is(source))
        {
            source = Js::JavascriptProxy::UnsafeFromVar(source)->GetTarget();
        }
        JsrtExternalObject* externalSource = Js::JavascriptOperators::TryFromVar<JsrtExternalObject>(source);
        if (externalSource)
        {
            JsrtExternalType* externalType = externalSource->GetExternalType();
            JsrtExternalObject* target = JsrtExternalObject::Create(
                externalSource->GetSlotData(),
                externalSource->GetInlineSlotSize(),
                externalType->GetJsTraceCallback(),
                externalType->GetJsFinalizeCallback(),
                externalSource->GetPrototype(),
                scriptContext,
                externalType);
            bool success = target->TryCopy(externalSource, true);
            AssertOrFailFast(success);
            *newObject = target;
            return JsNoError;
        }
        else
        {
            Js::CustomExternalWrapperObject * externalWrapper = Js::JavascriptOperators::TryFromVar<Js::CustomExternalWrapperObject>(source);
            if (externalWrapper != nullptr) {
                Js::CustomExternalWrapperObject * target = Js::CustomExternalWrapperObject::Clone(externalWrapper, scriptContext);
                Assert(target);
                *newObject = target;
                return JsNoError;
            }
        }

        Js::DynamicObject* objSource = Js::JavascriptOperators::TryFromVar<Js::DynamicObject>(source);
        if (objSource)
        {
            if (!objSource->ShareType())
            {
                AssertOrFailFast(UNREACHED); // TODO
                return JsErrorInvalidArgument;
            }
            *newObject = objSource->Copy(true);
            return JsNoError;
        }
        return JsErrorInvalidArgument;
    });
}
#endif

CHAKRA_API JsCallFunction(_In_ JsValueRef function, _In_reads_(cargs) JsValueRef *args, _In_ ushort cargs, _Out_opt_ JsValueRef *result)
{
    if(result != nullptr)
    {
        *result = nullptr;
    }

    return ContextAPIWrapper<JSRT_MAYBE_TRUE>([&](Js::ScriptContext *scriptContext, TTDRecorder& _actionEntryPopper) -> JsErrorCode {
#if ENABLE_TTD
        TTD::TTDJsRTFunctionCallActionPopperRecorder callInfoPopper;
        if(PERFORM_JSRT_TTD_RECORD_ACTION_CHECK(scriptContext))
        {
            TTD::NSLogEvents::EventLogEntry* callEvent = scriptContext->GetThreadContext()->TTDLog->RecordJsRTCallFunction(_actionEntryPopper, scriptContext->GetThreadContext()->TTDRootNestingCount, function, cargs, args);
            callInfoPopper.InitializeForRecording(scriptContext, scriptContext->GetThreadContext()->TTDLog->GetCurrentWallTime(), callEvent);

            if(scriptContext->GetThreadContext()->TTDRootNestingCount == 0)
            {
                TTD::EventLog* elog = scriptContext->GetThreadContext()->TTDLog;
                elog->ResetCallStackForTopLevelCall(elog->GetLastEventTime());

                TTD::ExecutionInfoManager* emanager = scriptContext->GetThreadContext()->TTDExecutionInfo;
                if(emanager != nullptr)
                {
                    emanager->ResetCallStackForTopLevelCall(elog->GetLastEventTime());
                }
            }
        }
#endif

        VALIDATE_INCOMING_FUNCTION(function, scriptContext);

        if(cargs == 0 || args == nullptr)
        {
            return JsErrorInvalidArgument;
        }

        for(int index = 0; index < cargs; index++)
        {
            VALIDATE_INCOMING_REFERENCE(args[index], scriptContext);
        }

        Js::JavascriptFunction *jsFunction = Js::VarTo<Js::JavascriptFunction>(function);
        Js::CallInfo callInfo(cargs);
        Js::Arguments jsArgs(callInfo, reinterpret_cast<Js::Var *>(args));

        Js::Var varResult = jsFunction->CallRootFunction(jsArgs, scriptContext, true);
        if(result != nullptr)
        {
            *result = varResult;
            Assert(*result == nullptr || !Js::CrossSite::NeedMarshalVar(*result, scriptContext));
        }

#if ENABLE_TTD
        if(PERFORM_JSRT_TTD_RECORD_ACTION_CHECK(scriptContext))
        {
            _actionEntryPopper.SetResult(result);
        }
#endif

        return JsNoError;
    });
}

CHAKRA_API JsConstructObject(_In_ JsValueRef function, _In_reads_(cargs) JsValueRef *args, _In_ ushort cargs, _Out_ JsValueRef *result)
{
    return ContextAPIWrapper<JSRT_MAYBE_TRUE>([&] (Js::ScriptContext *scriptContext, TTDRecorder& _actionEntryPopper) -> JsErrorCode {
        PERFORM_JSRT_TTD_RECORD_ACTION(scriptContext, RecordJsRTConstructCall, function, cargs, args);

        VALIDATE_INCOMING_FUNCTION(function, scriptContext);
        PARAM_NOT_NULL(result);
        *result = nullptr;

        if (cargs == 0 || args == nullptr)
        {
            return JsErrorInvalidArgument;
        }

        for (int index = 0; index < cargs; index++)
        {
            VALIDATE_INCOMING_REFERENCE(args[index], scriptContext);
        }

        Js::JavascriptFunction *jsFunction = Js::VarTo<Js::JavascriptFunction>(function);
        Js::CallInfo callInfo(Js::CallFlags::CallFlags_New, cargs);
        Js::Arguments jsArgs(callInfo, reinterpret_cast<Js::Var *>(args));

        //
        //TODO: we will want to look at this at some point -- either treat as "top-level" call or maybe constructors are fast so we can just jump back to previous "real" code
        //TTDAssert(!Js::VarIs<Js::ScriptFunction>(jsFunction) || execContext->GetThreadContext()->TTDRootNestingCount != 0, "This will cause user code to execute and we need to add support for that as a top-level call source!!!!");
        //

        BEGIN_SAFE_REENTRANT_CALL(scriptContext->GetThreadContext())
        {
            *result = Js::JavascriptFunction::CallAsConstructor(jsFunction, /* overridingNewTarget = */nullptr, jsArgs, scriptContext);
        }
        END_SAFE_REENTRANT_CALL
        Assert(*result == nullptr || !Js::CrossSite::NeedMarshalVar(*result, scriptContext));

        PERFORM_JSRT_TTD_RECORD_ACTION_RESULT(scriptContext, result);

        return JsNoError;
    });
}

#ifndef _CHAKRACOREBUILD
typedef struct JsNativeFunctionInfo
{
    JsValueRef thisArg;
    JsValueRef newTargetArg;
    bool isConstructCall;
}JsNativeFunctionInfo;

typedef _Ret_maybenull_ JsValueRef(CHAKRA_CALLBACK * JsEnhancedNativeFunction)(_In_ JsValueRef callee, _In_ JsValueRef *arguments, _In_ unsigned short argumentCount, _In_ JsNativeFunctionInfo *info, _In_opt_ void *callbackState);
#endif

typedef struct JsNativeFunctionWrapperHolder
{
    FieldNoBarrier(void *) callbackState;
    FieldNoBarrier(JsNativeFunction) nativeFunction;
}JsNativeFunctionWrapperHolder;

JsValueRef CALLBACK JsNativeFunctionWrapper(JsValueRef callee, JsValueRef *arguments, unsigned short argumentCount, JsNativeFunctionInfo *info, void *wrapperData)
{
    JsNativeFunctionWrapperHolder *wrapperHolder = static_cast<JsNativeFunctionWrapperHolder*>(wrapperData);
    JsValueRef result = wrapperHolder->nativeFunction(callee, info->isConstructCall, arguments, argumentCount, wrapperHolder->callbackState);
    return result;
}

template <bool wrapNativeFunction, class T>
JsErrorCode JsCreateEnhancedFunctionHelper(_In_ T nativeFunction, _In_opt_ JsValueRef metadata, _In_opt_ void *callbackState, _Out_ JsValueRef *function)
{
    return ContextAPIWrapper<JSRT_MAYBE_TRUE>([&](Js::ScriptContext *scriptContext, TTDRecorder& _actionEntryPopper) -> JsErrorCode {
        PERFORM_JSRT_TTD_RECORD_ACTION(scriptContext, RecordJsRTAllocateFunction, metadata);
        PARAM_NOT_NULL(nativeFunction);
        PARAM_NOT_NULL(function);
        *function = nullptr;

        Js::StdCallJavascriptMethod method;

        if (wrapNativeFunction)
        {
            JsNativeFunctionWrapperHolder *wrapperHolder = RecyclerNewStruct(scriptContext->GetRecycler(), JsNativeFunctionWrapperHolder);
            wrapperHolder->callbackState = callbackState;
            wrapperHolder->nativeFunction = (JsNativeFunction)nativeFunction;
            callbackState = wrapperHolder;
            method = (Js::StdCallJavascriptMethod)JsNativeFunctionWrapper;
        }
        else
        {
            method = (Js::StdCallJavascriptMethod)nativeFunction;
        }

        if (metadata != JS_INVALID_REFERENCE)
        {
            VALIDATE_INCOMING_REFERENCE(metadata, scriptContext);
            metadata = Js::JavascriptConversion::ToString(metadata, scriptContext);
        }
        else
        {
            metadata = scriptContext->GetLibrary()->GetEmptyString();
        }

        Js::JavascriptExternalFunction *externalFunction = scriptContext->GetLibrary()->CreateStdCallExternalFunction(method, metadata, callbackState);
        *function = (JsValueRef)externalFunction;

        PERFORM_JSRT_TTD_RECORD_ACTION_RESULT(scriptContext, function);

        return JsNoError;
    });
}

CHAKRA_API JsCreateEnhancedFunction(_In_ JsEnhancedNativeFunction nativeFunction, _In_opt_ JsValueRef metadata, _In_opt_ void *callbackState, _Out_ JsValueRef *function)
{
    return JsCreateEnhancedFunctionHelper<false>(nativeFunction, metadata, callbackState, function);
}

CHAKRA_API JsCreateFunction(_In_ JsNativeFunction nativeFunction, _In_opt_ void *callbackState, _Out_ JsValueRef *function)
{
    return JsCreateEnhancedFunctionHelper<true>(nativeFunction, JS_INVALID_REFERENCE, callbackState, function);
}

CHAKRA_API JsCreateNamedFunction(_In_ JsValueRef name, _In_ JsNativeFunction nativeFunction, _In_opt_ void *callbackState, _Out_ JsValueRef *function)
{
    return JsCreateEnhancedFunctionHelper<true>(nativeFunction, name, callbackState, function);
}

void SetErrorMessage(Js::ScriptContext *scriptContext, Js::JavascriptError *newError, JsValueRef message)
{
    // ECMA262 #sec-error-message
    if (!Js::JavascriptOperators::IsUndefined(message))
    {
        Js::JavascriptString *messageStr = nullptr;
        if (Js::VarIs<Js::JavascriptString>(message))
        {
            messageStr = Js::VarTo<Js::JavascriptString>(message);
        }
        else
        {
            messageStr = Js::JavascriptConversion::ToString(message, scriptContext);
        }

        Js::PropertyDescriptor desc;
        desc.SetValue(messageStr);
        desc.SetWritable(true);
        desc.SetEnumerable(false);
        desc.SetConfigurable(true);
        Js::JavascriptOperators::SetPropertyDescriptor(newError, Js::PropertyIds::message, desc);
    }
}

CHAKRA_API JsCreateError(_In_ JsValueRef message, _Out_ JsValueRef *error)
{
    return ContextAPIWrapper<JSRT_MAYBE_TRUE>([&] (Js::ScriptContext * scriptContext, TTDRecorder& _actionEntryPopper) -> JsErrorCode {
        PERFORM_JSRT_TTD_RECORD_ACTION(scriptContext, RecordJsRTCreateError, message);

        VALIDATE_INCOMING_REFERENCE(message, scriptContext);
        PARAM_NOT_NULL(error);
        *error = nullptr;

        Js::JavascriptError *newError = scriptContext->GetLibrary()->CreateError();
        SetErrorMessage(scriptContext, newError, message);
        *error = newError;

        PERFORM_JSRT_TTD_RECORD_ACTION_RESULT(scriptContext, error);

        return JsNoError;
    });
}

CHAKRA_API JsCreateRangeError(_In_ JsValueRef message, _Out_ JsValueRef *error)
{
    return ContextAPIWrapper<JSRT_MAYBE_TRUE>([&] (Js::ScriptContext * scriptContext, TTDRecorder& _actionEntryPopper) -> JsErrorCode {
        PERFORM_JSRT_TTD_RECORD_ACTION(scriptContext, RecordJsRTCreateRangeError, message);

        VALIDATE_INCOMING_REFERENCE(message, scriptContext);
        PARAM_NOT_NULL(error);
        *error = nullptr;

        Js::JavascriptError *newError = scriptContext->GetLibrary()->CreateRangeError();
        SetErrorMessage(scriptContext, newError, message);
        *error = newError;

        PERFORM_JSRT_TTD_RECORD_ACTION_RESULT(scriptContext, error);

        return JsNoError;
    });
}

CHAKRA_API JsCreateReferenceError(_In_ JsValueRef message, _Out_ JsValueRef *error)
{
    return ContextAPIWrapper<JSRT_MAYBE_TRUE>([&] (Js::ScriptContext * scriptContext, TTDRecorder& _actionEntryPopper) -> JsErrorCode {
        PERFORM_JSRT_TTD_RECORD_ACTION(scriptContext, RecordJsRTCreateReferenceError, message);

        VALIDATE_INCOMING_REFERENCE(message, scriptContext);
        PARAM_NOT_NULL(error);
        *error = nullptr;

        Js::JavascriptError *newError = scriptContext->GetLibrary()->CreateReferenceError();
        SetErrorMessage(scriptContext, newError, message);
        *error = newError;

        PERFORM_JSRT_TTD_RECORD_ACTION_RESULT(scriptContext, error);

        return JsNoError;
    });
}

CHAKRA_API JsCreateSyntaxError(_In_ JsValueRef message, _Out_ JsValueRef *error)
{
    return ContextAPIWrapper<JSRT_MAYBE_TRUE>([&] (Js::ScriptContext * scriptContext, TTDRecorder& _actionEntryPopper) -> JsErrorCode {
        PERFORM_JSRT_TTD_RECORD_ACTION(scriptContext, RecordJsRTCreateSyntaxError, message);

        VALIDATE_INCOMING_REFERENCE(message, scriptContext);
        PARAM_NOT_NULL(error);
        *error = nullptr;

        Js::JavascriptError *newError = scriptContext->GetLibrary()->CreateSyntaxError();
        SetErrorMessage(scriptContext, newError, message);
        *error = newError;

        PERFORM_JSRT_TTD_RECORD_ACTION_RESULT(scriptContext, error);

        return JsNoError;
    });
}

CHAKRA_API JsCreateTypeError(_In_ JsValueRef message, _Out_ JsValueRef *error)
{
    return ContextAPIWrapper<JSRT_MAYBE_TRUE>([&] (Js::ScriptContext * scriptContext, TTDRecorder& _actionEntryPopper) -> JsErrorCode {
        PERFORM_JSRT_TTD_RECORD_ACTION(scriptContext, RecordJsRTCreateTypeError, message);

        VALIDATE_INCOMING_REFERENCE(message, scriptContext);
        PARAM_NOT_NULL(error);
        *error = nullptr;

        Js::JavascriptError *newError = scriptContext->GetLibrary()->CreateTypeError();
        SetErrorMessage(scriptContext, newError, message);
        *error = newError;

        PERFORM_JSRT_TTD_RECORD_ACTION_RESULT(scriptContext, error);

        return JsNoError;
    });
}

CHAKRA_API JsCreateURIError(_In_ JsValueRef message, _Out_ JsValueRef *error)
{
    return ContextAPIWrapper<JSRT_MAYBE_TRUE>([&] (Js::ScriptContext * scriptContext, TTDRecorder& _actionEntryPopper) -> JsErrorCode {
        PERFORM_JSRT_TTD_RECORD_ACTION(scriptContext, RecordJsRTCreateURIError, message);

        VALIDATE_INCOMING_REFERENCE(message, scriptContext);
        PARAM_NOT_NULL(error);
        *error = nullptr;

        Js::JavascriptError *newError = scriptContext->GetLibrary()->CreateURIError();
        SetErrorMessage(scriptContext, newError, message);
        *error = newError;

        PERFORM_JSRT_TTD_RECORD_ACTION_RESULT(scriptContext, error);

        return JsNoError;
    });
}

CHAKRA_API JsHasException(_Out_ bool *hasException)
{
    PARAM_NOT_NULL(hasException);
    *hasException = false;

    JsrtContext *currentContext = JsrtContext::GetCurrent();

    if (currentContext == nullptr)
    {
        return JsErrorNoCurrentContext;
    }

    Js::ScriptContext *scriptContext = currentContext->GetScriptContext();
    Assert(scriptContext != nullptr);
    Recycler *recycler = scriptContext->GetRecycler();
    ThreadContext *threadContext = scriptContext->GetThreadContext();

#ifndef JSRT_VERIFY_RUNTIME_STATE
    if (recycler && recycler->IsInObjectBeforeCollectCallback())
    {
        return JsErrorInObjectBeforeCollectCallback;
    }
#endif

    if (recycler && recycler->IsHeapEnumInProgress())
    {
        return JsErrorHeapEnumInProgress;
    }
    else if (threadContext->IsInThreadServiceCallback())
    {
        return JsErrorInThreadServiceCallback;
    }

    if (threadContext->IsExecutionDisabled())
    {
        return JsErrorInDisabledState;
    }

    *hasException = scriptContext->HasRecordedException();

    return JsNoError;
}

CHAKRA_API JsGetAndClearException(_Out_ JsValueRef *exception)
{
    PARAM_NOT_NULL(exception);
    *exception = nullptr;

    JsrtContext *currentContext = JsrtContext::GetCurrent();

    if (currentContext == nullptr)
    {
        return JsErrorNoCurrentContext;
    }

    Js::ScriptContext *scriptContext = currentContext->GetScriptContext();
    Assert(scriptContext != nullptr);

    if (scriptContext->GetRecycler() && scriptContext->GetRecycler()->IsHeapEnumInProgress())
    {
        return JsErrorHeapEnumInProgress;
    }
    else if (scriptContext->GetThreadContext()->IsInThreadServiceCallback())
    {
        return JsErrorInThreadServiceCallback;
    }

    if (scriptContext->GetThreadContext()->IsExecutionDisabled())
    {
        return JsErrorInDisabledState;
    }

    HRESULT hr = S_OK;
    Js::JavascriptExceptionObject *recordedException = nullptr;

    BEGIN_TRANSLATE_OOM_TO_HRESULT
      if (scriptContext->HasRecordedException())
      {
          recordedException = scriptContext->GetAndClearRecordedException();
      }
    END_TRANSLATE_OOM_TO_HRESULT(hr)

    if (hr == E_OUTOFMEMORY)
    {
        recordedException = scriptContext->GetThreadContext()->GetRecordedException();
    }
    if (recordedException == nullptr)
    {
        return JsErrorInvalidArgument;
    }

    *exception = recordedException->GetThrownObject(nullptr);

#if ENABLE_TTD
    if(hr != E_OUTOFMEMORY)
    {
        TTD::TTDJsRTActionResultAutoRecorder _actionEntryPopper;

        PERFORM_JSRT_TTD_RECORD_ACTION(scriptContext, RecordJsRTGetAndClearException);
        PERFORM_JSRT_TTD_RECORD_ACTION_RESULT(scriptContext, exception);
    }
#endif

    if (*exception == nullptr)
    {
        return JsErrorInvalidArgument;
    }

    return JsNoError;
}

CHAKRA_API JsSetException(_In_ JsValueRef exception)
{
    return ContextAPINoScriptWrapper([&](Js::ScriptContext* scriptContext, TTDRecorder& _actionEntryPopper) -> JsErrorCode {
        JsrtContext * context = JsrtContext::GetCurrent();
        JsrtRuntime * runtime = context->GetRuntime();

        PERFORM_JSRT_TTD_RECORD_ACTION(scriptContext, RecordJsRTSetException, exception, runtime->DispatchExceptions());

        VALIDATE_INCOMING_REFERENCE(exception, scriptContext);

        Js::JavascriptExceptionObject *exceptionObject;
        exceptionObject = RecyclerNew(scriptContext->GetRecycler(), Js::JavascriptExceptionObject, exception, scriptContext, nullptr);

        scriptContext->RecordException(exceptionObject, runtime->DispatchExceptions());

        return JsNoError;
    });
}

CHAKRA_API JsGetRuntimeMemoryUsage(_In_ JsRuntimeHandle runtimeHandle, _Out_ size_t * memoryUsage)
{
    VALIDATE_INCOMING_RUNTIME_HANDLE(runtimeHandle);
    PARAM_NOT_NULL(memoryUsage);
    *memoryUsage = 0;

    ThreadContext * threadContext = JsrtRuntime::FromHandle(runtimeHandle)->GetThreadContext();
    AllocationPolicyManager * allocPolicyManager = threadContext->GetAllocationPolicyManager();

    *memoryUsage = allocPolicyManager->GetUsage();

    return JsNoError;
}

CHAKRA_API JsSetRuntimeMemoryLimit(_In_ JsRuntimeHandle runtimeHandle, _In_ size_t memoryLimit)
{
    VALIDATE_INCOMING_RUNTIME_HANDLE(runtimeHandle);

    ThreadContext * threadContext = JsrtRuntime::FromHandle(runtimeHandle)->GetThreadContext();
    AllocationPolicyManager * allocPolicyManager = threadContext->GetAllocationPolicyManager();

    allocPolicyManager->SetLimit(memoryLimit);

    return JsNoError;
}

CHAKRA_API JsGetRuntimeMemoryLimit(_In_ JsRuntimeHandle runtimeHandle, _Out_ size_t * memoryLimit)
{
    VALIDATE_INCOMING_RUNTIME_HANDLE(runtimeHandle);
    PARAM_NOT_NULL(memoryLimit);
    *memoryLimit = 0;

    ThreadContext * threadContext = JsrtRuntime::FromHandle(runtimeHandle)->GetThreadContext();
    AllocationPolicyManager * allocPolicyManager = threadContext->GetAllocationPolicyManager();

    *memoryLimit = allocPolicyManager->GetLimit();

    return JsNoError;
}

C_ASSERT(JsMemoryAllocate == (_JsMemoryEventType) AllocationPolicyManager::MemoryAllocateEvent::MemoryAllocate);
C_ASSERT(JsMemoryFree == (_JsMemoryEventType) AllocationPolicyManager::MemoryAllocateEvent::MemoryFree);
C_ASSERT(JsMemoryFailure == (_JsMemoryEventType) AllocationPolicyManager::MemoryAllocateEvent::MemoryFailure);
C_ASSERT(JsMemoryFailure == (_JsMemoryEventType) AllocationPolicyManager::MemoryAllocateEvent::MemoryMax);

CHAKRA_API JsSetRuntimeMemoryAllocationCallback(_In_ JsRuntimeHandle runtime, _In_opt_ void *callbackState, _In_ JsMemoryAllocationCallback allocationCallback)
{
    VALIDATE_INCOMING_RUNTIME_HANDLE(runtime);

    ThreadContext* threadContext = JsrtRuntime::FromHandle(runtime)->GetThreadContext();
    AllocationPolicyManager * allocPolicyManager = threadContext->GetAllocationPolicyManager();

    allocPolicyManager->SetMemoryAllocationCallback(callbackState, (AllocationPolicyManager::PageAllocatorMemoryAllocationCallback)allocationCallback);

    return JsNoError;
}

CHAKRA_API JsSetRuntimeBeforeCollectCallback(_In_ JsRuntimeHandle runtime, _In_opt_ void *callbackState, _In_ JsBeforeCollectCallback beforeCollectCallback)
{
    return GlobalAPIWrapper_NoRecord([&]() -> JsErrorCode {
        VALIDATE_INCOMING_RUNTIME_HANDLE(runtime);

        JsrtRuntime::FromHandle(runtime)->SetBeforeCollectCallback(beforeCollectCallback, callbackState);
        return JsNoError;
    });
}

CHAKRA_API JsDisableRuntimeExecution(_In_ JsRuntimeHandle runtimeHandle)
{
    VALIDATE_INCOMING_RUNTIME_HANDLE(runtimeHandle);

    ThreadContext * threadContext = JsrtRuntime::FromHandle(runtimeHandle)->GetThreadContext();
    if (!threadContext->TestThreadContextFlag(ThreadContextFlagCanDisableExecution))
    {
        return JsErrorCannotDisableExecution;
    }

    if (threadContext->GetRecycler() && threadContext->GetRecycler()->IsHeapEnumInProgress())
    {
        return JsErrorHeapEnumInProgress;
    }
    else if (threadContext->IsInThreadServiceCallback())
    {
        return JsErrorInThreadServiceCallback;
    }

    threadContext->DisableExecution();
    return JsNoError;
}

CHAKRA_API JsEnableRuntimeExecution(_In_ JsRuntimeHandle runtimeHandle)
{
    return GlobalAPIWrapper_NoRecord([&] () -> JsErrorCode {
        VALIDATE_INCOMING_RUNTIME_HANDLE(runtimeHandle);

        ThreadContext * threadContext = JsrtRuntime::FromHandle(runtimeHandle)->GetThreadContext();
        if (!threadContext->TestThreadContextFlag(ThreadContextFlagCanDisableExecution))
        {
            return JsNoError;
        }

        if (threadContext->GetRecycler() && threadContext->GetRecycler()->IsHeapEnumInProgress())
        {
            return JsErrorHeapEnumInProgress;
        }
        else if (threadContext->IsInThreadServiceCallback())
        {
            return JsErrorInThreadServiceCallback;
        }

        ThreadContextScope scope(threadContext);

        if (!scope.IsValid())
        {
            return JsErrorWrongThread;
        }

        threadContext->EnableExecution();
        return JsNoError;
    });
}

CHAKRA_API JsIsRuntimeExecutionDisabled(_In_ JsRuntimeHandle runtimeHandle, _Out_ bool *isDisabled)
{
    VALIDATE_INCOMING_RUNTIME_HANDLE(runtimeHandle);
    PARAM_NOT_NULL(isDisabled);
    *isDisabled = false;

    ThreadContext* threadContext = JsrtRuntime::FromHandle(runtimeHandle)->GetThreadContext();
    *isDisabled = threadContext->IsExecutionDisabled();
    return JsNoError;
}

inline JsErrorCode JsGetPropertyIdFromNameInternal(_In_z_ const WCHAR *name, size_t cPropertyNameLength, _Out_ JsPropertyIdRef *propertyId)
{
    return ContextAPINoScriptWrapper_NoRecord([&](Js::ScriptContext * scriptContext) -> JsErrorCode {
        PARAM_NOT_NULL(name);
        PARAM_NOT_NULL(propertyId);
        *propertyId = nullptr;

        if (cPropertyNameLength <= INT_MAX)
        {
            scriptContext->GetOrAddPropertyRecord(name, static_cast<int>(cPropertyNameLength), (Js::PropertyRecord const **)propertyId);

            return JsNoError;
        }
        else
        {
            return JsErrorOutOfMemory;
        }
    });
}

CHAKRA_API JsGetPropertyIdFromName(_In_z_ const WCHAR *name, _Out_ JsPropertyIdRef *propertyId)
{
    return JsGetPropertyIdFromNameInternal(name, wcslen(name), propertyId);
}

CHAKRA_API JsGetPropertyIdFromSymbol(_In_ JsValueRef symbol, _Out_ JsPropertyIdRef *propertyId)
{
    return ContextAPINoScriptWrapper([&](Js::ScriptContext * scriptContext, TTDRecorder& _actionEntryPopper) -> JsErrorCode {
        PERFORM_JSRT_TTD_RECORD_ACTION(scriptContext, RecordJsRTGetPropertyIdFromSymbol, symbol);

        VALIDATE_INCOMING_REFERENCE(symbol, scriptContext);
        PARAM_NOT_NULL(propertyId);
        *propertyId = nullptr;

        if (!Js::VarIs<Js::JavascriptSymbol>(symbol))
        {
            return JsErrorPropertyNotSymbol;
        }

        *propertyId = (JsPropertyIdRef)Js::VarTo<Js::JavascriptSymbol>(symbol)->GetValue();
        return JsNoError;
    },
    /*allowInObjectBeforeCollectCallback*/true);
}

CHAKRA_API JsGetSymbolFromPropertyId(_In_ JsPropertyIdRef propertyId, _Out_ JsValueRef *symbol)
{
    return ContextAPINoScriptWrapper([&](Js::ScriptContext * scriptContext, TTDRecorder& _actionEntryPopper) -> JsErrorCode {
        PERFORM_JSRT_TTD_RECORD_ACTION_NOT_IMPLEMENTED(scriptContext);

        VALIDATE_INCOMING_PROPERTYID(propertyId);
        PARAM_NOT_NULL(symbol);
        *symbol = nullptr;

        Js::PropertyRecord const * propertyRecord = (Js::PropertyRecord const *)propertyId;
        if (!propertyRecord->IsSymbol())
        {
            return JsErrorPropertyNotSymbol;
        }

        *symbol = scriptContext->GetSymbol(propertyRecord);
        return JsNoError;
    });
}

#pragma prefast(suppress:6101, "Prefast doesn't see through the lambda")
CHAKRA_API JsGetPropertyNameFromId(_In_ JsPropertyIdRef propertyId, _Outptr_result_z_ const WCHAR **name)
{
    return GlobalAPIWrapper_NoRecord([&]() -> JsErrorCode {
        VALIDATE_INCOMING_PROPERTYID(propertyId);
        PARAM_NOT_NULL(name);
        *name = nullptr;

        Js::PropertyRecord const * propertyRecord = (Js::PropertyRecord const *)propertyId;

        if (propertyRecord->IsSymbol())
        {
            return JsErrorPropertyNotString;
        }

        *name = propertyRecord->GetBuffer();
        return JsNoError;
    });
}

CHAKRA_API JsGetPropertyIdType(_In_ JsPropertyIdRef propertyId, _Out_ JsPropertyIdType* propertyIdType)
{
    return GlobalAPIWrapper_NoRecord([&]() -> JsErrorCode {
        VALIDATE_INCOMING_PROPERTYID(propertyId);

        Js::PropertyRecord const * propertyRecord = (Js::PropertyRecord const *)propertyId;

        if (propertyRecord->IsSymbol())
        {
            *propertyIdType = JsPropertyIdTypeSymbol;
        }
        else
        {
            *propertyIdType = JsPropertyIdTypeString;
        }
        return JsNoError;
    });
}


CHAKRA_API JsGetRuntime(_In_ JsContextRef context, _Out_ JsRuntimeHandle *runtime)
{
    VALIDATE_JSREF(context);
    PARAM_NOT_NULL(runtime);

    *runtime = nullptr;

    if (!JsrtContext::Is(context))
    {
        return JsErrorInvalidArgument;
    }

    *runtime = static_cast<JsrtContext *>(context)->GetRuntime();
    return JsNoError;
}

CHAKRA_API JsIdle(_Out_opt_ unsigned int *nextIdleTick)
{
    PARAM_NOT_NULL(nextIdleTick);

    return ContextAPINoScriptWrapper_NoRecord([&] (Js::ScriptContext * scriptContext) -> JsErrorCode {

            *nextIdleTick = 0;

            if (scriptContext->GetThreadContext()->GetRecycler() && scriptContext->GetThreadContext()->GetRecycler()->IsHeapEnumInProgress())
            {
                return JsErrorHeapEnumInProgress;
            }
            else if (scriptContext->GetThreadContext()->IsInThreadServiceCallback())
            {
                return JsErrorInThreadServiceCallback;
            }

            JsrtContext * context = JsrtContext::GetCurrent();
            JsrtRuntime * runtime = context->GetRuntime();

            if (!runtime->UseIdle())
            {
                return JsErrorIdleNotEnabled;
            }

            unsigned int ticks = runtime->Idle();

            *nextIdleTick = ticks;

            return JsNoError;
    });
}

CHAKRA_API JsSetPromiseContinuationCallback(_In_opt_ JsPromiseContinuationCallback promiseContinuationCallback, _In_opt_ void *callbackState)
{
    return ContextAPINoScriptWrapper_NoRecord([&](Js::ScriptContext * scriptContext) -> JsErrorCode {
        scriptContext->GetLibrary()->SetNativeHostPromiseContinuationFunction((Js::JavascriptLibrary::PromiseContinuationCallback)promiseContinuationCallback, callbackState);
        return JsNoError;
    },
    /*allowInObjectBeforeCollectCallback*/true);
}

JsErrorCode RunScriptCore(JsValueRef scriptSource, const byte *script, size_t cb,
    LoadScriptFlag loadScriptFlag, JsSourceContext sourceContext,
    const WCHAR *sourceUrl, bool parseOnly, JsParseScriptAttributes parseAttributes,
    bool isSourceModule, JsValueRef *result)
{
    Js::JavascriptFunction *scriptFunction;
    CompileScriptException se;

    JsErrorCode errorCode = ContextAPINoScriptWrapper([&](Js::ScriptContext * scriptContext, TTDRecorder& _actionEntryPopper) -> JsErrorCode {
        PARAM_NOT_NULL(script);
        PARAM_NOT_NULL(sourceUrl);

        SourceContextInfo * sourceContextInfo = scriptContext->GetSourceContextInfo(sourceContext, nullptr);

        if (sourceContextInfo == nullptr)
        {
            sourceContextInfo = scriptContext->CreateSourceContextInfo(sourceContext, sourceUrl, wcslen(sourceUrl), nullptr);
        }

        const int chsize = (loadScriptFlag & LoadScriptFlag_Utf8Source) ?
                            sizeof(utf8char_t) : sizeof(WCHAR);

        SRCINFO si = {
            /* sourceContextInfo   */ sourceContextInfo,
            /* dlnHost             */ 0,
            /* ulColumnHost        */ 0,
            /* lnMinHost           */ 0,
            /* ichMinHost          */ 0,
            /* ichLimHost          */ static_cast<ULONG>(cb / chsize), // OK to truncate since this is used to limit sourceText in debugDocument/compilation errors.
            /* ulCharOffset        */ 0,
            /* mod                 */ kmodGlobal,
            /* grfsi               */ 0
        };

        Js::Utf8SourceInfo* utf8SourceInfo = nullptr;
        if (result != nullptr)
        {
            loadScriptFlag = (LoadScriptFlag)(loadScriptFlag | LoadScriptFlag_Expression);
        }
        bool isLibraryCode = (parseAttributes & JsParseScriptAttributeLibraryCode) == JsParseScriptAttributeLibraryCode;
        bool isStrictMode = (parseAttributes & JsParseScriptAttributeStrictMode) == JsParseScriptAttributeStrictMode;
        if (isLibraryCode)
        {
            loadScriptFlag = (LoadScriptFlag)(loadScriptFlag | LoadScriptFlag_LibraryCode);
        }
        if (isSourceModule)
        {
            loadScriptFlag = (LoadScriptFlag)(loadScriptFlag | LoadScriptFlag_Module);
        }
        if (isStrictMode)
        {
            loadScriptFlag = (LoadScriptFlag)(loadScriptFlag | LoadScriptFlag_StrictMode);
        }

#if ENABLE_TTD
        TTD::NSLogEvents::EventLogEntry* parseEvent = nullptr;
        if(PERFORM_JSRT_TTD_RECORD_ACTION_CHECK(scriptContext))
        {
            parseEvent = scriptContext->GetThreadContext()->TTDLog->RecordJsRTCodeParse(_actionEntryPopper,
              loadScriptFlag, ((loadScriptFlag & LoadScriptFlag_Utf8Source) == LoadScriptFlag_Utf8Source),
              script, (uint32)cb, sourceContext, sourceUrl);
        }
#endif

        scriptFunction = scriptContext->LoadScript(script, cb,
            &si, &se, &utf8SourceInfo,
            Js::Constants::GlobalCode, loadScriptFlag, scriptSource);

#if ENABLE_TTD
        if(PERFORM_JSRT_TTD_RECORD_ACTION_CHECK(scriptContext))
        {
            _actionEntryPopper.SetResult((Js::Var*)&scriptFunction);
        }

        //
        //TODO: We may (probably?) want to use the debugger source rundown functionality here instead
        //
        if (scriptFunction != nullptr && scriptContext->IsTTDRecordModeEnabled())
        {
            //Make sure we have the body and text information available
            Js::FunctionBody* globalBody = TTD::JsSupport::ForceAndGetFunctionBody(scriptFunction->GetParseableFunctionInfo());

            const TTD::NSSnapValues::TopLevelScriptLoadFunctionBodyResolveInfo* tbfi = scriptContext->GetThreadContext()->TTDLog->AddScriptLoad(globalBody, kmodGlobal, sourceContext, script, (uint32)cb, loadScriptFlag);
            if(parseEvent != nullptr)
            {
                TTD::NSLogEvents::JsRTCodeParseAction_SetBodyCtrId(parseEvent, tbfi->TopLevelBase.TopLevelBodyCtr);
            }

            //walk global body to (1) add functions to pin set (2) build parent map
            BEGIN_JS_RUNTIME_CALL(scriptContext);
            {
                scriptContext->TTDContextInfo->ProcessFunctionBodyOnLoad(globalBody, nullptr);
                scriptContext->TTDContextInfo->RegisterLoadedScript(globalBody, tbfi->TopLevelBase.TopLevelBodyCtr);
            }
            END_JS_RUNTIME_CALL(scriptContext);
        }
#endif

        JsrtContext * context = JsrtContext::GetCurrent();
        context->OnScriptLoad(scriptFunction, utf8SourceInfo, &se);

        return JsNoError;
    });

    if (errorCode != JsNoError)
    {
        return errorCode;
    }

    return ContextAPIWrapper<false>([&](Js::ScriptContext* scriptContext, TTDRecorder& _actionEntryPopper) -> JsErrorCode {
        if (scriptFunction == nullptr)
        {
            PERFORM_JSRT_TTD_RECORD_ACTION_NOT_IMPLEMENTED(scriptContext);

            HandleScriptCompileError(scriptContext, &se, sourceUrl);
            return JsErrorScriptCompile;
        }

        if (parseOnly)
        {
            PARAM_NOT_NULL(result);
            *result = scriptFunction;
        }
        else
        {
            Js::Arguments args(0, nullptr);
#ifdef ENABLE_DEBUG_CONFIG_OPTIONS
            Js::Var varThis;
            if (PHASE_FORCE1(Js::EvalCompilePhase))
            {
                varThis = Js::JavascriptOperators::OP_GetThis(scriptContext->GetLibrary()->GetUndefined(), kmodGlobal, scriptContext);
                args.Info.Flags = (Js::CallFlags)Js::CallFlags::CallFlags_Eval;
                args.Info.Count = 1;
                args.Values = &varThis;
            }
#endif

#if ENABLE_TTD
            TTD::TTDJsRTFunctionCallActionPopperRecorder callInfoPopper;
            if(PERFORM_JSRT_TTD_RECORD_ACTION_CHECK(scriptContext))
            {
                TTD::NSLogEvents::EventLogEntry* callEvent = scriptContext->GetThreadContext()->TTDLog->RecordJsRTCallFunction(_actionEntryPopper, scriptContext->GetThreadContext()->TTDRootNestingCount, scriptFunction, args.Info.Count, args.Values);
                callInfoPopper.InitializeForRecording(scriptContext, scriptContext->GetThreadContext()->TTDLog->GetCurrentWallTime(), callEvent);

                if(scriptContext->GetThreadContext()->TTDRootNestingCount == 0)
                {
                    TTD::EventLog* elog = scriptContext->GetThreadContext()->TTDLog;
                    elog->ResetCallStackForTopLevelCall(elog->GetLastEventTime());

                    TTD::ExecutionInfoManager* emanager = scriptContext->GetThreadContext()->TTDExecutionInfo;
                    if(emanager != nullptr)
                    {
                        emanager->ResetCallStackForTopLevelCall(elog->GetLastEventTime());
                    }
                }
            }
#endif

            Js::Var varResult = scriptFunction->CallRootFunction(args, scriptContext, true);
            if (result != nullptr)
            {
                *result = varResult;
            }

#if ENABLE_TTD
            if(PERFORM_JSRT_TTD_RECORD_ACTION_CHECK(scriptContext))
            {
                _actionEntryPopper.SetResult(result);
            }
#endif
        }
        return JsNoError;
    });
}

JsErrorCode RunScriptCore(const char *script, JsSourceContext sourceContext,
    const char *sourceUrl, bool parseOnly, JsParseScriptAttributes parseAttributes,
    bool isSourceModule, JsValueRef *result)
{
    utf8::NarrowToWide url((LPCSTR)sourceUrl);
    if (!url)
    {
        return JsErrorOutOfMemory;
    }

    return RunScriptCore(nullptr, reinterpret_cast<const byte*>(script), strlen(script),
        LoadScriptFlag_Utf8Source, sourceContext, url, parseOnly, parseAttributes,
        isSourceModule, result);
}

JsErrorCode RunScriptCore(const WCHAR *script, JsSourceContext sourceContext,
    const WCHAR *sourceUrl, bool parseOnly, JsParseScriptAttributes parseAttributes,
    bool isSourceModule, JsValueRef *result)
{
    return RunScriptCore(nullptr, reinterpret_cast<const byte*>(script),
        wcslen(script) * sizeof(WCHAR),
        LoadScriptFlag_None, sourceContext, sourceUrl, parseOnly,
        parseAttributes, isSourceModule, result);
}

#ifdef _WIN32
CHAKRA_API JsParseScript(_In_z_ const WCHAR * script, _In_ JsSourceContext sourceContext,
    _In_z_ const WCHAR *sourceUrl, _Out_ JsValueRef * result)
{
    return RunScriptCore(script, sourceContext, sourceUrl, true,
        JsParseScriptAttributeNone, false /*isModule*/, result);
}

CHAKRA_API JsParseScriptWithAttributes(
    _In_z_ const WCHAR *script,
    _In_ JsSourceContext sourceContext,
    _In_z_ const WCHAR *sourceUrl,
    _In_ JsParseScriptAttributes parseAttributes,
    _Out_ JsValueRef *result)
{
    return RunScriptCore(script, sourceContext, sourceUrl, true,
        parseAttributes, false /*isModule*/, result);
}

CHAKRA_API JsRunScript(_In_z_ const WCHAR * script, _In_ JsSourceContext sourceContext,
    _In_z_ const WCHAR *sourceUrl, _Out_ JsValueRef * result)
{
    return RunScriptCore(script, sourceContext, sourceUrl, false,
        JsParseScriptAttributeNone, false /*isModule*/, result);
}

CHAKRA_API JsExperimentalApiRunModule(_In_z_ const WCHAR * script,
    _In_ JsSourceContext sourceContext, _In_z_ const WCHAR *sourceUrl,
    _Out_ JsValueRef * result)
{
    return RunScriptCore(script, sourceContext, sourceUrl, false,
        JsParseScriptAttributeNone, true, result);
}
#endif

JsErrorCode GetScriptBufferDetails(
    _In_ JsValueRef scriptVal,
    _In_ JsParseScriptAttributes parseAttributes,
    _Out_ LoadScriptFlag* scriptFlag,
    _Out_ size_t* cb,
    _Out_ const byte** script)
{
    PARAM_NOT_NULL(scriptFlag);
    PARAM_NOT_NULL(cb);
    PARAM_NOT_NULL(script);

    *scriptFlag = LoadScriptFlag_None;
    *cb = 0;
    *script = nullptr;

    const bool isExternalArray = Js::VarIs<Js::ArrayBuffer>(scriptVal);
    const bool isString = !isExternalArray && Js::VarIs<Js::JavascriptString>(scriptVal);
    if (!isExternalArray && !isString)
    {
        return JsErrorInvalidArgument;
    }
    const bool isUtf8 = !isString && !(parseAttributes & JsParseScriptAttributeArrayBufferIsUtf16Encoded);

    *script = isExternalArray ?
        ((Js::ExternalArrayBuffer*)(scriptVal))->GetBuffer() :
        (const byte*)((Js::JavascriptString*)(scriptVal))->GetSz();
    *cb = isExternalArray ?
        ((Js::ExternalArrayBuffer*)(scriptVal))->GetByteLength() :
        ((Js::JavascriptString*)(scriptVal))->GetSizeInBytes();

    if (isExternalArray && isUtf8)
    {
        *scriptFlag = (LoadScriptFlag)(LoadScriptFlag_ExternalArrayBuffer | LoadScriptFlag_Utf8Source);
    }
    else if (isUtf8)
    {
        *scriptFlag = (LoadScriptFlag)(LoadScriptFlag_Utf8Source);
    }
    else
    {
        *scriptFlag = LoadScriptFlag_None;
    }

    return JsNoError;
}

JsErrorCode JsSerializeScriptCore(const byte *script, size_t cb,
    LoadScriptFlag loadScriptFlag, BYTE *functionTable, int functionTableSize,
    unsigned char *buffer, unsigned int *bufferSize, JsValueRef scriptSource)
{
    Js::JavascriptFunction *function;
    CompileScriptException se;

    JsErrorCode errorCode = ContextAPINoScriptWrapper_NoRecord([&](Js::ScriptContext *scriptContext) -> JsErrorCode {
        PARAM_NOT_NULL(script);
        PARAM_NOT_NULL(bufferSize);

        if (*bufferSize > 0)
        {
            PARAM_NOT_NULL(buffer);
            ZeroMemory(buffer, *bufferSize);
        }

        if (scriptContext->IsScriptContextInDebugMode())
        {
            return JsErrorCannotSerializeDebugScript;
        }

        SourceContextInfo * sourceContextInfo = scriptContext->GetSourceContextInfo(JS_SOURCE_CONTEXT_NONE, nullptr);
        Assert(sourceContextInfo != nullptr);
        sourceContextInfo->nextLocalFunctionId = 0;

        const int chsize = (loadScriptFlag & LoadScriptFlag_Utf8Source) ? sizeof(utf8char_t) : sizeof(WCHAR);
        SRCINFO si = {
            /* sourceContextInfo   */ sourceContextInfo,
            /* dlnHost             */ 0,
            /* ulColumnHost        */ 0,
            /* lnMinHost           */ 0,
            /* ichMinHost          */ 0,
            /* ichLimHost          */ static_cast<ULONG>(cb / chsize), // OK to truncate since this is used to limit sourceText in debugDocument/compilation errors.
            /* ulCharOffset        */ 0,
            /* mod                 */ kmodGlobal,
            /* grfsi               */ 0
        };
        bool isSerializeByteCodeForLibrary = false;
#ifdef ENABLE_DEBUG_CONFIG_OPTIONS
        isSerializeByteCodeForLibrary = JsrtContext::GetCurrent()->GetRuntime()->IsSerializeByteCodeForLibrary();
#endif

        Js::Utf8SourceInfo* sourceInfo = nullptr;
        loadScriptFlag = (LoadScriptFlag)(loadScriptFlag | LoadScriptFlag_disableDeferredParse);
        if (isSerializeByteCodeForLibrary)
        {
            loadScriptFlag = (LoadScriptFlag)(loadScriptFlag | LoadScriptFlag_isByteCodeBufferForLibrary);
        }
        else
        {
            loadScriptFlag = (LoadScriptFlag)(loadScriptFlag | LoadScriptFlag_Expression);
        }
        function = scriptContext->LoadScript(script, cb, &si, &se, &sourceInfo,
            Js::Constants::GlobalCode, loadScriptFlag, scriptSource);
        return JsNoError;
    });

    if (errorCode != JsNoError)
    {
        return errorCode;
    }

    return ContextAPIWrapper_NoRecord<false>([&](Js::ScriptContext* scriptContext) -> JsErrorCode {
        if (function == nullptr)
        {
            HandleScriptCompileError(scriptContext, &se);
            return JsErrorScriptCompile;
        }
        // Could we have a deserialized function in this case?
        // If we are going to serialize it, a check isn't to expensive
        if (CONFIG_FLAG(ForceSerialized) && function->GetFunctionProxy() != nullptr) {
            function->GetFunctionProxy()->EnsureDeserialized();
        }
        Js::FunctionBody *functionBody = function->GetFunctionBody();
        const Js::Utf8SourceInfo *sourceInfo = functionBody->GetUtf8SourceInfo();
        size_t cSourceCodeLength = sourceInfo->GetCbLength(_u("JsSerializeScript"));

        // truncation of code length can lead to accessing random memory. Reject the call.
        if (cSourceCodeLength > DWORD_MAX)
        {
            return JsErrorOutOfMemory;
        }

        LPCUTF8 utf8Code = sourceInfo->GetSource(_u("JsSerializeScript"));
        DWORD dwFlags = 0;
#ifdef ENABLE_DEBUG_CONFIG_OPTIONS
        dwFlags = JsrtContext::GetCurrent()->GetRuntime()->IsSerializeByteCodeForLibrary() ? GENERATE_BYTE_CODE_BUFFER_LIBRARY : 0;
#endif

        BEGIN_TEMP_ALLOCATOR(tempAllocator, scriptContext, _u("ByteCodeSerializer"));
        // We cast buffer size to DWORD* because on Windows, DWORD = unsigned long = unsigned int
        // On 64-bit clang on linux, this is not true, unsigned long is larger than unsigned int
        // However, the PAL defines DWORD for us on linux as unsigned int so the cast is safe here.
        HRESULT hr = Js::ByteCodeSerializer::SerializeToBuffer(scriptContext,
            tempAllocator, static_cast<DWORD>(cSourceCodeLength), utf8Code,
            functionBody, functionBody->GetHostSrcInfo(), &buffer,
            (DWORD*) bufferSize, dwFlags);
        END_TEMP_ALLOCATOR(tempAllocator, scriptContext);

        if (SUCCEEDED(hr))
        {
            return JsNoError;
        }
        else
        {
            return JsErrorScriptCompile;
        }
    });
}

CHAKRA_API JsSerializeScript(_In_z_ const WCHAR *script, _Out_writes_to_opt_(*bufferSize,
    *bufferSize) unsigned char *buffer,
    _Inout_ unsigned int *bufferSize)
{
    return JsSerializeScriptCore((const byte*)script, wcslen(script) * sizeof(WCHAR),
        LoadScriptFlag_None, nullptr, 0, buffer, bufferSize, nullptr);
}

template <typename TLoadCallback, typename TUnloadCallback>
JsErrorCode RunSerializedScriptCore(
    TLoadCallback scriptLoadCallback, TUnloadCallback scriptUnloadCallback,
    JsSourceContext scriptLoadSourceContext, // only used by scriptLoadCallback
    unsigned char *buffer, Js::ArrayBuffer* bufferVal,
    JsSourceContext sourceContext, const WCHAR *sourceUrl,
    bool parseOnly, bool useParserStateCache, JsValueRef *result,
    uint sourceIndex)
{
    Js::JavascriptFunction *function;
    JsErrorCode errorCode = ContextAPINoScriptWrapper_NoRecord([&](Js::ScriptContext *scriptContext) -> JsErrorCode {
        if (result != nullptr)
        {
            *result = nullptr;
        }

        PARAM_NOT_NULL(buffer);
        PARAM_NOT_NULL(sourceUrl);
        Js::ISourceHolder *sourceHolder = nullptr;
        SRCINFO *hsi = nullptr;
        PARAM_NOT_NULL(scriptLoadCallback);
        PARAM_NOT_NULL(scriptUnloadCallback);
        typedef Js::JsrtSourceHolder<TLoadCallback, TUnloadCallback> TSourceHolder;

        if (!useParserStateCache)
        {
            sourceIndex = Js::Constants::InvalidSourceIndex;

            sourceHolder = RecyclerNewFinalized(scriptContext->GetRecycler(), TSourceHolder,
                scriptLoadCallback, scriptUnloadCallback, scriptLoadSourceContext, bufferVal);

            SourceContextInfo *sourceContextInfo = scriptContext->GetSourceContextInfo(sourceContext, nullptr);

            if (sourceContextInfo == nullptr)
            {
                sourceContextInfo = scriptContext->CreateSourceContextInfo(sourceContext, sourceUrl,
                    wcslen(sourceUrl), nullptr);
            }

            SRCINFO si = {
                /* sourceContextInfo   */ sourceContextInfo,
                /* dlnHost             */ 0,
                /* ulColumnHost        */ 0,
                /* lnMinHost           */ 0,
                /* ichMinHost          */ 0,
                /* ichLimHost          */ 0, // xplat-todo: need to compute this?
                /* ulCharOffset        */ 0,
                /* mod                 */ kmodGlobal,
                /* grfsi               */ 0
            };

            hsi = scriptContext->AddHostSrcInfo(&si);
        }
        else
        {
            Assert(sourceIndex != Js::Constants::InvalidSourceIndex);
        }

        HRESULT hr;

        Field(Js::FunctionBody*) functionBody = nullptr;

        uint32 flags = 0;

        if (CONFIG_FLAG(CreateFunctionProxy) && !scriptContext->IsProfiling())
        {
            flags = fscrAllowFunctionProxy;
        }
        if (useParserStateCache && !CONFIG_FLAG(ForceSerialized))
        {
            flags |= fscrCreateParserState;
        }

        hr = Js::ByteCodeSerializer::DeserializeFromBuffer(scriptContext, flags, sourceHolder,
            hsi, buffer, nullptr, &functionBody, sourceIndex);

        if (FAILED(hr))
        {
            return JsErrorBadSerializedScript;
        }

        function = scriptContext->GetLibrary()->CreateScriptFunction(functionBody);

        JsrtContext * context = JsrtContext::GetCurrent();
        context->OnScriptLoad(function, functionBody->GetUtf8SourceInfo(), nullptr);

        return JsNoError;
    });

    if (errorCode != JsNoError)
    {
        return errorCode;
    }

    return ContextAPIWrapper_NoRecord<false>([&](Js::ScriptContext* scriptContext) -> JsErrorCode {
        if (parseOnly)
        {
            PARAM_NOT_NULL(result);
            *result = function;
        }
        else
        {
            Js::Var varResult = function->CallRootFunction(Js::Arguments(0, nullptr), scriptContext, true);
            if (result != nullptr)
            {
                *result = varResult;
            }
        }
        return JsNoError;
    });
}

static void CHAKRA_CALLBACK DummyScriptUnloadCallback(_In_ JsSourceContext sourceContext)
{
    // Do nothing
}

#ifdef _WIN32
static bool CHAKRA_CALLBACK DummyScriptLoadSourceCallback(_In_ JsSourceContext sourceContext, _Outptr_result_z_ const WCHAR** scriptBuffer)
{
    // sourceContext is actually the script source pointer
    *scriptBuffer = reinterpret_cast<const WCHAR*>(sourceContext);
    return true;
}

CHAKRA_API JsParseSerializedScript(_In_z_ const WCHAR * script, _In_ unsigned char *buffer,
    _In_ JsSourceContext sourceContext,
    _In_z_ const WCHAR *sourceUrl,
    _Out_ JsValueRef * result)
{
    return RunSerializedScriptCore(
        DummyScriptLoadSourceCallback, DummyScriptUnloadCallback,
        reinterpret_cast<JsSourceContext>(script), // use script source pointer as scriptLoadSourceContext
        buffer, nullptr, sourceContext, sourceUrl, true, false, result, Js::Constants::InvalidSourceIndex);
}

CHAKRA_API JsRunSerializedScript(_In_z_ const WCHAR * script, _In_ unsigned char *buffer,
    _In_ JsSourceContext sourceContext,
    _In_z_ const WCHAR *sourceUrl,
    _Out_ JsValueRef * result)
{
    return RunSerializedScriptCore(
        DummyScriptLoadSourceCallback, DummyScriptUnloadCallback,
        reinterpret_cast<JsSourceContext>(script), // use script source pointer as scriptLoadSourceContext
        buffer, nullptr, sourceContext, sourceUrl, false, false, result, Js::Constants::InvalidSourceIndex);
}

CHAKRA_API JsParseSerializedScriptWithCallback(_In_ JsSerializedScriptLoadSourceCallback scriptLoadCallback,
    _In_ JsSerializedScriptUnloadCallback scriptUnloadCallback,
    _In_ unsigned char *buffer, _In_ JsSourceContext sourceContext,
    _In_z_ const WCHAR *sourceUrl, _Out_ JsValueRef * result)
{
    return RunSerializedScriptCore(
        scriptLoadCallback, scriptUnloadCallback,
        sourceContext, // use the same user provided sourceContext as scriptLoadSourceContext
        buffer, nullptr, sourceContext, sourceUrl, true, false, result, Js::Constants::InvalidSourceIndex);
}

CHAKRA_API JsRunSerializedScriptWithCallback(_In_ JsSerializedScriptLoadSourceCallback scriptLoadCallback,
    _In_ JsSerializedScriptUnloadCallback scriptUnloadCallback,
    _In_ unsigned char *buffer, _In_ JsSourceContext sourceContext,
    _In_z_ const WCHAR *sourceUrl, _Out_opt_ JsValueRef * result)
{
    return RunSerializedScriptCore(
        scriptLoadCallback, scriptUnloadCallback,
        sourceContext, // use the same user provided sourceContext as scriptLoadSourceContext
        buffer, nullptr, sourceContext, sourceUrl, false, false, result, Js::Constants::InvalidSourceIndex);
}
#endif // _WIN32

/////////////////////

CHAKRA_API JsTTDCreateRecordRuntime(_In_ JsRuntimeAttributes attributes, _In_ bool enableDebugging, _In_ size_t snapInterval, _In_ size_t snapHistoryLength,
    _In_ TTDOpenResourceStreamCallback openResourceStream, _In_ JsTTDWriteBytesToStreamCallback writeBytesToStream, _In_ JsTTDFlushAndCloseStreamCallback flushAndCloseStream,
    _In_opt_ JsThreadServiceCallback threadService, _Out_ JsRuntimeHandle *runtime)
{
#if !ENABLE_TTD
    return JsErrorCategoryUsage;
#else
    if(snapInterval > UINT32_MAX || snapHistoryLength > UINT32_MAX)
    {
        return JsErrorInvalidArgument;
    }

    return CreateRuntimeCore(attributes, nullptr, 0, true, false, enableDebugging, (uint32)snapInterval, (uint32)snapHistoryLength,
        openResourceStream, nullptr, writeBytesToStream, flushAndCloseStream,
        threadService, runtime);
#endif
}

CHAKRA_API JsTTDCreateReplayRuntime(_In_ JsRuntimeAttributes attributes, _In_reads_(infoUriCount) const char* infoUri, _In_ size_t infoUriCount, _In_ bool enableDebugging,
    _In_ TTDOpenResourceStreamCallback openResourceStream, _In_ JsTTDReadBytesFromStreamCallback readBytesFromStream, _In_ JsTTDFlushAndCloseStreamCallback flushAndCloseStream,
    _In_opt_ JsThreadServiceCallback threadService, _Out_ JsRuntimeHandle *runtime)
{
#if !ENABLE_TTD
    return JsErrorCategoryUsage;
#else

    return CreateRuntimeCore(attributes, infoUri, infoUriCount, false, true, enableDebugging, UINT_MAX, UINT_MAX,
        openResourceStream, readBytesFromStream, nullptr, flushAndCloseStream,
        threadService, runtime);
#endif
}

CHAKRA_API JsTTDCreateContext(_In_ JsRuntimeHandle runtimeHandle, _In_ bool useRuntimeTTDMode, _Out_ JsContextRef *newContext)
{
#if !ENABLE_TTD
    return JsErrorCategoryUsage;
#else
    return GlobalAPIWrapper_NoRecord([&]() -> JsErrorCode {
        PARAM_NOT_NULL(newContext);
        VALIDATE_INCOMING_RUNTIME_HANDLE(runtimeHandle);

        JsrtRuntime * runtime = JsrtRuntime::FromHandle(runtimeHandle);
        ThreadContext * threadContext = runtime->GetThreadContext();
        TTDAssert(threadContext->IsRuntimeInTTDMode(), "Need to create in TTD Mode.");

        bool inRecord = false;
        bool activelyRecording = false;
        bool inReplay = false;
        TTDRecorder dummyActionEntryPopper;
        if(useRuntimeTTDMode)
        {
            threadContext->TTDLog->GetModesForExplicitContextCreate(inRecord, activelyRecording, inReplay);
        }

        return CreateContextCore(runtimeHandle, dummyActionEntryPopper, inRecord, activelyRecording, inReplay, newContext);
    });
#endif
}

CHAKRA_API JsTTDNotifyContextDestroy(_In_ JsContextRef context)
{
#if !ENABLE_TTD
    return JsErrorCategoryUsage;
#else
    ThreadContext* threadContext = ThreadContext::GetContextForCurrentThread();
    if(threadContext && threadContext->IsRuntimeInTTDMode())
    {
        Js::ScriptContext* ctx = static_cast<JsrtContext*>(context)->GetScriptContext();
        threadContext->TTDContext->NotifyCtxDestroyInRecord(ctx);
    }

    return JsNoError;
#endif
}

CHAKRA_API JsTTDStart()
{
#if !ENABLE_TTD
    return JsErrorCategoryUsage;
#else
    JsrtContext *currentContext = JsrtContext::GetCurrent();
    JsErrorCode cCheck = CheckContext(currentContext, JSRT_MAYBE_TRUE);
    TTDAssert(cCheck == JsNoError, "Must have valid context when starting TTD.");

    Js::ScriptContext* scriptContext = currentContext->GetScriptContext();
    TTDAssert(scriptContext->IsTTDRecordOrReplayModeEnabled(), "Need to create in TTD Record Mode.");
#if ENABLE_NATIVE_CODEGEN
    TTDAssert(JITManager::GetJITManager() == nullptr || !JITManager::GetJITManager()->IsOOPJITEnabled(), "TTD cannot run with OOP JIT yet!!!");
#endif
    return GlobalAPIWrapper_NoRecord([&]() -> JsErrorCode
    {
        if(scriptContext->IsTTDRecordModeEnabled())
        {
            scriptContext->GetThreadContext()->TTDLog->DoSnapshotExtract();
        }

        //Want to verify that we are at top-level of dispatch
        scriptContext->GetThreadContext()->TTDLog->PushMode(TTD::TTDMode::CurrentlyEnabled);

        return JsNoError;
    });
#endif
}

CHAKRA_API JsTTDStop()
{
#if !ENABLE_TTD
    return JsErrorCategoryUsage;
#else
    JsrtContext *currentContext = JsrtContext::GetCurrent();
    JsErrorCode cCheck = CheckContext(currentContext, JSRT_MAYBE_TRUE);
    TTDAssert(cCheck == JsNoError, "Must have valid context when starting TTD.");

    Js::ScriptContext* scriptContext = currentContext->GetScriptContext();
    TTDAssert(scriptContext->IsTTDRecordOrReplayModeEnabled(), "Need to create in TTD mode.");

    return GlobalAPIWrapper_NoRecord([&]() -> JsErrorCode
    {
        scriptContext->GetThreadContext()->TTDLog->PopMode(TTD::TTDMode::CurrentlyEnabled);

        if(scriptContext->IsTTDRecordModeEnabled())
        {
            scriptContext->GetThreadContext()->TTDLog->UnloadAllLogData();
        }

        return JsNoError;
    });
#endif
}

CHAKRA_API JsTTDPauseTimeTravelBeforeRuntimeOperation()
{
#if !ENABLE_TTD
    return JsErrorCategoryUsage;
#else
    JsrtContext *currentContext = JsrtContext::GetCurrent();
    JsErrorCode cCheck = CheckContext(currentContext, JSRT_MAYBE_TRUE);
    TTDAssert(cCheck == JsNoError, "Must have valid context when changing debugger mode.");

    Js::ScriptContext* scriptContext = currentContext->GetScriptContext();
    ThreadContext* threadContext = scriptContext->GetThreadContext();

    if(threadContext->IsRuntimeInTTDMode())
    {
        threadContext->TTDLog->PushMode(TTD::TTDMode::ExcludedExecutionDebuggerAction);
    }

    return JsNoError;
#endif
}

CHAKRA_API JsTTDReStartTimeTravelAfterRuntimeOperation()
{
#if !ENABLE_TTD
    return JsErrorCategoryUsage;
#else
    JsrtContext *currentContext = JsrtContext::GetCurrent();
    JsErrorCode cCheck = CheckContext(currentContext, JSRT_MAYBE_TRUE);
    TTDAssert(cCheck == JsNoError, "Must have valid context when changing debugger mode.");

    Js::ScriptContext* scriptContext = currentContext->GetScriptContext();
    ThreadContext* threadContext = scriptContext->GetThreadContext();

    if(threadContext->IsRuntimeInTTDMode())
    {
        threadContext->TTDLog->PopMode(TTD::TTDMode::ExcludedExecutionDebuggerAction);
    }

    return JsNoError;
#endif
}

CHAKRA_API JsTTDNotifyYield()
{
#if !ENABLE_TTD
    return JsErrorCategoryUsage;
#else
    JsrtContext *currentContext = JsrtContext::GetCurrent();
    JsErrorCode cCheck = CheckContext(currentContext, JSRT_MAYBE_TRUE);
    if(cCheck != JsNoError)
    {
        return JsNoError; //we are ok just aren't going to do any TTD related work
    }

    Js::ScriptContext* scriptContext = currentContext->GetScriptContext();
    return GlobalAPIWrapper_NoRecord([&]() -> JsErrorCode
    {
        if(scriptContext->IsTTDRecordModeEnabled())
        {
            scriptContext->GetThreadContext()->TTDLog->RecordJsRTEventLoopYieldPoint();
        }

        return JsNoError;
    });
#endif
}

CHAKRA_API JsTTDNotifyLongLivedReferenceAdd(_In_ JsValueRef value)
{
#if !ENABLE_TTD
    return JsErrorCategoryUsage;
#else
    return GlobalAPIWrapper([&](TTDRecorder& _actionEntryPopper) -> JsErrorCode
    {
        ThreadContext* threadContext = ThreadContext::GetContextForCurrentThread();
        if(threadContext == nullptr)
        {
            return JsErrorNoCurrentContext;
        }

        if (Js::VarIs<Js::RecyclableObject>(value))
        {
            Js::RecyclableObject* obj = Js::VarTo<Js::RecyclableObject>(value);
            if (obj->GetScriptContext()->IsTTDRecordModeEnabled())
            {
                if (obj->GetScriptContext()->ShouldPerformRecordAction())
                {
                    threadContext->TTDLog->RecordJsRTAddWeakRootRef(_actionEntryPopper, (Js::Var)value);
                }

                threadContext->TTDContext->AddRootRef_Record(TTD_CONVERT_OBJ_TO_LOG_PTR_ID(obj), obj);
            }
        }

        return JsNoError;
    });
#endif
}

CHAKRA_API JsTTDHostExit(_In_ int statusCode)
{
#if !ENABLE_TTD
    return JsErrorCategoryUsage;
#else
    return ContextAPIWrapper<JSRT_MAYBE_TRUE>([&](Js::ScriptContext *scriptContext, TTDRecorder& _actionEntryPopper) -> JsErrorCode {
        PERFORM_JSRT_TTD_RECORD_ACTION(scriptContext, RecordJsRTHostExitProcess, statusCode);

        return JsNoError;
    });
#endif
}

CHAKRA_API JsTTDRawBufferCopySyncIndirect(_In_ JsValueRef dst, _In_ size_t dstIndex, _In_ JsValueRef src, _In_ size_t srcIndex, _In_ size_t count)
{
#if !ENABLE_TTD
    return JsErrorCategoryUsage;
#else
    if(dstIndex > UINT32_MAX || srcIndex > UINT32_MAX || count > UINT32_MAX)
    {
        return JsErrorInvalidArgument;
    }

    return ContextAPIWrapper<JSRT_MAYBE_TRUE>([&](Js::ScriptContext *scriptContext, TTDRecorder& _actionEntryPopper) -> JsErrorCode {
        PERFORM_JSRT_TTD_RECORD_ACTION(scriptContext, RecordJsRTRawBufferCopySync, dst, (uint32)dstIndex, src, (uint32)srcIndex, (uint32)count);

        return JsNoError;
    });
#endif
}

CHAKRA_API JsTTDRawBufferModifySyncIndirect(_In_ JsValueRef buffer, _In_ size_t index, _In_ size_t count)
{
#if !ENABLE_TTD
    return JsErrorCategoryUsage;
#else
    if(index > UINT32_MAX || count > UINT32_MAX)
    {
        return JsErrorInvalidArgument;
    }

    return ContextAPIWrapper<JSRT_MAYBE_TRUE>([&](Js::ScriptContext *scriptContext, TTDRecorder& _actionEntryPopper) -> JsErrorCode {
        PERFORM_JSRT_TTD_RECORD_ACTION(scriptContext, RecordJsRTRawBufferModifySync, buffer, (uint32)index, (uint32)count);

        return JsNoError;
    });
#endif
}

CHAKRA_API JsTTDRawBufferAsyncModificationRegister(_In_ JsValueRef instance, _In_ byte* initialModPos)
{
#if !ENABLE_TTD
    return JsErrorCategoryUsage;
#else
    JsValueRef addRefObj = nullptr;
    JsErrorCode addRefResult = ContextAPIWrapper<JSRT_MAYBE_TRUE>([&](Js::ScriptContext *scriptContext, TTDRecorder& _actionEntryPopper) -> JsErrorCode {
        if (scriptContext->IsTTDRecordModeEnabled())
        {
            TTDAssert(Js::VarIs<Js::ArrayBuffer>(instance), "Not array buffer object!!!");
            Js::ArrayBuffer* dstBuff = Js::VarTo<Js::ArrayBuffer>(instance);
            addRefObj = dstBuff;

            TTDAssert(dstBuff->GetBuffer() <= initialModPos && initialModPos < dstBuff->GetBuffer() + dstBuff->GetByteLength(), "Not array buffer object!!!");
            TTDAssert(initialModPos - dstBuff->GetBuffer() < UINT32_MAX, "This is really big!!!");
            ptrdiff_t index = initialModPos - Js::VarTo<Js::ArrayBuffer>(instance)->GetBuffer();

            scriptContext->TTDContextInfo->AddToAsyncPendingList(dstBuff, (uint32)index);

            PERFORM_JSRT_TTD_RECORD_ACTION(scriptContext, RecordJsRTRawBufferAsyncModificationRegister, instance, (uint32)index);
        }

        return JsNoError;
    });

    if(addRefResult != JsNoError)
    {
        return addRefResult;
    }

    //We need to root add ref so we can find this during replay!!!
    if(addRefObj == nullptr)
    {
        return JsNoError;
    }
    else
    {
        return JsAddRef(addRefObj, nullptr);
    }
#endif
}

CHAKRA_API JsTTDRawBufferAsyncModifyComplete(_In_ byte* finalModPos)
{
#if !ENABLE_TTD
    return JsErrorCategoryUsage;
#else
    JsValueRef releaseObj = nullptr;
    JsErrorCode releaseStatus = ContextAPIWrapper<JSRT_MAYBE_TRUE>([&](Js::ScriptContext *scriptContext, TTDRecorder& _actionEntryPopper) -> JsErrorCode {
        if (scriptContext->IsTTDRecordModeEnabled())
        {
            TTD::TTDPendingAsyncBufferModification pendingAsyncInfo = { 0 };
            scriptContext->TTDContextInfo->GetFromAsyncPendingList(&pendingAsyncInfo, finalModPos);

            Js::ArrayBuffer* dstBuff = Js::VarTo<Js::ArrayBuffer>(pendingAsyncInfo.ArrayBufferVar);
            releaseObj = dstBuff;

            PERFORM_JSRT_TTD_RECORD_ACTION(scriptContext, RecordJsRTRawBufferAsyncModifyComplete, pendingAsyncInfo, finalModPos);
        }

        return JsNoError;
    });

    if(releaseStatus != JsNoError)
    {
        return releaseStatus;
    }

    //We need to root release ref so we can free this in replay if needed!!!
    if(releaseObj == nullptr)
    {
        return JsNoError;
    }
    else
    {
        return JsRelease(releaseObj, nullptr);
    }

#endif
}

CHAKRA_API JsTTDCheckAndAssertIfTTDRunning(_In_ const char* msg)
{
#if ENABLE_TTD
    JsrtContext* context = JsrtContext::GetCurrent();
    TTDAssert(context == nullptr || !context->GetScriptContext()->ShouldPerformRecordAction(), msg);
#endif
    return JsNoError;
}

CHAKRA_API JsTTDGetSnapTimeTopLevelEventMove(_In_ JsRuntimeHandle runtimeHandle,
   _In_ JsTTDMoveMode moveMode, _In_opt_ uint32_t kthEvent,
   _Inout_ int64_t* targetEventTime, _Out_ int64_t* targetStartSnapTime,
   _Out_opt_ int64_t* targetEndSnapTime)
{
#if !ENABLE_TTD
    return JsErrorCategoryUsage;
#else
    JsrtRuntime* runtime = JsrtRuntime::FromHandle(runtimeHandle);
    ThreadContext* threadContext = runtime->GetThreadContext();

    *targetStartSnapTime = -1;
    if(targetEndSnapTime != nullptr)
    {
        *targetEndSnapTime = -1;
    }

    TTDAssert(threadContext->IsRuntimeInTTDMode(), "Should only happen in TT debugging mode.");

    //If we requested a move to a specific event then extract the event count and try to find it
    if((moveMode & JsTTDMoveMode::JsTTDMoveFirstEvent) == JsTTDMoveMode::JsTTDMoveFirstEvent)
    {
        *targetEventTime = threadContext->TTDLog->GetFirstEventTimeInLog();
        if(*targetEventTime == -1)
        {
            return JsErrorCategoryUsage;
        }
    }
    else if((moveMode & JsTTDMoveMode::JsTTDMoveLastEvent) == JsTTDMoveMode::JsTTDMoveLastEvent)
    {
        *targetEventTime = threadContext->TTDLog->GetLastEventTimeInLog();
        if(*targetEventTime == -1)
        {
            return JsErrorCategoryUsage;
        }
    }
    else if((moveMode & JsTTDMoveMode::JsTTDMoveKthEvent) == JsTTDMoveMode::JsTTDMoveKthEvent)
    {
        *targetEventTime = threadContext->TTDLog->GetKthEventTimeInLog(kthEvent);
        if(*targetEventTime == -1)
        {
            return JsErrorCategoryUsage;
        }
    }
    else
    {
        ;
    }

#ifdef __APPLE__
    //TODO: Explicit cast of ptr since compiler gets confused -- resolve in PAL later
    static_assert(sizeof(int64_t) == sizeof(int64), "int64_t and int64 size mis-match");
    *targetStartSnapTime = threadContext->TTDLog->FindSnapTimeForEventTime(*targetEventTime, (int64*)targetEndSnapTime);
#else
    *targetStartSnapTime = threadContext->TTDLog->FindSnapTimeForEventTime(*targetEventTime, targetEndSnapTime);
#endif

    return JsNoError;
#endif
}

CHAKRA_API JsTTDGetSnapShotBoundInterval(_In_ JsRuntimeHandle runtimeHandle, _In_ int64_t targetEventTime, _Out_ int64_t* startSnapTime, _Out_ int64_t* endSnapTime)
{
#if !ENABLE_TTD
    return JsErrorCategoryUsage;
#else
    JsrtRuntime* runtime = JsrtRuntime::FromHandle(runtimeHandle);
    ThreadContext* threadContext = runtime->GetThreadContext();
    TTDAssert(threadContext->IsRuntimeInTTDMode(), "Should only happen in TT debugging mode.");

#ifdef __APPLE__
    //TODO: Explicit cast of ptr since compiler gets confused -- resolve in PAL later
    static_assert(sizeof(int64_t) == sizeof(int64), "int64_t and int64 size mis-match");
    threadContext->TTDLog->GetSnapShotBoundInterval(targetEventTime, (int64*)startSnapTime, (int64*)endSnapTime);
#else
    threadContext->TTDLog->GetSnapShotBoundInterval(targetEventTime, startSnapTime, endSnapTime);
#endif

    return JsNoError;
#endif
}

CHAKRA_API JsTTDGetPreviousSnapshotInterval(_In_ JsRuntimeHandle runtimeHandle, _In_ int64_t currentSnapStartTime, _Out_ int64_t* previousSnapTime)
{
#if !ENABLE_TTD
    return JsErrorCategoryUsage;
#else
    JsrtRuntime * runtime = JsrtRuntime::FromHandle(runtimeHandle);
    ThreadContext * threadContext = runtime->GetThreadContext();
    TTDAssert(threadContext->IsRuntimeInTTDMode(), "Should only happen in TT debugging mode.");

    *previousSnapTime = threadContext->TTDLog->GetPreviousSnapshotInterval(currentSnapStartTime);

    return JsNoError;
#endif
}

#if ENABLE_TTD
//Helper method for resetting breakpoint info around snapshot inflate
JsErrorCode TTDHandleBreakpointInfoAndInflate(int64_t snapTime, JsrtRuntime* runtime, ThreadContext* threadContext)
{
    return GlobalAPIWrapper_NoRecord([&]() -> JsErrorCode
    {
        if(threadContext->TTDLog->IsDebugModeFlagSet())
        {
            threadContext->TTDExecutionInfo->LoadPreservedBPInfo(threadContext);
        }

        threadContext->TTDLog->DoSnapshotInflate(snapTime);

        threadContext->TTDLog->ResetCallStackForTopLevelCall(-1);
        if(threadContext->TTDExecutionInfo != nullptr)
        {
            threadContext->TTDExecutionInfo->ResetCallStackForTopLevelCall(-1);
        }

        return JsNoError;
    });
}
#endif

CHAKRA_API JsTTDPreExecuteSnapShotInterval(_In_ JsRuntimeHandle runtimeHandle, _In_ int64_t startSnapTime, _In_ int64_t endSnapTime, _In_ JsTTDMoveMode moveMode, _Out_ int64_t* newTargetEventTime)
{
#if !ENABLE_TTD
    return JsErrorCategoryUsage;
#else

    *newTargetEventTime = -1;

    JsrtRuntime* runtime = JsrtRuntime::FromHandle(runtimeHandle);
    ThreadContext* threadContext = runtime->GetThreadContext();
    TTDAssert(threadContext->IsRuntimeInTTDMode(), "Should only happen in TT debugging mode.");

    TTD::EventLog* elog = threadContext->TTDLog;
    TTD::ExecutionInfoManager* emanager = threadContext->TTDExecutionInfo;
    JsErrorCode res = JsNoError;

    JsErrorCode inflateStatus = TTDHandleBreakpointInfoAndInflate(startSnapTime, runtime, threadContext);
    if(inflateStatus != JsNoError)
    {
        return inflateStatus;
    }

    //If we are in the "active" segment set the continue breakpoint
    if((moveMode & JsTTDMoveMode::JsTTDMoveScanIntervalForContinueInActiveBreakpointSegment) == JsTTDMoveMode::JsTTDMoveScanIntervalForContinueInActiveBreakpointSegment)
    {
        GlobalAPIWrapper_NoRecord([&]() -> JsErrorCode
        {
            emanager->SetBPInfoForActiveSegmentContinueScan(threadContext->TTDContext);

            return JsNoError;
        });
    }

    elog->PushMode(TTD::TTDMode::DebuggerSuppressBreakpoints);
    elog->PushMode(TTD::TTDMode::DebuggerLogBreakpoints);
    try
    {
        if(endSnapTime == -1)
        {
            elog->ReplayRootEventsToTime(TTD_EVENT_MAXTIME);
        }
        else
        {
            elog->ReplayRootEventsToTime(endSnapTime);
        }
    }
    catch(TTD::TTDebuggerAbortException abortException)
    {
        //If we hit the end of the log or we hit a terminal exception that is fine -- anything else is a problem
        if(!abortException.IsEndOfLog() && !abortException.IsTopLevelException())
        {
            res = JsErrorFatal;
        }
    }
    catch(...) //we are replaying something that should be known to execute successfully so encountering any error is very bad
    {
        res = JsErrorFatal;
        TTDAssert(false, "Unexpected fatal Error");
    }
    elog->PopMode(TTD::TTDMode::DebuggerLogBreakpoints);
    elog->PopMode(TTD::TTDMode::DebuggerSuppressBreakpoints);

    //If we are in the "active" segment un-set the continue breakpoint
    if((moveMode & JsTTDMoveMode::JsTTDMoveScanIntervalForContinueInActiveBreakpointSegment) == JsTTDMoveMode::JsTTDMoveScanIntervalForContinueInActiveBreakpointSegment)
    {
        GlobalAPIWrapper_NoRecord([&]() -> JsErrorCode
        {
            emanager->ClearBPInfoForActiveSegmentContinueScan(threadContext->TTDContext);

            return JsNoError;
        });
    }

    if((moveMode & JsTTDMoveMode::JsTTDMoveScanIntervalForContinue) == JsTTDMoveMode::JsTTDMoveScanIntervalForContinue)
    {
        bool bpFound = emanager->TryFindAndSetPreviousBP();
        if(bpFound)
        {
            *newTargetEventTime = emanager->GetPendingTTDBPTargetEventTime();
        }
    }

    return res;
#endif
}

CHAKRA_API JsTTDMoveToTopLevelEvent(_In_ JsRuntimeHandle runtimeHandle, _In_ JsTTDMoveMode moveMode, _In_ int64_t snapshotTime, _In_ int64_t eventTime)
{
#if !ENABLE_TTD
    return JsErrorCategoryUsage;
#else

    JsrtRuntime* runtime = JsrtRuntime::FromHandle(runtimeHandle);
    ThreadContext* threadContext = runtime->GetThreadContext();
    TTDAssert(threadContext->IsRuntimeInTTDMode(), "Should only happen in TT debugging mode.");

    TTD::EventLog* elog = threadContext->TTDLog;
    JsErrorCode res = JsNoError;

    JsErrorCode inflateStatus = TTDHandleBreakpointInfoAndInflate(snapshotTime, runtime, threadContext);
    if(inflateStatus != JsNoError)
    {
        return inflateStatus;
    }

    elog->PushMode(TTD::TTDMode::DebuggerSuppressBreakpoints);
    try
    {
        elog->ReplayRootEventsToTime(eventTime);

        elog->DoRtrSnapIfNeeded();
    }
    catch(...) //we are replaying something that should be known to execute successfully so encountering any error is very bad
    {
        res = JsErrorFatal;
        TTDAssert(false, "Unexpected fatal Error");
    }
    elog->PopMode(TTD::TTDMode::DebuggerSuppressBreakpoints);

    return res;
#endif
}

CHAKRA_API JsTTDReplayExecution(_Inout_ JsTTDMoveMode* moveMode, _Out_ int64_t* rootEventTime)
{
#if !ENABLE_TTD
    return JsErrorCategoryUsage;
#else
    JsrtContext *currentContext = JsrtContext::GetCurrent();
    JsErrorCode cCheck = CheckContext(currentContext, JSRT_MAYBE_TRUE);
    TTDAssert(cCheck == JsNoError, "This shouldn't happen!!!");

    Js::ScriptContext* scriptContext = currentContext->GetScriptContext();
    ThreadContext* threadContext = scriptContext->GetThreadContext();
    TTDAssert(threadContext->IsRuntimeInTTDMode(), "Should only happen in TT debugging mode.");

    TTD::EventLog* elog = threadContext->TTDLog;
    TTD::ExecutionInfoManager* emanager = threadContext->TTDExecutionInfo;

    if(emanager != nullptr)
    {
        JsErrorCode bpstatus = GlobalAPIWrapper_NoRecord([&]() -> JsErrorCode
        {
            if((*moveMode & JsTTDMoveMode::JsTTDMoveBreakOnEntry) == JsTTDMoveMode::JsTTDMoveBreakOnEntry)
            {
                emanager->SetBreakOnFirstUserCode();
            }

            //Set the active BP info from the manager (so we will hit the BP in step back operations)
            emanager->SetActiveBPInfoAsNeeded(threadContext->TTDContext);

            return JsNoError;
        });

        if(bpstatus != JsNoError)
        {
            return bpstatus;
        }
    }

    *moveMode = JsTTDMoveMode::JsTTDMoveNone;
    *rootEventTime = -1;
    JsErrorCode res = JsNoError;
    try
    {
        elog->ReplayRootEventsToTime(TTD_EVENT_MAXTIME);
    }
    catch(TTD::TTDebuggerAbortException abortException)
    {
        //if the debugger bails out with a move time request set info on the requested event time here
        //rest of breakpoint info should have been set by the debugger callback before aborting
        if (abortException.IsEventTimeMove() || abortException.IsTopLevelException())
        {
            *moveMode = (JsTTDMoveMode)abortException.GetMoveMode();
            *rootEventTime = abortException.GetTargetEventTime();

            //Check if we are tracking execution and, if so, set the exception location so we can access it later
            if(emanager != nullptr && abortException.IsTopLevelException())
            {
                emanager->SetPendingTTDUnhandledException();
            }
        }

        res = abortException.IsTopLevelException() ? JsErrorCategoryScript : JsNoError;
    }
    catch(...)
    {
        res = JsErrorFatal;
        TTDAssert(false, "Unexpected fatal Error");
    }

    return res;
#endif
}

CHAKRA_API JsTTDDiagSetAutoTraceStatus(_In_ bool status)
{
#if !ENABLE_TTD
    return JsErrorCategoryUsage;
#else
    JsrtContext *currentContext = JsrtContext::GetCurrent();
    JsErrorCode cCheck = CheckContext(currentContext, JSRT_MAYBE_TRUE);
    TTDAssert(cCheck == JsNoError, "Must have valid context when setting auto trace status.");

    Js::ScriptContext* scriptContext = currentContext->GetScriptContext();
    ThreadContext* threadContext = scriptContext->GetThreadContext();

    if (threadContext->IsRuntimeInTTDMode())
    {
        threadContext->TTDLog->SetAutoTraceEnabled(status);
    }

    return JsNoError;
#endif
}

#ifdef _CHAKRACOREBUILD

template <class SrcChar, class DstChar>
static void CastCopy(const SrcChar* src, DstChar* dst, size_t count)
{
    const SrcChar* end = src + count;
    while (src < end)
    {
        *dst++ = static_cast<DstChar>(*src++);
    }
}

CHAKRA_API JsCreateString(
    _In_ const char *content,
    _In_ size_t length,
    _Out_ JsValueRef *value)
{
    PARAM_NOT_NULL(content);
    PARAM_NOT_NULL(value);
    *value = JS_INVALID_REFERENCE;

    if (length == static_cast<size_t>(-1))
    {
        length = strlen(content);
    }

    if (length > MaxCharCount)
    {
        return JsErrorOutOfMemory;
    }

    return ContextAPINoScriptWrapper([&](Js::ScriptContext *scriptContext, TTDRecorder& _actionEntryPopper) -> JsErrorCode {

        Js::JavascriptString *stringValue = Js::LiteralStringWithPropertyStringPtr::
            NewFromCString(content, (CharCount)length, scriptContext->GetLibrary());

        PERFORM_JSRT_TTD_RECORD_ACTION(scriptContext, RecordJsRTCreateString, stringValue->GetSz(), stringValue->GetLength());

        *value = stringValue;

        PERFORM_JSRT_TTD_RECORD_ACTION_RESULT(scriptContext, value);

        return JsNoError;
    });
}

CHAKRA_API JsCreateStringUtf16(
    _In_ const uint16_t *content,
    _In_ size_t length,
    _Out_ JsValueRef *value)
{
    PARAM_NOT_NULL(content);
    PARAM_NOT_NULL(value);
    *value = JS_INVALID_REFERENCE;

    if (length == static_cast<size_t>(-1))
    {
        length = wcslen((const char16 *)content);
    }

    if (length > static_cast<CharCount>(-1))
    {
        return JsErrorOutOfMemory;
    }

    return ContextAPINoScriptWrapper([&](Js::ScriptContext *scriptContext, TTDRecorder& _actionEntryPopper) -> JsErrorCode {

        Js::JavascriptString *stringValue = Js::LiteralStringWithPropertyStringPtr::
            NewFromWideString((const char16 *)content, (CharCount)length, scriptContext->GetLibrary());

        PERFORM_JSRT_TTD_RECORD_ACTION(scriptContext, RecordJsRTCreateString, stringValue->GetSz(), stringValue->GetLength());

        *value = stringValue;

        PERFORM_JSRT_TTD_RECORD_ACTION_RESULT(scriptContext, value);

        return JsNoError;
    });
}


template <class CopyFunc>
JsErrorCode WriteStringCopy(
    JsValueRef value,
    int start,
    int length,
    _Out_opt_ size_t* written,
    const CopyFunc& copyFunc)
{
    if (written)
    {
        *written = 0;  // init to 0 for default
    }

    const char16* str = nullptr;
    size_t strLength = 0;
    JsErrorCode errorCode = JsStringToPointer(value, &str, &strLength);
    if (errorCode != JsNoError)
    {
        return errorCode;
    }

    if (start < 0 || (size_t)start > strLength)
    {
        return JsErrorInvalidArgument;  // start out of range, no chars written
    }

    size_t count = min(static_cast<size_t>(length), strLength - start);
    if (count == 0)
    {
        return JsNoError;  // no chars written
    }

    errorCode = copyFunc(str + start, count, written);
    if (errorCode != JsNoError)
    {
        return errorCode;
    }

    if (written)
    {
        *written = count;
    }

    return JsNoError;
}

CHAKRA_API JsCopyStringUtf16(
    _In_ JsValueRef value,
    _In_ int start,
    _In_ int length,
    _Out_opt_ uint16_t* buffer,
    _Out_opt_ size_t* written)
{
    PARAM_NOT_NULL(value);
    VALIDATE_JSREF(value);

    return WriteStringCopy(value, start, length, written,
        [buffer](const char16* src, size_t count, size_t *needed)
        {
            if (buffer)
            {
                memmove(buffer, src, sizeof(char16) * count);
            }
            return JsNoError;
        });
}

CHAKRA_API JsCopyString(
    _In_ JsValueRef value,
    _Out_opt_ char* buffer,
    _In_ size_t bufferSize,
    _Out_opt_ size_t* length)
{
    PARAM_NOT_NULL(value);
    VALIDATE_JSREF(value);

    const char16* str = nullptr;
    size_t strLength = 0;
    JsErrorCode errorCode = JsStringToPointer(value, &str, &strLength);
    if (errorCode != JsNoError)
    {
        return errorCode;
    }

    utf8::WideToNarrow utf8Str(str, strLength, buffer, bufferSize);
    if (length)
    {
        *length = utf8Str.Length();
    }

    return JsNoError;
}

_ALWAYSINLINE JsErrorCode CompileRun(
    JsValueRef scriptVal,
    JsSourceContext sourceContext,
    JsValueRef sourceUrl,
    JsParseScriptAttributes parseAttributes,
    _Out_ JsValueRef *result,
    bool parseOnly)
{
    PARAM_NOT_NULL(scriptVal);
    VALIDATE_JSREF(scriptVal);
    PARAM_NOT_NULL(sourceUrl);

    bool isExternalArray = Js::VarIs<Js::ArrayBuffer>(scriptVal),
         isString = false;
    bool isUtf8   = !(parseAttributes & JsParseScriptAttributeArrayBufferIsUtf16Encoded);

    LoadScriptFlag scriptFlag = LoadScriptFlag_None;
    const byte* script;
    size_t cb;
    const WCHAR *url;

    if (isExternalArray)
    {
        script = ((Js::ExternalArrayBuffer*)(scriptVal))->GetBuffer();

        cb = ((Js::ExternalArrayBuffer*)(scriptVal))->GetByteLength();

        scriptFlag = (LoadScriptFlag)(isUtf8 ?
            LoadScriptFlag_ExternalArrayBuffer | LoadScriptFlag_Utf8Source :
            LoadScriptFlag_ExternalArrayBuffer);
    }
    else
    {
        isString = Js::VarIs<Js::JavascriptString>(scriptVal);
        if (!isString)
        {
            return JsErrorInvalidArgument;
        }
    }

    JsErrorCode error = GlobalAPIWrapper_NoRecord([&]() -> JsErrorCode {
        if (isString)
        {
            Js::JavascriptString* jsString = Js::VarTo<Js::JavascriptString>(scriptVal);
            script = (const byte*)jsString->GetSz();

            // JavascriptString is 2 bytes (WCHAR/char16)
            cb = jsString->GetLength() * sizeof(WCHAR);
        }

        if (!Js::VarIs<Js::JavascriptString>(sourceUrl))
        {
            return JsErrorInvalidArgument;
        }

        url = Js::VarTo<Js::JavascriptString>(sourceUrl)->GetSz();

        return JsNoError;

    });

    if (error != JsNoError)
    {
        return error;
    }

    return RunScriptCore(scriptVal, script, cb, scriptFlag,
        sourceContext, url, parseOnly, parseAttributes, false, result);
}

CHAKRA_API JsParse(
    _In_ JsValueRef scriptVal,
    _In_ JsSourceContext sourceContext,
    _In_ JsValueRef sourceUrl,
    _In_ JsParseScriptAttributes parseAttributes,
    _Out_ JsValueRef *result)
{
    return CompileRun(scriptVal, sourceContext, sourceUrl, parseAttributes,
        result, true);
}

CHAKRA_API JsRun(
    _In_ JsValueRef scriptVal,
    _In_ JsSourceContext sourceContext,
    _In_ JsValueRef sourceUrl,
    _In_ JsParseScriptAttributes parseAttributes,
    _Out_ JsValueRef *result)
{
    return CompileRun(scriptVal, sourceContext, sourceUrl, parseAttributes,
        result, false);
}

CHAKRA_API JsCreatePropertyId(
    _In_z_ const char *name,
    _In_ size_t length,
    _Out_ JsPropertyIdRef *propertyId)
{
    PARAM_NOT_NULL(name);
    utf8::NarrowToWide wname(name, length);
    if (!wname)
    {
        return JsErrorOutOfMemory;
    }

    return JsGetPropertyIdFromNameInternal(wname, wname.Length(), propertyId);
}

#ifdef _CHAKRACOREBUILD
CHAKRA_API JsCreatePropertyString(
    _In_z_ const char *name,
    _In_ size_t length,
    _Out_ JsValueRef *propertyString)
{
    return ContextAPINoScriptWrapper([&](Js::ScriptContext *scriptContext, TTDRecorder& _actionEntryPopper) -> JsErrorCode {
        PERFORM_JSRT_TTD_RECORD_ACTION_NOT_IMPLEMENTED(scriptContext);
        Js::PropertyRecord* propertyRecord;
        JsErrorCode errorCode = JsCreatePropertyId(name, length, (JsPropertyIdRef *)&propertyRecord);

        if (errorCode != JsNoError)
        {
            return errorCode;
        }

        *propertyString = scriptContext->GetPropertyString(propertyRecord);
        return JsNoError;
    });
}
#endif

CHAKRA_API JsCopyPropertyId(
    _In_ JsPropertyIdRef propertyId,
    _Out_ char* buffer,
    _In_ size_t bufferSize,
    _Out_ size_t* length)
{
    PARAM_NOT_NULL(propertyId);

    const char16* str = nullptr;
    JsErrorCode errorCode = JsGetPropertyNameFromId(propertyId, &str);

    if (errorCode != JsNoError)
    {
        return errorCode;
    }

    utf8::WideToNarrow utf8Str(str);
    if (!buffer)
    {
        if (length)
        {
            *length = utf8Str.Length();
        }
    }
    else
    {
        size_t count = min(bufferSize, utf8Str.Length());
        // Try to copy whole characters if buffer size insufficient
        auto maxFitChars = utf8::ByteIndexIntoCharacterIndex(
            (LPCUTF8)(const char*)utf8Str, count,
            utf8::DecodeOptions::doChunkedEncoding);
        count = utf8::CharacterIndexToByteIndex(
            (LPCUTF8)(const char*)utf8Str, utf8Str.Length(), maxFitChars);

        memmove(buffer, utf8Str, sizeof(char) * count);
        if (length)
        {
            *length = count;
        }
    }

    return JsNoError;
}

CHAKRA_API JsSerialize(
    _In_ JsValueRef scriptVal,
    _Out_ JsValueRef *bufferVal,
    _In_ JsParseScriptAttributes parseAttributes)
{
    PARAM_NOT_NULL(scriptVal);
    PARAM_NOT_NULL(bufferVal);
    VALIDATE_JSREF(scriptVal);

    *bufferVal = nullptr;

    const byte* script = nullptr;
    size_t cb = 0;
    LoadScriptFlag scriptFlag = LoadScriptFlag_None;

    JsErrorCode errorCode = GetScriptBufferDetails(scriptVal, parseAttributes,
        &scriptFlag, &cb, &script);

    if (errorCode != JsNoError)
    {
        return errorCode;
    }

    unsigned int bufferSize = 0;
    errorCode = JsSerializeScriptCore(script, cb, scriptFlag, nullptr,
        0, nullptr, &bufferSize, scriptVal);

    if (errorCode != JsNoError)
    {
        return errorCode;
    }

    if (bufferSize == 0)
    {
        return JsErrorScriptCompile;
    }

    if ((errorCode = JsCreateArrayBuffer(bufferSize, bufferVal)) == JsNoError)
    {
        byte* buffer = ((Js::ArrayBuffer*)(*bufferVal))->GetBuffer();
        errorCode = JsSerializeScriptCore(script, cb, scriptFlag, nullptr,
            0, buffer, &bufferSize, scriptVal);
    }

    return errorCode;
}

CHAKRA_API JsParseSerialized(
    _In_ JsValueRef bufferVal,
    _In_ JsSerializedLoadScriptCallback scriptLoadCallback,
    _In_ JsSourceContext sourceContext,
    _In_ JsValueRef sourceUrl,
    _Out_ JsValueRef *result)
{
    PARAM_NOT_NULL(bufferVal);
    PARAM_NOT_NULL(sourceUrl);

    const WCHAR *url;

    if (Js::VarIs<Js::JavascriptString>(sourceUrl))
    {
        url = ((Js::JavascriptString*)(sourceUrl))->GetSz();
    }
    else
    {
        return JsErrorInvalidArgument;
    }

    // JsParseSerialized only accepts ArrayBuffer (incl. ExternalArrayBuffer)
    if (!Js::VarIs<Js::ArrayBuffer>(bufferVal))
    {
        return JsErrorInvalidArgument;
    }

    Js::ArrayBuffer* arrayBuffer = Js::VarTo<Js::ArrayBuffer>(bufferVal);
    byte* buffer = arrayBuffer->GetBuffer();

    return RunSerializedScriptCore(
      scriptLoadCallback, DummyScriptUnloadCallback,
      sourceContext,// use the same user provided sourceContext as scriptLoadSourceContext
      buffer, arrayBuffer, sourceContext, url, true, false, result, Js::Constants::InvalidSourceIndex);
}

CHAKRA_API JsRunSerialized(
    _In_ JsValueRef bufferVal,
    _In_ JsSerializedLoadScriptCallback scriptLoadCallback,
    _In_ JsSourceContext sourceContext,
    _In_ JsValueRef sourceUrl,
    _Out_ JsValueRef *result)
{
    PARAM_NOT_NULL(bufferVal);
    const WCHAR *url;

    if (sourceUrl && Js::VarIs<Js::JavascriptString>(sourceUrl))
    {
        url = ((Js::JavascriptString*)(sourceUrl))->GetSz();
    }
    else
    {
        return JsErrorInvalidArgument;
    }

    // JsParseSerialized only accepts ArrayBuffer (incl. ExternalArrayBuffer)
    if (!Js::VarIs<Js::ArrayBuffer>(bufferVal))
    {
        return JsErrorInvalidArgument;
    }

    Js::ArrayBuffer* arrayBuffer = Js::VarTo<Js::ArrayBuffer>(bufferVal);
    byte* buffer = arrayBuffer->GetBuffer();

    return RunSerializedScriptCore(
        scriptLoadCallback, DummyScriptUnloadCallback,
        sourceContext, // use the same user provided sourceContext as scriptLoadSourceContext
        buffer, arrayBuffer, sourceContext, url, false, false, result, Js::Constants::InvalidSourceIndex);
}

CHAKRA_API JsCreatePromise(_Out_ JsValueRef *promise, _Out_ JsValueRef *resolve, _Out_ JsValueRef *reject)
{
    return ContextAPIWrapper<JSRT_MAYBE_TRUE>([&](Js::ScriptContext *scriptContext, TTDRecorder& _actionEntryPopper) -> JsErrorCode {
        PERFORM_JSRT_TTD_RECORD_ACTION_NOT_IMPLEMENTED(scriptContext);

        PARAM_NOT_NULL(promise);
        PARAM_NOT_NULL(resolve);
        PARAM_NOT_NULL(reject);

        *promise = nullptr;
        *resolve = nullptr;
        *reject = nullptr;

        Js::JavascriptPromiseResolveOrRejectFunction *jsResolve = nullptr;
        Js::JavascriptPromiseResolveOrRejectFunction *jsReject = nullptr;
        Js::JavascriptPromise *jsPromise = scriptContext->GetLibrary()->CreatePromise();
        Js::JavascriptPromise::InitializePromise(jsPromise, &jsResolve, &jsReject, scriptContext);

        *promise = (JsValueRef)jsPromise;
        *resolve = (JsValueRef)jsResolve;
        *reject = (JsValueRef)jsReject;

        return JsNoError;
    });
}

CHAKRA_API JsGetPromiseState(_In_ JsValueRef promise, _Out_ JsPromiseState *state)
{
    return ContextAPIWrapper<JSRT_MAYBE_TRUE>([&](Js::ScriptContext *scriptContext, TTDRecorder& _actionEntryPopper) -> JsErrorCode {
        PERFORM_JSRT_TTD_RECORD_ACTION_NOT_IMPLEMENTED(scriptContext);

        VALIDATE_INCOMING_REFERENCE(promise, scriptContext);
        PARAM_NOT_NULL(state);

        *state = JsPromiseStatePending;

        if (!Js::VarIs<Js::JavascriptPromise>(promise))
        {
            return JsErrorInvalidArgument;
        }

        Js::JavascriptPromise *jsPromise = Js::VarTo<Js::JavascriptPromise>(promise);
        Js::JavascriptPromise::PromiseStatus status = jsPromise->GetStatus();

        switch (status)
        {
        case Js::JavascriptPromise::PromiseStatus::PromiseStatusCode_HasRejection:
            *state = JsPromiseStateRejected;
            break;

        case Js::JavascriptPromise::PromiseStatus::PromiseStatusCode_HasResolution:
            *state = JsPromiseStateFulfilled;
            break;
        }

        return JsNoError;
    });
}

CHAKRA_API JsGetPromiseResult(_In_ JsValueRef promise, _Out_ JsValueRef *result)
{
    return ContextAPIWrapper<JSRT_MAYBE_TRUE>([&](Js::ScriptContext *scriptContext, TTDRecorder& _actionEntryPopper) -> JsErrorCode {
        PERFORM_JSRT_TTD_RECORD_ACTION_NOT_IMPLEMENTED(scriptContext);

        VALIDATE_INCOMING_REFERENCE(promise, scriptContext);
        PARAM_NOT_NULL(result);

        *result = JS_INVALID_REFERENCE;

        if (!Js::VarIs<Js::JavascriptPromise>(promise))
        {
            return JsErrorInvalidArgument;
        }

        Js::JavascriptPromise *jsPromise = Js::VarTo<Js::JavascriptPromise>(promise);
        Js::Var jsResult = jsPromise->GetResult();

        if (jsResult == nullptr)
        {
            return JsErrorPromisePending;
        }

        *result = (JsValueRef)jsResult;
        return JsNoError;
    });
}

CHAKRA_API JsCreateWeakReference(
    _In_ JsValueRef value,
    _Out_ JsWeakRef* weakRef)
{
    VALIDATE_JSREF(value);
    PARAM_NOT_NULL(weakRef);
    *weakRef = nullptr;

    if (Js::TaggedNumber::Is(value))
    {
        return JsNoWeakRefRequired;
    }

    return GlobalAPIWrapper_NoRecord([&]() -> JsErrorCode {
        ThreadContext* threadContext = ThreadContext::GetContextForCurrentThread();
        if (threadContext == nullptr)
        {
            return JsErrorNoCurrentContext;
        }

        Recycler* recycler = threadContext->GetRecycler();
        if (recycler->IsInObjectBeforeCollectCallback())
        {
            return JsErrorInObjectBeforeCollectCallback;
        }

        RecyclerHeapObjectInfo dummyObjectInfo;
        if (!recycler->FindHeapObject(value, Memory::FindHeapObjectFlags::FindHeapObjectFlags_NoFlags, dummyObjectInfo))
        {
            // value is not recyler-allocated
            return JsErrorInvalidArgument;
        }

        recycler->FindOrCreateWeakReferenceHandle<char>(
            reinterpret_cast<char*>(value),
            reinterpret_cast<Memory::RecyclerWeakReference<char>**>(weakRef));
        return JsNoError;
    });
}

CHAKRA_API JsGetWeakReferenceValue(
    _In_ JsWeakRef weakRef,
    _Out_ JsValueRef* value)
{
    VALIDATE_JSREF(weakRef);
    PARAM_NOT_NULL(value);
    *value = JS_INVALID_REFERENCE;

    return GlobalAPIWrapper_NoRecord([&]() -> JsErrorCode {
        Memory::RecyclerWeakReference<char>* recyclerWeakReference =
            reinterpret_cast<Memory::RecyclerWeakReference<char>*>(weakRef);
        *value = reinterpret_cast<JsValueRef>(recyclerWeakReference->Get());
        return JsNoError;
    });
}

CHAKRA_API JsGetAndClearExceptionWithMetadata(_Out_ JsValueRef *metadata)
{
    PARAM_NOT_NULL(metadata);
    *metadata = nullptr;

    JsrtContext *currentContext = JsrtContext::GetCurrent();

    if (currentContext == nullptr)
    {
        return JsErrorNoCurrentContext;
    }

    Js::ScriptContext *scriptContext = currentContext->GetScriptContext();
    Assert(scriptContext != nullptr);

    if (scriptContext->GetRecycler() && scriptContext->GetRecycler()->IsHeapEnumInProgress())
    {
        return JsErrorHeapEnumInProgress;
    }
    else if (scriptContext->GetThreadContext()->IsInThreadServiceCallback())
    {
        return JsErrorInThreadServiceCallback;
    }

    if (scriptContext->GetThreadContext()->IsExecutionDisabled())
    {
        return JsErrorInDisabledState;
    }

    HRESULT hr = S_OK;
    Js::JavascriptExceptionObject *recordedException = nullptr;

    BEGIN_TRANSLATE_OOM_TO_HRESULT
        if (scriptContext->HasRecordedException())
        {
            recordedException = scriptContext->GetAndClearRecordedException();
        }
    END_TRANSLATE_OOM_TO_HRESULT(hr)

    if (hr == E_OUTOFMEMORY)
    {
        recordedException = scriptContext->GetThreadContext()->GetRecordedException();
    }
    if (recordedException == nullptr)
    {
        return JsErrorInvalidArgument;
    }

    Js::Var exception = recordedException->GetThrownObject(nullptr);

    if (exception == nullptr)
    {
        // TODO: How does this early bailout impact TTD?
        return JsErrorInvalidArgument;
    }

    return ContextAPIWrapper<false>([&](Js::ScriptContext* scriptContext, TTDRecorder& _actionEntryPopper) -> JsErrorCode {
        Js::Var exceptionMetadata = Js::JavascriptExceptionMetadata::CreateMetadataVar(scriptContext);
        Js::JavascriptOperators::OP_SetProperty(exceptionMetadata, Js::PropertyIds::exception, exception, scriptContext);

        Js::FunctionBody *functionBody = recordedException->GetFunctionBody();
        if (functionBody == nullptr)
        {
            // This is probably a parse error. We can get the error location metadata from the thrown object.
            Js::JavascriptExceptionMetadata::PopulateMetadataFromCompileException(exceptionMetadata, exception, scriptContext);
        }
        else
        {
            if (!Js::JavascriptExceptionMetadata::PopulateMetadataFromException(exceptionMetadata, recordedException, scriptContext))
            {
                return JsErrorInvalidArgument;
            }
        }

        *metadata = exceptionMetadata;

#if ENABLE_TTD
        if (hr != E_OUTOFMEMORY)
        {
            PERFORM_JSRT_TTD_RECORD_ACTION(scriptContext, RecordJsRTGetAndClearExceptionWithMetadata);
            PERFORM_JSRT_TTD_RECORD_ACTION_RESULT(scriptContext, metadata);
        }
#endif


        return JsNoError;
    });
}

CHAKRA_API JsCopyStringOneByte(
    _In_ JsValueRef value,
    _In_ int start,
    _In_ int length,
    _Out_opt_ char* buffer,
    _Out_opt_ size_t* written)
{
    PARAM_NOT_NULL(value);
    VALIDATE_JSREF(value);
    return WriteStringCopy(value, start, length, written,
        [buffer](const char16* src, size_t count, size_t *needed)
    {
        if (buffer)
        {
            for (size_t i = 0; i < count; i++)
            {
                buffer[i] = (char)src[i];
            }
        }
        return JsNoError;
    });
}

CHAKRA_API JsGetDataViewInfo(
    _In_ JsValueRef dataView,
    _Out_opt_ JsValueRef *arrayBuffer,
    _Out_opt_ unsigned int *byteOffset,
    _Out_opt_ unsigned int *byteLength)
{
    VALIDATE_JSREF(dataView);

    BEGIN_JSRT_NO_EXCEPTION
    {
        if (!Js::VarIs<Js::DataView>(dataView))
        {
            RETURN_NO_EXCEPTION(JsErrorInvalidArgument);
        }

        Js::DataView* dv = Js::VarTo<Js::DataView>(dataView);
        if (arrayBuffer != nullptr) {
            *arrayBuffer = dv->GetArrayBuffer();
        }

        if (byteOffset != nullptr) {
            *byteOffset = dv->GetByteOffset();
        }

        if (byteLength != nullptr) {
            *byteLength = dv->GetLength();
        }
    }

#if ENABLE_TTD
    Js::ScriptContext* scriptContext = Js::VarTo<Js::RecyclableObject>(dataView)->GetScriptContext();
    if(PERFORM_JSRT_TTD_RECORD_ACTION_CHECK(scriptContext) && arrayBuffer != nullptr)
    {
        scriptContext->GetThreadContext()->TTDLog->RecordJsRTGetDataViewInfo(dataView, *arrayBuffer);
    }
#endif

    END_JSRT_NO_EXCEPTION
}

CHAKRA_API JsSetHostPromiseRejectionTracker(_In_ JsHostPromiseRejectionTrackerCallback promiseRejectionTrackerCallback, _In_opt_ void *callbackState)
{
    return ContextAPINoScriptWrapper_NoRecord([&](Js::ScriptContext *scriptContext) -> JsErrorCode {
        scriptContext->GetLibrary()->SetNativeHostPromiseRejectionTrackerCallback((Js::JavascriptLibrary::HostPromiseRejectionTrackerCallback) promiseRejectionTrackerCallback, callbackState);
        return JsNoError;
    },
    /*allowInObjectBeforeCollectCallback*/true);
}

CHAKRA_API JsGetProxyProperties (_In_ JsValueRef object, _Out_ bool* isProxy, _Out_opt_ JsValueRef* target, _Out_opt_ JsValueRef* handler)
{
    return ContextAPINoScriptWrapper_NoRecord([&](Js::ScriptContext * scriptContext) -> JsErrorCode {
        VALIDATE_INCOMING_REFERENCE(object, scriptContext);
        PARAM_NOT_NULL(isProxy);

        if (target != nullptr)
        {
            *target = JS_INVALID_REFERENCE;
        }

        if (handler != nullptr)
        {
            *handler = JS_INVALID_REFERENCE;
        }

        *isProxy = Js::VarIs<Js::JavascriptProxy>(object);

        if (!*isProxy)
        {
            return JsNoError;
        }

        Js::JavascriptProxy* proxy = Js::UnsafeVarTo<Js::JavascriptProxy>(object);
        bool revoked = proxy->IsRevoked();

        if (target != nullptr && !revoked)
        {
            *target = static_cast<JsValueRef>(proxy->GetTarget());
        }

        if (handler != nullptr && !revoked)
        {
            *handler = static_cast<JsValueRef>(proxy->GetHandler());
        }

        return JsNoError;
    },
    /*allowInObjectBeforeCollectCallback*/true);
}

CHAKRA_API JsSerializeParserStateCore(
    _In_z_ const byte* script,
    _In_ size_t cb,
    _In_ LoadScriptFlag loadScriptFlag,
    _Out_writes_to_opt_(*bufferSize, *bufferSize) unsigned char *buffer,
    _Inout_ unsigned int *bufferSize)
{
    Js::JavascriptFunction *function;
    CompileScriptException se;

    return ContextAPINoScriptWrapper_NoRecord([&](Js::ScriptContext *scriptContext) -> JsErrorCode {
        PARAM_NOT_NULL(script);
        PARAM_NOT_NULL(bufferSize);

        if (*bufferSize > 0)
        {
            PARAM_NOT_NULL(buffer);
            ZeroMemory(buffer, *bufferSize);
        }

        if (scriptContext->IsScriptContextInDebugMode())
        {
            return JsErrorCannotSerializeDebugScript;
        }

        SourceContextInfo * sourceContextInfo = scriptContext->GetSourceContextInfo(JS_SOURCE_CONTEXT_NONE, nullptr);
        Assert(sourceContextInfo != nullptr);
        sourceContextInfo->nextLocalFunctionId = 0;

        const int chsize = (loadScriptFlag & LoadScriptFlag_Utf8Source) ?
            sizeof(utf8char_t) : sizeof(WCHAR);

        SRCINFO si = {
            /* sourceContextInfo   */ sourceContextInfo,
            /* dlnHost             */ 0,
            /* ulColumnHost        */ 0,
            /* lnMinHost           */ 0,
            /* ichMinHost          */ 0,
            /* ichLimHost          */ static_cast<ULONG>(cb / chsize), // OK to truncate since this is used to limit sourceText in debugDocument/compilation errors.
            /* ulCharOffset        */ 0,
            /* mod                 */ kmodGlobal,
            /* grfsi               */ 0
        };

        Js::Utf8SourceInfo* sourceInfo = nullptr;
        loadScriptFlag = (LoadScriptFlag)(loadScriptFlag | LoadScriptFlag_CreateParserState);

        BEGIN_TEMP_ALLOCATOR(tempAllocator, scriptContext, _u("ByteCodeSerializer"));
        // We cast buffer size to DWORD* because on Windows, DWORD = unsigned long = unsigned int
        // On 64-bit clang on linux, this is not true, unsigned long is larger than unsigned int
        // However, the PAL defines DWORD for us on linux as unsigned int so the cast is safe here.
        HRESULT hr = scriptContext->SerializeParserState(script, cb, &si, &se, &sourceInfo,
            Js::Constants::GlobalCode, loadScriptFlag, &buffer, (DWORD*)bufferSize, tempAllocator, &function, nullptr);
        END_TEMP_ALLOCATOR(tempAllocator, scriptContext);

        if (function == nullptr)
        {
            HandleScriptCompileError(scriptContext, &se);
            return JsErrorScriptCompile;
        }

        Js::FunctionBody *functionBody = function->GetFunctionBody();
        sourceInfo = functionBody->GetUtf8SourceInfo();
        size_t cSourceCodeLength = sourceInfo->GetCbLength(_u("JsSerializeParserState"));

        // truncation of code length can lead to accessing random memory. Reject the call.
        if (cSourceCodeLength > DWORD_MAX)
        {
            return JsErrorOutOfMemory;
        }

        if (SUCCEEDED(hr))
        {
            return JsNoError;
        }
        else
        {
            return JsErrorScriptCompile;
        }
    });
}

CHAKRA_API JsSerializeParserState(
    _In_ JsValueRef scriptVal,
    _Out_ JsValueRef *bufferVal,
    _In_ JsParseScriptAttributes parseAttributes)
{
    PARAM_NOT_NULL(scriptVal);
    PARAM_NOT_NULL(bufferVal);
    VALIDATE_JSREF(scriptVal);

    *bufferVal = nullptr;

    const byte* script = nullptr;
    size_t cb = 0;
    LoadScriptFlag scriptFlag = LoadScriptFlag_None;

    JsErrorCode errorCode = GetScriptBufferDetails(scriptVal, parseAttributes,
        &scriptFlag, &cb, &script);

    if (errorCode != JsNoError)
    {
        return errorCode;
    }

    unsigned int bufferSize = 0;
    errorCode = JsSerializeParserStateCore(script, cb, scriptFlag, nullptr,
        &bufferSize);

    if (errorCode != JsNoError)
    {
        return errorCode;
    }

    if (bufferSize == 0)
    {
        return JsErrorScriptCompile;
    }

    if ((errorCode = JsCreateArrayBuffer(bufferSize, bufferVal)) == JsNoError)
    {
        byte* buffer = ((Js::ArrayBuffer*)(*bufferVal))->GetBuffer();
        errorCode = JsSerializeParserStateCore(script, cb, scriptFlag, buffer,
            &bufferSize);
    }

    return errorCode;
}


static bool CHAKRA_CALLBACK DummyScriptLoadSourceCallbackForRunScriptWithParserState(
    JsSourceContext sourceContext,
    _Out_ JsValueRef *value,
    _Out_ JsParseScriptAttributes *parseAttributes)
{
    *value = nullptr;
    *parseAttributes = JsParseScriptAttributeNone;
    return true;
}

CHAKRA_API JsRunScriptWithParserState(
    _In_ JsValueRef script,
    _In_ JsSourceContext sourceContext,
    _In_ JsValueRef sourceUrl,
    _In_ JsParseScriptAttributes parseAttributes,
    _In_ JsValueRef parserState,
    _Out_ JsValueRef *result)
{
    PARAM_NOT_NULL(script);
    PARAM_NOT_NULL(parserState);

    const WCHAR *url = nullptr;
    uint sourceIndex = 0;

    JsErrorCode errorCode = ContextAPINoScriptWrapper_NoRecord([&](Js::ScriptContext *scriptContext) -> JsErrorCode {
        const byte* bytes;
        size_t cb;
        LoadScriptFlag loadScriptFlag;

        JsErrorCode errorCode = GetScriptBufferDetails(script, parseAttributes, &loadScriptFlag, &cb, &bytes);

        if (sourceUrl && Js::VarIs<Js::JavascriptString>(sourceUrl))
        {
            url = ((Js::JavascriptString*)(sourceUrl))->GetSz();
        }
        else
        {
            return JsErrorInvalidArgument;
        }

        if (errorCode != JsNoError)
        {
            return errorCode;
        }

        SourceContextInfo* sourceContextInfo = scriptContext->GetSourceContextInfo(sourceContext, nullptr);

        if (sourceContextInfo == nullptr)
        {
            sourceContextInfo = scriptContext->CreateSourceContextInfo(sourceContext, url, wcslen(url), nullptr);
        }

        const int chsize = (loadScriptFlag & LoadScriptFlag_Utf8Source) ?
            sizeof(utf8char_t) : sizeof(WCHAR);

        SRCINFO si = {
            /* sourceContextInfo   */ sourceContextInfo,
            /* dlnHost             */ 0,
            /* ulColumnHost        */ 0,
            /* lnMinHost           */ 0,
            /* ichMinHost          */ 0,
            /* ichLimHost          */ static_cast<ULONG>(cb / chsize), // OK to truncate since this is used to limit sourceText in debugDocument/compilation errors.
            /* ulCharOffset        */ 0,
            /* mod                 */ kmodGlobal,
            /* grfsi               */ 0
        };

        Js::Utf8SourceInfo* utf8SourceInfo = nullptr;
        scriptContext->MakeUtf8SourceInfo(bytes, cb, &si, &utf8SourceInfo, loadScriptFlag, script);

        if (utf8SourceInfo == nullptr)
        {
            return JsErrorInvalidArgument;
        }

        ULONG grfscr = scriptContext->GetParseFlags(loadScriptFlag, utf8SourceInfo, sourceContextInfo);
        utf8SourceInfo->SetParseFlags(grfscr);

        if ((loadScriptFlag & LoadScriptFlag_Utf8Source) != LoadScriptFlag_Utf8Source)
        {
            sourceIndex = scriptContext->SaveSourceNoCopy(utf8SourceInfo, static_cast<charcount_t>(utf8SourceInfo->GetCchLength()), /*isCesu8*/ true);
        }
        else
        {
            // TODO: This length may not be correct because we could have actually parsed a different number of characters
            sourceIndex = scriptContext->SaveSourceNoCopy(utf8SourceInfo, static_cast<charcount_t>(utf8SourceInfo->GetCchLength()), /* isCesu8*/ false);
        }

        return JsNoError;
    });

    if (errorCode != JsNoError)
    {
        return errorCode;
    }

    if (!Js::VarIs<Js::ArrayBuffer>(parserState))
    {
        return JsErrorInvalidArgument;
    }

    Js::ArrayBuffer* arrayBuffer = Js::VarTo<Js::ArrayBuffer>(parserState);
    byte* buffer = arrayBuffer->GetBuffer();
    JsSerializedLoadScriptCallback dummy = DummyScriptLoadSourceCallbackForRunScriptWithParserState;

    return RunSerializedScriptCore(
        dummy, DummyScriptUnloadCallback,
        sourceContext, // use the same user provided sourceContext as scriptLoadSourceContext
        buffer, arrayBuffer, sourceContext, url, false, true, result, sourceIndex);
}

CHAKRA_API JsSetRuntimeBeforeSweepCallback(_In_ JsRuntimeHandle runtimeHandle, _In_opt_ void *callbackState, _In_ JsBeforeSweepCallback beforeSweepCallback)
{
    return GlobalAPIWrapper_NoRecord([&]() -> JsErrorCode {
        VALIDATE_INCOMING_RUNTIME_HANDLE(runtimeHandle);

        JsrtRuntime::FromHandle(runtimeHandle)->SetBeforeSweepCallback(beforeSweepCallback, callbackState);
        return JsNoError;
    });
}

CHAKRA_API JsTraceExternalReference(_In_ JsRuntimeHandle runtimeHandle, _In_ JsValueRef value)
{
    return GlobalAPIWrapper_NoRecord([&]() -> JsErrorCode {
        VALIDATE_INCOMING_RUNTIME_HANDLE(runtimeHandle);

        ThreadContext * threadContext = JsrtRuntime::FromHandle(runtimeHandle)->GetThreadContext();
        ThreadContextScope scope(threadContext);

        if (!scope.IsValid())
        {
            return JsErrorWrongThread;
        }

        Recycler * recycler = threadContext->GetRecycler();
        recycler->TryExternalMarkNonInterior(value);
        return JsNoError;
    });
}

CHAKRA_API JsAllocRawData(_In_ JsRuntimeHandle runtimeHandle, _In_ size_t sizeInBytes, _Out_ JsRef * buffer)
{
    PARAM_NOT_NULL(buffer);

    return GlobalAPIWrapper_NoRecord([&]() -> JsErrorCode {
        VALIDATE_INCOMING_RUNTIME_HANDLE(runtimeHandle);
        
        ThreadContext * threadContext = JsrtRuntime::FromHandle(runtimeHandle)->GetThreadContext();
        ThreadContextScope scope(threadContext);

        if (!scope.IsValid())
        {
            return JsErrorWrongThread;
        }

        Recycler * recycler = threadContext->GetRecycler();
        *buffer = RecyclerNewArray(recycler, char, sizeInBytes);
        return JsNoError;
    });
}


CHAKRA_API JsAllocRawDataZeroed(_In_ JsRuntimeHandle runtimeHandle, _In_ size_t sizeInBytes, _Out_ JsRef * buffer)
{
    PARAM_NOT_NULL(buffer);

    return GlobalAPIWrapper_NoRecord([&]() -> JsErrorCode {
        VALIDATE_INCOMING_RUNTIME_HANDLE(runtimeHandle);

        ThreadContext * threadContext = JsrtRuntime::FromHandle(runtimeHandle)->GetThreadContext();
        ThreadContextScope scope(threadContext);

        if (!scope.IsValid())
        {
            return JsErrorWrongThread;
        }

        Recycler * recycler = threadContext->GetRecycler();
        *buffer = RecyclerNewArrayZ(recycler, char, sizeInBytes);
        return JsNoError;
    });
}

#endif // _CHAKRACOREBUILD<|MERGE_RESOLUTION|>--- conflicted
+++ resolved
@@ -1339,13 +1339,8 @@
         Js::RecyclableObject * prototypeObject = nullptr;
         if (prototype != JS_INVALID_REFERENCE)
         {
-<<<<<<< HEAD
             VALIDATE_INCOMING_OBJECT_OR_NULL(prototype, scriptContext);
-            prototypeObject = Js::RecyclableObject::FromVar(prototype);
-=======
-            VALIDATE_INCOMING_OBJECT(prototype, scriptContext);
             prototypeObject = Js::VarTo<Js::RecyclableObject>(prototype);
->>>>>>> e2a9c777
         }
         if (inlineSlotSize > UINT32_MAX)
         {
@@ -1399,7 +1394,7 @@
         if (prototype != JS_INVALID_REFERENCE)
         {
             VALIDATE_INCOMING_OBJECT_OR_NULL(prototype, scriptContext);
-            prototypeObject = Js::RecyclableObject::FromVar(prototype);
+            prototypeObject = Js::VarTo<Js::RecyclableObject>(prototype);
         }
         if (inlineSlotSize > UINT32_MAX)
         {
@@ -1611,7 +1606,7 @@
             return errorValue;
         }
 
-        return JsHasOwnPropertyCommon(scriptContext, object, propertyRecord, hasOwnProperty, Js::PropertyString::Is(propertyId) ? (Js::PropertyString*)propertyId : nullptr);
+        return JsHasOwnPropertyCommon(scriptContext, object, propertyRecord, hasOwnProperty, Js::VarIs<Js::PropertyString>(propertyId) ? (Js::PropertyString*)propertyId : nullptr);
     });
 }
 #endif
@@ -2010,7 +2005,7 @@
 
         const Js::PropertyRecord *propertyRecord = nullptr;
         JsErrorCode errorValue = InternalGetPropertyRecord(scriptContext,
-            Js::RecyclableObject::FromVar(key), &propertyRecord);
+            Js::VarTo<Js::RecyclableObject>(key), &propertyRecord);
 
         if (errorValue != JsNoError)
         {
@@ -2044,7 +2039,7 @@
         }
 
         *result = Js::JavascriptOperators::DefineOwnPropertyDescriptor(
-            Js::RecyclableObject::FromVar(object), propertyRecord->GetPropertyId(),
+            Js::VarTo<Js::RecyclableObject>(object), propertyRecord->GetPropertyId(),
             propertyDescriptor, true, scriptContext) != 0;
         return JsNoError;
     });
@@ -2841,15 +2836,11 @@
 
     BEGIN_JSRT_NO_EXCEPTION
     {
-<<<<<<< HEAD
-        if (Js::JavascriptProxy::Is(object))
-        {
-            object = Js::JavascriptProxy::FromVar(object)->GetTarget();
-        }
-        *value = (JsrtExternalObject::Is(object) || Js::CustomExternalWrapperObject::Is(object));
-=======
-        *value = Js::VarIs<JsrtExternalObject>(object);
->>>>>>> e2a9c777
+        if (Js::VarIs<Js::JavascriptProxy>(object))
+        {
+            object = Js::VarTo<Js::JavascriptProxy>(object);
+        }
+        *value = (Js::VarIs<JsrtExternalObject>(object) || Js::VarIs<Js::CustomExternalWrapperObject>(object));
     }
     END_JSRT_NO_EXCEPTION
 }
@@ -2861,21 +2852,17 @@
 
     BEGIN_JSRT_NO_EXCEPTION
     {
-<<<<<<< HEAD
-        if (Js::JavascriptProxy::Is(object))
-        {
-            object = Js::JavascriptProxy::FromVar(object)->GetTarget();
-        }
-        if (JsrtExternalObject::Is(object))
-=======
+        if (Js::VarIs<Js::JavascriptProxy>(object))
+        {
+            object = Js::VarTo<Js::JavascriptProxy>(object)->GetTarget();
+        }
         if (Js::VarIs<JsrtExternalObject>(object))
->>>>>>> e2a9c777
         {
             *data = Js::VarTo<JsrtExternalObject>(object)->GetSlotData();
         }
-        else if (Js::CustomExternalWrapperObject::Is(object))
-        {
-            *data = Js::CustomExternalWrapperObject::FromVar(object)->GetSlotData();
+        else if (Js::VarIs<Js::CustomExternalWrapperObject>(object))
+        {
+            *data = Js::VarTo<Js::CustomExternalWrapperObject>(object)->GetSlotData();
         }
         else
         {
@@ -2892,21 +2879,17 @@
 
     BEGIN_JSRT_NO_EXCEPTION
     {
-<<<<<<< HEAD
-        if (Js::JavascriptProxy::Is(object))
-        {
-            object = Js::JavascriptProxy::FromVar(object)->GetTarget();
-        }
-        if (JsrtExternalObject::Is(object))
-=======
+        if (Js::VarIs<Js::JavascriptProxy>(object))
+        {
+            object = Js::VarTo<Js::JavascriptProxy>(object)->GetTarget();
+        }
         if (Js::VarIs<JsrtExternalObject>(object))
->>>>>>> e2a9c777
         {
             Js::VarTo<JsrtExternalObject>(object)->SetSlotData(data);
         }
-        else if (Js::CustomExternalWrapperObject::Is(object))
-        {
-            Js::CustomExternalWrapperObject::FromVar(object)->SetSlotData(data);
+        else if (Js::VarIs<Js::CustomExternalWrapperObject>(object))
+        {
+            Js::VarTo<Js::CustomExternalWrapperObject>(object)->SetSlotData(data);
         }
         else
         {
@@ -2931,7 +2914,7 @@
         PARAM_NOT_NULL(hasProperty);
         *hasProperty = false;
 
-        Js::DynamicObject* dynObj = Js::DynamicObject::FromVar(object);
+        Js::DynamicObject* dynObj = Js::VarTo<Js::DynamicObject>(object);
         if (!dynObj->HasObjectArray())
         {
             return JsNoError;
@@ -2954,7 +2937,7 @@
         VALIDATE_INCOMING_REFERENCE(key, scriptContext);
         PARAM_NOT_NULL(value);
         *value = nullptr;
-        Js::DynamicObject* dynObj = Js::DynamicObject::FromVar(object);
+        Js::DynamicObject* dynObj = Js::VarTo<Js::DynamicObject>(object);
 
         if (!dynObj->HasObjectArray())
         {
@@ -2982,7 +2965,7 @@
         VALIDATE_INCOMING_REFERENCE(key, scriptContext);
         VALIDATE_INCOMING_REFERENCE(value, scriptContext);
         
-        Js::DynamicObject* dynObj = Js::DynamicObject::FromVar(object);
+        Js::DynamicObject* dynObj = Js::VarTo<Js::DynamicObject>(object);
 
         if (!dynObj->HasObjectArray())
         {
@@ -3006,7 +2989,7 @@
         VALIDATE_INCOMING_OBJECT(object, scriptContext);
         VALIDATE_INCOMING_REFERENCE(key, scriptContext);
 
-        Js::DynamicObject* dynObj = Js::DynamicObject::FromVar(object);
+        Js::DynamicObject* dynObj = Js::VarTo<Js::DynamicObject>(object);
         if (!dynObj->HasObjectArray())
         {
             *result = scriptContext->GetLibrary()->GetFalse();
@@ -3023,9 +3006,9 @@
     VALIDATE_JSREF(source);
 
     return ContextAPINoScriptWrapper([&](Js::ScriptContext* scriptContext, TTDRecorder& _actionEntryPopper) -> JsErrorCode {
-        if (Js::JavascriptProxy::Is(source))
-        {
-            source = Js::JavascriptProxy::UnsafeFromVar(source)->GetTarget();
+        if (Js::VarIs<Js::JavascriptProxy>(source))
+        {
+            source = Js::UnsafeVarTo<Js::JavascriptProxy>(source)->GetTarget();
         }
         JsrtExternalObject* externalSource = Js::JavascriptOperators::TryFromVar<JsrtExternalObject>(source);
         if (externalSource)

--- conflicted
+++ resolved
@@ -16,14 +16,9 @@
 
 // ChakraCore version number definitions (used in ChakraCore binary metadata)
 #define CHAKRA_CORE_MAJOR_VERSION 1
-<<<<<<< HEAD
 #define CHAKRA_CORE_MINOR_VERSION 4
-#define CHAKRA_CORE_VERSION_RELEASE_QFE 0
-=======
-#define CHAKRA_CORE_MINOR_VERSION 3
 #define CHAKRA_CORE_PATCH_VERSION 0
 #define CHAKRA_CORE_VERSION_RELEASE_QFE 0 // Redundant with PATCH_VERSION. Keep this value set to 0.
->>>>>>> 32244244
 
 // -------------
 // RELEASE FLAGS

--- conflicted
+++ resolved
@@ -27,11 +27,7 @@
     ArenaAllocator m_allocator;
 
 public:
-<<<<<<< HEAD
     ArenaHost(__in_z const char16* arenaName) :
-=======
-    ArenaHost(__in_z char16* arenaName) :
->>>>>>> f4b2ce70
         m_allocationPolicyManager(/* needConcurrencySupport = */ true),
         m_pageAllocator(&m_allocationPolicyManager, Js::Configuration::Global.flags),
         m_allocator(arenaName, &m_pageAllocator, Js::Throw::OutOfMemory)
@@ -408,7 +404,7 @@
         hasOutput = true;
     }
 #endif
-    
+
     if (Js::Configuration::Global.flags.IsEnabled(Js::OutputFileFlag)
         && Js::Configuration::Global.flags.OutputFile != nullptr)
     {
@@ -514,29 +510,19 @@
     char16 moduleName[_MAX_PATH];
     GetModuleFileName(0, moduleName, _MAX_PATH);
     _wsplitpath_s(moduleName, nullptr, 0, nullptr, 0, fileName, _MAX_PATH, nullptr, 0);
-<<<<<<< HEAD
     if (_wcsicmp(fileName, _u("WWAHost")) == 0 ||
         _wcsicmp(fileName, _u("ByteCodeGenerator")) == 0 ||
         _wcsicmp(fileName, _u("spartan")) == 0 ||
         _wcsicmp(fileName, _u("spartan_edge")) == 0 ||
         _wcsicmp(fileName, _u("MicrosoftEdge")) == 0 ||
         _wcsicmp(fileName, _u("MicrosoftEdgeCP")) == 0)
-=======
-    if (_wcsicmp(fileName, _u("WWAHost")) == 0 || _wcsicmp(fileName, _u("ByteCodeGenerator")) == 0 ||
-        _wcsicmp(fileName, _u("spartan")) == 0 || _wcsicmp(fileName, _u("spartan_edge")) == 0 ||
-        _wcsicmp(fileName, _u("MicrosoftEdge")) == 0 || _wcsicmp(fileName, _u("MicrosoftEdgeCP")) == 0)
->>>>>>> f4b2ce70
     {
 
         // we need to output to %temp% directory in wwa. we don't have permission otherwise.
         if (GetEnvironmentVariable(_u("temp"), fileName, _MAX_PATH) != 0)
         {
             wcscat_s(fileName, _MAX_PATH, _u("\\"));
-<<<<<<< HEAD
             const char16* fileNameOnly = wcsrchr(outputFile, _u('\\'));
-=======
-            const char16 * fileNameOnly = wcsrchr(outputFile, L'\\');
->>>>>>> f4b2ce70
             // if outputFile is full path we just need filename, discard the path
             wcscat_s(fileName, _MAX_PATH, fileNameOnly == nullptr ? outputFile : fileNameOnly);
         }

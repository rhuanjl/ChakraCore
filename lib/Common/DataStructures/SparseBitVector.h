//-------------------------------------------------------------------------------------------------------
// Copyright (C) Microsoft. All rights reserved.
// Licensed under the MIT license. See LICENSE.txt file in the project root for full license information.
//-------------------------------------------------------------------------------------------------------
#pragma once

typedef  BVUnit64 SparseBVUnit;

#define FOREACH_BITSET_IN_SPARSEBV(index, bv) \
{ \
    BVIndex index; \
    for(auto * _curNode = (bv)->head; _curNode != 0 ; _curNode = _curNode->next) \
    { \
        BVIndex _offset; \
        BVIndex _startIndex = _curNode->startIndex; \
        SparseBVUnit  _unit = _curNode->data; \
        for(_offset = _unit.GetNextBit(); _offset != -1; _offset = _unit.GetNextBit()) \
        { \
            index = _startIndex + _offset; \
            _unit.Clear(_offset); \
        \

#define BREAK_BITSET_IN_SPARSEBV \
            _curNode = 0; \
            break;

#define NEXT_BITSET_IN_SPARSEBV \
        } \
        if(_curNode == 0) \
        { \
            break; \
        } \
    } \
}

#define FOREACH_BITSET_IN_SPARSEBV_EDITING(index, bv) \
{ \
    BVIndex index;  \
    BVSparseNode * _curNodeEdit = (bv)->head; \
    while (_curNodeEdit != nullptr) \
    { \
        BVSparseNode * _next = _curNodeEdit->next; \
        BVIndex _offset; \
        BVIndex _startIndex = _curNodeEdit->startIndex; \
        SparseBVUnit  _unit = _curNodeEdit->data; \
        for(_offset = _unit.GetNextBit(); _offset != -1; _offset = _unit.GetNextBit()) \
        { \
            index = _startIndex + _offset; \
            _unit.Clear(_offset); \
        \

#define NEXT_BITSET_IN_SPARSEBV_EDITING           \
        } \
        _curNodeEdit = _next; \
    } \
}

#define SPARSEBV_CLEAR_CURRENT_BIT() _curNodeEdit->data.Clear(_offset)

template <class TAllocator>
struct BVSparseNode
{
    Field(BVSparseNode*, TAllocator)    next;
    Field(BVIndex)                      startIndex;
    Field(SparseBVUnit)                 data;

    BVSparseNode(BVIndex beginIndex, BVSparseNode * nextNode);

    void init(BVIndex beginIndex, BVSparseNode * nextNode);

    // Needed for the NatVis Extension for visualizing BitVectors
    // in Visual Studio
#ifdef _WIN32
    bool ToString(
        __out_ecount(strSize) char *const str,
        const size_t strSize,
        size_t *const writtenLengthRef = nullptr,
        const bool isInSequence = false,
        const bool isFirstInSequence = false,
        const bool isLastInSequence = false) const;
#endif
};

template <class TAllocator>
class BVSparse
{
    typedef BVSparseNode<TAllocator> BVSparseNode;

// Data
public:
    Field(BVSparseNode*, TAllocator)    head;

private:
    FieldNoBarrier(TAllocator*)         alloc;
    FieldNoBarrier(Field(BVSparseNode*, TAllocator)*) lastUsedNodePrevNextField;

    static const SparseBVUnit s_EmptyUnit;

// Constructor
public:
    BVSparse(TAllocator* allocator);
    ~BVSparse();

// Implementation
protected:
    template <class TOtherAllocator>
    static  void    AssertBV(const BVSparse<TOtherAllocator> * bv);

    SparseBVUnit *  BitsFromIndex(BVIndex i, bool create = true);
    const SparseBVUnit * BitsFromIndex(BVIndex i) const;
    BVSparseNode*   NodeFromIndex(BVIndex i, Field(BVSparseNode*, TAllocator)** prevNextFieldOut,
                                  bool create = true);
    const BVSparseNode* NodeFromIndex(BVIndex i, Field(BVSparseNode*, TAllocator) const** prevNextFieldOut) const;
    BVSparseNode *  DeleteNode(BVSparseNode *node, bool bResetLastUsed = true);
    void            QueueInFreeList(BVSparseNode* node);
    BVSparseNode *  Allocate(const BVIndex searchIndex, BVSparseNode *prevNode);

    template<void (SparseBVUnit::*callback)(SparseBVUnit)>
    void for_each(const BVSparse<TAllocator> *bv2);

    template<void (SparseBVUnit::*callback)(SparseBVUnit)>
    void for_each(const BVSparse<TAllocator> *bv1, const BVSparse<TAllocator> *bv2);

// Methods
public:
<<<<<<< HEAD
    BOOLEAN         operator[](BVIndex i) const;
    BOOLEAN         Test(BVIndex i) const;
    BVIndex         GetNextBit(BVIndex i) const;
    BVIndex         GetNextBit(BVSparseNode * node) const;

    BOOLEAN         TestEmpty() const;
    BOOLEAN         TestAndSet(BVIndex i);
    BOOLEAN         TestAndClear(BVIndex i);
    void            Set(BVIndex i);
    void            Clear(BVIndex i);
    void            Compliment(BVIndex i);


    // this |= bv;
    void            Or(const BVSparse<TAllocator> *bv);
    // this = bv1 | bv2;
    void            Or(const BVSparse<TAllocator> *bv1, const BVSparse<TAllocator> *bv2);
    // newBv = this | bv;
    BVSparse<TAllocator> *      OrNew(const BVSparse<TAllocator> *bv, TAllocator* allocator) const;
    BVSparse<TAllocator> *      OrNew(const BVSparse<TAllocator> *bv) const { return this->OrNew(bv, this->alloc); }

    // this &= bv;
    void            And(const BVSparse<TAllocator> *bv);
    // this = bv1 & bv2;
    void            And(const BVSparse<TAllocator> *bv1, const BVSparse<TAllocator> *bv2);
    // newBv = this & bv;
    BVSparse<TAllocator> *      AndNew(const BVSparse<TAllocator> *bv, TAllocator* allocator) const;
    BVSparse<TAllocator> *      AndNew(const BVSparse<TAllocator> *bv) const { return this->AndNew(bv, this->alloc); }

    // this ^= bv;
    void            Xor(const BVSparse<TAllocator> *bv);
    // this = bv1 ^ bv2;
    void            Xor(const BVSparse<TAllocator> *bv1, const BVSparse<TAllocator> *bv2);
    // newBv = this ^ bv;
    BVSparse<TAllocator> *      XorNew(const BVSparse<TAllocator> *bv, TAllocator* allocator) const;
    BVSparse<TAllocator> *      XorNew(const BVSparse<TAllocator> *bv) const { return this->XorNew(bv, this->alloc); }

    // this -= bv;
    void            Minus(const BVSparse<TAllocator> *bv);
    // this = bv1 - bv2;
    void            Minus(const BVSparse<TAllocator> *bv1, const BVSparse<TAllocator> *bv2);
    // newBv = this - bv;
    BVSparse<TAllocator> *      MinusNew(const BVSparse<TAllocator> *bv, TAllocator* allocator) const;
    BVSparse<TAllocator> *      MinusNew(const BVSparse<TAllocator> *bv) const { return this->MinusNew(bv, this->alloc); }

    template <class TSrcAllocator>
    void            Copy(const BVSparse<TSrcAllocator> *bv);
    BVSparse<TAllocator> *      CopyNew(TAllocator* allocator) const;
    BVSparse<TAllocator> *      CopyNew() const;
    void            ComplimentAll();
    void            ClearAll();

    BVIndex         Count() const;
    bool            IsEmpty() const;
    bool            Equal(BVSparse<TAllocator> const * bv) const;

    // this & bv != empty
    bool            Test(BVSparse const * bv) const;

    // Needed for the VS NatVis Extension
=======

            BOOLEAN         operator[](BVIndex i) const;
            BOOLEAN         Test(BVIndex i) const;
            BVIndex         GetNextBit(BVIndex i) const;
            BVIndex         GetNextBit(BVSparseNode * node) const;

            BOOLEAN         TestEmpty() const;
            BOOLEAN         TestAndSet(BVIndex i);
            BOOLEAN         TestAndClear(BVIndex i);
            void            Set(BVIndex i);
            void            Clear(BVIndex i);
            void            Compliment(BVIndex i);


            // this |= bv;
            void            Or(const BVSparse<TAllocator> *bv);
            // this = bv1 | bv2;
            void            Or(const BVSparse<TAllocator> *bv1, const BVSparse<TAllocator> *bv2);
            // newBv = this | bv;
            BVSparse<TAllocator> *      OrNew(const BVSparse<TAllocator> *bv, TAllocator* allocator) const;
            BVSparse<TAllocator> *      OrNew(const BVSparse<TAllocator> *bv) const { return this->OrNew(bv, this->alloc); }

            // this &= bv;
            void            And(const BVSparse<TAllocator> *bv);
            // this = bv1 & bv2;
            void            And(const BVSparse<TAllocator> *bv1, const BVSparse<TAllocator> *bv2);
            // newBv = this & bv;
            BVSparse<TAllocator> *      AndNew(const BVSparse<TAllocator> *bv, TAllocator* allocator) const;
            BVSparse<TAllocator> *      AndNew(const BVSparse<TAllocator> *bv) const { return this->AndNew(bv, this->alloc); }

            // this ^= bv;
            void            Xor(const BVSparse<TAllocator> *bv);
            // this = bv1 ^ bv2;
            void            Xor(const BVSparse<TAllocator> *bv1, const BVSparse<TAllocator> *bv2);
            // newBv = this ^ bv;
            BVSparse<TAllocator> *      XorNew(const BVSparse<TAllocator> *bv, TAllocator* allocator) const;
            BVSparse<TAllocator> *      XorNew(const BVSparse<TAllocator> *bv) const { return this->XorNew(bv, this->alloc); }

            // this -= bv;
            void            Minus(const BVSparse<TAllocator> *bv);
            // this = bv1 - bv2;
            void            Minus(const BVSparse<TAllocator> *bv1, const BVSparse<TAllocator> *bv2);
            // newBv = this - bv;
            BVSparse<TAllocator> *      MinusNew(const BVSparse<TAllocator> *bv, TAllocator* allocator) const;
            BVSparse<TAllocator> *      MinusNew(const BVSparse<TAllocator> *bv) const { return this->MinusNew(bv, this->alloc); }

            template <class TSrcAllocator>
            void            Copy(const BVSparse<TSrcAllocator> *bv);
            void            CopyFromNode(const BVSparseNode * node2);
            BVSparse<TAllocator> *      CopyNew(TAllocator* allocator) const;
            BVSparse<TAllocator> *      CopyNew() const;
            void            ComplimentAll();
            void            ClearAll();

            BVIndex         Count() const;
            bool            IsEmpty() const;
            bool            Equal(BVSparse<TAllocator> const * bv) const;

            // this & bv != empty
            bool            Test(BVSparse const * bv) const;

            // Needed for the VS NatVis Extension
>>>>>>> 060539ac
#ifdef _WIN32
    void            ToString(__out_ecount(strSize) char *const str, const size_t strSize) const;
    template<class F> void ToString(__out_ecount(strSize) char *const str, const size_t strSize, const F ReadNode) const;
#endif

    TAllocator *    GetAllocator() const { return alloc; }
#if DBG_DUMP
    void            Dump() const;
#endif
};


template <class TAllocator>
BVSparseNode<TAllocator>::BVSparseNode(BVIndex beginIndex, BVSparseNode<TAllocator> * nextNode) :
    startIndex(beginIndex),
    data(0),
    next(nextNode)
{
    // Performance assert, BVSparseNode is heavily used in the backend, do perf
    // measurement before changing this.
#if defined(_M_ARM64) || defined(_M_X64)
    CompileAssert(sizeof(BVSparseNode) == 24);
#else
    CompileAssert(sizeof(BVSparseNode) == 16);
#endif
}

template <class TAllocator>
void BVSparseNode<TAllocator>::init(BVIndex beginIndex, BVSparseNode<TAllocator> * nextNode)
{
    this->startIndex = beginIndex;
    this->data = 0;
    this->next = nextNode;
}

#ifdef _WIN32
template <class TAllocator>
bool BVSparseNode<TAllocator>::ToString(
    __out_ecount(strSize) char *const str,
    const size_t strSize,
    size_t *const writtenLengthRef,
    const bool isInSequence,
    const bool isFirstInSequence,
    const bool isLastInSequence) const
{
    Assert(str);
    Assert(!isFirstInSequence || isInSequence);
    Assert(!isLastInSequence || isInSequence);

    if (strSize == 0)
    {
        if (writtenLengthRef)
        {
            *writtenLengthRef = 0;
        }
        return false;
    }
    str[0] = '\0';

    const size_t reservedLength = _countof(", ...}");
    if (strSize <= reservedLength)
    {
        if (writtenLengthRef)
        {
            *writtenLengthRef = 0;
        }
        return false;
    }

    size_t length = 0;
    if (!isInSequence || isFirstInSequence)
    {
        str[length++] = '{';
    }

    bool insertComma = isInSequence && !isFirstInSequence;
    char tempStr[13];
    for (BVIndex i = data.GetNextBit(); i != BVInvalidIndex; i = data.GetNextBit(i + 1))
    {
        const size_t copyLength = sprintf_s(tempStr, insertComma ? ", %u" : "%u", startIndex + i);
        Assert(static_cast<int>(copyLength) > 0);

        Assert(strSize > length);
        Assert(strSize - length > reservedLength);
        if (strSize - length - reservedLength <= copyLength)
        {
            strcpy_s(&str[length], strSize - length, insertComma ? ", ...}" : "...}");
            if (writtenLengthRef)
            {
                *writtenLengthRef = length + (insertComma ? _countof(", ...}") : _countof("...}"));
            }
            return false;
        }

        strcpy_s(&str[length], strSize - length - reservedLength, tempStr);
        length += copyLength;
        insertComma = true;
    }
    if (!isInSequence || isLastInSequence)
    {
        Assert(_countof("}") < strSize - length);
        strcpy_s(&str[length], strSize - length, "}");
        length += _countof("}");
    }
    if (writtenLengthRef)
    {
        *writtenLengthRef = length;
    }
    return true;
}
#endif


#if DBG_DUMP
template <typename T> void Dump(T const& t);

namespace Memory{ class JitArenaAllocator; }
template<>
inline void Dump(BVSparse<JitArenaAllocator> * const& bv)
{
    bv->Dump();
}

namespace Memory { class Recycler; }
template<>
inline void Dump(BVSparse<Recycler> * const& bv)
{
    bv->Dump();
}
#endif

template <class TAllocator>
const SparseBVUnit BVSparse<TAllocator>::s_EmptyUnit(0);

template <class TAllocator>
BVSparse<TAllocator>::BVSparse(TAllocator* allocator) :
   alloc(allocator),
   head(nullptr)
{
    this->lastUsedNodePrevNextField = &this->head;
}

template <class TAllocator>
void
BVSparse<TAllocator>::QueueInFreeList(BVSparseNode *curNode)
{
    AllocatorDelete(TAllocator, this->alloc, curNode);
}

template <class TAllocator>
BVSparseNode<TAllocator> *
BVSparse<TAllocator>::Allocate(const BVIndex searchIndex, BVSparseNode *nextNode)
{
    return AllocatorNew(TAllocator, this->alloc, BVSparseNode, searchIndex, nextNode);
}

template <class TAllocator>
BVSparse<TAllocator>::~BVSparse()
{
    BVSparseNode * curNode = this->head;
    while (curNode != nullptr)
    {
        curNode = this->DeleteNode(curNode);
    }
}


// Searches for a node which would contain the required bit. If not found, then it inserts
// a new node in the appropriate position.
//
template <class TAllocator>
BVSparseNode<TAllocator> *
BVSparse<TAllocator>::NodeFromIndex(BVIndex i, Field(BVSparseNode*, TAllocator)** prevNextFieldOut, bool create)
{
    const BVIndex searchIndex = SparseBVUnit::Floor(i);

    Field(BVSparseNode*, TAllocator)* prevNextField = this->lastUsedNodePrevNextField;
    BVSparseNode* curNode = *prevNextField;
    if (curNode != nullptr)
    {
        if (curNode->startIndex == searchIndex)
        {
            *prevNextFieldOut = prevNextField;
            return curNode;
        }

        if (curNode->startIndex > searchIndex)
        {
            prevNextField = &this->head;
            curNode = this->head;
        }
    }
    else
    {
        prevNextField = &this->head;
        curNode = this->head;
    }

    for (; curNode && searchIndex > curNode->startIndex; curNode = curNode->next)
    {
        prevNextField = &curNode->next;
    }

    if(curNode && searchIndex == curNode->startIndex)
    {
        *prevNextFieldOut = prevNextField;
        this->lastUsedNodePrevNextField = prevNextField;
        return curNode;
    }

    if(!create)
    {
        return nullptr;
    }

    BVSparseNode * newNode = Allocate(searchIndex, *prevNextField);
    *prevNextField = newNode;
    *prevNextFieldOut = prevNextField;
    this->lastUsedNodePrevNextField = prevNextField;
    return newNode;
}

template <class TAllocator>
const BVSparseNode<TAllocator> *
BVSparse<TAllocator>::NodeFromIndex(BVIndex i, Field(BVSparseNode*, TAllocator) const** prevNextFieldOut) const
{
    const BVIndex searchIndex = SparseBVUnit::Floor(i);

    Field(BVSparseNode*, TAllocator) const* prevNextField = &this->head;
    const BVSparseNode * curNode = *prevNextField;
    if (curNode != nullptr)
    {
        if (curNode->startIndex == searchIndex)
        {
            *prevNextFieldOut = prevNextField;
            return curNode;
        }

        if (curNode->startIndex > searchIndex)
        {
            prevNextField = &this->head;
            curNode = this->head;
        }
    }
    else
    {
        prevNextField = &this->head;
        curNode = this->head;
    }

    for (; curNode && searchIndex > curNode->startIndex; curNode = curNode->next)
    {
        prevNextField = &curNode->next;
    }

    if (curNode && searchIndex == curNode->startIndex)
    {
        *prevNextFieldOut = prevNextField;
        return curNode;
    }

    return nullptr;
}


template <class TAllocator>
SparseBVUnit *
BVSparse<TAllocator>::BitsFromIndex(BVIndex i, bool create)
{
    Field(BVSparseNode*, TAllocator)* prevNextField;
    BVSparseNode * node = NodeFromIndex(i, &prevNextField, create);
    if (node)
    {
        return &node->data;
    }
    else
    {
        return (SparseBVUnit *)&BVSparse::s_EmptyUnit;
    }
}

template <class TAllocator>
const SparseBVUnit *
BVSparse<TAllocator>::BitsFromIndex(BVIndex i) const
{
    Field(BVSparseNode*, TAllocator) const* prevNextField;
    const BVSparseNode * node = NodeFromIndex(i, &prevNextField);
    if (node)
    {
        return &node->data;
    }
    else
    {
        return (SparseBVUnit *)&BVSparse::s_EmptyUnit;
    }
}

template <class TAllocator>
BVSparseNode<TAllocator> *
BVSparse<TAllocator>::DeleteNode(BVSparseNode *node, bool bResetLastUsed)
{
    BVSparseNode *next = node->next;
    QueueInFreeList(node);

    if (bResetLastUsed)
    {
        this->lastUsedNodePrevNextField = &this->head;
    }
    else
    {
        Assert(this->lastUsedNodePrevNextField != &node->next);
    }
    return next;
}

template <class TAllocator>
BVIndex
BVSparse<TAllocator>::GetNextBit(BVSparseNode *node) const
{
    while(0 != node)
    {
        BVIndex ret = node->data.GetNextBit();
        if(-1 != ret)
        {
            return ret + node->startIndex;
        }
    }
    return -1;
}

template <class TAllocator>
BVIndex
BVSparse<TAllocator>::GetNextBit(BVIndex i) const
{
    const BVIndex startIndex = SparseBVUnit::Floor(i);

    for(BVSparseNode * node = this->head; node != 0 ; node = node->next)
    {
        if(startIndex == node->startIndex)
        {
            BVIndex ret = node->data.GetNextBit(SparseBVUnit::Offset(i));
            if(-1 != ret)
            {
                return ret + node->startIndex;
            }
            else
            {
                return GetNextBit(node->next);
            }
        }
        else if(startIndex < node->startIndex)
        {
            return GetNextBit(node->next);
        }
    }

    return  -1;
}

template <class TAllocator>
template <class TOtherAllocator>
void
BVSparse<TAllocator>::AssertBV(const BVSparse<TOtherAllocator> *bv)
{
    AssertMsg(nullptr != bv, "Cannot operate on NULL bitvector");
}

template <class TAllocator>
void
BVSparse<TAllocator>::ClearAll()
{
    BVSparseNode* nextNode;
    for(BVSparseNode * node = this->head; node != 0 ; node = nextNode)
    {
        nextNode = node->next;
        QueueInFreeList(node);
    }
    this->head = nullptr;
    this->lastUsedNodePrevNextField = &this->head;
}

template <class TAllocator>
void
BVSparse<TAllocator>::Set(BVIndex i)
{
    this->BitsFromIndex(i)->Set(SparseBVUnit::Offset(i));
}

template <class TAllocator>
void
BVSparse<TAllocator>::Clear(BVIndex i)
{
    Field(BVSparseNode*, TAllocator)* prevNextField;
    BVSparseNode * current = this->NodeFromIndex(i, &prevNextField, false /* create */);
    if(current)
    {
        current->data.Clear(SparseBVUnit::Offset(i));
        if (current->data.IsEmpty())
        {
            *prevNextField = this->DeleteNode(current, false);
        }
    }
}

template <class TAllocator>
void
BVSparse<TAllocator>::Compliment(BVIndex i)
{
    this->BitsFromIndex(i)->Complement(SparseBVUnit::Offset(i));
}

template <class TAllocator>
BOOLEAN
BVSparse<TAllocator>::TestEmpty() const
{
    return this->head != nullptr;
}

template <class TAllocator>
BOOLEAN
BVSparse<TAllocator>::Test(BVIndex i) const
{
    return this->BitsFromIndex(i)->Test(SparseBVUnit::Offset(i));
}

template <class TAllocator>
BOOLEAN
BVSparse<TAllocator>::TestAndSet(BVIndex i)
{
    SparseBVUnit * bvUnit = this->BitsFromIndex(i);
    BVIndex bvIndex = SparseBVUnit::Offset(i);
    BOOLEAN bit = bvUnit->Test(bvIndex);
    bvUnit->Set(bvIndex);
    return bit;
}

template <class TAllocator>
BOOLEAN
BVSparse<TAllocator>::TestAndClear(BVIndex i)
{
    Field(BVSparseNode*, TAllocator)* prevNextField;
    BVSparseNode * current = this->NodeFromIndex(i, &prevNextField, false /* create */);
    if (current == nullptr)
    {
        return false;
    }
    BVIndex bvIndex = SparseBVUnit::Offset(i);
    BOOLEAN bit = current->data.Test(bvIndex);
    current->data.Clear(bvIndex);
    if (current->data.IsEmpty())
    {
        *prevNextField = this->DeleteNode(current, false);
    }
    return bit;
}

template <class TAllocator>
BOOLEAN
BVSparse<TAllocator>::operator[](BVIndex i) const
{
    return this->Test(i);
}

template<class TAllocator>
template<void (SparseBVUnit::*callback)(SparseBVUnit)>
void BVSparse<TAllocator>::for_each(const BVSparse *bv2)
{
    Assert(callback == &SparseBVUnit::And || callback == &SparseBVUnit::Or || callback == &SparseBVUnit::Xor || callback == &SparseBVUnit::Minus);
    AssertBV(bv2);

          BVSparseNode * node1      = this->head;
    const BVSparseNode * node2      = bv2->head;
          Field(BVSparseNode*, TAllocator)* prevNodeNextField = &this->head;

    while(node1 != nullptr && node2 != nullptr)
    {
        if(node2->startIndex == node1->startIndex)
        {
            (node1->data.*callback)(node2->data);
            prevNodeNextField = &node1->next;
            node1 = node1->next;
            node2 = node2->next;
        }
        else if(node2->startIndex > node1->startIndex)
        {

            if (callback == &SparseBVUnit::And)
            {
                node1 = this->DeleteNode(node1);
                *prevNodeNextField = node1;
            }
            else
            {
                prevNodeNextField = &node1->next;
                node1 = node1->next;
            }

        }
        else
        {
            if (callback == &SparseBVUnit::Or || callback == &SparseBVUnit::Xor)
            {
                BVSparseNode * newNode = Allocate(node2->startIndex, node1);
                (newNode->data.*callback)(node2->data);
                *prevNodeNextField = newNode;
                prevNodeNextField = &newNode->next;
            }
            node2 = node2->next;
        }
    }

    if (callback == &SparseBVUnit::And)
    {
        while (node1 != nullptr)
        {
            node1 = this->DeleteNode(node1);
        }
        *prevNodeNextField = nullptr;
    }
    else if (callback == &SparseBVUnit::Or || callback == &SparseBVUnit::Xor)
    {
        while(node2 != 0)
        {
            Assert(*prevNodeNextField == nullptr);
            BVSparseNode * newNode = Allocate(node2->startIndex, nullptr);
            *prevNodeNextField = newNode;

            (newNode->data.*callback)(node2->data);
            node2       = node2->next;
            prevNodeNextField    = &newNode->next;
        }
    }
}

template<class TAllocator>
template<void (SparseBVUnit::*callback)(SparseBVUnit)>
void BVSparse<TAllocator>::for_each(const BVSparse *bv1, const BVSparse *bv2)
{
    Assert(callback == &SparseBVUnit::And || callback == &SparseBVUnit::Or || callback == &SparseBVUnit::Xor || callback == &SparseBVUnit::Minus);
    Assert(this->IsEmpty());
    AssertBV(bv1);
    AssertBV(bv2);

          BVSparseNode * node1      = bv1->head;
    const BVSparseNode * node2      = bv2->head;
          BVSparseNode * lastNode   = nullptr;
          Field(BVSparseNode*, TAllocator)* prevNextField = &this->head;

    while(node1 != nullptr && node2 != nullptr)
    {
        lastNode = node1;
        BVIndex startIndex;
        SparseBVUnit  bvUnit1;
        SparseBVUnit  bvUnit2;

        if (node2->startIndex == node1->startIndex)
        {
            startIndex = node1->startIndex;
            bvUnit1 = node1->data;
            bvUnit2 = node2->data;
            node1 = node1->next;
            node2 = node2->next;
        }
        else if (node2->startIndex > node1->startIndex)
        {
            startIndex = node1->startIndex;
            bvUnit1 = node1->data;
            node1 = node1->next;
        }
        else
        {
            startIndex = node2->startIndex;
            bvUnit2 = node2->data;
            node2 = node2->next;
        }

        (bvUnit1.*callback)(bvUnit2);
        if (!bvUnit1.IsEmpty())
        {
            BVSparseNode * newNode = Allocate(startIndex, nullptr);
            newNode->data = bvUnit1;
            *prevNextField = newNode;
            prevNextField = &newNode->next;
        }
    }


    if (callback == &SparseBVUnit::Minus || callback == &SparseBVUnit::Or || callback == &SparseBVUnit::Xor)
    {
        BVSparseNode const * copyNode = (callback == &SparseBVUnit::Minus || node1 != nullptr)? node1 : node2;

        while (copyNode != nullptr)
        {
            if (!copyNode->data.IsEmpty())
            {
                BVSparseNode * newNode = Allocate(copyNode->startIndex, nullptr);
                newNode->data = copyNode->data;
                *prevNextField = newNode;
                prevNextField = &newNode->next;
            }
            copyNode = copyNode->next;
        }
    }
}

template <class TAllocator>
void
BVSparse<TAllocator>::Or(const BVSparse*bv)
{
    this->for_each<&SparseBVUnit::Or>(bv);
}

template <class TAllocator>
void
BVSparse<TAllocator>::Or(const BVSparse * bv1, const BVSparse * bv2)
{
    this->ClearAll();
    this->for_each<&SparseBVUnit::Or>(bv1, bv2);
}

template <class TAllocator>
BVSparse<TAllocator> *
BVSparse<TAllocator>::OrNew(const BVSparse* bv,  TAllocator* allocator) const
{
    BVSparse * newBv = AllocatorNew(TAllocator, allocator, BVSparse, allocator);
    newBv->for_each<&SparseBVUnit::Or>(this, bv);
    return newBv;
}

template <class TAllocator>
void
BVSparse<TAllocator>::And(const BVSparse*bv)
{
    this->for_each<&SparseBVUnit::And>(bv);
}

template <class TAllocator>
void
BVSparse<TAllocator>::And(const BVSparse * bv1, const BVSparse * bv2)
{
    this->ClearAll();
    this->for_each<&SparseBVUnit::And>(bv1, bv2);
}

template <class TAllocator>
BVSparse<TAllocator> *
BVSparse<TAllocator>::AndNew(const BVSparse* bv, TAllocator* allocator) const
{
    BVSparse * newBv = AllocatorNew(TAllocator, allocator, BVSparse, allocator);
    newBv->for_each<&SparseBVUnit::And>(this, bv);
    return newBv;
}

template <class TAllocator>
void
BVSparse<TAllocator>::Xor(const BVSparse*bv)
{
    this->for_each<&SparseBVUnit::Xor>(bv);
}

template <class TAllocator>
void
BVSparse<TAllocator>::Xor(const BVSparse * bv1, const BVSparse * bv2)
{
    this->ClearAll();
    this->for_each<&SparseBVUnit::Xor>(bv1, bv2);
}

template <class TAllocator>
BVSparse<TAllocator> *
BVSparse<TAllocator>::XorNew(const BVSparse* bv, TAllocator* allocator) const
{
    BVSparse * newBv = AllocatorNew(TAllocator, allocator, BVSparse, allocator);
    newBv->for_each<&SparseBVUnit::Xor>(this, bv);
    return newBv;
}

template <class TAllocator>
void
BVSparse<TAllocator>::Minus(const BVSparse*bv)
{
    this->for_each<&SparseBVUnit::Minus>(bv);
}

template <class TAllocator>
void
BVSparse<TAllocator>::Minus(const BVSparse * bv1, const BVSparse * bv2)
{
    this->ClearAll();
    this->for_each<&SparseBVUnit::Minus>(bv1, bv2);
}

template <class TAllocator>
BVSparse<TAllocator> *
BVSparse<TAllocator>::MinusNew(const BVSparse* bv, TAllocator* allocator) const
{
    BVSparse * newBv = AllocatorNew(TAllocator, allocator, BVSparse, allocator);
    newBv->for_each<&SparseBVUnit::Minus>(this, bv);
    return newBv;
}

template <class TAllocator>
template <class TSrcAllocator>
void
BVSparse<TAllocator>::Copy(const BVSparse<TSrcAllocator> * bv2)
{
    AssertBV(bv2);

<<<<<<< HEAD
          BVSparseNode * node1      = this->head;
    const BVSparseNode * node2      = bv2->head;
          Field(BVSparseNode*, TAllocator)* prevNextField = &this->head;
=======
    CopyFromNode(bv2->head);
}

template <class TAllocator>
void
BVSparse<TAllocator>::CopyFromNode(const BVSparseNode * node2)
{
    BVSparseNode * node1 = this->head;
    BVSparseNode ** prevNextField = &this->head;
>>>>>>> 060539ac

    while (node1 != nullptr && node2 != nullptr)
    {
        if (!node2->data.IsEmpty())
        {
            node1->startIndex = node2->startIndex;
            node1->data.Copy(node2->data);
            prevNextField = &node1->next;
            node1 = node1->next;
        }

        node2 = node2->next;
    }

    if (node1 != nullptr)
    {
        while (node1 != nullptr)
        {
            node1 = this->DeleteNode(node1);
        }
        *prevNextField = nullptr;
    }
    else
    {
        while (node2 != nullptr)
        {
            if (!node2->data.IsEmpty())
            {
                BVSparseNode * newNode = Allocate(node2->startIndex, nullptr);
                newNode->data.Copy(node2->data);
                *prevNextField = newNode;
                prevNextField = &newNode->next;
            }
            node2 = node2->next;
        }
    }
}

template <class TAllocator>
BVSparse<TAllocator> *
BVSparse<TAllocator>::CopyNew(TAllocator* allocator) const
{
    BVSparse * bv = AllocatorNew(TAllocator, allocator, BVSparse<TAllocator>, allocator);
    bv->Copy(this);
    return bv;
}

template <class TAllocator>
BVSparse<TAllocator> *
BVSparse<TAllocator>::CopyNew() const
{
    return this->CopyNew(this->alloc);
}

template <class TAllocator>
void
BVSparse<TAllocator>::ComplimentAll()
{
    for(BVSparseNode * node = this->head; node != 0 ; node = node->next)
    {
        node->data.ComplimentAll();
    }
}

template <class TAllocator>
BVIndex
BVSparse<TAllocator>::Count() const
{
    BVIndex sum = 0;
    for(BVSparseNode * node = this->head; node != 0 ; node = node->next)
    {
        sum += node->data.Count();
    }
    return sum;
}

template <class TAllocator>
bool
BVSparse<TAllocator>::IsEmpty() const
{
    for(BVSparseNode * node = this->head; node != 0 ; node = node->next)
    {
        if (!node->data.IsEmpty())
        {
            return false;
        }
    }
    return true;
}

template <class TAllocator>
bool
BVSparse<TAllocator>::Equal(BVSparse const * bv) const
{
    BVSparseNode const * bvNode1 = this->head;
    BVSparseNode const * bvNode2 = bv->head;

    while (true)
    {
        while (bvNode1 != nullptr && bvNode1->data.IsEmpty())
        {
            bvNode1 = bvNode1->next;
        }
        while (bvNode2 != nullptr && bvNode2->data.IsEmpty())
        {
            bvNode2 = bvNode2->next;
        }
        if (bvNode1 == nullptr)
        {
            return (bvNode2 == nullptr);
        }
        if (bvNode2 == nullptr)
        {
            return false;
        }
        if (bvNode1->startIndex != bvNode2->startIndex)
        {
            return false;
        }
        if (!bvNode1->data.Equal(bvNode2->data))
        {
            return false;
        }
        bvNode1 = bvNode1->next;
        bvNode2 = bvNode2->next;
    }
}

template <class TAllocator>
bool
BVSparse<TAllocator>::Test(BVSparse const * bv) const
{
    BVSparseNode const * bvNode1 = this->head;
    BVSparseNode const * bvNode2 = bv->head;

    while (bvNode1 != nullptr && bvNode2 != nullptr)
    {
        if (bvNode1->data.IsEmpty() || bvNode1->startIndex < bvNode2->startIndex)
        {
            bvNode1 = bvNode1->next;
            continue;
        }
        if (bvNode2->data.IsEmpty() || bvNode1->startIndex > bvNode2->startIndex)
        {
            bvNode2 = bvNode2->next;
            continue;
        }
        Assert(bvNode1->startIndex == bvNode2->startIndex);
        if (bvNode1->data.Test(bvNode2->data))
        {
            return true;
        }
        bvNode1 = bvNode1->next;
        bvNode2 = bvNode2->next;
    }

    return false;
}

#ifdef _WIN32

template<class TAllocator>
template<class F>
void BVSparse<TAllocator>::ToString(__out_ecount(strSize) char *const str, const size_t strSize, const F ReadNode) const
{
    Assert(str);

    if (strSize == 0)
    {
        return;
    }
    str[0] = '\0';

    bool empty = true;
    bool isFirstInSequence = true;
    size_t length = 0;
    BVSparseNode *nodePtr = head;
    while (nodePtr)
    {
        bool readSuccess;
        const BVSparseNode node(ReadNode(nodePtr, &readSuccess));
        if (!readSuccess)
        {
            str[0] = '\0';
            return;
        }
        if (node.data.IsEmpty())
        {
            nodePtr = node.next;
            continue;
        }
        empty = false;

        size_t writtenLength;
        if (!node.ToString(&str[length], strSize - length, &writtenLength, true, isFirstInSequence, !node.next))
        {
            return;
        }
        length += writtenLength;

        isFirstInSequence = false;
        nodePtr = node.next;
    }

    if (empty && _countof("{}") < strSize)
    {
        strcpy_s(str, strSize, "{}");
    }
}

template<class TAllocator>
void BVSparse<TAllocator>::ToString(__out_ecount(strSize) char *const str, const size_t strSize) const
{
    ToString(
        str,
        strSize,
        [](BVSparseNode *const nodePtr, bool *const successRef) -> BVSparseNode
    {
        Assert(nodePtr);
        Assert(successRef);

        *successRef = true;
        return *nodePtr;
    });
}
#endif

#if DBG_DUMP

template <class TAllocator>
void
BVSparse<TAllocator>::Dump() const
{
    bool hasBits = false;
    Output::Print(_u("[  "));
    for(BVSparseNode * node = this->head; node != 0 ; node = node->next)
    {
        hasBits = node->data.Dump(node->startIndex, hasBits);
    }
    Output::Print(_u("]\n"));
}
#endif<|MERGE_RESOLUTION|>--- conflicted
+++ resolved
@@ -123,7 +123,6 @@
 
 // Methods
 public:
-<<<<<<< HEAD
     BOOLEAN         operator[](BVIndex i) const;
     BOOLEAN         Test(BVIndex i) const;
     BVIndex         GetNextBit(BVIndex i) const;
@@ -171,6 +170,8 @@
 
     template <class TSrcAllocator>
     void            Copy(const BVSparse<TSrcAllocator> *bv);
+    template <class TSrcAllocator>
+    void            CopyFromNode(const ::BVSparseNode<TSrcAllocator> * node2);
     BVSparse<TAllocator> *      CopyNew(TAllocator* allocator) const;
     BVSparse<TAllocator> *      CopyNew() const;
     void            ComplimentAll();
@@ -184,70 +185,6 @@
     bool            Test(BVSparse const * bv) const;
 
     // Needed for the VS NatVis Extension
-=======
-
-            BOOLEAN         operator[](BVIndex i) const;
-            BOOLEAN         Test(BVIndex i) const;
-            BVIndex         GetNextBit(BVIndex i) const;
-            BVIndex         GetNextBit(BVSparseNode * node) const;
-
-            BOOLEAN         TestEmpty() const;
-            BOOLEAN         TestAndSet(BVIndex i);
-            BOOLEAN         TestAndClear(BVIndex i);
-            void            Set(BVIndex i);
-            void            Clear(BVIndex i);
-            void            Compliment(BVIndex i);
-
-
-            // this |= bv;
-            void            Or(const BVSparse<TAllocator> *bv);
-            // this = bv1 | bv2;
-            void            Or(const BVSparse<TAllocator> *bv1, const BVSparse<TAllocator> *bv2);
-            // newBv = this | bv;
-            BVSparse<TAllocator> *      OrNew(const BVSparse<TAllocator> *bv, TAllocator* allocator) const;
-            BVSparse<TAllocator> *      OrNew(const BVSparse<TAllocator> *bv) const { return this->OrNew(bv, this->alloc); }
-
-            // this &= bv;
-            void            And(const BVSparse<TAllocator> *bv);
-            // this = bv1 & bv2;
-            void            And(const BVSparse<TAllocator> *bv1, const BVSparse<TAllocator> *bv2);
-            // newBv = this & bv;
-            BVSparse<TAllocator> *      AndNew(const BVSparse<TAllocator> *bv, TAllocator* allocator) const;
-            BVSparse<TAllocator> *      AndNew(const BVSparse<TAllocator> *bv) const { return this->AndNew(bv, this->alloc); }
-
-            // this ^= bv;
-            void            Xor(const BVSparse<TAllocator> *bv);
-            // this = bv1 ^ bv2;
-            void            Xor(const BVSparse<TAllocator> *bv1, const BVSparse<TAllocator> *bv2);
-            // newBv = this ^ bv;
-            BVSparse<TAllocator> *      XorNew(const BVSparse<TAllocator> *bv, TAllocator* allocator) const;
-            BVSparse<TAllocator> *      XorNew(const BVSparse<TAllocator> *bv) const { return this->XorNew(bv, this->alloc); }
-
-            // this -= bv;
-            void            Minus(const BVSparse<TAllocator> *bv);
-            // this = bv1 - bv2;
-            void            Minus(const BVSparse<TAllocator> *bv1, const BVSparse<TAllocator> *bv2);
-            // newBv = this - bv;
-            BVSparse<TAllocator> *      MinusNew(const BVSparse<TAllocator> *bv, TAllocator* allocator) const;
-            BVSparse<TAllocator> *      MinusNew(const BVSparse<TAllocator> *bv) const { return this->MinusNew(bv, this->alloc); }
-
-            template <class TSrcAllocator>
-            void            Copy(const BVSparse<TSrcAllocator> *bv);
-            void            CopyFromNode(const BVSparseNode * node2);
-            BVSparse<TAllocator> *      CopyNew(TAllocator* allocator) const;
-            BVSparse<TAllocator> *      CopyNew() const;
-            void            ComplimentAll();
-            void            ClearAll();
-
-            BVIndex         Count() const;
-            bool            IsEmpty() const;
-            bool            Equal(BVSparse<TAllocator> const * bv) const;
-
-            // this & bv != empty
-            bool            Test(BVSparse const * bv) const;
-
-            // Needed for the VS NatVis Extension
->>>>>>> 060539ac
 #ifdef _WIN32
     void            ToString(__out_ecount(strSize) char *const str, const size_t strSize) const;
     template<class F> void ToString(__out_ecount(strSize) char *const str, const size_t strSize, const F ReadNode) const;
@@ -955,22 +892,16 @@
 BVSparse<TAllocator>::Copy(const BVSparse<TSrcAllocator> * bv2)
 {
     AssertBV(bv2);
-
-<<<<<<< HEAD
-          BVSparseNode * node1      = this->head;
-    const BVSparseNode * node2      = bv2->head;
-          Field(BVSparseNode*, TAllocator)* prevNextField = &this->head;
-=======
     CopyFromNode(bv2->head);
 }
 
 template <class TAllocator>
-void
-BVSparse<TAllocator>::CopyFromNode(const BVSparseNode * node2)
+template <class TSrcAllocator>
+void
+BVSparse<TAllocator>::CopyFromNode(const ::BVSparseNode<TSrcAllocator> * node2)
 {
     BVSparseNode * node1 = this->head;
-    BVSparseNode ** prevNextField = &this->head;
->>>>>>> 060539ac
+    Field(BVSparseNode*, TAllocator)* prevNextField = &this->head;
 
     while (node1 != nullptr && node2 != nullptr)
     {

//-------------------------------------------------------------------------------------------------------
// Copyright (C) Microsoft. All rights reserved.
// Licensed under the MIT license. See LICENSE.txt file in the project root for full license information.
//-------------------------------------------------------------------------------------------------------
#pragma once

namespace Js
{
    template <class TListType, bool clearOldEntries>
    class CopyRemovePolicy;

    template <typename TListType, bool clearOldEntries>
    class FreeListedRemovePolicy;

    template <typename TListType, bool clearOldEntries>
    class WeakRefFreeListedRemovePolicy;
};

namespace JsUtil
{
    template <
        class T,
        class TAllocator = Recycler,
        template <typename Value> class TComparer = DefaultComparer>
    class ReadOnlyList
    {
    public:
        typedef TComparer<T> TComparerType;

    protected:
        T* buffer;
        int count;
        TAllocator* alloc;

        ReadOnlyList(TAllocator* alloc)
            : buffer(nullptr),
            count(0),
            alloc(alloc)
        {
        }

    public:
        virtual bool IsReadOnly() const
        {
            return true;
        }

        virtual void Delete()
        {
            AllocatorDelete(TAllocator, alloc, this);
        }

        const T* GetBuffer() const
        {
            return this->buffer;
        }

        template<class TList>
        bool Equals(TList list)
        {
            CompileAssert(sizeof(T) == sizeof(*list->GetBuffer()));
            return list->Count() == this->Count()
                && memcmp(this->buffer, list->GetBuffer(), sizeof(T)* this->Count()) == 0;
        }

        template<class TAllocator>
        static ReadOnlyList * New(TAllocator* alloc, __in_ecount(count) T* buffer, __declspec(guard(overflow)) int count)
        {
            return AllocatorNew(TAllocator, alloc, ReadOnlyList, buffer, count, alloc);
        }

        ReadOnlyList(__in_ecount(count) T* buffer, int count, TAllocator* alloc)
            : buffer(buffer),
            count(count),
            alloc(alloc)
        {
        }

        virtual ~ReadOnlyList()
        {
        }

        int Count() const
        {
            return count;
        }

        bool Empty() const
        {
            return Count() == 0;
        }

        // Gets the count of items using the specified criteria for considering an item.
        template <typename TConditionalFunction>
        int CountWhere(TConditionalFunction function) const
        {
            int conditionalCount = 0;
            for (int i = 0; i < this->count; ++i)
            {
                if (function(this->buffer[i]))
                {
                    ++conditionalCount;
                }
            }

            return conditionalCount;
        }

        const T& Item(int index) const
        {
            Assert(index >= 0 && index < count);
            return buffer[index];
        }

        bool Contains(const T& item) const
        {
            for (int i = 0; i < count; i++)
            {
                if (TComparerType::Equals(item, buffer[i]))
                {
                    return true;
                }
            }
            return false;
        }

        // Checks if any of the elements satisfy the condition in the passed in function.
        template <typename TConditionalFunction>
        bool Any(TConditionalFunction function)
        {
            for (int i = 0; i < count; ++i)
            {
                if (function(this->buffer[i]))
                {
                    return true;
                }
            }

            return false;
        }

        // Checks if all of the elements satisfy the condition in the passed in function.
        template <typename TConditionalFunction>
        bool All(TConditionalFunction function)
        {
            for (int i = 0; i < count; ++i)
            {
                if (!function(this->buffer[i]))
                {
                    return false;
                }
            }

            return true;
        }

        // Performs a binary search on a range of elements in the list (assumes the list is sorted).
        template <typename TComparisonFunction>
        int BinarySearch(TComparisonFunction compare, int fromIndex, int toIndex)
        {
            AssertMsg(fromIndex >= 0, "Invalid starting index for binary searching.");
            AssertMsg(toIndex < this->count, "Invalid ending index for binary searching.");

            while (fromIndex <= toIndex)
            {
                int midIndex = fromIndex + (toIndex - fromIndex) / 2;
                T item = this->Item(midIndex);
                int compareResult = compare(item, midIndex);
                if (compareResult > 0)
                {
                    toIndex = midIndex - 1;
                }
                else if (compareResult < 0)
                {
                    fromIndex = midIndex + 1;
                }
                else
                {
                    return midIndex;
                }
            }
            return -1;
        }

        // Performs a binary search on the elements in the list (assumes the list is sorted).
        template <typename TComparisonFunction>
        int BinarySearch(TComparisonFunction compare)
        {
            return BinarySearch<TComparisonFunction>(compare, 0, this->Count() - 1);
        }
    };

    template <
        class T,
        class TAllocator = Recycler,
        bool isLeaf = false,
        template <class TListType, bool clearOldEntries> class TRemovePolicy = Js::CopyRemovePolicy,
        template <typename Value> class TComparer = DefaultComparer>
    class List : public ReadOnlyList<T, TAllocator, TComparer>
    {
    public:
        typedef ReadOnlyList<T, TAllocator, TComparer> ParentType;
        typedef T TElementType;         // For TRemovePolicy
        static const int DefaultIncrement = 4;

    private:
        typedef List<T, TAllocator, isLeaf, TRemovePolicy, TComparer> TListType;
        friend TRemovePolicy<TListType, true>;
        typedef TRemovePolicy<TListType, true /* clearOldEntries */>  TRemovePolicyType;
        typedef ListTypeAllocatorFunc<TAllocator, isLeaf> AllocatorInfo;

        int length;
        int increment;
        TRemovePolicyType removePolicy;

<<<<<<< HEAD
        T * AllocArray(int size) { return AllocatorNewArrayBaseFuncPtr(TAllocator, this->alloc, AllocatorInfo::GetAllocFunc(), T, size); }
        void FreeArray(T * oldBuffer, int oldBufferSize) { AllocatorFree(this->alloc, AllocatorInfo::GetFreeFunc(), oldBuffer, oldBufferSize);  }
=======
        template <bool isLeaf> T * AllocArray(__declspec(guard(overflow)) int size);
        template <> T * AllocArray<true>(__declspec(guard(overflow)) int size) { return AllocatorNewArrayLeaf(TAllocator, alloc, T, size); }
        template <> T * AllocArray<false>(__declspec(guard(overflow)) int size) { return AllocatorNewArray(TAllocator, alloc, T, size); }
>>>>>>> 898582f1

        PREVENT_COPY(List); // Disable copy constructor and operator=

    public:
        virtual bool IsReadOnly() const override
        {
            return false;
        }

        virtual void Delete() override
        {
            AllocatorDelete(TAllocator, this->alloc, this);
        }

        void EnsureArray()
        {
            EnsureArray(0);
        }

        void EnsureArray(__declspec(guard(overflow)) int32 requiredCapacity)
        {
            if (this->buffer == nullptr)
            {
                int32 newSize = max(requiredCapacity, increment);

                this->buffer = AllocArray(newSize);
                this->count = 0;
                this->length = newSize;
            }
            else if (this->count == length || requiredCapacity > this->length)
            {
                int32 newLength = 0, newBufferSize = 0, oldBufferSize = 0;

                if (Int32Math::Add(length, 1u, &newLength)
                    || Int32Math::Shl(newLength, 1u, &newLength))
                {
                    JsUtil::ExternalApi::RaiseOnIntOverflow();
                }

                newLength = max(requiredCapacity, newLength);

                if (Int32Math::Mul(sizeof(T), newLength, &newBufferSize)
                    || Int32Math::Mul(sizeof(T), length, &oldBufferSize))
                {
                    JsUtil::ExternalApi::RaiseOnIntOverflow();
                }

                T* newbuffer = AllocArray(newLength);
                T* oldbuffer = this->buffer;
                js_memcpy_s(newbuffer, newBufferSize, oldbuffer, oldBufferSize);

                FreeArray(oldbuffer, oldBufferSize);
                
                this->length = newLength;
                this->buffer = newbuffer;
            }
        }

        template<class T>
        void Copy(const T* list)
        {
            CompileAssert(sizeof(TElementType) == sizeof(typename T::TElementType));
            if (list->Count() > 0)
            {
                this->EnsureArray(list->Count());
                js_memcpy_s(this->buffer, UInt32Math::Mul(sizeof(TElementType), this->length), list->GetBuffer(), UInt32Math::Mul(sizeof(TElementType), list->Count()));
            }
            this->count = list->Count();
        }

        static List * New(TAllocator * alloc, int increment = DefaultIncrement)
        {
            return AllocatorNew(TAllocator, alloc, List, alloc, increment);
        }

        List(TAllocator* alloc, int increment = DefaultIncrement) :
            increment(increment), removePolicy(this), ParentType(alloc)
        {
            this->buffer = nullptr;
            this->count = 0;
            length = 0;
        }

        virtual ~List() override
        {
            this->Reset();
        }

        TAllocator * GetAllocator() const
        {
            return this->alloc;
        }

        const T& Item(int index) const
        {
            return ParentType::Item(index);
        }

        T& Item(int index)
        {
            Assert(index >= 0 && index < this->count);
            return this->buffer[index];
        }

        T& Last()
        {
            Assert(this->count >= 1);
            return this->Item(this->count - 1);
        }

        // Finds the last element that satisfies the condition in the passed in function.
        // Returns true if the element was found; false otherwise.
        template <typename TConditionalFunction>
        bool Last(TConditionalFunction function, T& outElement)
        {
            for (int i = count - 1; i >= 0; --i)
            {
                if (function(this->buffer[i]))
                {
                    outElement = this->buffer[i];
                    return true;
                }
            }

            return false;
        }

        void Item(int index, const T& item)
        {
            Assert(index >= 0 && index < this->count);
            this->buffer[index] = item;
        }

        void SetItem(int index, const T& item)
        {
            EnsureArray(index + 1);
            this->buffer[index] = item;
            this->count = max(this->count, index + 1);
        }

        void SetExistingItem(int index, const T& item)
        {
            Item(index, item);
        }

        bool IsItemValid(int index)
        {
            return removePolicy.IsItemValid(this, index);
        }

        int SetAtFirstFreeSpot(const T& item)
        {
            int indexToSetAt = removePolicy.GetFreeItemIndex(this);

            if (indexToSetAt == -1)
            {
                return Add(item);
            }

            this->buffer[indexToSetAt] = item;
            return indexToSetAt;
        }

        int Add(const T& item)
        {
            EnsureArray();
            this->buffer[this->count] = item;
            int pos = this->count;
            this->count++;
            return pos;
        }

        int32 AddRange(__readonly _In_reads_(count) const T* items, int32 count)
        {
            Assert(items != nullptr);
            Assert(count > 0);

            int32 requiredSize = 0, availableByteSpace = 0, givenBufferSize = 0;

            if (Int32Math::Add(this->count,  count, &requiredSize))
            {
                JsUtil::ExternalApi::RaiseOnIntOverflow();
            }

            EnsureArray(requiredSize);

            if (Int32Math::Sub(this->length,  this->count, &availableByteSpace)
                || Int32Math::Mul(sizeof(T), availableByteSpace, &availableByteSpace)
                || Int32Math::Mul(sizeof(T), count, &givenBufferSize))
            {
                JsUtil::ExternalApi::RaiseOnIntOverflow();
            }

            js_memcpy_s(buffer + this->count, availableByteSpace, items, givenBufferSize);
            this->count = requiredSize;

            return requiredSize; //Returns count
        }


        void AddRange(TListType const& list)
        {
            list.Map([this](int index, T const& item)
            {
                this->Add(item);
            });
        }

        // Trims the end of the list
        template <bool weaklyRefItems>
        T CompactEnd()
        {
            while (this->count != 0)
            {
                AnalysisAssert(!weaklyRefItems || (this->buffer[this->count - 1] != nullptr));
                if (weaklyRefItems ?
                    this->buffer[this->count - 1]->Get() != nullptr :
                    this->buffer[this->count - 1] != nullptr)
                {
                    return this->buffer[this->count - 1];
                }
                this->count--;
                this->buffer[this->count] = nullptr;
            }

            return nullptr;
        }

        void Remove(const T& item)
        {
            removePolicy.Remove(this, item);
        }

        T RemoveAtEnd()
        {
            Assert(this->count >= 1);
            T item = this->Item(this->count - 1);
            RemoveAt(this->count - 1);
            return item;
        }

        void RemoveAt(int index)
        {
            removePolicy.RemoveAt(this, index);
        }

        void Clear()
        {
            this->count = 0;
        }

        void ClearAndZero()
        {
            if(this->count == 0)
            {
                return;
            }

            memset(this->buffer, 0, this->count * sizeof(T));
            Clear();
        }

        void Sort()
        {
            // We can call QSort only if the remove policy for this list is CopyRemovePolicy
            CompileAssert((IsSame<TRemovePolicyType, Js::CopyRemovePolicy<TListType, false> >::IsTrue) ||
                (IsSame<TRemovePolicyType, Js::CopyRemovePolicy<TListType, true> >::IsTrue));
            if(this->count)
            {
                JsUtil::QuickSort<T, TComparerType>::Sort(this->buffer, this->buffer + (this->count - 1));
            }
        }

        void Sort(int(__cdecl * _PtFuncCompare)(void *, const void *, const void *), void *_Context)
        {
            // We can call QSort only if the remove policy for this list is CopyRemovePolicy
            CompileAssert((IsSame<TRemovePolicyType, Js::CopyRemovePolicy<TListType, false> >::IsTrue) ||
                (IsSame<TRemovePolicyType, Js::CopyRemovePolicy<TListType, true> >::IsTrue));
            if (this->count)
            {
                qsort_s(this->buffer, this->count, sizeof(T), _PtFuncCompare, _Context);
            }
        }

        template<class DebugSite, class TMapFunction>
        HRESULT Map(DebugSite site, TMapFunction map) const // external debugging version
        {
            return Js::Map(site, this->buffer, this->count, map);
        }

        template<class TMapFunction>
        bool MapUntil(TMapFunction map) const
        {
            return MapUntilFrom(0, map);
        }

        template<class TMapFunction>
        bool MapUntilFrom(int start, TMapFunction map) const
        {
            for (int i = start; i < this->count; i++)
            {
                if (TRemovePolicyType::IsItemValid(this->buffer[i]))
                {
                    if (map(i, this->buffer[i]))
                    {
                        return true;
                    }
                }
            }
            return false;
        }

        template<class TMapFunction>
        void Map(TMapFunction map) const
        {
            MapFrom(0, map);
        }

        template<class TMapFunction>
        void MapAddress(TMapFunction map) const
        {
            for (int i = 0; i < count; i++)
            {
                if (TRemovePolicyType::IsItemValid(this->buffer[i]))
                {
                    map(i, &this->buffer[i]);
                }
            }
        }

        template<class TMapFunction>
        void MapFrom(int start, TMapFunction map) const
        {
            for (int i = start; i < this->count; i++)
            {
                if (TRemovePolicyType::IsItemValid(this->buffer[i]))
                {
                    map(i, this->buffer[i]);
                }
            }
        }

        template<class TMapFunction>
        void ReverseMap(TMapFunction map)
        {
            for (int i = count - 1; i >= 0; i--)
            {
                if (TRemovePolicyType::IsItemValid(this->buffer[i]))
                {
                    map(i, this->buffer[i]);
                }
            }
        }

        void Reset()
        {
            if (this->buffer != nullptr)
            {
                auto freeFunc = AllocatorInfo::GetFreeFunc();
                AllocatorFree(this->alloc, freeFunc, this->buffer, sizeof(T) * length); // TODO: Better version of DeleteArray?

                this->buffer = nullptr;
                this->count = 0;
                length = 0;
            }
        }
    };

}

namespace Js
{
    //
    // A simple wrapper on List to synchronize access.
    // Note that this wrapper class only exposes a few methods of List (through "private" inheritance).
    // It applies proper lock policy to exposed methods.
    //
    template <
        class T,                                    // Item type in the list
        class ListType,
        class LockPolicy = DefaultContainerLockPolicy,   // Controls lock policy for read/map/write/add/remove items
        class SyncObject = CriticalSection
    >
    class SynchronizableList sealed: private ListType // Make base class private to lock down exposed methods
    {
    private:
        SyncObject* syncObj;

    public:
        template <class Arg1>
        SynchronizableList(Arg1 arg1, SyncObject* syncObj)
            : ListType(arg1), syncObj(syncObj)
        {
        }

        template <class Arg1, class Arg2>
        SynchronizableList(Arg1 arg1, Arg2 arg2, SyncObject* syncObj)
            : ListType(arg1, arg2), syncObj(syncObj)
        {
        }

        template <class Arg1, class Arg2, class Arg3>
        SynchronizableList(Arg1 arg1, Arg2 arg2, Arg3 arg3, SyncObject* syncObj)
            : ListType(arg1, arg2, arg3), syncObj(syncObj)
        {
        }

        int Count() const
        {
            typename LockPolicy::ReadLock autoLock(syncObj);
            return __super::Count();
        }

        const T& Item(int index) const
        {
            typename LockPolicy::ReadLock autoLock(syncObj);
            return __super::Item(index);
        }

        void Item(int index, const T& item)
        {
            typename LockPolicy::WriteLock autoLock(syncObj);
            __super::Item(index, item);
        }

        void SetExistingItem(int index, const T& item)
        {
            typename LockPolicy::WriteLock autoLock(syncObj);
            __super::SetExistingItem(index, item);
        }

        bool IsItemValid(int index)
        {
            typename LockPolicy::ReadLock autoLock(syncObj);
            return __super::IsItemValid(index);
        }

        int SetAtFirstFreeSpot(const T& item)
        {
            typename LockPolicy::WriteLock autoLock(syncObj);
            return __super::SetAtFirstFreeSpot(item);
        }

        void ClearAndZero()
        {
            typename LockPolicy::WriteLock autoLock(syncObj);
            __super::ClearAndZero();
        }

        void RemoveAt(int index)
        {
            typename LockPolicy::AddRemoveLock autoLock(syncObj);
            return __super::RemoveAt(index);
        }

        int Add(const T& item)
        {
            typename LockPolicy::AddRemoveLock autoLock(syncObj);
            return __super::Add(item);
        }

        template<class TMapFunction>
        void Map(TMapFunction map) const
        {
            typename LockPolicy::ReadLock autoLock(syncObj);
            __super::Map(map);
        }

        template<class DebugSite, class TMapFunction>
        HRESULT Map(DebugSite site, TMapFunction map) const // external debugging version
        {
            // No lock needed. Threads are suspended during external debugging.
            return __super::Map(site, map);
        }
    };

    template <typename TListType, bool clearOldEntries = false>
    class CopyRemovePolicy
    {
        typedef typename TListType::TElementType TElementType;
        typedef typename TListType::TComparerType TComparerType;

    public:
        CopyRemovePolicy(TListType * list) {};
        void Remove(TListType* list, const TElementType& item)
        {
            TElementType* buffer = list->buffer;
            int& count = list->count;

            for (int i = 0; i < count; i++)
            {
                if (TComparerType::Equals(buffer[i], item))
                {
                    for (int j = i + 1; j < count; i++, j++)
                    {
                        buffer[i] = buffer[j];
                    }
                    count--;

                    if (clearOldEntries)
                    {
                        memset(buffer + count, 0, sizeof(TElementType));
                    }
                    break;
                }
            }
        }

        int GetFreeItemIndex(TListType* list)
        {
            return -1;
        }

        void RemoveAt(TListType* list, int index)
        {
            Assert(index >= 0 && index < list->count);
            for (int j = index + 1; j < list->count; index++, j++)
            {
                list->buffer[index] = list->buffer[j];
            }
            list->count--;

            if (clearOldEntries)
            {
                memset(list->buffer + list->count, 0, sizeof(TElementType));
            }
        }

        static bool IsItemValid(const TElementType& item)
        {
            return true;
        }

        bool IsItemValid(TListType* list, int index)
        {
            Assert(index >= 0 && index < list->count);
            return true;
        }
    };

    template <typename TListType, bool clearOldEntries = false>
    class FreeListedRemovePolicy
    {
    protected:
        typedef typename TListType::TElementType TElementType;
        typedef typename TListType::TComparerType TComparerType;

        int freeItemIndex;

    public:
        FreeListedRemovePolicy(TListType * list):
          freeItemIndex(-1)
        {
            CompileAssert(IsPointer<TElementType>::IsTrue);
        }

        static bool IsItemValid(const TElementType& item)
        {
            return (item != nullptr && (::Math::PointerCastToIntegralTruncate<unsigned int>(item) & 1) == 0);
        }

        bool IsItemValid(TListType* list, int index)
        {
            const TElementType& item = list->Item(index);
            return IsItemValid(item);
        }

        void Remove(TListType* list, const TElementType& item)
        {
            TElementType* buffer = list->buffer;
            int& count = list->count;

            for (int i = 0; i < count; i++)
            {
                if (TComparerType::Equals(buffer[i], item))
                {
                    RemoveAt(list, i);
                    break;
                }
            }
        }

        int GetFreeItemIndex(TListType* list)
        {
            int currentFreeIndex = this->freeItemIndex;
            if (currentFreeIndex != -1)
            {
                unsigned int nextFreeIndex = ::Math::PointerCastToIntegralTruncate<unsigned int>(list->Item(currentFreeIndex));

                if (nextFreeIndex != ((unsigned int) -1))
                {
                    // Since this is an unsigned shift, the sign bit is 0, which is what we want
                    this->freeItemIndex = (int) ((nextFreeIndex) >> 1);
                }
                else
                {
                    this->freeItemIndex = -1;
                }

                return currentFreeIndex;
            }

            return -1;
        }

        void RemoveAt(TListType* list, int index)
        {
            Assert(index >= 0 && index < list->Count());
            Assert(IsItemValid(list, index));

            unsigned int storedIndex = (unsigned int) this->freeItemIndex;

            // Sentinel value, so leave that as is
            // Otherwise, this has the range of all +ve integers
            if (this->freeItemIndex != -1)
            {
                // Set a tag bit to indicate this is a free list index, rather than a list value
                // Pointers will be aligned anyway
                storedIndex = (storedIndex << 1) | 1;
            }

            list->SetExistingItem(index, (TElementType) (storedIndex));
            this->freeItemIndex = index;
        }
    };

    template <typename TListType, bool clearOldEntries = false>
    class WeakRefFreeListedRemovePolicy : public FreeListedRemovePolicy<TListType, clearOldEntries>
    {
        typedef FreeListedRemovePolicy<TListType, clearOldEntries> Base;
        typedef typename Base::TElementType TElementType;
    private:
        uint lastWeakReferenceCleanupId;

        void CleanupWeakReference(TListType * list)
        {
            list->Map([list](int i, TElementType weakRef)
            {
                if (weakRef->Get() == nullptr)
                {
                    list->RemoveAt(i);
                }
            });

            this->lastWeakReferenceCleanupId = list->alloc->GetWeakReferenceCleanupId();
        }
    public:
        WeakRefFreeListedRemovePolicy(TListType * list) : Base(list)
        {
            this->lastWeakReferenceCleanupId = list->alloc->GetWeakReferenceCleanupId();
        }
        int GetFreeItemIndex(TListType * list)
        {
            if (list->alloc->GetWeakReferenceCleanupId() != this->lastWeakReferenceCleanupId)
            {
                CleanupWeakReference(list);
            }
            return __super::GetFreeItemIndex(list);
        }
    };
}<|MERGE_RESOLUTION|>--- conflicted
+++ resolved
@@ -213,14 +213,8 @@
         int increment;
         TRemovePolicyType removePolicy;
 
-<<<<<<< HEAD
-        T * AllocArray(int size) { return AllocatorNewArrayBaseFuncPtr(TAllocator, this->alloc, AllocatorInfo::GetAllocFunc(), T, size); }
+        T * AllocArray(__declspec(guard(overflow)) int size) { return AllocatorNewArrayBaseFuncPtr(TAllocator, this->alloc, AllocatorInfo::GetAllocFunc(), T, size); }
         void FreeArray(T * oldBuffer, int oldBufferSize) { AllocatorFree(this->alloc, AllocatorInfo::GetFreeFunc(), oldBuffer, oldBufferSize);  }
-=======
-        template <bool isLeaf> T * AllocArray(__declspec(guard(overflow)) int size);
-        template <> T * AllocArray<true>(__declspec(guard(overflow)) int size) { return AllocatorNewArrayLeaf(TAllocator, alloc, T, size); }
-        template <> T * AllocArray<false>(__declspec(guard(overflow)) int size) { return AllocatorNewArray(TAllocator, alloc, T, size); }
->>>>>>> 898582f1
 
         PREVENT_COPY(List); // Disable copy constructor and operator=
 

//-------------------------------------------------------------------------------------------------------
// Copyright (C) Microsoft. All rights reserved.
// Licensed under the MIT license. See LICENSE.txt file in the project root for full license information.
//-------------------------------------------------------------------------------------------------------

#include "CommonExceptionsPch.h"

#ifndef USING_PAL_STDLIB
// === C Runtime Header Files ===
#pragma warning(push)
#pragma warning(disable: 4995) /* 'function': name was marked as #pragma deprecated */
#include <strsafe.h>
#pragma warning(pop)
#endif

#include "StackOverflowException.h"
#include "AsmJsParseException.h"
#include "InternalErrorException.h"
#include "OutOfMemoryException.h"
#include "NotImplementedException.h"

// Header files required before including ConfigFlagsTable.h

#include "EnumHelp.h"
#include "Common/MathUtil.h"
#include "Core/AllocSizeMath.h"
#include "Core/FaultInjection.h"

#include "Core/BasePtr.h"
#include "Core/AutoFile.h"
#include "Core/Output.h"

// Memory Management
namespace Memory {
    class ArenaAllocator;
}
using namespace Memory;
#include "Memory/Allocator.h"
#include "Memory/HeapAllocator.h"

// Data structure
#include "DataStructures/Comparer.h"
#include "DataStructures/SizePolicy.h"
#include "DataStructures/SList.h"
#include "DataStructures/KeyValuePair.h"
#include "DataStructures/DefaultContainerLockPolicy.h"
#include "DataStructures/BaseDictionary.h"
#include "Core/ConfigFlagsTable.h"

#include "Core/StackBackTrace.h"


#ifdef GENERATE_DUMP
// dbghelp.h is not clean with warning 4091
#pragma warning(push)
#pragma warning(disable: 4091) /* warning C4091: 'typedef ': ignored on left of '' when no variable is declared */
#include <dbghelp.h>
#pragma warning(pop)
#endif // GENERATE_DUMP

extern "C"{
    BOOLEAN IsMessageBoxWPresent();
}

namespace Js {
#if defined(GENERATE_DUMP) && defined(STACK_BACK_TRACE)
    StackBackTrace * Throw::stackBackTrace = nullptr;
#endif
    void Throw::FatalInternalError()
    {
        int scenario = 2;
        ReportFatalException(NULL, E_FAIL, Fatal_Internal_Error, scenario);
    }

    void Throw::FatalProjectionError()
    {
        RaiseException((DWORD)DBG_TERMINATE_PROCESS, EXCEPTION_NONCONTINUABLE, 0, NULL);
    }

    void Throw::InternalError()
    {
        AssertMsg(false, "Internal error!!");
        throw InternalErrorException();
    }

    void Throw::OutOfMemory()
    {
#ifdef ENABLE_DEBUG_CONFIG_OPTIONS
        if (CONFIG_FLAG(PrintSystemException))
        {
            Output::Print(_u("SystemException: OutOfMemory\n"));
            Output::Flush();
        }
#endif
        if (JsUtil::ExternalApi::RaiseOutOfMemoryIfScriptActive())
        {
            AssertMsg(false, "We shouldn't be here");
        }
        throw OutOfMemoryException();
    }
    void Throw::CheckAndThrowOutOfMemory(BOOLEAN status)
    {
        if (!status)
        {
            OutOfMemory();
        }
    }
    void Throw::StackOverflow(ScriptContext *scriptContext, PVOID returnAddress)
    {
#ifdef ENABLE_DEBUG_CONFIG_OPTIONS
        if (CONFIG_FLAG(PrintSystemException))
        {
            Output::Print(_u("SystemException: StackOverflow\n"));
            Output::Flush();
        }
#endif
        if (JsUtil::ExternalApi::RaiseStackOverflowIfScriptActive(scriptContext, returnAddress))
        {
            AssertMsg(false, "We shouldn't be here");
        }
        throw StackOverflowException();
    }

    void Throw::NotImplemented()
    {
        AssertMsg(false, "This functionality is not yet implemented");

        throw NotImplementedException();
    }

<<<<<<< HEAD
=======
    // Returns true when the process is either TE.exe or TE.processhost.exe
    bool Throw::IsTEProcess()
    {
        char16 fileName[_MAX_PATH];
        char16 moduleName[_MAX_PATH];
        GetModuleFileName(0, moduleName, _MAX_PATH);
        errno_t err = _wsplitpath_s(moduleName, nullptr, 0, nullptr, 0, fileName, _MAX_PATH, nullptr, 0);

        return err == 0 && _wcsnicmp(fileName, _u("TE"), 2) == 0;
    }

    void Throw::GenerateDumpAndTerminateProcess(PEXCEPTION_POINTERS exceptInfo)
    {
        if (!Throw::IsTEProcess()
#ifdef ENABLE_DEBUG_CONFIG_OPTIONS
            && !Js::Configuration::Global.flags.IsEnabled(Js::DumpOnCrashFlag)
#endif
            )
        {
            return;
        }

#ifdef GENERATE_DUMP
        Js::Throw::GenerateDump(exceptInfo, Js::Configuration::Global.flags.DumpOnCrash);
#endif

        // For now let's terminate the process.
        TerminateProcess(GetCurrentProcess(), (UINT)DBG_TERMINATE_PROCESS);
    }

>>>>>>> f4b2ce70
#ifdef GENERATE_DUMP
    CriticalSection Throw::csGenerateDump;
    void Throw::GenerateDump(LPCWSTR filePath, bool terminate, bool needLock)
    {
        __try
        {
            if (terminate)
            {
                RaiseException((DWORD)DBG_TERMINATE_PROCESS, EXCEPTION_NONCONTINUABLE, 0, NULL);
            }
            else
            {
                RaiseException(0, 0, 0, NULL);
            }
        }
        __except(Throw::GenerateDump(GetExceptionInformation(), filePath,
            terminate? EXCEPTION_CONTINUE_SEARCH : EXCEPTION_EXECUTE_HANDLER), needLock)
        {
            // we don't do anything interesting in this handler
        }
    }

    void Throw::GenerateDumpForAssert(LPCWSTR filePath)
    {
        __try
        {
            RaiseException(STATUS_ASSERTION_FAILURE, EXCEPTION_NONCONTINUABLE, 0, NULL);
        }
        __except (Throw::GenerateDump(GetExceptionInformation(), filePath, EXCEPTION_CONTINUE_SEARCH), false)
        {
            // no-op
        }
    }

    int Throw::GenerateDump(PEXCEPTION_POINTERS exceptInfo, LPCWSTR filePath, int ret, bool needLock)
    {
        WCHAR tempFilePath[MAX_PATH];
        WCHAR tempFileName[MAX_PATH];
        HANDLE hTempFile;
        DWORD retVal;

        if (filePath == NULL)
        {
            retVal = GetTempPath(MAX_PATH, tempFilePath);

            if (retVal > MAX_PATH || (retVal == 0))
            {
                return ret;
            }
            filePath = tempFilePath;
        }

        StringCchPrintf(tempFileName, _countof(tempFileName), _u("%s\\CH_%u_%u.dmp"), filePath, GetCurrentProcessId(), GetCurrentThreadId());
        Output::Print(_u("dump filename %s \n"), tempFileName);
        Output::Flush();

        hTempFile = CreateFile(tempFileName, GENERIC_READ | GENERIC_WRITE, 0, NULL, CREATE_ALWAYS,
            FILE_ATTRIBUTE_NORMAL, NULL);
        if (hTempFile == INVALID_HANDLE_VALUE)
        {
            return GetLastError();
        }

        MINIDUMP_EXCEPTION_INFORMATION dumpExceptInfo;
        dumpExceptInfo.ThreadId = GetCurrentThreadId();
        dumpExceptInfo.ExceptionPointers = exceptInfo;
        dumpExceptInfo.ClientPointers = FALSE;

        {
            MINIDUMP_TYPE dumpType = static_cast<MINIDUMP_TYPE>(MiniDumpWithDataSegs | MiniDumpWithPrivateReadWriteMemory);

            // Generating full dump for the TE process (reason : it contains both managed and native memory)
            if (CONFIG_FLAG(FullMemoryDump))
            {
                dumpType = static_cast<MINIDUMP_TYPE>(dumpType | MiniDumpWithFullMemory);
            }

            BOOL dumpGenerated = false;
            if (needLock)
            {
                // the critical section might have been destructed at process shutdown time. At that time we don't need
                // to lock.
                AutoCriticalSection autocs(&csGenerateDump);

                dumpGenerated = MiniDumpWriteDump(GetCurrentProcess(),
                    GetCurrentProcessId(),
                    hTempFile,
                    dumpType,
                    &dumpExceptInfo,
                    NULL,
                    NULL);
            }
            else
            {
                dumpGenerated = MiniDumpWriteDump(GetCurrentProcess(),
                    GetCurrentProcessId(),
                    hTempFile,
                    dumpType,
                    &dumpExceptInfo,
                    NULL,
                    NULL);
            }
            if (!dumpGenerated)
            {
                Output::Print(_u("Unable to write minidump (0x%08X)\n"), GetLastError());
                Output::Flush();
            }
        }
        FlushFileBuffers(hTempFile);
        CloseHandle(hTempFile);
        return ret;
    }
#endif // GENERATE_DUMP

#if DBG
    // After assert the program should terminate. Sometime we saw the program continue somehow
    // log the existence of assert for debugging.
    void Throw::LogAssert()
    {
        IsInAssert = true;

#ifdef STACK_BACK_TRACE
        // This should be the last thing to happen in the process. Therefore, leaks are not an issue.
        stackBackTrace = StackBackTrace::Capture(&NoCheckHeapAllocator::Instance, Throw::StackToSkip, Throw::StackTraceDepth);
#endif
    }

#ifdef ENABLE_DEBUG_CONFIG_OPTIONS
<<<<<<< HEAD
    static const wchar_t * caption = _u("CHAKRA ASSERT");
=======
    static const char16 * caption = _u("CHAKRA ASSERT");
>>>>>>> f4b2ce70
#endif

    bool Throw::ReportAssert(__in LPSTR fileName, uint lineNumber, __in LPSTR error, __in LPSTR message)
    {
#ifdef ENABLE_DEBUG_CONFIG_OPTIONS
        if (Js::Configuration::Global.flags.IsEnabled(Js::AssertBreakFlag))
        {
            DebugBreak();
            return false;
        }
        if (Js::Configuration::Global.flags.IsEnabled(Js::AssertIgnoreFlag))
        {
            return true;
        }
#endif
        if (AssertsToConsole)
        {
            fprintf(stderr, "ASSERTION %u: (%s, line %u) %s\n Failure: %s\n", GetCurrentProcessId(), fileName, lineNumber, message, error);
            fflush(stderr);
#ifdef GENERATE_DUMP
            // force dump if we have assert in jc.exe. check build only.
            if (!Js::Configuration::Global.flags.IsEnabled(Js::DumpOnCrashFlag))
            {
                return false;
            }
            Throw::GenerateDumpForAssert(Js::Configuration::Global.flags.DumpOnCrash);
#else
            return false;
#endif
        }

        // The following code is applicable only when we are hosted in an
        // GUI environment 
#if defined(ENABLE_DEBUG_CONFIG_OPTIONS) && defined(_WIN32)
        // Then if DumpOncrashFlag is not specified it directly returns,
        // otherwise if will raise a non-continuable exception, generate the dump and terminate the process.
        // the popup message box might be useful when testing in IE
        if (Js::Configuration::Global.flags.AssertPopUp && IsMessageBoxWPresent())
        {
            char16 buff[1024];

            swprintf_s(buff, _countof(buff), _u("%S (%u)\n%S\n%S"), fileName, lineNumber, message, error);
            buff[_countof(buff)-1] = 0;

            int ret = MessageBox(nullptr, buff, caption, MB_ABORTRETRYIGNORE);

            switch (ret)
            {
            case IDIGNORE:
                return true;
            case IDABORT:
                Throw::FatalInternalError();
            default:
                return false;
            }
        }
#endif
        return false;
    }

#endif

} // namespace Js<|MERGE_RESOLUTION|>--- conflicted
+++ resolved
@@ -128,39 +128,6 @@
         throw NotImplementedException();
     }
 
-<<<<<<< HEAD
-=======
-    // Returns true when the process is either TE.exe or TE.processhost.exe
-    bool Throw::IsTEProcess()
-    {
-        char16 fileName[_MAX_PATH];
-        char16 moduleName[_MAX_PATH];
-        GetModuleFileName(0, moduleName, _MAX_PATH);
-        errno_t err = _wsplitpath_s(moduleName, nullptr, 0, nullptr, 0, fileName, _MAX_PATH, nullptr, 0);
-
-        return err == 0 && _wcsnicmp(fileName, _u("TE"), 2) == 0;
-    }
-
-    void Throw::GenerateDumpAndTerminateProcess(PEXCEPTION_POINTERS exceptInfo)
-    {
-        if (!Throw::IsTEProcess()
-#ifdef ENABLE_DEBUG_CONFIG_OPTIONS
-            && !Js::Configuration::Global.flags.IsEnabled(Js::DumpOnCrashFlag)
-#endif
-            )
-        {
-            return;
-        }
-
-#ifdef GENERATE_DUMP
-        Js::Throw::GenerateDump(exceptInfo, Js::Configuration::Global.flags.DumpOnCrash);
-#endif
-
-        // For now let's terminate the process.
-        TerminateProcess(GetCurrentProcess(), (UINT)DBG_TERMINATE_PROCESS);
-    }
-
->>>>>>> f4b2ce70
 #ifdef GENERATE_DUMP
     CriticalSection Throw::csGenerateDump;
     void Throw::GenerateDump(LPCWSTR filePath, bool terminate, bool needLock)
@@ -289,11 +256,7 @@
     }
 
 #ifdef ENABLE_DEBUG_CONFIG_OPTIONS
-<<<<<<< HEAD
-    static const wchar_t * caption = _u("CHAKRA ASSERT");
-=======
     static const char16 * caption = _u("CHAKRA ASSERT");
->>>>>>> f4b2ce70
 #endif
 
     bool Throw::ReportAssert(__in LPSTR fileName, uint lineNumber, __in LPSTR error, __in LPSTR message)
@@ -326,7 +289,7 @@
         }
 
         // The following code is applicable only when we are hosted in an
-        // GUI environment 
+        // GUI environment
 #if defined(ENABLE_DEBUG_CONFIG_OPTIONS) && defined(_WIN32)
         // Then if DumpOncrashFlag is not specified it directly returns,
         // otherwise if will raise a non-continuable exception, generate the dump and terminate the process.

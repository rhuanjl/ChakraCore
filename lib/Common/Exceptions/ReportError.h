//-------------------------------------------------------------------------------------------------------
// Copyright (C) Microsoft. All rights reserved.
// Licensed under the MIT license. See LICENSE.txt file in the project root for full license information.
//-------------------------------------------------------------------------------------------------------
#pragma once

enum ErrorReason
{
    JavascriptDispatch_OUTOFMEMORY = 1,
    Fatal_Internal_Error = 2,
    Fatal_Debug_Heap_OUTOFMEMORY = 3,
    Fatal_Amd64StackWalkerOutOfContexts = 4,
    // Unused = 5,
    Fatal_Binary_Inconsistency = 6,
    WriteBarrier_OUTOFMEMORY = 7,
    CustomHeap_MEMORYCORRUPTION = 8,
    LargeHeapBlock_Metadata_Corrupt = 9,
    Fatal_Version_Inconsistency = 10,
    MarkStack_OUTOFMEMORY = 11,
    EnterScript_FromDOM_NoScriptScope = 12,
    Fatal_FailedToBox_OUTOFMEMORY = 13,
    Fatal_Recycler_MemoryCorruption = 14,
    Fatal_Debugger_AttachDetach_Failure = 15,
    Fatal_EntryExitRecordCorruption = 16,
    Fatal_UnexpectedExceptionHandling = 17,
    Fatal_RpcFailure = 18,
    Fatal_JsReentrancy_Error = 19,
    Fatal_TTDAbort = 20,
    Fatal_Failed_API_Result = 21,
<<<<<<< HEAD
    Fatal_RecyclerVisitedHost_LargeHeapBlock = 22,
=======
    Fatal_OutOfMemory = 22
>>>>>>> 4c2e0f3d
};

extern "C" void ReportFatalException(
    __in ULONG_PTR context,
    __in HRESULT exceptionCode,
    __in ErrorReason reasonCode,
    __in ULONG scenario);

// We can have other error handle code path with
// unique call stack so we can collect data in Dr. Watson.
void JavascriptDispatch_OOM_fatal_error(
    __in ULONG_PTR context);

void CustomHeap_BadPageState_fatal_error(
    __in ULONG_PTR context);

void Amd64StackWalkerOutOfContexts_fatal_error(
    __in ULONG_PTR context);

void FailedToBox_OOM_fatal_error(
    __in ULONG_PTR context);

#if defined(RECYCLER_WRITE_BARRIER) && defined(_M_X64_OR_ARM64)
void X64WriteBarrier_OOM_fatal_error();
#endif

void DebugHeap_OOM_fatal_error();

void MarkStack_OOM_fatal_error();

void Binary_Inconsistency_fatal_error();
void Version_Inconsistency_fatal_error();
void EntryExitRecord_Corrupted_fatal_error();
void UnexpectedExceptionHandling_fatal_error();

#ifdef LARGEHEAPBLOCK_ENCODING
void LargeHeapBlock_Metadata_Corrupted(
    __in ULONG_PTR context, __in unsigned char calculatedCheckSum);
#endif

void FromDOM_NoScriptScope_fatal_error();
void Debugger_AttachDetach_fatal_error(HRESULT hr);
void RpcFailure_fatal_error(HRESULT hr);
void OutOfMemory_fatal_error();

#ifndef DISABLE_SEH
// RtlReportException is available on Vista and up, but we cannot use it for OOB release.
// Use UnhandleExceptionFilter to let the default handler handles it.
inline LONG FatalExceptionFilter(
    __in LPEXCEPTION_POINTERS lpep)
{
    LONG rc = UnhandledExceptionFilter(lpep);

    // re == EXCEPTION_EXECUTE_HANDLER means there is no debugger attached, let's terminate
    // the process. Otherwise give control to the debugger.
    // Note: in case when postmortem debugger is registered but no actual debugger attached,
    //       rc will be 0 (and EXCEPTION_EXECUTE_HANDLER is 1), so it acts as if there is debugger attached.
    if (rc == EXCEPTION_EXECUTE_HANDLER)
    {
        TerminateProcess(GetCurrentProcess(), (UINT)DBG_TERMINATE_PROCESS);
    }
    else
    {
        // However, if debugger was not attached for some reason, terminate the process.
        if (!IsDebuggerPresent())
        {
            TerminateProcess(GetCurrentProcess(), (UINT)DBG_TERMINATE_PROCESS);
        }
        DebugBreak();
    }

    return EXCEPTION_CONTINUE_SEARCH;
}
#endif // DISABLE_SEH


template<class Fn>
static STDMETHODIMP DebugApiWrapper(Fn fn)
{
    // If an assertion or AV is hit, it triggers a SEH exception. SEH exceptions escaped here will be eaten by PDM. To prevent assertions
    // from getting unnoticed, we install a SEH exception filter and crash the process.
#if ENABLE_DEBUG_API_WRAPPER
    __try
    {
#endif
        return fn();
#if ENABLE_DEBUG_API_WRAPPER
    }
    __except(FatalExceptionFilter(GetExceptionInformation()))
    {
    }
    return E_FAIL;
#endif
}<|MERGE_RESOLUTION|>--- conflicted
+++ resolved
@@ -27,11 +27,8 @@
     Fatal_JsReentrancy_Error = 19,
     Fatal_TTDAbort = 20,
     Fatal_Failed_API_Result = 21,
-<<<<<<< HEAD
     Fatal_RecyclerVisitedHost_LargeHeapBlock = 22,
-=======
-    Fatal_OutOfMemory = 22
->>>>>>> 4c2e0f3d
+    Fatal_OutOfMemory = 23,
 };
 
 extern "C" void ReportFatalException(

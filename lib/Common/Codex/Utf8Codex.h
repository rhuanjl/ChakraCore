--- conflicted
+++ resolved
@@ -7,15 +7,12 @@
 #ifdef _WIN32
 #include <windows.h>
 #include <wtypes.h>
-<<<<<<< HEAD
 #else
 // TODO: Abstract out into it's own file
 #include "pal.h"
 #include "inc/rt/palrt.h"
 #endif
 
-#include "../Core/CommonTypedefs.h"
-=======
 
 // Utf8Codex.h needs to be self contained, so these type defs are duplicated from CommonTypeDefs.h
 #ifdef _WIN32
@@ -27,7 +24,7 @@
 #endif
 
 typedef char16 wchar;
->>>>>>> d4040844
+
 
 #ifndef _WIN32
 // Templates are defined here in order to avoid a dependency on C++

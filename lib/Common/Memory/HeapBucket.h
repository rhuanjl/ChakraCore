--- conflicted
+++ resolved
@@ -82,16 +82,12 @@
 
 #ifdef RECYCLER_PAGE_HEAP
     bool isPageHeapEnabled;
-<<<<<<< HEAD
-    inline bool IsPageHeapEnabled() const { return isPageHeapEnabled; }
-=======
-public:
-    bool IsPageHeapEnabled(ObjectInfoBits attributes) const
+public:
+    inline bool IsPageHeapEnabled(ObjectInfoBits attributes) const
     {
         // LargeHeapBlock does not support TrackBit today
         return isPageHeapEnabled && ((attributes & ClientTrackableObjectBits) == 0);
     }
->>>>>>> f70638af
 #endif
 #if DBG || defined(RECYCLER_SLOW_CHECK_ENABLED)
     Recycler * GetRecycler() const;
@@ -128,11 +124,7 @@
     bool IntegrateBlock(char * blockAddress, PageSegment * segment, Recycler * recycler);
 
     template <ObjectInfoBits attributes, bool nothrow>
-<<<<<<< HEAD
-    inline char * RealAlloc(Recycler * recycler, size_t sizeCat);
-=======
-    __inline char * RealAlloc(Recycler * recycler, size_t sizeCat, size_t size);
->>>>>>> f70638af
+    inline char * RealAlloc(Recycler * recycler, size_t sizeCat, size_t size);
 
 #ifdef RECYCLER_PAGE_HEAP
     char * PageHeapAlloc(Recycler * recycler, size_t sizeCat, size_t size, ObjectInfoBits attributes, PageHeapMode mode, bool nothrow);

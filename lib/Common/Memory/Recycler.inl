--- conflicted
+++ resolved
@@ -501,17 +501,13 @@
 {
     // This is never called during parallel marking
     Assert(this->collectionState != CollectionStateParallelMark);
-<<<<<<< HEAD
 
 #if __has_feature(address_sanitizer)
     void *asanFakeStack =
         scanMemoryType == RecyclerScanMemoryType::Stack ? this->savedAsanFakeStack : nullptr;
 #endif
 
-    if (this->enableScanInteriorPointers)
-=======
     if (this->enableScanInteriorPointers || forceInterior)
->>>>>>> 263ab1b4
     {
         markContext.ScanMemory<false, true, doSpecialMark>(
                 obj, byteCount ADDRESS_SANITIZER_APPEND(asanFakeStack));

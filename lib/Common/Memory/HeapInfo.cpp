//-------------------------------------------------------------------------------------------------------
// Copyright (C) Microsoft. All rights reserved.
// Licensed under the MIT license. See LICENSE.txt file in the project root for full license information.
//-------------------------------------------------------------------------------------------------------
#include "CommonMemoryPch.h"
#include "Memory/PageHeapBlockTypeFilter.h"
#if defined(_M_IX86_OR_ARM32)
#include "ValidPointersMap/vpm.32b.h"
#elif defined(_M_X64_OR_ARM64)
#include "ValidPointersMap/vpm.64b.h"
#else
#error "Platform is not handled"
#endif

template __forceinline char* HeapInfo::RealAlloc<NoBit, false>(Recycler * recycler, size_t sizeCat, size_t size);

HeapInfo::ValidPointersMap<SmallAllocationBlockAttributes>  HeapInfo::smallAllocValidPointersMap;
HeapInfo::ValidPointersMap<MediumAllocationBlockAttributes> HeapInfo::mediumAllocValidPointersMap;

template <class TBlockAttributes>
ValidPointers<TBlockAttributes>::ValidPointers(ushort const * validPointers)
    : validPointers(validPointers)
{
}

template <class TBlockAttributes>
ushort ValidPointers<TBlockAttributes>::GetAddressIndex(uint index) const
{
    Assert(index < TBlockAttributes::MaxSmallObjectCount);
    return validPointers[index];
}

template <class TBlockAttributes>
ushort ValidPointers<TBlockAttributes>::GetInteriorAddressIndex(uint index) const
{
    Assert(index < TBlockAttributes::MaxSmallObjectCount);
    return validPointers[index + TBlockAttributes::MaxSmallObjectCount];
}

template <class TBlockAttributes>
const ValidPointers<TBlockAttributes>
HeapInfo::ValidPointersMap<TBlockAttributes>::GetValidPointersForIndex(uint index) const
{
    Assert(index < TBlockAttributes::BucketCount);
    __analysis_assume(index < TBlockAttributes::BucketCount);
    return validPointersBuffer[index];
}

template <class TBlockAttributes>
const typename SmallHeapBlockT<TBlockAttributes>::SmallHeapBlockBitVector *
HeapInfo::ValidPointersMap<TBlockAttributes>::GetInvalidBitVector(uint index) const
{
    Assert(index < TBlockAttributes::BucketCount);
    __analysis_assume(index < TBlockAttributes::BucketCount);
#if USE_STATIC_VPM
    return &(*invalidBitsBuffers)[index];
#else
    return &invalidBitsBuffers[index];
#endif
}

template <class TBlockAttributes>
const typename SmallHeapBlockT<TBlockAttributes>::BlockInfo *
HeapInfo::ValidPointersMap<TBlockAttributes>::GetBlockInfo (uint index) const
{
    Assert(index < TBlockAttributes::BucketCount);
    __analysis_assume(index < TBlockAttributes::BucketCount);
    return blockInfoBuffer[index];
}

template <class TBlockAttributes>
void HeapInfo::ValidPointersMap<TBlockAttributes>::GenerateValidPointersMap(ValidPointersMapTable& validTable, InvalidBitsTable& invalidTable, BlockInfoMapTable& blockInfoTable)
{
    // Create the valid pointer map to be shared by the buckets.
    // Also create the invalid objects bit vector.
    ushort * buffer = &validTable[0][0];
    memset(buffer, -1, sizeof(ushort)* 2 * TBlockAttributes::MaxSmallObjectCount * TBlockAttributes::BucketCount);

    for (uint i = 0; i < TBlockAttributes::BucketCount; i++)
    {
        // Non-interior first
        ushort * validPointers = buffer;
        buffer += TBlockAttributes::MaxSmallObjectCount;

        SmallHeapBlockT<TBlockAttributes>::SmallHeapBlockBitVector * invalidBitVector = &invalidTable[i];
        invalidBitVector->SetAll();

        uint bucketSize;

        if (TBlockAttributes::IsSmallBlock)
        {
            bucketSize = TBlockAttributes::MinObjectSize + HeapConstants::ObjectGranularity * i;
        }
        else
        {
            bucketSize = TBlockAttributes::MinObjectSize + HeapConstants::MediumObjectGranularity * (i + 1);
        }

        uint stride = bucketSize / HeapConstants::ObjectGranularity;
        uint maxObjectCountForBucket = ((TBlockAttributes::PageCount * AutoSystemInfo::PageSize) / bucketSize);

        BlockInfoMapRow* blockInfoRow = &blockInfoTable[i];

        memset(blockInfoRow, 0, sizeof(BlockInfoMapRow));

        for (ushort j = 0; j < maxObjectCountForBucket; j++)
        {
            validPointers[j * stride] = j;

            uintptr_t objectAddress = j * bucketSize;
            Assert(objectAddress / AutoSystemInfo::PageSize < USHRT_MAX);
            ushort pageIndex = (ushort)(objectAddress / AutoSystemInfo::PageSize);

            (*blockInfoRow)[pageIndex].pageObjectCount++;
            (*blockInfoRow)[pageIndex].lastObjectIndexOnPage = max(j, (*blockInfoRow)[pageIndex].lastObjectIndexOnPage);

            invalidBitVector->Clear(j * stride);
        }

        // interior pointer
        ushort * validInteriorPointers = buffer;
        buffer += TBlockAttributes::MaxSmallObjectCount;
        for (ushort j = 0; j < maxObjectCountForBucket; j++)
        {
            uint start = j * stride;
            uint end = min(start + stride, TBlockAttributes::MaxSmallObjectCount);
            for (uint k = start; k < end; k++)
            {
                validInteriorPointers[k] = j;
            }
        }
    }
}

template <>
HRESULT HeapInfo::ValidPointersMap<SmallAllocationBlockAttributes>::GenerateValidPointersMapForBlockType(FILE* file)
{
#define IfErrorGotoCleanup(result) if ((result) < 0) { hr = E_FAIL; goto cleanup; }

    Assert(file != nullptr);
    HRESULT hr = S_OK;

    // Use heap to allocate the table so we don't bloat the stack (~64k). We only use this function
    // to generate headers as part of testing.
    ValidPointersMapTable *valid = (ValidPointersMapTable *)malloc(sizeof(ValidPointersMapTable));
    InvalidBitsTable *invalid = (InvalidBitsTable *)malloc(sizeof(InvalidBitsTable));
    BlockInfoMapTable *blockMap = (BlockInfoMapTable*)malloc(sizeof(BlockInfoMapTable));

    if (valid == nullptr || invalid == nullptr || blockMap == nullptr)
    {
        hr = E_FAIL;
        goto cleanup;
    }
    GenerateValidPointersMap(*valid, *invalid, *blockMap);

    IfErrorGotoCleanup(fwprintf(file, _u("const ushort HeapInfo::ValidPointersMap<SmallAllocationBlockAttributes>::validPointersBuffer[HeapConstants::BucketCount][HeapInfo::ValidPointersMap<SmallAllocationBlockAttributes>::rowSize] = \n{\n")));
    // Generate the full buffer.
    for (unsigned i = 0; i < HeapConstants::BucketCount; ++i)
    {
        IfErrorGotoCleanup(fwprintf(file, _u("    {\n        ")));
        for (unsigned j = 0; j < rowSize; ++j)
        {
            IfErrorGotoCleanup(fwprintf(
                file,
                (j < rowSize - 1) ? _u("0x%04hX, ") : _u("0x%04hX"),
                (*valid)[i][j]));
        }
        IfErrorGotoCleanup(fwprintf(file, (i < HeapConstants::BucketCount - 1 ? _u("\n    },\n") : _u("\n    }\n"))));
    }
    IfErrorGotoCleanup(fwprintf(file, _u("};\n")));

    // Generate the invalid bitvectors.
    IfErrorGotoCleanup(fwprintf(
        file,
        _u("const BVUnit HeapInfo::ValidPointersMap<SmallAllocationBlockAttributes>::invalidBitsData[HeapConstants::BucketCount][SmallHeapBlockT<SmallAllocationBlockAttributes>::SmallHeapBlockBitVector::wordCount] = {\n")));
    for (unsigned i = 0; i < HeapConstants::BucketCount; ++i)
    {
        IfErrorGotoCleanup(fwprintf(file, _u("    {\n        ")));

        for (unsigned j = 0; j < (*invalid)[i].wordCount; ++j)
        {
            const char16 *format = (j < (*invalid)[i].wordCount - 1) ?
#if defined(_M_IX86_OR_ARM32)
                _u("0x%08X, ") : _u("0x%08X")
#elif defined(_M_X64_OR_ARM64)
                _u("0x%016I64X, ") : _u("0x%016I64X")
#else
#error "Platform is not handled"
#endif
                ;
            IfErrorGotoCleanup(fwprintf(file, format, (*invalid)[i].GetRawData()[j]));
        }
        IfErrorGotoCleanup(fwprintf(file, (i < HeapConstants::BucketCount - 1 ? _u("\n    },\n") : _u("\n    }\n"))));
    }

    IfErrorGotoCleanup(fwprintf(
        file,
        _u("};\n")
        _u("// The following is used to construct the InvalidBitsTable statically without forcing BVStatic to be an aggregate\n")
        _u("const HeapInfo::ValidPointersMap<SmallAllocationBlockAttributes>::InvalidBitsTable * const HeapInfo::ValidPointersMap<SmallAllocationBlockAttributes>::invalidBitsBuffers =\n")
        _u("    reinterpret_cast<const HeapInfo::ValidPointersMap<SmallAllocationBlockAttributes>::InvalidBitsTable *>(&HeapInfo::ValidPointersMap<SmallAllocationBlockAttributes>::invalidBitsData);\n")));

    // Generate the block map table
    IfErrorGotoCleanup(fwprintf(
        file,
        _u("const SmallHeapBlockT<SmallAllocationBlockAttributes>::BlockInfo  HeapInfo::ValidPointersMap<SmallAllocationBlockAttributes>::blockInfoBuffer[SmallAllocationBlockAttributes::BucketCount][SmallAllocationBlockAttributes::PageCount] = {\n")));
    for (unsigned i = 0; i < HeapConstants::BucketCount; ++i)
    {
        IfErrorGotoCleanup(fwprintf(file, _u("    // Bucket: %u, Size: %d\n"), i, (int) (HeapConstants::ObjectGranularity + (i * SmallAllocationBlockAttributes::BucketGranularity))));
        IfErrorGotoCleanup(fwprintf(file, _u("    {\n")));

        for (unsigned j = 0; j < SmallAllocationBlockAttributes::PageCount; ++j)
        {
            IfErrorGotoCleanup(fwprintf(file, _u("        { ")));

            const char16 *format = _u("0x%04hX, 0x%04hX");
            IfErrorGotoCleanup(fwprintf(file, format, (*blockMap)[i][j].lastObjectIndexOnPage, (*blockMap)[i][j].pageObjectCount));
            IfErrorGotoCleanup(fwprintf(file, (j < SmallAllocationBlockAttributes::PageCount - 1 ? _u(" },\n") : _u(" }\n"))));
        }
        IfErrorGotoCleanup(fwprintf(file, (i < HeapConstants::BucketCount - 1 ? _u("\n    },\n") : _u("\n        }\n"))));
    }

    IfErrorGotoCleanup(fwprintf(file, _u("};\n")));

cleanup:
#undef IfErrorGotoCleanup
    free(valid);
    free(invalid);
    return hr;
}

template <>
HRESULT HeapInfo::ValidPointersMap<MediumAllocationBlockAttributes>::GenerateValidPointersMapForBlockType(FILE* file)
{
#define IfErrorGotoCleanup(result) if ((result) < 0) { hr = E_FAIL; goto cleanup; }

    Assert(file != nullptr);
    HRESULT hr = S_OK;

    // Use heap to allocate the table so we don't bloat the stack (~64k). We only use this function
    // to generate headers as part of testing.
    ValidPointersMapTable *valid = (ValidPointersMapTable *)malloc(sizeof(ValidPointersMapTable));
    InvalidBitsTable *invalid = (InvalidBitsTable *)malloc(sizeof(InvalidBitsTable));
    BlockInfoMapTable *blockMap = (BlockInfoMapTable *)malloc(sizeof(BlockInfoMapTable));

    if (valid == nullptr || invalid == nullptr || blockMap == nullptr)
    {
        hr = E_FAIL;
        goto cleanup;
    }
    GenerateValidPointersMap(*valid, *invalid, *blockMap);

    IfErrorGotoCleanup(fwprintf(file, _u("const ushort HeapInfo::ValidPointersMap<MediumAllocationBlockAttributes>::validPointersBuffer[MediumAllocationBlockAttributes::BucketCount][HeapInfo::ValidPointersMap<MediumAllocationBlockAttributes>::rowSize] = \n{\n")));
    // Generate the full buffer.
    for (unsigned i = 0; i < HeapConstants::MediumBucketCount; ++i)
    {
        IfErrorGotoCleanup(fwprintf(file, _u("    {\n        ")));
        for (unsigned j = 0; j < rowSize; ++j)
        {
            IfErrorGotoCleanup(fwprintf(
                file,
                (j < rowSize - 1) ? _u("0x%04hX, ") : _u("0x%04hX"),
                (*valid)[i][j]));
        }
        IfErrorGotoCleanup(fwprintf(file, (i < HeapConstants::MediumBucketCount - 1 ? _u("\n    },\n") : _u("\n    }\n"))));
    }
    IfErrorGotoCleanup(fwprintf(file, _u("};\n")));

    // Generate the invalid bitvectors.
    IfErrorGotoCleanup(fwprintf(
        file,
        _u("const BVUnit HeapInfo::ValidPointersMap<MediumAllocationBlockAttributes>::invalidBitsData[MediumAllocationBlockAttributes::BucketCount][SmallHeapBlockT<MediumAllocationBlockAttributes>::SmallHeapBlockBitVector::wordCount] = {\n")));
    for (unsigned i = 0; i < HeapConstants::MediumBucketCount; ++i)
    {
        IfErrorGotoCleanup(fwprintf(file, _u("    {\n        ")));

        for (unsigned j = 0; j < (*invalid)[i].wordCount; ++j)
        {
            const char16 *format = (j < (*invalid)[i].wordCount - 1) ?
#if defined(_M_IX86_OR_ARM32)
                _u("0x%08X, ") : _u("0x%08X")
#elif defined(_M_X64_OR_ARM64)
                _u("0x%016I64X, ") : _u("0x%016I64X")
#else
#error "Platform is not handled"
#endif
                ;
            IfErrorGotoCleanup(fwprintf(file, format, (*invalid)[i].GetRawData()[j]));
        }
        IfErrorGotoCleanup(fwprintf(file, (i < HeapConstants::MediumBucketCount - 1 ? _u("\n    },\n") : _u("\n    }\n"))));
    }
    IfErrorGotoCleanup(fwprintf(
        file,
        _u("};\n")
        _u("// The following is used to construct the InvalidBitsTable statically without forcing BVStatic to be an aggregate\n")
        _u("const HeapInfo::ValidPointersMap<MediumAllocationBlockAttributes>::InvalidBitsTable * const HeapInfo::ValidPointersMap<MediumAllocationBlockAttributes>::invalidBitsBuffers =\n")
        _u("    reinterpret_cast<const HeapInfo::ValidPointersMap<MediumAllocationBlockAttributes>::InvalidBitsTable *>(&HeapInfo::ValidPointersMap<MediumAllocationBlockAttributes>::invalidBitsData);\n")));

    // Generate the block map table
    IfErrorGotoCleanup(fwprintf(
        file,
        _u("const SmallHeapBlockT<MediumAllocationBlockAttributes>::BlockInfo  HeapInfo::ValidPointersMap<MediumAllocationBlockAttributes>::blockInfoBuffer[MediumAllocationBlockAttributes::BucketCount][MediumAllocationBlockAttributes::PageCount] = {\n")));

    for (unsigned i = 0; i < HeapConstants::MediumBucketCount; ++i)
    {
        IfErrorGotoCleanup(fwprintf(file, _u("    // Bucket: %u, Size: %d\n"), i, (int)(HeapConstants::MaxSmallObjectSize + ((i + 1) * MediumAllocationBlockAttributes::BucketGranularity))));
        IfErrorGotoCleanup(fwprintf(file, _u("    {\n")));

        for (unsigned j = 0; j < MediumAllocationBlockAttributes::PageCount; ++j)
        {
            IfErrorGotoCleanup(fwprintf(file, _u("        { ")));

            const char16 *format = _u("0x%04hX, 0x%04hX");
            IfErrorGotoCleanup(fwprintf(file, format, (*blockMap)[i][j].lastObjectIndexOnPage, (*blockMap)[i][j].pageObjectCount));
            IfErrorGotoCleanup(fwprintf(file, (j < MediumAllocationBlockAttributes::PageCount - 1 ? _u(" },\n") : _u(" }\n"))));
        }
        IfErrorGotoCleanup(fwprintf(file, (i < HeapConstants::MediumBucketCount - 1 ? _u("\n    },\n") : _u("\n        }\n"))));
    }

    IfErrorGotoCleanup(fwprintf(file, _u("};\n")));

cleanup:
#undef IfErrorGotoCleanup
    free(valid);
    free(invalid);
    return hr;
}

template <class TBlockAttributes>
HRESULT HeapInfo::ValidPointersMap<TBlockAttributes>::GenerateValidPointersMapHeader(LPCWSTR vpmFullPath)
{
    Assert(vpmFullPath != nullptr);
    HRESULT hr = E_FAIL;
    FILE * file = nullptr;

    if (_wfopen_s(&file, vpmFullPath, _u("w")) == 0 && file != nullptr)
    {
        const char16 * header =
            _u("//-------------------------------------------------------------------------------------------------------\n")
            _u("// Copyright (C) Microsoft. All rights reserved.\n")
            _u("// Licensed under the MIT license. See LICENSE.txt file in the project root for full license information.\n")
            _u("//-------------------------------------------------------------------------------------------------------\n")
            _u("// Generated via jshost -GenerateValidPointersMapHeader\n")
#if defined(_M_IX86_OR_ARM32)
            _u("// Target platforms: 32bit - x86 & arm\n")
#elif defined(_M_X64_OR_ARM64)
            _u("// Target platform: 64bit - amd64 & arm64\n")
#else
#error "Platform is not handled"
#endif
            _u("#if USE_STATIC_VPM\n")
            _u("\n");
        if (fwprintf(file, header) >= 0)
        {
            hr = ValidPointersMap<SmallAllocationBlockAttributes>::GenerateValidPointersMapForBlockType(file);
            if (SUCCEEDED(hr))
            {
                hr = ValidPointersMap<MediumAllocationBlockAttributes>::GenerateValidPointersMapForBlockType(file);
            }

            fwprintf(file, _u("#endif // USE_STATIC_VPM\n"));
        }

        fclose(file);
    }

    return hr;
}

HeapInfo::HeapInfo() :
    recycler(nullptr),
#if ENABLE_CONCURRENT_GC
    newLeafHeapBlockList(nullptr),
    newNormalHeapBlockList(nullptr),
#ifdef RECYCLER_WRITE_BARRIER
    newNormalWithBarrierHeapBlockList(nullptr),
    newFinalizableWithBarrierHeapBlockList(nullptr),
#endif
    newFinalizableHeapBlockList(nullptr),
    newMediumLeafHeapBlockList(nullptr),
    newMediumNormalHeapBlockList(nullptr),
#ifdef RECYCLER_WRITE_BARRIER
    newMediumNormalWithBarrierHeapBlockList(nullptr),
    newMediumFinalizableWithBarrierHeapBlockList(nullptr),
#endif
    newMediumFinalizableHeapBlockList(nullptr),
#endif
#ifdef RECYCLER_FINALIZE_CHECK
    liveFinalizableObjectCount(0),
    pendingDisposableObjectCount(0),
    newFinalizableObjectCount(0),
#endif
#if ENABLE_PARTIAL_GC
    uncollectedNewPageCount(0),
    unusedPartialCollectFreeBytes(0),
#endif
    uncollectedAllocBytes(0),
    lastUncollectedAllocBytes(0),
    pendingZeroPageCount(0)
#ifdef RECYCLER_PAGE_HEAP
    , pageHeapMode(PageHeapMode::PageHeapModeOff)
    , isPageHeapEnabled(false)
    , pageHeapBlockType(PageHeapBlockTypeFilter::PageHeapBlockTypeFilterAll)
    , captureAllocCallStack(false)
    , captureFreeCallStack(false)
#endif
{
}

HeapInfo::~HeapInfo()
{
    RECYCLER_SLOW_CHECK(this->VerifySmallHeapBlockCount());

    // Finalize all finalizable object first
    for (uint i=0; i < HeapConstants::BucketCount; i++)
    {
        heapBuckets[i].FinalizeAllObjects();
    }

#ifdef BUCKETIZE_MEDIUM_ALLOCATIONS
    for (uint i=0; i < HeapConstants::MediumBucketCount; i++)
    {
        mediumHeapBuckets[i].FinalizeAllObjects();
    }
#endif

    largeObjectBucket.FinalizeAllObjects();

#if ENABLE_CONCURRENT_GC
    SmallFinalizableHeapBucket::FinalizeHeapBlockList(this->newFinalizableHeapBlockList);
    MediumFinalizableHeapBucket::FinalizeHeapBlockList(this->newMediumFinalizableHeapBlockList);
#ifdef RECYCLER_WRITE_BARRIER
    SmallFinalizableWithBarrierHeapBucket::FinalizeHeapBlockList(this->newFinalizableWithBarrierHeapBlockList);
    MediumFinalizableWithBarrierHeapBucket::FinalizeHeapBlockList(this->newMediumFinalizableWithBarrierHeapBlockList);
#endif
#endif

#ifdef RECYCLER_FINALIZE_CHECK
    Assert(liveFinalizableObjectCount == 0);
    Assert(pendingDisposableObjectCount == 0);
#endif
    // Delete the heap blocks
    Recycler * recycler = this->recycler;

#ifdef RECYCLER_SLOW_CHECK_ENABLED
    size_t largeBlockCount = this->largeObjectBucket.GetLargeHeapBlockCount(false);

    uint mediumBlockCount = 0;
#if defined(BUCKETIZE_MEDIUM_ALLOCATIONS) && !SMALLBLOCK_MEDIUM_ALLOC
    for (uint i = 0; i < HeapConstants::MediumBucketCount; i++)
    {
        mediumBlockCount += mediumHeapBuckets[i].GetLargeHeapBlockCount(false);
    }
#endif
#endif

    RECYCLER_SLOW_CHECK(Assert(this->heapBlockCount[HeapBlock::HeapBlockType::LargeBlockType] - largeBlockCount - mediumBlockCount == 0));

#if ENABLE_CONCURRENT_GC
    SmallLeafHeapBucket::DeleteHeapBlockList(this->newLeafHeapBlockList, recycler);
    SmallNormalHeapBucket::DeleteHeapBlockList(this->newNormalHeapBlockList, recycler);
#ifdef RECYCLER_WRITE_BARRIER
    SmallNormalWithBarrierHeapBucket::DeleteHeapBlockList(this->newNormalWithBarrierHeapBlockList, recycler);
    SmallFinalizableWithBarrierHeapBucket::DeleteHeapBlockList(this->newFinalizableWithBarrierHeapBlockList, recycler);
#endif
    SmallFinalizableHeapBucket::DeleteHeapBlockList(this->newFinalizableHeapBlockList, recycler);

    MediumLeafHeapBucket::DeleteHeapBlockList(this->newMediumLeafHeapBlockList, recycler);
    MediumNormalHeapBucket::DeleteHeapBlockList(this->newMediumNormalHeapBlockList, recycler);
#ifdef RECYCLER_WRITE_BARRIER
    MediumNormalWithBarrierHeapBucket::DeleteHeapBlockList(this->newMediumNormalWithBarrierHeapBlockList, recycler);
    MediumFinalizableWithBarrierHeapBucket::DeleteHeapBlockList(this->newMediumFinalizableWithBarrierHeapBlockList, recycler);
#endif
    MediumFinalizableHeapBucket::DeleteHeapBlockList(this->newMediumFinalizableHeapBlockList, recycler);
#endif

    // We do this here, instead of in the Recycler destructor, because the above stuff may
    // generate additional tracking events, particularly ReportUnallocated.
    // Arguably we shouldn't report these things as ReportUnallocated...
    RecyclerMemoryTracking::ReportRecyclerDestroy(recycler);
}

void
HeapInfo::Initialize(Recycler * recycler
#ifdef RECYCLER_PAGE_HEAP
    , PageHeapMode pageheapmode
    , bool captureAllocCallStack
    , bool captureFreeCallStack
#endif
)
{
    this->recycler = recycler;
#ifdef DUMP_FRAGMENTATION_STATS
    if (recycler->GetRecyclerFlagsTable().flags.DumpFragmentationStats)
    {
        printf("[FRAG %d] Start", ::GetTickCount());
    }
#endif

#ifdef RECYCLER_PAGE_HEAP
    isPageHeapEnabled = false;
    PageHeapBlockTypeFilter blockTypeFilter = PageHeapBlockTypeFilter::PageHeapBlockTypeFilterAll;
    Js::NumberRange bucketNumberRange;
    Js::NumberRange* pBucketNumberRange = &bucketNumberRange;
    if (pageheapmode == PageHeapMode::PageHeapModeOff)
    {
#ifdef ENABLE_DEBUG_CONFIG_OPTIONS
        isPageHeapEnabled = recycler->GetRecyclerFlagsTable().PageHeap != PageHeapMode::PageHeapModeOff;
        pageheapmode = (PageHeapMode)recycler->GetRecyclerFlagsTable().PageHeap;
        blockTypeFilter = (PageHeapBlockTypeFilter)recycler->GetRecyclerFlagsTable().PageHeapBlockType;
        pBucketNumberRange = &recycler->GetRecyclerFlagsTable().PageHeapBucketNumber;
<<<<<<< HEAD
=======

>>>>>>> cb7af5ef
#else
        // @TODO in free build, use environment var or other way to enable page heap
        // currently page heap build is enable in free build but has not implemented a way to input the page heap flags.
        // if we only need page heap in free test build, just move RECYCLER_PAGE_HEAP definition into ENABLE_DEBUG_CONFIG_OPTIONS
        // in CommonDefines.h it should work
#endif
    }
    else
    {
        isPageHeapEnabled = true;
    }

#ifdef RECYCLER_PAGE_HEAP
    if (isPageHeapEnabled)
    {
        this->captureAllocCallStack = captureAllocCallStack;
        this->captureFreeCallStack = captureFreeCallStack;

#ifdef ENABLE_DEBUG_CONFIG_OPTIONS
        this->captureAllocCallStack = captureAllocCallStack || recycler->GetRecyclerFlagsTable().PageHeapAllocStack;
        this->captureFreeCallStack = captureFreeCallStack || recycler->GetRecyclerFlagsTable().PageHeapFreeStack;
#endif
    }
#endif

    if (IsPageHeapEnabled())
    {
        this->pageHeapMode = pageheapmode;

        // Use one of the two modes with -PageHeap flag
        Assert(this->pageHeapMode == PageHeapMode::PageHeapModeBlockStart || this->pageHeapMode == PageHeapMode::PageHeapModeBlockEnd);

        this->pageHeapBlockType = blockTypeFilter;

        for (int i = 0; i < HeapConstants::BucketCount + HeapConstants::MediumBucketCount; i++)
        {
            if (pBucketNumberRange->InRange(i))
            {
                if (i < HeapConstants::BucketCount)
                {
                    this->smallBlockPageHeapBucketFilter.Set(i);
                }
                else
                {
                    this->mediumBlockPageHeapBucketFilter.Set(i - HeapConstants::BucketCount);
                }
            }
        }
    }
    else
    {
        // These should not be set if we're not in page heap mode
        Assert(!(captureAllocCallStack || captureFreeCallStack));
    }
#endif

    for (uint i = 0; i < HeapConstants::BucketCount; i++)
    {
        heapBuckets[i].Initialize(this, (i + 1) << HeapConstants::ObjectAllocationShift);
    }
    RECYCLER_SLOW_CHECK(memset(this->heapBlockCount, 0, sizeof(this->heapBlockCount)));

#ifdef BUCKETIZE_MEDIUM_ALLOCATIONS
    for (uint i = 0; i < HeapConstants::MediumBucketCount; i++)
    {
#if SMALLBLOCK_MEDIUM_ALLOC
        mediumHeapBuckets[i].Initialize(this, HeapConstants::MaxSmallObjectSize + ((i + 1) * HeapConstants::MediumObjectGranularity));
#else
        mediumHeapBuckets[i].Initialize(this, HeapConstants::MaxSmallObjectSize + ((i + 1) * HeapConstants::MediumObjectGranularity), true);
#endif
    }
#endif

    largeObjectBucket.Initialize(this, HeapConstants::MaxMediumObjectSize);
}

#if defined(PROFILE_RECYCLER_ALLOC) || defined(RECYCLER_MEMORY_VERIFY) || defined(MEMSPECT_TRACKING) || defined(ETW_MEMORY_TRACKING)
void
HeapInfo::Initialize(Recycler * recycler, void(*trackNativeAllocCallBack)(Recycler *, void *, size_t)
#ifdef RECYCLER_PAGE_HEAP
, PageHeapMode pageheapmode
, bool captureAllocCallStack
, bool captureFreeCallStack
#endif
)
{
    Initialize(recycler
#ifdef RECYCLER_PAGE_HEAP
        , pageheapmode
        , captureAllocCallStack
        , captureFreeCallStack
#endif
        );

    for (uint i = 0; i < HeapConstants::BucketCount; i++)
    {
        heapBuckets[i].GetBucket<NoBit>().GetAllocator()->SetTrackNativeAllocatedObjectCallBack(trackNativeAllocCallBack);
    }

#if defined(BUCKETIZE_MEDIUM_ALLOCATIONS) && SMALLBLOCK_MEDIUM_ALLOC
    for (uint i = 0; i < HeapConstants::MediumBucketCount; i++)
    {
        mediumHeapBuckets[i].GetBucket<NoBit>().GetAllocator()->SetTrackNativeAllocatedObjectCallBack(trackNativeAllocCallBack);
    }
#endif
}
#endif

#ifdef RECYCLER_PAGE_HEAP
template bool HeapInfo::IsPageHeapEnabledForBlock<MediumAllocationBlockAttributes>(const size_t objectSize);
template bool HeapInfo::IsPageHeapEnabledForBlock<SmallAllocationBlockAttributes>(const size_t objectSize);
template bool HeapInfo::IsPageHeapEnabledForBlock<LargeAllocationBlockAttributes>(const size_t objectSize);

template <typename TBlockAttributes>
bool HeapInfo::IsPageHeapEnabledForBlock(const size_t objectSize)
{
    if (IsPageHeapEnabled())
    {
        if (TBlockAttributes::IsSmallBlock)
        {
            return smallBlockPageHeapBucketFilter.Test(GetBucketIndex(objectSize)) != 0;
        }
        else if (TBlockAttributes::IsMediumBlock)
        {
            return mediumBlockPageHeapBucketFilter.Test(GetMediumBucketIndex(objectSize)) != 0;
        }
        else
        {
            return ((byte)this->pageHeapBlockType & (byte)PageHeapBlockTypeFilter::PageHeapBlockTypeFilterLarge) != 0;
        }
    }
    return false;
}
#endif

void
HeapInfo::ResetMarks(ResetMarkFlags flags)
{
    for (uint i=0; i < HeapConstants::BucketCount; i++)
    {
        heapBuckets[i].ResetMarks(flags);
    }
#ifdef BUCKETIZE_MEDIUM_ALLOCATIONS
    for (uint i=0; i < HeapConstants::MediumBucketCount; i++)
    {
        mediumHeapBuckets[i].ResetMarks(flags);
    }
#endif

    largeObjectBucket.ResetMarks(flags);

#if ENABLE_CONCURRENT_GC
    if ((flags & ResetMarkFlags_ScanImplicitRoot) != 0)
    {
        HeapBlockList::ForEach(newLeafHeapBlockList, [flags](SmallLeafHeapBlock * heapBlock)
        {
            heapBlock->MarkImplicitRoots();
        });

        HeapBlockList::ForEach(newNormalHeapBlockList, [flags](SmallNormalHeapBlock * heapBlock)
        {
            heapBlock->MarkImplicitRoots();
        });

#ifdef RECYCLER_WRITE_BARRIER
        HeapBlockList::ForEach(newNormalWithBarrierHeapBlockList, [flags](SmallNormalWithBarrierHeapBlock * heapBlock)
        {
            heapBlock->MarkImplicitRoots();
        });

        HeapBlockList::ForEach(newFinalizableWithBarrierHeapBlockList, [flags](SmallFinalizableWithBarrierHeapBlock * heapBlock)
        {
            heapBlock->MarkImplicitRoots();
        });
#endif

        HeapBlockList::ForEach(newFinalizableHeapBlockList, [flags](SmallNormalHeapBlock * heapBlock)
        {
            heapBlock->MarkImplicitRoots();
        });

        HeapBlockList::ForEach(newMediumLeafHeapBlockList, [flags](MediumLeafHeapBlock * heapBlock)
        {
            heapBlock->MarkImplicitRoots();
        });

        HeapBlockList::ForEach(newMediumNormalHeapBlockList, [flags](MediumNormalHeapBlock * heapBlock)
        {
            heapBlock->MarkImplicitRoots();
        });

#ifdef RECYCLER_WRITE_BARRIER
        HeapBlockList::ForEach(newMediumNormalWithBarrierHeapBlockList, [flags](MediumNormalWithBarrierHeapBlock * heapBlock)
        {
            heapBlock->MarkImplicitRoots();
        });

        HeapBlockList::ForEach(newMediumFinalizableWithBarrierHeapBlockList, [flags](MediumFinalizableWithBarrierHeapBlock * heapBlock)
        {
            heapBlock->MarkImplicitRoots();
        });
#endif

        HeapBlockList::ForEach(newMediumFinalizableHeapBlockList, [flags](MediumNormalHeapBlock * heapBlock)
        {
            heapBlock->MarkImplicitRoots();
        });
    }
#endif
}

void
HeapInfo::ScanInitialImplicitRoots()
{
    for (uint i = 0; i < HeapConstants::BucketCount; i++)
    {
        heapBuckets[i].ScanInitialImplicitRoots(recycler);
    }
#ifdef BUCKETIZE_MEDIUM_ALLOCATIONS
    for (uint i = 0; i < HeapConstants::MediumBucketCount; i++)
    {
        mediumHeapBuckets[i].ScanInitialImplicitRoots(recycler);
    }
#endif

    largeObjectBucket.ScanInitialImplicitRoots(recycler);

#if ENABLE_CONCURRENT_GC
    // NOTE: Don't need to do newLeafHeapBlockList

    HeapBlockList::ForEach(newNormalHeapBlockList, [this](SmallNormalHeapBlock * heapBlock)
    {
        heapBlock->ScanInitialImplicitRoots(recycler);
    });

#ifdef RECYCLER_WRITE_BARRIER
    HeapBlockList::ForEach(newNormalWithBarrierHeapBlockList, [this](SmallNormalWithBarrierHeapBlock * heapBlock)
    {
        heapBlock->ScanInitialImplicitRoots(recycler);
    });

    HeapBlockList::ForEach(newFinalizableWithBarrierHeapBlockList, [this](SmallFinalizableWithBarrierHeapBlock * heapBlock)
    {
        heapBlock->ScanInitialImplicitRoots(recycler);
    });
#endif

    HeapBlockList::ForEach(newFinalizableHeapBlockList, [this](SmallNormalHeapBlock * heapBlock)
    {
        heapBlock->ScanInitialImplicitRoots(recycler);
    });

#endif

#if ENABLE_CONCURRENT_GC
    // NOTE: Don't need to do newLeafHeapBlockList

    HeapBlockList::ForEach(newMediumNormalHeapBlockList, [this](MediumNormalHeapBlock * heapBlock)
    {
        heapBlock->ScanInitialImplicitRoots(recycler);
    });

#ifdef RECYCLER_WRITE_BARRIER
    HeapBlockList::ForEach(newMediumNormalWithBarrierHeapBlockList, [this](MediumNormalWithBarrierHeapBlock * heapBlock)
    {
        heapBlock->ScanInitialImplicitRoots(recycler);
    });

    HeapBlockList::ForEach(newMediumFinalizableWithBarrierHeapBlockList, [this](MediumFinalizableWithBarrierHeapBlock * heapBlock)
    {
        heapBlock->ScanInitialImplicitRoots(recycler);
    });
#endif

    HeapBlockList::ForEach(newMediumFinalizableHeapBlockList, [this](MediumNormalHeapBlock * heapBlock)
    {
        heapBlock->ScanInitialImplicitRoots(recycler);
    });

#endif

}


void
HeapInfo::ScanNewImplicitRoots()
{
    for (uint i = 0; i < HeapConstants::BucketCount; i++)
    {
        heapBuckets[i].ScanNewImplicitRoots(recycler);
    }
#ifdef BUCKETIZE_MEDIUM_ALLOCATIONS
    for (uint i = 0; i < HeapConstants::MediumBucketCount; i++)
    {
        mediumHeapBuckets[i].ScanNewImplicitRoots(recycler);
    }
#endif

    largeObjectBucket.ScanNewImplicitRoots(recycler);

#if ENABLE_CONCURRENT_GC

    // NOTE: need to do newLeafHeapBlockList to find new memory
    HeapBlockList::ForEach(newLeafHeapBlockList, [this](SmallLeafHeapBlock * heapBlock)
    {
        heapBlock->ScanNewImplicitRoots(recycler);
    });

    HeapBlockList::ForEach(newNormalHeapBlockList, [this](SmallNormalHeapBlock * heapBlock)
    {
        heapBlock->ScanNewImplicitRoots(recycler);
    });

#ifdef RECYCLER_WRITE_BARRIER
    HeapBlockList::ForEach(newNormalWithBarrierHeapBlockList, [this](SmallNormalWithBarrierHeapBlock * heapBlock)
    {
        heapBlock->ScanNewImplicitRoots(recycler);
    });

    HeapBlockList::ForEach(newFinalizableWithBarrierHeapBlockList, [this](SmallFinalizableWithBarrierHeapBlock * heapBlock)
    {
        heapBlock->ScanNewImplicitRoots(recycler);
    });
#endif

    HeapBlockList::ForEach(newFinalizableHeapBlockList, [this](SmallNormalHeapBlock * heapBlock)
    {
        heapBlock->ScanNewImplicitRoots(recycler);
    });

    // NOTE: need to do newLeafHeapBlockList to find new memory
    HeapBlockList::ForEach(newMediumLeafHeapBlockList, [this](MediumLeafHeapBlock * heapBlock)
    {
        heapBlock->ScanNewImplicitRoots(recycler);
    });

    HeapBlockList::ForEach(newMediumNormalHeapBlockList, [this](MediumNormalHeapBlock * heapBlock)
    {
        heapBlock->ScanNewImplicitRoots(recycler);
    });

#ifdef RECYCLER_WRITE_BARRIER
    HeapBlockList::ForEach(newMediumNormalWithBarrierHeapBlockList, [this](MediumNormalWithBarrierHeapBlock * heapBlock)
    {
        heapBlock->ScanNewImplicitRoots(recycler);
    });

    HeapBlockList::ForEach(newMediumFinalizableWithBarrierHeapBlockList, [this](MediumFinalizableWithBarrierHeapBlock * heapBlock)
    {
        heapBlock->ScanNewImplicitRoots(recycler);
    });
#endif

    HeapBlockList::ForEach(newMediumFinalizableHeapBlockList, [this](MediumNormalHeapBlock * heapBlock)
    {
        heapBlock->ScanNewImplicitRoots(recycler);
    });

#endif
}

LargeHeapBlock *
HeapInfo::AddLargeHeapBlock(size_t size)
{
    // Do a no-throwing allocation here
    return largeObjectBucket.AddLargeHeapBlock(size, /* nothrow = */ true);
}

void HeapInfo::SweepBuckets(RecyclerSweep& recyclerSweep, bool concurrent)
{
    Recycler * recycler = recyclerSweep.GetRecycler();
    for (uint i = 0; i < HeapConstants::BucketCount; i++)
    {
        heapBuckets[i].SweepFinalizableObjects(recyclerSweep);
    }

#if defined(BUCKETIZE_MEDIUM_ALLOCATIONS) && SMALLBLOCK_MEDIUM_ALLOC
    // CONCURRENT-TODO: Allow this in the background as well
    for (uint i = 0; i < HeapConstants::MediumBucketCount; i++)
    {
        mediumHeapBuckets[i].SweepFinalizableObjects(recyclerSweep);
    }
#endif


#if ENABLE_CONCURRENT_GC
    if (concurrent)
    {
        RECYCLER_SLOW_CHECK(VerifySmallHeapBlockCount());
        RECYCLER_SLOW_CHECK(VerifyLargeHeapBlockCount());
    }

    if (concurrent)
    {
        this->SetupBackgroundSweep(recyclerSweep);
    }
    else
#endif
    {
        this->SweepSmallNonFinalizable(recyclerSweep);
    }

    RECYCLER_PROFILE_EXEC_CHANGE(recycler, Js::SweepSmallPhase, Js::SweepLargePhase);

#if defined(BUCKETIZE_MEDIUM_ALLOCATIONS) && !(SMALLBLOCK_MEDIUM_ALLOC)
    // CONCURRENT-TODO: Allow this in the background as well
    for (uint i = 0; i < HeapConstants::MediumBucketCount; i++)
    {
        mediumHeapBuckets[i].Sweep(recyclerSweep);
    }
#endif
    largeObjectBucket.Sweep(recyclerSweep);
}

void
HeapInfo::Sweep(RecyclerSweep& recyclerSweep, bool concurrent)
{
#ifdef RECYCLER_FINALIZE_CHECK
    this->newFinalizableObjectCount = 0;
#endif
    // Initialize this to false. Individual heap buckets can set it to true

    Recycler * recycler = recyclerSweep.GetRecycler();
    RECYCLER_PROFILE_EXEC_BEGIN(recycler, Js::SweepSmallPhase);

#ifdef RECYCLER_STATS
    memset(&recycler->collectionStats.numEmptySmallBlocks, 0, sizeof(recycler->collectionStats.numEmptySmallBlocks));
    recycler->collectionStats.numZeroedOutSmallBlocks = 0;
#endif

    RECYCLER_SLOW_CHECK(VerifySmallHeapBlockCount());

    // Call finalize before sweeping so that the finalizer can still access object it referenced

    largeObjectBucket.Finalize();

#if defined(BUCKETIZE_MEDIUM_ALLOCATIONS) && !(SMALLBLOCK_MEDIUM_ALLOC)
    for (uint i=0; i < HeapConstants::MediumBucketCount; i++)
    {
        mediumHeapBuckets[i].Finalize();
    }
#endif

#if ENABLE_CONCURRENT_GC
    // Merge the new blocks before we sweep the finalizable object in thread
    recyclerSweep.MergePendingNewHeapBlockList<SmallFinalizableHeapBlock>();
    recyclerSweep.MergePendingNewMediumHeapBlockList<MediumFinalizableHeapBlock>();
#ifdef RECYCLER_WRITE_BARRIER
    recyclerSweep.MergePendingNewHeapBlockList<SmallFinalizableWithBarrierHeapBlock>();
    recyclerSweep.MergePendingNewMediumHeapBlockList<MediumFinalizableWithBarrierHeapBlock>();
#endif
#endif

    SweepBuckets(recyclerSweep, concurrent);

    RECYCLER_PROFILE_EXEC_END(recycler, Js::SweepLargePhase);
    RECYCLER_SLOW_CHECK(VerifyLargeHeapBlockCount());
    RECYCLER_SLOW_CHECK(Assert(this->newFinalizableObjectCount == 0));
}

#if ENABLE_CONCURRENT_GC
void
HeapInfo::SetupBackgroundSweep(RecyclerSweep& recyclerSweep)
{
    for (uint i = 0; i < HeapConstants::BucketCount; i++)
    {
        this->heapBuckets[i].SetupBackgroundSweep(recyclerSweep);
    }

#if defined(BUCKETIZE_MEDIUM_ALLOCATIONS) && SMALLBLOCK_MEDIUM_ALLOC
    for (uint i = 0; i < HeapConstants::MediumBucketCount; i++)
    {
        this->mediumHeapBuckets[i].SetupBackgroundSweep(recyclerSweep);
    }
#endif
}
#endif

void
HeapInfo::SweepSmallNonFinalizable(RecyclerSweep& recyclerSweep)
{
#if ENABLE_CONCURRENT_GC
    recyclerSweep.MergePendingNewHeapBlockList<SmallLeafHeapBlock>();
    recyclerSweep.MergePendingNewHeapBlockList<SmallNormalHeapBlock>();
    recyclerSweep.MergePendingNewMediumHeapBlockList<MediumLeafHeapBlock>();
    recyclerSweep.MergePendingNewMediumHeapBlockList<MediumNormalHeapBlock>();
#ifdef RECYCLER_WRITE_BARRIER
    recyclerSweep.MergePendingNewHeapBlockList<SmallNormalWithBarrierHeapBlock>();
    recyclerSweep.MergePendingNewMediumHeapBlockList<MediumNormalWithBarrierHeapBlock>();
#endif

    // Finalizable are already merge before in SweepHeap
    Assert(!recyclerSweep.HasPendingNewHeapBlocks());
#endif
    if (!recyclerSweep.IsBackground())
    {
        // finalizer may trigger arena allocations, do don't suspend the leaf (thread) page allocator
        // until  we are going to sweep leaf pages.
        recycler->GetRecyclerLeafPageAllocator()->SuspendIdleDecommit();
    }
    for (uint i=0; i<HeapConstants::BucketCount; i++)
    {
        heapBuckets[i].Sweep(recyclerSweep);
    }

#if defined(BUCKETIZE_MEDIUM_ALLOCATIONS) && SMALLBLOCK_MEDIUM_ALLOC
    for (uint i = 0; i < HeapConstants::MediumBucketCount; i++)
    {
        mediumHeapBuckets[i].Sweep(recyclerSweep);
    }
#endif

    if (!recyclerSweep.IsBackground())
    {
        // large block don't use the leaf page allocator, we can resume idle decommit now
        recycler->GetRecyclerLeafPageAllocator()->ResumeIdleDecommit();

        RECYCLER_SLOW_CHECK(VerifySmallHeapBlockCount());
        RECYCLER_SLOW_CHECK(VerifyLargeHeapBlockCount());
    }
}

size_t
HeapInfo::Rescan(RescanFlags flags)
{
    size_t scannedPageCount = 0;

    for (uint i = 0; i < HeapConstants::BucketCount; i++)
    {
        scannedPageCount += heapBuckets[i].Rescan(recycler, flags);
    }

#ifdef BUCKETIZE_MEDIUM_ALLOCATIONS
    for (uint i = 0; i < HeapConstants::MediumBucketCount; i++)
    {
#if SMALLBLOCK_MEDIUM_ALLOC
        scannedPageCount += mediumHeapBuckets[i].Rescan(recycler, flags);
#else
        scannedPageCount += mediumHeapBuckets[i].Rescan(flags);
#endif
    }
#endif

    scannedPageCount += largeObjectBucket.Rescan(flags);

    return scannedPageCount;
}

template <ObjectInfoBits TBucketType, class TBlockAttributes>
void DumpBucket(uint bucketIndex, typename SmallHeapBlockType<TBucketType, TBlockAttributes>::BucketType& bucket)
{
    HeapBucketStats stats = { 0 };

    bucket.AggregateBucketStats(stats);

    Output::Print(_u("%d,%d,"), bucketIndex, (bucketIndex + 1) << HeapConstants::ObjectAllocationShift);
    Output::Print(_u("%d,%d,%d,%d,%d,%d,%d\n"), stats.totalBlockCount, stats.finalizeBlockCount, stats.emptyBlockCount, stats.objectCount, stats.finalizeCount, stats.objectByteCount, stats.totalByteCount);
}

#ifdef DUMP_FRAGMENTATION_STATS
void
HeapInfo::DumpFragmentationStats()
{
    Output::Print(_u("[FRAG %d] Post-Collection State\n"), ::GetTickCount());
    Output::Print(_u("Bucket,SizeCat,Block Count,Finalizable Block Count,Empty Block Count, Object Count, Finalizable Object Count, Object size, Block Size\n"));

    for (uint i = 0; i < HeapConstants::BucketCount; i++)
    {
        DumpBucket<NoBit, SmallAllocationBlockAttributes>(i, heapBuckets[i].GetBucket<NoBit>());
        DumpBucket<FinalizeBit, SmallAllocationBlockAttributes>(i, heapBuckets[i].GetBucket<FinalizeBit>());
        DumpBucket<LeafBit, SmallAllocationBlockAttributes>(i, heapBuckets[i].GetBucket<LeafBit>());
    }

#if defined(BUCKETIZE_MEDIUM_ALLOCATIONS) && SMALLBLOCK_MEDIUM_ALLOC
    for (uint i = 0; i < HeapConstants::MediumBucketCount; i++)
    {
        DumpBucket<NoBit, MediumAllocationBlockAttributes>(i, mediumHeapBuckets[i].GetBucket<NoBit>());
        DumpBucket<FinalizeBit, MediumAllocationBlockAttributes>(i, mediumHeapBuckets[i].GetBucket<FinalizeBit>());
        DumpBucket<LeafBit, MediumAllocationBlockAttributes>(i, mediumHeapBuckets[i].GetBucket<LeafBit>());
    }
#endif
}
#endif

#if ENABLE_PARTIAL_GC
void
HeapInfo::SweepPartialReusePages(RecyclerSweep& recyclerSweep)
{
    RECYCLER_PROFILE_EXEC_THREAD_BEGIN(recyclerSweep.IsBackground(), recyclerSweep.GetRecycler(), Js::SweepPartialReusePhase);

    for (uint i = 0; i < HeapConstants::BucketCount; i++)
    {
        heapBuckets[i].SweepPartialReusePages(recyclerSweep);
    }

#if defined(BUCKETIZE_MEDIUM_ALLOCATIONS) && SMALLBLOCK_MEDIUM_ALLOC
    for (uint i = 0; i < HeapConstants::MediumBucketCount; i++)
    {
        mediumHeapBuckets[i].SweepPartialReusePages(recyclerSweep);
    }
#endif

    RECYCLER_PROFILE_EXEC_THREAD_END(recyclerSweep.IsBackground(), recyclerSweep.GetRecycler(), Js::SweepPartialReusePhase);

    // GC-TODO: LargeHeapBlock don't reuse object, so we don't need to keep
    // pages with low free space from being reused.

    // Only count the byte that we would have freed but we are not reusing it if we are doing a partial GC
    // This will increase the GC pressure and make partial less and less likely.
    if (recyclerSweep.InPartialCollect())
    {
        this->unusedPartialCollectFreeBytes += recyclerSweep.GetPartialUnusedFreeByteCount();
    }
}

void HeapInfo::FinishPartialCollect(RecyclerSweep * recyclerSweep)
{
    for (uint i = 0; i < HeapConstants::BucketCount; i++)
    {
        heapBuckets[i].FinishPartialCollect(recyclerSweep);
    }

#ifdef BUCKETIZE_MEDIUM_ALLOCATIONS
    for (uint i = 0; i < HeapConstants::MediumBucketCount; i++)
    {
        mediumHeapBuckets[i].FinishPartialCollect(recyclerSweep);
    }
#endif

    largeObjectBucket.FinishPartialCollect(recyclerSweep);
}
#endif

#if ENABLE_CONCURRENT_GC
void
HeapInfo::PrepareSweep()
{
    for (uint i = 0; i < HeapConstants::BucketCount; i++)
    {
        heapBuckets[i].PrepareSweep();
    }

#if defined(BUCKETIZE_MEDIUM_ALLOCATIONS) && SMALLBLOCK_MEDIUM_ALLOC
    for (uint i = 0; i < HeapConstants::MediumBucketCount; i++)
    {
        mediumHeapBuckets[i].PrepareSweep();
    }
#endif
}
#endif

#if ENABLE_CONCURRENT_GC
void
HeapInfo::SweepPendingObjects(RecyclerSweep& recyclerSweep)
{
    if (recyclerSweep.HasPendingSweepSmallHeapBlocks())
    {
        for (uint i = 0; i < HeapConstants::BucketCount; i++)
        {
            heapBuckets[i].SweepPendingObjects(recyclerSweep);
        }

#if defined(BUCKETIZE_MEDIUM_ALLOCATIONS) && SMALLBLOCK_MEDIUM_ALLOC
        for (uint i = 0; i < HeapConstants::MediumBucketCount; i++)
        {
            mediumHeapBuckets[i].SweepPendingObjects(recyclerSweep);
        }
#endif
    }

#if defined(BUCKETIZE_MEDIUM_ALLOCATIONS) && !SMALLBLOCK_MEDIUM_ALLOC
    for (uint i = 0; i < HeapConstants::MediumBucketCount; i++)
    {
        mediumHeapBuckets[i].SweepPendingObjects(recyclerSweep);
    }
#endif

    largeObjectBucket.SweepPendingObjects(recyclerSweep);
}
#endif

#if ENABLE_CONCURRENT_GC
void
HeapInfo::TransferPendingHeapBlocks(RecyclerSweep& recyclerSweep)
{
    Assert(!recyclerSweep.IsBackground());
    RECYCLER_SLOW_CHECK(VerifySmallHeapBlockCount());
    if (recyclerSweep.HasPendingEmptyBlocks())
    {
        for (uint i = 0; i < HeapConstants::BucketCount; i++)
        {
            heapBuckets[i].TransferPendingEmptyHeapBlocks(recyclerSweep);
        }

#if defined(BUCKETIZE_MEDIUM_ALLOCATIONS) && SMALLBLOCK_MEDIUM_ALLOC
        for (uint i = 0; i < HeapConstants::MediumBucketCount; i++)
        {
            mediumHeapBuckets[i].TransferPendingEmptyHeapBlocks(recyclerSweep);
        }
#endif

        RECYCLER_SLOW_CHECK(VerifySmallHeapBlockCount());
    }

    // We might still have block that has been disposed but not made allocable
    // which happens if we finish disposing object during concurrent sweep
    // and can't modify the block lists
    recyclerSweep.FlushPendingTransferDisposedObjects();
}

void
HeapInfo::ConcurrentTransferSweptObjects(RecyclerSweep& recyclerSweep)
{
#if ENABLE_PARTIAL_GC
    Assert(!recyclerSweep.InPartialCollectMode());
#endif
    Assert(!recyclerSweep.IsBackground());
    TransferPendingHeapBlocks(recyclerSweep);

#if defined(BUCKETIZE_MEDIUM_ALLOCATIONS) && !SMALLBLOCK_MEDIUM_ALLOC
    for (uint i = 0; i < HeapConstants::MediumBucketCount; i++)
    {
        mediumHeapBuckets[i].ConcurrentTransferSweptObjects(recyclerSweep);
    }
#endif

    largeObjectBucket.ConcurrentTransferSweptObjects(recyclerSweep);
}

#if ENABLE_PARTIAL_GC
void
HeapInfo::ConcurrentPartialTransferSweptObjects(RecyclerSweep& recyclerSweep)
{
    Assert(recyclerSweep.InPartialCollectMode());
    Assert(!recyclerSweep.IsBackground());
    TransferPendingHeapBlocks(recyclerSweep);

    RECYCLER_SLOW_CHECK(this->VerifyLargeHeapBlockCount());

#if defined(BUCKETIZE_MEDIUM_ALLOCATIONS) && !SMALLBLOCK_MEDIUM_ALLOC
    for (uint i = 0; i < HeapConstants::MediumBucketCount; i++)
    {
        mediumHeapBuckets[i].ConcurrentPartialTransferSweptObjects(recyclerSweep);
    }
#endif

    largeObjectBucket.ConcurrentPartialTransferSweptObjects(recyclerSweep);

    RECYCLER_SLOW_CHECK(this->VerifyLargeHeapBlockCount());
}
#endif
#endif

void
HeapInfo::DisposeObjects()
{
    Recycler * recycler = this->recycler;
    do
    {
        recycler->hasDisposableObject = false;

        // finalizing the objects
        for (uint i = 0; i < HeapConstants::BucketCount; i++)
        {
            heapBuckets[i].DisposeObjects();
        }

#ifdef BUCKETIZE_MEDIUM_ALLOCATIONS
        for (uint i = 0; i < HeapConstants::MediumBucketCount; i++)
        {
            mediumHeapBuckets[i].DisposeObjects();
        }
#endif

        largeObjectBucket.DisposeObjects();
    }
    // Calling dispose may enter the GC again and dispose more objects, loop until we don't have any more
    while (recycler->hasDisposableObject);

    recycler->hasPendingTransferDisposedObjects = true;
#if ENABLE_CONCURRENT_GC
    if (!recycler->IsConcurrentExecutingState())
#endif
    {
        // Can't transfer disposed object when the background thread is walking the heap block list
        // That includes reset mark, background rescan and concurrent sweep. Delay the transfer later.
        // NOTE1: During concurrent sweep,  we can't do this only if the bucket has "stopped" allocation
        // After it resume allocation, we don't walk the list in the background thread any more
        // (except for checking heap block count). But this is easier to detect via the collection state
        // without walking all buckets.
        // NOTE2: During transitive closure mark, we don't walk the heap block list, but we can continue
        // to do background rescan.  Since we don't have synchronization for that, we can't really enable
        // able this just for the transitive closure,  so just do all the background executing state.
        TransferDisposedObjects();
    }
}

void
HeapInfo::TransferDisposedObjects()
{
    Recycler * recycler = this->recycler;
    Assert(recycler->hasPendingTransferDisposedObjects);
#if ENABLE_CONCURRENT_GC
    Assert(!recycler->IsConcurrentExecutingState());
#endif
    recycler->hasPendingTransferDisposedObjects = false;

    // move the disposed object back to the free lists
    for (uint i = 0; i < HeapConstants::BucketCount; i++)
    {
        heapBuckets[i].TransferDisposedObjects();
    }

#ifdef BUCKETIZE_MEDIUM_ALLOCATIONS
    for (uint i = 0; i < HeapConstants::MediumBucketCount; i++)
    {
        mediumHeapBuckets[i].TransferDisposedObjects();
    }
#endif

    largeObjectBucket.TransferDisposedObjects();
}
void
HeapInfo::EnumerateObjects(ObjectInfoBits infoBits, void (*CallBackFunction)(void * address, size_t size))
{
    for (uint i = 0; i < HeapConstants::BucketCount; i++)
    {
        heapBuckets[i].EnumerateObjects(infoBits, CallBackFunction);
    }

#ifdef BUCKETIZE_MEDIUM_ALLOCATIONS
    for (uint i = 0; i < HeapConstants::MediumBucketCount; i++)
    {
        mediumHeapBuckets[i].EnumerateObjects(infoBits, CallBackFunction);
    }
#endif

    largeObjectBucket.EnumerateObjects(infoBits, CallBackFunction);

#if ENABLE_CONCURRENT_GC
    HeapBucket::EnumerateObjects(newLeafHeapBlockList, infoBits, CallBackFunction);
    HeapBucket::EnumerateObjects(newNormalHeapBlockList, infoBits, CallBackFunction);
#ifdef RECYCLER_WRITE_BARRIER
    HeapBucket::EnumerateObjects(newNormalWithBarrierHeapBlockList, infoBits, CallBackFunction);
    HeapBucket::EnumerateObjects(newFinalizableWithBarrierHeapBlockList, infoBits, CallBackFunction);
#endif

    HeapBucket::EnumerateObjects(newFinalizableHeapBlockList, infoBits, CallBackFunction);

    HeapBucket::EnumerateObjects(newMediumLeafHeapBlockList, infoBits, CallBackFunction);
    HeapBucket::EnumerateObjects(newMediumNormalHeapBlockList, infoBits, CallBackFunction);
#ifdef RECYCLER_WRITE_BARRIER
    HeapBucket::EnumerateObjects(newMediumNormalWithBarrierHeapBlockList, infoBits, CallBackFunction);
    HeapBucket::EnumerateObjects(newMediumFinalizableWithBarrierHeapBlockList, infoBits, CallBackFunction);
#endif

    HeapBucket::EnumerateObjects(newMediumFinalizableHeapBlockList, infoBits, CallBackFunction);
#endif
}

#if DBG || defined(RECYCLER_SLOW_CHECK_ENABLED)
size_t
HeapInfo::GetSmallHeapBlockCount(bool checkCount) const
{
    size_t currentSmallHeapBlockCount = 0;
    for (uint i = 0; i < HeapConstants::BucketCount; i++)
    {
        currentSmallHeapBlockCount += heapBuckets[i].GetNonEmptyHeapBlockCount(checkCount);
        currentSmallHeapBlockCount += heapBuckets[i].GetEmptyHeapBlockCount();
    }

#if defined(BUCKETIZE_MEDIUM_ALLOCATIONS) && SMALLBLOCK_MEDIUM_ALLOC
    for (uint i = 0; i < HeapConstants::MediumBucketCount; i++)
    {
        currentSmallHeapBlockCount += mediumHeapBuckets[i].GetNonEmptyHeapBlockCount(checkCount);
        currentSmallHeapBlockCount += mediumHeapBuckets[i].GetEmptyHeapBlockCount();
    }
#endif

#if ENABLE_CONCURRENT_GC
    currentSmallHeapBlockCount += HeapBlockList::Count(this->newLeafHeapBlockList);
    currentSmallHeapBlockCount += HeapBlockList::Count(this->newNormalHeapBlockList);
    currentSmallHeapBlockCount += HeapBlockList::Count(this->newFinalizableHeapBlockList);
#ifdef RECYCLER_WRITE_BARRIER
    currentSmallHeapBlockCount += HeapBlockList::Count(this->newNormalWithBarrierHeapBlockList);
    currentSmallHeapBlockCount += HeapBlockList::Count(this->newFinalizableWithBarrierHeapBlockList);
#endif

    currentSmallHeapBlockCount += HeapBlockList::Count(this->newMediumLeafHeapBlockList);
    currentSmallHeapBlockCount += HeapBlockList::Count(this->newMediumNormalHeapBlockList);
    currentSmallHeapBlockCount += HeapBlockList::Count(this->newMediumFinalizableHeapBlockList);
#ifdef RECYCLER_WRITE_BARRIER
    currentSmallHeapBlockCount += HeapBlockList::Count(this->newMediumNormalWithBarrierHeapBlockList);
    currentSmallHeapBlockCount += HeapBlockList::Count(this->newMediumFinalizableWithBarrierHeapBlockList);
#endif

    // TODO: Update recycler sweep
    // Recycler can be null if we have OOM in the ctor
    if (this->recycler && this->recycler->recyclerSweep != nullptr)
    {
        // This function can't be called in the background
        Assert(!this->recycler->recyclerSweep->IsBackground());
        currentSmallHeapBlockCount += this->recycler->recyclerSweep->SetPendingMergeNewHeapBlockCount();
    }
#endif
#ifdef RECYCLER_SLOW_CHECK_ENABLED
    size_t expectedHeapBlockCount =
        this->heapBlockCount[HeapBlock::HeapBlockType::SmallNormalBlockType]
        + this->heapBlockCount[HeapBlock::HeapBlockType::SmallLeafBlockType]
        + this->heapBlockCount[HeapBlock::HeapBlockType::SmallFinalizableBlockType]
        + this->heapBlockCount[HeapBlock::HeapBlockType::MediumNormalBlockType]
        + this->heapBlockCount[HeapBlock::HeapBlockType::MediumLeafBlockType]
        + this->heapBlockCount[HeapBlock::HeapBlockType::MediumFinalizableBlockType];


#ifdef RECYCLER_WRITE_BARRIER
    expectedHeapBlockCount +=
        this->heapBlockCount[HeapBlock::HeapBlockType::SmallNormalBlockWithBarrierType]
        + this->heapBlockCount[HeapBlock::HeapBlockType::SmallFinalizableBlockWithBarrierType]
        + this->heapBlockCount[HeapBlock::HeapBlockType::MediumNormalBlockWithBarrierType]
        + this->heapBlockCount[HeapBlock::HeapBlockType::MediumFinalizableBlockWithBarrierType];

#endif
    Assert(!checkCount || currentSmallHeapBlockCount == expectedHeapBlockCount);
#endif

    return currentSmallHeapBlockCount;
}

size_t
HeapInfo::GetLargeHeapBlockCount(bool checkCount) const
{
    size_t currentLargeHeapBlockCount = 0;

#if defined(BUCKETIZE_MEDIUM_ALLOCATIONS) && !SMALLBLOCK_MEDIUM_ALLOC
    for (uint i = 0; i < HeapConstants::MediumBucketCount; i++)
    {
        currentLargeHeapBlockCount += mediumHeapBuckets[i].GetLargeHeapBlockCount(checkCount);
    }
#endif

    currentLargeHeapBlockCount += largeObjectBucket.GetLargeHeapBlockCount(checkCount);

    RECYCLER_SLOW_CHECK(Assert(!checkCount || currentLargeHeapBlockCount == this->heapBlockCount[HeapBlock::HeapBlockType::LargeBlockType]));
    return currentLargeHeapBlockCount;
}

#endif

#ifdef RECYCLER_SLOW_CHECK_ENABLED
void
HeapInfo::Check()
{
    Assert(!this->recycler->CollectionInProgress());

    size_t currentSmallHeapBlockCount = 0;
    for (uint i = 0; i < HeapConstants::BucketCount; i++)
    {
        currentSmallHeapBlockCount += heapBuckets[i].Check();
        currentSmallHeapBlockCount += heapBuckets[i].GetEmptyHeapBlockCount();
    }

    size_t currentLargeHeapBlockCount = 0;
#ifdef BUCKETIZE_MEDIUM_ALLOCATIONS
    for (uint i = 0; i < HeapConstants::MediumBucketCount; i++)
    {
#if SMALLBLOCK_MEDIUM_ALLOC
        currentSmallHeapBlockCount += mediumHeapBuckets[i].Check();
        currentSmallHeapBlockCount += mediumHeapBuckets[i].GetEmptyHeapBlockCount();
#else
        currentLargeHeapBlockCount += mediumHeapBuckets[i].Check();
#endif
    }
#endif

#if ENABLE_CONCURRENT_GC
    currentSmallHeapBlockCount += Check(true, false, this->newLeafHeapBlockList);
    currentSmallHeapBlockCount += Check(true, false, this->newNormalHeapBlockList);
#ifdef RECYCLER_WRITE_BARRIER
    currentSmallHeapBlockCount += Check(true, false, this->newNormalWithBarrierHeapBlockList);
    currentSmallHeapBlockCount += Check(true, false, this->newFinalizableWithBarrierHeapBlockList);
#endif
    currentSmallHeapBlockCount += Check(true, false, this->newFinalizableHeapBlockList);
#endif

#if ENABLE_CONCURRENT_GC
    currentSmallHeapBlockCount += Check(true, false, this->newMediumLeafHeapBlockList);
    currentSmallHeapBlockCount += Check(true, false, this->newMediumNormalHeapBlockList);
#ifdef RECYCLER_WRITE_BARRIER
    currentSmallHeapBlockCount += Check(true, false, this->newMediumNormalWithBarrierHeapBlockList);
    currentSmallHeapBlockCount += Check(true, false, this->newMediumFinalizableWithBarrierHeapBlockList);
#endif
    currentSmallHeapBlockCount += Check(true, false, this->newMediumFinalizableHeapBlockList);
#endif

    size_t expectedHeapBlockCount =
        this->heapBlockCount[HeapBlock::HeapBlockType::SmallNormalBlockType]
        + this->heapBlockCount[HeapBlock::HeapBlockType::SmallLeafBlockType]
        + this->heapBlockCount[HeapBlock::HeapBlockType::SmallFinalizableBlockType]
        + this->heapBlockCount[HeapBlock::HeapBlockType::MediumNormalBlockType]
        + this->heapBlockCount[HeapBlock::HeapBlockType::MediumLeafBlockType]
        + this->heapBlockCount[HeapBlock::HeapBlockType::MediumFinalizableBlockType];

#ifdef RECYCLER_WRITE_BARRIER
    expectedHeapBlockCount +=
        this->heapBlockCount[HeapBlock::HeapBlockType::SmallNormalBlockWithBarrierType]
        + this->heapBlockCount[HeapBlock::HeapBlockType::SmallFinalizableBlockWithBarrierType]
        + this->heapBlockCount[HeapBlock::HeapBlockType::MediumNormalBlockWithBarrierType]
        + this->heapBlockCount[HeapBlock::HeapBlockType::MediumFinalizableBlockWithBarrierType];

#endif

    Assert(currentSmallHeapBlockCount == expectedHeapBlockCount);

    currentLargeHeapBlockCount += largeObjectBucket.Check();

    Assert(currentLargeHeapBlockCount == this->heapBlockCount[HeapBlock::HeapBlockType::LargeBlockType]);
}

template <typename TBlockType>
size_t
HeapInfo::Check(bool expectFull, bool expectPending, TBlockType * list, TBlockType * tail)
{
    size_t heapBlockCount = 0;
    HeapBlockList::ForEach(list, tail, [&heapBlockCount, expectFull, expectPending](TBlockType * heapBlock)
    {
        heapBlock->Check(expectFull, expectPending);
        heapBlockCount++;
    });
    return heapBlockCount;
}

template size_t HeapInfo::Check<SmallNormalHeapBlock>(bool expectFull, bool expectPending, SmallNormalHeapBlock * list, SmallNormalHeapBlock * tail);
template size_t HeapInfo::Check<SmallLeafHeapBlock>(bool expectFull, bool expectPending, SmallLeafHeapBlock * list, SmallLeafHeapBlock * tail);
template size_t HeapInfo::Check<SmallFinalizableHeapBlock>(bool expectFull, bool expectPending, SmallFinalizableHeapBlock * list, SmallFinalizableHeapBlock * tail);
template size_t HeapInfo::Check<LargeHeapBlock>(bool expectFull, bool expectPending, LargeHeapBlock * list, LargeHeapBlock * tail);
#ifdef RECYCLER_WRITE_BARRIER
template size_t HeapInfo::Check<SmallNormalWithBarrierHeapBlock>(bool expectFull, bool expectPending, SmallNormalWithBarrierHeapBlock * list, SmallNormalWithBarrierHeapBlock * tail);
template size_t HeapInfo::Check<SmallFinalizableWithBarrierHeapBlock>(bool expectFull, bool expectPending, SmallFinalizableWithBarrierHeapBlock * list, SmallFinalizableWithBarrierHeapBlock * tail);
#endif

template size_t HeapInfo::Check<MediumNormalHeapBlock>(bool expectFull, bool expectPending, MediumNormalHeapBlock * list, MediumNormalHeapBlock * tail);
template size_t HeapInfo::Check<MediumLeafHeapBlock>(bool expectFull, bool expectPending, MediumLeafHeapBlock * list, MediumLeafHeapBlock * tail);
template size_t HeapInfo::Check<MediumFinalizableHeapBlock>(bool expectFull, bool expectPending, MediumFinalizableHeapBlock * list, MediumFinalizableHeapBlock * tail);
template size_t HeapInfo::Check<LargeHeapBlock>(bool expectFull, bool expectPending, LargeHeapBlock * list, LargeHeapBlock * tail);
#ifdef RECYCLER_WRITE_BARRIER
template size_t HeapInfo::Check<MediumNormalWithBarrierHeapBlock>(bool expectFull, bool expectPending, MediumNormalWithBarrierHeapBlock * list, MediumNormalWithBarrierHeapBlock * tail);
template size_t HeapInfo::Check<MediumFinalizableWithBarrierHeapBlock>(bool expectFull, bool expectPending, MediumFinalizableWithBarrierHeapBlock * list, MediumFinalizableWithBarrierHeapBlock * tail);
#endif

void
HeapInfo::VerifySmallHeapBlockCount()
{
    GetSmallHeapBlockCount(true);
}
void
HeapInfo::VerifyLargeHeapBlockCount()
{
    GetLargeHeapBlockCount(true);
}
#endif

#ifdef RECYCLER_MEMORY_VERIFY
void
HeapInfo::Verify()
{
    Assert(!this->recycler->CollectionInProgress());
    for (uint i = 0; i < HeapConstants::BucketCount; i++)
    {
        heapBuckets[i].Verify();
    }

#ifdef BUCKETIZE_MEDIUM_ALLOCATIONS
    for (uint i = 0; i < HeapConstants::MediumBucketCount; i++)
    {
        mediumHeapBuckets[i].Verify();
    }
#endif

    largeObjectBucket.Verify();

#if ENABLE_CONCURRENT_GC
    HeapBlockList::ForEach(newLeafHeapBlockList, [](SmallLeafHeapBlock * heapBlock)
    {
        heapBlock->Verify();
    });
    HeapBlockList::ForEach(newNormalHeapBlockList, [](SmallNormalHeapBlock * heapBlock)
    {
        heapBlock->Verify();
    });
#ifdef RECYCLER_WRITE_BARRIER
    HeapBlockList::ForEach(newNormalWithBarrierHeapBlockList, [](SmallNormalWithBarrierHeapBlock * heapBlock)
    {
        heapBlock->Verify();
    });
    HeapBlockList::ForEach(newFinalizableWithBarrierHeapBlockList, [](SmallFinalizableWithBarrierHeapBlock * heapBlock)
    {
        heapBlock->Verify();
    });
#endif
    HeapBlockList::ForEach(newFinalizableHeapBlockList, [](SmallFinalizableHeapBlock * heapBlock)
    {
        heapBlock->Verify();
    });
#endif

#if ENABLE_CONCURRENT_GC
    HeapBlockList::ForEach(newMediumLeafHeapBlockList, [](MediumLeafHeapBlock * heapBlock)
    {
        heapBlock->Verify();
    });
    HeapBlockList::ForEach(newMediumNormalHeapBlockList, [](MediumNormalHeapBlock * heapBlock)
    {
        heapBlock->Verify();
    });
#ifdef RECYCLER_WRITE_BARRIER
    HeapBlockList::ForEach(newMediumNormalWithBarrierHeapBlockList, [](MediumNormalWithBarrierHeapBlock * heapBlock)
    {
        heapBlock->Verify();
    });
    HeapBlockList::ForEach(newMediumFinalizableWithBarrierHeapBlockList, [](MediumFinalizableWithBarrierHeapBlock * heapBlock)
    {
        heapBlock->Verify();
    });
#endif
    HeapBlockList::ForEach(newMediumFinalizableHeapBlockList, [](MediumFinalizableHeapBlock * heapBlock)
    {
        heapBlock->Verify();
    });
#endif
}
#endif

#ifdef RECYCLER_VERIFY_MARK
void
HeapInfo::VerifyMark()
{
    for (uint i = 0; i < HeapConstants::BucketCount; i++)
    {
        heapBuckets[i].VerifyMark();
    }

#ifdef BUCKETIZE_MEDIUM_ALLOCATIONS
    for (uint i = 0; i < HeapConstants::MediumBucketCount; i++)
    {
        mediumHeapBuckets[i].VerifyMark();
    }
#endif

    largeObjectBucket.VerifyMark();

#if ENABLE_CONCURRENT_GC
    HeapBlockList::ForEach(newLeafHeapBlockList, [](SmallLeafHeapBlock * heapBlock)
    {
        heapBlock->VerifyMark();
    });
    HeapBlockList::ForEach(newNormalHeapBlockList, [](SmallNormalHeapBlock * heapBlock)
    {
        heapBlock->VerifyMark();
    });
#ifdef RECYCLER_WRITE_BARRIER
    HeapBlockList::ForEach(newNormalWithBarrierHeapBlockList, [](SmallNormalWithBarrierHeapBlock * heapBlock)
    {
        heapBlock->VerifyMark();
    });
    HeapBlockList::ForEach(newFinalizableWithBarrierHeapBlockList, [](SmallFinalizableWithBarrierHeapBlock * heapBlock)
    {
        heapBlock->VerifyMark();
    });
#endif
    HeapBlockList::ForEach(newFinalizableHeapBlockList, [](SmallFinalizableHeapBlock * heapBlock)
    {
        heapBlock->VerifyMark();
    });
#endif

#if ENABLE_CONCURRENT_GC
    HeapBlockList::ForEach(newMediumLeafHeapBlockList, [](MediumLeafHeapBlock * heapBlock)
    {
        heapBlock->VerifyMark();
    });
    HeapBlockList::ForEach(newMediumNormalHeapBlockList, [](MediumNormalHeapBlock * heapBlock)
    {
        heapBlock->VerifyMark();
    });
#ifdef RECYCLER_WRITE_BARRIER
    HeapBlockList::ForEach(newMediumNormalWithBarrierHeapBlockList, [](MediumNormalWithBarrierHeapBlock * heapBlock)
    {
        heapBlock->VerifyMark();
    });
    HeapBlockList::ForEach(newMediumFinalizableWithBarrierHeapBlockList, [](MediumFinalizableWithBarrierHeapBlock * heapBlock)
    {
        heapBlock->VerifyMark();
    });
#endif
    HeapBlockList::ForEach(newMediumFinalizableHeapBlockList, [](MediumFinalizableHeapBlock * heapBlock)
    {
        heapBlock->VerifyMark();
    });
#endif
}
#endif

#ifdef RECYCLER_FINALIZE_CHECK
void
HeapInfo::VerifyFinalize()
{
    // We can't check this if we are marking
    Assert(!this->recycler->IsMarkState());

    size_t currentFinalizableObjectCount = this->liveFinalizableObjectCount - this->newFinalizableObjectCount - this->pendingDisposableObjectCount;
#if DBG
    Assert(currentFinalizableObjectCount == this->recycler->collectionStats.finalizeCount);
#else
    if (currentFinalizableObjectCount != this->recycler->collectionStats.finalizeCount)
    {
        Output::Print(_u("ERROR: Recycler dropped some finalizable objects"));
        DebugBreak();
    }
#endif
}
#endif

#if DBG
bool
HeapInfo::AllocatorsAreEmpty()
{
    for (uint i = 0; i < HeapConstants::BucketCount; i++)
    {
        if (!heapBuckets[i].AllocatorsAreEmpty())
        {
            return false;
        }
    }

#if defined(BUCKETIZE_MEDIUM_ALLOCATIONS) && SMALLBLOCK_MEDIUM_ALLOC
    for (uint i = 0; i < HeapConstants::MediumBucketCount; i++)
    {
        if (!mediumHeapBuckets[i].AllocatorsAreEmpty())
        {
            return false;
        }
    }

#endif

    return true;
}
#endif

// Block attribute functions
/* static */
BOOL SmallAllocationBlockAttributes::IsAlignedObjectSize(size_t sizeCat)
{
    return HeapInfo::IsAlignedSmallObjectSize(sizeCat);
}

/* static */
BOOL MediumAllocationBlockAttributes::IsAlignedObjectSize(size_t sizeCat)
{
    return HeapInfo::IsAlignedMediumObjectSize(sizeCat);
}

template class HeapInfo::ValidPointersMap<SmallAllocationBlockAttributes>;
template class ValidPointers<SmallAllocationBlockAttributes>;

template class HeapInfo::ValidPointersMap<MediumAllocationBlockAttributes>;
template class ValidPointers<MediumAllocationBlockAttributes>;<|MERGE_RESOLUTION|>--- conflicted
+++ resolved
@@ -509,10 +509,7 @@
         pageheapmode = (PageHeapMode)recycler->GetRecyclerFlagsTable().PageHeap;
         blockTypeFilter = (PageHeapBlockTypeFilter)recycler->GetRecyclerFlagsTable().PageHeapBlockType;
         pBucketNumberRange = &recycler->GetRecyclerFlagsTable().PageHeapBucketNumber;
-<<<<<<< HEAD
-=======
-
->>>>>>> cb7af5ef
+
 #else
         // @TODO in free build, use environment var or other way to enable page heap
         // currently page heap build is enable in free build but has not implemented a way to input the page heap flags.

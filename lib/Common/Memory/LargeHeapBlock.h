//-------------------------------------------------------------------------------------------------------
// Copyright (C) Microsoft. All rights reserved.
// Licensed under the MIT license. See LICENSE.txt file in the project root for full license information.
//-------------------------------------------------------------------------------------------------------
#pragma once

#if defined(_M_X64_OR_ARM64)
#define UINT_PAD_64BIT(x) uint x
#else
#define UINT_PAD_64BIT(x)
#endif

namespace Memory
{
struct LargeObjectHeader
{
    uint objectIndex;
    UINT_PAD_64BIT(unused1);
    size_t objectSize;

private:
    LargeObjectHeader * next;
    // xxxxxxxxyyyyyyyy, where xxxxxxxx = attributes field, yyyyyyyy = checksum field
#if LARGEHEAPBLOCK_ENCODING
    ushort attributesAndChecksum;
#else
    unsigned char attributes;
    unsigned char unused2;
#endif

public:
    bool markOnOOMRescan:1;
#if DBG
    bool isExplicitFreed:1;
    bool isPageHeapFillVerified:1;
#endif

    UINT_PAD_64BIT(unused4);

    void *GetAddress();
#ifdef LARGEHEAPBLOCK_ENCODING
    unsigned char CalculateCheckSum(LargeObjectHeader* next, unsigned char attributes);
    LargeObjectHeader* EncodeNext(uint cookie, LargeObjectHeader* next);
    ushort EncodeAttributesAndChecksum(uint cookie, ushort attributesWithChecksum);
    LargeObjectHeader* DecodeNext(uint cookie, LargeObjectHeader* next);
    ushort DecodeAttributesAndChecksum(uint cookie);
#else
    unsigned char * GetAttributesPtr();
#endif
    void SetNext(uint cookie, LargeObjectHeader* next);
    LargeObjectHeader * GetNext(uint cookie);
    void SetAttributes(uint cookie, unsigned char attributes);
    unsigned char GetAttributes(uint cookie);
};
#if defined(_M_X64_OR_ARM64)
static_assert(sizeof(LargeObjectHeader) == 0x20, "Incorrect LargeObjectHeader size");
#else
static_assert(sizeof(LargeObjectHeader) == 0x10, "Incorrect LargeObjectHeader size");
#endif
class LargeHeapBlock;
class LargeHeapBucket;

struct LargeHeapBlockFreeListEntry
{
    uint headerIndex;
    size_t objectSize;
    LargeHeapBlock* heapBlock;
    LargeHeapBlockFreeListEntry* next;
};

struct LargeHeapBlockFreeList
{
public:
    LargeHeapBlockFreeList(LargeHeapBlock* heapBlock):
        previous(nullptr),
        next(nullptr),
        entries(nullptr),
        heapBlock(heapBlock)
    {
    }

    LargeHeapBlockFreeList* previous;
    LargeHeapBlockFreeList* next;
    LargeHeapBlockFreeListEntry* entries;
    LargeHeapBlock* heapBlock;
};

class HeapInfo;

// CONSIDER: Templatizing this so that we don't have free list support if we don't need it
class LargeHeapBlock sealed : public HeapBlock
{
public:
    Recycler * GetRecycler() const;

#if DBG
    virtual BOOL IsFreeObject(void* objectAddress) override;
#endif
    virtual BOOL IsValidObject(void* objectAddress) override;

    void Mark(void* objectAddress, MarkContext * markContext);
    virtual byte* GetRealAddressFromInterior(void* interiorAddress) override;
    bool TestObjectMarkedBit(void* objectAddress) override;
    void SetObjectMarkedBit(void* objectAddress) override;
    bool FindHeapObject(void* objectAddress, Recycler * recycler, FindHeapObjectFlags flags, RecyclerHeapObjectInfo& heapObject) override;
    virtual size_t GetObjectSize(void* object) override;
    bool FindImplicitRootObject(void* objectAddress, Recycler * recycler, RecyclerHeapObjectInfo& heapObject);

    size_t GetPageCount() const { return pageCount; }
    LargeHeapBlock * GetNextBlock() { return next; }
    void SetNextBlock(LargeHeapBlock * next) { this->next = next; }
    size_t GetFreeSize() const { return addressEnd - allocAddressEnd; }
    static LargeHeapBlock * New(__in char * address, __declspec(guard(overflow)) size_t pageCount, Segment * segment, __declspec(guard(overflow)) uint objectCount, LargeHeapBucket* bucket);
    static void Delete(LargeHeapBlock * heapBlock);
    bool IsInPendingDisposeList() { return isInPendingDisposeList; }
    void SetIsInPendingDisposeList(bool isInPendingDisposeList) { this->isInPendingDisposeList = isInPendingDisposeList; }

#if DBG
    void SetHasDisposeBeenCalled(bool hasDisposeBeenCalled) { this->hasDisposeBeenCalled = hasDisposeBeenCalled; }
#endif

    LargeHeapBlockFreeList* GetFreeList() { return &this->freeList; }

    ~LargeHeapBlock();

    size_t Rescan(Recycler* recycler, bool isPartialSwept, RescanFlags flags);
#if ENABLE_PARTIAL_GC && ENABLE_CONCURRENT_GC
    void PartialTransferSweptObjects();
    void FinishPartialCollect(Recycler * recycler);
#endif
#ifdef RECYCLER_PAGE_HEAP
    void VerifyPageHeapPattern();
#endif
    void ReleasePages(Recycler * recycler);
    void ReleasePagesSweep(Recycler * recycler);
    void ReleasePagesShutdown(Recycler * recycler);
    void ResetMarks(ResetMarkFlags flags, Recycler* recycler);
    void ScanInitialImplicitRoots(Recycler * recycler);
    void ScanNewImplicitRoots(Recycler * recycler);
    SweepState Sweep(RecyclerSweep& recyclerSweep, bool queuePendingSweep);
    template <SweepMode mode>
    void SweepObjects(Recycler * recycler);
    bool TransferSweptObjects();
    void DisposeObjects(Recycler * recycler);
    void FinalizeObjects(Recycler* recycler);
    void FinalizeAllObjects();

    char* GetBeginAddress() const { return address; }
    char* GetEndAddress() const { return addressEnd; }

    char * Alloc(__declspec(guard(overflow)) size_t size, ObjectInfoBits attributes);
    char * TryAllocFromFreeList(__declspec(guard(overflow)) size_t size, ObjectInfoBits attributes);

    static size_t GetPagesNeeded(__declspec(guard(overflow)) size_t size, bool multiplyRequest);
    static uint GetMaxLargeObjectCount(size_t pageCount, size_t firstAllocationSize);

    void EnumerateObjects(ObjectInfoBits infoBits, void (*CallBackFunction)(void * address, size_t size));

#ifdef RECYCLER_SLOW_CHECK_ENABLED
    void Check(bool expectFull, bool expectPending);
#endif
#ifdef RECYCLER_MEMORY_VERIFY
    void Verify(Recycler * recycler);
#endif
#ifdef RECYCLER_VERIFY_MARK
    void VerifyMark();
    virtual void VerifyMark(void * objectAddress) override;
#endif
#ifdef RECYCLER_PERF_COUNTERS
    virtual void UpdatePerfCountersOnFree() override;
#endif
#ifdef PROFILE_RECYCLER_ALLOC
    virtual void * GetTrackerData(void * address) override;
    virtual void SetTrackerData(void * address, void * data) override;
#endif
private:
    friend class LargeHeapBucket;
#ifdef RECYCLER_MEMORY_VERIFY
    friend class Recycler;
#endif

    LargeHeapBlock(__in char * address, __declspec(guard(overflow)) size_t pageCount, Segment * segment, __declspec(guard(overflow)) uint objectCount, LargeHeapBucket* bucket);
    static LargeObjectHeader * GetHeaderFromAddress(void * address);
    LargeObjectHeader * GetHeader(void * address);
    LargeObjectHeader ** HeaderList();
    LargeObjectHeader * GetHeader(uint index)
    {
        Assert(index < this->allocCount);
        LargeObjectHeader * header = this->HeaderList()[index];
#if ENABLE_PARTIAL_GC && ENABLE_CONCURRENT_GC
        if (IsPartialSweptHeader(header))
        {
            return nullptr;
        }
#endif
        return header;
    }

    uint GetMarkCount();
    bool GetObjectHeader(void* objectAddress, LargeObjectHeader** ppHeader);
    BOOL IsNewHeapBlock() const { return lastCollectAllocCount == 0; }
    static size_t GetAllocPlusSize(__declspec(guard(overflow)) uint objectCount);
    char * AllocFreeListEntry(__declspec(guard(overflow)) size_t size, ObjectInfoBits attributes, LargeHeapBlockFreeListEntry* entry);

#if ENABLE_CONCURRENT_GC
    bool RescanOnePage(Recycler * recycler, DWORD const writeWatchFlags);
    size_t RescanMultiPage(Recycler * recycler, DWORD const writeWatchFlags);
#else
    bool RescanOnePage(Recycler * recycler);
    size_t RescanMultiPage(Recycler * recycler);
#endif

    template <SweepMode>
    void SweepObject(Recycler * recycler, LargeObjectHeader * header);

    bool TrimObject(Recycler* recycler, LargeObjectHeader* header, size_t sizeOfObject, bool needSuspend = false);

    void FinalizeObject(Recycler* recycler, LargeObjectHeader* header);

    void FillFreeMemory(Recycler * recycler, __in_bcount(size) void * address, size_t size);
#if ENABLE_PARTIAL_GC && ENABLE_CONCURRENT_GC
    bool IsPartialSweptHeader(LargeObjectHeader * header) const
    {
        Assert(this->hasPartialFreeObjects || (((size_t)header & PartialFreeBit) != PartialFreeBit));
        return ((size_t)header & PartialFreeBit) == PartialFreeBit;
    }
    static const size_t PartialFreeBit = 0x1;
#endif
    size_t pageCount;
    size_t actualPageCount;

    // The number of allocations that have occurred from this heap block
    // This only increases, never decreases. Instead, we rely on the mark/weakRef/finalize counts
    // to determine if an object has been freed or not. So when we alloc, we keep alloc'ing
    // from the last allocation even if there are holes in the large heap block. If we free an object,
    // we simply set its header to null. But otherwise, we simply constantly keep increasing allocCount
    // till the heap block is full.
    uint allocCount;

    // Maximum number of objects that can be fit into this heap block
    // This is based on the fact that the largest small object size is 1024
    // So the smallest large object size is 1025. We can calculate the max object count
    // as follows. The total size available to us is the pageCount * pageSize.
    // When we allocate the large heap block, it's to fit a large object. So the amount
    // of space remaining is totalSize - sizeOfLargeObject - sizeOfLargeObjectHeader
    // So the max number of objects this heap block can support is remainingSize / maxSmallObjectSize + 1
    // where 1 is the initial object that was used to create the heap block
    uint objectCount;
    char * allocAddressEnd;
    char * addressEnd;

    LargeHeapBlock* next;
    LargeObjectHeader * pendingDisposeObject;

    LargeHeapBucket* bucket;
    LargeHeapBlockFreeList freeList;

    uint lastCollectAllocCount;
    uint finalizeCount;

    bool isInPendingDisposeList;

#ifdef RECYCLER_PAGE_HEAP
    PageHeapMode pageHeapMode;
    char* guardPageAddress;
#ifdef STACK_BACK_TRACE
    StackBackTrace* pageHeapAllocStack;
    StackBackTrace* pageHeapFreeStack;
#endif
    
public:
    inline bool InPageHeapMode() const { return pageHeapMode != PageHeapMode::PageHeapModeOff; }

    void CapturePageHeapAllocStack();
    void CapturePageHeapFreeStack();
<<<<<<< HEAD
#ifdef STACK_BACK_TRACE
    const static StackBackTrace* s_StackTraceAllocFailed;
#endif
=======
    const static StackBackTrace* s_StackTraceAllocFailed;
>>>>>>> 898582f1
#endif

#if DBG
    bool hasDisposeBeenCalled;
    bool hasPartialFreeObjects;
    uint expectedSweepCount;

    // The following get set if an object is swept and we freed its pages
    bool hadTrimmed;
#endif
#ifdef ENABLE_DEBUG_CONFIG_OPTIONS
    friend class ::ScriptMemoryDumper;
#endif
    friend class HeapInfo;
    HeapInfo * heapInfo;
#ifdef PROFILE_RECYCLER_ALLOC
    void ** GetTrackerDataArray();
#endif
};
}<|MERGE_RESOLUTION|>--- conflicted
+++ resolved
@@ -273,13 +273,9 @@
 
     void CapturePageHeapAllocStack();
     void CapturePageHeapFreeStack();
-<<<<<<< HEAD
 #ifdef STACK_BACK_TRACE
     const static StackBackTrace* s_StackTraceAllocFailed;
 #endif
-=======
-    const static StackBackTrace* s_StackTraceAllocFailed;
->>>>>>> 898582f1
 #endif
 
 #if DBG

--- conflicted
+++ resolved
@@ -3120,7 +3120,7 @@
             recyclerWithBarrierPageAllocator.StartQueueZeroPage();
 #endif
         }
-#endif 
+#endif
     }
     else
 #endif
@@ -3550,8 +3550,8 @@
 {
     // CollectHeuristic_Never flag should only be used with exhaustive candidate
     Assert((flags & CollectHeuristic_Never) == 0);
-    
-    BOOL isScriptContextCloseGCPending = FALSE; 
+
+    BOOL isScriptContextCloseGCPending = FALSE;
     const BOOL allocSize = flags & CollectHeuristic_AllocSize;
     const BOOL timedIfScriptActive = flags & CollectHeuristic_TimeIfScriptActive;
     const BOOL timedIfInScript = flags & CollectHeuristic_TimeIfInScript;
@@ -5852,13 +5852,7 @@
             GCETW(GC_BACKGROUNDZEROPAGE_STOP, (this));
         }
 #endif
-<<<<<<< HEAD
-        GCETW(GC_STOP, (this, ETWEvent_ConcurrentSweep));
-=======
-        recyclerLargeBlockPageAllocator.BackgroundZeroQueuedPages();
-        GCETW(GC_BACKGROUNDZEROPAGE_STOP, (this));
         GCETW_INTERNAL(GC_STOP, (this, ETWEvent_ConcurrentSweep));
->>>>>>> 060539ac
 
         Assert(this->collectionState == CollectionStateConcurrentSweep);
         this->collectionState = CollectionStateTransferSweptWait;
@@ -5875,7 +5869,7 @@
 {
     Assert(this->IsConcurrentEnabled());
 
-#if !defined(_UCRT) 
+#if !defined(_UCRT)
     // We do this before we set the concurrentWorkDoneEvent because GetModuleHandleEx requires
     // getting the loader lock. We could have the following case:
     //    Thread A => Initialize Concurrent Thread (C)

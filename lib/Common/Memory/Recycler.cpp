//-------------------------------------------------------------------------------------------------------
// Copyright (C) Microsoft. All rights reserved.
// Licensed under the MIT license. See LICENSE.txt file in the project root for full license information.
//-------------------------------------------------------------------------------------------------------
#include "CommonMemoryPch.h"

#ifdef _M_AMD64
#include "amd64.h"
#endif

#ifdef _M_ARM
#include "arm.h"
#endif

#ifdef _M_ARM64
#include "arm64.h"
#endif

#include "Core/BinaryFeatureControl.h"
#include "Common/ThreadService.h"
#include "Memory/AutoAllocatorObjectPtr.h"

DEFINE_RECYCLER_TRACKER_PERF_COUNTER(RecyclerWeakReferenceBase);

#ifdef PROFILE_RECYCLER_ALLOC
struct UnallocatedPortionOfBumpAllocatedBlock
{
};

struct ExplicitFreeListedObject
{
};

Recycler::TrackerData Recycler::TrackerData::EmptyData(&typeid(UnallocatedPortionOfBumpAllocatedBlock), false);
Recycler::TrackerData Recycler::TrackerData::ExplicitFreeListObjectData(&typeid(ExplicitFreeListedObject), false);
#endif

DefaultRecyclerCollectionWrapper DefaultRecyclerCollectionWrapper::Instance;

inline bool
DefaultRecyclerCollectionWrapper::IsCollectionDisabled(Recycler * recycler)
{
    // GC shouldn't be triggered during heap enum, unless we missed a case where it allocate memory (which
    // shouldn't happen during heap enum) or for the case we explicitly allow allocation
    // REVIEW: isHeapEnumInProgress should have been a collection state and checked before to avoid a check here.
    // Collection will be disabled in VarDispEx because it could be called from projection re-entrance as ASTA allows
    // QI/AddRef/Release to come back.
    bool collectionDisabled = recycler->IsCollectionDisabled();
#if DBG
    if (collectionDisabled)
    {
        // disabled collection should only happen if we allowed allocation during heap enum
        if (recycler->IsHeapEnumInProgress())
        {
            Assert(recycler->AllowAllocationDuringHeapEnum());
        }
        else
        {
#ifdef ENABLE_PROJECTION
            Assert(recycler->IsInRefCountTrackingForProjection());
#else
            Assert(false);
#endif
        }
    }
#endif
    return collectionDisabled;
}


BOOL DefaultRecyclerCollectionWrapper::ExecuteRecyclerCollectionFunction(Recycler * recycler, CollectionFunction function, CollectionFlags flags)
{
    if (IsCollectionDisabled(recycler))
    {
        return FALSE;
    }
    BOOL ret = FALSE;
    BEGIN_NO_EXCEPTION
    {
        ret = (recycler->*(function))(flags);
    }
    END_NO_EXCEPTION;
    return ret;
}

void
DefaultRecyclerCollectionWrapper::DisposeObjects(Recycler * recycler)
{
    if (IsCollectionDisabled(recycler))
    {
        return;
    }

    BEGIN_NO_EXCEPTION
    {
        recycler->DisposeObjects();
    }
    END_NO_EXCEPTION;
}

static void* GetStackBase();

template _ALWAYSINLINE char * Recycler::AllocWithAttributesInlined<NoBit, false>(size_t size);
template _ALWAYSINLINE char* Recycler::RealAlloc<NoBit, false>(HeapInfo* heap, size_t size);
template _ALWAYSINLINE _Ret_notnull_ void * __cdecl operator new<Recycler>(size_t byteSize, Recycler * alloc, char * (Recycler::*AllocFunc)(size_t));

Recycler::Recycler(AllocationPolicyManager * policyManager, IdleDecommitPageAllocator * pageAllocator, void (*outOfMemoryFunc)(), Js::ConfigFlagsTable& configFlagsTable) :
    collectionState(CollectionStateNotCollecting),
    recyclerFlagsTable(configFlagsTable),
    recyclerPageAllocator(this, policyManager, configFlagsTable, RecyclerHeuristic::Instance.DefaultMaxFreePageCount, RecyclerHeuristic::Instance.DefaultMaxAllocPageCount),
    recyclerLargeBlockPageAllocator(this, policyManager, configFlagsTable, RecyclerHeuristic::Instance.DefaultMaxFreePageCount),
    threadService(nullptr),
#ifdef RECYCLER_WRITE_BARRIER_ALLOC_SEPARATE_PAGE
    recyclerWithBarrierPageAllocator(this, policyManager, configFlagsTable, RecyclerHeuristic::Instance.DefaultMaxFreePageCount, PageAllocator::DefaultMaxAllocPageCount, true),
#endif
    threadPageAllocator(pageAllocator),
    markPagePool(configFlagsTable),
    parallelMarkPagePool1(configFlagsTable),
    parallelMarkPagePool2(configFlagsTable),
    parallelMarkPagePool3(configFlagsTable),
    markContext(this, &this->markPagePool),
    parallelMarkContext1(this, &this->parallelMarkPagePool1),
    parallelMarkContext2(this, &this->parallelMarkPagePool2),
    parallelMarkContext3(this, &this->parallelMarkPagePool3),
#if ENABLE_PARTIAL_GC
    clientTrackedObjectAllocator(_u("CTO-List"), GetPageAllocator(), Js::Throw::OutOfMemory),
#endif
    outOfMemoryFunc(outOfMemoryFunc),
#ifdef RECYCLER_TEST_SUPPORT
    checkFn(NULL),
#endif
    externalRootMarker(NULL),
    externalRootMarkerContext(NULL),
    recyclerSweep(nullptr),
    inEndMarkOnLowMemory(false),
    enableScanInteriorPointers(CUSTOM_CONFIG_FLAG(configFlagsTable, RecyclerForceMarkInterior)),
    enableScanImplicitRoots(false),
    disableCollectOnAllocationHeuristics(false),
    skipStack(false),
    mainThreadHandle(NULL),
#if ENABLE_CONCURRENT_GC
    backgroundFinishMarkCount(0),
    hasPendingUnpinnedObject(false),
    hasPendingConcurrentFindRoot(false),
    queueTrackedObject(false),
    enableConcurrentMark(false),  // Default to non-concurrent
    enableParallelMark(false),
    enableConcurrentSweep(false),
#if ENABLE_ALLOCATIONS_DURING_CONCURRENT_SWEEP
    allowAllocationsDuringConcurrentSweepForCollection(false),
#endif
    concurrentThread(NULL),
    concurrentWorkReadyEvent(NULL),
    concurrentWorkDoneEvent(NULL),
    parallelThread1(this, &Recycler::ParallelWorkFunc<0>),
    parallelThread2(this, &Recycler::ParallelWorkFunc<1>),
    priorityBoost(false),
    isAborting(false),
#if DBG
    concurrentThreadExited(true),
    isProcessingTrackedObjects(false),
    hasIncompleteDoCollect(false),
    isConcurrentGCOnIdle(false),
    isFinishGCOnIdle(false),
#endif
#ifdef IDLE_DECOMMIT_ENABLED
    concurrentIdleDecommitEvent(nullptr),
#endif
#endif
#if DBG
    isExternalStackSkippingGC(false),
    isProcessingRescan(false),
#endif
#if ENABLE_PARTIAL_GC
    inPartialCollectMode(false),
    scanPinnedObjectMap(false),
    partialUncollectedAllocBytes(0),
    uncollectedNewPageCountPartialCollect((size_t)-1),
#if ENABLE_CONCURRENT_GC
    partialConcurrentNextCollection(false),
#endif
#ifdef RECYCLER_STRESS
    forcePartialScanStack(false),
#endif
#endif
#if defined(RECYCLER_DUMP_OBJECT_GRAPH) || defined(LEAK_REPORT) || defined(CHECK_MEMORY_LEAK)
    isPrimaryMarkContextInitialized(false),
#endif
    allowDispose(false),
    inDisposeWrapper(false),
    hasDisposableObject(false),
    tickCountNextDispose(0),
    hasPendingTransferDisposedObjects(false),
    transientPinnedObject(nullptr),
    pinnedObjectMap(1024, HeapAllocator::GetNoMemProtectInstance()),
    weakReferenceMap(1024, HeapAllocator::GetNoMemProtectInstance()),
    weakReferenceCleanupId(0),
    collectionWrapper(&DefaultRecyclerCollectionWrapper::Instance),
    isScriptActive(false),
    isInScript(false),
    isShuttingDown(false),
    inExhaustiveCollection(false),
    hasExhaustiveCandidate(false),
    inDecommitNowCollection(false),
    inCacheCleanupCollection(false),
    hasPendingDeleteGuestArena(false),
    needOOMRescan(false),
#if ENABLE_CONCURRENT_GC && ENABLE_PARTIAL_GC
    hasBackgroundFinishPartial(false),
#endif
    decommitOnFinish(false)
#ifdef PROFILE_EXEC
    , profiler(nullptr)
    , backgroundProfiler(nullptr)
    , backgroundProfilerPageAllocator(nullptr, configFlagsTable, PageAllocatorType_GCThread)
    , backgroundProfilerArena()
#endif
#ifdef PROFILE_MEM
    , memoryData(nullptr)
#endif
#ifdef RECYCLER_DUMP_OBJECT_GRAPH
    , objectGraphDumper(nullptr)
    , dumpObjectOnceOnCollect(false)
#endif
#ifdef PROFILE_RECYCLER_ALLOC
    , trackerDictionary(nullptr)
#endif
#ifdef HEAP_ENUMERATION_VALIDATION
    ,pfPostHeapEnumScanCallback(nullptr)
#endif
#ifdef NTBUILD
    , telemetryBlock(&localTelemetryBlock)
#endif
#ifdef ENABLE_JS_ETW
    ,bulkFreeMemoryWrittenCount(0)
#endif
#ifdef RECYCLER_PAGE_HEAP
    , isPageHeapEnabled(false)
    , capturePageHeapAllocStack(false)
    , capturePageHeapFreeStack(false)
#endif
    , objectBeforeCollectCallbackMap(nullptr)
    , objectBeforeCollectCallbackState(ObjectBeforeCollectCallback_None)
#if GLOBAL_ENABLE_WRITE_BARRIER
    , pendingWriteBarrierBlockMap(&HeapAllocator::Instance)
#endif
#ifdef PROFILE_RECYCLER_ALLOC
    , trackerCriticalSection(nullptr)
#endif
{
#ifdef RECYCLER_MARK_TRACK
    this->markMap = NoCheckHeapNew(MarkMap, &NoCheckHeapAllocator::Instance, 163, &markMapCriticalSection);
    markContext.SetMarkMap(markMap);
    parallelMarkContext1.SetMarkMap(markMap);
    parallelMarkContext2.SetMarkMap(markMap);
    parallelMarkContext3.SetMarkMap(markMap);
#endif

#ifdef RECYCLER_MEMORY_VERIFY
    verifyPad =  GetRecyclerFlagsTable().RecyclerVerifyPadSize;
    verifyEnabled =  GetRecyclerFlagsTable().IsEnabled(Js::RecyclerVerifyFlag);
    if (verifyEnabled)
    {
        ForEachPageAllocator([](IdleDecommitPageAllocator* pageAlloc)
        {
            pageAlloc->EnableVerify();
        });
    }
#endif

#ifdef RECYCLER_NO_PAGE_REUSE
    if (GetRecyclerFlagsTable().RecyclerNoPageReuse)
    {
        ForEachPageAllocator([](IdleDecommitPageAllocator* pageAlloc)
        {
            pageAlloc->DisablePageReuse();
        });
    }
#endif

    this->inDispose = false;

#if DBG
    this->heapBlockCount = 0;
    this->disableThreadAccessCheck = false;
#if ENABLE_CONCURRENT_GC
    this->disableConcurrentThreadExitedCheck = false;
#endif
#endif
#if DBG || defined RECYCLER_TRACE
    this->collectionCount = 0;
    this->inResolveExternalWeakReferences = false;
#endif
#if DBG || defined(RECYCLER_STATS)
    isForceSweeping = false;
#endif
#ifdef RECYCLER_FINALIZE_CHECK
    collectionStats.finalizeCount = 0;
#endif
    RecyclerMemoryTracking::ReportRecyclerCreate(this);
#if DBG_DUMP
    forceTraceMark = false;
    recyclerPageAllocator.debugName = _u("Recycler");
    recyclerLargeBlockPageAllocator.debugName = _u("RecyclerLargeBlock");
#ifdef RECYCLER_WRITE_BARRIER_ALLOC_SEPARATE_PAGE
    recyclerWithBarrierPageAllocator.debugName = _u("RecyclerWithBarrier");
#endif
#endif
    isHeapEnumInProgress = false;
    isCollectionDisabled = false;
#if DBG
    allowAllocationDuringRenentrance = false;
    allowAllocationDuringHeapEnum = false;
#ifdef ENABLE_PROJECTION
    isInRefCountTrackingForProjection = false;
#endif
#endif
    ScheduleNextCollection();
#if defined(RECYCLER_DUMP_OBJECT_GRAPH) ||  defined(LEAK_REPORT) || defined(CHECK_MEMORY_LEAK)
    this->inDllCanUnloadNow = false;
    this->inDetachProcess = false;
#endif

#ifdef NTBUILD
    memset(&localTelemetryBlock, 0, sizeof(localTelemetryBlock));
#endif

#ifdef ENABLE_DEBUG_CONFIG_OPTIONS
    // recycler requires at least Recycler::PrimaryMarkStackReservedPageCount to function properly for the main mark context
    this->markContext.SetMaxPageCount(max(static_cast<size_t>(GetRecyclerFlagsTable().MaxMarkStackPageCount), static_cast<size_t>(Recycler::PrimaryMarkStackReservedPageCount)));
    this->parallelMarkContext1.SetMaxPageCount(GetRecyclerFlagsTable().MaxMarkStackPageCount);
    this->parallelMarkContext2.SetMaxPageCount(GetRecyclerFlagsTable().MaxMarkStackPageCount);
    this->parallelMarkContext3.SetMaxPageCount(GetRecyclerFlagsTable().MaxMarkStackPageCount);

    if (GetRecyclerFlagsTable().IsEnabled(Js::GCMemoryThresholdFlag))
    {
        // Note, we can't do this in the constructor for RecyclerHeuristic::Instance because it runs before config is processed
        RecyclerHeuristic::Instance.ConfigureBaseFactor(GetRecyclerFlagsTable().GCMemoryThreshold);
    }
#endif
}

#if DBG
void
Recycler::SetDisableThreadAccessCheck()
{
    recyclerPageAllocator.SetDisableThreadAccessCheck();
    recyclerLargeBlockPageAllocator.SetDisableThreadAccessCheck();
#ifdef RECYCLER_WRITE_BARRIER_ALLOC_SEPARATE_PAGE
    recyclerWithBarrierPageAllocator.SetDisableThreadAccessCheck();
#endif
    disableThreadAccessCheck = true;
}
#endif

void
Recycler::SetMemProtectMode()
{
    this->enableScanInteriorPointers = true;
    this->enableScanImplicitRoots = true;
    this->disableCollectOnAllocationHeuristics = true;
#ifdef RECYCLER_STRESS
    this->recyclerStress = GetRecyclerFlagsTable().MemProtectHeapStress;
#if ENABLE_CONCURRENT_GC
    this->recyclerBackgroundStress = GetRecyclerFlagsTable().MemProtectHeapBackgroundStress;
    this->recyclerConcurrentStress = GetRecyclerFlagsTable().MemProtectHeapConcurrentStress;
    this->recyclerConcurrentRepeatStress = GetRecyclerFlagsTable().MemProtectHeapConcurrentRepeatStress;
#endif
#if ENABLE_PARTIAL_GC
    this->recyclerPartialStress = GetRecyclerFlagsTable().MemProtectHeapPartialStress;
#endif
#endif
}

void
Recycler::LogMemProtectHeapSize(bool fromGC)
{
    Assert(IsMemProtectMode());
#ifdef ENABLE_JS_ETW
    if (IS_JS_ETW(EventEnabledMEMPROTECT_GC_HEAP_SIZE()))
    {
        IdleDecommitPageAllocator* recyclerPageAllocator = GetRecyclerPageAllocator();
        IdleDecommitPageAllocator* recyclerLeafPageAllocator = GetRecyclerLeafPageAllocator();
        IdleDecommitPageAllocator* recyclerLargeBlockPageAllocator = GetRecyclerLargeBlockPageAllocator();
#ifdef RECYCLER_WRITE_BARRIER_ALLOC_SEPARATE_PAGE
        IdleDecommitPageAllocator* recyclerWithBarrierPageAllocator = GetRecyclerWithBarrierPageAllocator();
#endif

        size_t usedBytes = (recyclerPageAllocator->usedBytes + recyclerLeafPageAllocator->usedBytes +
                            recyclerLargeBlockPageAllocator->usedBytes);
        size_t reservedBytes = (recyclerPageAllocator->reservedBytes + recyclerLeafPageAllocator->reservedBytes +
                                recyclerLargeBlockPageAllocator->reservedBytes);
        size_t committedBytes = (recyclerPageAllocator->committedBytes + recyclerLeafPageAllocator->committedBytes +
                                 recyclerLargeBlockPageAllocator->committedBytes);
        size_t numberOfSegments = (recyclerPageAllocator->numberOfSegments +
                                   recyclerLeafPageAllocator->numberOfSegments +
                                   recyclerLargeBlockPageAllocator->numberOfSegments);

#ifdef RECYCLER_WRITE_BARRIER_ALLOC_SEPARATE_PAGE
        usedBytes += recyclerWithBarrierPageAllocator->usedBytes;
        reservedBytes += recyclerWithBarrierPageAllocator->reservedBytes;
        committedBytes += recyclerWithBarrierPageAllocator->committedBytes;
        numberOfSegments += recyclerWithBarrierPageAllocator->numberOfSegments;
#endif

        JS_ETW(EventWriteMEMPROTECT_GC_HEAP_SIZE(this, usedBytes, reservedBytes, committedBytes, numberOfSegments, fromGC));
    }
#endif
}

#if DBG
void
Recycler::SetDisableConcurrentThreadExitedCheck()
{
#if ENABLE_CONCURRENT_GC
    disableConcurrentThreadExitedCheck = true;
#endif
#ifdef RECYCLER_STRESS
    this->recyclerStress = false;
#if ENABLE_CONCURRENT_GC
    this->recyclerBackgroundStress = false;
    this->recyclerConcurrentStress = false;
    this->recyclerConcurrentRepeatStress = false;
#endif
#if ENABLE_PARTIAL_GC
    this->recyclerPartialStress = false;
#endif
#endif
}
#endif

#if DBG
void
Recycler::ResetThreadId()
{
    // Transfer all the page allocator to the current thread id
    ForEachPageAllocator([](IdleDecommitPageAllocator* pageAlloc)
    {
        pageAlloc->ClearConcurrentThreadId();
    });
#if ENABLE_CONCURRENT_GC
    if (this->IsConcurrentEnabled())
    {
        markContext.GetPageAllocator()->ClearConcurrentThreadId();
    }
#endif
#if defined(DBG) && defined(PROFILE_EXEC)
    this->backgroundProfilerPageAllocator.ClearConcurrentThreadId();
#endif
}
#endif

Recycler::~Recycler()
{
#if ENABLE_CONCURRENT_GC
    Assert(!this->isAborting);
#endif
#if DBG && GLOBAL_ENABLE_WRITE_BARRIER
    recyclerListLock.Enter();
    if (recyclerList == this)
    {
        recyclerList = this->next;
    }
    else if(recyclerList)
    {
        Recycler* list = recyclerList;
        while (list->next != this)
        {
            list = list->next;
        }
        list->next = this->next;
    }
    recyclerListLock.Leave();
#endif

    // Stop any further collection
    this->isShuttingDown = true;

#if DBG
    this->ResetThreadId();
#endif

#ifdef ENABLE_JS_ETW
    FlushFreeRecord();
#endif

    ClearObjectBeforeCollectCallbacks();

#ifdef RECYCLER_DUMP_OBJECT_GRAPH
    if (GetRecyclerFlagsTable().DumpObjectGraphOnExit)
    {
        // Always skip stack here, as we may be running the dtor on another thread.
        RecyclerObjectGraphDumper::Param param = { 0 };
        param.skipStack = true;
        this->DumpObjectGraph(&param);
    }
#endif

    AUTO_LEAK_REPORT_SECTION(this->GetRecyclerFlagsTable(), _u("Recycler (%p): %s"), this, this->IsInDllCanUnloadNow()? _u("DllCanUnloadNow") :
        this->IsInDetachProcess()? _u("DetachProcess") : _u("Destructor"));
#ifdef LEAK_REPORT
    ReportLeaks();
#endif

#ifdef CHECK_MEMORY_LEAK
    CheckLeaks(this->IsInDllCanUnloadNow()? _u("DllCanUnloadNow") : this->IsInDetachProcess()? _u("DetachProcess") : _u("Destructor"));
#endif

    AUTO_LEAK_REPORT_SECTION_0(this->GetRecyclerFlagsTable(), _u("Skipped finalizers"));

#if ENABLE_CONCURRENT_GC
    Assert(concurrentThread == nullptr);

    // We only sometime clean up the state after abort concurrent to not collection
    // Still need to delete heap block that is held by the recyclerSweep
    if (recyclerSweep != nullptr)
    {
        recyclerSweep->ShutdownCleanup();
        recyclerSweep = nullptr;
    }

    if (mainThreadHandle != nullptr)
    {
        CloseHandle(mainThreadHandle);
    }
#endif

    recyclerPageAllocator.Close();
    recyclerLargeBlockPageAllocator.Close();
#ifdef RECYCLER_WRITE_BARRIER_ALLOC_SEPARATE_PAGE
    recyclerWithBarrierPageAllocator.Close();
#endif

    markContext.Release();
    parallelMarkContext1.Release();
    parallelMarkContext2.Release();
    parallelMarkContext3.Release();

    // Clean up the weak reference map so that
    // objects being finalized can safely refer to weak references
    // (this could otherwise become a problem for weak references held
    // to large objects since their block would be destroyed before
    // the finalizer was run)
    // When the recycler is shutting down, all objects are going to be reclaimed
    // so null out the weak references so that anyone relying on weak
    // references simply thinks the object has been reclaimed
    weakReferenceMap.Map([](RecyclerWeakReferenceBase * weakRef) -> bool
    {
        weakRef->strongRef = nullptr;

        // Put in a dummy heap block so that we can still do the isPendingConcurrentSweep check first.
        weakRef->strongRefHeapBlock = &CollectedRecyclerWeakRefHeapBlock::Instance;

        // Remove
        return false;
    });

#if ENABLE_PARTIAL_GC
    clientTrackedObjectList.Clear(&this->clientTrackedObjectAllocator);
#endif

#ifdef PROFILE_RECYCLER_ALLOC
    if (trackerDictionary != nullptr)
    {
        this->trackerDictionary->Map([](type_info const *, TrackerItem * item)
        {
            NoCheckHeapDelete(item);
        });
        NoCheckHeapDelete(this->trackerDictionary);
        this->trackerDictionary = nullptr;
        delete(trackerCriticalSection);
    }
#endif

#ifdef RECYCLER_MARK_TRACK
    NoCheckHeapDelete(this->markMap);
    this->markMap = nullptr;
#endif

#if DBG
    // Disable idle decommit asserts
    ForEachPageAllocator([](IdleDecommitPageAllocator* pageAlloc)
    {
        pageAlloc->ShutdownIdleDecommit();
    });
#endif
    Assert(this->collectionState == CollectionStateExit || this->collectionState == CollectionStateNotCollecting);
#if ENABLE_CONCURRENT_GC
    Assert(this->disableConcurrentThreadExitedCheck || this->concurrentThreadExited == true);
#endif
}

void
Recycler::SetIsThreadBound()
{
    Assert(mainThreadHandle == nullptr);
    ::DuplicateHandle(::GetCurrentProcess(), ::GetCurrentThread(), ::GetCurrentProcess(),  &mainThreadHandle,
        0, FALSE, DUPLICATE_SAME_ACCESS);

    stackBase = GetStackBase();
}

void
Recycler::RootAddRef(void* obj, uint *count)
{
    Assert(this->IsValidObject(obj));

    if (transientPinnedObject)
    {
        PinRecord& refCount = pinnedObjectMap.GetReference(transientPinnedObject);
        ++refCount;
        if (refCount == 1)
        {
            this->scanPinnedObjectMap = true;
            RECYCLER_PERF_COUNTER_INC(PinnedObject);
        }
#if defined(CHECK_MEMORY_LEAK) || defined(LEAK_REPORT)
#ifdef STACK_BACK_TRACE
        if (GetRecyclerFlagsTable().LeakStackTrace)
        {
            StackBackTraceNode::Prepend(&NoCheckHeapAllocator::Instance, refCount.stackBackTraces,
                transientPinnedObjectStackBackTrace);
        }
#endif
#endif
    }

    if (count != nullptr)
    {
        PinRecord* refCount = pinnedObjectMap.TryGetReference(obj);
        *count = (refCount != nullptr) ? (*refCount + 1) : 1;
    }

    transientPinnedObject = obj;

#if defined(CHECK_MEMORY_LEAK) || defined(LEAK_REPORT)
#ifdef STACK_BACK_TRACE
    if (GetRecyclerFlagsTable().LeakStackTrace)
    {
        transientPinnedObjectStackBackTrace = StackBackTrace::Capture(&NoCheckHeapAllocator::Instance);
    }
#endif
#endif
}

void
Recycler::RootRelease(void* obj, uint *count)
{
    Assert(this->IsValidObject(obj));

    if (transientPinnedObject == obj)
    {
        transientPinnedObject = nullptr;

        if (count != nullptr)
        {
            PinRecord *refCount = pinnedObjectMap.TryGetReference(obj);
            *count = (refCount != nullptr) ? *refCount : 0;
        }

#if defined(CHECK_MEMORY_LEAK) || defined(LEAK_REPORT)
#ifdef STACK_BACK_TRACE
        if (GetRecyclerFlagsTable().LeakStackTrace)
        {
            transientPinnedObjectStackBackTrace->Delete(&NoCheckHeapAllocator::Instance);
        }
#endif
#endif
    }
    else
    {
        PinRecord *refCount = pinnedObjectMap.TryGetReference(obj);
        if (refCount == nullptr)
        {
            if (count != nullptr)
            {
                *count = (uint)-1;
            }
            // REVIEW: throw if not found
            Assert(false);
            return;
        }

        uint newRefCount = (--(*refCount));

        if (count != nullptr)
        {
            *count = newRefCount;
        }

        if (newRefCount != 0)
        {
#if defined(CHECK_MEMORY_LEAK) || defined(LEAK_REPORT)
#ifdef STACK_BACK_TRACE
            if (GetRecyclerFlagsTable().LeakStackTrace)
            {
                StackBackTraceNode::Prepend(&NoCheckHeapAllocator::Instance, refCount->stackBackTraces,
                    StackBackTrace::Capture(&NoCheckHeapAllocator::Instance));
            }
#endif
#endif
            return;
        }
#if defined(CHECK_MEMORY_LEAK) || defined(LEAK_REPORT)
#ifdef STACK_BACK_TRACE
        StackBackTraceNode::DeleteAll(&NoCheckHeapAllocator::Instance, refCount->stackBackTraces);
        refCount->stackBackTraces = nullptr;
#endif
#endif
#if ENABLE_CONCURRENT_GC
        // Don't delete the entry if we are in concurrent find root state
        // We will delete it later on in-thread find root
        if (this->hasPendingConcurrentFindRoot)
        {
            this->hasPendingUnpinnedObject = true;
        }
        else
#endif
        {
            pinnedObjectMap.Remove(obj);
        }

        RECYCLER_PERF_COUNTER_DEC(PinnedObject);
    }

    // Any time a root is removed during a GC, it indicates that an exhaustive
    // collection is likely going to have work to do so trigger an exhaustive
    // candidate GC to indicate this fact
    this->CollectNow<CollectExhaustiveCandidate>();
}
#if DBG && GLOBAL_ENABLE_WRITE_BARRIER
Recycler* Recycler::recyclerList = nullptr;
CriticalSection Recycler::recyclerListLock;
#endif

void
Recycler::Initialize(const bool forceInThread, JsUtil::ThreadService *threadService, const bool deferThreadStartup
#ifdef RECYCLER_PAGE_HEAP
    , PageHeapMode pageheapmode
    , bool captureAllocCallStack
    , bool captureFreeCallStack
#endif
)
{
#ifdef PROFILE_RECYCLER_ALLOC
    this->InitializeProfileAllocTracker();
#endif
#ifdef ENABLE_DEBUG_CONFIG_OPTIONS
    this->disableCollection = CUSTOM_PHASE_OFF1(GetRecyclerFlagsTable(), Js::RecyclerPhase);
#endif
#if ENABLE_CONCURRENT_GC
    this->skipStack = false;
#endif

#if ENABLE_PARTIAL_GC
#if ENABLE_DEBUG_CONFIG_OPTIONS
    this->enablePartialCollect = !CUSTOM_PHASE_OFF1(GetRecyclerFlagsTable(), Js::PartialCollectPhase);
#else
    this->enablePartialCollect = true;
#endif
#endif

#ifdef PROFILE_MEM
    this->memoryData = MemoryProfiler::GetRecyclerMemoryData();
#endif

#if DBG || DBG_DUMP || defined(RECYCLER_TRACE)
    mainThreadId = GetCurrentThreadContextId();
#endif

#ifdef RECYCLER_TRACE
    collectionParam.domCollect = false;
#endif

#if defined(PROFILE_RECYCLER_ALLOC) || defined(RECYCLER_MEMORY_VERIFY) || defined(MEMSPECT_TRACKING) || defined(ETW_MEMORY_TRACKING)
    bool dontNeedDetailedTracking = false;

#if defined(PROFILE_RECYCLER_ALLOC)
    dontNeedDetailedTracking = dontNeedDetailedTracking || this->trackerDictionary == nullptr;
#endif

#if defined(RECYCLER_MEMORY_VERIFY)
    dontNeedDetailedTracking = dontNeedDetailedTracking || !this->verifyEnabled;
#endif

    // If we need detailed tracking we force allocation fast path in the JIT to fail and go to the helper, so there is no
    // need for the TrackNativeAllocatedMemoryBlock callback.
    if (dontNeedDetailedTracking)
    {
        autoHeap.Initialize(this, TrackNativeAllocatedMemoryBlock
#ifdef RECYCLER_PAGE_HEAP
            , pageheapmode
            , captureAllocCallStack
            , captureFreeCallStack
#endif
        );
    }
    else
    {
        autoHeap.Initialize(this
#ifdef RECYCLER_PAGE_HEAP
            , pageheapmode
            , captureAllocCallStack
            , captureFreeCallStack
#endif
        );
    }
#else
    autoHeap.Initialize(this
#ifdef RECYCLER_PAGE_HEAP
        , pageheapmode
        , captureAllocCallStack
        , captureFreeCallStack
#endif
    );
#endif

    markContext.Init(Recycler::PrimaryMarkStackReservedPageCount);

#if defined(RECYCLER_DUMP_OBJECT_GRAPH) || defined(LEAK_REPORT) || defined(CHECK_MEMORY_LEAK)
    isPrimaryMarkContextInitialized = true;
#endif

#ifdef RECYCLER_PAGE_HEAP
    isPageHeapEnabled = autoHeap.IsPageHeapEnabled();
    if (IsPageHeapEnabled())
    {
        capturePageHeapAllocStack = autoHeap.captureAllocCallStack;
        capturePageHeapFreeStack = autoHeap.captureFreeCallStack;
    }
#endif

#ifdef RECYCLER_STRESS
#if ENABLE_PARTIAL_GC
    if (GetRecyclerFlagsTable().RecyclerTrackStress)
    {
        // Disable partial if we are doing track stress, since partial relies on ClientTracked processing
        // and track stress doesn't support this.
        this->enablePartialCollect = false;
    }
#endif

    this->recyclerStress = GetRecyclerFlagsTable().RecyclerStress;
#if ENABLE_CONCURRENT_GC
    this->recyclerBackgroundStress = GetRecyclerFlagsTable().RecyclerBackgroundStress;
    this->recyclerConcurrentStress = GetRecyclerFlagsTable().RecyclerConcurrentStress;
    this->recyclerConcurrentRepeatStress = GetRecyclerFlagsTable().RecyclerConcurrentRepeatStress;
#endif
#if ENABLE_PARTIAL_GC
    this->recyclerPartialStress = GetRecyclerFlagsTable().RecyclerPartialStress;
#endif
#endif

    bool needWriteWatch = false;

#if ENABLE_CONCURRENT_GC
    // Default to non-concurrent
    uint numProcs = (uint)AutoSystemInfo::Data.GetNumberOfPhysicalProcessors();
    this->maxParallelism = (numProcs > 4) || CUSTOM_PHASE_FORCE1(GetRecyclerFlagsTable(), Js::ParallelMarkPhase) ? 4 : numProcs;

    if (forceInThread)
    {
        // Requested a non-concurrent recycler
        this->disableConcurrent = true;
    }
#if ENABLE_DEBUG_CONFIG_OPTIONS
    else if (CUSTOM_PHASE_OFF1(GetRecyclerFlagsTable(), Js::ConcurrentCollectPhase))
    {
        // Concurrent collection disabled
        this->disableConcurrent = true;
    }
    else if (CUSTOM_PHASE_OFF1(GetRecyclerFlagsTable(), Js::ConcurrentMarkPhase) &&
        CUSTOM_PHASE_OFF1(GetRecyclerFlagsTable(), Js::ParallelMarkPhase) &&
        CUSTOM_PHASE_OFF1(GetRecyclerFlagsTable(), Js::ConcurrentSweepPhase))
    {
        // All concurrent collection phases disabled
        this->disableConcurrent = true;
    }
#endif
    else
    {
        this->disableConcurrent = false;

        if (deferThreadStartup || EnableConcurrent(threadService, false))
        {
#ifdef RECYCLER_WRITE_WATCH
            needWriteWatch = true;
#endif
        }
    }
#endif // ENABLE_CONCURRENT_GC

#if ENABLE_PARTIAL_GC
    if (this->enablePartialCollect)
    {
#ifdef RECYCLER_WRITE_WATCH
        needWriteWatch = true;
#endif
    }
#endif

#if ENABLE_CONCURRENT_GC
#ifdef RECYCLER_WRITE_WATCH
    if (!CONFIG_FLAG(ForceSoftwareWriteBarrier))
    {
        if (needWriteWatch)
        {
            // need write watch to support concurrent and/or partial collection
            recyclerPageAllocator.EnableWriteWatch();
            recyclerLargeBlockPageAllocator.EnableWriteWatch();
        }
    }
#endif
#else
    Assert(!needWriteWatch);
#endif
#if DBG && GLOBAL_ENABLE_WRITE_BARRIER
    recyclerListLock.Enter();
    this->next = recyclerList;
    recyclerList = this;
    recyclerListLock.Leave();
#endif
}

BOOL
Recycler::CollectionInProgress() const
{
    return collectionState != CollectionStateNotCollecting;
}

BOOL
Recycler::IsExiting() const
{
    return (collectionState == Collection_Exit);
}

BOOL
Recycler::IsSweeping() const
{
    return ((collectionState & Collection_Sweep) == Collection_Sweep);
}

void
Recycler::SetIsScriptActive(bool isScriptActive)
{
    Assert(this->isInScript);
    Assert(this->isScriptActive != isScriptActive);
    this->isScriptActive = isScriptActive;
    if (isScriptActive)
    {
        this->tickCountNextDispose = ::GetTickCount() + RecyclerHeuristic::TickCountFinishCollection;
    }
}
void
Recycler::SetIsInScript(bool isInScript)
{
    Assert(this->isInScript != isInScript);
    this->isInScript = isInScript;
}

bool
Recycler::NeedOOMRescan() const
{
    return this->needOOMRescan;
}

void
Recycler::SetNeedOOMRescan()
{
    this->needOOMRescan = true;
}

void
Recycler::ClearNeedOOMRescan()
{
    this->needOOMRescan = false;
    markContext.GetPageAllocator()->ResetDisableAllocationOutOfMemory();
    parallelMarkContext1.GetPageAllocator()->ResetDisableAllocationOutOfMemory();
    parallelMarkContext2.GetPageAllocator()->ResetDisableAllocationOutOfMemory();
    parallelMarkContext3.GetPageAllocator()->ResetDisableAllocationOutOfMemory();
}

bool
Recycler::IsMemProtectMode()
{
    return this->enableScanImplicitRoots;
}

size_t
Recycler::GetUsedBytes()
{
    size_t usedBytes = threadPageAllocator->usedBytes;
#ifdef RECYCLER_WRITE_BARRIER_ALLOC_SEPARATE_PAGE
    usedBytes += recyclerWithBarrierPageAllocator.usedBytes;
#endif
    usedBytes += recyclerPageAllocator.usedBytes;
    usedBytes += recyclerLargeBlockPageAllocator.usedBytes;

#if GLOBAL_ENABLE_WRITE_BARRIER
    if (CONFIG_FLAG(ForceSoftwareWriteBarrier))
    {
        Assert(recyclerPageAllocator.usedBytes == 0);
    }
#endif
    return usedBytes;
}

IdleDecommitPageAllocator*
Recycler::GetRecyclerPageAllocator()
{
    // TODO: SWB this is for Finalizable leaf allocation, which we didn't implement leaf bucket for it
    // remove this after the finalizable leaf bucket is implemented
#if GLOBAL_ENABLE_WRITE_BARRIER
    if (CONFIG_FLAG(ForceSoftwareWriteBarrier))
    {
        return &this->recyclerWithBarrierPageAllocator;
    }
    else
#endif
    {
#if defined(RECYCLER_WRITE_WATCH) || !defined(RECYCLER_WRITE_BARRIER_ALLOC_SEPARATE_PAGE)
        return &this->recyclerPageAllocator;
#else
        return &this->recyclerWithBarrierPageAllocator;
#endif
    }
}

IdleDecommitPageAllocator*
Recycler::GetRecyclerLargeBlockPageAllocator()
{
    return &this->recyclerLargeBlockPageAllocator;
}

IdleDecommitPageAllocator*
Recycler::GetRecyclerLeafPageAllocator()
{
    return this->threadPageAllocator;
}

#ifdef RECYCLER_WRITE_BARRIER_ALLOC_SEPARATE_PAGE
IdleDecommitPageAllocator*
Recycler::GetRecyclerWithBarrierPageAllocator()
{
    return &this->recyclerWithBarrierPageAllocator;
}
#endif

#if DBG
BOOL
Recycler::IsFreeObject(void * candidate)
{
    HeapBlock * heapBlock = this->FindHeapBlock(candidate);
    if (heapBlock != NULL)
    {
        return heapBlock->IsFreeObject(candidate);
    }
    return false;
}
#endif

BOOL
Recycler::IsValidObject(void* candidate, size_t minimumSize)
{
    HeapBlock * heapBlock = this->FindHeapBlock(candidate);
    if (heapBlock != NULL)
    {
        return heapBlock->IsValidObject(candidate) && (minimumSize == 0 || heapBlock->GetObjectSize(candidate) >= minimumSize);
    }

    return false;
}

void
Recycler::Prime()
{
#ifdef ENABLE_DEBUG_CONFIG_OPTIONS
    if (GetRecyclerFlagsTable().IsEnabled(Js::ForceFragmentAddressSpaceFlag))
    {
        // Never prime the recycler if we are forced to fragment address space
        return;
    }
#endif
    ForEachPageAllocator([](IdleDecommitPageAllocator* pageAlloc)
    {
        pageAlloc->Prime(RecyclerPageAllocator::DefaultPrimePageCount);
    });
}

void
Recycler::AddExternalMemoryUsage(size_t size)
{
    this->autoHeap.uncollectedAllocBytes += size;
    this->autoHeap.uncollectedExternalBytes += size;
    // Generally normal GC can cleanup the uncollectedAllocBytes. But if external components
    // do fast large allocations in a row, normal GC might not kick in. Let's force the GC
    // here if we need to collect anyhow.
    CollectNow<CollectOnAllocation>();
}

bool Recycler::RequestExternalMemoryAllocation(size_t size)
{
    return recyclerPageAllocator.RequestAlloc(size);
}

void Recycler::ReportExternalMemoryFailure(size_t size)
{
    recyclerPageAllocator.ReportFailure(size);
}

void Recycler::ReportExternalMemoryFree(size_t size)
{
    recyclerPageAllocator.ReportFree(size);
}


/*------------------------------------------------------------------------------------------------
 * Idle Decommit
 *------------------------------------------------------------------------------------------------*/

void
Recycler::EnterIdleDecommit()
{
    ForEachPageAllocator([](IdleDecommitPageAllocator* pageAlloc)
    {
        pageAlloc->EnterIdleDecommit();
    });
#ifdef IDLE_DECOMMIT_ENABLED
    ::InterlockedCompareExchange(&needIdleDecommitSignal, IdleDecommitSignal_None, IdleDecommitSignal_NeedTimer);
#endif
}

void
Recycler::LeaveIdleDecommit()
{
#ifdef IDLE_DECOMMIT_ENABLED
    bool allowTimer = (this->concurrentIdleDecommitEvent != nullptr);
    IdleDecommitSignal idleDecommitSignalRecycler = recyclerPageAllocator.LeaveIdleDecommit(allowTimer);
    IdleDecommitSignal idleDecommitSignalRecyclerLargeBlock = recyclerLargeBlockPageAllocator.LeaveIdleDecommit(allowTimer);
    IdleDecommitSignal idleDecommitSignal = max(idleDecommitSignalRecycler, idleDecommitSignalRecyclerLargeBlock);
    IdleDecommitSignal idleDecommitSignalThread = threadPageAllocator->LeaveIdleDecommit(allowTimer);
    idleDecommitSignal = max(idleDecommitSignal, idleDecommitSignalThread);

#ifdef RECYCLER_WRITE_BARRIER_ALLOC_SEPARATE_PAGE
    IdleDecommitSignal idleDecommitSignalRecyclerWithBarrier = recyclerWithBarrierPageAllocator.LeaveIdleDecommit(allowTimer);
    idleDecommitSignal = max(idleDecommitSignal, idleDecommitSignalRecyclerWithBarrier);
#endif
    if (idleDecommitSignal != IdleDecommitSignal_None)
    {
        Assert(allowTimer);
        // Reduce the number of times we need to signal the background thread
        // by detecting whether the thread is waiting on a time out or not
        if (idleDecommitSignal == IdleDecommitSignal_NeedSignal ||
            ::InterlockedCompareExchange(&needIdleDecommitSignal, IdleDecommitSignal_NeedTimer, IdleDecommitSignal_None) == IdleDecommitSignal_NeedSignal)
        {
#if DBG
            if (GetRecyclerFlagsTable().Trace.IsEnabled(Js::IdleDecommitPhase))
            {
                Output::Print(_u("Recycler Thread IdleDecommit Need Signal\n"));
                Output::Flush();
            }
#endif
            SetEvent(this->concurrentIdleDecommitEvent);
        }
    }

#else
    ForEachPageAllocator([](IdleDecommitPageAllocator* pageAlloc)
    {
        pageAlloc->LeaveIdleDecommit(false);
    });
#endif
}

/*------------------------------------------------------------------------------------------------
* Freeing
*------------------------------------------------------------------------------------------------*/
bool Recycler::ExplicitFreeLeaf(void* buffer, size_t size)
{
    return ExplicitFreeInternalWrapper<ObjectInfoBits::LeafBit>(buffer, size);
}

bool Recycler::ExplicitFreeNonLeaf(void* buffer, size_t size)
{
    return ExplicitFreeInternalWrapper<ObjectInfoBits::NoBit>(buffer, size);
}

size_t Recycler::GetAllocSize(size_t size)
{
    size_t allocSize = size;
#ifdef RECYCLER_MEMORY_VERIFY
    if (this->VerifyEnabled())
    {
        allocSize += verifyPad + sizeof(size_t);
        Assert(allocSize > size);
    }
#endif

    return allocSize;
}

template <typename TBlockAttributes>
void Recycler::SetExplicitFreeBitOnSmallBlock(HeapBlock* heapBlock, size_t sizeCat, void* buffer, ObjectInfoBits attributes)
{
    Assert(!heapBlock->IsLargeHeapBlock());
    Assert(heapBlock->GetObjectSize(buffer) == sizeCat);
    SmallHeapBlockT<TBlockAttributes>* smallBlock = (SmallHeapBlockT<TBlockAttributes>*)heapBlock;
    if ((attributes & ObjectInfoBits::LeafBit) == LeafBit)
    {
        Assert(smallBlock->IsLeafBlock());
    }
    else
    {
        Assert(smallBlock->IsAnyNormalBlock());
    }


#ifdef RECYCLER_MEMORY_VERIFY
    smallBlock->SetExplicitFreeBitForObject(buffer);
#endif
}

template <ObjectInfoBits attributes>
bool Recycler::ExplicitFreeInternalWrapper(void* buffer, size_t size)
{
    Assert(buffer != nullptr);
    Assert(size > 0);

#ifdef ENABLE_DEBUG_CONFIG_OPTIONS
    if (CUSTOM_PHASE_OFF1(GetRecyclerFlagsTable(), Js::ExplicitFreePhase))
    {
        return false;
    }
#endif

    size_t allocSize = GetAllocSize(size);

    if (HeapInfo::IsSmallObject(allocSize))
    {
        return ExplicitFreeInternal<attributes, SmallAllocationBlockAttributes>(buffer, size, HeapInfo::GetAlignedSizeNoCheck(allocSize));
    }

    if (HeapInfo::IsMediumObject(allocSize))
    {
        return ExplicitFreeInternal<attributes, MediumAllocationBlockAttributes>(buffer, size, HeapInfo::GetMediumObjectAlignedSizeNoCheck(allocSize));
    }

    return false;
}

template <ObjectInfoBits attributes, typename TBlockAttributes>
bool Recycler::ExplicitFreeInternal(void* buffer, size_t size, size_t sizeCat)
{
    // If the GC is in sweep state while FreeInternal is called, we might be executing a finalizer
    // which called Free, which would cause a "sweepable" buffer to be free-listed. Don't allow this.
    // Also don't allow freeing while we're shutting down the recycler since finalizers get executed
    // at this stage too
    if (this->IsSweeping() || this->IsExiting())
    {
        return false;
    }

#if ENABLE_CONCURRENT_GC
    // We shouldn't be freeing object when we are running GC in thread
    Assert(this->IsConcurrentState() || !this->CollectionInProgress() || this->IsAllocatableCallbackState());
#else
    Assert(!this->CollectionInProgress() || this->IsAllocatableCallbackState());
#endif

    DebugOnly(RecyclerHeapObjectInfo info);
    Assert(this->FindHeapObject(buffer, FindHeapObjectFlags_NoFreeBitVerify, info));
    Assert((info.GetAttributes() & ~ObjectInfoBits::LeafBit) == 0);          // Only NoBit or LeafBit

#if DBG || defined(RECYCLER_MEMORY_VERIFY) || defined(RECYCLER_PAGE_HEAP)

    // Either the mainThreadHandle is null (we're not thread bound)
    // or we should be calling this function on the main script thread
    Assert(this->mainThreadHandle == NULL ||
        ::GetCurrentThreadId() == ::GetThreadId(this->mainThreadHandle));

    HeapBlock* heapBlock = this->FindHeapBlock(buffer);

    Assert(heapBlock != nullptr);
#ifdef RECYCLER_PAGE_HEAP
    if (this->IsPageHeapEnabled())
    {
#ifdef STACK_BACK_TRACE
        if (this->ShouldCapturePageHeapFreeStack())
        {
            if (heapBlock->IsLargeHeapBlock())
            {
                LargeHeapBlock* largeHeapBlock = (LargeHeapBlock*)heapBlock;
                if (largeHeapBlock->InPageHeapMode())
                {
                    largeHeapBlock->CapturePageHeapFreeStack();
                }
            }
        }
#endif

        // Don't do actual explicit free in page heap mode
        return false;
    }
#endif

    SetExplicitFreeBitOnSmallBlock<TBlockAttributes>(heapBlock, sizeCat, buffer, attributes);

#endif

    if (TBlockAttributes::IsMediumBlock)
    {
        autoHeap.FreeMediumObject<attributes>(buffer, sizeCat);
    }
    else
    {
        autoHeap.FreeSmallObject<attributes>(buffer, sizeCat);
    }

    if (size > sizeof(FreeObject) || TBlockAttributes::IsMediumBlock)
    {
        // Do this on the background somehow?
        byte expectedFill = 0;
        size_t fillSize = size - sizeof(FreeObject);

#ifdef RECYCLER_MEMORY_VERIFY
        if (this->VerifyEnabled())
        {
            expectedFill = Recycler::VerifyMemFill;
        }
#endif

        memset(((char*)buffer) + sizeof(FreeObject), expectedFill, fillSize);
    }

#ifdef PROFILE_RECYCLER_ALLOC
    if (this->trackerDictionary != nullptr)
    {
        this->SetTrackerData(buffer, &TrackerData::ExplicitFreeListObjectData);
    }
#endif

    return true;
}

/*------------------------------------------------------------------------------------------------
 * Allocation
 *------------------------------------------------------------------------------------------------*/

char *
Recycler::TryLargeAlloc(HeapInfo * heap, size_t size, ObjectInfoBits attributes, bool nothrow)
{
    Assert((attributes & InternalObjectInfoBitMask) == attributes);
    Assert(size != 0);

    size_t sizeCat = HeapInfo::GetAlignedSizeNoCheck(size);
    if (sizeCat == 0)
    {
        // overflow scenario
        // if onthrow is false, throw out of memory
        // otherwise, return null
        if (nothrow == false)
        {
            this->OutOfMemory();
        }
        return nullptr;
    }

    char * memBlock;
    if (heap->largeObjectBucket.largeBlockList != nullptr)
    {
        memBlock = heap->largeObjectBucket.largeBlockList->Alloc(sizeCat, attributes);
        if (memBlock != nullptr)
        {
#ifdef RECYCLER_ZERO_MEM_CHECK
            VerifyLargeAllocZeroFill(memBlock, sizeCat, attributes);
#endif
            return memBlock;
        }
    }

    // We don't care whether a GC happened here or not, because we are not reusing freed
    // large objects. We might try to allocate from existing block if we implement
    // large object reuse.
    if (!this->disableCollectOnAllocationHeuristics)
    {
        CollectNow<CollectOnAllocation>();
    }

#ifdef RECYCLER_PAGE_HEAP
    if (IsPageHeapEnabled())
    {
        if (heap->largeObjectBucket.IsPageHeapEnabled(attributes))
        {
            memBlock = heap->largeObjectBucket.PageHeapAlloc(this, sizeCat, size, (ObjectInfoBits)attributes, autoHeap.pageHeapMode, nothrow);
            if (memBlock != nullptr)
            {
#ifdef RECYCLER_ZERO_MEM_CHECK
                VerifyLargeAllocZeroFill(memBlock, size, attributes);
#endif
                return memBlock;
            }
        }
    }
#endif

    LargeHeapBlock * heapBlock = heap->AddLargeHeapBlock(sizeCat);
    if (heapBlock == nullptr)
    {
        return nullptr;
    }
    memBlock = heapBlock->Alloc(sizeCat, attributes);
    Assert(memBlock != nullptr);
#ifdef RECYCLER_ZERO_MEM_CHECK
    VerifyLargeAllocZeroFill(memBlock, sizeCat, attributes);
#endif
    return memBlock;
}

template <bool nothrow>
char*
Recycler::LargeAlloc(HeapInfo* heap, size_t size, ObjectInfoBits attributes)
{
    Assert((attributes & InternalObjectInfoBitMask) == attributes);

    if (size >= HeapConstants::MaxLargeObjectSize)
    {
        if (nothrow == false)
        {
            this->OutOfMemory();
        }
        else
        {
            return nullptr;
        }
    }

    char * addr = TryLargeAlloc(heap, size, attributes, nothrow);
    if (addr == nullptr)
    {
        // Force a collection and try to allocate again.
        this->CollectNow<CollectNowForceInThread>();
        addr = TryLargeAlloc(heap, size, attributes, nothrow);
        if (addr == nullptr)
        {
            if (nothrow == false)
            {
                // Still fails, we are out of memory
                // Since nothrow is false, it's okay to throw here
                this->OutOfMemory();
            }
            else
            {
                return nullptr;
            }
        }
    }
    autoHeap.uncollectedAllocBytes += size;
    return addr;
}

// Explicitly instantiate both versions of LargeAlloc
template char* Recycler::LargeAlloc<true>(HeapInfo* heap, size_t size, ObjectInfoBits attributes);
template char* Recycler::LargeAlloc<false>(HeapInfo* heap, size_t size, ObjectInfoBits attributes);

void
Recycler::OutOfMemory()
{
    outOfMemoryFunc();
}

void Recycler::GetNormalHeapBlockAllocatorInfoForNativeAllocation(void* recyclerAddr, size_t allocSize, void*& allocatorAddress, uint32& endAddressOffset, uint32& freeListOffset, bool allowBumpAllocation, bool isOOPJIT)
{
    Assert(recyclerAddr);
    return ((Recycler*)recyclerAddr)->GetNormalHeapBlockAllocatorInfoForNativeAllocation(allocSize, allocatorAddress, endAddressOffset, freeListOffset, allowBumpAllocation, isOOPJIT);
}

void Recycler::GetNormalHeapBlockAllocatorInfoForNativeAllocation(size_t allocSize, void*& allocatorAddress, uint32& endAddressOffset, uint32& freeListOffset, bool allowBumpAllocation, bool isOOPJIT)
{
    Assert(HeapInfo::IsAlignedSize(allocSize));
    Assert(HeapInfo::IsSmallObject(allocSize));

    allocatorAddress = (char*)this + offsetof(Recycler, autoHeap) + offsetof(HeapInfo, heapBuckets) +
        sizeof(HeapBucketGroup<SmallAllocationBlockAttributes>)*((uint)(allocSize >> HeapConstants::ObjectAllocationShift) - 1)
        + HeapBucketGroup<SmallAllocationBlockAttributes>::GetHeapBucketOffset()
        + HeapBucketT<SmallNormalHeapBlockT<SmallAllocationBlockAttributes>>::GetAllocatorHeadOffset();

    endAddressOffset = SmallHeapBlockAllocator<SmallNormalHeapBlockT<SmallAllocationBlockAttributes>>::GetEndAddressOffset();
    freeListOffset = SmallHeapBlockAllocator<SmallNormalHeapBlockT<SmallAllocationBlockAttributes>>::GetFreeObjectListOffset();;

    if (!isOOPJIT)
    {
        Assert(allocatorAddress == GetAddressOfAllocator<NoBit>(allocSize));
        Assert(endAddressOffset == GetEndAddressOffset<NoBit>(allocSize));
        Assert(freeListOffset == GetFreeObjectListOffset<NoBit>(allocSize));
        Assert(allowBumpAllocation == AllowNativeCodeBumpAllocation());
    }

    if (!allowBumpAllocation)
    {
        freeListOffset = endAddressOffset;
    }
}

bool Recycler::AllowNativeCodeBumpAllocation()
{
    // In debug builds, if we need to track allocation info, we pretend there is no pointer-bump-allocation space
    // on this page, so that we always fail the check in native code and go to helper, which does the tracking.
#ifdef PROFILE_RECYCLER_ALLOC
    if (this->trackerDictionary != nullptr)
    {
        return false;
    }
#endif

#ifdef RECYCLER_MEMORY_VERIFY
    if (this->verifyEnabled)
    {
        return false;
    }
#endif

#ifdef RECYCLER_PAGE_HEAP
    // Don't allow bump allocation in the JIT when page heap is turned on
    if (this->IsPageHeapEnabled())
    {
        return false;
    }
#endif

    return true;
}

void Recycler::TrackNativeAllocatedMemoryBlock(Recycler * recycler, void * memBlock, size_t sizeCat)
{
    Assert(HeapInfo::IsAlignedSize(sizeCat));
    Assert(HeapInfo::IsSmallObject(sizeCat));

#ifdef PROFILE_RECYCLER_ALLOC
    AssertMsg(!Recycler::DoProfileAllocTracker(), "Why did we register allocation tracking callback if all allocations are forced to slow path?");
#endif

    RecyclerMemoryTracking::ReportAllocation(recycler, memBlock, sizeCat);
    RECYCLER_PERF_COUNTER_INC(LiveObject);
    RECYCLER_PERF_COUNTER_ADD(LiveObjectSize, sizeCat);
    RECYCLER_PERF_COUNTER_SUB(FreeObjectSize, sizeCat);

#ifdef RECYCLER_MEMORY_VERIFY
    AssertMsg(!recycler->VerifyEnabled(), "Why did we register allocation tracking callback if all allocations are forced to slow path?");
#endif
}

/*------------------------------------------------------------------------------------------------
 * FindRoots
 *------------------------------------------------------------------------------------------------*/

// xplat-todo: Unify these two variants of GetStackBase
#ifdef _WIN32
static void* GetStackBase()
{
    return ((NT_TIB *)NtCurrentTeb())->StackBase;
}
#else
static void* GetStackBase()
{
    ULONG_PTR highLimit = 0;
    ULONG_PTR lowLimit = 0;
    ::GetCurrentThreadStackLimits(&lowLimit, &highLimit);
    return (void*) highLimit;
}
#endif

#if _M_IX86
// REVIEW: For x86, do we care about scanning esp/ebp?
// At GC time, they shouldn't be pointing to GC memory.
#define SAVE_THREAD_CONTEXT() \
    void** targetBuffer = this->savedThreadContext.GetRegisters(); \
    __asm { push eax } \
    __asm { mov eax, targetBuffer } \
    __asm { mov [eax], esp} \
    __asm { mov [eax+0x4], eax} \
    __asm { mov [eax+0x8], ebx} \
    __asm { mov [eax+0xc], ecx} \
    __asm { mov [eax+0x10], edx} \
    __asm { mov [eax+0x14], ebp} \
    __asm { mov [eax+0x18], esi} \
    __asm { mov [eax+0x1c], edi} \
    __asm { pop eax } \
    SAVE_THREAD_ASAN_FAKE_STACK()

#elif _M_ARM
#define SAVE_THREAD_CONTEXT() \
    arm_SAVE_REGISTERS(this->savedThreadContext.GetRegisters()); \
    SAVE_THREAD_ASAN_FAKE_STACK()
#elif _M_ARM64
#define SAVE_THREAD_CONTEXT() \
    arm64_SAVE_REGISTERS(this->savedThreadContext.GetRegisters()); \
    SAVE_THREAD_ASAN_FAKE_STACK()
#elif _M_AMD64
#define SAVE_THREAD_CONTEXT() \
    amd64_SAVE_REGISTERS(this->savedThreadContext.GetRegisters()); \
    SAVE_THREAD_ASAN_FAKE_STACK()
#else
#error Unexpected architecture
#endif

size_t
Recycler::ScanArena(ArenaData * alloc, bool background)
{
#if DBG_DUMP
    if (GetRecyclerFlagsTable().Trace.IsEnabled(Js::MarkPhase)
        || GetRecyclerFlagsTable().Trace.IsEnabled(Js::FindRootPhase))
    {
        this->forceTraceMark = true;
        Output::Print(_u("Scanning Guest Arena %p: "), alloc);
    }
#endif

    size_t scanRootBytes = 0;
    BEGIN_DUMP_OBJECT_ADDRESS(_u("Guest Arena"), alloc);

#if ENABLE_PARTIAL_GC || ENABLE_CONCURRENT_GC
// The new write watch batching logic broke the write watch handling here.
// For now, just disable write watch for guest arenas.
// TODO: Re-enable this in the future.
#if FALSE
    // Note, guest arenas are allocated out of the large block page allocator.
    bool writeWatch = alloc->GetPageAllocator() == &this->recyclerLargeBlockPageAllocator;

    // Only use write watch when we are doing rescan (Partial collect or finish concurrent)
    if (writeWatch && this->collectionState == CollectionStateRescanFindRoots)
    {
        scanRootBytes += TryMarkBigBlockListWithWriteWatch(alloc->GetBigBlocks(background));
        scanRootBytes += TryMarkBigBlockListWithWriteWatch(alloc->GetFullBlocks());
    }
    else
#endif
#endif
    {
        scanRootBytes += TryMarkBigBlockList(alloc->GetBigBlocks(background));
        scanRootBytes += TryMarkBigBlockList(alloc->GetFullBlocks());
    }
    scanRootBytes += TryMarkArenaMemoryBlockList(alloc->GetMemoryBlocks());
    END_DUMP_OBJECT(this);
#if DBG_DUMP
    if (GetRecyclerFlagsTable().Trace.IsEnabled(Js::MarkPhase)
        || GetRecyclerFlagsTable().Trace.IsEnabled(Js::FindRootPhase))
    {
        this->forceTraceMark = false;
        Output::Print(_u("\n"));
        Output::Flush();
    }
#endif

    // The arena has been scanned so the full blocks can be rearranged at this point
#if ENABLE_DEBUG_CONFIG_OPTIONS
    if (background || !GetRecyclerFlagsTable().RecyclerProtectPagesOnRescan)
#endif
    {
        alloc->SetLockBlockList(false);
    }

    return scanRootBytes;
}

#if DBG
bool
Recycler::ExpectStackSkip() const
{
    // Okay to skip the stack scan if we're in leak check mode
    bool expectStackSkip = false;

#ifdef LEAK_REPORT
    expectStackSkip = expectStackSkip || GetRecyclerFlagsTable().IsEnabled(Js::LeakReportFlag);
#endif
#ifdef CHECK_MEMORY_LEAK
    expectStackSkip = expectStackSkip || GetRecyclerFlagsTable().CheckMemoryLeak;
#endif
#ifdef RECYCLER_DUMP_OBJECT_GRAPH
    expectStackSkip = expectStackSkip || (this->objectGraphDumper != nullptr);
#endif

#if defined(INTERNAL_MEM_PROTECT_HEAP_ALLOC)
    expectStackSkip = expectStackSkip || GetRecyclerFlagsTable().MemProtectHeap;
#endif
    return expectStackSkip || isExternalStackSkippingGC;
}
#endif

#pragma warning(push)
#pragma warning(disable:4731) // 'pointer' : frame pointer register 'register' modified by inline assembly code
// disable address sanitizer, since it doesn't handle custom stack walks well
NO_SANITIZE_ADDRESS
size_t
Recycler::ScanStack()
{
    if (this->skipStack)
    {
#ifdef RECYCLER_TRACE
        CUSTOM_PHASE_PRINT_VERBOSE_TRACE1(GetRecyclerFlagsTable(), Js::ScanStackPhase, _u("[%04X] Skipping the stack scan\n"), ::GetCurrentThreadId());
#endif

#if ENABLE_CONCURRENT_GC
        Assert(this->isFinishGCOnIdle || this->isConcurrentGCOnIdle || this->ExpectStackSkip());
#else
        Assert(this->ExpectStackSkip());
#endif
        return 0;
    }

#ifdef RECYCLER_STATS
    size_t lastMarkCount = this->collectionStats.markData.markCount;
#endif

    GCETW(GC_SCANSTACK_START, (this));

    RECYCLER_PROFILE_EXEC_BEGIN(this, Js::ScanStackPhase);

    SAVE_THREAD_CONTEXT();
    void * stackTop = this->savedThreadContext.GetStackTop();

    void * stackStart = GetStackBase();
    Assert(stackStart > stackTop);
    size_t stackScanned = (size_t)((char *)stackStart - (char *)stackTop);

#if DBG_DUMP
    if (GetRecyclerFlagsTable().Trace.IsEnabled(Js::MarkPhase)
        || GetRecyclerFlagsTable().Trace.IsEnabled(Js::ScanStackPhase))
    {
        this->forceTraceMark = true;
        Output::Print(_u("Scanning Stack %p(%8d): "), stackTop, (char *)stackStart - (char *)stackTop);
    }
#endif

    bool doSpecialMark = collectionWrapper->DoSpecialMarkOnScanStack();

    BEGIN_DUMP_OBJECT(this, _u("Registers"));
    // We will not scan interior pointers on stack if we are not in script or we are in mem-protect mode.
    if (!this->isInScript || this->IsMemProtectMode())
    {
<<<<<<< HEAD
        ScanMemoryInline<true>(
            this->savedThreadContext.GetRegisters(), sizeof(void*) * SavedRegisterState::NumRegistersToSave
            ADDRESS_SANITIZER_APPEND(RecyclerScanMemoryType::Stack));
    }
    else
    {
        ScanMemoryInline<false>(
            this->savedThreadContext.GetRegisters(), sizeof(void*) * SavedRegisterState::NumRegistersToSave
            ADDRESS_SANITIZER_APPEND(RecyclerScanMemoryType::Stack));
=======
        if (doSpecialMark)
        {
            ScanMemoryInline<true>(this->savedThreadContext.GetRegisters(), sizeof(void*) * SavedRegisterState::NumRegistersToSave);
        }
        else
        {
            ScanMemoryInline<false>(this->savedThreadContext.GetRegisters(), sizeof(void*) * SavedRegisterState::NumRegistersToSave);
        }
    }
    else
    {
        // We may have interior pointers on the stack such as pointers in the middle of the character buffers backing a JavascriptString or SubString object.
        // To prevent UAFs of these buffers after the GC we will always do MarkInterior for the pointers on stack. This is necessary only when we are doing a
        // GC while running a script as that is when the possiblity of a UAF after GC exists.
        if (doSpecialMark)
        {
            ScanMemoryInline<true, true /* forceInterior */>(this->savedThreadContext.GetRegisters(), sizeof(void*) * SavedRegisterState::NumRegistersToSave);
        }
        else
        {
            ScanMemoryInline<false, true /* forceInterior */>(this->savedThreadContext.GetRegisters(), sizeof(void*) * SavedRegisterState::NumRegistersToSave);
        }
>>>>>>> 263ab1b4
    }
    END_DUMP_OBJECT(this);

    BEGIN_DUMP_OBJECT(this, _u("Stack"));
    // We will not scan interior pointers on stack if we are not in script or we are in mem-protect mode.
    if (!this->isInScript || this->IsMemProtectMode())
    {
<<<<<<< HEAD
        ScanMemoryInline<true>((void**) stackTop, stackScanned
            ADDRESS_SANITIZER_APPEND(RecyclerScanMemoryType::Stack));
    }
    else
    {
        ScanMemoryInline<false>((void**) stackTop, stackScanned
            ADDRESS_SANITIZER_APPEND(RecyclerScanMemoryType::Stack));
=======
        if (doSpecialMark)
        {
            ScanMemoryInline<true>((void**)stackTop, stackScanned);
        }
        else
        {
            ScanMemoryInline<false>((void**)stackTop, stackScanned);
        }
    }
    else
    {
        // We may have interior pointers on the stack such as pointers in the middle of the character buffers backing a JavascriptString or SubString object.
        // To prevent UAFs of these buffers after the GC we will always do MarkInterior for the pointers on stack. This is necessary only when we are doing a
        // GC while running a script as that is when the possiblity of a UAF after GC exists.
        if (doSpecialMark)
        {
            ScanMemoryInline<true, true /* forceInterior */>((void**)stackTop, stackScanned);
        }
        else
        {
            ScanMemoryInline<false, true /* forceInterior */>((void**)stackTop, stackScanned);
        }
>>>>>>> 263ab1b4
    }
    END_DUMP_OBJECT(this);

#if DBG_DUMP
    if (GetRecyclerFlagsTable().Trace.IsEnabled(Js::MarkPhase)
        || GetRecyclerFlagsTable().Trace.IsEnabled(Js::ScanStackPhase))
    {
        this->forceTraceMark = false;
        Output::Print(_u("\n"));
        Output::Flush();
    }
#endif

    RECYCLER_PROFILE_EXEC_END(this, Js::ScanStackPhase);
    RECYCLER_STATS_ADD(this, stackCount, this->collectionStats.markData.markCount - lastMarkCount);
    GCETW(GC_SCANSTACK_STOP, (this));

    return stackScanned;
}
#pragma warning(pop)

template <bool background>
size_t Recycler::ScanPinnedObjects()
{
    size_t scanRootBytes = 0;
    BEGIN_DUMP_OBJECT(this, _u("Pinned"));
    {
        this->TryMarkNonInterior(transientPinnedObject, &transientPinnedObject /* parentReference */);
        if (this->scanPinnedObjectMap)
        {
            // We are scanning the pinned object map now, we don't need to rescan unless
            // we reset mark or we add stuff to the map in Recycler::AddRef
            this->scanPinnedObjectMap = false;
            pinnedObjectMap.MapAndRemoveIf([this, &scanRootBytes](void * obj, PinRecord const& refCount)
            {
                if (refCount == 0)
                {
#if defined(CHECK_MEMORY_LEAK) || defined(LEAK_REPORT)
#ifdef STACK_BACK_TRACE
                    Assert(refCount.stackBackTraces == nullptr);
#endif
#endif
                    // Only remove if we are not doing this in the background.
                    return !background;
                }
                this->TryMarkNonInterior(obj, static_cast<void*>(const_cast<PinRecord*>(&refCount)) /* parentReference */);
                scanRootBytes += sizeof(void *);
                return false;
            });

            if (!background)
            {
                this->hasPendingUnpinnedObject = false;
            }
        }
    }

    END_DUMP_OBJECT(this);

    if (background)
    {
        // Re-enable resize now that we are done
        pinnedObjectMap.EnableResize();
    }
    return scanRootBytes;
}

void
RecyclerScanMemoryCallback::operator()(void** obj, size_t byteCount)
{
    this->recycler->ScanMemoryInline<false>(obj, byteCount);
}

size_t
Recycler::FindRoots()
{
    size_t scanRootBytes = 0;
#ifdef RECYCLER_STATS
    size_t lastMarkCount = this->collectionStats.markData.markCount;
#endif

    GCETW(GC_SCANROOTS_START, (this));

    RECYCLER_PROFILE_EXEC_BEGIN(this, Js::FindRootPhase);

#ifdef ENABLE_PROJECTION
    {
        AUTO_TIMESTAMP(externalWeakReferenceObjectResolve);
        BEGIN_DUMP_OBJECT(this, _u("External Weak Referenced Roots"));
        Assert(!this->IsInRefCountTrackingForProjection());
#if DBG
        AutoIsInRefCountTrackingForProjection autoIsInRefCountTrackingForProjection(this);
#endif
        collectionWrapper->MarkExternalWeakReferencedObjects(this->inPartialCollectMode);
        END_DUMP_OBJECT(this);
    }
#endif

    // go through ITracker* stuff. Don't need to do it if we are doing a partial collection
    // as we keep track and mark all trackable objects.
    // Do this first because the host might unpin stuff in the process
    if (externalRootMarker != NULL)
    {
#if ENABLE_PARTIAL_GC
        if (!this->inPartialCollectMode)
#endif
        {
            RECYCLER_PROFILE_EXEC_BEGIN(this, Js::FindRootExtPhase);
#if DBG_DUMP
            if (GetRecyclerFlagsTable().Trace.IsEnabled(Js::MarkPhase)
                || GetRecyclerFlagsTable().Trace.IsEnabled(Js::FindRootPhase))
            {
                this->forceTraceMark = true;
                Output::Print(_u("Scanning External Roots: "));
            }
#endif
            BEGIN_DUMP_OBJECT(this, _u("External Roots"));

            // PARTIALGC-TODO: How do we count external roots?
            externalRootMarker(externalRootMarkerContext);
            END_DUMP_OBJECT(this);
#if DBG_DUMP
            if (GetRecyclerFlagsTable().Trace.IsEnabled(Js::MarkPhase)
                || GetRecyclerFlagsTable().Trace.IsEnabled(Js::FindRootPhase))
            {
                this->forceTraceMark = false;
                Output::Print(_u("\n"));
                Output::Flush();
            }
#endif
            RECYCLER_PROFILE_EXEC_END(this, Js::FindRootExtPhase);
        }
    }

#if DBG_DUMP
    if (GetRecyclerFlagsTable().Trace.IsEnabled(Js::MarkPhase)
        || GetRecyclerFlagsTable().Trace.IsEnabled(Js::FindRootPhase))
    {
        this->forceTraceMark = true;
        Output::Print(_u("Scanning Pinned Objects: "));
    }
#endif

    scanRootBytes += this->ScanPinnedObjects</*background = */false>();

#if DBG_DUMP
    if (GetRecyclerFlagsTable().Trace.IsEnabled(Js::MarkPhase)
        || GetRecyclerFlagsTable().Trace.IsEnabled(Js::FindRootPhase))
    {
        this->forceTraceMark = false;
        Output::Print(_u("\n"));
        Output::Flush();
    }
#endif

#if ENABLE_CONCURRENT_GC
    Assert(!this->hasPendingConcurrentFindRoot);
#endif
    RECYCLER_PROFILE_EXEC_BEGIN(this, Js::FindRootArenaPhase);
    DListBase<GuestArenaAllocator>::EditingIterator guestArenaIter(&guestArenaList);
    while (guestArenaIter.Next())
    {
        GuestArenaAllocator& allocator = guestArenaIter.Data();
#if ENABLE_CONCURRENT_GC
        if (allocator.pendingDelete)
        {
            Assert(this->hasPendingDeleteGuestArena);
            allocator.SetLockBlockList(false);

            guestArenaIter.RemoveCurrent(&HeapAllocator::Instance);
        }
        else if (this->backgroundFinishMarkCount == 0)
#endif
        {
            // Only scan arena if we haven't finished mark in the background
            // (which is true if concurrent GC is disabled)
            scanRootBytes += ScanArena(&allocator, false);
        }
    }
    this->hasPendingDeleteGuestArena = false;

    DList<ArenaData *, HeapAllocator>::Iterator externalGuestArenaIter(&externalGuestArenaList);
    while (externalGuestArenaIter.Next())
    {
        scanRootBytes += ScanArena(externalGuestArenaIter.Data(), false);
    }
    RECYCLER_PROFILE_EXEC_END(this, Js::FindRootArenaPhase);

    this->ScanImplicitRoots();

    RECYCLER_PROFILE_EXEC_END(this, Js::FindRootPhase);
    GCETW(GC_SCANROOTS_STOP, (this));
    RECYCLER_STATS_ADD(this, rootCount, this->collectionStats.markData.markCount - lastMarkCount);
    return scanRootBytes;
}

void
Recycler::ScanImplicitRoots()
{
    if (this->enableScanImplicitRoots)
    {
        RECYCLER_PROFILE_EXEC_BEGIN(this, Js::FindImplicitRootPhase);
        if (!this->hasScannedInitialImplicitRoots)
        {
            this->ScanInitialImplicitRoots();
            this->hasScannedInitialImplicitRoots = true;
        }
        else
        {
            this->ScanNewImplicitRoots();
        }
        RECYCLER_PROFILE_EXEC_END(this, Js::FindImplicitRootPhase);
    }
}

size_t
Recycler::TryMarkArenaMemoryBlockList(ArenaMemoryBlock * memoryBlocks)
{
    size_t scanRootBytes = 0;
    ArenaMemoryBlock *blockp = memoryBlocks;
    while (blockp != NULL)
    {
        void** base=(void**)blockp->GetBytes();
        size_t byteCount = blockp->nbytes;
        scanRootBytes += byteCount;
        this->ScanMemory<false>(base, byteCount);
        blockp = blockp->next;
    }
    return scanRootBytes;
}

#if ENABLE_CONCURRENT_GC
#if FALSE
size_t
Recycler::TryMarkBigBlockListWithWriteWatch(BigBlock * memoryBlocks)
{
    DWORD pageSize = AutoSystemInfo::PageSize;
    size_t scanRootBytes = 0;
    BigBlock *blockp = memoryBlocks;

    // Reset the write watch bit if we are scanning this in the background thread
    DWORD const writeWatchFlags = this->IsConcurrentFindRootState()? WRITE_WATCH_FLAG_RESET : 0;
    while (blockp != NULL)
    {
        char * currentAddress = (char *)blockp->GetBytes();
        char * endAddress = currentAddress + blockp->currentByte;
        char * currentPageStart = (char *)blockp->allocation;
        while (currentAddress < endAddress)
        {
            void * written;
            ULONG_PTR count = 1;
            if (::GetWriteWatch(writeWatchFlags, currentPageStart, AutoSystemInfo::PageSize, &written, &count, &pageSize) != 0 || count == 1)
            {
                char * currentEnd = min(currentPageStart + pageSize, endAddress);
                size_t byteCount = (size_t)(currentEnd - currentAddress);
                scanRootBytes += byteCount;
                this->ScanMemory<false>((void **)currentAddress, byteCount);
            }

            currentPageStart += pageSize;
            currentAddress = currentPageStart;
        }
        blockp = blockp->nextBigBlock;
    }
    return scanRootBytes;
}
#endif
#endif

size_t
Recycler::TryMarkBigBlockList(BigBlock * memoryBlocks)
{
    size_t scanRootBytes = 0;
    BigBlock *blockp = memoryBlocks;
    while (blockp != NULL)
    {
        void** base = (void**)blockp->GetBytes();
        size_t byteCount = blockp->currentByte;
        scanRootBytes +=  byteCount;
        this->ScanMemory<false>(base, byteCount);
        blockp = blockp->nextBigBlock;
    }
    return scanRootBytes;
}

void
Recycler::ScanInitialImplicitRoots()
{
    autoHeap.ScanInitialImplicitRoots();
}

void
Recycler::ScanNewImplicitRoots()
{
    autoHeap.ScanNewImplicitRoots();
}

/*------------------------------------------------------------------------------------------------
 * Mark
 *------------------------------------------------------------------------------------------------*/
void
Recycler::ResetMarks(ResetMarkFlags flags)
{
    Assert(!this->CollectionInProgress());
    collectionState = CollectionStateResetMarks;

    RecyclerVerboseTrace(GetRecyclerFlagsTable(), _u("Reset marks\n"));
    GCETW(GC_RESETMARKS_START, (this));
    RECYCLER_PROFILE_EXEC_BEGIN(this, Js::ResetMarksPhase);

    Assert(IsMarkStackEmpty());
    this->scanPinnedObjectMap = true;
    this->hasScannedInitialImplicitRoots = false;

    heapBlockMap.ResetMarks();

    autoHeap.ResetMarks(flags);

    RECYCLER_PROFILE_EXEC_END(this, Js::ResetMarksPhase);
    GCETW(GC_RESETMARKS_STOP, (this));

#ifdef RECYCLER_MARK_TRACK
    this->ClearMarkMap();
#endif
}

#ifdef RECYCLER_MARK_TRACK
void Recycler::ClearMarkMap()
{
    this->markMap->Clear();
}

void Recycler::PrintMarkMap()
{
    this->markMap->Map([](void* key, void* value)
    {
        Output::Print(_u("0x%P => 0x%P\n"), key, value);
    });
}
#endif

#if DBG
void
Recycler::CheckAllocExternalMark() const
{
    Assert(!disableThreadAccessCheck);
    Assert(GetCurrentThreadContextId() == mainThreadId);
#if ENABLE_CONCURRENT_GC
  #ifdef HEAP_ENUMERATION_VALIDATION
    Assert((this->IsMarkState() || this->IsPostEnumHeapValidationInProgress()) && collectionState != CollectionStateConcurrentMark);
  #else
    Assert(this->IsMarkState()  && collectionState != CollectionStateConcurrentMark);
  #endif
#else
    Assert(this->IsMarkState());
#endif
}
#endif

void
Recycler::TryMarkNonInterior(void* candidate, void* parentReference)
{
#ifdef HEAP_ENUMERATION_VALIDATION
    Assert(!isHeapEnumInProgress || this->IsPostEnumHeapValidationInProgress());
#else
    Assert(!isHeapEnumInProgress);
#endif
    Assert(this->collectionState != CollectionStateParallelMark);
    markContext.Mark</*parallel */ false, /* interior */ false, /* doSpecialMark */ false>(candidate, parentReference);
}

void
Recycler::TryMarkInterior(void* candidate, void* parentReference)
{
#ifdef HEAP_ENUMERATION_VALIDATION
    Assert(!isHeapEnumInProgress || this->IsPostEnumHeapValidationInProgress());
#else
    Assert(!isHeapEnumInProgress);
#endif
    Assert(this->collectionState != CollectionStateParallelMark);
    markContext.Mark</*parallel */ false, /* interior */ true, /* doSpecialMark */ false>(candidate, parentReference);
}

template <bool parallel, bool interior>
void
Recycler::ProcessMarkContext(MarkContext * markContext)
{
#if ENABLE_CONCURRENT_GC
    // Copying the markContext onto the stack messes up tracked object handling, because
    // the tracked object will call TryMark[Non]Interior to report its references.
    // These functions implicitly use the main markContext on the Recycler, but this will
    // be overridden if we're processing the main markContext here.
    // So, don't do this if we are going to process tracked objects.
    // (This will be the case if we're not queuing and we're not in partial mode, which ignores tracked objects.)
    // In this case we shouldn't be parallel anyway, so we don't need to worry about cache behavior.
    // We should revisit how we manage markContexts in general in the future, and clean this up
    // by passing the MarkContext through to the tracked object's Mark method.
#if ENABLE_PARTIAL_GC
    if (this->inPartialCollectMode || DoQueueTrackedObject())
#else
    if (DoQueueTrackedObject())
#endif
    {
        // The markContext as passed is one of the markContexts that lives on the Recycler.
        // Copy it locally for processing.
        // This serves two purposes:
        // (1) Allow for better codegen because the markContext is local and we don't need to track the this pointer separately
        //      (because all the key processing is inlined into this function).
        // (2) Ensure we don't have weird cache behavior because we're accidentally writing to the same cache line from
        //      multiple threads during parallel marking.

        MarkContext localMarkContext = *markContext;

        // Do the actual marking.
        localMarkContext.ProcessMark<parallel, interior>();

        // Copy back to the original location.
        *markContext = localMarkContext;

        // Clear the local mark context.
        localMarkContext.Clear();
    }
    else
#endif
    {
        Assert(!parallel);
        markContext->ProcessMark<parallel, interior>();
    }
}

void
Recycler::ProcessMark(bool background)
{
#if ENABLE_CONCURRENT_GC
    if (background)
    {
        GCETW(GC_BACKGROUNDMARK_START, (this, backgroundRescanCount));
    }
    else
#endif
    {
        GCETW(GC_MARK_START, (this));
    }

    RECYCLER_PROFILE_EXEC_THREAD_BEGIN(background, this, Js::MarkPhase);

    if (this->enableScanInteriorPointers)
    {
        this->ProcessMarkContext</* parallel */ false, /* interior */ true>(&markContext);
    }
    else
    {
        this->ProcessMarkContext</* parallel */ false, /* interior */ false>(&markContext);
    }

    RECYCLER_PROFILE_EXEC_THREAD_END(background, this, Js::MarkPhase);

#if ENABLE_CONCURRENT_GC
    if (background)
    {
        GCETW(GC_BACKGROUNDMARK_STOP, (this, backgroundRescanCount));
    }
    else
#endif
    {
        GCETW(GC_MARK_STOP, (this));
    }

    DebugOnly(this->markContext.VerifyPostMarkState());
}


void
Recycler::ProcessParallelMark(bool background, MarkContext * markContext)
{
#if ENABLE_CONCURRENT_GC
    if (background)
    {
        GCETW(GC_BACKGROUNDPARALLELMARK_START, (this, backgroundRescanCount));
    }
    else
#endif
    {
        GCETW(GC_PARALLELMARK_START, (this));
    }

    RECYCLER_PROFILE_EXEC_THREAD_BEGIN(background, this, Js::MarkPhase);

    if (this->enableScanInteriorPointers)
    {
        this->ProcessMarkContext</* parallel */ true, /* interior */ true>(markContext);
    }
    else
    {
        this->ProcessMarkContext</* parallel */ true, /* interior */ false>(markContext);
    }

    RECYCLER_PROFILE_EXEC_THREAD_END(background, this, Js::MarkPhase);

#if ENABLE_CONCURRENT_GC
    if (background)
    {
        GCETW(GC_BACKGROUNDPARALLELMARK_STOP, (this, backgroundRescanCount));
    }
    else
#endif
    {
        GCETW(GC_PARALLELMARK_STOP, (this));
    }
}

void
Recycler::Mark()
{
    // Marking in thread, we can just pre-mark them
    ResetMarks(this->enableScanImplicitRoots ? ResetMarkFlags_InThreadImplicitRoots : ResetMarkFlags_InThread);
    collectionState = CollectionStateFindRoots;
    RootMark(CollectionStateMark);
}

#if ENABLE_CONCURRENT_GC
void
Recycler::StartQueueTrackedObject()
{
    Assert(!this->queueTrackedObject);
    Assert(!this->HasPendingTrackObjects());
#if ENABLE_PARTIAL_GC
    Assert(this->clientTrackedObjectList.Empty());
    Assert(!this->inPartialCollectMode);
#endif
    this->queueTrackedObject = true;
}

bool
Recycler::DoQueueTrackedObject() const
{
    Assert(this->queueTrackedObject || !this->IsConcurrentMarkState());
    Assert(this->queueTrackedObject || this->isProcessingTrackedObjects || !this->HasPendingTrackObjects());
#if ENABLE_PARTIAL_GC
    Assert(this->queueTrackedObject || this->inPartialCollectMode || !(this->collectionState == CollectionStateParallelMark));
    Assert(!this->queueTrackedObject || (this->clientTrackedObjectList.Empty() && !this->inPartialCollectMode));
#else
    Assert(this->queueTrackedObject || !(this->collectionState == CollectionStateParallelMark));
#endif
    return this->queueTrackedObject;
}


#endif

void
Recycler::ResetCollectionState()
{
    Assert(IsMarkStackEmpty());

    this->collectionState = CollectionStateNotCollecting;
#if ENABLE_CONCURRENT_GC
    this->backgroundFinishMarkCount = 0;
#endif
    this->inExhaustiveCollection = false;
    this->inDecommitNowCollection = false;

#if ENABLE_CONCURRENT_GC
    CleanupPendingUnroot();
#endif

#if ENABLE_PARTIAL_GC
    if (inPartialCollectMode)
    {
        FinishPartialCollect();
    }
#endif
#if ENABLE_CONCURRENT_GC
    Assert(!this->DoQueueTrackedObject());
#endif
#ifdef RECYCLER_FINALIZE_CHECK
    // Reset the collection stats.
    this->collectionStats.finalizeCount = this->autoHeap.liveFinalizableObjectCount - this->autoHeap.newFinalizableObjectCount - this->autoHeap.pendingDisposableObjectCount;
#endif
}

void
Recycler::ResetMarkCollectionState()
{
    // If we aborted after doing a background Rescan, there will be entries in the markContext.
    // Abort these entries and reset the markContext state.
    markContext.Abort();

    // If we aborted after doing a background parallel Mark, we wouldn't have cleaned up the
    // parallel markContexts yet. Clean these up now.
    // Note parallelMarkContext1 is not used in background parallel (see DoBackgroundParallelMark)
    parallelMarkContext2.Cleanup();
    parallelMarkContext3.Cleanup();

    this->ClearNeedOOMRescan();
    DebugOnly(this->isProcessingRescan = false);

#if ENABLE_CONCURRENT_GC
    // If we're reseting the mark collection state, we need to unlock the block list
    DListBase<GuestArenaAllocator>::EditingIterator guestArenaIter(&guestArenaList);
    while (guestArenaIter.Next())
    {
        GuestArenaAllocator& allocator = guestArenaIter.Data();
        allocator.SetLockBlockList(false);
    }

    this->queueTrackedObject = false;
#endif
    ResetCollectionState();
}

void
Recycler::ResetHeuristicCounters()
{
    autoHeap.lastUncollectedAllocBytes = autoHeap.uncollectedAllocBytes;
    autoHeap.uncollectedAllocBytes = 0;
    autoHeap.uncollectedExternalBytes = 0;
    ResetPartialHeuristicCounters();
}

void Recycler::ResetPartialHeuristicCounters()
{
#if ENABLE_PARTIAL_GC
    autoHeap.uncollectedNewPageCount = 0;
#endif
}

void
Recycler::ScheduleNextCollection()
{
    this->tickCountNextCollection = ::GetTickCount() + RecyclerHeuristic::TickCountCollection;
    this->tickCountNextFinishCollection = ::GetTickCount() + RecyclerHeuristic::TickCountFinishCollection;
}

#if ENABLE_CONCURRENT_GC
void
Recycler::PrepareSweep()
{
    autoHeap.PrepareSweep();
}
#endif

size_t
Recycler::RescanMark(DWORD waitTime)
{
    bool const onLowMemory = this->NeedOOMRescan();

    // REVIEW: Why are we asserting for DoQueueTrackedObject here?
    // Should we split this into different asserts depending on whether
    // concurrent or partial is enabled?
#if ENABLE_CONCURRENT_GC
#if ENABLE_PARTIAL_GC
    Assert(this->inPartialCollectMode || DoQueueTrackedObject());
#else
    Assert(DoQueueTrackedObject());
#endif
#endif

    {
        // We are about to do a rescan mark, which for consistency requires the runtime to stop any additional mutator threads
        AUTO_NO_EXCEPTION_REGION;
        collectionWrapper->PreRescanMarkCallback();
    }

    // Always called in-thread
    Assert(collectionState == CollectionStateRescanFindRoots);
#if ENABLE_CONCURRENT_GC
    if (!onLowMemory && // Don't do background finish mark if we are low on memory
        // Only do background finish mark if we have a time limit or it is forced
        (CUSTOM_PHASE_FORCE1(GetRecyclerFlagsTable(), Js::BackgroundFinishMarkPhase) || waitTime != INFINITE) &&
        // Don't do background finish mark if we failed to finish mark too many times
        (this->backgroundFinishMarkCount < RecyclerHeuristic::MaxBackgroundFinishMarkCount(this->GetRecyclerFlagsTable())))
    {
        this->PrepareBackgroundFindRoots();
        if (StartConcurrent(CollectionStateConcurrentFinishMark))
        {
            this->backgroundFinishMarkCount++;
            this->PrepareSweep();
            GCETW(GC_RESCANMARKWAIT_START, (this, waitTime));
            const BOOL waited = WaitForConcurrentThread(waitTime);
            GCETW(GC_RESCANMARKWAIT_STOP, (this, !waited));
            if (!waited)
            {
                CUSTOM_PHASE_PRINT_TRACE1(GetRecyclerFlagsTable(), Js::BackgroundFinishMarkPhase, _u("Finish mark timed out\n"));

                {
                    // We timed out doing the finish mark, notify the runtime
                    AUTO_NO_EXCEPTION_REGION;
                    collectionWrapper->RescanMarkTimeoutCallback();
                }

                return Recycler::InvalidScanRootBytes;
            }
            Assert(collectionState == CollectionStateRescanWait);
            collectionState = CollectionStateRescanFindRoots;
#ifdef RECYCLER_WRITE_WATCH
            if (!CONFIG_FLAG(ForceSoftwareWriteBarrier))
            {
                Assert(recyclerPageAllocator.GetWriteWatchPageCount() == 0);
                Assert(recyclerLargeBlockPageAllocator.GetWriteWatchPageCount() == 0);
            }
#endif
            return this->backgroundRescanRootBytes;
        }
        this->RevertPrepareBackgroundFindRoots();
    }
#endif
#if ENABLE_CONCURRENT_GC
    this->backgroundFinishMarkCount = 0;
#endif
    return FinishMarkRescan(false) * AutoSystemInfo::PageSize;
}

size_t
Recycler::FinishMark(DWORD waitTime)
{
    size_t scannedRootBytes = RescanMark(waitTime);
    Assert(waitTime != INFINITE || scannedRootBytes != Recycler::InvalidScanRootBytes);
    if (scannedRootBytes != Recycler::InvalidScanRootBytes)
    {
#if DBG && ENABLE_PARTIAL_GC
        RecyclerVerboseTrace(GetRecyclerFlagsTable(), _u("CTO: %d\n"), this->clientTrackedObjectList.Count());
#endif

#if ENABLE_PARTIAL_GC
        if (this->inPartialCollectMode)
        {
            RecyclerVerboseTrace(GetRecyclerFlagsTable(), _u("Processing client tracked objects\n"));
            ProcessClientTrackedObjects();
        }
        else
#endif
#if ENABLE_CONCURRENT_GC
        if (DoQueueTrackedObject())
        {
            RecyclerVerboseTrace(GetRecyclerFlagsTable(), _u("Processing regular tracked objects\n"));

            ProcessTrackedObjects();
#ifdef RECYCLER_WRITE_WATCH
            if (!CONFIG_FLAG(ForceSoftwareWriteBarrier))
            {
                Assert(this->backgroundFinishMarkCount == 0 ||
                    (this->recyclerPageAllocator.GetWriteWatchPageCount() == 0 &&
                        this->recyclerLargeBlockPageAllocator.GetWriteWatchPageCount() == 0));
            }
#endif
        }
#endif

        // Continue to mark from root one more time
        scannedRootBytes += RootMark(CollectionStateRescanMark);
    }
    return scannedRootBytes;
}

#if ENABLE_CONCURRENT_GC
void
Recycler::DoParallelMark()
{
    Assert(this->enableParallelMark);
    Assert(this->maxParallelism > 1 && this->maxParallelism <= 4);

    // Split the mark stack into [this->maxParallelism] equal pieces.
    // The actual # of splits is returned, in case the stack was too small to split that many ways.
    MarkContext * splitContexts[3] = { &parallelMarkContext1, &parallelMarkContext2, &parallelMarkContext3 };
    uint actualSplitCount = markContext.Split(this->maxParallelism - 1, splitContexts);

    Assert(actualSplitCount <= 3);

    // If we failed to split at all, just mark in thread with no parallelism.
    if (actualSplitCount == 0)
    {
        this->ProcessMark(false);
        return;
    }

    // We need to queue tracked objects while we mark in parallel.
    // (Unless it's a partial collect, in which case we don't process tracked objects at all)
#if ENABLE_PARTIAL_GC
    if (!this->inPartialCollectMode)
#endif
    {
        StartQueueTrackedObject();
    }

    // Kick off marking on the background thread
    bool concurrentSuccess = StartConcurrent(CollectionStateParallelMark);

    // If there's enough work to split, then kick off marking on parallel threads too.
    // If the threads haven't been created yet, this will create them (or fail).
    bool parallelSuccess1 = false;
    bool parallelSuccess2 = false;
    if (concurrentSuccess && actualSplitCount >= 2)
    {
        parallelSuccess1 = parallelThread1.StartConcurrent();
        if (parallelSuccess1 && actualSplitCount == 3)
        {
            parallelSuccess2 = parallelThread2.StartConcurrent();
        }
    }

    // Process our portion of the split.
    this->ProcessParallelMark(false, &parallelMarkContext1);

    // If we successfully launched parallel work, wait for it to complete.
    // If we failed, then process the work in-thread now.
    if (concurrentSuccess)
    {
        WaitForConcurrentThread(INFINITE);
    }
    else
    {
        this->ProcessParallelMark(false, &markContext);
    }

    if (actualSplitCount >= 2)
    {
        if (parallelSuccess1)
        {
            parallelThread1.WaitForConcurrent();
        }
        else
        {
            this->ProcessParallelMark(false, &parallelMarkContext2);
        }

        if (actualSplitCount == 3)
        {
            if (parallelSuccess2)
            {
                parallelThread2.WaitForConcurrent();
            }
            else
            {
                this->ProcessParallelMark(false, &parallelMarkContext3);
            }
        }
    }

    this->collectionState = CollectionStateMark;

    // Process tracked objects, if any, then do one final mark phase in case they marked any new objects.
    // (Unless it's a partial collect, in which case we don't process tracked objects at all)
#if ENABLE_PARTIAL_GC
    if (!this->inPartialCollectMode)
#endif
    {
        this->ProcessTrackedObjects();
        this->ProcessMark(false);
    }
#if ENABLE_PARTIAL_GC
    else
    {
        Assert(!this->HasPendingTrackObjects());
    }
#endif
}


void
Recycler::DoBackgroundParallelMark()
{
    // Split the mark stack into [this->maxParallelism - 1] equal pieces (thus, "- 2" below).
    // The actual # of splits is returned, in case the stack was too small to split that many ways.
    // The parallel threads are hardwired to use parallelMarkContext2/3, so we split using those.
    uint actualSplitCount = 0;
    MarkContext * splitContexts[2] = { &parallelMarkContext2, &parallelMarkContext3 };
    if (this->enableParallelMark)
    {
        Assert(this->maxParallelism > 1 && this->maxParallelism <= 4);
        if (this->maxParallelism > 2)
        {
            actualSplitCount = markContext.Split(this->maxParallelism - 2, splitContexts);
        }
    }

    Assert(actualSplitCount <= 2);

    // If we failed to split at all, just mark in thread with no parallelism.
    if (actualSplitCount == 0)
    {
        this->ProcessMark(true);
        return;
    }

#if ENABLE_PARTIAL_GC
    // We should already be set up to queue tracked objects, unless this is a partial collect
    Assert(this->DoQueueTrackedObject() || this->inPartialCollectMode);
#else
    Assert(this->DoQueueTrackedObject());
#endif

    this->collectionState = CollectionStateBackgroundParallelMark;

    // Kick off marking on parallel threads too, if there is work for them
    // If the threads haven't been created yet, this will create them (or fail).
    bool parallelSuccess1 = false;
    bool parallelSuccess2 = false;
    parallelSuccess1 = parallelThread1.StartConcurrent();
    if (parallelSuccess1 && actualSplitCount == 2)
    {
        parallelSuccess2 = parallelThread2.StartConcurrent();
    }

    // Process our portion of the split.
    this->ProcessParallelMark(true, &markContext);

    // If we successfully launched parallel work, wait for it to complete.
    // If we failed, then process the work in-thread now.
    if (parallelSuccess1)
    {
        parallelThread1.WaitForConcurrent();
    }
    else
    {
        this->ProcessParallelMark(true, &parallelMarkContext2);
    }

    if (actualSplitCount == 2)
    {
        if (parallelSuccess2)
        {
            parallelThread2.WaitForConcurrent();
        }
        else
        {
            this->ProcessParallelMark(true, &parallelMarkContext3);
        }
    }

    this->collectionState = CollectionStateConcurrentMark;
}
#endif

size_t
Recycler::RootMark(CollectionState markState)
{
    size_t scannedRootBytes = 0;
    Assert(!this->NeedOOMRescan() || markState == CollectionStateRescanMark);
#if ENABLE_PARTIAL_GC
    RecyclerVerboseTrace(GetRecyclerFlagsTable(), _u("PreMark done, partial collect: %d\n"), this->inPartialCollectMode);
#else
    RecyclerVerboseTrace(GetRecyclerFlagsTable(), _u("PreMark done, partial collect not available\n"));
#endif

    Assert(collectionState == (markState == CollectionStateMark? CollectionStateFindRoots : CollectionStateRescanFindRoots));

    BOOL stacksScannedByRuntime = FALSE;
    {
        // We are about to scan roots in thread, notify the runtime first so it can stop threads if necessary and also provide additional roots
        AUTO_NO_EXCEPTION_REGION;
        RecyclerScanMemoryCallback scanMemory(this);
        scannedRootBytes += collectionWrapper->RootMarkCallback(scanMemory, &stacksScannedByRuntime);
    }

    scannedRootBytes += FindRoots();

    if (!stacksScannedByRuntime)
    {
        // The runtime did not scan the stack(s) for us, so we use the normal Recycler code.
        scannedRootBytes += ScanStack();
    }

    this->collectionState = markState;

#if ENABLE_CONCURRENT_GC
    if (this->enableParallelMark)
    {
        this->DoParallelMark();
    }
    else
#endif
    {
        this->ProcessMark(false);
    }

    if (this->EndMark())
    {
        // REVIEW: This heuristic doesn't apply when partial is off so there's no need
        // to modify scannedRootBytes here, correct?
#if ENABLE_PARTIAL_GC
        // return large root scanned byte to not get into partial mode if we are low on memory
        scannedRootBytes = RecyclerSweep::MaxPartialCollectRescanRootBytes + 1;
#endif
    }

    return scannedRootBytes;
}

bool
Recycler::EndMarkCheckOOMRescan()
{
    bool oomRescan = false;
    if (this->NeedOOMRescan())
    {
#ifdef RECYCLER_DUMP_OBJECT_GRAPH
        if (this->objectGraphDumper)
        {
            // Do not complete the mark if we are just dumping the object graph
            // Just report out of memory
            this->objectGraphDumper->isOutOfMemory = true;
            this->ClearNeedOOMRescan();
        }
        else
#endif
        {
            EndMarkOnLowMemory();
            oomRescan = true;
        }
    }

    // Done with the mark stack, it should be empty.
    // Release pages it is holding.
    Assert(!HasPendingMarkObjects());
    Assert(!HasPendingTrackObjects());
    return oomRescan;
}

bool
Recycler::EndMark()
{
#if ENABLE_CONCURRENT_GC
    Assert(!this->DoQueueTrackedObject());
#endif
#if ENABLE_PARTIAL_GC
    Assert(this->clientTrackedObjectList.Empty());
#endif

    {
        // We have finished marking
        AUTO_NO_EXCEPTION_REGION;
        collectionWrapper->EndMarkCallback();
    }

    bool oomRescan = EndMarkCheckOOMRescan();

    if (ProcessObjectBeforeCollectCallbacks())
    {
        // callbacks may trigger additional marking, need to check OOMRescan again
        oomRescan |= EndMarkCheckOOMRescan();
    }

    // GC-CONSIDER: Consider keeping some page around
    GCETW(GC_DECOMMIT_CONCURRENT_COLLECT_PAGE_ALLOCATOR_START, (this));

    // Clean up mark contexts, which will release held free pages
    // Do this for all contexts before we decommit, to make sure all pages are freed
    markContext.Cleanup();
    parallelMarkContext1.Cleanup();
    parallelMarkContext2.Cleanup();
    parallelMarkContext3.Cleanup();

    // Decommit all pages
    markContext.DecommitPages();
    parallelMarkContext1.DecommitPages();
    parallelMarkContext2.DecommitPages();
    parallelMarkContext3.DecommitPages();

    GCETW(GC_DECOMMIT_CONCURRENT_COLLECT_PAGE_ALLOCATOR_STOP, (this));

    return oomRescan;
}

void
Recycler::EndMarkOnLowMemory()
{
    GCETW(GC_ENDMARKONLOWMEMORY_START, (this));
    Assert(this->NeedOOMRescan());
    this->inEndMarkOnLowMemory = true;

    // Treat this as a concurrent mark reset so that we don't invalidate the allocators
    RecyclerVerboseTrace(GetRecyclerFlagsTable(), _u("OOM during mark- rerunning mark\n"));

    // Try to release as much memory as possible
    ForEachPageAllocator([](IdleDecommitPageAllocator* pageAlloc)
    {
        pageAlloc->DecommitNow();
    });

#ifdef ENABLE_DEBUG_CONFIG_OPTIONS
    uint iterations = 0;
#endif

    do
    {
#if ENABLE_PARTIAL_GC
        Assert(this->clientTrackedObjectList.Empty());
#endif

#if ENABLE_CONCURRENT_GC
        // Always queue tracked objects during rescan, to avoid changes to mark state.
        // (Unless we're in a partial, in which case we ignore tracked objects)
        Assert(!this->DoQueueTrackedObject());
#if ENABLE_PARTIAL_GC
        if (!this->inPartialCollectMode)
#endif
        {
            this->StartQueueTrackedObject();
        }
#endif

        this->collectionState = CollectionStateRescanFindRoots;

        this->ClearNeedOOMRescan();

#if DBG
        Assert(!this->isProcessingRescan);
        this->isProcessingRescan = true;
#endif

        if (!heapBlockMap.OOMRescan(this))
        {
            // Kill the process- we couldn't even rescan a single block
            // We are in pretty low memory state at this point
            // The fail-fast is present for two reasons:
            // 1) Defense-in-depth for cases we hadn't thought about
            // 2) Deal with cases like -MaxMarkStackPageCount:1 which can still hang without the fail-fast
            MarkStack_OOM_fatal_error();
        }

        autoHeap.Rescan(RescanFlags_None);

        DebugOnly(this->isProcessingRescan = false);

        this->ProcessMark(false);

#if ENABLE_CONCURRENT_GC
        // Process any tracked objects we found
#if ENABLE_PARTIAL_GC
        if (!this->inPartialCollectMode)
#endif
        {
            ProcessTrackedObjects();
        }
#endif

        // Drain the mark stack
        ProcessMark(false);

#ifdef ENABLE_DEBUG_CONFIG_OPTIONS
        iterations++;
#endif
    }
    while (this->NeedOOMRescan());

    Assert(!markContext.GetPageAllocator()->DisableAllocationOutOfMemory());
    Assert(!parallelMarkContext1.GetPageAllocator()->DisableAllocationOutOfMemory());
    Assert(!parallelMarkContext2.GetPageAllocator()->DisableAllocationOutOfMemory());
    Assert(!parallelMarkContext3.GetPageAllocator()->DisableAllocationOutOfMemory());
    CUSTOM_PHASE_PRINT_TRACE1(GetRecyclerFlagsTable(), Js::RecyclerPhase, _u("EndMarkOnLowMemory iterations: %d\n"), iterations);

#if ENABLE_PARTIAL_GC
    Assert(this->clientTrackedObjectList.Empty());
#endif
#if ENABLE_CONCURRENT_GC
    Assert(!this->DoQueueTrackedObject());
#endif
    this->inEndMarkOnLowMemory = false;
#if ENABLE_PARTIAL_GC
    if (this->inPartialCollectMode)
    {
        this->FinishPartialCollect();
    }
#endif

    GCETW(GC_ENDMARKONLOWMEMORY_STOP, (this));
}


#if DBG
bool
Recycler::IsMarkStackEmpty()
{
    return (markContext.IsEmpty() && parallelMarkContext1.IsEmpty() && parallelMarkContext2.IsEmpty() && parallelMarkContext3.IsEmpty());
}
#endif

#ifdef HEAP_ENUMERATION_VALIDATION
void
Recycler::PostHeapEnumScan(PostHeapEnumScanCallback callback, void *data)
{
    this->pfPostHeapEnumScanCallback = callback;
    this->postHeapEnunScanData = data;

    FindRoots();
    ProcessMark(false);

    this->pfPostHeapEnumScanCallback = NULL;
    this->postHeapEnunScanData = NULL;
}
#endif

#if ENABLE_CONCURRENT_GC
bool
Recycler::QueueTrackedObject(FinalizableObject * trackableObject)
{
    return markContext.AddTrackedObject(trackableObject);
}
#endif

bool
Recycler::FindImplicitRootObject(void* candidate, RecyclerHeapObjectInfo& heapObject)
{
    HeapBlock* heapBlock = FindHeapBlock(candidate);
    if (heapBlock == nullptr)
    {
        return false;
    }

    if (heapBlock->GetHeapBlockType() < HeapBlock::HeapBlockType::SmallAllocBlockTypeCount)
    {
        return ((SmallHeapBlock*)heapBlock)->FindImplicitRootObject(candidate, this, heapObject);
    }
    else if (!heapBlock->IsLargeHeapBlock())
    {
        return ((MediumHeapBlock*)heapBlock)->FindImplicitRootObject(candidate, this, heapObject);
    }
    else
    {
        return ((LargeHeapBlock*)heapBlock)->FindImplicitRootObject(candidate, this, heapObject);
    }
}

bool
Recycler::FindHeapObject(void* candidate, FindHeapObjectFlags flags, RecyclerHeapObjectInfo& heapObject)
{
    HeapBlock* heapBlock = FindHeapBlock(candidate);
    return heapBlock && heapBlock->FindHeapObject(candidate, this, flags, heapObject);
}

bool
Recycler::FindHeapObjectWithClearedAllocators(void* candidate, RecyclerHeapObjectInfo& heapObject)
{
    // Heap enum has some case where it allocates, so we can't assert
    Assert(autoHeap.AllocatorsAreEmpty() || this->isHeapEnumInProgress);
    return FindHeapObject(candidate, FindHeapObjectFlags_ClearedAllocators, heapObject);
}

void*
Recycler::GetRealAddressFromInterior(void* candidate)
{
    HeapBlock * heapBlock = heapBlockMap.GetHeapBlock(candidate);
    if (heapBlock == NULL)
    {
        return NULL;
    }
    return heapBlock->GetRealAddressFromInterior(candidate);
}

/*------------------------------------------------------------------------------------------------
 * Sweep
 *------------------------------------------------------------------------------------------------*/

#if ENABLE_PARTIAL_GC
bool
Recycler::Sweep(size_t rescanRootBytes, bool concurrent, bool adjustPartialHeuristics)
#else
bool
Recycler::Sweep(bool concurrent)
#endif
{
#if ENABLE_PARTIAL_GC && ENABLE_CONCURRENT_GC
    Assert(!this->hasBackgroundFinishPartial);
#endif

#if ENABLE_CONCURRENT_GC
    if (!this->enableConcurrentSweep)
#endif
    {
        concurrent = false;
    }

    RECYCLER_PROFILE_EXEC_BEGIN(this, concurrent? Js::ConcurrentSweepPhase : Js::SweepPhase);

#if ENABLE_PARTIAL_GC
    recyclerSweepInstance.BeginSweep(this, rescanRootBytes, adjustPartialHeuristics);
#else
    recyclerSweepInstance.BeginSweep(this);
#endif

    this->SweepHeap(concurrent, *recyclerSweep);
#if ENABLE_CONCURRENT_GC
    if (concurrent)
    {
        // If we finished mark in the background, all the relevant write watches should already be reset
        // Only reset write watch if we didn't finish mark in the background
        if (this->backgroundFinishMarkCount == 0)
        {
#if ENABLE_PARTIAL_GC
            if (this->inPartialCollectMode)
            {
#ifdef RECYCLER_WRITE_WATCH
                if (!CONFIG_FLAG(ForceSoftwareWriteBarrier))
                {
                    RECYCLER_PROFILE_EXEC_BEGIN(this, Js::ResetWriteWatchPhase);
                    if (!recyclerPageAllocator.ResetWriteWatch() || !recyclerLargeBlockPageAllocator.ResetWriteWatch())
                    {
                        // Shouldn't happen
                        Assert(false);
                        // Disable partial collect
                        this->enablePartialCollect = false;

                        // We haven't done any partial collection yet, just get out of partial collect mode
                        this->inPartialCollectMode = false;
                    }
                    RECYCLER_PROFILE_EXEC_END(this, Js::ResetWriteWatchPhase);
                }
#endif
            }
#endif
        }
    }
    else
#endif
    {
        recyclerSweep->FinishSweep();
        recyclerSweep->EndSweep();
    }

    RECYCLER_PROFILE_EXEC_END(this, concurrent? Js::ConcurrentSweepPhase : Js::SweepPhase);

    this->collectionState = CollectionStatePostSweepRedeferralCallback;
    // Note that PostSweepRedeferralCallback can't have exception escape.
    collectionWrapper->PostSweepRedeferralCallBack();

#if ENABLE_CONCURRENT_GC
    if (concurrent)
    {
        bool needForceForground = !StartConcurrent(CollectionStateConcurrentSweep);

        if(needForceForground)
        {
            // Failed to spawn the concurrent sweep.
            // Instead, force the concurrent sweep to happen right here in thread.
#if ENABLE_ALLOCATIONS_DURING_CONCURRENT_SWEEP
            if (CONFIG_FLAG_RELEASE(EnableConcurrentSweepAlloc))
            {
                this->allowAllocationsDuringConcurrentSweepForCollection = false;
            }
#endif
            this->collectionState = CollectionStateConcurrentSweep;

            DoBackgroundWork(true);
            // Continue as if the concurrent sweep were executing
            // Next time we check for completion, we will finish the sweep just as if it had happened out of thread.
        }
        return true;
    }
#endif

    return false;
}

#ifdef ENABLE_DEBUG_CONFIG_OPTIONS
void Recycler::DisplayMemStats()
{
#ifdef PERF_COUNTERS
#if DBG_DUMP
    Output::Print(_u("Recycler Live Object Count  %u\n"), PerfCounter::RecyclerCounterSet::GetLiveObjectCounter().GetValue());
    Output::Print(_u("Recycler Live Object Size   %u\n"), PerfCounter::RecyclerCounterSet::GetLiveObjectSizeCounter().GetValue());
#endif

    Output::Print(_u("Recycler Used Page Size %u\n"), PerfCounter::PageAllocatorCounterSet::GetUsedSizeCounter(PageAllocatorType::PageAllocatorType_Recycler).GetValue());
#endif
}
#endif

CollectedRecyclerWeakRefHeapBlock CollectedRecyclerWeakRefHeapBlock::Instance;

void
Recycler::SweepWeakReference()
{
    RECYCLER_PROFILE_EXEC_BEGIN(this, Js::SweepWeakPhase);
    GCETW(GC_SWEEP_WEAKREF_START, (this));

    // REVIEW: Clean up the weak reference map concurrently?
    bool hasCleanup = false;
    weakReferenceMap.Map([&hasCleanup](RecyclerWeakReferenceBase * weakRef) -> bool
    {
        if (!weakRef->weakRefHeapBlock->TestObjectMarkedBit(weakRef))
        {
            hasCleanup = true;

            // Remove
            return false;
        }

        if (!weakRef->strongRefHeapBlock->TestObjectMarkedBit(weakRef->strongRef))
        {
            hasCleanup = true;
            weakRef->strongRef = nullptr;

            // Put in a dummy heap block so that we can still do the isPendingConcurrentSweep check first.
            weakRef->strongRefHeapBlock = &CollectedRecyclerWeakRefHeapBlock::Instance;

            // Remove
            return false;
        }

        // Keep
        return true;
    });
    this->weakReferenceCleanupId += hasCleanup;

    GCETW(GC_SWEEP_WEAKREF_STOP, (this));
    RECYCLER_PROFILE_EXEC_END(this, Js::SweepWeakPhase);
}

void
Recycler::SweepHeap(bool concurrent, RecyclerSweep& recyclerSweep)
{
    Assert(!this->hasPendingDeleteGuestArena);
    Assert(!this->isHeapEnumInProgress);

#if ENABLE_CONCURRENT_GC
    Assert(!this->DoQueueTrackedObject());
    if (concurrent)
    {
        collectionState = CollectionStateSetupConcurrentSweep;

#if ENABLE_BACKGROUND_PAGE_ZEROING
        if (CONFIG_FLAG(EnableBGFreeZero))
        {
            // Only queue up non-leaf pages- leaf pages don't need to be zeroed out
            recyclerPageAllocator.StartQueueZeroPage();
            recyclerLargeBlockPageAllocator.StartQueueZeroPage();
#ifdef RECYCLER_WRITE_BARRIER_ALLOC_SEPARATE_PAGE
            recyclerWithBarrierPageAllocator.StartQueueZeroPage();
#endif
        }
#endif
    }
    else
#endif
    {
        Assert(!concurrent);
        collectionState = CollectionStateSweep;
    }

    this->SweepWeakReference();

#if ENABLE_CONCURRENT_GC
    if (concurrent)
    {
        GCETW(GC_SETUPBACKGROUNDSWEEP_START, (this));
    }
    else
#endif
    {
        GCETW(GC_SWEEP_START, (this));
    }
    recyclerPageAllocator.SuspendIdleDecommit();
#ifdef RECYCLER_WRITE_BARRIER_ALLOC_SEPARATE_PAGE
    recyclerWithBarrierPageAllocator.SuspendIdleDecommit();
#endif
    recyclerLargeBlockPageAllocator.SuspendIdleDecommit();
    autoHeap.Sweep(recyclerSweep, concurrent);
#ifdef RECYCLER_WRITE_BARRIER_ALLOC_SEPARATE_PAGE
    recyclerWithBarrierPageAllocator.ResumeIdleDecommit();
#endif
    recyclerPageAllocator.ResumeIdleDecommit();
    recyclerLargeBlockPageAllocator.ResumeIdleDecommit();

#if ENABLE_CONCURRENT_GC
    if (concurrent)
    {
#if ENABLE_BACKGROUND_PAGE_ZEROING
        if (CONFIG_FLAG(EnableBGFreeZero))
        {
            recyclerPageAllocator.StopQueueZeroPage();
            recyclerLargeBlockPageAllocator.StopQueueZeroPage();
#ifdef RECYCLER_WRITE_BARRIER_ALLOC_SEPARATE_PAGE
            recyclerWithBarrierPageAllocator.StopQueueZeroPage();
#endif
        }
#endif

        GCETW(GC_SETUPBACKGROUNDSWEEP_STOP, (this));
    }
    else
    {
#if ENABLE_BACKGROUND_PAGE_ZEROING
        if (CONFIG_FLAG(EnableBGFreeZero))
        {
            Assert(!recyclerPageAllocator.HasZeroQueuedPages());
            Assert(!recyclerLargeBlockPageAllocator.HasZeroQueuedPages());
#ifdef RECYCLER_WRITE_BARRIER_ALLOC_SEPARATE_PAGE
            Assert(!recyclerWithBarrierPageAllocator.HasZeroQueuedPages());
#endif
        }
#endif

        uint sweptBytes = 0;
#ifdef RECYCLER_STATS
        sweptBytes = (uint)collectionStats.objectSweptBytes;
#endif

        GCETW(GC_SWEEP_STOP, (this, sweptBytes));
    }
#endif
}

#if ENABLE_PARTIAL_GC && ENABLE_CONCURRENT_GC
void
Recycler::BackgroundFinishPartialCollect(RecyclerSweep * recyclerSweep)
{
    Assert(this->inPartialCollectMode);
    Assert(recyclerSweep != nullptr && recyclerSweep->IsBackground());
    this->hasBackgroundFinishPartial = true;
    this->autoHeap.FinishPartialCollect(recyclerSweep);
    this->inPartialCollectMode = false;
}
#endif

void
Recycler::DisposeObjects()
{
    Assert(this->allowDispose && this->hasDisposableObject && !this->inDispose);
    Assert(!isHeapEnumInProgress);

    GCETW(GC_DISPOSE_START, (this));
    ASYNC_HOST_OPERATION_START(collectionWrapper);

    this->inDispose = true;

#ifdef PROFILE_RECYCLER_ALLOC
    // finalizer may allocate memory and dispose object can happen in the middle of allocation
    // save and restore the tracked object info
    TrackAllocData oldAllocData = { 0 };
    if (trackerDictionary != nullptr)
    {
        oldAllocData = nextAllocData;
        nextAllocData.Clear();
    }
#endif

#ifdef ENABLE_DEBUG_CONFIG_OPTIONS
    if (GetRecyclerFlagsTable().Trace.IsEnabled(Js::RecyclerPhase))
    {
        Output::Print(_u("Disposing objects\n"));
    }
#endif

    // Disable dispose within this method, restore it when we're done
    AutoRestoreValue<bool> disableDispose(&this->allowDispose, false);

#ifdef FAULT_INJECTION
    this->collectionWrapper->DisposeScriptContextByFaultInjectionCallBack();
#endif
    this->collectionWrapper->PreDisposeObjectsCallBack();

    // Scope timestamp to just dispose
    {
        AUTO_TIMESTAMP(dispose);
        autoHeap.DisposeObjects();
    }

#ifdef PROFILE_RECYCLER_ALLOC
    if (trackerDictionary != nullptr)
    {
        Assert(nextAllocData.IsEmpty());
        nextAllocData = oldAllocData;
    }
#endif

#ifdef ENABLE_PROJECTION
    {
        Assert(!this->inResolveExternalWeakReferences);
        Assert(!this->allowDispose);
#if DBG || defined RECYCLER_TRACE
        AutoRestoreValue<bool> inResolveExternalWeakReferencedObjects(&this->inResolveExternalWeakReferences, true);
#endif
        AUTO_TIMESTAMP(externalWeakReferenceObjectResolve);

        // This is where it is safe to resolve external weak references as they can lead to new script entry
        collectionWrapper->ResolveExternalWeakReferencedObjects();
    }
#endif

    Assert(!this->inResolveExternalWeakReferences);
    Assert(this->inDispose);

    this->inDispose = false;

    ASYNC_HOST_OPERATION_END(collectionWrapper);

    uint sweptBytes = 0;
#ifdef RECYCLER_STATS
    sweptBytes = (uint)collectionStats.objectSweptBytes;
#endif

    GCETW(GC_DISPOSE_STOP, (this, sweptBytes));
}

bool
Recycler::FinishDisposeObjects()
{
    CUSTOM_PHASE_PRINT_TRACE1(GetRecyclerFlagsTable(), Js::DisposePhase, _u("[Dispose] AllowDispose in FinishDisposeObject: %d\n"), this->allowDispose);

    if (this->hasDisposableObject && this->allowDispose)
    {
        CUSTOM_PHASE_PRINT_TRACE1(GetRecyclerFlagsTable(), Js::DisposePhase, _u("[Dispose] FinishDisposeObject, calling Dispose: %d\n"), this->allowDispose);
#ifdef RECYCLER_TRACE
        CollectionParam savedCollectionParam = collectionParam;
#endif
        DisposeObjects();
#ifdef RECYCLER_TRACE
        collectionParam = savedCollectionParam;
#endif
        // FinishDisposeObjects is always called either during a collection,
        // or we will check the NeedExhaustiveRepeatCollect(), so no need to check it here
        return true;
    }


#ifdef RECYCLER_TRACE
    if (!this->inDispose && this->hasDisposableObject
        && GetRecyclerFlagsTable().Trace.IsEnabled(Js::RecyclerPhase))
    {
        Output::Print(_u("%04X> RC(%p): %s %d\n"), this->mainThreadId, this, _u("Dispose object delayed"), this->collectionState);
    }
#endif
    return false;
}

template bool Recycler::FinishDisposeObjectsNow<FinishDispose>();
template bool Recycler::FinishDisposeObjectsNow<FinishDisposeTimed>();

template <CollectionFlags flags>
bool
Recycler::FinishDisposeObjectsNow()
{
    if (inDisposeWrapper)
    {
        return false;
    }

    return FinishDisposeObjectsWrapped<flags>();
}

template <CollectionFlags flags>
inline
bool
Recycler::FinishDisposeObjectsWrapped()
{
    const BOOL allowDisposeFlag = flags & CollectOverride_AllowDispose;
    if (allowDisposeFlag && this->NeedDispose())
    {
        if ((flags & CollectHeuristic_TimeIfScriptActive) == CollectHeuristic_TimeIfScriptActive)
        {
            if (!this->NeedDisposeTimed())
            {
                return false;
            }
        }

        this->allowDispose = true;
        this->inDisposeWrapper = true;

#ifdef RECYCLER_TRACE
        if (GetRecyclerFlagsTable().Trace.IsEnabled(Js::RecyclerPhase))
        {
            Output::Print(_u("%04X> RC(%p): %s\n"), this->mainThreadId, this, _u("Process delayed dispose object"));
        }
#endif

        collectionWrapper->DisposeObjects(this);

        // Dispose may get into message loop and cause a reentrant GC. If those don't allow reentrant
        // it will get added to a pending collect request.

        // FinishDisposedObjectsWrapped/DisposeObjectsWrapped is called at a place that might not be during a collection
        // and won't check NeedExhaustiveRepeatCollect(), need to check it here to honor those requests

         if (!this->CollectionInProgress() && NeedExhaustiveRepeatCollect() && ((flags & CollectOverride_NoExhaustiveCollect) != CollectOverride_NoExhaustiveCollect))
        {
#ifdef RECYCLER_TRACE
            CaptureCollectionParam((CollectionFlags)(flags & ~CollectMode_Partial), true);
#endif
            DoCollectWrapped((CollectionFlags)(flags & ~CollectMode_Partial));
        }

        this->inDisposeWrapper = false;
        return true;
    }
    return false;
}

/*------------------------------------------------------------------------------------------------
 * Collect
 *------------------------------------------------------------------------------------------------*/
BOOL
Recycler::CollectOnAllocatorThread()
{
#if ENABLE_PARTIAL_GC
    Assert(!inPartialCollectMode);
#endif
#ifdef RECYCLER_TRACE
    PrintCollectTrace(Js::GarbageCollectPhase);
#endif

    this->CollectionBegin<Js::GarbageCollectPhase>();
    this->Mark();

    // Partial collect mode is not re-enabled after a non-partial in-thread GC because partial GC heuristics are not adjusted
    // after a full in-thread GC. Enabling partial collect mode causes partial GC heuristics to be reset before the next full
    // in-thread GC, thereby allowing partial GC to kick in more easily without being able to adjust heuristics after the full
    // GCs. Until we have a way of adjusting partial GC heuristics after a full in-thread GC, once partial collect mode is
    // turned off, it will remain off until a concurrent GC happens
    this->Sweep();

    this->CollectionEnd<Js::GarbageCollectPhase>();

    FinishCollection();
    return true;
}

// Explicitly instantiate all possible modes

template BOOL Recycler::CollectNow<CollectOnScriptIdle>();
template BOOL Recycler::CollectNow<CollectOnScriptExit>();
template BOOL Recycler::CollectNow<CollectOnAllocation>();
template BOOL Recycler::CollectNow<CollectOnTypedArrayAllocation>();
template BOOL Recycler::CollectNow<CollectOnScriptCloseNonPrimary>();
template BOOL Recycler::CollectNow<CollectExhaustiveCandidate>();
template BOOL Recycler::CollectNow<CollectNowConcurrent>();
template BOOL Recycler::CollectNow<CollectNowExhaustive>();
template BOOL Recycler::CollectNow<CollectNowDecommitNowExplicit>();
template BOOL Recycler::CollectNow<CollectNowPartial>();
template BOOL Recycler::CollectNow<CollectNowConcurrentPartial>();
template BOOL Recycler::CollectNow<CollectNowForceInThread>();
template BOOL Recycler::CollectNow<CollectNowForceInThreadExternal>();
template BOOL Recycler::CollectNow<CollectNowForceInThreadExternalNoStack>();
template BOOL Recycler::CollectNow<CollectOnRecoverFromOutOfMemory>();
template BOOL Recycler::CollectNow<CollectNowDefault>();
template BOOL Recycler::CollectNow<CollectOnSuspendCleanup>();
template BOOL Recycler::CollectNow<CollectNowDefaultLSCleanup>();

#if defined(CHECK_MEMORY_LEAK) || defined(LEAK_REPORT)
template BOOL Recycler::CollectNow<CollectNowFinalGC>();
#endif

#ifdef ENABLE_DEBUG_CONFIG_OPTIONS
template BOOL Recycler::CollectNow<CollectNowExhaustiveSkipStack>();
#endif

template <CollectionFlags flags>
BOOL
Recycler::CollectNow()
{
    // Force-in-thread cannot be concurrent or partial
    CompileAssert((flags & CollectOverride_ForceInThread) == 0 || (flags & (CollectMode_Concurrent | CollectMode_Partial)) == 0);

    // Collections not allowed when the recycler is currently executing the PostCollectionCallback
    if (this->IsAllocatableCallbackState())
    {
        return false;
    }

#if ENABLE_DEBUG_CONFIG_OPTIONS
    if ((disableCollection && (flags & CollectOverride_Explicit) == 0) || isShuttingDown)
#else
    if (isShuttingDown)
#endif
    {
        Assert(collectionState == CollectionStateNotCollecting
            || collectionState == CollectionStateExit
            || this->isShuttingDown);
        return false;
    }

    if (flags & CollectOverride_ExhaustiveCandidate)
    {
        return CollectWithExhaustiveCandidate<flags>();
    }

    return CollectInternal<flags>();
}

template <CollectionFlags flags>
BOOL
Recycler::GetPartialFlag()
{
#if ENABLE_PARTIAL_GC
#pragma prefast(suppress:6313, "flags is a template parameter and can be 0")
    return(flags & CollectMode_Partial) && inPartialCollectMode;
#else
    return false;
#endif
}

template <CollectionFlags flags>
BOOL
Recycler::CollectWithExhaustiveCandidate()
{
    Assert(flags & CollectOverride_ExhaustiveCandidate);

    // Currently we don't have any exhaustive candidate that has heuristic.
    Assert((flags & CollectHeuristic_Mask & ~CollectHeuristic_Never) == 0);

    this->hasExhaustiveCandidate = true;

    if (flags & CollectHeuristic_Never)
    {
        // This is just an exhaustive candidate notification. Don't trigger a GC.
        return false;
    }

    // Continue with the GC heuristic
    return CollectInternal<flags>();
 }


template <CollectionFlags flags>
BOOL
Recycler::CollectInternal()
{
    // CollectHeuristic_Never flag should only be used with exhaustive candidate
    Assert((flags & CollectHeuristic_Never) == 0);

    // If we're in a re-entrant state, we want to allow GC to be triggered only
    // from allocation (or trigger points with AllowReentrant). This is to minimize
    // the number of reentrant GCs
    if ((flags & CollectOverride_AllowReentrant) == 0 && this->inDispose)
    {
        return false;
    }

#ifdef RECYCLER_TRACE
    CaptureCollectionParam(flags);
#endif

#if ENABLE_CONCURRENT_GC
    const BOOL concurrent = flags & CollectMode_Concurrent;
    const BOOL finishConcurrent = flags & CollectOverride_FinishConcurrent;

    // If we priority boosted, we should try to finish it every chance we get
    // Otherwise, we should finishing it if we are not doing a concurrent GC,
    // or the flags tell us to always try to finish a concurrent GC (CollectOverride_FinishConcurrent)
    if ((!concurrent || finishConcurrent || priorityBoost) && this->CollectionInProgress())
    {
        return TryFinishConcurrentCollect<flags>();
    }
#endif

    if (flags & CollectHeuristic_Mask)
    {
        // Check some heuristics first before starting a collection
        return CollectWithHeuristic<flags>();
    }

    // Start a collection now.
    return Collect<flags>();
}

template <CollectionFlags flags>
BOOL
Recycler::CollectWithHeuristic()
{
    // CollectHeuristic_Never flag should only be used with exhaustive candidate
    Assert((flags & CollectHeuristic_Never) == 0);

    BOOL isScriptContextCloseGCPending = FALSE;
    const BOOL allocSize = flags & CollectHeuristic_AllocSize;
    const BOOL timedIfScriptActive = flags & CollectHeuristic_TimeIfScriptActive;
    const BOOL timedIfInScript = flags & CollectHeuristic_TimeIfInScript;
    const BOOL timed = (timedIfScriptActive && isScriptActive) || (timedIfInScript && isInScript) || (flags & CollectHeuristic_Time);

    if ((flags & CollectOverride_CheckScriptContextClose) != 0)
    {
        isScriptContextCloseGCPending = this->collectionWrapper->GetIsScriptContextCloseGCPending();
    }

    // If there is a script context close GC pending, we need to do a GC regardless
    // Otherwise, we should check the heuristics to see if a GC is necessary
    if (!isScriptContextCloseGCPending)
    {
#if ENABLE_PARTIAL_GC
        if (GetPartialFlag<flags>())
        {
            Assert(enablePartialCollect);
            Assert(allocSize);
            Assert(this->uncollectedNewPageCountPartialCollect >= RecyclerSweep::MinPartialUncollectedNewPageCount
                && this->uncollectedNewPageCountPartialCollect <= RecyclerHeuristic::Instance.MaxPartialUncollectedNewPageCount);

            // PARTIAL-GC-REVIEW: For now, we have only alloc size heuristic
            // Maybe improve this heuristic by looking at how many free pages are in the page allocator.
            if (autoHeap.uncollectedNewPageCount > this->uncollectedNewPageCountPartialCollect)
            {
                return Collect<flags>();
            }
        }
#endif

        // allocation byte count heuristic, collect every 1 MB allocated
        if (allocSize && (autoHeap.uncollectedAllocBytes < RecyclerHeuristic::UncollectedAllocBytesCollection()))
        {
            return FinishDisposeObjectsWrapped<flags>();
        }

        // time heuristic, allocate every 1000 clock tick, or 64 MB is allocated in a short time
        if (timed && (autoHeap.uncollectedAllocBytes < RecyclerHeuristic::Instance.MaxUncollectedAllocBytes))
        {
            uint currentTickCount = GetTickCount();
#ifdef RECYCLER_TRACE
            collectionParam.timeDiff = currentTickCount - tickCountNextCollection;
#endif
            if ((int)(tickCountNextCollection - currentTickCount) >= 0)
            {
                return FinishDisposeObjectsWrapped<flags>();
            }
        }
#ifdef RECYCLER_TRACE
        else
        {
            uint currentTickCount = GetTickCount();
            collectionParam.timeDiff = currentTickCount - tickCountNextCollection;
        }
#endif
    }

    // Passed all the heuristic, do some GC work, maybe
    return Collect<(CollectionFlags)(flags & ~CollectMode_Partial)>();
}

template <CollectionFlags flags>
BOOL
Recycler::Collect()
{
#if ENABLE_CONCURRENT_GC
    if (this->CollectionInProgress())
    {
        // If we are forced in thread, we can't be concurrent
        // If we are not concurrent we should have been handled before in CollectInternal and we shouldn't be here
        Assert((flags & CollectOverride_ForceInThread) == 0);
        Assert((flags & CollectMode_Concurrent) != 0);
        return TryFinishConcurrentCollect<flags>();
    }
#endif

    // We clear the flag indicating that there is a GC pending because
    // of script context close, since we're about to do a GC anyway,
    // since the current GC will suffice.
    this->collectionWrapper->ClearIsScriptContextCloseGCPending();

    SetupPostCollectionFlags<flags>();

    const BOOL partial = GetPartialFlag<flags>();
    CollectionFlags finalFlags = flags;
    if (!partial)
    {
        finalFlags = (CollectionFlags)(flags & ~CollectMode_Partial);
    }

    // ExecuteRecyclerCollectionFunction may cause exception. In which case, we may trigger the assert
    // in SetupPostCollectionFlags because we didn't reset the inExhausitvECollection variable if
    // an exception. Use this flag to disable it the assertion if exception occur
    DebugOnly(this->hasIncompleteDoCollect = true);

    {
        RECORD_TIMESTAMP(initialCollectionStartTime);
#ifdef NTBUILD
        this->telemetryBlock->initialCollectionStartProcessUsedBytes = PageAllocator::GetProcessUsedBytes();
        this->telemetryBlock->exhaustiveRepeatedCount = 0;
#endif

        return DoCollectWrapped(finalFlags);
    }
}

template <CollectionFlags flags>
void Recycler::SetupPostCollectionFlags()
{
    // If we are not in a collection (collection in progress or in dispose), inExhaustiveCollection should not be set
    // Otherwise, we have missed an exhaustive collection.
    Assert(this->hasIncompleteDoCollect ||
        this->CollectionInProgress() || this->inDispose || (!this->inExhaustiveCollection && !this->inDecommitNowCollection));

    // Record whether we want to start exhaustive detection or do decommit now after GC
    const BOOL exhaustive = flags & CollectMode_Exhaustive;
    const BOOL decommitNow = flags & CollectMode_DecommitNow;
    const BOOL cacheCleanup = flags & CollectMode_CacheCleanup;

    if (decommitNow)
    {
        this->inDecommitNowCollection = true;
    }
    if (exhaustive)
    {
        this->inExhaustiveCollection = true;
    }
    if (cacheCleanup)
    {
        this->inCacheCleanupCollection = true;
    }
}

BOOL
Recycler::DoCollectWrapped(CollectionFlags flags)
{
#if ENABLE_CONCURRENT_GC
    this->skipStack = ((flags & CollectOverride_SkipStack) != 0);
    DebugOnly(this->isConcurrentGCOnIdle = (flags == CollectOnScriptIdle));
#endif

    this->allowDispose = (flags & CollectOverride_AllowDispose) == CollectOverride_AllowDispose;
    BOOL collected = collectionWrapper->ExecuteRecyclerCollectionFunction(this, &Recycler::DoCollect, flags);

#if ENABLE_CONCURRENT_GC
    Assert(IsConcurrentExecutingState() || IsConcurrentSweepState() || IsConcurrentFinishedState() || !CollectionInProgress());
#else
    Assert(!CollectionInProgress());
#endif

    return collected;
}


bool
Recycler::NeedExhaustiveRepeatCollect() const
{
    return this->inExhaustiveCollection && this->hasExhaustiveCandidate;
}

BOOL
Recycler::DoCollect(CollectionFlags flags)
{
    // ExecuteRecyclerCollectionFunction may cause exception. In which case, we may trigger the assert
    // in SetupPostCollectionFlags because we didn't reset the inExhaustiveCollection variable if
    // an exception. We are not in DoCollect, there shouldn't be any more exception. Reset the flag
    DebugOnly(this->hasIncompleteDoCollect = false);

#ifdef RECYCLER_MEMORY_VERIFY
    this->Verify(Js::RecyclerPhase);
#endif
#ifdef RECYCLER_FINALIZE_CHECK
    autoHeap.VerifyFinalize();
#endif
#if ENABLE_PARTIAL_GC
    BOOL partial = flags & CollectMode_Partial;

#if DBG && defined(RECYCLER_DUMP_OBJECT_GRAPH)
    // Can't pass in RecyclerPartialStress and DumpObjectGraphOnCollect or call CollectGarbage with DumpObjectGraph
    if (GetRecyclerFlagsTable().RecyclerPartialStress) {
        Assert(!GetRecyclerFlagsTable().DumpObjectGraphOnCollect && !this->dumpObjectOnceOnCollect);
    } else if (GetRecyclerFlagsTable().DumpObjectGraphOnCollect || this->dumpObjectOnceOnCollect) {
        Assert(!GetRecyclerFlagsTable().RecyclerPartialStress);
    }
#endif

#ifdef RECYCLER_STRESS
    if (partial && GetRecyclerFlagsTable().RecyclerPartialStress)
    {
        this->inPartialCollectMode = true;
        this->forcePartialScanStack = true;
    }
#endif

#endif
#ifdef RECYCLER_DUMP_OBJECT_GRAPH
    if (dumpObjectOnceOnCollect || GetRecyclerFlagsTable().DumpObjectGraphOnCollect)
    {
        DumpObjectGraph();
        dumpObjectOnceOnCollect = false;

#if ENABLE_PARTIAL_GC
        // Can't do a partial collect if DumpObjectGraph is set since it'll call FinishPartial
        // which will set inPartialCollectMode to false.
        partial = false;
#endif
    }
#endif
#if ENABLE_CONCURRENT_GC
    const bool concurrent = (flags & CollectMode_Concurrent) != 0;
    const BOOL forceInThread = flags & CollectOverride_ForceInThread;
#else
    const bool concurrent = false;
#endif

    // Flush the pending dispose objects first if dispose is allowed
    Assert(!this->CollectionInProgress());
#if ENABLE_CONCURRENT_GC
    Assert(this->backgroundFinishMarkCount == 0);
#endif

    bool collected = FinishDisposeObjects();

    do
    {
        INC_TIMESTAMP_FIELD(exhaustiveRepeatedCount);
        RECORD_TIMESTAMP(currentCollectionStartTime);
#ifdef NTBUILD
        this->telemetryBlock->currentCollectionStartProcessUsedBytes = PageAllocator::GetProcessUsedBytes();
#endif

#if ENABLE_CONCURRENT_GC
        // DisposeObject may call script again and start another GC, so we may still be in concurrent GC state

        if (this->CollectionInProgress())
        {
            Assert(this->IsConcurrentState());
            Assert(collected);

            if (forceInThread)
            {
                return this->FinishConcurrentCollect(flags);
            }

            return true;
        }
        Assert(this->backgroundFinishMarkCount == 0);
#endif

#if DBG || defined RECYCLER_TRACE
        collectionCount++;
#endif
        collectionState = Collection_PreCollection;
        collectionWrapper->PreCollectionCallBack(flags);
        collectionState = CollectionStateNotCollecting;

        hasExhaustiveCandidate = false;         // reset the candidate detection

#ifdef RECYCLER_STATS
#if ENABLE_PARTIAL_GC
        RecyclerCollectionStats oldCollectionStats = collectionStats;
#endif
        memset(&collectionStats, 0, sizeof(RecyclerCollectionStats));
        this->collectionStats.startCollectAllocBytes = autoHeap.uncollectedAllocBytes;
#if ENABLE_PARTIAL_GC
        this->collectionStats.startCollectNewPageCount = autoHeap.uncollectedNewPageCount;
        this->collectionStats.uncollectedNewPageCountPartialCollect = this->uncollectedNewPageCountPartialCollect;
#endif
#endif

#if ENABLE_PARTIAL_GC
        if (partial)
        {
#if ENABLE_CONCURRENT_GC
            Assert(!forceInThread);
#endif
#ifdef RECYCLER_STATS
            // We are only doing a partial GC, copy some old stats
            collectionStats.finalizeCount = oldCollectionStats.finalizeCount;
            memcpy(collectionStats.heapBlockCount, oldCollectionStats.smallNonLeafHeapBlockPartialUnusedCount,
                sizeof(oldCollectionStats.smallNonLeafHeapBlockPartialUnusedCount));
            memcpy(collectionStats.heapBlockFreeByteCount, oldCollectionStats.smallNonLeafHeapBlockPartialUnusedBytes,
                sizeof(oldCollectionStats.smallNonLeafHeapBlockPartialUnusedBytes));
            memcpy(collectionStats.smallNonLeafHeapBlockPartialUnusedCount, oldCollectionStats.smallNonLeafHeapBlockPartialUnusedCount,
                sizeof(oldCollectionStats.smallNonLeafHeapBlockPartialUnusedCount));
            memcpy(collectionStats.smallNonLeafHeapBlockPartialUnusedBytes, oldCollectionStats.smallNonLeafHeapBlockPartialUnusedBytes,
                sizeof(oldCollectionStats.smallNonLeafHeapBlockPartialUnusedBytes));
#endif
            Assert(enablePartialCollect && inPartialCollectMode);

            if (!this->PartialCollect(concurrent))
            {
                return collected;
            }
            // This disable partial if we do a repeated exhaustive GC
            partial = false;
            collected = true;
            continue;
        }

        // Not doing partial collect, we should decommit on finish collect
        decommitOnFinish = true;

        if (inPartialCollectMode)
        {
            // finish the partial collect first
            FinishPartialCollect();

            // Old heap block with free object is made available, count that as being collected
            collected = true;
            // PARTIAL-GC-CONSIDER: should we just pretend we did a GC, since we have made the free listed object
            // available to be used, instead of starting off another GC?
        }
#endif

#if ENABLE_CONCURRENT_GC

        bool skipConcurrent = false;
#ifdef ENABLE_DEBUG_CONFIG_OPTIONS

        // If the below flag is passed in, skip doing a non-blocking concurrent collect. Instead,
        // we will do a blocking concurrent collect, which is basically an in-thread GC
        skipConcurrent = GetRecyclerFlagsTable().ForceBlockingConcurrentCollect;
#endif

        // We are about to start a collection. Reset our heuristic counters now, so that
        // any allocations that occur during concurrent collection count toward the next collection's threshold.
        ResetHeuristicCounters();

        if (concurrent && !skipConcurrent)
        {
            Assert(!forceInThread);
            if (enableConcurrentMark)
            {
                if (StartBackgroundMarkCollect())
                {
                    // Tell the caller whether we have finish a collection and there maybe free object to reuse
                    return collected;
                }

                // Either ResetWriteWatch failed or the thread service failed
                // So concurrent mark is disabled, at least for now
            }

            if (enableConcurrentSweep)
            {
                if (StartConcurrentSweepCollect())
                {
                    collected = true;
                    continue;
                }

                // out of memory during collection
                return collected;
            }

            // concurrent collection failed, default back to non-concurrent collection
        }

        if (!forceInThread && enableConcurrentMark)
        {
            if (!CollectOnConcurrentThread())
            {
                // time out or out of memory during collection
                return collected;
            }
         }
        else
#endif
        {
            if (!CollectOnAllocatorThread())
            {
                // out of memory during collection
                return collected;
            }
        }

        collected = true;
#ifdef RECYCLER_TRACE
        collectionParam.repeat = true;
#endif
    }
    while (this->NeedExhaustiveRepeatCollect());

#if ENABLE_CONCURRENT_GC
    // DisposeObject may call script again and start another GC, so we may still be in concurrent GC state

    if (this->CollectionInProgress())
    {
        Assert(this->IsConcurrentState());
        Assert(collected);
        return true;
    }
#endif

    EndCollection();

    // Tell the caller whether we have finish a collection and there maybe free object to reuse
    return collected;
}

void
Recycler::EndCollection()
{
#if ENABLE_CONCURRENT_GC
    Assert(this->backgroundFinishMarkCount == 0);
#endif
    Assert(!this->CollectionInProgress());

    // no more collection is requested, we can turn exhaustive back off
    this->inExhaustiveCollection = false;
    if (this->inDecommitNowCollection || CUSTOM_CONFIG_FLAG(GetRecyclerFlagsTable(), ForceDecommitOnCollect))
    {
#ifdef RECYCLER_TRACE
        if (GetRecyclerFlagsTable().Trace.IsEnabled(Js::RecyclerPhase))
        {
            Output::Print(_u("%04X> RC(%p): %s\n"), this->mainThreadId, this, _u("Decommit now"));
        }
#endif
        ForEachPageAllocator([](IdleDecommitPageAllocator* pageAlloc)
        {
            pageAlloc->DecommitNow();
        });
        this->inDecommitNowCollection = false;
    }

    RECORD_TIMESTAMP(lastCollectionEndTime);
}


#if ENABLE_PARTIAL_GC

bool
Recycler::PartialCollect(bool concurrent)
{
    Assert(IsMarkStackEmpty());
    Assert(this->inPartialCollectMode);
    Assert(collectionState == CollectionStateNotCollecting);
    // Rescan again
    collectionState = CollectionStateRescanFindRoots;
#if ENABLE_CONCURRENT_GC
    if (concurrent && enableConcurrentMark && this->partialConcurrentNextCollection)
    {
        this->PrepareBackgroundFindRoots();
        if (StartConcurrent(CollectionStateConcurrentFinishMark))
        {
#ifdef RECYCLER_TRACE
            PrintCollectTrace(Js::ConcurrentPartialCollectPhase);
#endif
            return false;
        }
        this->RevertPrepareBackgroundFindRoots();
    }
#endif

#ifdef RECYCLER_STRESS
    if (forcePartialScanStack)
    {
        // Mark the roots since they need not have been marked
        // in RecyclerPartialStress mode
        this->RootMark(collectionState);
    }
#endif

#ifdef RECYCLER_TRACE
    PrintCollectTrace(Js::PartialCollectPhase);
#endif

    bool needConcurrentSweep = false;
    this->CollectionBegin<Js::PartialCollectPhase>();
    size_t rescanRootBytes = FinishMark(INFINITE);
    Assert(rescanRootBytes != Recycler::InvalidScanRootBytes);

    needConcurrentSweep = this->Sweep(rescanRootBytes, concurrent, true);

    this->CollectionEnd<Js::PartialCollectPhase>();

    // Only reset the new page counter
    autoHeap.uncollectedNewPageCount = 0;

    // Finish collection
    FinishCollection(needConcurrentSweep);
    return true;
}

void
Recycler::ProcessClientTrackedObjects()
{
    GCETW(GC_PROCESS_CLIENT_TRACKED_OBJECT_START, (this));

    Assert(this->inPartialCollectMode);
#if ENABLE_CONCURRENT_GC
    Assert(!this->DoQueueTrackedObject());
#endif

    if (!this->clientTrackedObjectList.Empty())
    {
        SListBase<void *>::Iterator iter(&this->clientTrackedObjectList);
        while (iter.Next())
        {
            auto& reference = iter.Data();
            this->TryMarkNonInterior(reference, &reference /* parentReference */);  // Reference to inside the node
            RECYCLER_STATS_INC(this, clientTrackedObjectCount);
        }

        this->clientTrackedObjectList.Clear(&this->clientTrackedObjectAllocator);
    }

    GCETW(GC_PROCESS_CLIENT_TRACKED_OBJECT_STOP, (this));
}

void
Recycler::ClearPartialCollect()
{
#if ENABLE_CONCURRENT_GC
    Assert(!this->DoQueueTrackedObject());
#endif
    this->autoHeap.unusedPartialCollectFreeBytes = 0;
    this->partialUncollectedAllocBytes = 0;
    this->clientTrackedObjectList.Clear(&this->clientTrackedObjectAllocator);
    this->uncollectedNewPageCountPartialCollect = (size_t)-1;
}

void
Recycler::FinishPartialCollect(RecyclerSweep * recyclerSweep)
{
    Assert(recyclerSweep == nullptr || !recyclerSweep->IsBackground());
    RECYCLER_PROFILE_EXEC_BEGIN(this, Js::FinishPartialPhase);
    Assert(inPartialCollectMode);
#if ENABLE_CONCURRENT_GC
    Assert(!this->DoQueueTrackedObject());
#endif

    autoHeap.FinishPartialCollect(recyclerSweep);
    this->inPartialCollectMode = false;
    ClearPartialCollect();
    RECYCLER_PROFILE_EXEC_END(this, Js::FinishPartialPhase);
}
#endif
void
Recycler::EnsureNotCollecting()
{
#if ENABLE_CONCURRENT_GC
    FinishConcurrent<ForceFinishCollection>();
#endif
    Assert(!this->CollectionInProgress());
}

void Recycler::EnumerateObjects(ObjectInfoBits infoBits, void (*CallBackFunction)(void * address, size_t size))
{
    // Make sure we are not collecting
    EnsureNotCollecting();

#if ENABLE_PARTIAL_GC
    // We are updating the free bit vector, messing up the partial collection state.
    // Just get out of partial collect mode
    // GC-CONSIDER: consider adding an option in FinishConcurrent to not get into partial collect mode during sweep.
    if (inPartialCollectMode)
    {
        FinishPartialCollect();
    }
#endif

    autoHeap.EnumerateObjects(infoBits, CallBackFunction);
    // GC-TODO: Explicit heap?
}

BOOL
Recycler::IsMarkState() const
{
    return (collectionState & Collection_Mark);
}

BOOL
Recycler::IsFindRootsState() const
{
    return (collectionState & Collection_FindRoots);
}

#if DBG
BOOL
Recycler::IsReentrantState() const
{
#if ENABLE_CONCURRENT_GC
    return !this->CollectionInProgress() || this->IsConcurrentState();
#else
    return !this->CollectionInProgress();
#endif
}
#endif

#if defined(ENABLE_JS_ETW) && defined(NTBUILD)
template <Js::Phase phase> static ETWEventGCActivationKind GetETWEventGCActivationKind();
template <> ETWEventGCActivationKind GetETWEventGCActivationKind<Js::GarbageCollectPhase>() { return ETWEvent_GarbageCollect; }
template <> ETWEventGCActivationKind GetETWEventGCActivationKind<Js::ThreadCollectPhase>() { return ETWEvent_ThreadCollect; }
template <> ETWEventGCActivationKind GetETWEventGCActivationKind<Js::ConcurrentCollectPhase>() { return ETWEvent_ConcurrentCollect; }
template <> ETWEventGCActivationKind GetETWEventGCActivationKind<Js::PartialCollectPhase>() { return ETWEvent_PartialCollect; }
#endif

template <Js::Phase phase>
void
Recycler::CollectionBegin()
{
    RECYCLER_PROFILE_EXEC_BEGIN2(this, Js::RecyclerPhase, phase);
    GCETW_INTERNAL(GC_START, (this, GetETWEventGCActivationKind<phase>()));
}

template <Js::Phase phase>
void
Recycler::CollectionEnd()
{
    GCETW_INTERNAL(GC_STOP, (this, GetETWEventGCActivationKind<phase>()));
    RECYCLER_PROFILE_EXEC_END2(this, phase, Js::RecyclerPhase);
}

#if ENABLE_CONCURRENT_GC
size_t
Recycler::BackgroundRescan(RescanFlags rescanFlags)
{
    Assert(!this->isProcessingRescan);

    DebugOnly(this->isProcessingRescan = true);

    GCETW(GC_BACKGROUNDRESCAN_START, (this, backgroundRescanCount));
    RECYCLER_PROFILE_EXEC_BACKGROUND_BEGIN(this, Js::BackgroundRescanPhase);

#if GLOBAL_ENABLE_WRITE_BARRIER
    if (CONFIG_FLAG(ForceSoftwareWriteBarrier))
    {
        pendingWriteBarrierBlockMap.LockResize();
        pendingWriteBarrierBlockMap.Map([](void* address, size_t size)
        {
            RecyclerWriteBarrierManager::WriteBarrier(address, size);
        });
        pendingWriteBarrierBlockMap.UnlockResize();
    }
#endif

    size_t rescannedPageCount = heapBlockMap.Rescan(this, ((rescanFlags & RescanFlags_ResetWriteWatch) != 0));

    rescannedPageCount += autoHeap.Rescan(rescanFlags);

    RECYCLER_PROFILE_EXEC_BACKGROUND_END(this, Js::BackgroundRescanPhase);
    GCETW(GC_BACKGROUNDRESCAN_STOP, (this, backgroundRescanCount));
    this->backgroundRescanCount++;

    if (!this->NeedOOMRescan())
    {
        if ((rescanFlags & RescanFlags_ResetWriteWatch) != 0)
        {
            DebugOnly(this->isProcessingRescan = false);
        }

        return rescannedPageCount;
    }

    DebugOnly(this->isProcessingRescan = false);

    return Recycler::InvalidScanRootBytes;
}

void
Recycler::BackgroundResetWriteWatchAll()
{
    GCETW(GC_BACKGROUNDRESETWRITEWATCH_START, (this, -1));
    heapBlockMap.ResetDirtyPages(this);
    GCETW(GC_BACKGROUNDRESETWRITEWATCH_STOP, (this, -1));
}
#endif

size_t
Recycler::FinishMarkRescan(bool background)
{
#if !ENABLE_CONCURRENT_GC
    Assert(!background);
#endif

    if (background)
    {
        GCETW(GC_BACKGROUNDRESCAN_START, (this, 0));
    }
    else
    {
        GCETW(GC_RESCAN_START, (this));
    }

    RECYCLER_PROFILE_EXEC_THREAD_BEGIN(background, this, Js::RescanPhase);

#if ENABLE_CONCURRENT_GC
    RescanFlags const flags = (background ? RescanFlags_ResetWriteWatch : RescanFlags_None);
#else
    Assert(!background);
    RescanFlags const flags = RescanFlags_None;
#endif

#if DBG
    Assert(!this->isProcessingRescan);
    this->isProcessingRescan = true;
#endif

#if ENABLE_CONCURRENT_GC
    size_t scannedPageCount = heapBlockMap.Rescan(this, ((flags & RescanFlags_ResetWriteWatch) != 0));

    scannedPageCount += autoHeap.Rescan(flags);
#else
    size_t scannedPageCount = 0;
#endif

    DebugOnly(this->isProcessingRescan = false);

    RECYCLER_PROFILE_EXEC_THREAD_END(background, this, Js::RescanPhase);

    if (background)
    {
        GCETW(GC_BACKGROUNDRESCAN_STOP, (this, 0));
    }
    else
    {
        GCETW(GC_RESCAN_STOP, (this));
    }

    return scannedPageCount;
}


#if ENABLE_CONCURRENT_GC
void
Recycler::ProcessTrackedObjects()
{
    GCETW(GC_PROCESS_TRACKED_OBJECT_START, (this));

#if ENABLE_PARTIAL_GC
    Assert(this->clientTrackedObjectList.Empty());
    Assert(!this->inPartialCollectMode);
#endif
    Assert(this->DoQueueTrackedObject());

    this->queueTrackedObject = false;
    DebugOnly(this->isProcessingTrackedObjects = true);

    markContext.ProcessTracked();

    // If we did a parallel mark, we need to process any queued tracked objects from the parallel mark stack as well.
    // If we didn't, this will do nothing.
    parallelMarkContext1.ProcessTracked();
    parallelMarkContext2.ProcessTracked();
    parallelMarkContext3.ProcessTracked();

    DebugOnly(this->isProcessingTrackedObjects = false);

    GCETW(GC_PROCESS_TRACKED_OBJECT_STOP, (this));
}
#endif

BOOL
Recycler::RequestConcurrentWrapperCallback()
{
#if ENABLE_CONCURRENT_GC
    Assert(!IsConcurrentExecutingState() && !IsConcurrentSweepState());

    // Save the original collection state
    CollectionState oldState = this->collectionState;

    // Get the background thread to start the callback
    if (StartConcurrent(CollectionStateConcurrentWrapperCallback))
    {
        // Wait for the callback to complete
        WaitForConcurrentThread(INFINITE);

        // The state must not change back until we restore the original state
        Assert(collectionState == CollectionStateConcurrentWrapperCallback);
        this->collectionState = oldState;

        return true;
    }
#endif
    return false;
}

#if ENABLE_CONCURRENT_GC
/*------------------------------------------------------------------------------------------------
 * Concurrent
 *------------------------------------------------------------------------------------------------*/
BOOL
Recycler::CollectOnConcurrentThread()
{
#if ENABLE_PARTIAL_GC
    Assert(!inPartialCollectMode);
#endif
#ifdef RECYCLER_TRACE
    PrintCollectTrace(Js::ThreadCollectPhase);
#endif
    this->CollectionBegin<Js::ThreadCollectPhase>();
    // Synchronous concurrent mark
    if (!StartSynchronousBackgroundMark())
    {
        this->CollectionEnd<Js::ThreadCollectPhase>();
        return false;
    }

    const DWORD waitTime = RecyclerHeuristic::FinishConcurrentCollectWaitTime(this->GetRecyclerFlagsTable());
    GCETW(GC_SYNCHRONOUSMARKWAIT_START, (this, waitTime));
    const BOOL waited = WaitForConcurrentThread(waitTime);
    GCETW(GC_SYNCHRONOUSMARKWAIT_STOP, (this, !waited));
    if (!waited)
    {
#ifdef RECYCLER_TRACE
        if (GetRecyclerFlagsTable().Trace.IsEnabled(Js::RecyclerPhase)
            || GetRecyclerFlagsTable().Trace.IsEnabled(Js::ThreadCollectPhase))
        {
            Output::Print(_u("%04X> RC(%p): %s: %s\n"), this->mainThreadId, this, Js::PhaseNames[Js::ThreadCollectPhase], _u("Timeout"));
        }
#endif
        this->CollectionEnd<Js::ThreadCollectPhase>();

        return false;
    }

    // If the concurrent thread was done within the time limit, there shouldn't be
    // any object needs to be rescanned
    // CONCURRENT-TODO: Optimize it so we don't rescan in the background if we are still waiting
    // GC-TODO: Unfortunately we can't assert this, as the background code gen thread may still
    // touch GC memory (e.g. FunctionBody), causing write watch and rescan
    // in the background.
    // Assert(markContext.Empty());
    DebugOnly(this->isProcessingRescan = false);

    this->collectionState = CollectionStateMark;
    this->ProcessTrackedObjects();
    this->ProcessMark(false);
    this->EndMark();

    // Partial collect mode is not re-enabled after a non-partial in-thread GC because partial GC heuristics are not adjusted
    // after a full in-thread GC. Enabling partial collect mode causes partial GC heuristics to be reset before the next full
    // in-thread GC, thereby allowing partial GC to kick in more easily without being able to adjust heuristics after the full
    // GCs. Until we have a way of adjusting partial GC heuristics after a full in-thread GC, once partial collect mode is
    // turned off, it will remain off until a concurrent GC happens
    this->Sweep();
    this->CollectionEnd<Js::ThreadCollectPhase>();
    FinishCollection();
    return true;
}

// explicit instantiation
template BOOL Recycler::FinishConcurrent<FinishConcurrentOnIdle>();
template BOOL Recycler::FinishConcurrent<FinishConcurrentOnIdleAtRoot>();
template BOOL Recycler::FinishConcurrent<FinishConcurrentDefault>();
template BOOL Recycler::FinishConcurrent<ForceFinishCollection>();

template <CollectionFlags flags>
BOOL
Recycler::FinishConcurrent()
{
    CompileAssert((flags & ~(CollectOverride_AllowDispose | CollectOverride_ForceFinish | CollectOverride_ForceInThread
        | CollectMode_Concurrent | CollectOverride_DisableIdleFinish | CollectOverride_BackgroundFinishMark
        | CollectOverride_SkipStack | CollectOverride_FinishConcurrentTimeout)) == 0);

    if (this->CollectionInProgress())
    {
        Assert(this->IsConcurrentEnabled());
        Assert(IsConcurrentState());

        const BOOL forceFinish = flags & CollectOverride_ForceFinish;

        if (forceFinish || !IsConcurrentExecutingState())
        {
#if ENABLE_BACKGROUND_PAGE_FREEING
            if (CONFIG_FLAG(EnableBGFreeZero))
            {
                if (this->IsConcurrentSweepState())
                {
                    // Help with the background thread to zero and flush zero pages
                    // if we are going to wait anyways.
                    recyclerPageAllocator.ZeroQueuedPages();
                    recyclerLargeBlockPageAllocator.ZeroQueuedPages();
#ifdef RECYCLER_WRITE_BARRIER_ALLOC_SEPARATE_PAGE
                    recyclerWithBarrierPageAllocator.ZeroQueuedPages();
#endif

                    this->FlushBackgroundPages();
                }
            }
#endif
#ifdef RECYCLER_TRACE
            collectionParam.finishOnly = true;
            collectionParam.flags = flags;
#endif
#if ENABLE_CONCURRENT_GC
            // If SkipStack is provided, and we're not forcing the finish (i.e we're not in concurrent executing state)
            // then, it's fine to set the skipStack flag to true, so that during the in-thread find-roots, we'll skip
            // the stack scan
            this->skipStack = ((flags & CollectOverride_SkipStack) != 0) && !forceFinish;
#if DBG
            this->isFinishGCOnIdle = (flags == FinishConcurrentOnIdleAtRoot);
#endif
#endif

            return FinishConcurrentCollectWrapped(flags);
        }
    }

    return false;
}


template <CollectionFlags flags>
BOOL
Recycler::TryFinishConcurrentCollect()
{
    Assert(this->CollectionInProgress());

    RECYCLER_STATS_INC(this, finishCollectTryCount);

    SetupPostCollectionFlags<flags>();
    const BOOL concurrent = flags & CollectMode_Concurrent;
    const BOOL forceInThread = flags & CollectOverride_ForceInThread;

    Assert(this->IsConcurrentEnabled());
    Assert(IsConcurrentState() || IsCollectionDisabled());
    Assert(!concurrent || !forceInThread);
    if (concurrent && concurrentThread != NULL)
    {
        if (IsConcurrentExecutingState())
        {
            if (!this->priorityBoost)
            {
                uint tickCount = GetTickCount();
                if ((autoHeap.uncollectedAllocBytes > RecyclerHeuristic::Instance.UncollectedAllocBytesConcurrentPriorityBoost)
                    || (tickCount - this->tickCountStartConcurrent > RecyclerHeuristic::PriorityBoostTimeout(this->GetRecyclerFlagsTable())))
                {

    #ifdef RECYCLER_TRACE
                    if (GetRecyclerFlagsTable().Trace.IsEnabled(Js::RecyclerPhase))
                    {
                        Output::Print(_u("%04X> RC(%p): %s: "), this->mainThreadId, this, _u("Set priority normal"));
                        if (autoHeap.uncollectedAllocBytes > RecyclerHeuristic::Instance.UncollectedAllocBytesConcurrentPriorityBoost)
                        {
                            Output::Print(_u("AllocBytes=%d (Time=%d)\n"), autoHeap.uncollectedAllocBytes, tickCount - this->tickCountStartConcurrent);
                        }
                        else
                        {
                            Output::Print(_u("Time=%d (AllocBytes=%d\n"), tickCount - this->tickCountStartConcurrent, autoHeap.uncollectedAllocBytes);
                        }
                    }
    #endif
                    // Set it to a large number so we don't set the thread priority again
                    this->priorityBoost = true;

                    // The recycler thread hasn't come back in 5 seconds
                    // It either has a large object graph, or it is starving.
                    // Set the priority back to normal
                    SetThreadPriority(this->concurrentThread, THREAD_PRIORITY_NORMAL);
                }
            }

            return FinishDisposeObjectsWrapped<flags>();
        }
        else if ((flags & CollectOverride_FinishConcurrentTimeout) != 0)
        {
            uint tickCount = GetTickCount();

            // If we haven't gone past the time to call finish collection,
            // simply call FinishDisposeObjects and return
            // Otherwise, actually go ahead and call FinishConcurrentCollectWrapped
            // We do this only if this is a collection that allows finish concurrent to timeout
            // If not, by default, we finish the collection
            if (tickCount <= this->tickCountNextFinishCollection)
            {
                return FinishDisposeObjectsWrapped<flags>();
            }
        }
    }

    return FinishConcurrentCollectWrapped(flags);
}

BOOL
Recycler::IsConcurrentMarkState() const
{
    return (collectionState & Collection_ConcurrentMark) == Collection_ConcurrentMark;
}

BOOL
Recycler::IsConcurrentMarkExecutingState() const
{
    return (collectionState & (Collection_ConcurrentMark | Collection_ExecutingConcurrent)) == (Collection_ConcurrentMark | Collection_ExecutingConcurrent);
}

BOOL
Recycler::IsConcurrentResetMarksState() const
{
    return collectionState == CollectionStateConcurrentResetMarks;
}

BOOL
Recycler::IsInThreadFindRootsState() const
{
    CollectionState currentCollectionState = collectionState;
    return (currentCollectionState & Collection_FindRoots) && (currentCollectionState != CollectionStateConcurrentFindRoots);
}

BOOL
Recycler::IsConcurrentFindRootState() const
{
    return collectionState == CollectionStateConcurrentFindRoots;
}

BOOL
Recycler::IsConcurrentExecutingState() const
{
    return (collectionState & Collection_ExecutingConcurrent);
}

BOOL
Recycler::IsConcurrentSweepExecutingState() const
{
    return (collectionState & (Collection_ConcurrentSweep | Collection_ExecutingConcurrent)) == (Collection_ConcurrentSweep | Collection_ExecutingConcurrent);
}


BOOL
Recycler::IsConcurrentSweepSetupState() const
{
    return (collectionState & CollectionStateSetupConcurrentSweep) == CollectionStateSetupConcurrentSweep;
}

BOOL
Recycler::IsConcurrentSweepState() const
{
#if ENABLE_ALLOCATIONS_DURING_CONCURRENT_SWEEP
    if (CONFIG_FLAG_RELEASE(EnableConcurrentSweepAlloc))
    {
        return this->collectionState == CollectionStateConcurrentSweepPass1 ||
            this->collectionState == CollectionStateConcurrentSweepPass1Wait ||
            this->collectionState == CollectionStateConcurrentSweepPass2 ||
            this->collectionState == CollectionStateConcurrentSweepPass2Wait;
    }
    else
#endif
    {
        return this->collectionState == CollectionStateConcurrentSweep;
    }
}

BOOL
Recycler::IsConcurrentState() const
{
    return (collectionState & Collection_Concurrent);
}

#if DBG
BOOL
Recycler::IsConcurrentFinishedState() const
{
    return (collectionState & Collection_FinishConcurrent);
}
#endif

bool
Recycler::InitializeConcurrent(JsUtil::ThreadService *threadService)
{
    try
    {
        AUTO_NESTED_HANDLED_EXCEPTION_TYPE(ExceptionType_OutOfMemory);

        concurrentWorkDoneEvent = CreateEvent(NULL, FALSE, FALSE, NULL);
        if (concurrentWorkDoneEvent == nullptr)
        {
            throw Js::OutOfMemoryException();
        }

#if DBG_DUMP
        markContext.GetPageAllocator()->debugName = _u("ConcurrentCollect");
#endif
        if (!threadService->HasCallback())
        {
#ifdef IDLE_DECOMMIT_ENABLED
            concurrentIdleDecommitEvent = CreateEvent(NULL, FALSE, FALSE, NULL);
            if (concurrentIdleDecommitEvent == nullptr)
            {
                throw Js::OutOfMemoryException();
            }
#endif

            concurrentWorkReadyEvent = CreateEvent(NULL, FALSE, FALSE, NULL);
            if (concurrentWorkReadyEvent == nullptr)
            {
                throw Js::OutOfMemoryException();
            }
        }
    }
    catch (Js::OutOfMemoryException)
    {
        Assert(concurrentWorkReadyEvent == nullptr);
        if (concurrentWorkDoneEvent)
        {
            CloseHandle(concurrentWorkDoneEvent);
            concurrentWorkDoneEvent = nullptr;
        }
#ifdef IDLE_DECOMMIT_ENABLED
        if (concurrentIdleDecommitEvent)
        {
            CloseHandle(concurrentIdleDecommitEvent);
            concurrentIdleDecommitEvent = nullptr;
        }
#endif

        return false;
    }

    return true;
}

#pragma prefast(suppress:6262, "Where this function is call should have ample of stack space")
bool Recycler::AbortConcurrent(bool restoreState)
{
    Assert(!this->CollectionInProgress() || this->IsConcurrentState());

    // In case the thread already died, wait for that too
    HANDLE handle[2] = { concurrentWorkDoneEvent, concurrentThread };

    // Note, concurrentThread will be null if we have a threadService.
    Assert(concurrentThread != NULL || threadService->HasCallback());
    DWORD handleCount = (concurrentThread == NULL ? 1 : 2);

    DWORD ret = WAIT_OBJECT_0;
    if (this->IsConcurrentState())
    {
        this->isAborting = true;

        if (this->concurrentThread != NULL)
        {
            SetThreadPriority(this->concurrentThread, THREAD_PRIORITY_NORMAL);
        }

        ret = WaitForMultipleObjectsEx(handleCount, handle, FALSE, INFINITE, FALSE);

        this->isAborting = false;

        Assert(this->IsConcurrentFinishedState() || ret == WAIT_OBJECT_0 + 1);

        if (ret == WAIT_OBJECT_0 && restoreState)
        {
            if (collectionState == CollectionStateRescanWait)
            {
                this->ResetMarkCollectionState();
            }
#if ENABLE_ALLOCATIONS_DURING_CONCURRENT_SWEEP
            else if (collectionState == CollectionStateConcurrentSweepPass1Wait)
            {
                // Make sure we don't do another GC after finishing this one.
                this->inExhaustiveCollection = false;

                this->FinishSweepPrep();
                this->FinishConcurrentSweepPass1();
                this->collectionState = CollectionStateConcurrentSweepPass2;
                this->recyclerSweep->FinishSweep();
                this->FinishConcurrentSweep();
                this->recyclerSweep->EndBackground();

                uint sweptBytes = 0;
#ifdef RECYCLER_STATS
                sweptBytes = (uint)collectionStats.objectSweptBytes;
#endif

                GCETW(GC_BACKGROUNDSWEEP_STOP, (this, sweptBytes));

                this->collectionState = CollectionStateTransferSweptWait;
                RECYCLER_PROFILE_EXEC_BACKGROUND_END(this, Js::ConcurrentSweepPhase);

                // AbortConcurrent already consumed the event from the concurrent thread, just signal it so
                // FinishConcurrentCollect can wait for it again.
                SetEvent(this->concurrentWorkDoneEvent);

                EnsureNotCollecting();
            }
#endif
            else if (collectionState == CollectionStateTransferSweptWait)
            {
                // Make sure we don't do another GC after finishing this one.
                this->inExhaustiveCollection = false;

                // Let's just finish the sweep so that GC is in a consistent state, but don't run dispose

                // AbortConcurrent already consumed the event from the concurrent thread, just signal it so
                // FinishConcurrentCollect can wait for it again.
                SetEvent(this->concurrentWorkDoneEvent);

                EnsureNotCollecting();
            }
            else
            {
                Assert(UNREACHED);
            }

            Assert(collectionState == CollectionStateNotCollecting);
            Assert(this->isProcessingRescan == false);
        }
        else
        {
            // Even if we weren't asked to restore states, we need to clean up the pending guest arena
            CleanupPendingUnroot();

            // Also need to release any pages held by the mark stack, if we abandoned it
            markContext.Abort();
        }
    }

    Assert(!this->hasPendingDeleteGuestArena);
    return ret == WAIT_OBJECT_0;
}

void
Recycler::CleanupPendingUnroot()
{
    Assert(!this->hasPendingConcurrentFindRoot);
    if (hasPendingUnpinnedObject)
    {
        pinnedObjectMap.MapAndRemoveIf([](void * obj, PinRecord const &refCount)
        {
#if defined(CHECK_MEMORY_LEAK) || defined(LEAK_REPORT)
#ifdef STACK_BACK_TRACE
            Assert(refCount != 0 || refCount.stackBackTraces == nullptr);
#endif
#endif
            return refCount == 0;
        });
        hasPendingUnpinnedObject = false;
    }

    if (hasPendingDeleteGuestArena)
    {
        DebugOnly(bool foundPendingDelete = false);
        DListBase<GuestArenaAllocator>::EditingIterator guestArenaIter(&guestArenaList);
        while (guestArenaIter.Next())
        {
            GuestArenaAllocator& allocator = guestArenaIter.Data();
            if (allocator.pendingDelete)
            {
                allocator.SetLockBlockList(false);
                guestArenaIter.RemoveCurrent(&HeapAllocator::Instance);
                DebugOnly(foundPendingDelete = true);
            }
        }
        hasPendingDeleteGuestArena = false;
        Assert(foundPendingDelete);
    }
#if DBG
    else
    {
        DListBase<GuestArenaAllocator>::Iterator guestArenaIter(&guestArenaList);
        while (guestArenaIter.Next())
        {
            GuestArenaAllocator& allocator = guestArenaIter.Data();
            Assert(!allocator.pendingDelete);
        }
    }
#endif
}

void
Recycler::FinalizeConcurrent(bool restoreState)
{
    bool needCleanExitState = restoreState;
#if defined(RECYCLER_DUMP_OBJECT_GRAPH)
    needCleanExitState = needCleanExitState || GetRecyclerFlagsTable().DumpObjectGraphOnExit;
#endif
#ifdef LEAK_REPORT
    needCleanExitState = needCleanExitState || GetRecyclerFlagsTable().IsEnabled(Js::LeakReportFlag);
#endif
#ifdef CHECK_MEMORY_LEAK
    needCleanExitState = needCleanExitState || GetRecyclerFlagsTable().CheckMemoryLeak;
#endif

    bool aborted = AbortConcurrent(needCleanExitState);
    collectionState = CollectionStateExit;
    if (aborted && this->concurrentThread != NULL)
    {
        // In case the thread already died, wait for that too
        HANDLE handle[2] = { concurrentWorkDoneEvent, concurrentThread };

        SetEvent(concurrentWorkReadyEvent);

        SetThreadPriority(this->concurrentThread, THREAD_PRIORITY_NORMAL);
        // In case the thread already died, wait for that too
        DWORD fRet = WaitForMultipleObjectsEx(2, handle, FALSE, INFINITE, FALSE);
        AssertMsg(fRet != WAIT_FAILED, "Check handles passed to WaitForMultipleObjectsEx.");
    }

    // Shutdown parallel threads and return the handle for them so the caller can
    // close it.
    parallelThread1.Shutdown();
    parallelThread2.Shutdown();

#ifdef IDLE_DECOMMIT_ENABLED
    if (concurrentIdleDecommitEvent != nullptr)
    {
        CloseHandle(concurrentIdleDecommitEvent);
        concurrentIdleDecommitEvent = nullptr;
    }
#endif

    CloseHandle(concurrentWorkDoneEvent);
    concurrentWorkDoneEvent = nullptr;

    if (concurrentWorkReadyEvent != NULL)
    {
        CloseHandle(concurrentWorkReadyEvent);
        concurrentWorkReadyEvent = nullptr;
    }

    if (needCleanExitState)
    {
        // We may do another marking pass to look for memory leaks;
        // Since we have shut down the concurrent thread, don't do a parallel mark.
        this->enableConcurrentMark = false;
        this->enableParallelMark = false;
        this->enableConcurrentSweep = false;
    }

    this->threadService = nullptr;

    if (concurrentThread != NULL)
    {
        CloseHandle(concurrentThread);
        this->concurrentThread = nullptr;
    }
}

bool
Recycler::EnableConcurrent(JsUtil::ThreadService *threadService, bool startAllThreads)
{
    if (this->disableConcurrent)
    {
        return false;
    }

    if (!this->InitializeConcurrent(threadService))
    {
        return false;
    }

#if ENABLE_DEBUG_CONFIG_OPTIONS
    this->enableConcurrentMark = !CUSTOM_PHASE_OFF1(GetRecyclerFlagsTable(), Js::ConcurrentMarkPhase);
    this->enableParallelMark = !CUSTOM_PHASE_OFF1(GetRecyclerFlagsTable(), Js::ParallelMarkPhase);
    this->enableConcurrentSweep = !CUSTOM_PHASE_OFF1(GetRecyclerFlagsTable(), Js::ConcurrentSweepPhase);
#else
    this->enableConcurrentMark = true;
    this->enableParallelMark = true;
    this->enableConcurrentSweep = true;
#endif

    if (this->enableParallelMark && this->maxParallelism == 1)
    {
        // Disable parallel mark if only 1 CPU
        this->enableParallelMark = false;
    }

    if (threadService->HasCallback())
    {
        this->threadService = threadService;
        return true;
    }
    else
    {
        bool startConcurrentThread = true;
        bool startedParallelThread1 = false;
        bool startedParallelThread2 = false;

        if (startAllThreads)
        {
            if (this->enableParallelMark && this->maxParallelism > 2)
            {
                if (!parallelThread1.EnableConcurrent(true))
                {
                    startConcurrentThread = false;
                }
                else
                {
                    startedParallelThread1 = true;
                    if (this->maxParallelism > 3)
                    {
                        if (!parallelThread2.EnableConcurrent(true))
                        {
                            startConcurrentThread = false;
                        }
                        else
                        {
                            startedParallelThread2 = true;
                        }
                    }
                }
            }
        }

        if (startConcurrentThread)
        {
            HANDLE concurrentThread = (HANDLE)PlatformAgnostic::Thread::Create(Recycler::ConcurrentThreadStackSize, &Recycler::StaticThreadProc, this, PlatformAgnostic::Thread::ThreadInitStackSizeParamIsAReservation);
            if (concurrentThread != nullptr)
            {
                // Wait for recycler thread to initialize
                HANDLE handle[2] = { this->concurrentWorkDoneEvent, concurrentThread };
                DWORD ret = WaitForMultipleObjectsEx(2, handle, FALSE, INFINITE, FALSE);
                if (ret == WAIT_OBJECT_0)
                {
                    this->threadService = threadService;
                    this->concurrentThread = concurrentThread;
                    return true;
                }

                CloseHandle(concurrentThread);
            }
        }

        if (startedParallelThread1)
        {
            parallelThread1.Shutdown();
            if (startedParallelThread2)
            {
                parallelThread2.Shutdown();
            }
        }
    }

    // We failed to start a concurrent thread so we set these back to false and clean up
    this->enableConcurrentMark = false;
    this->enableParallelMark = false;
    this->enableConcurrentSweep = false;

    if (concurrentWorkReadyEvent)
    {
        CloseHandle(concurrentWorkReadyEvent);
        concurrentWorkReadyEvent = nullptr;
    }
    if (concurrentWorkDoneEvent)
    {
        CloseHandle(concurrentWorkDoneEvent);
        concurrentWorkDoneEvent = nullptr;
    }
#ifdef IDLE_DECOMMIT_ENABLED
    if (concurrentIdleDecommitEvent)
    {
        CloseHandle(concurrentIdleDecommitEvent);
        concurrentIdleDecommitEvent = nullptr;
    }
#endif

    return false;
}

void
Recycler::ShutdownThread()
{
    if (this->IsConcurrentEnabled())
    {
        Assert(concurrentThread != NULL || threadService->HasCallback());

        FinalizeConcurrent(false);
    }
}

void
Recycler::DisableConcurrent()
{
    if (this->IsConcurrentEnabled())
    {
        Assert(concurrentThread != NULL || threadService->HasCallback());

        FinalizeConcurrent(true);
        this->collectionState = CollectionStateNotCollecting;
    }
}

bool
Recycler::StartConcurrent(CollectionState const state)
{
    // Reset the tick count to detect if the concurrent thread is taking too long
    tickCountStartConcurrent = GetTickCount();

    CollectionState oldState = this->collectionState;
    this->collectionState = state;

    if (threadService->HasCallback())
    {
        Assert(concurrentThread == NULL);
        Assert(concurrentWorkReadyEvent == NULL);

        if (!threadService->Invoke(Recycler::StaticBackgroundWorkCallback, this))
        {
            this->collectionState = oldState;
            return false;
        }

        return true;
    }
    else
    {
        Assert(concurrentThread != NULL);
        Assert(concurrentWorkReadyEvent != NULL);

        SetEvent(concurrentWorkReadyEvent);
        return true;
    }
}

BOOL
Recycler::StartBackgroundMarkCollect()
{
#ifdef RECYCLER_TRACE
    PrintCollectTrace(Js::ConcurrentMarkPhase);
#endif
    this->CollectionBegin<Js::ConcurrentCollectPhase>();

    // Asynchronous concurrent mark
    BOOL success = StartAsynchronousBackgroundMark();

    this->CollectionEnd<Js::ConcurrentCollectPhase>();
    return success;
}

BOOL
Recycler::StartBackgroundMark(bool foregroundResetMark, bool foregroundFindRoots)
{
    Assert(!this->CollectionInProgress());

    CollectionState backgroundState = CollectionStateConcurrentResetMarks;

    bool doBackgroundFindRoots = true;
    if (foregroundResetMark || foregroundFindRoots)
    {
        // REVIEW: SWB, if there's only write barrier page change, we don't scan and mark?
#ifdef RECYCLER_WRITE_WATCH
        if (!CONFIG_FLAG(ForceSoftwareWriteBarrier))
        {
            RECYCLER_PROFILE_EXEC_BEGIN(this, Js::ResetWriteWatchPhase);
            bool hasWriteWatch = (recyclerPageAllocator.ResetWriteWatch() && recyclerLargeBlockPageAllocator.ResetWriteWatch());
            RECYCLER_PROFILE_EXEC_END(this, Js::ResetWriteWatchPhase);

            if (!hasWriteWatch)
            {
                // Disable concurrent mark
                this->enableConcurrentMark = false;
                return false;
            }
        }
#endif

        // In-thread synchronized GC on the concurrent thread
        ResetMarks(this->enableScanImplicitRoots ? ResetMarkFlags_SynchronizedImplicitRoots : ResetMarkFlags_Synchronized);

        if (foregroundFindRoots)
        {
            this->collectionState = CollectionStateFindRoots;
            FindRoots();
            ScanStack();
            Assert(collectionState == CollectionStateFindRoots);
            backgroundState = CollectionStateConcurrentMark;
            doBackgroundFindRoots = false;
        }
        else
        {
            // Do find roots in the background
            backgroundState = CollectionStateConcurrentFindRoots;
        }
    }

    if (doBackgroundFindRoots)
    {
        this->PrepareBackgroundFindRoots();
    }

    if (!StartConcurrent(backgroundState))
    {
        if (doBackgroundFindRoots)
        {
            this->RevertPrepareBackgroundFindRoots();
        }
        this->collectionState = CollectionStateNotCollecting;
        return false;
    }

    return true;
}


BOOL
Recycler::StartAsynchronousBackgroundMark()
{
    // Debug flags to turn off background reset mark or background find roots, default to doing every concurrently
    return StartBackgroundMark(CUSTOM_PHASE_OFF1(GetRecyclerFlagsTable(), Js::BackgroundResetMarksPhase), CUSTOM_PHASE_OFF1(GetRecyclerFlagsTable(), Js::BackgroundFindRootsPhase));
}

BOOL
Recycler::StartSynchronousBackgroundMark()
{
    return StartBackgroundMark(true, true);
}

BOOL
Recycler::StartConcurrentSweepCollect()
{
    Assert(collectionState == CollectionStateNotCollecting);

#ifdef RECYCLER_TRACE
    PrintCollectTrace(Js::ConcurrentSweepPhase);
#endif
    this->CollectionBegin<Js::ConcurrentCollectPhase>();
    this->Mark();

    // We don't have rescan data if we disabled concurrent mark, assume the worst
    // (which means it is harder to get into partial collect mode)
#if ENABLE_PARTIAL_GC
    bool needConcurrentSweep = this->Sweep(RecyclerSweep::MaxPartialCollectRescanRootBytes, true, true);
#else
    bool needConcurrentSweep = this->Sweep(true);
#endif
    this->CollectionEnd<Js::ConcurrentCollectPhase>();
    FinishCollection(needConcurrentSweep);
    return true;
}

size_t
Recycler::BackgroundRepeatMark()
{
    RECYCLER_PROFILE_EXEC_BACKGROUND_BEGIN(this, Js::BackgroundRepeatMarkPhase);
    Assert(this->backgroundRescanCount <= RecyclerHeuristic::MaxBackgroundRepeatMarkCount - 1);

    size_t rescannedPageCount = this->BackgroundRescan(RescanFlags_ResetWriteWatch);

    if (this->NeedOOMRescan() || this->isAborting)
    {
        // OOM'ed. Let's not continue
        RECYCLER_PROFILE_EXEC_BACKGROUND_END(this, Js::BackgroundRepeatMarkPhase);
        return Recycler::InvalidScanRootBytes;
    }

    // Rescan the stack
    this->BackgroundScanStack();

    // Process mark stack
    this->DoBackgroundParallelMark();

    if (this->NeedOOMRescan())
    {
        RECYCLER_PROFILE_EXEC_BACKGROUND_END(this, Js::BackgroundRepeatMarkPhase);
        return Recycler::InvalidScanRootBytes;
    }

#ifdef RECYCLER_STATS
    Assert(this->backgroundRescanCount >= 1 && this->backgroundRescanCount <= RecyclerHeuristic::MaxBackgroundRepeatMarkCount);
    this->collectionStats.backgroundMarkData[this->backgroundRescanCount - 1] = this->collectionStats.markData;
#endif

    RECYCLER_PROFILE_EXEC_BACKGROUND_END(this, Js::BackgroundRepeatMarkPhase);

    return rescannedPageCount;
}

char* Recycler::GetScriptThreadStackTop()
{
    // We should have already checked if the recycler is thread bound or not
    Assert(mainThreadHandle != NULL);

    return (char*) savedThreadContext.GetStackTop();
}

size_t
Recycler::BackgroundScanStack()
{
    if (this->skipStack)
    {
#ifdef RECYCLER_TRACE
        CUSTOM_PHASE_PRINT_VERBOSE_TRACE1(GetRecyclerFlagsTable(), Js::ScanStackPhase, _u("[%04X] Skipping the stack scan\n"), ::GetCurrentThreadId());
#endif
        return 0;
    }

    if (!this->isInScript || mainThreadHandle == nullptr)
    {
        // No point in scanning the main thread's stack if we are not in script
        // We also can't scan the main thread's stack if we are not thread bounded, and didn't create the main thread's handle
        return 0;
    }

    char* stackTop = this->GetScriptThreadStackTop();

    if (stackTop != nullptr)
    {
        size_t size = (char *)stackBase - stackTop;
        ScanMemoryInline<false>((void **)stackTop, size
            ADDRESS_SANITIZER_APPEND(RecyclerScanMemoryType::Stack));
        return size;
    }

    return 0;
}

void
Recycler::BackgroundMark()
{
    Assert(this->DoQueueTrackedObject());
    this->backgroundRescanCount = 0;

    this->DoBackgroundParallelMark();

    if (this->NeedOOMRescan() || this->isAborting)
    {
        return;
    }

#ifdef RECYCLER_STATS
    this->collectionStats.backgroundMarkData[0] = this->collectionStats.markData;
#endif

    if (PHASE_OFF1(Js::BackgroundRepeatMarkPhase))
    {
        return;
    }

    // We always do one repeat mark pass.
    size_t rescannedPageCount = this->BackgroundRepeatMark();

    if (this->NeedOOMRescan() || this->isAborting)
    {
        // OOM'ed. Let's not continue
        return;
    }

    Assert(rescannedPageCount != Recycler::InvalidScanRootBytes);

    // If we rescanned enough pages in the previous repeat mark pass, then do one more
    // to try to reduce the amount of work we need to do in-thread
    if (rescannedPageCount >= RecyclerHeuristic::BackgroundSecondRepeatMarkThreshold)
    {
        this->BackgroundRepeatMark();

        if (this->NeedOOMRescan() || this->isAborting)
        {
            // OOM'ed. Let's not continue
            return;
        }
    }
}

void
Recycler::BackgroundResetMarks()
{
    RECYCLER_PROFILE_EXEC_BACKGROUND_BEGIN(this, Js::BackgroundResetMarksPhase);
    GCETW(GC_BACKGROUNDRESETMARKS_START, (this));
    Assert(IsMarkStackEmpty());
    this->scanPinnedObjectMap = true;
    this->hasScannedInitialImplicitRoots = false;

    heapBlockMap.ResetMarks();

    autoHeap.ResetMarks(this->enableScanImplicitRoots ? ResetMarkFlags_InBackgroundThreadImplicitRoots : ResetMarkFlags_InBackgroundThread);

    GCETW(GC_BACKGROUNDRESETMARKS_STOP, (this));
    RECYCLER_PROFILE_EXEC_BACKGROUND_END(this, Js::BackgroundResetMarksPhase);
}

void
Recycler::PrepareBackgroundFindRoots()
{
    Assert(!this->hasPendingConcurrentFindRoot);
    this->hasPendingConcurrentFindRoot = true;

    // Save the thread context here. The background thread
    // will use this saved context for the marking instead of
    // trying to get the live thread context of the thread
    SAVE_THREAD_CONTEXT();

    // Temporarily disable resize so the background can scan without
    // the memory being freed from under it
    pinnedObjectMap.DisableResize();

    // Update the cached info for big blocks in the guest arena

    DListBase<GuestArenaAllocator>::EditingIterator guestArenaIter(&guestArenaList);
    while (guestArenaIter.Next())
    {
        GuestArenaAllocator& allocator = guestArenaIter.Data();
        allocator.SetLockBlockList(true);

        if (allocator.pendingDelete)
        {
            Assert(this->hasPendingDeleteGuestArena);
            allocator.SetLockBlockList(false);
            guestArenaIter.RemoveCurrent(&HeapAllocator::Instance);
        }
        else if (this->backgroundFinishMarkCount == 0)
        {
            // Update the cached info for big block
            allocator.GetBigBlocks(false);
        }
    }
    this->hasPendingDeleteGuestArena = false;
}

void
Recycler::RevertPrepareBackgroundFindRoots()
{
    Assert(this->hasPendingConcurrentFindRoot);
    this->hasPendingConcurrentFindRoot = false;
    pinnedObjectMap.EnableResize();
}

size_t
Recycler::BackgroundFindRoots()
{
#ifdef RECYCLER_STATS
    size_t lastMarkCount = this->collectionStats.markData.markCount;
#endif

    size_t scanRootBytes = 0;
    Assert(this->IsConcurrentFindRootState());
    Assert(this->hasPendingConcurrentFindRoot);
#if ENABLE_PARTIAL_GC
    Assert(this->inPartialCollectMode || this->DoQueueTrackedObject());
#else
    Assert(this->DoQueueTrackedObject());
#endif

    // Only mark pinned object and guest arenas, which is where most of the roots are.
    // When we go back to the main thread to rescan, we will scan the rest of the root.

    // NOTE: purposefully not marking the transientPinnedObject there. as it is transient :)

    // background mark the pinned object. Since we are in concurrent find root state
    // the main thread won't delete any entries from the map, so concurrent read
    // to the map safe.

    GCETW(GC_BACKGROUNDSCANROOTS_START, (this));
    RECYCLER_PROFILE_EXEC_BACKGROUND_BEGIN(this, Js::BackgroundFindRootsPhase);

    scanRootBytes += this->ScanPinnedObjects</*background = */true>();

    RECYCLER_PROFILE_EXEC_BACKGROUND_BEGIN(this, Js::FindRootArenaPhase);
    // background mark the guest arenas. Since we are in concurrent find root state
    // the main thread won't delete any arena, so concurrent reads to them are ok.
    DListBase<GuestArenaAllocator>::EditingIterator guestArenaIter(&guestArenaList);
    while (guestArenaIter.Next())
    {
        GuestArenaAllocator& allocator = guestArenaIter.Data();
        if (allocator.pendingDelete)
        {
            // Skip guest arena that are already marked for delete
            Assert(this->hasPendingDeleteGuestArena);
            continue;
        }
        scanRootBytes += ScanArena(&allocator, true);
    }
    RECYCLER_PROFILE_EXEC_BACKGROUND_END(this, Js::FindRootArenaPhase);

    this->ScanImplicitRoots();

    RECYCLER_PROFILE_EXEC_BACKGROUND_END(this, Js::BackgroundFindRootsPhase);
    this->hasPendingConcurrentFindRoot = false;
    this->collectionState = CollectionStateConcurrentMark;

    GCETW(GC_BACKGROUNDSCANROOTS_STOP, (this));
    RECYCLER_STATS_ADD(this, rootCount, this->collectionStats.markData.markCount - lastMarkCount);

    return scanRootBytes;
}

size_t
Recycler::BackgroundFinishMark()
{
#if ENABLE_PARTIAL_GC
    Assert(this->inPartialCollectMode || this->DoQueueTrackedObject());
#else
    Assert(this->DoQueueTrackedObject());
#endif
    Assert(collectionState == CollectionStateConcurrentFinishMark);
    size_t rescannedRootBytes = FinishMarkRescan(true) * AutoSystemInfo::PageSize;
    this->collectionState = CollectionStateConcurrentFindRoots;
    rescannedRootBytes += this->BackgroundFindRoots();
    this->collectionState = CollectionStateConcurrentFinishMark;
    RECYCLER_PROFILE_EXEC_BACKGROUND_BEGIN(this, Js::MarkPhase);
    ProcessMark(true);
    RECYCLER_PROFILE_EXEC_BACKGROUND_END(this, Js::MarkPhase);
    return rescannedRootBytes;
}

void
Recycler::SweepPendingObjects(RecyclerSweep& recyclerSweep)
{
    autoHeap.SweepPendingObjects(recyclerSweep);
}

void
Recycler::ConcurrentTransferSweptObjects(RecyclerSweep& recyclerSweep)
{
    Assert(!recyclerSweep.IsBackground());
    Assert((this->collectionState & Collection_TransferSwept) == Collection_TransferSwept);
#if ENABLE_PARTIAL_GC
    if (this->hasBackgroundFinishPartial)
    {
        this->hasBackgroundFinishPartial = false;
        this->ClearPartialCollect();
    }
#endif
    autoHeap.ConcurrentTransferSweptObjects(recyclerSweep);
}

#if ENABLE_PARTIAL_GC
void
Recycler::ConcurrentPartialTransferSweptObjects(RecyclerSweep& recyclerSweep)
{
    Assert(!recyclerSweep.IsBackground());
    Assert(!this->hasBackgroundFinishPartial);
    autoHeap.ConcurrentPartialTransferSweptObjects(recyclerSweep);
}
#endif

BOOL
Recycler::FinishConcurrentCollectWrapped(CollectionFlags flags)
{
    this->allowDispose = (flags & CollectOverride_AllowDispose) == CollectOverride_AllowDispose;
#if ENABLE_CONCURRENT_GC
    this->skipStack = ((flags & CollectOverride_SkipStack) != 0);
    DebugOnly(this->isConcurrentGCOnIdle = (flags == CollectOnScriptIdle));
#endif
    BOOL collected = collectionWrapper->ExecuteRecyclerCollectionFunction(this, &Recycler::FinishConcurrentCollect, flags);
    return collected;
}

BOOL
Recycler::WaitForConcurrentThread(DWORD waitTime)
{
    Assert(this->IsConcurrentState() || this->collectionState == CollectionStateParallelMark);

    RECYCLER_PROFILE_EXEC_BEGIN(this, Js::ConcurrentWaitPhase);

    if (concurrentThread != NULL)
    {
        // Set the priority back to normal before we wait to ensure it doesn't starve
        SetThreadPriority(this->concurrentThread, THREAD_PRIORITY_NORMAL);
    }

    DWORD ret = WaitForSingleObject(concurrentWorkDoneEvent, waitTime);

    if (concurrentThread != NULL)
    {
        if (ret == WAIT_TIMEOUT)
        {
            // Keep the priority boost.
            priorityBoost = true;
        }
        else
        {
            Assert(ret == WAIT_OBJECT_0);

            // Back to below normal
            SetThreadPriority(this->concurrentThread, THREAD_PRIORITY_BELOW_NORMAL);
            priorityBoost = false;
        }
    }

    RECYCLER_PROFILE_EXEC_END(this, Js::ConcurrentWaitPhase);

    return (ret == WAIT_OBJECT_0);
}

#if ENABLE_BACKGROUND_PAGE_FREEING
void
Recycler::FlushBackgroundPages()
{
    recyclerPageAllocator.SuspendIdleDecommit();
    recyclerPageAllocator.FlushBackgroundPages();
    recyclerPageAllocator.ResumeIdleDecommit();

    recyclerLargeBlockPageAllocator.SuspendIdleDecommit();
    recyclerLargeBlockPageAllocator.FlushBackgroundPages();
    recyclerLargeBlockPageAllocator.ResumeIdleDecommit();

    this->threadPageAllocator->SuspendIdleDecommit();
    this->threadPageAllocator->FlushBackgroundPages();
    this->threadPageAllocator->ResumeIdleDecommit();

#ifdef RECYCLER_WRITE_BARRIER_ALLOC_SEPARATE_PAGE
    recyclerWithBarrierPageAllocator.SuspendIdleDecommit();
    recyclerWithBarrierPageAllocator.FlushBackgroundPages();
    recyclerWithBarrierPageAllocator.ResumeIdleDecommit();
#endif
}
#endif

#ifdef ENABLE_DEBUG_CONFIG_OPTIONS
AutoProtectPages::AutoProtectPages(Recycler* recycler, bool protectEnabled) :
    isReadOnly(false),
    recycler(recycler)
{
    if (protectEnabled)
    {
        recycler->heapBlockMap.MakeAllPagesReadOnly(recycler);
        isReadOnly = true;
    }
}

AutoProtectPages::~AutoProtectPages()
{
    Unprotect();
}

void AutoProtectPages::Unprotect()
{
    if (isReadOnly)
    {
        recycler->heapBlockMap.MakeAllPagesReadWrite(recycler);
        isReadOnly = false;
    }
}
#endif

BOOL
Recycler::FinishConcurrentCollect(CollectionFlags flags)
{
    if (!this->IsConcurrentState())
    {
        Assert(false);
        return false;
    }

#ifdef PROFILE_EXEC
    Js::Phase concurrentPhase = Js::ConcurrentCollectPhase;
    // TODO: Remove this workaround for unreferenced local after enabled -profile for GC
    static_cast<Js::Phase>(concurrentPhase);
#endif
#if ENABLE_PARTIAL_GC
    RECYCLER_PROFILE_EXEC_BEGIN2(this, Js::RecyclerPhase,
        (concurrentPhase = ((this->inPartialCollectMode && this->IsConcurrentMarkState())?
            Js::ConcurrentPartialCollectPhase : Js::ConcurrentCollectPhase)));
#else
    RECYCLER_PROFILE_EXEC_BEGIN2(this, Js::RecyclerPhase,
        (concurrentPhase = Js::ConcurrentCollectPhase));
#endif

    // Don't do concurrent sweep if we have priority boosted.
    const BOOL forceInThread = flags & CollectOverride_ForceInThread;
    bool concurrent = (flags & CollectMode_Concurrent) != 0;
    concurrent = concurrent && (!priorityBoost || this->backgroundRescanCount != 1);
#ifdef RECYCLER_TRACE
    collectionParam.priorityBoostConcurrentSweepOverride = priorityBoost;
#endif

    const DWORD waitTime = forceInThread? INFINITE : RecyclerHeuristic::FinishConcurrentCollectWaitTime(this->GetRecyclerFlagsTable());
    GCETW(GC_FINISHCONCURRENTWAIT_START, (this, waitTime));
    const BOOL waited = WaitForConcurrentThread(waitTime);
    GCETW(GC_FINISHCONCURRENTWAIT_STOP, (this, !waited));
    if (!waited)
    {
        RECYCLER_PROFILE_EXEC_END2(this, concurrentPhase, Js::RecyclerPhase);
        return false;
    }

    bool needConcurrentSweep = false;
    if (collectionState == CollectionStateRescanWait)
    {
        GCETW_INTERNAL(GC_START, (this, ETWEvent_ConcurrentRescan));

#ifdef RECYCLER_TRACE
#if ENABLE_PARTIAL_GC
        PrintCollectTrace(this->inPartialCollectMode ? Js::ConcurrentPartialCollectPhase : Js::ConcurrentMarkPhase, true);
#else
        PrintCollectTrace(Js::ConcurrentMarkPhase, true);
#endif
#endif
        collectionState = CollectionStateRescanFindRoots;

#ifdef ENABLE_DEBUG_CONFIG_OPTIONS
        // TODO: Change this behavior
        // ProtectPagesOnRescan is not supported in PageHeap mode because the page protection is changed
        // outside the PageAllocator in PageHeap mode and so pages are not in the state that the
        // PageAllocator expects when it goes to change the page protection
        // One viable fix is to move the guard page protection logic outside of the heap blocks
        // and into the page allocator
        AssertMsg(!(IsPageHeapEnabled() && GetRecyclerFlagsTable().RecyclerProtectPagesOnRescan), "ProtectPagesOnRescan not supported in page heap mode");
        AutoProtectPages protectPages(this, GetRecyclerFlagsTable().RecyclerProtectPagesOnRescan);
#endif

        const bool backgroundFinishMark = !forceInThread && concurrent && ((flags & CollectOverride_BackgroundFinishMark) != 0);
        const DWORD finishMarkWaitTime = RecyclerHeuristic::BackgroundFinishMarkWaitTime(backgroundFinishMark, GetRecyclerFlagsTable());
        size_t rescanRootBytes = FinishMark(finishMarkWaitTime);

        if (rescanRootBytes == Recycler::InvalidScanRootBytes)
        {
            Assert(this->IsMarkState());
            RECYCLER_PROFILE_EXEC_END2(this, concurrentPhase, Js::RecyclerPhase);
            GCETW_INTERNAL(GC_STOP, (this, ETWEvent_ConcurrentRescan));

            // we timeout trying to mark.
            return false;
        }

#ifdef RECYCLER_STATS
        collectionStats.continueCollectAllocBytes = autoHeap.uncollectedAllocBytes;
#endif

#ifdef RECYCLER_VERIFY_MARK
        if (GetRecyclerFlagsTable().RecyclerVerifyMark)
        {
            this->VerifyMark();
        }
#endif

#ifdef ENABLE_DEBUG_CONFIG_OPTIONS
        protectPages.Unprotect();
#endif

#if ENABLE_PARTIAL_GC
        needConcurrentSweep = this->Sweep(rescanRootBytes, concurrent, true);
#else
        needConcurrentSweep = this->Sweep(concurrent);
#endif
        GCETW_INTERNAL(GC_STOP, (this, ETWEvent_ConcurrentRescan));
    }
#if ENABLE_ALLOCATIONS_DURING_CONCURRENT_SWEEP
    else if (collectionState == CollectionStateConcurrentSweepPass1Wait)
    {
        this->FinishSweepPrep();

        if (forceInThread)
        {
            this->FinishConcurrentSweepPass1();
            this->collectionState = CollectionStateConcurrentSweepPass2;
#ifdef RECYCLER_TRACE
            if (this->GetRecyclerFlagsTable().Trace.IsEnabled(Js::ConcurrentSweepPhase) && CONFIG_FLAG_RELEASE(Verbose))
            {
                Output::Print(_u("[GC #%d] Finishing Sweep Pass2 in-thread. \n"), this->collectionCount);
            }
#endif
            this->recyclerSweep->FinishSweep();
            this->FinishConcurrentSweep();
            this->recyclerSweep->EndBackground();

            uint sweptBytes = 0;
#ifdef RECYCLER_STATS
            sweptBytes = (uint)collectionStats.objectSweptBytes;
#endif

            GCETW(GC_BACKGROUNDSWEEP_STOP, (this, sweptBytes));

            this->collectionState = CollectionStateTransferSweptWait;
            RECYCLER_PROFILE_EXEC_BACKGROUND_END(this, Js::ConcurrentSweepPhase);

            FinishTransferSwept(flags);
        }
        else
        {
            needConcurrentSweep = true;
            // Signal the background thread to finish concurrent sweep Pass2 for all the buckets.
            StartConcurrent(CollectionStateConcurrentSweepPass2);
        }
    }
#endif
    else
    {
        AssertMsg(this->collectionState == CollectionStateTransferSweptWait, "Do we need to handle this state?");
        FinishTransferSwept(flags);
    }

    RECYCLER_PROFILE_EXEC_END2(this, concurrentPhase, Js::RecyclerPhase);

    FinishCollection(needConcurrentSweep);

    if (!this->CollectionInProgress())
    {
        if (NeedExhaustiveRepeatCollect())
        {
            DoCollect((CollectionFlags)(flags & ~CollectMode_Partial));
        }
        else
        {
            EndCollection();
        }
    }

    return true;
}

void
Recycler::FinishTransferSwept(CollectionFlags flags)
{
    GCETW_INTERNAL(GC_START, (this, ETWEvent_ConcurrentTransferSwept));
    GCETW(GC_FLUSHZEROPAGE_START, (this));

    Assert(collectionState == CollectionStateTransferSweptWait);
#ifdef RECYCLER_TRACE
    PrintCollectTrace(Js::ConcurrentSweepPhase, true);
#endif
    collectionState = CollectionStateTransferSwept;

#if ENABLE_BACKGROUND_PAGE_FREEING
    if (CONFIG_FLAG(EnableBGFreeZero))
    {
        // We should have zeroed all the pages in the background thread
        Assert(!recyclerPageAllocator.HasZeroQueuedPages());
        Assert(!recyclerLargeBlockPageAllocator.HasZeroQueuedPages());
        this->FlushBackgroundPages();
    }
#endif

    GCETW(GC_FLUSHZEROPAGE_STOP, (this));
    GCETW(GC_TRANSFERSWEPTOBJECTS_START, (this));

    Assert(this->recyclerSweep != nullptr);
    Assert(!this->recyclerSweep->IsBackground());
#if ENABLE_PARTIAL_GC
    if (this->inPartialCollectMode)
    {
        ConcurrentPartialTransferSweptObjects(*this->recyclerSweep);
    }
    else
#endif
    {
        ConcurrentTransferSweptObjects(*this->recyclerSweep);
    }
    recyclerSweep->EndSweep();

    GCETW(GC_TRANSFERSWEPTOBJECTS_STOP, (this));

    GCETW_INTERNAL(GC_STOP, (this, ETWEvent_ConcurrentTransferSwept));
}

#if !DISABLE_SEH
int
Recycler::ExceptFilter(LPEXCEPTION_POINTERS pEP)
{
#if DBG
    // Assert exception code
    if (pEP->ExceptionRecord->ExceptionCode == STATUS_ASSERTION_FAILURE)
    {
        return EXCEPTION_CONTINUE_SEARCH;
    }
#endif

#ifdef GENERATE_DUMP
    if (Js::Configuration::Global.flags.IsEnabled(Js::DumpOnCrashFlag))
    {
        Js::Throw::GenerateDump(pEP, Js::Configuration::Global.flags.DumpOnCrash);
    }
#endif

#if DBG && _M_IX86
    int callerEBP = *((int*)pEP->ContextRecord->Ebp);

    Output::Print(_u("Recycler Concurrent Thread: Uncaught exception: EIP: 0x%X  ExceptionCode: 0x%X  EBP: 0x%X  ReturnAddress: 0x%X  ReturnAddress2: 0x%X\n"),
        pEP->ExceptionRecord->ExceptionAddress, pEP->ExceptionRecord->ExceptionCode, pEP->ContextRecord->Eip,
        pEP->ContextRecord->Ebp, *((int*)pEP->ContextRecord->Ebp + 1), *((int*) callerEBP + 1));
#endif

    Output::Flush();
    return EXCEPTION_CONTINUE_SEARCH;

}
#endif

unsigned int
Recycler::StaticThreadProc(LPVOID lpParameter)
{
    DWORD ret = (DWORD)-1;
#if !DISABLE_SEH
    __try
    {
#endif
        Recycler * recycler = (Recycler *)lpParameter;

#if DBG
        recycler->concurrentThreadExited = false;
#endif
        ret = recycler->ThreadProc();
#if !DISABLE_SEH
    }
    __except(Recycler::ExceptFilter(GetExceptionInformation()))
    {
        Assert(false);
    }
#endif

    return ret;
}

void
Recycler::StaticBackgroundWorkCallback(void * callbackData)
{
    Recycler * recycler = (Recycler *) callbackData;
    recycler->DoBackgroundWork(true);
}

#if defined(ENABLE_JS_ETW) && defined(NTBUILD)
static ETWEventGCActivationKind
BackgroundMarkETWEventGCActivationKind(CollectionState collectionState)
{
    return collectionState == CollectionStateConcurrentFinishMark?
        ETWEvent_ConcurrentFinishMark : ETWEvent_ConcurrentMark;
}
#endif

void
Recycler::DoBackgroundWork(bool forceForeground)
{
    if (this->collectionState == CollectionStateConcurrentWrapperCallback)
    {
        this->collectionWrapper->ConcurrentCallback();
    }
    else if (this->collectionState == CollectionStateParallelMark)
    {
        this->ProcessParallelMark(false, &this->markContext);
    }
    else if (this->IsConcurrentMarkState())
    {
        RECYCLER_PROFILE_EXEC_BACKGROUND_BEGIN(this, this->collectionState == CollectionStateConcurrentFinishMark ?
            Js::BackgroundFinishMarkPhase : Js::ConcurrentMarkPhase);
        GCETW_INTERNAL(GC_START, (this, BackgroundMarkETWEventGCActivationKind(this->collectionState)));
        DebugOnly(this->markContext.GetPageAllocator()->SetConcurrentThreadId(::GetCurrentThreadId()));
        Assert(this->enableConcurrentMark);
        if (this->collectionState != CollectionStateConcurrentFinishMark)
        {
            this->StartQueueTrackedObject();
        }
        switch (this->collectionState)
        {
        case CollectionStateConcurrentResetMarks:
            this->BackgroundResetMarks();
            this->BackgroundResetWriteWatchAll();
            this->collectionState = CollectionStateConcurrentFindRoots;
            // fall-through
        case CollectionStateConcurrentFindRoots:
            this->BackgroundFindRoots();
            this->BackgroundScanStack();
            this->collectionState = CollectionStateConcurrentMark;
            // fall-through
        case CollectionStateConcurrentMark:
            this->BackgroundMark();
            Assert(this->collectionState == CollectionStateConcurrentMark);
            RECORD_TIMESTAMP(concurrentMarkFinishTime);
            break;
        case CollectionStateConcurrentFinishMark:
            this->backgroundRescanRootBytes = this->BackgroundFinishMark();
            Assert(!HasPendingMarkObjects());
            break;
        default:
            Assert(false);
            break;
        };
        GCETW_INTERNAL(GC_STOP, (this, BackgroundMarkETWEventGCActivationKind(this->collectionState)));
        RECYCLER_PROFILE_EXEC_BACKGROUND_END(this, this->collectionState == CollectionStateConcurrentFinishMark ?
            Js::BackgroundFinishMarkPhase : Js::ConcurrentMarkPhase);

        this->collectionState = CollectionStateRescanWait;
        DebugOnly(this->markContext.GetPageAllocator()->ClearConcurrentThreadId());
    }
    else
    {
        Assert(this->enableConcurrentSweep);

#if ENABLE_ALLOCATIONS_DURING_CONCURRENT_SWEEP
        if (CONFIG_FLAG_RELEASE(EnableConcurrentSweepAlloc) && !forceForeground)
        {
            if (this->collectionState == CollectionStateConcurrentSweep)
            {
                this->DoTwoPassConcurrentSweepPreCheck();

                if (this->AllowAllocationsDuringConcurrentSweep())
                {
                    this->collectionState = CollectionStateConcurrentSweepPass1;
                }
            }

            Assert((!this->AllowAllocationsDuringConcurrentSweep() && this->collectionState == CollectionStateConcurrentSweep) || this->collectionState == CollectionStateConcurrentSweepPass1 || this->collectionState == CollectionStateConcurrentSweepPass2);
        }
        else
#endif
        {
            Assert(this->collectionState == CollectionStateConcurrentSweep);
        }

#if ENABLE_ALLOCATIONS_DURING_CONCURRENT_SWEEP
        if (this->collectionState == CollectionStateConcurrentSweepPass1 ||
            ((!CONFIG_FLAG_RELEASE(EnableConcurrentSweepAlloc) ||!this->AllowAllocationsDuringConcurrentSweep()) && this->collectionState == CollectionStateConcurrentSweep))
#endif
        {
            RECYCLER_PROFILE_EXEC_BACKGROUND_BEGIN(this, Js::ConcurrentSweepPhase);

#if ENABLE_ALLOCATIONS_DURING_CONCURRENT_SWEEP
            if (this->collectionState == CollectionStateConcurrentSweepPass1)
            {
                GCETW_INTERNAL(GC_START, (this, ETWEvent_ConcurrentSweep_Pass1));
            }
            else
#endif
            {
                GCETW_INTERNAL(GC_START, (this, ETWEvent_ConcurrentSweep));
            }

            GCETW(GC_BACKGROUNDZEROPAGE_START, (this));

#if ENABLE_BACKGROUND_PAGE_ZEROING
            if (CONFIG_FLAG(EnableBGFreeZero))
            {
                // Zero the queued pages first so they are available to be allocated
                recyclerPageAllocator.BackgroundZeroQueuedPages();
                recyclerLargeBlockPageAllocator.BackgroundZeroQueuedPages();
#ifdef RECYCLER_WRITE_BARRIER_ALLOC_SEPARATE_PAGE
                recyclerWithBarrierPageAllocator.BackgroundZeroQueuedPages();
#endif
            }
#endif

            GCETW(GC_BACKGROUNDZEROPAGE_STOP, (this));
            GCETW(GC_BACKGROUNDSWEEP_START, (this));

            Assert(this->recyclerSweep != nullptr);
            this->recyclerSweep->BackgroundSweep();

#if ENABLE_ALLOCATIONS_DURING_CONCURRENT_SWEEP
            if (this->collectionState == CollectionStateConcurrentSweepPass1)
            {
                GCETW_INTERNAL(GC_STOP, (this, ETWEvent_ConcurrentSweep_Pass1));
            }
#endif

            // If allocations were allowed during concurrent sweep then the allocableHeapBlock lists still needs to be swept so we
            // will remain in CollectionStateConcurrentSweepPass1Wait state.
#if ENABLE_ALLOCATIONS_DURING_CONCURRENT_SWEEP
            if (CONFIG_FLAG_RELEASE(EnableConcurrentSweepAlloc) && this->AllowAllocationsDuringConcurrentSweep())
            {
                this->collectionState = CollectionStateConcurrentSweepPass1Wait;
            }
#endif
        }
#if ENABLE_ALLOCATIONS_DURING_CONCURRENT_SWEEP
        if (CONFIG_FLAG_RELEASE(EnableConcurrentSweepAlloc))
        {
            if (this->collectionState == CollectionStateConcurrentSweepPass2)
            {
#ifdef RECYCLER_TRACE
                if (this->GetRecyclerFlagsTable().Trace.IsEnabled(Js::ConcurrentSweepPhase) && CONFIG_FLAG_RELEASE(Verbose))
                {
                    Output::Print(_u("[GC #%d] Finishing Sweep Pass2 on background thread. \n"), this->collectionCount);
                }
#endif
#if ENABLE_BACKGROUND_PAGE_ZEROING
                if (CONFIG_FLAG(EnableBGFreeZero))
                {
                    // Drain the zero queue again as we might have free more during sweep
                    // in the background
                    GCETW(GC_BACKGROUNDZEROPAGE_START, (this));
                    recyclerPageAllocator.BackgroundZeroQueuedPages();
#ifdef RECYCLER_WRITE_BARRIER_ALLOC_SEPARATE_PAGE
                    recyclerWithBarrierPageAllocator.BackgroundZeroQueuedPages();
#endif
                    recyclerLargeBlockPageAllocator.BackgroundZeroQueuedPages();
                    GCETW(GC_BACKGROUNDZEROPAGE_STOP, (this));
                }
#endif
                this->FinishConcurrentSweepPass1();
                this->recyclerSweep->FinishSweep();
                this->FinishConcurrentSweep();
                this->recyclerSweep->EndBackground();

                this->collectionState = CollectionStateConcurrentSweepPass2Wait;
            }
        }
#endif
#if ENABLE_ALLOCATIONS_DURING_CONCURRENT_SWEEP
        if (this->collectionState == CollectionStateConcurrentSweepPass2Wait ||
            (!CONFIG_FLAG_RELEASE(EnableConcurrentSweepAlloc) || !this->AllowAllocationsDuringConcurrentSweep()))
#endif
        {
            uint sweptBytes = 0;
#ifdef RECYCLER_STATS
            sweptBytes = (uint)collectionStats.objectSweptBytes;
#endif

            GCETW(GC_BACKGROUNDSWEEP_STOP, (this, sweptBytes));

#if ENABLE_BACKGROUND_PAGE_ZEROING
            if (CONFIG_FLAG(EnableBGFreeZero))
            {
                // Drain the zero queue again as we might have free more during sweep
                // in the background
                GCETW(GC_BACKGROUNDZEROPAGE_START, (this));
                recyclerPageAllocator.BackgroundZeroQueuedPages();
#ifdef RECYCLER_WRITE_BARRIER_ALLOC_SEPARATE_PAGE
                recyclerWithBarrierPageAllocator.BackgroundZeroQueuedPages();
#endif
                recyclerLargeBlockPageAllocator.BackgroundZeroQueuedPages();
                GCETW(GC_BACKGROUNDZEROPAGE_STOP, (this));
            }
#endif

#if ENABLE_ALLOCATIONS_DURING_CONCURRENT_SWEEP
            if (CONFIG_FLAG_RELEASE(EnableConcurrentSweepAlloc) && this->AllowAllocationsDuringConcurrentSweep())
            {
                Assert(this->collectionState == CollectionStateConcurrentSweepPass2Wait);
            }
            else
#endif
            {
                Assert(this->collectionState == CollectionStateConcurrentSweep);
                GCETW_INTERNAL(GC_STOP, (this, ETWEvent_ConcurrentSweep));
            }
            this->collectionState = CollectionStateTransferSweptWait;
        }

        RECYCLER_PROFILE_EXEC_BACKGROUND_END(this, Js::ConcurrentSweepPhase);
    }

    SetEvent(this->concurrentWorkDoneEvent);

    collectionWrapper->WaitCollectionCallBack();
}

DWORD
Recycler::ThreadProc()
{
    Assert(this->IsConcurrentEnabled());

#if !defined(_UCRT)
    // We do this before we set the concurrentWorkDoneEvent because GetModuleHandleEx requires
    // getting the loader lock. We could have the following case:
    //    Thread A => Initialize Concurrent Thread (C)
    //    C signals Signal Done
    //    C yields since its lower priority
    //    Thread A starts running- and is told to shut down.
    //    Thread A grabs loader lock as part of the shutdown sequence
    //    Thread A waits for C to be done
    //    C wakes up now- and tries to grab loader lock.
    // To prevent this deadlock, we call GetModuleHandleEx first and then set the concurrentWorkDoneEvent
    HMODULE dllHandle = NULL;
    if (!GetModuleHandleEx(GET_MODULE_HANDLE_EX_FLAG_FROM_ADDRESS, (LPCTSTR)&Recycler::StaticThreadProc, &dllHandle))
    {
        dllHandle = NULL;
    }
#endif

#if defined(ENABLE_JS_ETW) && ! defined(ENABLE_JS_LTTNG)
    // LTTng has no concept of EventActivityIdControl
    // Create an ETW ActivityId for this thread, to help tools correlate ETW events we generate
    GUID activityId = { 0 };
    auto eventActivityIdControlResult = EventActivityIdControl(EVENT_ACTIVITY_CTRL_CREATE_SET_ID, &activityId);
    Assert(eventActivityIdControlResult == ERROR_SUCCESS);
#endif

    // Signal that the thread has started
    SetEvent(this->concurrentWorkDoneEvent);

    SetThreadPriority(::GetCurrentThread(), THREAD_PRIORITY_BELOW_NORMAL);

#if defined(DBG) && defined(PROFILE_EXEC)
    this->backgroundProfilerPageAllocator.SetConcurrentThreadId(::GetCurrentThreadId());
#endif
#ifdef IDLE_DECOMMIT_ENABLED
    DWORD handleCount = this->concurrentIdleDecommitEvent? 2 : 1;
    HANDLE handles[2] = { this->concurrentWorkReadyEvent, this->concurrentIdleDecommitEvent };
#endif
    do
    {
#ifdef IDLE_DECOMMIT_ENABLED
        needIdleDecommitSignal = IdleDecommitSignal_None;

        DWORD threadPageAllocatorWaitTime = threadPageAllocator->IdleDecommit();
        DWORD recyclerPageAllocatorWaitTime = recyclerPageAllocator.IdleDecommit();
        DWORD waitTime = min(threadPageAllocatorWaitTime, recyclerPageAllocatorWaitTime);
        DWORD recyclerLargeBlockPageAllocatorWaitTime = recyclerLargeBlockPageAllocator.IdleDecommit();
        waitTime = min(waitTime, recyclerLargeBlockPageAllocatorWaitTime);

#ifdef RECYCLER_WRITE_BARRIER_ALLOC_SEPARATE_PAGE
        DWORD recyclerWithBarrierPageAllocatorWaitTime = recyclerWithBarrierPageAllocator.IdleDecommit();
        waitTime = min(waitTime, recyclerWithBarrierPageAllocatorWaitTime);
#endif
        if (waitTime == INFINITE)
        {
            DWORD ret = ::InterlockedCompareExchange(&needIdleDecommitSignal, IdleDecommitSignal_NeedSignal, IdleDecommitSignal_None);
            if (ret == IdleDecommitSignal_NeedTimer)
            {
#if DBG
                if (GetRecyclerFlagsTable().Trace.IsEnabled(Js::IdleDecommitPhase))
                {
                    Output::Print(_u("Recycler Thread IdleDecommit Need Timer\n"));
                    Output::Flush();
                }
#endif
                continue;
            }
        }
#if DBG
        else
        {
            if (GetRecyclerFlagsTable().Trace.IsEnabled(Js::IdleDecommitPhase))
            {
                Output::Print(_u("Recycler Thread IdleDecommit Wait %d\n"), waitTime);
                Output::Flush();
            }
        }
#endif

        DWORD result = WaitForMultipleObjectsEx(handleCount, handles, FALSE, waitTime, FALSE);

        if (result != WAIT_OBJECT_0)
        {
            Assert((handleCount == 2 && result == WAIT_OBJECT_0 + 1) || (waitTime != INFINITE && result == WAIT_TIMEOUT));
#if DBG
            if (GetRecyclerFlagsTable().Trace.IsEnabled(Js::IdleDecommitPhase))
            {
                if (result == WAIT_TIMEOUT)
                {
                    Output::Print(_u("Recycler Thread IdleDecommit Timeout: %d\n"), waitTime);
                }
                else
                {
                    Output::Print(_u("Recycler Thread IdleDecommit Signaled\n"));
                }
                Output::Flush();
            }
#endif
            continue;
        }
#else
        DWORD result = WaitForSingleObject(this->concurrentWorkReadyEvent, INFINITE);
        Assert(result == WAIT_OBJECT_0);
#endif
        if (this->collectionState == CollectionStateExit)
        {
#if DBG
            this->concurrentThreadExited = true;
#endif
            break;
        }

        DoBackgroundWork();
    }
    while (true);
    SetEvent(this->concurrentWorkDoneEvent);

#if !defined(_UCRT)
    if (dllHandle)
    {
        FreeLibraryAndExitThread(dllHandle, 0);
    }
    else
#endif
    {
        return 0;
    }
}

#endif //ENABLE_CONCURRENT_GC

#if ENABLE_ALLOCATIONS_DURING_CONCURRENT_SWEEP

void
Recycler::DoTwoPassConcurrentSweepPreCheck()
{
    if (CONFIG_FLAG_RELEASE(EnableConcurrentSweepAlloc))
    {
        // We will do two pass sweep only when BOTH of the following conditions are met:
        //      1. GC was triggered while we are in script, as this is the only case when we will make use of the blocks in the 
        //         SLIST during concurrent sweep.
        //      2. We are not in a Partial GC.
        //      3. At-least one heap bucket exceeds the RecyclerHeuristic::AllocDuringConcurrentSweepHeapBlockThreshold.
        this->allowAllocationsDuringConcurrentSweepForCollection = this->isInScript && !this->recyclerSweep->InPartialCollect();

        // Do the actual 2-pass check only if the first 2 checks pass.
        if (this->allowAllocationsDuringConcurrentSweepForCollection)
        {
            // We fire the ETW event only when the actual 2-pass check is performed. This is to avoid messing up ETL processing of test runs when in partial collect.
            GCETW_INTERNAL(GC_START, (this, ETWEvent_ConcurrentSweep_TwoPassSweepPreCheck));
            this->allowAllocationsDuringConcurrentSweepForCollection = this->autoHeap.DoTwoPassConcurrentSweepPreCheck();
            GCETW_INTERNAL(GC_STOP, (this, ETWEvent_ConcurrentSweep_TwoPassSweepPreCheck));
        }
    }
}

void
Recycler::FinishConcurrentSweepPass1()
{
    GCETW_INTERNAL(GC_START, (this, ETWEvent_ConcurrentSweep_FinishPass1));
    if (CONFIG_FLAG_RELEASE(EnableConcurrentSweepAlloc))
    {
        AssertMsg(this->allowAllocationsDuringConcurrentSweepForCollection, "Two pass concurrent sweep must be turned on.");
        this->autoHeap.FinishConcurrentSweepPass1(this->recyclerSweepInstance);
    }
    GCETW_INTERNAL(GC_STOP, (this, ETWEvent_ConcurrentSweep_FinishPass1));
}

void
Recycler::FinishSweepPrep()
{
    GCETW_INTERNAL(GC_START, (this, ETWEvent_ConcurrentSweep_FinishSweepPrep));
    if (CONFIG_FLAG_RELEASE(EnableConcurrentSweepAlloc))
    {
        AssertMsg(this->allowAllocationsDuringConcurrentSweepForCollection, "Two pass concurrent sweep must be turned on.");
        this->autoHeap.FinishSweepPrep(this->recyclerSweepInstance);
    }
    GCETW_INTERNAL(GC_STOP, (this, ETWEvent_ConcurrentSweep_FinishSweepPrep));
}

void
Recycler::FinishConcurrentSweep()
{
#if SUPPORT_WIN32_SLIST
    GCETW_INTERNAL(GC_START, (this, ETWEvent_ConcurrentSweep_FinishTwoPassSweep));
    if (CONFIG_FLAG_RELEASE(EnableConcurrentSweepAlloc))
    {
        AssertMsg(this->allowAllocationsDuringConcurrentSweepForCollection, "Two pass concurrent sweep must be turned on.");
        this->autoHeap.FinishConcurrentSweep();
    }
    GCETW_INTERNAL(GC_STOP, (this, ETWEvent_ConcurrentSweep_FinishTwoPassSweep));
#endif
}
#endif

void
Recycler::FinishCollection(bool needConcurrentSweep)
{
#if ENABLE_CONCURRENT_GC
    Assert(!!this->InConcurrentSweep() == needConcurrentSweep);
#else
    Assert(!needConcurrentSweep);
#endif
    if (!needConcurrentSweep)
    {
        FinishCollection();
    }
    else
    {
        FinishDisposeObjects();
    }
}

void
Recycler::FinishCollection()
{
#if ENABLE_PARTIAL_GC && ENABLE_CONCURRENT_GC
    Assert(!this->hasBackgroundFinishPartial);
#endif
    Assert(!this->hasPendingDeleteGuestArena);

    // Reset the time heuristics
    ScheduleNextCollection();

    {
        AutoSwitchCollectionStates collectionState(this,
            /* entry  state */ CollectionStatePostCollectionCallback,
            /* exit   state */ CollectionStateNotCollecting);

        collectionWrapper->PostCollectionCallBack();
    }

#if ENABLE_CONCURRENT_GC
    this->backgroundFinishMarkCount = 0;
#endif

    // Do a partial page decommit now
    if (decommitOnFinish)
    {
        ForEachPageAllocator([](IdleDecommitPageAllocator* pageAlloc)
        {
            pageAlloc->DecommitNow(false);
        });
        this->decommitOnFinish = false;
    }

    RECYCLER_SLOW_CHECK(autoHeap.Check());

#ifdef RECYCLER_MEMORY_VERIFY
    this->Verify(Js::RecyclerPhase);
#endif
#ifdef RECYCLER_FINALIZE_CHECK
    autoHeap.VerifyFinalize();
#endif

#ifdef ENABLE_JS_ETW
    FlushFreeRecord();
#endif

    FinishDisposeObjects();

#ifdef RECYCLER_FINALIZE_CHECK
    if (!this->IsMarkState())
    {
        autoHeap.VerifyFinalize();
    }
#endif

#ifdef RECYCLER_STATS
    if (CUSTOM_PHASE_STATS1(this->GetRecyclerFlagsTable(), Js::RecyclerPhase))
    {
        PrintCollectStats();
    }
#endif
#ifdef PROFILE_RECYCLER_ALLOC
    if (MemoryProfiler::IsTraceEnabled(true))
    {
        PrintAllocStats();
    }
#endif

#if ENABLE_ALLOCATIONS_DURING_CONCURRENT_SWEEP
    this->allowAllocationsDuringConcurrentSweepForCollection = false;
#endif

#if ENABLE_MEM_STATS
    autoHeap.ReportMemStats();
#endif

    RECORD_TIMESTAMP(currentCollectionEndTime);
}

void
Recycler::SetExternalRootMarker(ExternalRootMarker fn, void * context)
{
    externalRootMarker = fn;
    externalRootMarkerContext = context;
}

void
Recycler::SetCollectionWrapper(RecyclerCollectionWrapper * wrapper)
{
    this->collectionWrapper = wrapper;
#if LARGEHEAPBLOCK_ENCODING
    this->Cookie = wrapper->GetRandomNumber();
#else
    this->Cookie = 0;
#endif
}

// TODO: (leish) remove following function? seems not make sense to re-allocate in recycler
char *
Recycler::Realloc(void* buffer, DECLSPEC_GUARD_OVERFLOW size_t existingBytes, DECLSPEC_GUARD_OVERFLOW size_t requestedBytes, bool truncate)
{
    Assert(requestedBytes > 0);

    if (existingBytes == 0)
    {
        Assert(buffer == nullptr);
        return Alloc(requestedBytes);
    }

    Assert(buffer != nullptr);

    size_t nbytes = AllocSizeMath::Align(requestedBytes, HeapConstants::ObjectGranularity);

    // Since we successfully allocated, we shouldn't have integer overflow here
    size_t nbytesExisting = AllocSizeMath::Align(existingBytes, HeapConstants::ObjectGranularity);
    Assert(nbytesExisting >= existingBytes);

    if (nbytes == nbytesExisting)
    {
        return (char *)buffer;
    }

    char* replacementBuf = this->Alloc(requestedBytes);
    if (replacementBuf != nullptr)
    {
        // Truncate
        if (existingBytes > requestedBytes && truncate)
        {
            js_memcpy_s(replacementBuf, requestedBytes, buffer, requestedBytes);
        }
        else
        {
            js_memcpy_s(replacementBuf, requestedBytes, buffer, existingBytes);
        }
    }

    if (nbytesExisting > 0)
    {
        this->Free(buffer, nbytesExisting);
    }

    return replacementBuf;
}


bool
Recycler::ForceSweepObject()
{
#ifdef RECYCLER_TEST_SUPPORT
    if (BinaryFeatureControl::RecyclerTest())
    {
        if (checkFn != nullptr)
        {
            return true;
        }
    }
#endif

#ifdef PROFILE_RECYCLER_ALLOC
    if (trackerDictionary != nullptr)
    {
        // Need to sweep object if we are tracing recycler allocs
        return true;
    }
#endif

#ifdef RECYCLER_STATS
    if (CUSTOM_PHASE_STATS1(this->GetRecyclerFlagsTable(), Js::RecyclerPhase))
    {
        return true;
    }
#endif

#if DBG
    // Force sweeping the object so we can assert that we are not sweeping objects that are still implicit roots
    if (this->enableScanImplicitRoots)
    {
        return true;
    }
#endif
    return false;
}

bool
Recycler::ShouldIdleCollectOnExit()
{
    // Always reset partial heuristics even if we are not doing idle collecting
    // So we don't carry the heuristics to the next script activation
    this->ResetPartialHeuristicCounters();

    if (this->CollectionInProgress())
    {
#ifdef RECYCLER_TRACE
        CUSTOM_PHASE_PRINT_VERBOSE_TRACE1(GetRecyclerFlagsTable(), Js::IdleCollectPhase, _u("%04X> Skipping scheduling Idle Collect. Reason: Collection in progress\n"), ::GetCurrentThreadId());
#endif

        // Don't schedule an idle collect if there is a collection going on already
        // IDLE-GC-TODO: Fix ResetHeuristics in the GC so we can detect memory allocation during
        // the concurrent collect and still schedule an idle collect
        return false;
    }

    if (CUSTOM_PHASE_FORCE1(GetRecyclerFlagsTable(), Js::IdleCollectPhase))
    {
        return true;
    }

    uint32 nextTime = tickCountNextCollection - tickDiffToNextCollect;
    // We will try to start a concurrent collect if we are within .9 ms to next scheduled collection, AND,
    // the size of allocation is larger than 32M. This is similar to CollectionAllocation logic, just
    // earlier in both time heuristic and size heuristic, so we can do some concurrent GC while we are
    // not in script.
    if (autoHeap.uncollectedAllocBytes >= RecyclerHeuristic::Instance.MaxUncollectedAllocBytesOnExit
        && GetTickCount() > nextTime)
    {
#ifdef RECYCLER_TRACE
        if (CUSTOM_PHASE_TRACE1(GetRecyclerFlagsTable(), Js::IdleCollectPhase))
        {
            if (autoHeap.uncollectedAllocBytes >= RecyclerHeuristic::Instance.MaxUncollectedAllocBytesOnExit)
            {
                Output::Print(_u("%04X> Idle collect on exit: alloc %d\n"), ::GetCurrentThreadId(), autoHeap.uncollectedAllocBytes);
            }
            else
            {
                Output::Print(_u("%04X> Idle collect on exit: time %d\n"), ::GetCurrentThreadId(), tickCountNextCollection - GetTickCount());
            }
            Output::Flush();
        }
#endif

        this->CollectNow<CollectNowConcurrent>();
        return false;
    }

    Assert(!this->CollectionInProgress());
    // Idle GC use the size heuristic. Only need to schedule on if we passed it.
    return (autoHeap.uncollectedAllocBytes >= RecyclerHeuristic::IdleUncollectedAllocBytesCollection);
}

#if ENABLE_CONCURRENT_GC
bool
RecyclerParallelThread::StartConcurrent()
{
    if (this->recycler->threadService->HasCallback())
    {
        // This may be the first time.  If so, initialize by creating the doneEvent.
        if (this->concurrentWorkDoneEvent == NULL)
        {
            this->concurrentWorkDoneEvent = CreateEvent(NULL, FALSE, FALSE, NULL);
            if (this->concurrentWorkDoneEvent == nullptr)
            {
                return false;
            }
        }

        Assert(concurrentThread == NULL);
        Assert(concurrentWorkReadyEvent == NULL);

        // Invoke thread service to process work
        if (!this->recycler->threadService->Invoke(RecyclerParallelThread::StaticBackgroundWorkCallback, this))
        {
            return false;
        }
    }
    else
    {
        // This may be the first time.  If so, initialize and create thread.
        if (this->concurrentWorkDoneEvent == NULL)
        {
            return this->EnableConcurrent(false);
        }
        else
        {
            Assert(this->concurrentThread != NULL);
            Assert(this->concurrentWorkReadyEvent != NULL);

            // signal that thread has been initialized
            SetEvent(this->concurrentWorkReadyEvent);
        }
    }
    return true;
}

bool
RecyclerParallelThread::EnableConcurrent(bool waitForThread)
{
    this->synchronizeOnStartup = waitForThread;

    Assert(this->concurrentWorkDoneEvent == NULL);
    Assert(this->concurrentWorkReadyEvent == NULL);
    Assert(this->concurrentThread == NULL);

    this->concurrentWorkDoneEvent = CreateEvent(NULL, FALSE, FALSE, NULL);
    if (this->concurrentWorkDoneEvent == nullptr)
    {
        return false;
    }

    this->concurrentWorkReadyEvent = CreateEvent(NULL, FALSE, FALSE, NULL);
    if (this->concurrentWorkReadyEvent == nullptr)
    {
        CloseHandle(this->concurrentWorkDoneEvent);
        this->concurrentWorkDoneEvent = NULL;
        return false;
    }

    this->concurrentThread = (HANDLE)PlatformAgnostic::Thread::Create(Recycler::ConcurrentThreadStackSize, &RecyclerParallelThread::StaticThreadProc, this, PlatformAgnostic::Thread::ThreadInitStackSizeParamIsAReservation);

    if (this->concurrentThread != nullptr && waitForThread)
    {
        // Wait for thread to initialize
        HANDLE handle[2] = { this->concurrentWorkDoneEvent, this->concurrentThread };
        DWORD ret = WaitForMultipleObjectsEx(2, handle, FALSE, INFINITE, FALSE);
        if (ret == WAIT_OBJECT_0)
        {
            return true;
        }

        CloseHandle(concurrentThread);
        concurrentThread = nullptr;
    }

    if (this->concurrentThread == nullptr)
    {
        CloseHandle(this->concurrentWorkDoneEvent);
        this->concurrentWorkDoneEvent = NULL;
        CloseHandle(this->concurrentWorkReadyEvent);
        this->concurrentWorkReadyEvent = NULL;
        return false;
    }

    return true;
}


template <uint parallelId>
void
Recycler::ParallelWorkFunc()
{
    Assert(parallelId == 0 || parallelId == 1);

    MarkContext * markContext = (parallelId == 0 ? &this->parallelMarkContext2 : &this->parallelMarkContext3);

    switch (this->collectionState)
    {
        case CollectionStateParallelMark:
            this->ProcessParallelMark(false, markContext);
            break;

        case CollectionStateBackgroundParallelMark:
            this->ProcessParallelMark(true, markContext);
            break;

        default:
            Assert(false);
    }
}

void
RecyclerParallelThread::WaitForConcurrent()
{
    Assert(this->concurrentThread != NULL || this->recycler->threadService->HasCallback());
    Assert(this->concurrentWorkDoneEvent != NULL);

    DWORD ret = WaitForSingleObject(concurrentWorkDoneEvent, INFINITE);
    Assert(ret == WAIT_OBJECT_0);
}

void
RecyclerParallelThread::Shutdown()
{
    Assert(this->recycler->collectionState == CollectionStateExit);

    if (this->recycler->threadService->HasCallback())
    {
        if (this->concurrentWorkDoneEvent != NULL)
        {
            CloseHandle(this->concurrentWorkDoneEvent);
            this->concurrentWorkDoneEvent = NULL;
        }
    }
    else
    {
        if (this->concurrentThread != NULL)
        {
            HANDLE handles[2] = { concurrentWorkDoneEvent, concurrentThread };

            SetEvent(concurrentWorkReadyEvent);

            // During process shutdown, OS might kill this (recycler parallel i.e. concurrent) thread and it will not get chance to signal concurrentWorkDoneEvent.
            // When we are performing shutdown of main (recycler) thread here, if we wait on concurrentWorkDoneEvent, WaitForObject() will never return.
            // Hence wait for concurrentWorkDoneEvent + concurrentThread so if concurrentThread got killed, WaitForObject() will return and we will
            // proceed further.
            DWORD fRet = WaitForMultipleObjectsEx(2, handles, FALSE, INFINITE, FALSE);
            AssertMsg(fRet != WAIT_FAILED, "Check handles passed to WaitForMultipleObjectsEx.");

            CloseHandle(this->concurrentWorkDoneEvent);
            this->concurrentWorkDoneEvent = NULL;
            CloseHandle(this->concurrentWorkReadyEvent);
            this->concurrentWorkReadyEvent = NULL;
            CloseHandle(this->concurrentThread);
            this->concurrentThread = NULL;
        }
    }

    Assert(this->concurrentThread == NULL);
    Assert(this->concurrentWorkReadyEvent == NULL);
    Assert(this->concurrentWorkDoneEvent == NULL);
}

// static
unsigned int
RecyclerParallelThread::StaticThreadProc(LPVOID lpParameter)
{
    DWORD ret = (DWORD)-1;
#if !DISABLE_SEH
    __try
    {
#endif
        RecyclerParallelThread * parallelThread = (RecyclerParallelThread *)lpParameter;
        Recycler * recycler = parallelThread->recycler;
        RecyclerParallelThread::WorkFunc workFunc = parallelThread->workFunc;

        Assert(recycler->IsConcurrentEnabled());

#if !defined(_UCRT)
        HMODULE dllHandle = NULL;
        if (!GetModuleHandleEx(GET_MODULE_HANDLE_EX_FLAG_FROM_ADDRESS, (LPCTSTR)&RecyclerParallelThread::StaticThreadProc, &dllHandle))
        {
            dllHandle = NULL;
        }
#endif
#if defined(ENABLE_JS_ETW) && ! defined(ENABLE_JS_LTTNG)
        // LTTng has no concept of EventActivityIdControl
        // Create an ETW ActivityId for this thread, to help tools correlate ETW events we generate
        GUID activityId = { 0 };
        auto eventActivityIdControlResult = EventActivityIdControl(EVENT_ACTIVITY_CTRL_CREATE_SET_ID, &activityId);
        Assert(eventActivityIdControlResult == ERROR_SUCCESS);
#endif

        // If this thread is created on demand we already have work to process and do not need to wait
        bool mustWait = parallelThread->synchronizeOnStartup;

        do
        {
            if (mustWait)
            {
                // Signal completion and wait for next work
                SetEvent(parallelThread->concurrentWorkDoneEvent);
                DWORD result = WaitForSingleObject(parallelThread->concurrentWorkReadyEvent, INFINITE);
                Assert(result == WAIT_OBJECT_0);
            }

            if (recycler->collectionState == CollectionStateExit)
            {
                // Exit thread
                break;
            }

            // Invoke the workFunc to do real work
            (recycler->*workFunc)();

            // We always wait after the first time
            mustWait = true;
        }
        while (true);

        // Signal to main thread that we have stopped processing and will shut down.
        // Note that after this point, we cannot access anything on the Recycler instance
        // because the main thread may have torn it down already.
        SetEvent(parallelThread->concurrentWorkDoneEvent);

#if !defined(_UCRT)
        if (dllHandle)
        {
            FreeLibraryAndExitThread(dllHandle, 0);
        }
#endif
        ret = 0;
#if !DISABLE_SEH
    }
    __except(Recycler::ExceptFilter(GetExceptionInformation()))
    {
        Assert(false);
    }
#endif

    return ret;
}


// static
void
RecyclerParallelThread::StaticBackgroundWorkCallback(void * callbackData)
{
    RecyclerParallelThread * parallelThread = (RecyclerParallelThread *)callbackData;
    Recycler * recycler = parallelThread->recycler;
    RecyclerParallelThread::WorkFunc workFunc = parallelThread->workFunc;

    (recycler->*workFunc)();

    SetEvent(parallelThread->concurrentWorkDoneEvent);
}
#endif

#ifdef RECYCLER_TRACE
void
Recycler::CaptureCollectionParam(CollectionFlags flags, bool repeat)
{
    collectionParam.priorityBoostConcurrentSweepOverride = false;
    collectionParam.repeat = repeat;
    collectionParam.finishOnly = false;
    collectionParam.flags = flags;
    collectionParam.uncollectedAllocBytes = autoHeap.uncollectedAllocBytes;
#if ENABLE_PARTIAL_GC
    collectionParam.uncollectedNewPageCountPartialCollect = this->uncollectedNewPageCountPartialCollect;
    collectionParam.inPartialCollectMode = inPartialCollectMode;
    collectionParam.uncollectedNewPageCount = autoHeap.uncollectedNewPageCount;
    collectionParam.unusedPartialCollectFreeBytes = autoHeap.unusedPartialCollectFreeBytes;
#endif
}

void
Recycler::PrintCollectTrace(Js::Phase phase, bool finish, bool noConcurrentWork)
{
    if (GetRecyclerFlagsTable().Trace.IsEnabled(Js::RecyclerPhase) ||
        GetRecyclerFlagsTable().Trace.IsEnabled(phase))
    {
        const BOOL allocSize = collectionParam.flags & CollectHeuristic_AllocSize;
        const BOOL timedIfScriptActive = collectionParam.flags & CollectHeuristic_TimeIfScriptActive;
        const BOOL timedIfInScript = collectionParam.flags & CollectHeuristic_TimeIfInScript;
        const BOOL timed = (timedIfScriptActive && isScriptActive) || (timedIfInScript && isInScript) || (collectionParam.flags & CollectHeuristic_Time);
        const BOOL concurrent = collectionParam.flags & CollectMode_Concurrent;
        const BOOL finishConcurrent = collectionParam.flags & CollectOverride_FinishConcurrent;
        const BOOL exhaustive = collectionParam.flags & CollectMode_Exhaustive;
        const BOOL forceInThread = collectionParam.flags & CollectOverride_ForceInThread;
        const BOOL forceFinish = collectionParam.flags & CollectOverride_ForceFinish;

#if ENABLE_PARTIAL_GC
        BOOL partial = collectionParam.flags & CollectMode_Partial ;
#endif

        Output::Print(_u("%04X> RC(%p): %s%s%s%s%s%s%s:"), this->mainThreadId, this,
            collectionParam.domCollect? _u("[DOM] ") : _u(""),
            collectionParam.repeat? _u("[Repeat] "): _u(""),
            this->inDispose? _u("[Nested]") : _u(""),
            forceInThread? _u("Force In thread ") : _u(""),
            finish? _u("Finish ") : _u(""),
            exhaustive? _u("Exhaustive ") : _u(""),
            Js::PhaseNames[phase]);

        if (noConcurrentWork)
        {
            Assert(finish);
            Output::Print(_u(" No concurrent work"));
        }
        else if (collectionParam.finishOnly)
        {
            Assert(!collectionParam.repeat);
            Assert(finish);
#if ENABLE_CONCURRENT_GC
            if (collectionState == CollectionStateRescanWait)
            {
                if (forceFinish)
                {
                    Output::Print(_u(" Force finish mark and sweep"));
                }
                else if (concurrent && this->enableConcurrentSweep)
                {
                    if (!collectionParam.priorityBoostConcurrentSweepOverride)
                    {
                        Output::Print(_u(" Finish mark and start concurrent sweep"));
                    }
                    else
                    {
                        Output::Print(_u(" Finish mark and sweep (priority boost overridden concurrent sweep)"));
                    }
                }
                else
                {
                    Output::Print(_u(" Finish mark and sweep"));
                }
            }
            else
            {
                Assert(collectionState == CollectionStateTransferSweptWait);
                if (forceFinish)
                {
                    Output::Print(_u(" Force finish sweep"));
                }
                else
                {
                    Output::Print(_u(" Finish sweep"));
                }
            }
#endif // ENABLE_CONCURRENT_GC
        }
        else
        {
            if (finish && !concurrent)
            {
                Output::Print(_u(" Not concurrent collect"));
            }
            if ((finish && finishConcurrent))
            {
                Output::Print(_u(" No heuristic"));
            }
#if ENABLE_CONCURRENT_GC
            else if (finish && priorityBoost)
            {
                Output::Print(_u(" Priority boost no heuristic"));
            }
#endif
            else
            {
                Output::SkipToColumn(50);
                bool byteCountUsed = false;
                bool timeUsed = false;

#if ENABLE_PARTIAL_GC
                bool newPageUsed = false;
                if (phase == Js::PartialCollectPhase || phase == Js::ConcurrentPartialCollectPhase)
                {
                    Assert(collectionParam.flags & CollectMode_Partial);
                    newPageUsed = !!allocSize;
                }
                else if (partial && collectionParam.inPartialCollectMode && collectionParam.uncollectedNewPageCount > collectionParam.uncollectedNewPageCountPartialCollect)
                {
                    newPageUsed = true;
                }
                else
#endif // ENABLE_PARTIAL_GC
                {
                    byteCountUsed = !!allocSize;
                    timeUsed = !!timed;
                }

                Output::Print(byteCountUsed? _u("*") : (allocSize? _u(" ") : _u("~")));
                Output::Print(_u("B:%8d "), collectionParam.uncollectedAllocBytes);
                Output::Print(timeUsed? _u("*") : (timed? _u(" ") : _u("~")));
                Output::Print(_u("T:%4d "), -collectionParam.timeDiff);
#if ENABLE_PARTIAL_GC
                if (collectionParam.inPartialCollectMode)
                {
                    Output::Print(_u("L:%5d "), collectionParam.uncollectedNewPageCountPartialCollect);
                }
                else
                {
                    Output::Print(_u("L:----- "));
                }
                Output::Print(newPageUsed? _u("*") : (partial? _u(" ") : _u("~")));
                Output::Print(_u("P:%5d(%9d) "), collectionParam.uncollectedNewPageCount, collectionParam.uncollectedNewPageCount * AutoSystemInfo::PageSize);
                Output::Print(_u("U:%8d"), collectionParam.unusedPartialCollectFreeBytes);
#endif // ENABLE_PARTIAL_GC
            }
        }
        Output::Print(_u("\n"));
        Output::Flush();
    }
}
#endif

#ifdef RECYCLER_TRACE
void
Recycler::PrintBlockStatus(HeapBucket * heapBucket, HeapBlock * heapBlock, char16 const * statusMessage)
{
    if (this->GetRecyclerFlagsTable().Trace.IsEnabled(Js::ConcurrentSweepPhase) && CONFIG_FLAG_RELEASE(Verbose))
    {
        Output::Print(_u("[GC #%d] [HeapBucket 0x%p] HeapBlock 0x%p %s [CollectionState: %d] \n"), this->collectionCount, heapBucket, heapBlock, statusMessage, this->collectionState);
    }
}
#endif

#ifdef RECYCLER_STATS
void
Recycler::PrintHeapBlockStats(char16 const * name, HeapBlock::HeapBlockType type)
{
    size_t liveCount = collectionStats.heapBlockCount[type] - collectionStats.heapBlockFreeCount[type];

    Output::Print(_u(" %6s : %5d %5d %5d %5.1f"), name,
        liveCount, collectionStats.heapBlockFreeCount[type], collectionStats.heapBlockCount[type],
        (double)collectionStats.heapBlockFreeCount[type] / (double)collectionStats.heapBlockCount[type] * 100);

    if (type < HeapBlock::SmallBlockTypeCount)
    {
        Output::Print(_u(" : %5d %6.1f : %5d %6.1f"),
            collectionStats.heapBlockSweptCount[type],
            (double)collectionStats.heapBlockSweptCount[type] / (double)liveCount * 100,
            collectionStats.heapBlockConcurrentSweptCount[type],
            (double)collectionStats.heapBlockConcurrentSweptCount[type] / (double)collectionStats.heapBlockSweptCount[type] * 100);
    }
}

void
Recycler::PrintHeapBlockMemoryStats(char16 const * name, HeapBlock::HeapBlockType type)
{
    size_t allocableFreeByteCount = collectionStats.heapBlockFreeByteCount[type];
#if ENABLE_PARTIAL_GC
    size_t partialUnusedBytes = 0;
    if (this->enablePartialCollect)
    {
        partialUnusedBytes = allocableFreeByteCount
            - collectionStats.smallNonLeafHeapBlockPartialReuseBytes[type];
        allocableFreeByteCount -= partialUnusedBytes;
    }
#endif
    size_t blockPages = type < HeapBlock::HeapBlockType::SmallAllocBlockTypeCount ?
        SmallAllocationBlockAttributes::PageCount : MediumAllocationBlockAttributes::PageCount;
    size_t totalByteCount = (collectionStats.heapBlockCount[type] - collectionStats.heapBlockFreeCount[type]) * blockPages * AutoSystemInfo::PageSize;
    size_t liveByteCount = totalByteCount - collectionStats.heapBlockFreeByteCount[type];
    Output::Print(_u(" %6s: %10d %10d"), name, liveByteCount, allocableFreeByteCount);

#if ENABLE_PARTIAL_GC
    if (this->enablePartialCollect &&
        (type == HeapBlock::HeapBlockType::SmallNormalBlockType
      || type == HeapBlock::HeapBlockType::SmallFinalizableBlockType
#ifdef RECYCLER_WRITE_BARRIER
      || type == HeapBlock::HeapBlockType::SmallNormalBlockWithBarrierType
      || type == HeapBlock::HeapBlockType::SmallFinalizableBlockWithBarrierType
#endif
      || type == HeapBlock::HeapBlockType::MediumNormalBlockType
      || type == HeapBlock::HeapBlockType::MediumFinalizableBlockType
#ifdef RECYCLER_WRITE_BARRIER
      || type == HeapBlock::HeapBlockType::MediumNormalBlockWithBarrierType
      || type == HeapBlock::HeapBlockType::MediumFinalizableBlockWithBarrierType
#endif
      ))
    {
        Output::Print(_u(" %10d"), partialUnusedBytes);
    }
    else
#endif
    {
        Output::Print(_u("           "));
    }

    Output::Print(_u(" %10d %6.1f"), totalByteCount,
        (double)allocableFreeByteCount / (double)totalByteCount * 100);

#if ENABLE_PARTIAL_GC
    if (this->enablePartialCollect &&
        (type == HeapBlock::HeapBlockType::SmallNormalBlockType
        || type == HeapBlock::HeapBlockType::SmallFinalizableBlockType
#ifdef RECYCLER_WRITE_BARRIER
        || type == HeapBlock::HeapBlockType::SmallNormalBlockWithBarrierType
        || type == HeapBlock::HeapBlockType::SmallFinalizableBlockWithBarrierType
#endif
        || type == HeapBlock::HeapBlockType::MediumNormalBlockType
        || type == HeapBlock::HeapBlockType::MediumFinalizableBlockType
#ifdef RECYCLER_WRITE_BARRIER
        || type == HeapBlock::HeapBlockType::MediumNormalBlockWithBarrierType
        || type == HeapBlock::HeapBlockType::MediumFinalizableBlockWithBarrierType
#endif
        ))
    {
        Output::Print(_u(" %6.1f"), (double)partialUnusedBytes / (double)totalByteCount * 100);
    }
#endif
}

void
Recycler::PrintHeuristicCollectionStats()
{
    Output::Print(_u("---------------------------------------------------------------------------------------------------------------\n"));
    Output::Print(_u("GC Trigger   : %10s %10s %10s"), _u("Start"), _u("Continue"), _u("Finish"));
#if ENABLE_PARTIAL_GC
    if (this->enablePartialCollect)
    {
        Output::Print(_u(" | Heuristics                   : %10s %10s %5s"), _u(""), _u(""), _u("%"));
    }
#endif
    Output::Print(_u("\n"));

    Output::Print(_u("---------------------------------------------------------------------------------------------------------------\n"));
    Output::Print(_u(" Alloc bytes : %10d %10d %10d"), collectionStats.startCollectAllocBytes, collectionStats.continueCollectAllocBytes, this->autoHeap.uncollectedAllocBytes);
#if ENABLE_PARTIAL_GC
    if (this->enablePartialCollect)
    {
        Output::Print(_u(" | Cost                         : %10d %10d %5.1f"), collectionStats.rescanRootBytes, collectionStats.estimatedPartialReuseBytes, collectionStats.collectCost * 100);
    }
#endif
    Output::Print(_u("\n"));

#if ENABLE_PARTIAL_GC
    if (this->enablePartialCollect)
    {
        Output::Print(_u("                                                | Efficacy                     : %10s %10s %5.1f\n"), _u(""), _u(""), collectionStats.collectEfficacy * 100);
    }
#endif

#if ENABLE_PARTIAL_GC
    if (this->enablePartialCollect)
    {
        Output::Print(_u(" New page    : %10d %10s %10d"), collectionStats.startCollectNewPageCount, _u(""), autoHeap.uncollectedNewPageCount);
        Output::Print(_u(" | Partial Uncollect New Page   : %10d %10d"), collectionStats.uncollectedNewPageCountPartialCollect * AutoSystemInfo::PageSize, this->uncollectedNewPageCountPartialCollect * AutoSystemInfo::PageSize);
        Output::Print(_u("\n"));
    }
#endif

    Output::Print(_u(" Finish try  : %10d %10s %10s"), collectionStats.finishCollectTryCount, _u(""), _u(""));
#if ENABLE_PARTIAL_GC
    if (this->enablePartialCollect)
    {
        Output::Print(_u(" | Partial Reuse Min Free Bytes :            %10d"), collectionStats.partialCollectSmallHeapBlockReuseMinFreeBytes * AutoSystemInfo::PageSize);
    }
#endif
    Output::Print(_u("\n"));
}

void
Recycler::PrintMarkCollectionStats()
{
    size_t nonMark = collectionStats.tryMarkCount + collectionStats.tryMarkInteriorCount - collectionStats.remarkCount - collectionStats.markData.markCount;
    size_t invalidCount = nonMark - collectionStats.tryMarkNullCount - collectionStats.tryMarkUnalignedCount
        - collectionStats.tryMarkNonRecyclerMemoryCount
        - collectionStats.tryMarkInteriorNonRecyclerMemoryCount
        - collectionStats.tryMarkInteriorNullCount;
    size_t leafCount = collectionStats.markData.markCount - collectionStats.scanCount;
    Output::Print(_u("---------------------------------------------------------------------------------------------------------------\n"));
    Output::Print(_u("Try Mark    :%9s %5s %10s | Non-Mark  : %9s %5s | Mark    :%9s %5s \n"), _u("Count"), _u("%"), _u("Bytes"), _u("Count"), _u("%"), _u("Count"), _u("%"));
    Output::Print(_u("---------------------------------------------------------------------------------------------------------------\n"));
    Output::Print(_u(" TryMark    :%9d       %10d | Null      : %9d %5.1f | Scan    :%9d %5.1f\n"),
        collectionStats.tryMarkCount, collectionStats.tryMarkCount * sizeof(void *),
        collectionStats.tryMarkNullCount, (double)collectionStats.tryMarkNullCount / (double)nonMark * 100,
        collectionStats.scanCount, (double)collectionStats.scanCount / (double)collectionStats.markData.markCount * 100);
    Output::Print(_u("   Non-Mark :%9d %5.1f            | Unaligned : %9d %5.1f | Leaf    :%9d %5.1f\n"),
        nonMark, (double)nonMark / (double)collectionStats.tryMarkCount * 100,
        collectionStats.tryMarkUnalignedCount, (double)collectionStats.tryMarkUnalignedCount / (double)nonMark * 100,
        leafCount, (double)leafCount / (double)collectionStats.markData.markCount * 100);
    Output::Print(_u("   Mark     :%9d %5.1f %10d | Non GC    : %9d %5.1f | Track   :%9d\n"),
        collectionStats.markData.markCount, (double)collectionStats.markData.markCount / (double)collectionStats.tryMarkCount * 100, collectionStats.markData.markBytes,
        collectionStats.tryMarkNonRecyclerMemoryCount, (double)collectionStats.tryMarkNonRecyclerMemoryCount / (double)nonMark * 100,
        collectionStats.trackCount);
    Output::Print(_u("   Remark   :%9d %5.1f            | Invalid   : %9d %5.1f \n"),
        collectionStats.remarkCount, (double)collectionStats.remarkCount / (double)collectionStats.tryMarkCount * 100,
        invalidCount, (double)invalidCount / (double)nonMark * 100);
    Output::Print(_u(" TryMark Int:%9d       %10d | Null Int  : %9d %5.1f | Root    :%9d | New     :%9d\n"),
        collectionStats.tryMarkInteriorCount, collectionStats.tryMarkInteriorCount * sizeof(void *),
        collectionStats.tryMarkInteriorNullCount, (double)collectionStats.tryMarkInteriorNullCount / (double)nonMark * 100,
        collectionStats.rootCount, collectionStats.markThruNewObjCount);
    Output::Print(_u("                                        | Non GC Int: %9d %5.1f | Stack   :%9d | NewFalse:%9d\n"),
        collectionStats.tryMarkInteriorNonRecyclerMemoryCount, (double)collectionStats.tryMarkInteriorNonRecyclerMemoryCount / (double)nonMark * 100,
        collectionStats.stackCount, collectionStats.markThruFalseNewObjCount);
}

void
Recycler::PrintBackgroundCollectionStat(RecyclerCollectionStats::MarkData const& markData)
{
    Output::Print(_u("BgSmall : %5d %6d %10d | BgLarge : %5d %6d %10d | BgMark :%9d "),
        markData.rescanPageCount,
        markData.rescanObjectCount,
        markData.rescanObjectByteCount,
        markData.rescanLargePageCount,
        markData.rescanLargeObjectCount,
        markData.rescanLargeByteCount,
        markData.markCount);
    double markRatio = (double)markData.markCount / (double)collectionStats.markData.markCount * 100;
    if (markRatio == 100.0)
    {
        Output::Print(_u(" 100"));
    }
    else
    {
        Output::Print(_u("%4.1f"), markRatio);
    }
    Output::Print(_u("\n"));
}

void
Recycler::PrintBackgroundCollectionStats()
{
#if ENABLE_CONCURRENT_GC
    Output::Print(_u("---------------------------------------------------------------------------------------------------------------\n"));
    Output::Print(_u("BgSmall : %5s %6s %10s | BgLarge : %5s %6s %10s | BgMark :%9s %4s %s\n"),
        _u("Pages"), _u("Count"), _u("Bytes"), _u("Pages"), _u("Count"), _u("Bytes"), _u("Count"), _u("%"), _u("NonLeafBytes   %"));
    Output::Print(_u("---------------------------------------------------------------------------------------------------------------\n"));

    this->PrintBackgroundCollectionStat(collectionStats.backgroundMarkData[0]);
    for (uint repeatCount = 1; repeatCount < RecyclerHeuristic::MaxBackgroundRepeatMarkCount; repeatCount++)
    {
        if (collectionStats.backgroundMarkData[repeatCount].markCount == 0)
        {
            break;
        }
        collectionStats.backgroundMarkData[repeatCount].rescanPageCount -= collectionStats.backgroundMarkData[repeatCount - 1].rescanPageCount;
        collectionStats.backgroundMarkData[repeatCount].rescanObjectCount -= collectionStats.backgroundMarkData[repeatCount - 1].rescanObjectCount;
        collectionStats.backgroundMarkData[repeatCount].rescanObjectByteCount -= collectionStats.backgroundMarkData[repeatCount - 1].rescanObjectByteCount;
        collectionStats.backgroundMarkData[repeatCount].rescanLargePageCount -= collectionStats.backgroundMarkData[repeatCount - 1].rescanLargePageCount;
        collectionStats.backgroundMarkData[repeatCount].rescanLargeObjectCount -= collectionStats.backgroundMarkData[repeatCount - 1].rescanLargeObjectCount;
        collectionStats.backgroundMarkData[repeatCount].rescanLargeByteCount -= collectionStats.backgroundMarkData[repeatCount - 1].rescanLargeByteCount;
        this->PrintBackgroundCollectionStat(collectionStats.backgroundMarkData[repeatCount]);
    }
#endif
}

void
Recycler::PrintMemoryStats()
{
    Output::Print(_u("----------------------------------------------------------------------------------------------------------------\n"));
    Output::Print(_u("Memory (Bytes) %4s %10s %10s %10s %6s %6s\n"), _u("Live"), _u("Free"), _u("Unused"), _u("Total"), _u("Free%"), _u("Unused%"));
    Output::Print(_u("----------------------------------------------------------------------------------------------------------------\n"));

    PrintHeapBlockMemoryStats(_u("Small"), HeapBlock::SmallNormalBlockType);
    Output::Print(_u("\n"));
    PrintHeapBlockMemoryStats(_u("SmFin"), HeapBlock::SmallFinalizableBlockType);
    Output::Print(_u("\n"));
#ifdef RECYCLER_WRITE_BARRIER
    PrintHeapBlockMemoryStats(_u("SmSWB"), HeapBlock::SmallNormalBlockWithBarrierType);
    Output::Print(_u("\n"));
    PrintHeapBlockMemoryStats(_u("SmFinSWB"), HeapBlock::SmallFinalizableBlockWithBarrierType);
    Output::Print(_u("\n"));
#endif
    PrintHeapBlockMemoryStats(_u("SmLeaf"), HeapBlock::SmallLeafBlockType);
    Output::Print(_u("\n"));
    PrintHeapBlockMemoryStats(_u("Medium"), HeapBlock::MediumNormalBlockType);
    Output::Print(_u("\n"));
    PrintHeapBlockMemoryStats(_u("MdFin"), HeapBlock::MediumFinalizableBlockType);
    Output::Print(_u("\n"));
#ifdef RECYCLER_WRITE_BARRIER
    PrintHeapBlockMemoryStats(_u("MdSWB"), HeapBlock::MediumNormalBlockWithBarrierType);
    Output::Print(_u("\n"));
    PrintHeapBlockMemoryStats(_u("MdFinSWB"), HeapBlock::MediumFinalizableBlockWithBarrierType);
    Output::Print(_u("\n"));
#endif
    PrintHeapBlockMemoryStats(_u("MdLeaf"), HeapBlock::MediumLeafBlockType);
    Output::Print(_u("\n"));

    size_t largeHeapBlockUnusedByteCount = collectionStats.largeHeapBlockTotalByteCount - collectionStats.largeHeapBlockUsedByteCount
        - collectionStats.heapBlockFreeByteCount[HeapBlock::LargeBlockType];
    Output::Print(_u("  Large: %10d %10d %10d %10d %6.1f %6.1f\n"),
        collectionStats.largeHeapBlockUsedByteCount,
        collectionStats.heapBlockFreeByteCount[HeapBlock::LargeBlockType],
        largeHeapBlockUnusedByteCount,
        collectionStats.largeHeapBlockTotalByteCount,
        (double)collectionStats.heapBlockFreeByteCount[HeapBlock::LargeBlockType] / (double)collectionStats.largeHeapBlockTotalByteCount * 100,
        (double)largeHeapBlockUnusedByteCount / (double)collectionStats.largeHeapBlockTotalByteCount * 100);

    Output::Print(_u("\nSmall heap block zeroing stats since last GC\n"));
    Output::Print(_u("Number of blocks with sweep state empty: normal=%d finalizable=%d leaf=%d\nNumber of blocks zeroed: %d\n"),
        collectionStats.numEmptySmallBlocks[HeapBlock::SmallNormalBlockType]
#ifdef RECYCLER_WRITE_BARRIER
        + collectionStats.numEmptySmallBlocks[HeapBlock::SmallNormalBlockWithBarrierType]
#endif
        , collectionStats.numEmptySmallBlocks[HeapBlock::SmallFinalizableBlockType]
#ifdef RECYCLER_WRITE_BARRIER
        + collectionStats.numEmptySmallBlocks[HeapBlock::SmallFinalizableBlockWithBarrierType]
#endif
        + collectionStats.numEmptySmallBlocks[HeapBlock::MediumNormalBlockType]
#ifdef RECYCLER_WRITE_BARRIER
        + collectionStats.numEmptySmallBlocks[HeapBlock::MediumNormalBlockWithBarrierType]
#endif
        , collectionStats.numEmptySmallBlocks[HeapBlock::MediumFinalizableBlockType]
#ifdef RECYCLER_WRITE_BARRIER
        + collectionStats.numEmptySmallBlocks[HeapBlock::MediumFinalizableBlockWithBarrierType]
#endif
        , collectionStats.numEmptySmallBlocks[HeapBlock::SmallLeafBlockType]
        + collectionStats.numEmptySmallBlocks[HeapBlock::MediumLeafBlockType],
        collectionStats.numZeroedOutSmallBlocks);
}

void
Recycler::PrintCollectStats()
{
    Output::Print(_u("Collection Stats:\n"));

    PrintHeuristicCollectionStats();
    PrintMarkCollectionStats();
    PrintBackgroundCollectionStats();

    size_t freeCount = collectionStats.objectSweptCount - collectionStats.objectSweptFreeListCount;
    size_t freeBytes = collectionStats.objectSweptBytes - collectionStats.objectSweptFreeListBytes;

    Output::Print(_u("---------------------------------------------------------------------------------------------------------------\n"));
#if ENABLE_PARTIAL_GC || ENABLE_CONCURRENT_GC
    Output::Print(_u("Rescan  : %5s %6s %10s | Track   : %5s | "), _u("Pages"), _u("Count"), _u("Bytes"), _u("Count"));
#endif
    Output::Print(_u("Sweep     : %7s | SweptObj  : %5s %5s %10s\n"), _u("Count"), _u("Count"), _u("%%"), _u("Bytes"));
    Output::Print(_u("---------------------------------------------------------------------------------------------------------------\n"));
    Output::Print(_u("  Small : "));
#if ENABLE_PARTIAL_GC || ENABLE_CONCURRENT_GC
    Output::Print(_u("%5d %6d %10d | "), collectionStats.markData.rescanPageCount, collectionStats.markData.rescanObjectCount, collectionStats.markData.rescanObjectByteCount);
#endif
#if ENABLE_CONCURRENT_GC
    Output::Print(_u("Process : %5d | "), collectionStats.trackedObjectCount);
#else
    Output::Print(_u("              | "));
#endif
    Output::Print(_u(" Scan     : %7d |  Free     : %6d %5.1f %10d\n"),
        collectionStats.objectSweepScanCount,
        freeCount, (double)freeCount / (double) collectionStats.objectSweptCount * 100, freeBytes);

    Output::Print(_u("  Large : "));
#if ENABLE_PARTIAL_GC || ENABLE_CONCURRENT_GC
    Output::Print(_u("%5d %6d %10d | "),
        collectionStats.markData.rescanLargePageCount, collectionStats.markData.rescanLargeObjectCount, collectionStats.markData.rescanLargeByteCount);
#endif
#if ENABLE_PARTIAL_GC
    Output::Print(_u("Client  : %5d | "), collectionStats.clientTrackedObjectCount);
#else
    Output::Print(_u("                | "));
#endif
    Output::Print(_u(" Finalize : %7d |  Free List: %6d %5.1f %10d\n"),
        collectionStats.finalizeSweepCount,
        collectionStats.objectSweptFreeListCount, (double)collectionStats.objectSweptFreeListCount / (double) collectionStats.objectSweptCount * 100, collectionStats.objectSweptFreeListBytes);

    Output::Print(_u("---------------------------------------------------------------------------------------------------------------\n"));
    Output::Print(_u("SweptBlk:  Live  Free Total Free%% : Swept Swept%% : CSwpt CSwpt%%"));
#if ENABLE_PARTIAL_GC
    if (this->enablePartialCollect)
    {
        Output::Print(_u(" | Partial    : Count      Bytes     Existing"));
   }
#endif
    Output::Print(_u("\n"));
    Output::Print(_u("---------------------------------------------------------------------------------------------------------------\n"));

    PrintHeapBlockStats(_u("Small"), HeapBlock::SmallNormalBlockType);
#if ENABLE_PARTIAL_GC
    if (this->enablePartialCollect)
    {
        Output::Print(_u(" |  Reuse     : %5d %10d %10d"),
            collectionStats.smallNonLeafHeapBlockPartialReuseCount[HeapBlock::SmallNormalBlockType],
            collectionStats.smallNonLeafHeapBlockPartialReuseBytes[HeapBlock::MediumNormalBlockType],
            collectionStats.smallNonLeafHeapBlockPartialReuseCount[HeapBlock::SmallNormalBlockType] * AutoSystemInfo::PageSize
            - collectionStats.smallNonLeafHeapBlockPartialReuseBytes[HeapBlock::SmallNormalBlockType]);
    }
#endif
    Output::Print(_u("\n"));
    PrintHeapBlockStats(_u("SmFin"), HeapBlock::SmallFinalizableBlockType);
#if ENABLE_PARTIAL_GC
    if (this->enablePartialCollect)
    {
        Output::Print(_u(" |  Unused    : %5d %10d %10d"),
            collectionStats.smallNonLeafHeapBlockPartialUnusedCount[HeapBlock::SmallFinalizableBlockType],
            collectionStats.smallNonLeafHeapBlockPartialUnusedBytes[HeapBlock::SmallFinalizableBlockType],
            collectionStats.smallNonLeafHeapBlockPartialUnusedCount[HeapBlock::SmallFinalizableBlockType] * AutoSystemInfo::PageSize
                - collectionStats.smallNonLeafHeapBlockPartialUnusedBytes[HeapBlock::SmallFinalizableBlockType]);
    }
#endif
    Output::Print(_u("\n"));

#ifdef RECYCLER_WRITE_BARRIER
    PrintHeapBlockStats(_u("SmSWB"), HeapBlock::SmallNormalBlockWithBarrierType);
#if ENABLE_PARTIAL_GC
    if (this->enablePartialCollect)
    {
        Output::Print(_u(" |  Unused    : %5d %10d %10d"),
            collectionStats.smallNonLeafHeapBlockPartialUnusedCount[HeapBlock::SmallNormalBlockWithBarrierType],
            collectionStats.smallNonLeafHeapBlockPartialUnusedBytes[HeapBlock::SmallNormalBlockWithBarrierType],
            collectionStats.smallNonLeafHeapBlockPartialUnusedCount[HeapBlock::SmallNormalBlockWithBarrierType] * AutoSystemInfo::PageSize
            - collectionStats.smallNonLeafHeapBlockPartialUnusedBytes[HeapBlock::SmallNormalBlockWithBarrierType]);
    }
#endif
    Output::Print(_u("\n"));
    PrintHeapBlockStats(_u("SmFin"), HeapBlock::SmallFinalizableBlockWithBarrierType);
#if ENABLE_PARTIAL_GC
    if (this->enablePartialCollect)
    {
        Output::Print(_u(" |  Unused    : %5d %10d %10d"),
            collectionStats.smallNonLeafHeapBlockPartialUnusedCount[HeapBlock::SmallFinalizableBlockWithBarrierType],
            collectionStats.smallNonLeafHeapBlockPartialUnusedBytes[HeapBlock::SmallFinalizableBlockWithBarrierType],
            collectionStats.smallNonLeafHeapBlockPartialUnusedCount[HeapBlock::SmallFinalizableBlockWithBarrierType] * AutoSystemInfo::PageSize
            - collectionStats.smallNonLeafHeapBlockPartialUnusedBytes[HeapBlock::SmallFinalizableBlockWithBarrierType]);
    }
#endif
    Output::Print(_u("\n"));
#endif

    // TODO: This seems suspicious- why are we looking at smallNonLeaf while print out leaf...
    PrintHeapBlockStats(_u("SmLeaf"), HeapBlock::SmallLeafBlockType);
#if ENABLE_PARTIAL_GC
    if (this->enablePartialCollect)
    {
        Output::Print(_u(" |  ReuseFin  : %5d %10d %10d"),
            collectionStats.smallNonLeafHeapBlockPartialReuseCount[HeapBlock::SmallFinalizableBlockType],
            collectionStats.smallNonLeafHeapBlockPartialReuseBytes[HeapBlock::SmallFinalizableBlockType],
            collectionStats.smallNonLeafHeapBlockPartialReuseCount[HeapBlock::SmallFinalizableBlockType] * AutoSystemInfo::PageSize
                - collectionStats.smallNonLeafHeapBlockPartialReuseBytes[HeapBlock::SmallFinalizableBlockType]);
    }
#endif
    Output::Print(_u("\n"));

    PrintHeapBlockStats(_u("Medium"), HeapBlock::MediumNormalBlockType);
#if ENABLE_PARTIAL_GC
    if (this->enablePartialCollect)
    {
        Output::Print(_u(" |  Reuse     : %5d %10d %10d"),
            collectionStats.smallNonLeafHeapBlockPartialReuseCount[HeapBlock::MediumNormalBlockType],
            collectionStats.smallNonLeafHeapBlockPartialReuseBytes[HeapBlock::MediumNormalBlockType],
            collectionStats.smallNonLeafHeapBlockPartialReuseCount[HeapBlock::MediumNormalBlockType] * AutoSystemInfo::PageSize
            - collectionStats.smallNonLeafHeapBlockPartialReuseBytes[HeapBlock::MediumNormalBlockType]);
    }
#endif
    Output::Print(_u("\n"));
    PrintHeapBlockStats(_u("MdFin"), HeapBlock::MediumFinalizableBlockType);
#if ENABLE_PARTIAL_GC
    if (this->enablePartialCollect)
    {
        Output::Print(_u(" |  Unused    : %5d %10d %10d"),
            collectionStats.smallNonLeafHeapBlockPartialUnusedCount[HeapBlock::MediumFinalizableBlockType],
            collectionStats.smallNonLeafHeapBlockPartialUnusedBytes[HeapBlock::MediumFinalizableBlockType],
            collectionStats.smallNonLeafHeapBlockPartialUnusedCount[HeapBlock::MediumFinalizableBlockType] * AutoSystemInfo::PageSize
            - collectionStats.smallNonLeafHeapBlockPartialUnusedBytes[HeapBlock::MediumFinalizableBlockType]);
    }
#endif
    Output::Print(_u("\n"));

#ifdef RECYCLER_WRITE_BARRIER
    PrintHeapBlockStats(_u("MdSWB"), HeapBlock::MediumNormalBlockWithBarrierType);
#if ENABLE_PARTIAL_GC
    if (this->enablePartialCollect)
    {
        Output::Print(_u(" |  Unused    : %5d %10d %10d"),
            collectionStats.smallNonLeafHeapBlockPartialUnusedCount[HeapBlock::MediumNormalBlockWithBarrierType],
            collectionStats.smallNonLeafHeapBlockPartialUnusedBytes[HeapBlock::MediumNormalBlockWithBarrierType],
            collectionStats.smallNonLeafHeapBlockPartialUnusedCount[HeapBlock::MediumNormalBlockWithBarrierType] * AutoSystemInfo::PageSize
            - collectionStats.smallNonLeafHeapBlockPartialUnusedBytes[HeapBlock::MediumNormalBlockWithBarrierType]);
    }
#endif
    Output::Print(_u("\n"));
    PrintHeapBlockStats(_u("MdFin"), HeapBlock::MediumFinalizableBlockWithBarrierType);
#if ENABLE_PARTIAL_GC
    if (this->enablePartialCollect)
    {
        Output::Print(_u(" |  Unused    : %5d %10d %10d"),
            collectionStats.smallNonLeafHeapBlockPartialUnusedCount[HeapBlock::MediumFinalizableBlockWithBarrierType],
            collectionStats.smallNonLeafHeapBlockPartialUnusedBytes[HeapBlock::MediumFinalizableBlockWithBarrierType],
            collectionStats.smallNonLeafHeapBlockPartialUnusedCount[HeapBlock::MediumFinalizableBlockWithBarrierType] * AutoSystemInfo::PageSize
            - collectionStats.smallNonLeafHeapBlockPartialUnusedBytes[HeapBlock::MediumFinalizableBlockWithBarrierType]);
    }
#endif
    Output::Print(_u("\n"));
#endif

    // TODO: This seems suspicious- why are we looking at smallNonLeaf while print out leaf...
    PrintHeapBlockStats(_u("MdLeaf"), HeapBlock::MediumNormalBlockType);
#if ENABLE_PARTIAL_GC
    if (this->enablePartialCollect)
    {
        Output::Print(_u(" |  ReuseFin  : %5d %10d %10d"),
            collectionStats.smallNonLeafHeapBlockPartialReuseCount[HeapBlock::MediumFinalizableBlockType],
            collectionStats.smallNonLeafHeapBlockPartialReuseBytes[HeapBlock::MediumFinalizableBlockType],
            collectionStats.smallNonLeafHeapBlockPartialReuseCount[HeapBlock::MediumFinalizableBlockType] * AutoSystemInfo::PageSize
            - collectionStats.smallNonLeafHeapBlockPartialReuseBytes[HeapBlock::MediumFinalizableBlockType]);
    }
#endif
    Output::Print(_u("\n"));

    // TODO: This can't possibly be correct...check on this later
    PrintHeapBlockStats(_u("Large"), HeapBlock::LargeBlockType);
#if ENABLE_PARTIAL_GC
    if (this->enablePartialCollect)
    {
        Output::Print(_u("                               |  UnusedFin : %5d %10d %10d"),
            collectionStats.smallNonLeafHeapBlockPartialUnusedCount[HeapBlock::SmallFinalizableBlockType],
            collectionStats.smallNonLeafHeapBlockPartialUnusedBytes[HeapBlock::SmallFinalizableBlockType],
            collectionStats.smallNonLeafHeapBlockPartialUnusedCount[HeapBlock::SmallFinalizableBlockType] * AutoSystemInfo::PageSize
                - collectionStats.smallNonLeafHeapBlockPartialUnusedBytes[HeapBlock::SmallFinalizableBlockType]);
    }
#endif
    Output::Print(_u("\n"));

    PrintMemoryStats();

    Output::Flush();
}
#endif

#ifdef RECYCLER_PAGE_HEAP
void Recycler::VerifyPageHeapFillAfterAlloc(char* memBlock, size_t size, ObjectInfoBits attributes)
{
    Assert(memBlock != nullptr);
    if (IsPageHeapEnabled())
    {
        HeapBlock* heapBlock = this->FindHeapBlock(memBlock);
        Assert(heapBlock);
        if (heapBlock->IsLargeHeapBlock())
        {
            LargeHeapBlock* largeHeapBlock = (LargeHeapBlock*)heapBlock;
            if (largeHeapBlock->InPageHeapMode()
#ifdef RECYCLER_NO_PAGE_REUSE
                && !largeHeapBlock->GetPageAllocator(this)->IsPageReuseDisabled()
#endif
                )
            {
                largeHeapBlock->VerifyPageHeapPattern();
            }
        }
    }
}
#endif

#ifdef RECYCLER_ZERO_MEM_CHECK
void
Recycler::VerifyZeroFill(void * address, size_t size)
{
    byte expectedFill = 0;
#ifdef RECYCLER_MEMORY_VERIFY
    if (this->VerifyEnabled())
    {
        expectedFill = Recycler::VerifyMemFill;
    }
#endif

    Assert(IsAll((byte *)address, size, expectedFill));
}

void
Recycler::VerifyLargeAllocZeroFill(void * address, size_t size, ObjectInfoBits attributes)
{
    // Large allocs will have already written the dummy vtable at the beginning of the allocation
    // if either FinalizeBit or TrackBit attributes were set. Skip the verify for that memory
    // if that is the case.
    if ((attributes & (FinalizeBit | TrackBit)) != 0)
    {
        // Verify that it really is the dummy v-table before skipping it.
        DummyVTableObject dummy;
        Assert((*(void**)(&dummy)) == *((void**)address));

        address = ((char*)address) + sizeof(DummyVTableObject);
        size -= sizeof(DummyVTableObject);
    }
    VerifyZeroFill(address, size);
}

#endif

#ifdef RECYCLER_MEMORY_VERIFY
void
Recycler::FillCheckPad(void * address, size_t size, size_t alignedAllocSize, bool objectAlreadyInitialized)
{
    if (this->VerifyEnabled())
    {
        void* addressToVerify = address;
        size_t sizeToVerify = alignedAllocSize;

        if (objectAlreadyInitialized)
        {
            addressToVerify = ((char*) address + size);
            sizeToVerify = (alignedAllocSize - size);
        }
        else
        {
            // It could be the case that an uninitialized object already has a dummy vtable installed
            // at the beginning of the address. If that is the case, we can't verify the fill pattern
            // on that memory, since it's already been initialized.
            // Note that FillPadNoCheck will skip over the first sizeof(FreeObject) bytes, which
            // prevents overwriting of the vtable.
            static_assert(sizeof(DummyVTableObject) == sizeof(void*), "Incorrect size for a DummyVTableObject - it must contain a single v-table pointer");
            DummyVTableObject dummy;
            if ((*(void**)(&dummy)) == *((void**)address))
            {
                addressToVerify = (char*)address + sizeof(DummyVTableObject);
                sizeToVerify = alignedAllocSize - sizeof(DummyVTableObject);
            }
        }

        // Actually this is filling the non-pad to zero
        VerifyCheckFill(addressToVerify, sizeToVerify - sizeof(size_t));

        FillPadNoCheck(address, size, alignedAllocSize, objectAlreadyInitialized);
    }
}

void
Recycler::FillPadNoCheck(void * address, size_t size, size_t alignedAllocSize, bool objectAlreadyInitialized)
{
    // Ignore the first word
    if (!objectAlreadyInitialized && size > sizeof(FreeObject))
    {
        memset((char *)address + sizeof(FreeObject), 0, size - sizeof(FreeObject));
    }

    // write the pad size at the end;
    *(size_t *)((char *)address + alignedAllocSize - sizeof(size_t)) = alignedAllocSize - size;
}

void Recycler::Verify(Js::Phase phase)
{
    if (verifyEnabled && (!this->CollectionInProgress()))
    {
        if (GetRecyclerFlagsTable().RecyclerVerify.IsEnabled(phase))
        {
            autoHeap.Verify();
        }
    }
}

void Recycler::VerifyCheck(BOOL cond, char16 const * msg, void * address, void * corruptedAddress)
{
    if (!(cond))
    {
        fwprintf(stderr, _u("RECYCLER CORRUPTION: StartAddress=%p CorruptedAddress=%p: %s"), address, corruptedAddress, msg);
        Js::Throw::FatalInternalError();
    }
}

void Recycler::VerifyCheckFill(void * address, size_t size)
{
    Assert(IsAll((byte*)address, size, Recycler::VerifyMemFill));
}

void Recycler::VerifyCheckPadExplicitFreeList(void * address, size_t size)
{
    size_t * paddingAddress = (size_t *)((byte *)address + size - sizeof(size_t));
    size_t padding = *paddingAddress;

#pragma warning(suppress:4310)
    Assert(padding != (size_t)0xCACACACACACACACA);  // Explicit free objects have to have been initialized at some point before they were freed

    Recycler::VerifyCheck(padding >= verifyPad + sizeof(size_t) &&  padding < size, _u("Invalid padding size"), address, paddingAddress);
    for (byte * i = (byte *)address + size - padding; i < (byte *)paddingAddress; i++)
    {
        Recycler::VerifyCheck(*i == Recycler::VerifyMemFill, _u("buffer overflow"), address, i);
    }
}
void Recycler::VerifyCheckPad(void * address, size_t size)
{
    size_t * paddingAddress = (size_t *)((byte *)address + size - sizeof(size_t));
    size_t padding = *paddingAddress;

#pragma warning(suppress:4310)
    if (padding == (size_t)0xCACACACACACACACA)
    {
        // Nascent block have objects that are not initialized with pad size
        Recycler::VerifyCheckFill(address, size);
        return;
    }
    Recycler::VerifyCheck(padding >= verifyPad + sizeof(size_t) &&  padding < size, _u("Invalid padding size"), address, paddingAddress);
    for (byte * i = (byte *)address + size - padding; i < (byte *)paddingAddress; i++)
    {
        Recycler::VerifyCheck(*i == Recycler::VerifyMemFill, _u("buffer overflow"), address, i);
    }
}
#endif

Recycler::AutoSetupRecyclerForNonCollectingMark::AutoSetupRecyclerForNonCollectingMark(Recycler& recycler, bool setupForHeapEnumeration)
    : m_recycler(recycler), m_setupDone(false)
{
    if (! setupForHeapEnumeration)
    {
        DoCommonSetup();
    }
}

void Recycler::AutoSetupRecyclerForNonCollectingMark::DoCommonSetup()
{
    Assert(m_recycler.collectionState == CollectionStateNotCollecting || m_recycler.collectionState == CollectionStateExit);
#if ENABLE_CONCURRENT_GC
    Assert(!m_recycler.DoQueueTrackedObject());
#endif
#if ENABLE_PARTIAL_GC
    // We need to get out of partial collect before we do the mark because we
    // will mess with the free bit vector state
    // GC-CONSIDER: don't mess with the free bit vector?
    if (m_recycler.inPartialCollectMode)
    {
        m_recycler.FinishPartialCollect();
    }
#endif
    m_previousCollectionState = m_recycler.collectionState;
#ifdef RECYCLER_STATS
    m_previousCollectionStats = m_recycler.collectionStats;
    memset(&m_recycler.collectionStats, 0, sizeof(RecyclerCollectionStats));
#endif
    m_setupDone = true;
}

void Recycler::AutoSetupRecyclerForNonCollectingMark::SetupForHeapEnumeration()
{
    Assert(!m_recycler.isHeapEnumInProgress);
    Assert(!m_recycler.allowAllocationDuringHeapEnum);
    m_recycler.EnsureNotCollecting();
    DoCommonSetup();
    m_recycler.ResetMarks(ResetMarkFlags_HeapEnumeration);
    m_recycler.collectionState = CollectionStateNotCollecting;
    m_recycler.isHeapEnumInProgress = true;
    m_recycler.isCollectionDisabled = true;
}

Recycler::AutoSetupRecyclerForNonCollectingMark::~AutoSetupRecyclerForNonCollectingMark()
{
    Assert(m_setupDone);
    Assert(!m_recycler.allowAllocationDuringHeapEnum);
#ifdef RECYCLER_STATS
    m_recycler.collectionStats = m_previousCollectionStats;
#endif
    m_recycler.collectionState = m_previousCollectionState;
    m_recycler.isHeapEnumInProgress = false;
    m_recycler.isCollectionDisabled = false;
}

#ifdef RECYCLER_DUMP_OBJECT_GRAPH
bool Recycler::DumpObjectGraph(RecyclerObjectGraphDumper::Param * param)
{
    bool succeeded = false;
    bool isExited = (this->collectionState == CollectionStateExit);
    if (isExited)
    {
        this->collectionState = CollectionStateNotCollecting;
    }
    if (this->collectionState != CollectionStateNotCollecting)
    {
        Output::Print(_u("Can't dump object graph when collecting\n"));
        Output::Flush();
        return succeeded;
    }
    BEGIN_NO_EXCEPTION
    {
        RecyclerObjectGraphDumper objectGraphDumper(this, param);

        Recycler::AutoSetupRecyclerForNonCollectingMark AutoSetupRecyclerForNonCollectingMark(*this);
        AutoRestoreValue<bool> skipStackToggle(&this->skipStack, this->skipStack || (param && param->skipStack));

        this->Mark();

        this->objectGraphDumper = nullptr;
#ifdef RECYCLER_STATS
        if (param)
        {
            param->stats = this->collectionStats;
        }
#endif
        succeeded = !objectGraphDumper.isOutOfMemory;
    }
    END_NO_EXCEPTION

    if (isExited)
    {
        this->collectionState = CollectionStateExit;
    }

    if (!succeeded)
    {
        Output::Print(_u("Out of memory dumping object graph\n"));
    }
    Output::Flush();
    return succeeded;
}

void
Recycler::DumpObjectDescription(void *objectAddress)
{
#ifdef PROFILE_RECYCLER_ALLOC
    type_info const * typeinfo = nullptr;
    bool isArray = false;

    if (this->trackerDictionary)
    {
        TrackerData * trackerData = GetTrackerData(objectAddress);
        if (trackerData != nullptr)
        {
            typeinfo = trackerData->typeinfo;
            isArray = trackerData->isArray;
        }
        else
        {
            Assert(false);
        }
    }
    RecyclerObjectDumper::DumpObject(typeinfo, isArray, objectAddress);
#else
    Output::Print(_u("Address %p"), objectAddress);
#endif
}
#endif

#ifdef RECYCLER_STRESS
// All stress mode collect art implicitly instantiate here
bool
Recycler::StressCollectNow()
{
    if (this->recyclerStress)
    {
        this->CollectNow<CollectStress>();
        return true;
    }
#if ENABLE_CONCURRENT_GC
    else if (this->recyclerBackgroundStress)
    {
        this->CollectNow<CollectBackgroundStress>();
        return true;
    }
    else if ((this->enableConcurrentMark || this->enableConcurrentSweep)
        && (this->recyclerConcurrentStress
        || this->recyclerConcurrentRepeatStress))
    {
#if ENABLE_PARTIAL_GC
        if (this->recyclerPartialStress)
        {
            this->CollectNow<CollectConcurrentPartialStress>();
            return true;
        }
        else
#endif // ENABLE_PARTIAL_GC
        {
            this->CollectNow<CollectConcurrentStress>();
            return true;
        }
    }
#endif // ENABLE_CONCURRENT_GC
#if ENABLE_PARTIAL_GC
    else if (this->recyclerPartialStress)
    {
        this->CollectNow<CollectPartialStress>();
        return true;
    }
#endif // ENABLE_PARTIAL_GC
    return false;
}
#endif // RECYCLER_STRESS

#ifdef TRACK_ALLOC

Recycler *
Recycler::TrackAllocInfo(TrackAllocData const& data)
{
#ifdef PROFILE_RECYCLER_ALLOC
    if (this->trackerDictionary != nullptr)
    {
        Assert(nextAllocData.IsEmpty());
        nextAllocData = data;
    }
#endif
    return this;
}

void
Recycler::ClearTrackAllocInfo(TrackAllocData* data/* = NULL*/)
{
#ifdef PROFILE_RECYCLER_ALLOC
    if (this->trackerDictionary != nullptr)
    {
        AssertMsg(!nextAllocData.IsEmpty(), "Missing tracking information for this allocation, are you not using the macros?");
        if (data)
        {
            *data = nextAllocData;
        }
        nextAllocData.Clear();
    }
#endif
}

#ifdef PROFILE_RECYCLER_ALLOC
bool
Recycler::DoProfileAllocTracker()
{
    bool doTracker = false;
#ifdef RECYCLER_DUMP_OBJECT_GRAPH
    doTracker = Js::Configuration::Global.flags.DumpObjectGraphOnExit
        || Js::Configuration::Global.flags.DumpObjectGraphOnCollect
        || Js::Configuration::Global.flags.DumpObjectGraphOnEnum;
#endif
#ifdef LEAK_REPORT
    if (Js::Configuration::Global.flags.IsEnabled(Js::LeakReportFlag))
    {
        doTracker = true;
    }
#endif
#ifdef CHECK_MEMORY_LEAK
    if (Js::Configuration::Global.flags.CheckMemoryLeak)
    {
        doTracker = true;
    }
#endif
    if (CONFIG_FLAG(KeepRecyclerTrackData))
    {
        doTracker = true;
    }
    return doTracker || MemoryProfiler::DoTrackRecyclerAllocation();
}

void
Recycler::InitializeProfileAllocTracker()
{
    if (DoProfileAllocTracker())
    {
        trackerDictionary = NoCheckHeapNew(TypeInfotoTrackerItemMap, &NoCheckHeapAllocator::Instance, 163);
        trackerCriticalSection = new CriticalSection(1000);
#pragma prefast(suppress:6031, "InitializeCriticalSectionAndSpinCount always succeed since Vista. No need to check return value");
    }

    nextAllocData.Clear();
}

void
Recycler::TrackAllocCore(void * object, size_t size, const TrackAllocData& trackAllocData, bool traceLifetime)
{
    auto&& typeInfo = trackAllocData.GetTypeInfo();
    if (CONFIG_FLAG(KeepRecyclerTrackData))
    {
        TrackFree((char*)object, size);
    }

    Assert(GetTrackerData(object) == nullptr || GetTrackerData(object) == &TrackerData::ExplicitFreeListObjectData);
    Assert(typeInfo != nullptr);
    TrackerItem * item;
    size_t allocCount = trackAllocData.GetCount();
    size_t itemSize = (size - trackAllocData.GetPlusSize());
    bool isArray;
    if (allocCount != (size_t)-1)
    {
        isArray = true;
        itemSize = itemSize / allocCount;
    }
    else
    {
        isArray = false;
        allocCount = 1;
    }

    if (!trackerDictionary->TryGetValue(typeInfo, &item))
    {
#ifdef STACK_BACK_TRACE
        if (CONFIG_FLAG(KeepRecyclerTrackData) && isArray) // type info is not useful record stack instead
        {
            size_t stackTraceSize = 16 * sizeof(void*);
            item = NoCheckHeapNewPlus(stackTraceSize, TrackerItem, typeInfo);
            StackBackTrace::Capture((char*)&item[1], stackTraceSize, 7);
        }
        else
#endif
        {
            item = NoCheckHeapNew(TrackerItem, typeInfo);
        }

        item->instanceData.ItemSize = itemSize;
        item->arrayData.ItemSize = itemSize;
        trackerDictionary->Item(typeInfo, item);
    }
    else
    {
        Assert(item->instanceData.typeinfo == typeInfo);
        Assert(item->instanceData.ItemSize == itemSize);
        Assert(item->arrayData.ItemSize == itemSize);
    }
    TrackerData& data = (isArray)? item->arrayData : item->instanceData;
        data.ItemCount += allocCount;
        data.AllocCount++;
        data.ReqSize += size;
        data.AllocSize += HeapInfo::GetAlignedSizeNoCheck(size);
#ifdef TRACE_OBJECT_LIFETIME
    data.TraceLifetime = traceLifetime;

    if (traceLifetime)
    {
        Output::Print(data.isArray ? _u("Allocated %S[] %p\n") : _u("Allocated %S %p\n"), data.typeinfo->name(), object);
    }
#endif
#ifdef PERF_COUNTERS
    ++data.counter;
    data.sizeCounter += HeapInfo::GetAlignedSizeNoCheck(size);
#endif

    SetTrackerData(object, &data);
}

void* Recycler::TrackAlloc(void* object, size_t size, const TrackAllocData& trackAllocData, bool traceLifetime)
{
    if (this->trackerDictionary != nullptr)
    {
        Assert(nextAllocData.IsEmpty()); // should have been cleared
        trackerCriticalSection->Enter();
        TrackAllocCore(object, size, trackAllocData);
        trackerCriticalSection->Leave();
    }
    return object;
}

void
Recycler::TrackIntegrate(__in_ecount(blockSize) char * blockAddress, size_t blockSize, size_t allocSize, size_t objectSize, const TrackAllocData& trackAllocData)
{
    if (this->trackerDictionary != nullptr)
    {
        Assert(nextAllocData.IsEmpty()); // should have been cleared
        trackerCriticalSection->Enter();

        char * address = blockAddress;
        char * blockEnd = blockAddress + blockSize;
        while (address + allocSize <= blockEnd)
        {
            TrackAllocCore(address, objectSize, trackAllocData);
            address += allocSize;
        }

        trackerCriticalSection->Leave();
    }
}

BOOL Recycler::TrackFree(const char* address, size_t size)
{
    if (this->trackerDictionary != nullptr)
    {
        trackerCriticalSection->Enter();
        TrackerData * data = GetTrackerData((char *)address);
        if (data != nullptr)
        {
            if (data != &TrackerData::EmptyData)
            {
#ifdef PERF_COUNTERS
                --data->counter;
                data->sizeCounter -= size;
#endif
                if (data->typeinfo == &typeid(RecyclerWeakReferenceBase))
                {
                    TrackFreeWeakRef((RecyclerWeakReferenceBase *)address);
                }
                data->FreeSize += size;
                data->FreeCount++;
#ifdef TRACE_OBJECT_LIFETIME
                if (data->TraceLifetime)
                {
                    Output::Print(data->isArray ? _u("Freed %S[] %p\n") : _u("Freed %S %p\n"), data->typeinfo->name(), address);
                }
#endif
            }
            SetTrackerData((char *)address, nullptr);
        }
        else
        {
            if (!CONFIG_FLAG(KeepRecyclerTrackData))
            {
                Assert(false);
            }
        }
        trackerCriticalSection->Leave();
    }
    return true;
}


Recycler::TrackerData *
Recycler::GetTrackerData(void * address)
{
    HeapBlock * heapBlock = this->FindHeapBlock(address);
    Assert(heapBlock != nullptr);
    return (Recycler::TrackerData *)heapBlock->GetTrackerData(address);
}

void
Recycler::SetTrackerData(void * address, TrackerData * data)
{
    HeapBlock * heapBlock = this->FindHeapBlock(address);
    Assert(heapBlock != nullptr);
    heapBlock->SetTrackerData(address, data);
}

void
Recycler::TrackUnallocated(__in char* address, __in  char *endAddress, size_t sizeCat)
{
    if (!CONFIG_FLAG(KeepRecyclerTrackData))
    {
        if (this->trackerDictionary != nullptr)
        {
            trackerCriticalSection->Enter();
            while (address + sizeCat <= endAddress)
            {
                Assert(GetTrackerData(address) == nullptr);
                SetTrackerData(address, &TrackerData::EmptyData);
                address += sizeCat;
            }
            trackerCriticalSection->Leave();
        }
    }
}

void
Recycler::TrackAllocWeakRef(RecyclerWeakReferenceBase * weakRef)
{
#if ENABLE_RECYCLER_TYPE_TRACKING
    Assert(weakRef->typeInfo != nullptr);
#endif
#if DBG && defined(PERF_COUNTERS)
    if (this->trackerDictionary != nullptr)
    {
        TrackerItem * item;
        if (trackerDictionary->TryGetValue(weakRef->typeInfo, &item))
        {
            weakRef->counter = &item->weakRefCounter;
        }
        else
        {
            weakRef->counter = &PerfCounter::RecyclerTrackerCounterSet::GetWeakRefPerfCounter(weakRef->typeInfo);
        }
        ++(*weakRef->counter);
    }
#endif
}

void
Recycler::TrackFreeWeakRef(RecyclerWeakReferenceBase * weakRef)
{
#if DBG && defined(PERF_COUNTERS)
    if (weakRef->counter != nullptr)
    {
        --(*weakRef->counter);
    }
#endif
}

void
Recycler::PrintAllocStats()
{
    if (this->trackerDictionary == nullptr)
    {
        return;
    }
    size_t itemCount = 0;
    int allocCount = 0;
    int64 reqSize = 0;
    int64 allocSize = 0;
    int freeCount = 0;
    int64 freeSize = 0;
    Output::Print(_u("=================================================================================================================\n"));
    Output::Print(_u("Recycler Allocations\n"));
    Output::Print(_u("=================================================================================================================\n"));
    Output::Print(_u("ItemSize  ItemCount   AllocCount  RequestSize      AllocSize        FreeCount   FreeSize         DiffCount   DiffSize        \n"));
    Output::Print(_u("--------  ----------  ----------  ---------------  ---------------  ----------  ---------------  ----------  ---------------\n"));
    for (int i = 0; i < trackerDictionary->Count(); i++)
    {
        TrackerItem * item = trackerDictionary->GetValueAt(i);
        type_info const * typeinfo = trackerDictionary->GetKeyAt(i);
        if (item->instanceData.AllocCount != 0)
        {
            Output::Print(_u("%8d  %10d  %10d  %15I64d  %15I64d  %10d  %15I64d  %10d  %15I64d  %S\n"),
                item->instanceData.ItemSize, item->instanceData.ItemCount, item->instanceData.AllocCount, item->instanceData.ReqSize,
                item->instanceData.AllocSize, item->instanceData.FreeCount, item->instanceData.FreeSize,
                item->instanceData.AllocCount - item->instanceData.FreeCount,  item->instanceData.AllocSize - item->instanceData.FreeSize, typeinfo->name());
            itemCount += item->instanceData.ItemCount;
            allocCount += item->instanceData.AllocCount;
            reqSize += item->instanceData.ReqSize;
            allocSize += item->instanceData.AllocSize;
            freeCount += item->instanceData.FreeCount;
            freeSize += item->instanceData.FreeSize;
        }

        if (item->arrayData.AllocCount != 0)
        {
            Output::Print(_u("%8d  %10d  %10d  %15I64d  %15I64d  %10d  %15I64d  %10d  %15I64d  %S[]\n"),
                item->arrayData.ItemSize, item->arrayData.ItemCount, item->arrayData.AllocCount, item->arrayData.ReqSize,
                item->arrayData.AllocSize, item->arrayData.FreeCount, item->arrayData.FreeSize,
                item->instanceData.AllocCount - item->instanceData.FreeCount, item->arrayData.AllocSize - item->arrayData.FreeSize, typeinfo->name());
            itemCount += item->arrayData.ItemCount;
            allocCount += item->arrayData.AllocCount;
            reqSize += item->arrayData.ReqSize;
            allocSize += item->arrayData.AllocSize;
            freeCount += item->arrayData.FreeCount;
            freeSize += item->arrayData.FreeSize;
        }
    }
    Output::Print(_u("--------  ----------  ----------  ---------------  ---------------  ----------  ---------------  ----------  ---------------\n"));
    Output::Print(_u("            %8d  %10d  %15I64d  %15I64d  %10d  %15I64d  %10d  %15I64d  **Total**\n"),
        itemCount, allocCount, reqSize, allocSize, freeCount, freeSize, allocCount - freeCount, allocSize - freeSize);

#ifdef EXCEL_FRIENDLY_DUMP
    Output::Print(_u("\nExcel friendly version\nItemSize\tItemCount\tAllocCount\tRequestSize\tAllocSize\tFreeCount\tFreeSize\tDiffCount\tDiffSize\tType\n"));
    for (int i = 0; i < trackerDictionary->Count(); i++)
    {
        TrackerItem * item = trackerDictionary->GetValueAt(i);
        type_info const * typeinfo = trackerDictionary->GetKeyAt(i);
        if (item->instanceData.AllocCount != 0)
        {
            Output::Print(_u("%d\t%d\t%d\t%I64d\t%I64d\t%d\t%I64d\t%d\t%I64d\t%S\n"),
                item->instanceData.ItemSize, item->instanceData.ItemCount, item->instanceData.AllocCount, item->instanceData.ReqSize,
                item->instanceData.AllocSize, item->instanceData.FreeCount, item->instanceData.FreeSize,
                item->instanceData.AllocCount - item->instanceData.FreeCount,  item->instanceData.AllocSize - item->instanceData.FreeSize, typeinfo->name());
        }
        if (item->arrayData.AllocCount != 0)
        {
            Output::Print(_u("%d\t%d\t%d\t%I64d\t%I64d\t%d\t%I64d\t%d\t%I64d\t%S[]\n"),
                item->arrayData.ItemSize, item->arrayData.ItemCount, item->arrayData.AllocCount, item->arrayData.ReqSize,
                item->arrayData.AllocSize, item->arrayData.FreeCount, item->arrayData.FreeSize,
                item->instanceData.AllocCount - item->instanceData.FreeCount, item->arrayData.AllocSize - item->arrayData.FreeSize, typeinfo->name());
        }
    }
#endif // EXCEL_FRIENDLY_DUMP
    Output::Flush();
}
#endif // PROFILE_RECYCLER_ALLOC
#endif // TRACK_ALLOC

#ifdef RECYCLER_VERIFY_MARK
void
Recycler::VerifyMark()
{
    VerifyMarkRoots();
    // Can't really verify stack since the recycler code between ScanStack to now may have introduce false references.
    // VerifyMarkStack();
    autoHeap.VerifyMark();
}

void
Recycler::VerifyMarkRoots()
{
    {
        this->VerifyMark(transientPinnedObject);
        pinnedObjectMap.Map([this](void * obj, PinRecord const &refCount)
        {
            if (refCount == 0)
            {
                Assert(this->hasPendingUnpinnedObject);
            }
            else
            {
                // Use the pinrecord as the source reference
                this->VerifyMark(obj);
            }
        });
    }

    DList<GuestArenaAllocator, HeapAllocator>::Iterator guestArenaIter(&guestArenaList);
    while (guestArenaIter.Next())
    {
        if (guestArenaIter.Data().pendingDelete)
        {
            Assert(this->hasPendingDeleteGuestArena);
        }
        else
        {
            VerifyMarkArena(&guestArenaIter.Data());
        }
    }

    DList<ArenaData *, HeapAllocator>::Iterator externalGuestArenaIter(&externalGuestArenaList);
    while (externalGuestArenaIter.Next())
    {
        VerifyMarkArena(externalGuestArenaIter.Data());
    }

    // We can't check external roots here
}

void
Recycler::VerifyMarkArena(ArenaData * alloc)
{
    VerifyMarkBigBlockList(alloc->GetBigBlocks(false));
    VerifyMarkBigBlockList(alloc->GetFullBlocks());
    VerifyMarkArenaMemoryBlockList(alloc->GetMemoryBlocks());
}

void
Recycler::VerifyMarkBigBlockList(BigBlock * memoryBlocks)
{
    size_t scanRootBytes = 0;
    BigBlock *blockp = memoryBlocks;
    while (blockp != NULL)
    {
        void** base=(void**)blockp->GetBytes();
        size_t slotCount = blockp->currentByte / sizeof(void*);
        scanRootBytes +=  blockp->currentByte;
        for (size_t i=0; i < slotCount; i++)
        {
            VerifyMark(base[i]);
        }
        blockp = blockp->nextBigBlock;
    }
}

void
Recycler::VerifyMarkArenaMemoryBlockList(ArenaMemoryBlock * memoryBlocks)
{
    size_t scanRootBytes = 0;
    ArenaMemoryBlock *blockp = memoryBlocks;
    while (blockp != NULL)
    {
        void** base=(void**)blockp->GetBytes();
        size_t slotCount = blockp->nbytes / sizeof(void*);
        scanRootBytes += blockp->nbytes;
        for (size_t i=0; i< slotCount; i++)
        {
            VerifyMark(base[i]);
        }
        blockp = blockp->next;
    }
}

void
Recycler::VerifyMarkStack()
{
    SAVE_THREAD_CONTEXT();
    void ** stackTop = (void**) this->savedThreadContext.GetStackTop();

    void * stackStart = GetStackBase();
    Assert(stackStart > stackTop);

    for (;stackTop < stackStart; stackTop++)
    {
        void* candidate = *stackTop;
        VerifyMark(nullptr, candidate);
    }

    void** registers = this->savedThreadContext.GetRegisters();
    for (int i = 0; i < SavedRegisterState::NumRegistersToSave; i++)
    {
        VerifyMark(nullptr, registers[i]);
    }
}

bool
Recycler::VerifyMark(void * target)
{
    return VerifyMark(nullptr, target);
}

// objectAddress is nullptr in case of roots
bool
Recycler::VerifyMark(void * objectAddress, void * target)
{
    void * realAddress;
    HeapBlock * heapBlock;
    if (this->enableScanInteriorPointers)
    {
        heapBlock = heapBlockMap.GetHeapBlock(target);
        if (heapBlock == nullptr)
        {
            return false;
        }
        realAddress = heapBlock->GetRealAddressFromInterior(target);
        if (realAddress == nullptr)
        {
            return false;
        }
    }
    else
    {
        heapBlock = this->FindHeapBlock(target);
        if (heapBlock == nullptr)
        {
            return false;
        }
        realAddress = target;
    }
    return heapBlock->VerifyMark(objectAddress, realAddress);
}
#endif

ArenaAllocator *
Recycler::CreateGuestArena(char16 const * name, void (*outOfMemoryFunc)())
{
    // Note, guest arenas use the large block allocator.
    return guestArenaList.PrependNode(&HeapAllocator::Instance, name, &recyclerLargeBlockPageAllocator, outOfMemoryFunc);
}

void
Recycler::DeleteGuestArena(ArenaAllocator * arenaAllocator)
{
    GuestArenaAllocator * guestArenaAllocator = static_cast<GuestArenaAllocator *>(arenaAllocator);
#if ENABLE_CONCURRENT_GC
    if (this->hasPendingConcurrentFindRoot)
    {
        // We are doing concurrent find root, don't modify the list and mark the arena to be delete
        // later when we do find root in thread.
        Assert(guestArenaList.HasElement(guestArenaAllocator));
        this->hasPendingDeleteGuestArena = true;
        guestArenaAllocator->pendingDelete = true;
    }
    else
#endif
    {
        guestArenaList.RemoveElement(&HeapAllocator::Instance, guestArenaAllocator);
    }

    // Any time a root is removed during a GC, it indicates that an exhaustive
    // collection is likely going to have work to do so trigger an exhaustive
    // candidate GC to indicate this fact
    this->CollectNow<CollectExhaustiveCandidate>();
}

#ifdef LEAK_REPORT
void
Recycler::ReportLeaks()
{
    if (GetRecyclerFlagsTable().IsEnabled(Js::LeakReportFlag))
    {
        if (GetRecyclerFlagsTable().ForceMemoryLeak)
        {
            AUTO_HANDLED_EXCEPTION_TYPE(ExceptionType_DisableCheck);
            struct FakeMemory { Field(int) f; };
            FakeMemory * f = RecyclerNewStruct(this, FakeMemory);
            this->RootAddRef(f);
        }

        LeakReport::StartSection(_u("Object Graph"));
        LeakReport::StartRedirectOutput();

        RecyclerObjectGraphDumper::Param param = { 0 };
        param.skipStack = true;
        if (!this->DumpObjectGraph(&param))
        {
            LeakReport::Print(_u("--------------------------------------------------------------------------------\n"));
            LeakReport::Print(_u("ERROR: Out of memory generating leak report\n"));
            param.stats.markData.markCount = 0;
        }

        LeakReport::EndRedirectOutput();

        if (param.stats.markData.markCount != 0)
        {
            LeakReport::Print(_u("--------------------------------------------------------------------------------\n"));
            LeakReport::Print(_u("Recycler Leaked Object: %d bytes (%d objects)\n"),
                param.stats.markData.markBytes, param.stats.markData.markCount);

#ifdef STACK_BACK_TRACE
            if (GetRecyclerFlagsTable().LeakStackTrace)
            {
                LeakReport::StartSection(_u("Pinned object stack traces"));
                LeakReport::StartRedirectOutput();
                this->PrintPinnedObjectStackTraces();
                LeakReport::EndRedirectOutput();
                LeakReport::EndSection();
            }
#endif
        }
        LeakReport::EndSection();
    }
}

void
Recycler::ReportLeaksOnProcessDetach()
{
    if (GetRecyclerFlagsTable().IsEnabled(Js::LeakReportFlag))
    {
        AUTO_LEAK_REPORT_SECTION(this->GetRecyclerFlagsTable(), _u("Recycler (%p): Process Termination"), this);
        LeakReport::StartRedirectOutput();
        ReportOnProcessDetach([=]() { this->ReportLeaks(); });
        LeakReport::EndRedirectOutput();
    }
}
#endif

#ifdef CHECK_MEMORY_LEAK
void
Recycler::CheckLeaks(char16 const * header)
{
    if (GetRecyclerFlagsTable().CheckMemoryLeak && this->isPrimaryMarkContextInitialized)
    {
        if (GetRecyclerFlagsTable().ForceMemoryLeak)
        {
            AUTO_HANDLED_EXCEPTION_TYPE(ExceptionType_DisableCheck);
            struct FakeMemory { Field(int) f; };
            FakeMemory * f = RecyclerNewStruct(this, FakeMemory);
            this->RootAddRef(f);
        }

        Output::CaptureStart();
        Output::Print(_u("-------------------------------------------------------------------------------------\n"));
        Output::Print(_u("Recycler (%p): %s Leaked Roots\n"), this, header);
        Output::Print(_u("-------------------------------------------------------------------------------------\n"));
        RecyclerObjectGraphDumper::Param param = { 0 };
        param.dumpRootOnly = true;
        param.skipStack = true;
        if (!this->DumpObjectGraph(&param))
        {
            free(Output::CaptureEnd());
            Output::Print(_u("ERROR: Out of memory generating leak report\n"));
            return;
        }

        if (param.stats.markData.markCount != 0)
        {
#ifdef STACK_BACK_TRACE
            if (GetRecyclerFlagsTable().LeakStackTrace)
            {
                Output::Print(_u("-------------------------------------------------------------------------------------\n"));
                Output::Print(_u("Pinned object stack traces"));
                Output::Print(_u("-------------------------------------------------------------------------------------\n"));
                this->PrintPinnedObjectStackTraces();
            }
#endif

            Output::Print(_u("-------------------------------------------------------------------------------------\n"));
            Output::Print(_u("Recycler Leaked Object: %d bytes (%d objects)\n"),
                param.stats.markData.markBytes, param.stats.markData.markCount);

            char16 * buffer = Output::CaptureEnd();
            MemoryLeakCheck::AddLeakDump(buffer, param.stats.markData.markBytes, param.stats.markData.markCount);
#ifdef GENERATE_DUMP
            if (GetRecyclerFlagsTable().IsEnabled(Js::DumpOnLeakFlag))
            {
                Js::Throw::GenerateDump(GetRecyclerFlagsTable().DumpOnLeak);
            }
#endif
        }
        else
        {
            free(Output::CaptureEnd());
        }

    }
}


void
Recycler::CheckLeaksOnProcessDetach(char16 const * header)
{
    if (GetRecyclerFlagsTable().CheckMemoryLeak)
    {
        ReportOnProcessDetach([=]() { this->CheckLeaks(header); });
    }
}
#endif

#if defined(LEAK_REPORT) || defined(CHECK_MEMORY_LEAK)
template <class Fn>
void
Recycler::ReportOnProcessDetach(Fn fn)
{
#if DBG
    // Process detach can be done on any thread, just disable the thread check
    this->markContext.GetPageAllocator()->SetDisableThreadAccessCheck();
#endif

#if ENABLE_CONCURRENT_GC
    if (this->IsConcurrentState())
    {
        this->AbortConcurrent(true);
    }

    if (this->CollectionInProgress())
    {
        Output::Print(_u("WARNING: Thread terminated during GC.  Can't dump object graph\n"));
        return;
    }
#else
    Assert(!this->CollectionInProgress());
#endif
    // Don't mark external roots on another thread
    this->SetExternalRootMarker(NULL, NULL);
#if DBG
    this->ResetThreadId();
#endif
    fn();
}

#ifdef STACK_BACK_TRACE
void
Recycler::PrintPinnedObjectStackTraces()
{
    pinnedObjectMap.Map([this](void * object, PinRecord const& pinRecord)
        {
            this->DumpObjectDescription(object);
            Output::Print(_u("\n"));
            StackBackTraceNode::PrintAll(pinRecord.stackBackTraces);
        }
    );
}
#endif
#endif

#if defined(RECYCLER_DUMP_OBJECT_GRAPH) ||  defined(LEAK_REPORT) || defined(CHECK_MEMORY_LEAK)
void
Recycler::SetInDllCanUnloadNow()
{
    inDllCanUnloadNow = true;

    // Just clear out the root marker for the dump graph and report leaks
    SetExternalRootMarker(NULL, NULL);
}
void
Recycler::SetInDetachProcess()
{
    inDetachProcess = true;

    // Just clear out the root marker for the dump graph and report leaks
    SetExternalRootMarker(NULL, NULL);
}
#endif

#ifdef ENABLE_JS_ETW

ULONG Recycler::EventWriteFreeMemoryBlock(HeapBlock* heapBlock)
{
    if (EventEnabledJSCRIPT_RECYCLER_FREE_MEMORY_BLOCK())
    {
        char* memoryAddress = NULL;
        ULONG objectSize = 0;
        ULONG blockSize = 0;
        switch (heapBlock->GetHeapBlockType())
        {
        case HeapBlock::HeapBlockType::SmallFinalizableBlockType:
        case HeapBlock::HeapBlockType::SmallNormalBlockType:
#ifdef RECYCLER_WRITE_BARRIER
        case HeapBlock::HeapBlockType::SmallFinalizableBlockWithBarrierType:
        case HeapBlock::HeapBlockType::SmallNormalBlockWithBarrierType:
#endif
        case HeapBlock::HeapBlockType::SmallLeafBlockType:
            {
                SmallHeapBlock* smallHeapBlock = static_cast<SmallHeapBlock*>(heapBlock);
                memoryAddress = smallHeapBlock->GetAddress();
                blockSize = (ULONG)(smallHeapBlock->GetEndAddress() - memoryAddress);
                objectSize = smallHeapBlock->GetObjectSize();
            }
            break;
        case HeapBlock::HeapBlockType::MediumFinalizableBlockType:
        case HeapBlock::HeapBlockType::MediumNormalBlockType:
#ifdef RECYCLER_WRITE_BARRIER
        case HeapBlock::HeapBlockType::MediumFinalizableBlockWithBarrierType:
        case HeapBlock::HeapBlockType::MediumNormalBlockWithBarrierType:
#endif
        case HeapBlock::HeapBlockType::MediumLeafBlockType:
            {
                MediumHeapBlock* mediumHeapBlock = static_cast<MediumHeapBlock*>(heapBlock);
                memoryAddress = mediumHeapBlock->GetAddress();
                blockSize = (ULONG)(mediumHeapBlock->GetEndAddress() - memoryAddress);
                objectSize = mediumHeapBlock->GetObjectSize();
            }
        case HeapBlock::HeapBlockType::LargeBlockType:
                {
                LargeHeapBlock* largeHeapBlock = static_cast<LargeHeapBlock*>(heapBlock);
                memoryAddress = largeHeapBlock->GetBeginAddress();
                blockSize = (ULONG)(largeHeapBlock->GetEndAddress() - memoryAddress);
                objectSize = blockSize;
            }
            break;
         default:
             AssertMsg(FALSE, "invalid heapblock type");
       }

        EventWriteJSCRIPT_RECYCLER_FREE_MEMORY_BLOCK(memoryAddress, blockSize, objectSize);

    }
    return S_OK;
}

void Recycler::FlushFreeRecord()
{
    Assert(bulkFreeMemoryWrittenCount <= Recycler::BulkFreeMemoryCount);
    JS_ETW(EventWriteJSCRIPT_RECYCLER_FREE_MEMORY(bulkFreeMemoryWrittenCount, sizeof(Recycler::ETWFreeRecord), etwFreeRecords));
    bulkFreeMemoryWrittenCount = 0;
}

void Recycler::AppendFreeMemoryETWRecord(__in char *address, size_t size)
{
    Assert(bulkFreeMemoryWrittenCount < Recycler::BulkFreeMemoryCount);
    __analysis_assume(bulkFreeMemoryWrittenCount < Recycler::BulkFreeMemoryCount);
    etwFreeRecords[bulkFreeMemoryWrittenCount].memoryAddress = address;
    // TODO: change to size_t or uint64?
    etwFreeRecords[bulkFreeMemoryWrittenCount].objectSize = (uint)size;
    bulkFreeMemoryWrittenCount++;
    if (bulkFreeMemoryWrittenCount == Recycler::BulkFreeMemoryCount)
    {
        FlushFreeRecord();
        Assert(bulkFreeMemoryWrittenCount == 0);
    }
}

#endif

#ifdef PROFILE_EXEC
ArenaAllocator *
Recycler::AddBackgroundProfilerArena()
{
    return this->backgroundProfilerArena.PrependNode(&HeapAllocator::Instance,
        _u("BgGCProfiler"), &this->backgroundProfilerPageAllocator, Js::Throw::OutOfMemory);
}

void
Recycler::ReleaseBackgroundProfilerArena(ArenaAllocator * arena)
{
    this->backgroundProfilerArena.RemoveElement(&HeapAllocator::Instance, arena);
}

void
Recycler::SetProfiler(Js::Profiler * profiler, Js::Profiler * backgroundProfiler)
{
    this->profiler = profiler;
    this->backgroundProfiler = backgroundProfiler;
}
#endif

void Recycler::SetObjectBeforeCollectCallback(void* object,
    ObjectBeforeCollectCallback callback,
    void* callbackState,
    ObjectBeforeCollectCallbackWrapper callbackWrapper,
    void* threadContext)
{
    if (objectBeforeCollectCallbackState == ObjectBeforeCollectCallback_Shutdown)
    {
        return; // NOP at shutdown
    }

    if (objectBeforeCollectCallbackMap == nullptr)
    {
        if (callback == nullptr) return;
        objectBeforeCollectCallbackMap = HeapNew(ObjectBeforeCollectCallbackMap, &HeapAllocator::Instance);
    }

    // only allow 1 callback per object
    objectBeforeCollectCallbackMap->Item(object, ObjectBeforeCollectCallbackData(callbackWrapper, callback, callbackState, threadContext));

    if (callback != nullptr && this->IsInObjectBeforeCollectCallback()) // revive
    {
        this->ScanMemory<false>(&object, sizeof(object));
        this->ProcessMark(/*background*/false);
    }
}

bool Recycler::ProcessObjectBeforeCollectCallbacks(bool atShutdown/*= false*/)
{
    if (this->objectBeforeCollectCallbackMap == nullptr)
    {
        return false; // no callbacks
    }
    Assert(atShutdown || this->IsMarkState());

    Assert(!this->IsInObjectBeforeCollectCallback());
    AutoRestoreValue<ObjectBeforeCollectCallbackState> autoInObjectBeforeCollectCallback(&objectBeforeCollectCallbackState,
        atShutdown ? ObjectBeforeCollectCallback_Shutdown: ObjectBeforeCollectCallback_Normal);

    // The callbacks may register/unregister callbacks while we are enumerating the current map. To avoid
    // conflicting usage of the callback map, we swap it out. New registration will go to a new map.
    AutoAllocatorObjectPtr<ObjectBeforeCollectCallbackMap, HeapAllocator> oldCallbackMap(
        this->objectBeforeCollectCallbackMap, &HeapAllocator::Instance);
    this->objectBeforeCollectCallbackMap = nullptr;

    bool hasRemainingCallbacks = false;
    oldCallbackMap->MapAndRemoveIf([&](const ObjectBeforeCollectCallbackMap::EntryType& entry)
    {
        const ObjectBeforeCollectCallbackData& data = entry.Value();
        if (data.callback != nullptr)
        {
            void* object = entry.Key();
            if (atShutdown || !this->IsObjectMarked(object))
            {
                if (data.callbackWrapper != nullptr)
                {
                    data.callbackWrapper(data.callback, object, data.callbackState, data.threadContext);
                }
                else
                {
                    data.callback(object, data.callbackState);
                }
            }
            else
            {
                hasRemainingCallbacks = true;
                return false; // Do not remove this entry, remaining callback for future
            }
        }

        return true; // Remove this entry
    });

    // Merge back remaining callbacks if any
    if (hasRemainingCallbacks)
    {
        if (this->objectBeforeCollectCallbackMap == nullptr)
        {
            this->objectBeforeCollectCallbackMap = oldCallbackMap.Detach();
        }
        else
        {
            if (oldCallbackMap->Count() > this->objectBeforeCollectCallbackMap->Count())
            {
                // Swap so that oldCallbackMap is the smaller one
                ObjectBeforeCollectCallbackMap* tmp = oldCallbackMap.Detach();
                *&oldCallbackMap = this->objectBeforeCollectCallbackMap;
                this->objectBeforeCollectCallbackMap = tmp;
            }

            oldCallbackMap->Map([&](void* object, const ObjectBeforeCollectCallbackData& data)
            {
                this->objectBeforeCollectCallbackMap->Item(object, data);
            });
        }
    }

    return true; // maybe called callbacks
}

void Recycler::ClearObjectBeforeCollectCallbacks()
{
    // This is called at shutting down. All objects will be gone. Invoke each registered callback if any.
    ProcessObjectBeforeCollectCallbacks(/*atShutdown*/true);
    Assert(objectBeforeCollectCallbackMap == nullptr);
}

#ifdef RECYCLER_TEST_SUPPORT
void Recycler::SetCheckFn(BOOL(*checkFn)(char* addr, size_t size))
{
    Assert(BinaryFeatureControl::RecyclerTest());
    this->EnsureNotCollecting();
    this->checkFn = checkFn;
}
#endif

void
Recycler::NotifyFree(__in char *address, size_t size)
{
    RecyclerVerboseTrace(GetRecyclerFlagsTable(), _u("Sweeping object %p\n"), address);

#ifdef RECYCLER_TEST_SUPPORT
    if (BinaryFeatureControl::RecyclerTest())
    {
        if (checkFn != NULL)
            checkFn(address, size);
    }
#endif

#ifdef ENABLE_JS_ETW
    if (EventEnabledJSCRIPT_RECYCLER_FREE_MEMORY())
    {
        AppendFreeMemoryETWRecord(address, (UINT)size);
    }
#endif

    RecyclerMemoryTracking::ReportFree(this, address, size);
    RECYCLER_PERF_COUNTER_DEC(LiveObject);
    RECYCLER_PERF_COUNTER_SUB(LiveObjectSize, size);
    RECYCLER_PERF_COUNTER_ADD(FreeObjectSize, size);

    if (HeapInfo::IsSmallBlockAllocation(HeapInfo::GetAlignedSizeNoCheck(size)))
    {
        RECYCLER_PERF_COUNTER_DEC(SmallHeapBlockLiveObject);
        RECYCLER_PERF_COUNTER_SUB(SmallHeapBlockLiveObjectSize, size);
        RECYCLER_PERF_COUNTER_ADD(SmallHeapBlockFreeObjectSize, size);
    }
    else
    {
        RECYCLER_PERF_COUNTER_DEC(LargeHeapBlockLiveObject);
        RECYCLER_PERF_COUNTER_SUB(LargeHeapBlockLiveObjectSize, size);
        RECYCLER_PERF_COUNTER_ADD(LargeHeapBlockFreeObjectSize, size);
    }

#ifdef RECYCLER_MEMORY_VERIFY
    if (this->VerifyEnabled())
    {
        VerifyCheckPad(address, size);
    }
#endif

#ifdef PROFILE_RECYCLER_ALLOC
    if (!CONFIG_FLAG(KeepRecyclerTrackData))
    {
        TrackFree(address, size);
    }
#endif

#ifdef RECYCLER_STATS
    collectionStats.objectSweptCount++;
    collectionStats.objectSweptBytes += size;

    if (!isForceSweeping)
    {
        collectionStats.objectSweptFreeListCount++;
        collectionStats.objectSweptFreeListBytes += size;
    }
#endif
}

#if GLOBAL_ENABLE_WRITE_BARRIER
void
Recycler::RegisterPendingWriteBarrierBlock(void* address, size_t bytes)
{
    if (CONFIG_FLAG(ForceSoftwareWriteBarrier))
    {
#if DBG
        WBSetBitRange((char*)address, (uint)bytes/sizeof(void*));
#endif
        pendingWriteBarrierBlockMap.Item(address, bytes);
        RecyclerWriteBarrierManager::WriteBarrier(address, bytes);
    }
}
void
Recycler::UnRegisterPendingWriteBarrierBlock(void* address)
{
    if (CONFIG_FLAG(ForceSoftwareWriteBarrier))
    {
        pendingWriteBarrierBlockMap.Remove(address);
    }
}
#endif

#if DBG && GLOBAL_ENABLE_WRITE_BARRIER
void
Recycler::WBVerifyBitIsSet(char* addr, char* target)
{
    AutoCriticalSection lock(&recyclerListLock);
    Recycler* recycler = Recycler::recyclerList;
    while (recycler)
    {
        auto heapBlock = recycler->FindHeapBlock((void*)((UINT_PTR)addr&~HeapInfo::ObjectAlignmentMask));
        if (heapBlock)
        {
            heapBlock->WBVerifyBitIsSet(addr);
            break;
        }
        recycler = recycler->next;
    }
}
void
Recycler::WBSetBit(char* addr)
{
    if (CONFIG_FLAG(ForceSoftwareWriteBarrier) && CONFIG_FLAG(VerifyBarrierBit))
    {
        AutoCriticalSection lock(&recyclerListLock);
        Recycler* recycler = Recycler::recyclerList;
        while (recycler)
        {
            auto heapBlock = recycler->FindHeapBlock((void*)((UINT_PTR)addr&~HeapInfo::ObjectAlignmentMask));
            if (heapBlock)
            {
                heapBlock->WBSetBit(addr);
                break;
            }
            recycler = recycler->next;
        }
    }
}
void
Recycler::WBSetBitRange(char* addr, uint count)
{
    if (CONFIG_FLAG(ForceSoftwareWriteBarrier) && CONFIG_FLAG(VerifyBarrierBit))
    {
        AutoCriticalSection lock(&recyclerListLock);
        Recycler* recycler = Recycler::recyclerList;
        while (recycler)
        {
            auto heapBlock = recycler->FindHeapBlock((void*)((UINT_PTR)addr&~HeapInfo::ObjectAlignmentMask));
            if (heapBlock)
            {
                heapBlock->WBSetBitRange(addr, count);
                break;
            }
            recycler = recycler->next;
        }
    }
}
bool
Recycler::WBCheckIsRecyclerAddress(char* addr)
{
    AutoCriticalSection lock(&recyclerListLock);
    Recycler* recycler = Recycler::recyclerList;
    while (recycler)
    {
        auto heapBlock = recycler->FindHeapBlock((void*)((UINT_PTR)addr&~HeapInfo::ObjectAlignmentMask));
        if (heapBlock)
        {
            return true;
        }
        recycler = recycler->next;
    }
    return false;
}
#endif

size_t
RecyclerHeapObjectInfo::GetSize() const
{
    Assert(m_heapBlock);

    size_t size;
#if LARGEHEAPBLOCK_ENCODING
    if (isUsingLargeHeapBlock)
    {
        size = m_largeHeapBlockHeader->objectSize;
    }
#else
    if (m_heapBlock->IsLargeHeapBlock())
    {
        size = ((LargeHeapBlock*)m_heapBlock)->GetObjectSize(m_address);
    }
#endif
    else
    {
        // All small heap block types have the same layout for the object size field.
        size = ((SmallHeapBlock*)m_heapBlock)->GetObjectSize();
    }

#ifdef RECYCLER_MEMORY_VERIFY
    if (m_recycler->VerifyEnabled())
    {
        size -= *(size_t *)(((char *)m_address) + size - sizeof(size_t));
    }
#endif
    return size;
}

template char* Recycler::AllocWithAttributesInlined<(Memory::ObjectInfoBits)32, false>(size_t);
#ifdef RECYCLER_VISITED_HOST
template char* Recycler::AllocZeroWithAttributesInlined<RecyclerVisitedHostTracedFinalizableBits, /* nothrow = */true>(size_t);
template char* Recycler::AllocZeroWithAttributesInlined<RecyclerVisitedHostFinalizableBits, /* nothrow = */true>(size_t);
template char* Recycler::AllocZeroWithAttributesInlined<RecyclerVisitedHostTracedBits, /* nothrow = */true>(size_t);
template char* Recycler::AllocZeroWithAttributesInlined<LeafBit, /* nothrow = */true>(size_t);
#endif<|MERGE_RESOLUTION|>--- conflicted
+++ resolved
@@ -1737,24 +1737,17 @@
     // We will not scan interior pointers on stack if we are not in script or we are in mem-protect mode.
     if (!this->isInScript || this->IsMemProtectMode())
     {
-<<<<<<< HEAD
+        if (doSpecialMark)
+        {
         ScanMemoryInline<true>(
             this->savedThreadContext.GetRegisters(), sizeof(void*) * SavedRegisterState::NumRegistersToSave
             ADDRESS_SANITIZER_APPEND(RecyclerScanMemoryType::Stack));
-    }
-    else
-    {
+        }
+        else
+        {
         ScanMemoryInline<false>(
             this->savedThreadContext.GetRegisters(), sizeof(void*) * SavedRegisterState::NumRegistersToSave
             ADDRESS_SANITIZER_APPEND(RecyclerScanMemoryType::Stack));
-=======
-        if (doSpecialMark)
-        {
-            ScanMemoryInline<true>(this->savedThreadContext.GetRegisters(), sizeof(void*) * SavedRegisterState::NumRegistersToSave);
-        }
-        else
-        {
-            ScanMemoryInline<false>(this->savedThreadContext.GetRegisters(), sizeof(void*) * SavedRegisterState::NumRegistersToSave);
         }
     }
     else
@@ -1770,7 +1763,6 @@
         {
             ScanMemoryInline<false, true /* forceInterior */>(this->savedThreadContext.GetRegisters(), sizeof(void*) * SavedRegisterState::NumRegistersToSave);
         }
->>>>>>> 263ab1b4
     }
     END_DUMP_OBJECT(this);
 
@@ -1778,23 +1770,15 @@
     // We will not scan interior pointers on stack if we are not in script or we are in mem-protect mode.
     if (!this->isInScript || this->IsMemProtectMode())
     {
-<<<<<<< HEAD
-        ScanMemoryInline<true>((void**) stackTop, stackScanned
-            ADDRESS_SANITIZER_APPEND(RecyclerScanMemoryType::Stack));
-    }
-    else
-    {
-        ScanMemoryInline<false>((void**) stackTop, stackScanned
-            ADDRESS_SANITIZER_APPEND(RecyclerScanMemoryType::Stack));
-=======
         if (doSpecialMark)
         {
-            ScanMemoryInline<true>((void**)stackTop, stackScanned);
+            ScanMemoryInline<true>((void**) stackTop, stackScanned
+                ADDRESS_SANITIZER_APPEND(RecyclerScanMemoryType::Stack));
         }
         else
         {
-            ScanMemoryInline<false>((void**)stackTop, stackScanned);
-        }
+            ScanMemoryInline<false>((void**) stackTop, stackScanned
+                ADDRESS_SANITIZER_APPEND(RecyclerScanMemoryType::Stack));
     }
     else
     {
@@ -1803,13 +1787,14 @@
         // GC while running a script as that is when the possiblity of a UAF after GC exists.
         if (doSpecialMark)
         {
-            ScanMemoryInline<true, true /* forceInterior */>((void**)stackTop, stackScanned);
+            ScanMemoryInline<true, true /* forceInterior */>((void**)stackTop, stackScanned
+                ADDRESS_SANITIZER_APPEND(RecyclerScanMemoryType::Stack));
         }
         else
         {
-            ScanMemoryInline<false, true /* forceInterior */>((void**)stackTop, stackScanned);
-        }
->>>>>>> 263ab1b4
+            ScanMemoryInline<false, true /* forceInterior */>((void**)stackTop, stackScanned
+                ADDRESS_SANITIZER_APPEND(RecyclerScanMemoryType::Stack));
+        }
     }
     END_DUMP_OBJECT(this);
 

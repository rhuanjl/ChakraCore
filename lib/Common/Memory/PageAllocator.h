--- conflicted
+++ resolved
@@ -418,7 +418,7 @@
             DWORD exitCode = STILL_ACTIVE;
             if (!GetExitCodeProcess(hProcess, &exitCode) || exitCode == STILL_ACTIVE)
             {
-                // REVIEW: In OOP JIT, target process is still alive but the memory operation failed 
+                // REVIEW: In OOP JIT, target process is still alive but the memory operation failed
                 // we should fail fast(terminate) the runtime process, fail fast here in server process
                 // is to capture bug might exist in CustomHeap implementation.
                 // if target process is already gone, we don't care the failure here
@@ -630,7 +630,7 @@
                 count++;
             }
             // If the specified singly linked list contains more than 65535 entries, QueryDepthSList returns the number of entries in the list modulo 65535
-            return (USHORT)(count % 65536); 
+            return (USHORT)(count % 65536);
 #endif
         }
     };
@@ -756,17 +756,11 @@
     void OnAllocFromNewSegment(DECLSPEC_GUARD_OVERFLOW uint pageCount, __in void* pages, TSegment* segment);
 
     template <bool notPageAligned>
-<<<<<<< HEAD
-    char * TryAllocFreePages(DECLSPEC_GUARD_OVERFLOW uint pageCount, PageSegmentBase<TVirtualAlloc> ** pageSegment);
+    char * TryAllocFreePages(DECLSPEC_GUARD_OVERFLOW uint pageCount, TPageSegment ** pageSegment);
 #if ENABLE_BACKGROUND_PAGE_FREEING
-    char * TryAllocFromZeroPagesList(DECLSPEC_GUARD_OVERFLOW uint pageCount, PageSegmentBase<TVirtualAlloc> ** pageSegment, BackgroundPageQueue* bgPageQueue, bool isPendingZeroList);
-#endif
-    char * TryAllocFromZeroPages(DECLSPEC_GUARD_OVERFLOW uint pageCount, PageSegmentBase<TVirtualAlloc> ** pageSegment);
-=======
-    char * TryAllocFreePages(DECLSPEC_GUARD_OVERFLOW uint pageCount, TPageSegment ** pageSegment);
-    char * TryAllocFromZeroPagesList(DECLSPEC_GUARD_OVERFLOW uint pageCount, TPageSegment ** pageSegment, SLIST_HEADER& zeroPagesList, bool isPendingZeroList);
+    char * TryAllocFromZeroPagesList(DECLSPEC_GUARD_OVERFLOW uint pageCount, TPageSegment ** pageSegment, BackgroundPageQueue* bgPageQueue, bool isPendingZeroList);
+#endif
     char * TryAllocFromZeroPages(DECLSPEC_GUARD_OVERFLOW uint pageCount, TPageSegment ** pageSegment);
->>>>>>> bc2fb218
 
     template <bool notPageAligned>
     char * TryAllocDecommittedPages(DECLSPEC_GUARD_OVERFLOW uint pageCount, TPageSegment ** pageSegment);
@@ -777,17 +771,7 @@
     void FillAllocPages(__in void * address, uint pageCount);
     void FillFreePages(__in void * address, uint pageCount);
 
-<<<<<<< HEAD
-    bool IsPageSegment(SegmentBase<TVirtualAlloc>* segment)
-=======
-    struct FreePageEntry : public SLIST_ENTRY
-    {
-        TPageSegment * segment;
-        uint pageCount;
-    };
-
     bool IsPageSegment(TSegment* segment)
->>>>>>> bc2fb218
     {
         return segment->GetAvailablePageCount() <= maxAllocPageCount;
     }
@@ -795,17 +779,15 @@
 #if DBG_DUMP
     virtual void DumpStats() const;
 #endif
-<<<<<<< HEAD
-    PageSegmentBase<TVirtualAlloc> * AddPageSegment(DListBase<PageSegmentBase<TVirtualAlloc>>& segmentList);
-    static PageSegmentBase<TVirtualAlloc> * AllocPageSegment(DListBase<PageSegmentBase<TVirtualAlloc>>& segmentList, PageAllocatorBase<TVirtualAlloc> * pageAllocator, void* address, uint pageCount, uint committedCount, bool enableWriteBarrier);
-    static PageSegmentBase<TVirtualAlloc> * AllocPageSegment(DListBase<PageSegmentBase<TVirtualAlloc>>& segmentList,
-        PageAllocatorBase<TVirtualAlloc> * pageAllocator, bool committed, bool allocated, bool enableWriteBarrier);
-=======
     TPageSegment * AddPageSegment(DListBase<TPageSegment>& segmentList);
-    static TPageSegment * AllocPageSegment(DListBase<TPageSegment>& segmentList, PageAllocatorBase<TVirtualAlloc, TSegment, TPageSegment> * pageAllocator, void* address, uint pageCount, uint committedCount);
-    static TPageSegment * AllocPageSegment(DListBase<TPageSegment>& segmentList,
-        PageAllocatorBase * pageAllocator, bool committed, bool allocated);
->>>>>>> bc2fb218
+    static TPageSegment * AllocPageSegment(
+        DListBase<TPageSegment>& segmentList,
+        PageAllocatorBase<TVirtualAlloc, TSegment, TPageSegment> * pageAllocator,
+        void* address, uint pageCount, uint committedCount, bool enableWriteBarrier);
+    static TPageSegment * AllocPageSegment(
+        DListBase<TPageSegment>& segmentList,
+        PageAllocatorBase<TVirtualAlloc, TSegment, TPageSegment> * pageAllocator,
+        bool committed, bool allocated, bool enableWriteBarrier);
 
     // Zero Pages
 #if ENABLE_BACKGROUND_PAGE_ZEROING

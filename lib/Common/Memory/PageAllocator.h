//-------------------------------------------------------------------------------------------------------
// Copyright (C) Microsoft. All rights reserved.
// Licensed under the MIT license. See LICENSE.txt file in the project root for full license information.
//-------------------------------------------------------------------------------------------------------
#pragma once
#include "PageAllocatorDefines.h"

#ifdef PROFILE_MEM
struct PageMemoryData;
#endif

class CodeGenNumberThreadAllocator;
struct XProcNumberPageSegmentManager;

namespace Memory
{
typedef void* FunctionTableHandle;

#if DBG_DUMP && !defined(JD_PRIVATE)

#define GUARD_PAGE_TRACE(...) \
    if (Js::Configuration::Global.flags.PrintGuardPageBounds) \
{ \
    Output::Print(__VA_ARGS__); \
}

#define PAGE_ALLOC_TRACE(format, ...) PAGE_ALLOC_TRACE_EX(false, false, format, __VA_ARGS__)
#define PAGE_ALLOC_VERBOSE_TRACE(format, ...) PAGE_ALLOC_TRACE_EX(true, false, format, __VA_ARGS__)
#define PAGE_ALLOC_VERBOSE_TRACE_0(format) PAGE_ALLOC_TRACE_EX(true, false, format, "")

#define PAGE_ALLOC_TRACE_AND_STATS(format, ...) PAGE_ALLOC_TRACE_EX(false, true, format, __VA_ARGS__)
#define PAGE_ALLOC_TRACE_AND_STATS_0(format) PAGE_ALLOC_TRACE_EX(false, true, format, "")
#define PAGE_ALLOC_VERBOSE_TRACE_AND_STATS(format, ...) PAGE_ALLOC_TRACE_EX(true, true, format, __VA_ARGS__)
#define PAGE_ALLOC_VERBOSE_TRACE_AND_STATS_0(format) PAGE_ALLOC_TRACE_EX(true, true, format, "")

#define PAGE_ALLOC_TRACE_EX(verbose, stats, format, ...)                \
    if (this->pageAllocatorFlagTable.Trace.IsEnabled(Js::PageAllocatorPhase)) \
    { \
        if (!verbose || this->pageAllocatorFlagTable.Verbose) \
        {   \
            Output::Print(_u("%p : %p> PageAllocator(%p): "), GetCurrentThreadContextId(), ::GetCurrentThreadId(), this); \
            if (debugName != nullptr) \
            { \
                Output::Print(_u("[%s] "), this->debugName); \
            } \
            Output::Print(format, __VA_ARGS__);         \
            Output::Print(_u("\n")); \
            if (stats && this->pageAllocatorFlagTable.Stats.IsEnabled(Js::PageAllocatorPhase)) \
            { \
                this->DumpStats();         \
            }  \
            Output::Flush(); \
        } \
    }
#else
#define PAGE_ALLOC_TRACE(format, ...)
#define PAGE_ALLOC_VERBOSE_TRACE(format, ...)
#define PAGE_ALLOC_VERBOSE_TRACE_0(format)

#define PAGE_ALLOC_TRACE_AND_STATS(format, ...)
#define PAGE_ALLOC_VERBOSE_TRACE_AND_STATS(format, ...)
#define PAGE_ALLOC_TRACE_AND_STATS_0(format)
#define PAGE_ALLOC_VERBOSE_TRACE_AND_STATS_0(format)

#endif

#ifdef _M_X64
#define XDATA_RESERVE_PAGE_COUNT   (2)       // Number of pages per page segment (32 pages) reserved for xdata.
#else
#define XDATA_RESERVE_PAGE_COUNT   (0)       // ARM uses the heap, so it's not required.
#endif

//
// Allocation done by the secondary allocator
//
struct SecondaryAllocation
{
    BYTE* address;   // address of the allocation by the secondary allocator

    SecondaryAllocation() : address(nullptr)
    {
    }
};

#if defined(_M_X64)
struct XDataInfo
{
    RUNTIME_FUNCTION pdata;
    FunctionTableHandle functionTable;
};
#elif defined(_M_ARM32_OR_ARM64)
struct XDataInfo
{
    ushort pdataCount;
    ushort xdataSize;
    FunctionTableHandle functionTable;
};
#endif

//
// For every page segment a page allocator can create a secondary allocator which can have a specified
// number of pages reserved for secondary allocations. These pages are always reserved at the end of the
// segment. The PageAllocator itself cannot allocate from the region demarcated for the secondary allocator.
// Currently this is used for xdata allocations.
//
class SecondaryAllocator
{
public:
    virtual bool Alloc(ULONG_PTR functionStart, DWORD functionSize, DECLSPEC_GUARD_OVERFLOW ushort pdataCount, DECLSPEC_GUARD_OVERFLOW ushort xdataSize, SecondaryAllocation* xdata) = 0;
    virtual void Release(const SecondaryAllocation& allocation) = 0;
    virtual void Delete() = 0;
    virtual bool CanAllocate() = 0;
    virtual ~SecondaryAllocator() {};
};

/*
 * A segment is a collection of pages. A page corresponds to the concept of an
 * OS memory page. Segments allocate memory using the OS VirtualAlloc call.
 * It'll allocate the pageCount * page size number of bytes, the latter being
 * a system-wide constant.
 */
template<typename TVirtualAlloc>
class SegmentBase
{
public:
    SegmentBase(PageAllocatorBase<TVirtualAlloc> * allocator, DECLSPEC_GUARD_OVERFLOW size_t pageCount);
    virtual ~SegmentBase();

    size_t GetPageCount() const { return segmentPageCount; }

    // Some pages are reserved upfront for secondary allocations
    // which are done by a secondary allocator as opposed to the PageAllocator
    size_t GetAvailablePageCount() const { return segmentPageCount - secondaryAllocPageCount; }

    char* GetSecondaryAllocStartAddress() const { return (this->address + GetAvailablePageCount() * AutoSystemInfo::PageSize); }
    uint GetSecondaryAllocSize() const { return this->secondaryAllocPageCount * AutoSystemInfo::PageSize; }

    char* GetAddress() const { return address; }
    char* GetEndAddress() const { return GetSecondaryAllocStartAddress(); }

    bool CanAllocSecondary() { Assert(secondaryAllocator); return secondaryAllocator->CanAllocate(); }

    PageAllocatorBase<TVirtualAlloc>* GetAllocator() const { return allocator; }
    bool IsInPreReservedHeapPageAllocator() const;

    bool Initialize(DWORD allocFlags, bool excludeGuardPages);

#if DBG
    virtual bool IsPageSegment() const
    {
        return false;
    }
#endif

    bool IsInSegment(void* address) const
    {
        void* start = static_cast<void*>(GetAddress());
        void* end = static_cast<void*>(GetEndAddress());
        return (address >= start && address < end);
    }

    bool IsInCustomHeapAllocator() const
    {
        return this->allocator->type == PageAllocatorType::PageAllocatorType_CustomHeap;
    }

    SecondaryAllocator* GetSecondaryAllocator() { return secondaryAllocator; }

#if defined(_M_X64_OR_ARM64) && defined(RECYCLER_WRITE_BARRIER)
    bool IsWriteBarrierAllowed()
    {
        return isWriteBarrierAllowed;
    }

#endif

protected:
#if _M_IX86_OR_ARM32
    static const uint VirtualAllocThreshold =  524288; // 512kb As per spec
#else // _M_X64_OR_ARM64
    static const uint VirtualAllocThreshold = 1048576; // 1MB As per spec : when we cross this threshold of bytes, we should add guard pages
#endif
    static const uint maxGuardPages = 15;
    static const uint minGuardPages =  1;

    SecondaryAllocator* secondaryAllocator;
    char * address;
    PageAllocatorBase<TVirtualAlloc> * allocator;
    size_t segmentPageCount;
    uint trailingGuardPageCount;
    uint leadingGuardPageCount;
    uint   secondaryAllocPageCount;
#if defined(_M_X64_OR_ARM64) && defined(RECYCLER_WRITE_BARRIER)
    bool   isWriteBarrierAllowed;
#endif
};

/*
 * Page Segments allows a client to deal with virtual memory on a page level
 * unlike Segment, which gives you access on a segment basis. Pages managed
 * by the page segment are initially in a "free list", and have the no access
 * bit set on them. When a client wants pages, we get them from the free list
 * and commit them into memory. When the client no longer needs those pages,
 * we simply decommit them- this means that the pages are still reserved for
 * the process but are not a part of its working set and has no physical
 * storage associated with it.
 */

template<typename TVirtualAlloc>
class PageSegmentBase : public SegmentBase<TVirtualAlloc>
{
    typedef SegmentBase<TVirtualAlloc> Base;
public:
    PageSegmentBase(PageAllocatorBase<TVirtualAlloc> * allocator, bool committed, bool allocated);
    PageSegmentBase(PageAllocatorBase<TVirtualAlloc> * allocator, void* address, uint pageCount, uint committedCount);
    // Maximum possible size of a PageSegment; may be smaller.
    static const uint MaxDataPageCount = 256;     // 1 MB
    static const uint MaxGuardPageCount = 16;
    static const uint MaxPageCount = MaxDataPageCount + MaxGuardPageCount;  // 272 Pages

    typedef BVStatic<MaxPageCount> PageBitVector;

    uint GetAvailablePageCount() const
    {
        size_t availablePageCount = Base::GetAvailablePageCount();
        Assert(availablePageCount < MAXUINT32);
        return static_cast<uint>(availablePageCount);
    }

    void Prime();
#ifdef PAGEALLOCATOR_PROTECT_FREEPAGE
    bool Initialize(DWORD allocFlags, bool excludeGuardPages);
#endif
    uint GetFreePageCount() const { return freePageCount; }
    uint GetDecommitPageCount() const { return decommitPageCount; }

    static bool IsAllocationPageAligned(__in char* address, size_t pageCount);

    template <typename T, bool notPageAligned>
    char * AllocDecommitPages(DECLSPEC_GUARD_OVERFLOW uint pageCount, T freePages, T decommitPages);

    template <bool notPageAligned>
    char * AllocPages(DECLSPEC_GUARD_OVERFLOW uint pageCount);

    void ReleasePages(__in void * address, uint pageCount);
    template <bool onlyUpdateState>
    void DecommitPages(__in void * address, uint pageCount);

    uint GetCountOfFreePages() const;
    uint GetNextBitInFreePagesBitVector(uint index) const;
    BOOLEAN TestRangeInFreePagesBitVector(uint index, uint pageCount) const;
    BOOLEAN TestInFreePagesBitVector(uint index) const;
    void ClearAllInFreePagesBitVector();
    void ClearRangeInFreePagesBitVector(uint index, uint pageCount);
    void SetRangeInFreePagesBitVector(uint index, uint pageCount);
    void ClearBitInFreePagesBitVector(uint index);

    uint GetCountOfDecommitPages() const;
    BOOLEAN TestInDecommitPagesBitVector(uint index) const;
    BOOLEAN TestRangeInDecommitPagesBitVector(uint index, uint pageCount) const;
    void SetRangeInDecommitPagesBitVector(uint index, uint pageCount);
    void SetBitInDecommitPagesBitVector(uint index);
    void ClearRangeInDecommitPagesBitVector(uint index, uint pageCount);

    template <bool notPageAligned>
    char * DoAllocDecommitPages(DECLSPEC_GUARD_OVERFLOW uint pageCount);
    uint GetMaxPageCount();

    size_t DecommitFreePages(size_t pageToDecommit);

    bool IsEmpty() const
    {
        return this->freePageCount == this->GetAvailablePageCount();
    }

    //
    // If a segment has decommitted pages - then it's not considered full as allocations can take place from it
    // However, if secondary allocations cannot be made from it - it's considered full nonetheless
    //
    bool IsFull() const
    {
        return (this->freePageCount == 0 && !ShouldBeInDecommittedList()) ||
            (this->secondaryAllocator != nullptr && !this->secondaryAllocator->CanAllocate());
    }

    bool IsAllDecommitted() const
    {
        return this->GetAvailablePageCount() == this->decommitPageCount;
    }

    bool ShouldBeInDecommittedList() const
    {
        return this->decommitPageCount != 0;
    }

    bool IsFreeOrDecommitted(void* address, uint pageCount) const
    {
        Assert(this->IsInSegment(address));

        uint base = GetBitRangeBase(address);
        return this->TestRangeInDecommitPagesBitVector(base, pageCount) || this->TestRangeInFreePagesBitVector(base, pageCount);
    }

    bool IsFreeOrDecommitted(void* address) const
    {
        Assert(this->IsInSegment(address));

        uint base = GetBitRangeBase(address);
        return this->TestInDecommitPagesBitVector(base) || this->TestInFreePagesBitVector(base);
    }

    PageBitVector GetUnAllocatedPages() const
    {
        PageBitVector unallocPages = freePages;
        unallocPages.Or(&decommitPages);
        return unallocPages;
    }

    void ChangeSegmentProtection(DWORD protectFlags, DWORD expectedOldProtectFlags);

#if DBG
    bool IsPageSegment() const override
    {
        return true;
    }
#endif

//---------- Private members ---------------/
private:
    uint GetBitRangeBase(void* address) const
    {
        uint base = ((uint)(((char *)address) - this->address)) / AutoSystemInfo::PageSize;
        return base;
    }

    PageBitVector freePages;
    PageBitVector decommitPages;

    uint     freePageCount;
    uint     decommitPageCount;
};

template<typename TVirtualAlloc = VirtualAllocWrapper>
class HeapPageAllocator;

/*
 * A Page Allocation is an allocation made by a page allocator
 * This has a base address, and tracks the number of pages that
 * were allocated from the segment
 */
class PageAllocation
{
public:
    char * GetAddress() const { return ((char *)this) + sizeof(PageAllocation); }
    size_t GetSize() const { return pageCount * AutoSystemInfo::PageSize - sizeof(PageAllocation); }
    size_t GetPageCount() const { return pageCount; }
    void* GetSegment() const { return segment; }

private:
    size_t pageCount;
    void * segment;

    friend class PageAllocatorBase<VirtualAllocWrapper>;
    friend class PageAllocatorBase<PreReservedVirtualAllocWrapper>;
    friend class HeapPageAllocator<>;
};

/*
 * This allocator is responsible for allocating and freeing pages. It does
 * so by virtue of allocating segments for groups of pages, and then handing
 * out memory in these segments. It's also responsible for free segments.
 * This class also controls the idle decommit thread, which decommits pages
 * when they're no longer needed
 */

template<typename TVirtualAlloc>
class PageAllocatorBase
{
    friend class CodeGenNumberThreadAllocator;
    friend struct XProcNumberPageSegmentManager;
    // Allowing recycler to report external memory allocation.
    friend class Recycler;
public:
    static uint const DefaultMaxFreePageCount = 0x400;       // 4 MB
    static uint const DefaultLowMaxFreePageCount = 0x100;    // 1 MB for low-memory process

    static uint const MinPartialDecommitFreePageCount = 0x1000;  // 16 MB

    static uint const DefaultMaxAllocPageCount = 32;        // 128K
    static uint const DefaultSecondaryAllocPageCount = 0;

    static size_t GetProcessUsedBytes();

    static size_t GetAndResetMaxUsedBytes();

#if ENABLE_BACKGROUND_PAGE_FREEING
    struct BackgroundPageQueue
    {
        BackgroundPageQueue();

        SLIST_HEADER freePageList;

        CriticalSection backgroundPageQueueCriticalSection;
#if DBG
        bool isZeroPageQueue;
#endif
    };

#if ENABLE_BACKGROUND_PAGE_ZEROING
    struct ZeroPageQueue : BackgroundPageQueue
    {
        ZeroPageQueue();

        SLIST_HEADER pendingZeroPageList;
    };
#endif
#endif

    PageAllocatorBase(AllocationPolicyManager * policyManager,
#ifndef JD_PRIVATE
        Js::ConfigFlagsTable& flags = Js::Configuration::Global.flags,
#endif
        PageAllocatorType type = PageAllocatorType_Max,
        uint maxFreePageCount = DefaultMaxFreePageCount,
        bool zeroPages = false,
#if ENABLE_BACKGROUND_PAGE_FREEING
        BackgroundPageQueue * backgroundPageQueue = nullptr,
#endif
        uint maxAllocPageCount = DefaultMaxAllocPageCount,
        uint secondaryAllocPageCount = DefaultSecondaryAllocPageCount,
        bool stopAllocationOnOutOfMemory = false,
        bool excludeGuardPages = false,
        HANDLE processHandle = GetCurrentProcess());

    virtual ~PageAllocatorBase();

    bool IsClosed() const { return isClosed; }
    void Close() { Assert(!isClosed); isClosed = true; }

    AllocationPolicyManager * GetAllocationPolicyManager() { return policyManager; }

    uint GetMaxAllocPageCount();

    //VirtualAllocator APIs
    TVirtualAlloc * GetVirtualAllocator() { return virtualAllocator; }
    bool IsPreReservedPageAllocator() { return virtualAllocator != nullptr; }


    PageAllocation * AllocPagesForBytes(DECLSPEC_GUARD_OVERFLOW size_t requestedBytes);
    PageAllocation * AllocAllocation(DECLSPEC_GUARD_OVERFLOW size_t pageCount);

    void ReleaseAllocation(PageAllocation * allocation);
    void ReleaseAllocationNoSuspend(PageAllocation * allocation);

    char * Alloc(size_t * pageCount, SegmentBase<TVirtualAlloc> ** segment);

    void Release(void * address, size_t pageCount, void * segment);

    char * AllocPages(DECLSPEC_GUARD_OVERFLOW uint pageCount, PageSegmentBase<TVirtualAlloc> ** pageSegment);
    char * AllocPagesPageAligned(DECLSPEC_GUARD_OVERFLOW uint pageCount, PageSegmentBase<TVirtualAlloc> ** pageSegment);

    void ReleasePages(__in void * address, uint pageCount, __in void * pageSegment);
#if ENABLE_BACKGROUND_PAGE_FREEING
    void BackgroundReleasePages(void * address, uint pageCount, PageSegmentBase<TVirtualAlloc> * pageSegment);
#endif

    // Decommit
    void DecommitNow(bool all = true);
    void SuspendIdleDecommit();
    void ResumeIdleDecommit();

#if ENABLE_BACKGROUND_PAGE_ZEROING
    void StartQueueZeroPage();
    void StopQueueZeroPage();
    void ZeroQueuedPages();
    void BackgroundZeroQueuedPages();
#endif
#if ENABLE_BACKGROUND_PAGE_FREEING
    void FlushBackgroundPages();
#endif

    bool DisableAllocationOutOfMemory() const { return disableAllocationOutOfMemory; }
    void ResetDisableAllocationOutOfMemory() { disableAllocationOutOfMemory = false; }

#ifdef RECYCLER_MEMORY_VERIFY
    void EnableVerify() { verifyEnabled = true; }
#endif
#if defined(RECYCLER_NO_PAGE_REUSE) || defined(ARENA_MEMORY_VERIFY)
    void ReenablePageReuse() { Assert(disablePageReuse); disablePageReuse = false; }
    bool DisablePageReuse() { bool wasDisablePageReuse = disablePageReuse; disablePageReuse = true; return wasDisablePageReuse; }
#endif

#if DBG
    bool HasZeroQueuedPages() const;
    virtual void SetDisableThreadAccessCheck() { disableThreadAccessCheck = true;}
    virtual void SetEnableThreadAccessCheck() { disableThreadAccessCheck = false; }

    virtual bool IsIdleDecommitPageAllocator() const { return false; }
    virtual bool HasMultiThreadAccess() const { return false; }
    bool ValidThreadAccess()
    {
        DWORD currentThreadId = ::GetCurrentThreadId();
        return disableThreadAccessCheck ||
            (this->concurrentThreadId == -1 && this->threadContextHandle == NULL) ||  // JIT thread after close
            (this->concurrentThreadId != -1 && this->concurrentThreadId == currentThreadId) ||
            this->threadContextHandle == GetCurrentThreadContextId();
    }
    virtual void UpdateThreadContextHandle(ThreadContextId updatedThreadContextHandle) { threadContextHandle = updatedThreadContextHandle; }
    void SetConcurrentThreadId(DWORD threadId) { this->concurrentThreadId = threadId; }
    void ClearConcurrentThreadId() { this->concurrentThreadId = (DWORD)-1; }
    DWORD GetConcurrentThreadId() { return this->concurrentThreadId;  }
    DWORD HasConcurrentThreadId() { return this->concurrentThreadId != -1; }

#endif

#if DBG_DUMP
    char16 const * debugName;
#endif
protected:
    SegmentBase<TVirtualAlloc> * AllocSegment(DECLSPEC_GUARD_OVERFLOW size_t pageCount);
    void ReleaseSegment(SegmentBase<TVirtualAlloc> * segment);

    template <bool doPageAlign>
    char * AllocInternal(size_t * pageCount, SegmentBase<TVirtualAlloc> ** segment);

    template <bool notPageAligned>
    char * SnailAllocPages(DECLSPEC_GUARD_OVERFLOW uint pageCount, PageSegmentBase<TVirtualAlloc> ** pageSegment);
    void OnAllocFromNewSegment(DECLSPEC_GUARD_OVERFLOW uint pageCount, __in void* pages, SegmentBase<TVirtualAlloc>* segment);

    template <bool notPageAligned>
    char * TryAllocFreePages(DECLSPEC_GUARD_OVERFLOW uint pageCount, PageSegmentBase<TVirtualAlloc> ** pageSegment);
    char * TryAllocFromZeroPagesList(DECLSPEC_GUARD_OVERFLOW uint pageCount, PageSegmentBase<TVirtualAlloc> ** pageSegment, SLIST_HEADER& zeroPagesList, bool isPendingZeroList);
    char * TryAllocFromZeroPages(DECLSPEC_GUARD_OVERFLOW uint pageCount, PageSegmentBase<TVirtualAlloc> ** pageSegment);

    template <bool notPageAligned>
    char * TryAllocDecommittedPages(DECLSPEC_GUARD_OVERFLOW uint pageCount, PageSegmentBase<TVirtualAlloc> ** pageSegment);

    DListBase<PageSegmentBase<TVirtualAlloc>> * GetSegmentList(PageSegmentBase<TVirtualAlloc> * segment);
    void TransferSegment(PageSegmentBase<TVirtualAlloc> * segment, DListBase<PageSegmentBase<TVirtualAlloc>> * fromSegmentList);

    void FillAllocPages(__in void * address, uint pageCount);
    void FillFreePages(__in void * address, uint pageCount);

    struct FreePageEntry : public SLIST_ENTRY
    {
        PageSegmentBase<TVirtualAlloc> * segment;
        uint pageCount;
    };

    bool IsPageSegment(SegmentBase<TVirtualAlloc>* segment)
    {
        return segment->GetAvailablePageCount() <= maxAllocPageCount;
    }

#if DBG_DUMP
    virtual void DumpStats() const;
#endif
<<<<<<< HEAD
    virtual PageSegmentBase<TVirtualAlloc> * AddPageSegment(DListBase<PageSegmentBase<TVirtualAlloc>>& segmentList);
    static PageSegmentBase<TVirtualAlloc> * AllocPageSegment(DListBase<PageSegmentBase<TVirtualAlloc>>& segmentList, PageAllocatorBase<TVirtualAlloc> * pageAllocator, void* address, uint pageCount, uint committedCount);
    static PageSegmentBase<TVirtualAlloc> * AllocPageSegment(DListBase<PageSegmentBase<TVirtualAlloc>>& segmentList, 
=======
    PageSegmentBase<TVirtualAlloc> * AddPageSegment(DListBase<PageSegmentBase<TVirtualAlloc>>& segmentList);
    static PageSegmentBase<TVirtualAlloc> * AllocPageSegment(DListBase<PageSegmentBase<TVirtualAlloc>>& segmentList,
>>>>>>> 4b9ad625
        PageAllocatorBase<TVirtualAlloc> * pageAllocator, bool committed, bool allocated);

    // Zero Pages
#if ENABLE_BACKGROUND_PAGE_ZEROING
    void AddPageToZeroQueue(__in void * address, uint pageCount, __in PageSegmentBase<TVirtualAlloc> * pageSegment);
    bool HasZeroPageQueue() const;
#endif

    bool ZeroPages() const { return zeroPages; }
#if ENABLE_BACKGROUND_PAGE_ZEROING
    bool QueueZeroPages() const { return queueZeroPages; }
#endif

    FreePageEntry * PopPendingZeroPage();
#if DBG
    void Check();
    bool disableThreadAccessCheck;
#endif

protected:
    // Data
    DListBase<PageSegmentBase<TVirtualAlloc>> segments;
    DListBase<PageSegmentBase<TVirtualAlloc>> fullSegments;
    DListBase<PageSegmentBase<TVirtualAlloc>> emptySegments;
    DListBase<PageSegmentBase<TVirtualAlloc>> decommitSegments;

    DListBase<SegmentBase<TVirtualAlloc>> largeSegments;

    uint maxAllocPageCount;
    DWORD allocFlags;
    uint maxFreePageCount;
    size_t freePageCount;
    uint secondaryAllocPageCount;
    bool isClosed;
    bool stopAllocationOnOutOfMemory;
    bool disableAllocationOutOfMemory;
    bool excludeGuardPages;
    AllocationPolicyManager * policyManager;
    TVirtualAlloc * virtualAllocator;

#ifndef JD_PRIVATE
    Js::ConfigFlagsTable& pageAllocatorFlagTable;
#endif

    // zero pages
    bool zeroPages;
#if ENABLE_BACKGROUND_PAGE_FREEING
    BackgroundPageQueue * backgroundPageQueue;
#if ENABLE_BACKGROUND_PAGE_ZEROING
    bool queueZeroPages;
    bool hasZeroQueuedPages;
#endif
#endif

    // Idle Decommit
    bool isUsed;
    size_t minFreePageCount;
    uint idleDecommitEnterCount;

    void UpdateMinFreePageCount();
    void ResetMinFreePageCount();
    void ClearMinFreePageCount();
    void AddFreePageCount(uint pageCount);

    static uint GetFreePageLimit() { return 0; }

#if DBG
    size_t debugMinFreePageCount;
    ThreadContextId threadContextHandle;
    DWORD concurrentThreadId;
#endif
#if DBG_DUMP
    size_t decommitPageCount;
#endif
#ifdef RECYCLER_MEMORY_VERIFY
    bool verifyEnabled;
#endif
#if defined(RECYCLER_NO_PAGE_REUSE) || defined(ARENA_MEMORY_VERIFY)
    bool disablePageReuse;
#endif

    friend class SegmentBase<TVirtualAlloc>;
    friend class PageSegmentBase<TVirtualAlloc>;
    friend class IdleDecommit;

protected:
    virtual bool CreateSecondaryAllocator(SegmentBase<TVirtualAlloc>* segment, bool committed, SecondaryAllocator** allocator)
    {
        *allocator = nullptr;
        return true;
    }

    bool IsAddressInSegment(__in void* address, const PageSegmentBase<TVirtualAlloc>& segment);
    bool IsAddressInSegment(__in void* address, const SegmentBase<TVirtualAlloc>& segment);

    HANDLE processHandle;
private:
    uint GetSecondaryAllocPageCount() const { return this->secondaryAllocPageCount; }
    void IntegrateSegments(DListBase<PageSegmentBase<TVirtualAlloc>>& segmentList, uint segmentCount, size_t pageCount);
#if ENABLE_BACKGROUND_PAGE_FREEING
    void QueuePages(void * address, uint pageCount, PageSegmentBase<TVirtualAlloc> * pageSegment);
#endif

    template <bool notPageAligned>
    char* AllocPagesInternal(DECLSPEC_GUARD_OVERFLOW uint pageCount, PageSegmentBase<TVirtualAlloc> ** pageSegment);

#ifdef PROFILE_MEM
    PageMemoryData * memoryData;
#endif

    size_t usedBytes;
    PageAllocatorType type;

    size_t reservedBytes;
    size_t committedBytes;
    size_t numberOfSegments;

#ifdef PERF_COUNTERS
    PerfCounter::Counter& GetReservedSizeCounter() const
    {
        return PerfCounter::PageAllocatorCounterSet::GetReservedSizeCounter(type);
    }
    PerfCounter::Counter& GetCommittedSizeCounter() const
    {
        return PerfCounter::PageAllocatorCounterSet::GetCommittedSizeCounter(type);
    }
    PerfCounter::Counter& GetUsedSizeCounter() const
    {
        return PerfCounter::PageAllocatorCounterSet::GetUsedSizeCounter(type);
    }
    PerfCounter::Counter& GetTotalReservedSizeCounter() const
    {
        return PerfCounter::PageAllocatorCounterSet::GetTotalReservedSizeCounter();
    }
    PerfCounter::Counter& GetTotalCommittedSizeCounter() const
    {
        return PerfCounter::PageAllocatorCounterSet::GetTotalCommittedSizeCounter();
    }
    PerfCounter::Counter& GetTotalUsedSizeCounter() const
    {
        return PerfCounter::PageAllocatorCounterSet::GetTotalUsedSizeCounter();
    }
#endif
    void AddReservedBytes(size_t bytes);
    void SubReservedBytes(size_t bytes);
    void AddCommittedBytes(size_t bytes);
    void SubCommittedBytes(size_t bytes);
    void AddUsedBytes(size_t bytes);
    void SubUsedBytes(size_t bytes);
    void AddNumberOfSegments(size_t segmentCount);
    void SubNumberOfSegments(size_t segmentCount);

    bool RequestAlloc(size_t byteCount)
    {
        if (disableAllocationOutOfMemory)
        {
            return false;
        }

        if (policyManager != nullptr)
        {
            return policyManager->RequestAlloc(byteCount);
        }

        return true;
    }

    void ReportFree(size_t byteCount)
    {
        if (policyManager != nullptr)
        {
            policyManager->ReportFree(byteCount);
        }
    }

    template <typename T>
    void ReleaseSegmentList(DListBase<T> * segmentList);

protected:
    // Instrumentation
    void LogAllocSegment(SegmentBase<TVirtualAlloc> * segment);
    void LogAllocSegment(uint segmentCount, size_t pageCount);
    void LogFreeSegment(SegmentBase<TVirtualAlloc> * segment);
    void LogFreeDecommittedSegment(SegmentBase<TVirtualAlloc> * segment);
    void LogFreePartiallyDecommittedPageSegment(PageSegmentBase<TVirtualAlloc> * pageSegment);

    void LogAllocPages(size_t pageCount);
    void LogFreePages(size_t pageCount);
    void LogCommitPages(size_t pageCount);
    void LogRecommitPages(size_t pageCount);
    void LogDecommitPages(size_t pageCount);

    void ReportFailure(size_t byteCount)
    {
        if (this->stopAllocationOnOutOfMemory)
        {
            this->disableAllocationOutOfMemory = true;
        }

        if (policyManager != nullptr)
        {
            policyManager->ReportFailure(byteCount);
        }
    }
};

template <>
char *
PageAllocatorBase<VirtualAllocWrapper>::AllocPages(uint pageCount, PageSegmentBase<VirtualAllocWrapper> ** pageSegment);

template<typename TVirtualAlloc>
class HeapPageAllocator : public PageAllocatorBase<TVirtualAlloc>
{
    typedef PageAllocatorBase<TVirtualAlloc> Base;
public:
    HeapPageAllocator(AllocationPolicyManager * policyManager, bool allocXdata, bool excludeGuardPages, TVirtualAlloc * virtualAllocator, HANDLE processHandle = nullptr);

    BOOL ProtectPages(__in char* address, size_t pageCount, __in void* segment, DWORD dwVirtualProtectFlags, DWORD desiredOldProtectFlag);
    bool AllocSecondary(void* segment, ULONG_PTR functionStart, DWORD functionSize, DECLSPEC_GUARD_OVERFLOW ushort pdataCount, DECLSPEC_GUARD_OVERFLOW ushort xdataSize, SecondaryAllocation* allocation);
    bool ReleaseSecondary(const SecondaryAllocation& allocation, void* segment);
    void TrackDecommittedPages(void * address, uint pageCount, __in void* segment);
    void DecommitPages(__in char* address, size_t pageCount = 1);

    // Release pages that has already been decommitted
    void ReleaseDecommitted(void * address, size_t pageCount, __in void * segment);
    bool IsAddressFromAllocator(__in void* address);

    bool AllocXdata() { return allocXdata; }
private:
    bool         allocXdata;
    void         ReleaseDecommittedSegment(__in SegmentBase<TVirtualAlloc>* segment);
#if PDATA_ENABLED
    virtual bool CreateSecondaryAllocator(SegmentBase<TVirtualAlloc>* segment, bool committed, SecondaryAllocator** allocator) override;
#endif

};

}<|MERGE_RESOLUTION|>--- conflicted
+++ resolved
@@ -555,14 +555,9 @@
 #if DBG_DUMP
     virtual void DumpStats() const;
 #endif
-<<<<<<< HEAD
-    virtual PageSegmentBase<TVirtualAlloc> * AddPageSegment(DListBase<PageSegmentBase<TVirtualAlloc>>& segmentList);
+    PageSegmentBase<TVirtualAlloc> * AddPageSegment(DListBase<PageSegmentBase<TVirtualAlloc>>& segmentList);
     static PageSegmentBase<TVirtualAlloc> * AllocPageSegment(DListBase<PageSegmentBase<TVirtualAlloc>>& segmentList, PageAllocatorBase<TVirtualAlloc> * pageAllocator, void* address, uint pageCount, uint committedCount);
-    static PageSegmentBase<TVirtualAlloc> * AllocPageSegment(DListBase<PageSegmentBase<TVirtualAlloc>>& segmentList, 
-=======
-    PageSegmentBase<TVirtualAlloc> * AddPageSegment(DListBase<PageSegmentBase<TVirtualAlloc>>& segmentList);
     static PageSegmentBase<TVirtualAlloc> * AllocPageSegment(DListBase<PageSegmentBase<TVirtualAlloc>>& segmentList,
->>>>>>> 4b9ad625
         PageAllocatorBase<TVirtualAlloc> * pageAllocator, bool committed, bool allocated);
 
     // Zero Pages

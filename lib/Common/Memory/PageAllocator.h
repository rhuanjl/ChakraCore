--- conflicted
+++ resolved
@@ -538,13 +538,8 @@
     virtual void DumpStats() const;
 #endif
     virtual PageSegmentBase<TVirtualAlloc> * AddPageSegment(DListBase<PageSegmentBase<TVirtualAlloc>>& segmentList);
-<<<<<<< HEAD
-    static PageSegmentBase<TVirtualAlloc> * AllocPageSegment(DListBase<PageSegmentBase<TVirtualAlloc>>& segmentList,
-
-=======
     static PageSegmentBase<TVirtualAlloc> * AllocPageSegment(DListBase<PageSegmentBase<TVirtualAlloc>>& segmentList, 
->>>>>>> 898582f1
-    PageAllocatorBase<TVirtualAlloc> * pageAllocator, bool committed, bool allocated);
+        PageAllocatorBase<TVirtualAlloc> * pageAllocator, bool committed, bool allocated);
 
     // Zero Pages
 #if ENABLE_BACKGROUND_PAGE_ZEROING
@@ -767,15 +762,10 @@
     void DecommitPages(__in char* address, size_t pageCount = 1);
 
     // Release pages that has already been decommitted
-<<<<<<< HEAD
     void ReleaseDecommitted(void * address, size_t pageCount, __in void * segment);
     bool IsAddressFromAllocator(__in void* address);
-=======
-    void    ReleaseDecommitted(void * address, size_t pageCount, __in void * segment);
-    bool    IsAddressFromAllocator(__in void* address);
-    bool    AllocXdata() { return allocXdata; }
->>>>>>> 898582f1
-
+
+    bool AllocXdata() { return allocXdata; }
 private:
     bool         allocXdata;
     void         ReleaseDecommittedSegment(__in SegmentBase<TVirtualAlloc>* segment);

//-------------------------------------------------------------------------------------------------------
// Copyright (C) Microsoft. All rights reserved.
// Licensed under the MIT license. See LICENSE.txt file in the project root for full license information.
//-------------------------------------------------------------------------------------------------------
#pragma once
#include "PageAllocatorDefines.h"

#ifdef PROFILE_MEM
struct PageMemoryData;
#endif

class CodeGenNumberThreadAllocator;

namespace Memory
{
typedef void* FunctionTableHandle;

#if DBG_DUMP && !defined(JD_PRIVATE)

#define GUARD_PAGE_TRACE(...) \
    if (Js::Configuration::Global.flags.PrintGuardPageBounds) \
{ \
    Output::Print(__VA_ARGS__); \
}

#define PAGE_ALLOC_TRACE(format, ...) PAGE_ALLOC_TRACE_EX(false, false, format, __VA_ARGS__)
#define PAGE_ALLOC_VERBOSE_TRACE(format, ...) PAGE_ALLOC_TRACE_EX(true, false, format, __VA_ARGS__)
#define PAGE_ALLOC_VERBOSE_TRACE_0(format) PAGE_ALLOC_TRACE_EX(true, false, format, "")

#define PAGE_ALLOC_TRACE_AND_STATS(format, ...) PAGE_ALLOC_TRACE_EX(false, true, format, __VA_ARGS__)
#define PAGE_ALLOC_TRACE_AND_STATS_0(format) PAGE_ALLOC_TRACE_EX(false, true, format, "")
#define PAGE_ALLOC_VERBOSE_TRACE_AND_STATS(format, ...) PAGE_ALLOC_TRACE_EX(true, true, format, __VA_ARGS__)
#define PAGE_ALLOC_VERBOSE_TRACE_AND_STATS_0(format) PAGE_ALLOC_TRACE_EX(true, true, format, "")

#define PAGE_ALLOC_TRACE_EX(verbose, stats, format, ...)                \
    if (this->pageAllocatorFlagTable.Trace.IsEnabled(Js::PageAllocatorPhase)) \
    { \
        if (!verbose || this->pageAllocatorFlagTable.Verbose) \
        {   \
            Output::Print(_u("%p : %p> PageAllocator(%p): "), GetCurrentThreadContextId(), ::GetCurrentThreadId(), this); \
            if (debugName != nullptr) \
            { \
<<<<<<< HEAD
                Output::Print(_u("[%s] "), this->debugName);       \
            } \
            Output::Print(format, __VA_ARGS__);         \
            Output::Print(_u("\n"));                               \
=======
                Output::Print(_u("[%s] "), this->debugName); \
            } \
            Output::Print(format, __VA_ARGS__);         \
            Output::Print(_u("\n")); \
>>>>>>> f4b2ce70
            if (stats && this->pageAllocatorFlagTable.Stats.IsEnabled(Js::PageAllocatorPhase)) \
            { \
                this->DumpStats();         \
            }  \
            Output::Flush(); \
        } \
    }
#else
#define PAGE_ALLOC_TRACE(format, ...)
#define PAGE_ALLOC_VERBOSE_TRACE(format, ...)
#define PAGE_ALLOC_VERBOSE_TRACE_0(format)

#define PAGE_ALLOC_TRACE_AND_STATS(format, ...)
#define PAGE_ALLOC_VERBOSE_TRACE_AND_STATS(format, ...)
#define PAGE_ALLOC_TRACE_AND_STATS_0(format)
#define PAGE_ALLOC_VERBOSE_TRACE_AND_STATS_0(format)

#endif

#ifdef _M_X64
#define XDATA_RESERVE_PAGE_COUNT   (2)       // Number of pages per page segment (32 pages) reserved for xdata.
#else
#define XDATA_RESERVE_PAGE_COUNT   (0)       // ARM uses the heap, so it's not required.
#endif

//
// Allocation done by the secondary allocator
//
struct SecondaryAllocation
{
    BYTE* address;   // address of the allocation by the secondary allocator

    SecondaryAllocation() : address(nullptr)
    {
    }
};


//
// For every page segment a page allocator can create a secondary allocator which can have a specified
// number of pages reserved for secondary allocations. These pages are always reserved at the end of the
// segment. The PageAllocator itself cannot allocate from the region demarcated for the secondary allocator.
// Currently this is used for xdata allocations.
//
class SecondaryAllocator
{
public:
    virtual bool Alloc(ULONG_PTR functionStart, DWORD functionSize, ushort pdataCount, ushort xdataSize, SecondaryAllocation* xdata) = 0;
    virtual void Release(const SecondaryAllocation& allocation) = 0;
    virtual void Delete() = 0;
    virtual bool CanAllocate() = 0;
    virtual ~SecondaryAllocator() {};
};

/*
 * A segment is a collection of pages. A page corresponds to the concept of an
 * OS memory page. Segments allocate memory using the OS VirtualAlloc call.
 * It'll allocate the pageCount * page size number of bytes, the latter being
 * a system-wide constant.
 */
template<typename TVirtualAlloc>
class SegmentBase
{
public:
    SegmentBase(PageAllocatorBase<TVirtualAlloc> * allocator, size_t pageCount);
    virtual ~SegmentBase();

    size_t GetPageCount() const { return segmentPageCount; }

    // Some pages are reserved upfront for secondary allocations
    // which are done by a secondary allocator as opposed to the PageAllocator
    size_t GetAvailablePageCount() const { return segmentPageCount - secondaryAllocPageCount; }

    char* GetSecondaryAllocStartAddress() const { return (this->address + GetAvailablePageCount() * AutoSystemInfo::PageSize); }
    uint GetSecondaryAllocSize() const { return this->secondaryAllocPageCount * AutoSystemInfo::PageSize; }

    char* GetAddress() const { return address; }
    char* GetEndAddress() const { return GetSecondaryAllocStartAddress(); }

    bool CanAllocSecondary() { Assert(secondaryAllocator); return secondaryAllocator->CanAllocate(); }

    PageAllocatorBase<TVirtualAlloc>* GetAllocator() const { return allocator; }
    bool IsInPreReservedHeapPageAllocator() const;

    bool Initialize(DWORD allocFlags, bool excludeGuardPages);

#if DBG
    virtual bool IsPageSegment() const
    {
        return false;
    }
#endif

    bool IsInSegment(void* address) const
    {
        void* start = static_cast<void*>(GetAddress());
        void* end = static_cast<void*>(GetEndAddress());
        return (address >= start && address < end);
    }

    bool IsInCustomHeapAllocator() const
    {
        return this->allocator->type == PageAllocatorType::PageAllocatorType_CustomHeap;
    }

    SecondaryAllocator* GetSecondaryAllocator() { return secondaryAllocator; }

#if defined(_M_X64_OR_ARM64) && defined(RECYCLER_WRITE_BARRIER)
    bool IsWriteBarrierAllowed()
    {
        return isWriteBarrierAllowed;
    }

#endif

protected:
#if _M_IX86_OR_ARM32
    static const uint VirtualAllocThreshold =  524288; // 512kb As per spec
#else // _M_X64_OR_ARM64
    static const uint VirtualAllocThreshold = 1048576; // 1MB As per spec : when we cross this threshold of bytes, we should add guard pages
#endif
    static const uint maxGuardPages = 15;
    static const uint minGuardPages =  1;

    SecondaryAllocator* secondaryAllocator;
    char * address;
    PageAllocatorBase<TVirtualAlloc> * allocator;
    size_t segmentPageCount;
    uint trailingGuardPageCount;
    uint leadingGuardPageCount;
    uint   secondaryAllocPageCount;
#if defined(_M_X64_OR_ARM64) && defined(RECYCLER_WRITE_BARRIER)
    bool   isWriteBarrierAllowed;
#endif
};

/*
 * Page Segments allows a client to deal with virtual memory on a page level
 * unlike Segment, which gives you access on a segment basis. Pages managed
 * by the page segment are initially in a "free list", and have the no access
 * bit set on them. When a client wants pages, we get them from the free list
 * and commit them into memory. When the client no longer needs those pages,
 * we simply decommit them- this means that the pages are still reserved for
 * the process but are not a part of its working set and has no physical
 * storage associated with it.
 */

template<typename TVirtualAlloc>
class PageSegmentBase : public SegmentBase<TVirtualAlloc>
{
    typedef SegmentBase<TVirtualAlloc> Base;
public:
    PageSegmentBase(PageAllocatorBase<TVirtualAlloc> * allocator, bool committed, bool allocated);
    // Maximum possible size of a PageSegment; may be smaller.
    static const uint MaxDataPageCount = 256;     // 1 MB
    static const uint MaxGuardPageCount = 16;
    static const uint MaxPageCount = MaxDataPageCount + MaxGuardPageCount;  // 272 Pages

    typedef BVStatic<MaxPageCount> PageBitVector;

    uint GetAvailablePageCount() const
    {
        size_t availablePageCount = Base::GetAvailablePageCount();
        Assert(availablePageCount < MAXUINT32);
        return static_cast<uint>(availablePageCount);
    }

    void Prime();
#ifdef PAGEALLOCATOR_PROTECT_FREEPAGE
    bool Initialize(DWORD allocFlags, bool excludeGuardPages);
#endif
    uint GetFreePageCount() const { return freePageCount; }
    uint GetDecommitPageCount() const { return decommitPageCount; }

    static bool IsAllocationPageAligned(__in char* address, size_t pageCount, PageHeapMode pageHeapFlags);

    template <typename T, bool notPageAligned>
    char * AllocDecommitPages(uint pageCount, T freePages, T decommitPages, PageHeapMode pageHeapFlags);

    template <bool notPageAligned>
    char * AllocPages(uint pageCount, PageHeapMode pageHeapFlags);

    void ReleasePages(__in void * address, uint pageCount);
    template <bool onlyUpdateState>
    void DecommitPages(__in void * address, uint pageCount);

    uint GetCountOfFreePages() const;
    uint GetNextBitInFreePagesBitVector(uint index) const;
    BOOLEAN TestRangeInFreePagesBitVector(uint index, uint pageCount) const;
    BOOLEAN TestInFreePagesBitVector(uint index) const;
    void ClearAllInFreePagesBitVector();
    void ClearRangeInFreePagesBitVector(uint index, uint pageCount);
    void SetRangeInFreePagesBitVector(uint index, uint pageCount);
    void ClearBitInFreePagesBitVector(uint index);

    uint GetCountOfDecommitPages() const;
    BOOLEAN TestInDecommitPagesBitVector(uint index) const;
    BOOLEAN TestRangeInDecommitPagesBitVector(uint index, uint pageCount) const;
    void SetRangeInDecommitPagesBitVector(uint index, uint pageCount);
    void SetBitInDecommitPagesBitVector(uint index);
    void ClearRangeInDecommitPagesBitVector(uint index, uint pageCount);

    template <bool notPageAligned>
    char * DoAllocDecommitPages(uint pageCount, PageHeapMode pageHeapFlags);
    uint GetMaxPageCount();

    size_t DecommitFreePages(size_t pageToDecommit);

    bool IsEmpty() const
    {
        return this->freePageCount == this->GetAvailablePageCount();
    }

    //
    // If a segment has decommitted pages - then it's not considered full as allocations can take place from it
    // However, if secondary allocations cannot be made from it - it's considered full nonetheless
    //
    bool IsFull() const
    {
        return (this->freePageCount == 0 && !ShouldBeInDecommittedList()) ||
            (this->secondaryAllocator != nullptr && !this->secondaryAllocator->CanAllocate());
    }

    bool IsAllDecommitted() const
    {
        return this->GetAvailablePageCount() == this->decommitPageCount;
    }

    bool ShouldBeInDecommittedList() const
    {
        return this->decommitPageCount != 0;
    }

    bool IsFreeOrDecommitted(void* address, uint pageCount) const
    {
        Assert(this->IsInSegment(address));

        uint base = GetBitRangeBase(address);
        return this->TestRangeInDecommitPagesBitVector(base, pageCount) || this->TestRangeInFreePagesBitVector(base, pageCount);
    }

    bool IsFreeOrDecommitted(void* address) const
    {
        Assert(this->IsInSegment(address));

        uint base = GetBitRangeBase(address);
        return this->TestInDecommitPagesBitVector(base) || this->TestInFreePagesBitVector(base);
    }

    PageBitVector GetUnAllocatedPages() const
    {
        PageBitVector unallocPages = freePages;
        unallocPages.Or(&decommitPages);
        return unallocPages;
    }

    void ChangeSegmentProtection(DWORD protectFlags, DWORD expectedOldProtectFlags);

#if DBG
    bool IsPageSegment() const override
    {
        return true;
    }
#endif

//---------- Private members ---------------/
private:
    uint GetBitRangeBase(void* address) const
    {
        uint base = ((uint)(((char *)address) - this->address)) / AutoSystemInfo::PageSize;
        return base;
    }

    PageBitVector freePages;
    PageBitVector decommitPages;

    uint     freePageCount;
    uint     decommitPageCount;
};

template<typename TVirtualAlloc = VirtualAllocWrapper>
class HeapPageAllocator;

/*
 * A Page Allocation is an allocation made by a page allocator
 * This has a base address, and tracks the number of pages that
 * were allocated from the segment
 */
class PageAllocation
{
public:
    char * GetAddress() const { return ((char *)this) + sizeof(PageAllocation); }
    size_t GetSize() const { return pageCount * AutoSystemInfo::PageSize - sizeof(PageAllocation); }
    size_t GetPageCount() const { return pageCount; }
    void* GetSegment() const { return segment; }

private:
    size_t pageCount;
    void * segment;

    friend class PageAllocatorBase<VirtualAllocWrapper>;
    friend class PageAllocatorBase<PreReservedVirtualAllocWrapper>;
    friend class HeapPageAllocator<>;
};

/*
 * This allocator is responsible for allocating and freeing pages. It does
 * so by virtue of allocating segments for groups of pages, and then handing
 * out memory in these segments. It's also responsible for free segments.
 * This class also controls the idle decommit thread, which decommits pages
 * when they're no longer needed
 */

template<typename TVirtualAlloc>
class PageAllocatorBase
{
    friend class CodeGenNumberThreadAllocator;
    // Allowing recycler to report external memory allocation.
    friend class Recycler;
public:
    static uint const DefaultMaxFreePageCount = 0x400;       // 4 MB
    static uint const DefaultLowMaxFreePageCount = 0x100;    // 1 MB for low-memory process

    static uint const MinPartialDecommitFreePageCount = 0x1000;  // 16 MB

    static uint const DefaultMaxAllocPageCount = 32;        // 128K
    static uint const DefaultSecondaryAllocPageCount = 0;

    static size_t GetProcessUsedBytes();

    static size_t GetAndResetMaxUsedBytes();

#if ENABLE_BACKGROUND_PAGE_FREEING
    struct BackgroundPageQueue
    {
        BackgroundPageQueue();

        SLIST_HEADER freePageList;

        CriticalSection backgroundPageQueueCriticalSection;
#if DBG
        bool isZeroPageQueue;
#endif
    };

#if ENABLE_BACKGROUND_PAGE_ZEROING
    struct ZeroPageQueue : BackgroundPageQueue
    {
        ZeroPageQueue();

        SLIST_HEADER pendingZeroPageList;
    };
#endif
#endif
    
    PageAllocatorBase(AllocationPolicyManager * policyManager,
#ifndef JD_PRIVATE
        Js::ConfigFlagsTable& flags = Js::Configuration::Global.flags,
#endif
        PageAllocatorType type = PageAllocatorType_Max,
        uint maxFreePageCount = DefaultMaxFreePageCount,
        bool zeroPages = false,
#if ENABLE_BACKGROUND_PAGE_FREEING
        BackgroundPageQueue * backgroundPageQueue = nullptr,
#endif
        uint maxAllocPageCount = DefaultMaxAllocPageCount,
        uint secondaryAllocPageCount = DefaultSecondaryAllocPageCount,
        bool stopAllocationOnOutOfMemory = false,
        bool excludeGuardPages = false);

    virtual ~PageAllocatorBase();

    bool IsClosed() const { return isClosed; }
    void Close() { Assert(!isClosed); isClosed = true; }

    AllocationPolicyManager * GetAllocationPolicyManager() { return policyManager; }

    uint GetMaxAllocPageCount();

    //VirtualAllocator APIs
    TVirtualAlloc * GetVirtualAllocator() { return virtualAllocator; }

    bool IsPreReservedPageAllocator() { return virtualAllocator != nullptr; }


    PageAllocation * AllocPagesForBytes(size_t requestedBytes);
    PageAllocation * AllocAllocation(size_t pageCount);

    void ReleaseAllocation(PageAllocation * allocation);
    void ReleaseAllocationNoSuspend(PageAllocation * allocation);

    char * Alloc(size_t * pageCount, SegmentBase<TVirtualAlloc> ** segment);

    void Release(void * address, size_t pageCount, void * segment);

    char * AllocPages(uint pageCount, PageSegmentBase<TVirtualAlloc> ** pageSegment);
    char * AllocPagesPageAligned(uint pageCount, PageSegmentBase<TVirtualAlloc> ** pageSegment, PageHeapMode pageHeapFlags);

    void ReleasePages(__in void * address, uint pageCount, __in void * pageSegment);
#if ENABLE_BACKGROUND_PAGE_FREEING
    void BackgroundReleasePages(void * address, uint pageCount, PageSegmentBase<TVirtualAlloc> * pageSegment);
#endif
    
    // Decommit
    void DecommitNow(bool all = true);
    void SuspendIdleDecommit();
    void ResumeIdleDecommit();

#if ENABLE_BACKGROUND_PAGE_ZEROING
    void StartQueueZeroPage();
    void StopQueueZeroPage();
    void ZeroQueuedPages();
    void BackgroundZeroQueuedPages();
#endif
#if ENABLE_BACKGROUND_PAGE_FREEING
    void FlushBackgroundPages();
#endif
    
    bool DisableAllocationOutOfMemory() const { return disableAllocationOutOfMemory; }
    void ResetDisableAllocationOutOfMemory() { disableAllocationOutOfMemory = false; }

#ifdef RECYCLER_MEMORY_VERIFY
    void EnableVerify() { verifyEnabled = true; }
#endif
#if defined(RECYCLER_NO_PAGE_REUSE) || defined(ARENA_MEMORY_VERIFY)
    void ReenablePageReuse() { Assert(disablePageReuse); disablePageReuse = false; }
    bool DisablePageReuse() { bool wasDisablePageReuse = disablePageReuse; disablePageReuse = true; return wasDisablePageReuse; }
#endif

#if DBG
    bool HasZeroQueuedPages() const;
    virtual void SetDisableThreadAccessCheck() { disableThreadAccessCheck = true;}
    virtual void SetEnableThreadAccessCheck() { disableThreadAccessCheck = false; }

    virtual bool IsIdleDecommitPageAllocator() const { return false; }
    virtual bool HasMultiThreadAccess() const { return false; }
    bool ValidThreadAccess()
    {
        DWORD currentThreadId = ::GetCurrentThreadId();
        return disableThreadAccessCheck ||
            (this->concurrentThreadId == -1 && this->threadContextHandle == NULL) ||  // JIT thread after close
            (this->concurrentThreadId != -1 && this->concurrentThreadId == currentThreadId) ||
            this->threadContextHandle == GetCurrentThreadContextId();
    }
    virtual void UpdateThreadContextHandle(ThreadContextId updatedThreadContextHandle) { threadContextHandle = updatedThreadContextHandle; }
    void SetConcurrentThreadId(DWORD threadId) { this->concurrentThreadId = threadId; }
    void ClearConcurrentThreadId() { this->concurrentThreadId = (DWORD)-1; }
    DWORD GetConcurrentThreadId() { return this->concurrentThreadId;  }
    DWORD HasConcurrentThreadId() { return this->concurrentThreadId != -1; }

#endif

#if DBG_DUMP
    char16 const * debugName;
#endif
protected:
    SegmentBase<TVirtualAlloc> * AllocSegment(size_t pageCount);
    void ReleaseSegment(SegmentBase<TVirtualAlloc> * segment);

    template <bool doPageAlign>
    char * AllocInternal(size_t * pageCount, SegmentBase<TVirtualAlloc> ** segment);

    template <bool notPageAligned>
    char * SnailAllocPages(uint pageCount, PageSegmentBase<TVirtualAlloc> ** pageSegment, PageHeapMode pageHeapFlags);
    void OnAllocFromNewSegment(uint pageCount, __in void* pages, SegmentBase<TVirtualAlloc>* segment);

    template <bool notPageAligned>
    char * TryAllocFreePages(uint pageCount, PageSegmentBase<TVirtualAlloc> ** pageSegment, PageHeapMode pageHeapFlags);
    char * TryAllocFromZeroPagesList(uint pageCount, PageSegmentBase<TVirtualAlloc> ** pageSegment, SLIST_HEADER& zeroPagesList, bool isPendingZeroList);
    char * TryAllocFromZeroPages(uint pageCount, PageSegmentBase<TVirtualAlloc> ** pageSegment, PageHeapMode pageHeapFlags);

    template <bool notPageAligned>
    char * TryAllocDecommittedPages(uint pageCount, PageSegmentBase<TVirtualAlloc> ** pageSegment, PageHeapMode pageHeapFlags);

    DListBase<PageSegmentBase<TVirtualAlloc>> * GetSegmentList(PageSegmentBase<TVirtualAlloc> * segment);
    void TransferSegment(PageSegmentBase<TVirtualAlloc> * segment, DListBase<PageSegmentBase<TVirtualAlloc>> * fromSegmentList);

    void FillAllocPages(__in void * address, uint pageCount);
    void FillFreePages(__in void * address, uint pageCount);

    struct FreePageEntry : public SLIST_ENTRY
    {
        PageSegmentBase<TVirtualAlloc> * segment;
        uint pageCount;
    };

    bool IsPageSegment(SegmentBase<TVirtualAlloc>* segment)
    {
        return segment->GetAvailablePageCount() <= maxAllocPageCount;
    }

#if DBG_DUMP
    virtual void DumpStats() const;
#endif
    virtual PageSegmentBase<TVirtualAlloc> * AddPageSegment(DListBase<PageSegmentBase<TVirtualAlloc>>& segmentList);
    static PageSegmentBase<TVirtualAlloc> * AllocPageSegment(DListBase<PageSegmentBase<TVirtualAlloc>>& segmentList, 
        PageAllocatorBase<TVirtualAlloc> * pageAllocator, bool committed, bool allocated);

    // Zero Pages
#if ENABLE_BACKGROUND_PAGE_ZEROING
    void AddPageToZeroQueue(__in void * address, uint pageCount, __in PageSegmentBase<TVirtualAlloc> * pageSegment);
    bool HasZeroPageQueue() const;
#endif
    
    bool ZeroPages() const { return zeroPages; }
#if ENABLE_BACKGROUND_PAGE_ZEROING
    bool QueueZeroPages() const { return queueZeroPages; }
#endif
    
    FreePageEntry * PopPendingZeroPage();
#if DBG
    void Check();
    bool disableThreadAccessCheck;
#endif

protected:
    // Data
    DListBase<PageSegmentBase<TVirtualAlloc>> segments;
    DListBase<PageSegmentBase<TVirtualAlloc>> fullSegments;
    DListBase<PageSegmentBase<TVirtualAlloc>> emptySegments;
    DListBase<PageSegmentBase<TVirtualAlloc>> decommitSegments;

    DListBase<SegmentBase<TVirtualAlloc>> largeSegments;

    uint maxAllocPageCount;
    DWORD allocFlags;
    uint maxFreePageCount;
    size_t freePageCount;
    uint secondaryAllocPageCount;
    bool isClosed;
    bool stopAllocationOnOutOfMemory;
    bool disableAllocationOutOfMemory;
    bool excludeGuardPages;
    AllocationPolicyManager * policyManager;
    TVirtualAlloc * virtualAllocator;

#ifndef JD_PRIVATE
    Js::ConfigFlagsTable& pageAllocatorFlagTable;
#endif

    // zero pages
    bool zeroPages;
#if ENABLE_BACKGROUND_PAGE_FREEING
    BackgroundPageQueue * backgroundPageQueue;
#if ENABLE_BACKGROUND_PAGE_ZEROING
    bool queueZeroPages;
    bool hasZeroQueuedPages;
#endif
#endif
    
    // Idle Decommit
    bool isUsed;
    size_t minFreePageCount;
    uint idleDecommitEnterCount;

    void UpdateMinFreePageCount();
    void ResetMinFreePageCount();
    void ClearMinFreePageCount();
    void AddFreePageCount(uint pageCount);

    static uint GetFreePageLimit() { return 0; }

#if DBG
    size_t debugMinFreePageCount;
    ThreadContextId threadContextHandle;
    DWORD concurrentThreadId;
#endif
#if DBG_DUMP
    size_t decommitPageCount;
#endif
#ifdef RECYCLER_MEMORY_VERIFY
    bool verifyEnabled;
#endif
#if defined(RECYCLER_NO_PAGE_REUSE) || defined(ARENA_MEMORY_VERIFY)
    bool disablePageReuse;
#endif

    friend class SegmentBase<TVirtualAlloc>;
    friend class PageSegmentBase<TVirtualAlloc>;
    friend class IdleDecommit;

protected:
    virtual bool CreateSecondaryAllocator(SegmentBase<TVirtualAlloc>* segment, bool committed, SecondaryAllocator** allocator)
    {
        *allocator = nullptr;
        return true;
    }

    bool IsAddressInSegment(__in void* address, const PageSegmentBase<TVirtualAlloc>& segment);
    bool IsAddressInSegment(__in void* address, const SegmentBase<TVirtualAlloc>& segment);

private:
    uint GetSecondaryAllocPageCount() const { return this->secondaryAllocPageCount; }
    void IntegrateSegments(DListBase<PageSegmentBase<TVirtualAlloc>>& segmentList, uint segmentCount, size_t pageCount);
#if ENABLE_BACKGROUND_PAGE_FREEING
    void QueuePages(void * address, uint pageCount, PageSegmentBase<TVirtualAlloc> * pageSegment);
#endif
    
    template <bool notPageAligned>
    char* AllocPagesInternal(uint pageCount, PageSegmentBase<TVirtualAlloc> ** pageSegment, PageHeapMode pageHeapModeFlags = PageHeapMode::PageHeapModeOff);

#ifdef PROFILE_MEM
    PageMemoryData * memoryData;
#endif

    size_t usedBytes;
    PageAllocatorType type;

    size_t reservedBytes;
    size_t committedBytes;
    size_t numberOfSegments;

#ifdef PERF_COUNTERS
    PerfCounter::Counter& GetReservedSizeCounter() const
    {
        return PerfCounter::PageAllocatorCounterSet::GetReservedSizeCounter(type);
    }
    PerfCounter::Counter& GetCommittedSizeCounter() const
    {
        return PerfCounter::PageAllocatorCounterSet::GetCommittedSizeCounter(type);
    }
    PerfCounter::Counter& GetUsedSizeCounter() const
    {
        return PerfCounter::PageAllocatorCounterSet::GetUsedSizeCounter(type);
    }
    PerfCounter::Counter& GetTotalReservedSizeCounter() const
    {
        return PerfCounter::PageAllocatorCounterSet::GetTotalReservedSizeCounter();
    }
    PerfCounter::Counter& GetTotalCommittedSizeCounter() const
    {
        return PerfCounter::PageAllocatorCounterSet::GetTotalCommittedSizeCounter();
    }
    PerfCounter::Counter& GetTotalUsedSizeCounter() const
    {
        return PerfCounter::PageAllocatorCounterSet::GetTotalUsedSizeCounter();
    }
#endif
    void AddReservedBytes(size_t bytes);
    void SubReservedBytes(size_t bytes);
    void AddCommittedBytes(size_t bytes);
    void SubCommittedBytes(size_t bytes);
    void AddUsedBytes(size_t bytes);
    void SubUsedBytes(size_t bytes);
    void AddNumberOfSegments(size_t segmentCount);
    void SubNumberOfSegments(size_t segmentCount);

    bool RequestAlloc(size_t byteCount)
    {
        if (disableAllocationOutOfMemory)
        {
            return false;
        }

        if (policyManager != nullptr)
        {
            return policyManager->RequestAlloc(byteCount);
        }

        return true;
    }

    void ReportFree(size_t byteCount)
    {
        if (policyManager != nullptr)
        {
            policyManager->ReportFree(byteCount);
        }
    }

    template <typename T>
    void ReleaseSegmentList(DListBase<T> * segmentList);

protected:
    // Instrumentation
    void LogAllocSegment(SegmentBase<TVirtualAlloc> * segment);
    void LogAllocSegment(uint segmentCount, size_t pageCount);
    void LogFreeSegment(SegmentBase<TVirtualAlloc> * segment);
    void LogFreeDecommittedSegment(SegmentBase<TVirtualAlloc> * segment);
    void LogFreePartiallyDecommittedPageSegment(PageSegmentBase<TVirtualAlloc> * pageSegment);

    void LogAllocPages(size_t pageCount);
    void LogFreePages(size_t pageCount);
    void LogCommitPages(size_t pageCount);
    void LogRecommitPages(size_t pageCount);
    void LogDecommitPages(size_t pageCount);

    void ReportFailure(size_t byteCount)
    {
        if (this->stopAllocationOnOutOfMemory)
        {
            this->disableAllocationOutOfMemory = true;
        }

        if (policyManager != nullptr)
        {
            policyManager->ReportFailure(byteCount);
        }
    }
};

template <>
char *
PageAllocatorBase<VirtualAllocWrapper>::AllocPages(uint pageCount, PageSegmentBase<VirtualAllocWrapper> ** pageSegment);

template<typename TVirtualAlloc>
class HeapPageAllocator : public PageAllocatorBase<TVirtualAlloc>
{
    typedef PageAllocatorBase<TVirtualAlloc> Base;
public:
    HeapPageAllocator(AllocationPolicyManager * policyManager, bool allocXdata, bool excludeGuardPages, TVirtualAlloc * virtualAllocator);

    BOOL ProtectPages(__in char* address, size_t pageCount, __in void* segment, DWORD dwVirtualProtectFlags, DWORD desiredOldProtectFlag);
    bool AllocSecondary(void* segment, ULONG_PTR functionStart, DWORD functionSize, ushort pdataCount, ushort xdataSize, SecondaryAllocation* allocation);
    bool ReleaseSecondary(const SecondaryAllocation& allocation, void* segment);
    void TrackDecommittedPages(void * address, uint pageCount, __in void* segment);
    void DecommitPages(__in char* address, size_t pageCount = 1);

    // Release pages that has already been decommitted
    void ReleaseDecommitted(void * address, size_t pageCount, __in void * segment);
    bool IsAddressFromAllocator(__in void* address);    

    bool AllocXdata() { return allocXdata; }
private:
    bool         allocXdata;
    void         ReleaseDecommittedSegment(__in SegmentBase<TVirtualAlloc>* segment);
#if PDATA_ENABLED
    virtual bool CreateSecondaryAllocator(SegmentBase<TVirtualAlloc>* segment, bool committed, SecondaryAllocator** allocator) override;
#endif

};

}<|MERGE_RESOLUTION|>--- conflicted
+++ resolved
@@ -40,17 +40,10 @@
             Output::Print(_u("%p : %p> PageAllocator(%p): "), GetCurrentThreadContextId(), ::GetCurrentThreadId(), this); \
             if (debugName != nullptr) \
             { \
-<<<<<<< HEAD
-                Output::Print(_u("[%s] "), this->debugName);       \
-            } \
-            Output::Print(format, __VA_ARGS__);         \
-            Output::Print(_u("\n"));                               \
-=======
                 Output::Print(_u("[%s] "), this->debugName); \
             } \
             Output::Print(format, __VA_ARGS__);         \
             Output::Print(_u("\n")); \
->>>>>>> f4b2ce70
             if (stats && this->pageAllocatorFlagTable.Stats.IsEnabled(Js::PageAllocatorPhase)) \
             { \
                 this->DumpStats();         \
@@ -405,7 +398,7 @@
     };
 #endif
 #endif
-    
+
     PageAllocatorBase(AllocationPolicyManager * policyManager,
 #ifndef JD_PRIVATE
         Js::ConfigFlagsTable& flags = Js::Configuration::Global.flags,
@@ -453,7 +446,7 @@
 #if ENABLE_BACKGROUND_PAGE_FREEING
     void BackgroundReleasePages(void * address, uint pageCount, PageSegmentBase<TVirtualAlloc> * pageSegment);
 #endif
-    
+
     // Decommit
     void DecommitNow(bool all = true);
     void SuspendIdleDecommit();
@@ -468,7 +461,7 @@
 #if ENABLE_BACKGROUND_PAGE_FREEING
     void FlushBackgroundPages();
 #endif
-    
+
     bool DisableAllocationOutOfMemory() const { return disableAllocationOutOfMemory; }
     void ResetDisableAllocationOutOfMemory() { disableAllocationOutOfMemory = false; }
 
@@ -546,7 +539,7 @@
     virtual void DumpStats() const;
 #endif
     virtual PageSegmentBase<TVirtualAlloc> * AddPageSegment(DListBase<PageSegmentBase<TVirtualAlloc>>& segmentList);
-    static PageSegmentBase<TVirtualAlloc> * AllocPageSegment(DListBase<PageSegmentBase<TVirtualAlloc>>& segmentList, 
+    static PageSegmentBase<TVirtualAlloc> * AllocPageSegment(DListBase<PageSegmentBase<TVirtualAlloc>>& segmentList,
         PageAllocatorBase<TVirtualAlloc> * pageAllocator, bool committed, bool allocated);
 
     // Zero Pages
@@ -554,12 +547,12 @@
     void AddPageToZeroQueue(__in void * address, uint pageCount, __in PageSegmentBase<TVirtualAlloc> * pageSegment);
     bool HasZeroPageQueue() const;
 #endif
-    
+
     bool ZeroPages() const { return zeroPages; }
 #if ENABLE_BACKGROUND_PAGE_ZEROING
     bool QueueZeroPages() const { return queueZeroPages; }
 #endif
-    
+
     FreePageEntry * PopPendingZeroPage();
 #if DBG
     void Check();
@@ -600,7 +593,7 @@
     bool hasZeroQueuedPages;
 #endif
 #endif
-    
+
     // Idle Decommit
     bool isUsed;
     size_t minFreePageCount;
@@ -648,7 +641,7 @@
 #if ENABLE_BACKGROUND_PAGE_FREEING
     void QueuePages(void * address, uint pageCount, PageSegmentBase<TVirtualAlloc> * pageSegment);
 #endif
-    
+
     template <bool notPageAligned>
     char* AllocPagesInternal(uint pageCount, PageSegmentBase<TVirtualAlloc> ** pageSegment, PageHeapMode pageHeapModeFlags = PageHeapMode::PageHeapModeOff);
 
@@ -771,7 +764,7 @@
 
     // Release pages that has already been decommitted
     void ReleaseDecommitted(void * address, size_t pageCount, __in void * segment);
-    bool IsAddressFromAllocator(__in void* address);    
+    bool IsAddressFromAllocator(__in void* address);
 
     bool AllocXdata() { return allocXdata; }
 private:

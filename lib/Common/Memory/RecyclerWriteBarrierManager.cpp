//-------------------------------------------------------------------------------------------------------
// Copyright (C) Microsoft. All rights reserved.
// Licensed under the MIT license. See LICENSE.txt file in the project root for full license information.
//-------------------------------------------------------------------------------------------------------
#include "CommonMemoryPch.h"

// Initialization order
//  AB AutoSystemInfo
//  AD PerfCounter
//  AE PerfCounterSet
//  AM Output/Configuration
//  AN MemProtectHeap
//  AP DbgHelpSymbolManager
//  AQ CFGLogger
//  AR LeakReport
//  AS JavascriptDispatch/RecyclerObjectDumper
//  AT HeapAllocator/RecyclerHeuristic
//  AU RecyclerWriteBarrierManager
#pragma warning(disable:4075)       // initializers put in unrecognized initialization area on purpose
#pragma init_seg(".CRT$XCAU")

#ifdef RECYCLER_WRITE_BARRIER
#if ENABLE_DEBUG_CONFIG_OPTIONS
namespace Memory
{
    FN_VerifyIsNotBarrierAddress* g_verifyIsNotBarrierAddress = nullptr;
}
#endif
#ifdef RECYCLER_WRITE_BARRIER_BYTE
#ifdef _M_X64_OR_ARM64
X64WriteBarrierCardTableManager RecyclerWriteBarrierManager::x64CardTableManager;
X64WriteBarrierCardTableManager::CommittedSectionBitVector X64WriteBarrierCardTableManager::committedSections(&HeapAllocator::Instance);

BYTE* RecyclerWriteBarrierManager::cardTable = RecyclerWriteBarrierManager::x64CardTableManager.Initialize();
#else
// Each byte in the card table covers 4096 bytes so the range covered by the table is 4GB
BYTE RecyclerWriteBarrierManager::cardTable[1 * 1024 * 1024];
#if ENABLE_DEBUG_CONFIG_OPTIONS
bool dummy = RecyclerWriteBarrierManager::Initialize();
#endif
#endif

#else
// Each *bit* in the card table covers 128 bytes. So each DWORD covers 4096 bytes and therefore the cardTable covers 4GB
DWORD RecyclerWriteBarrierManager::cardTable[1 * 1024 * 1024];
#endif

#ifdef RECYCLER_WRITE_BARRIER_BYTE
#ifdef _M_X64_OR_ARM64

bool
X64WriteBarrierCardTableManager::OnThreadInit()
{
    // We page in the card table sections for the current threads stack reservation
    // So any writes to stack allocated vars can also have the write barrier set

    // xplat-todo: Replace this on Windows too with GetCurrentThreadStackBounds
#ifdef _WIN32
    // check StackProber.cpp for the stack pages layout information
    NT_TIB* teb = (NT_TIB*) ::NtCurrentTeb();
    char* stackBase = (char*) teb->StackBase;
    char* stackEnd = (char*)__readgsqword(0x1478); // 0x1478 is offset of DeallocationStack field on ntdll!_TEB on x64
                                                   // this is undocumented, verifying with following code
#if DBG
    MEMORY_BASIC_INFORMATION memInfo;
    VirtualQuery((LPCVOID)teb->StackLimit, &memInfo, sizeof(memInfo));
    Assert((char*)memInfo.AllocationBase == stackEnd);
    Assert(memInfo.AllocationProtect == PAGE_READWRITE);
#endif
#else
    ULONG_PTR stackBase = 0;
    ULONG_PTR stackEnd = 0;
    ::GetCurrentThreadStackLimits(&stackEnd, &stackBase);
#endif

<<<<<<< HEAD
#ifdef X64_WB_DIAG
    this->_stackbase = (char*)stackBase;
    this->_stacklimit = (char*)stackEnd;
#endif

=======
>>>>>>> 9a2b3933
    size_t numPages = (stackBase - stackEnd) / AutoSystemInfo::PageSize;
    // stackEnd is the lower boundary
    bool ret = OnSegmentAlloc((char*) stackEnd, numPages);
#if ENABLE_DEBUG_CONFIG_OPTIONS
    RecyclerWriteBarrierManager::ToggleBarrier((char*)stackEnd, (stackBase - stackEnd), true);
#endif
    return ret;
}

bool
X64WriteBarrierCardTableManager::OnSegmentAlloc(_In_ char* segmentAddress, size_t numPages)
{
    Assert(_cardTable);

    SetCommitState(OnSegmentAlloc);

    if (segmentAddress >= AutoSystemInfo::Data.lpMaximumApplicationAddress)
    {
        Assert(false); // How did this happen?
        SetCommitState(FailedMaxAddressExceeded);
        Js::Throw::FatalInternalError();
    }

    AutoCriticalSection critSec(&_cardTableInitCriticalSection);

    size_t  pageSize = AutoSystemInfo::PageSize;

    // First, check if the pages for this segment have already been committed
    // If they have, there is nothing for us to do here.
    void*   segmentEndAddress = segmentAddress + (numPages * pageSize);
    void*   segmentLastWritableAddress = (char*)segmentEndAddress - 1;
    BVIndex sectionStartIndex = GetSectionIndex(segmentAddress);
    BVIndex sectionLastIndex = GetSectionIndex(segmentLastWritableAddress);

#ifdef X64_WB_DIAG
    this->_lastSegmentAddress = segmentAddress;
    this->_lastSegmentNumPages = numPages;
    this->_lastSectionIndexStart = sectionStartIndex;
    this->_lastSectionIndexLast = sectionLastIndex;
#endif

    bool needCommit = false;
    for (BVIndex i = sectionStartIndex; i <= sectionLastIndex; i++)
    {
        if (!committedSections.Test(i))
        {
            needCommit = true;
            break;
        }
    }

    if (!needCommit)
    {
        // The pages for this segment have already been committed.
        // We don't need to do anything more, since write barriers can
        // already be set for writes to this segment
        return true;
    }

    SetCommitState(OnNeedCommit);

    // There are uncommitted pages in this range. We'll commit the full range
    // We might commit some pages that are already committed but that's okay
    const uintptr_t startIndex = RecyclerWriteBarrierManager::GetCardTableIndex(segmentAddress);
    const uintptr_t endIndex   = RecyclerWriteBarrierManager::GetCardTableIndex(segmentEndAddress);

    Assert(startIndex <= endIndex);

    // Section Start is the card table's starting entry aligned *down* to the page boundary
    // Section End is the card table's ending entry aligned *up* to the page boundary
    BYTE* sectionStart = (BYTE*) (((uintptr_t) &_cardTable[startIndex]) & ~(pageSize - 1));
    BYTE* sectionEnd   = (BYTE*) Math::Align<uintptr_t>((uintptr_t)&_cardTable[endIndex], pageSize);
    size_t commitSize  = (sectionEnd - sectionStart);

#ifdef X64_WB_DIAG
    _lastSectionStart = sectionStart;
    _lastSectionEnd = sectionEnd;
#endif

    Assert(commitSize > 0);
    Assert(commitSize % pageSize == 0);
    Assert(commitSize / pageSize == sectionLastIndex - sectionStartIndex + 1);

    LPVOID ret = ::VirtualAlloc((LPVOID) sectionStart, commitSize, MEM_COMMIT, PAGE_READWRITE);
    if (!ret)
    {
        // If this is the error that occurred while trying to commit the page, this likely means
        // that the page we tried to commit is outside out reservation, which means that our reservation
        // was too small. This can happen if Windows increases the maximum process address space size
        // If this happens, X64WriteBarrierCardTableManager::Initialize will have to be updated
        Assert(::GetLastError() != ERROR_INVALID_ADDRESS);
        SetCommitState(FailedVirtualAlloc);
        return false;
    }

    SetCommitState(OnSectionCommitted);
    BVIndex sectionIndex = sectionStartIndex;

    try
    {
#ifdef EXCEPTION_CHECK
        AUTO_NESTED_HANDLED_EXCEPTION_TYPE(ExceptionType_DisableCheck);
#endif

        for (; sectionIndex <= sectionLastIndex; sectionIndex++)
        {
            committedSections.Set(sectionIndex);
        }

        SetCommitState(OnCommitBitSet);
    }
    catch (Js::OutOfMemoryException)
    {
        SetCommitState(FailedCommitBitSet);

        // We ran out of memory allocating a node for the sparse bit vector, so clean up
        // and return false
        // Since setting sectionIndex threw the exception, we don't clear it, we clear until the index before it
        for (BVIndex i = sectionStartIndex; i < sectionIndex; i++)
        {
            BOOLEAN wasSet = committedSections.TestAndClear(i);
            Assert(wasSet == TRUE);
        }

#pragma prefast(suppress:6250, "This method decommits memory")
        BOOL result = ::VirtualFree((LPVOID)sectionStart, commitSize, MEM_DECOMMIT);
        Assert(result != 0);
        return false;
    }

    return true;
}

bool
X64WriteBarrierCardTableManager::OnSegmentFree(_In_ char* segmentAddress, size_t numPages)
{
    Assert(_cardTable);
    return true;
}

X64WriteBarrierCardTableManager::~X64WriteBarrierCardTableManager()
{
    if (_cardTable != nullptr)
    {
        BOOL fSuccess = ::VirtualFree(_cardTable, 0, MEM_RELEASE);
        Assert(fSuccess == TRUE);
    }
}

BVIndex
X64WriteBarrierCardTableManager::GetSectionIndex(void* address)
{
    size_t pageSize = AutoSystemInfo::PageSize;
    size_t sectionSize = (pageSize * pageSize);

    BVIndex sectionIndex = (BVIndex)(((uintptr_t)address) / sectionSize);
    return sectionIndex;
}

BYTE *
X64WriteBarrierCardTableManager::Initialize()
{
    AutoCriticalSection critSec(&_cardTableInitCriticalSection);

#if ENABLE_DEBUG_CONFIG_OPTIONS
    RecyclerWriteBarrierManager::Initialize();
#endif

    if (_cardTable == nullptr)
    {
        // We have two sizes for the card table on 64 bit builds
        // On Win8.1 and later, the process address space size is 128 TB, so we reserve 32 GB for the card table
        // On Win7, the max address space size is 192 GB, so we reserve 48 MB for the card table.
        // On Win8, reserving 32 GB is fine since reservations don't incur a cost. On Win7, the cost
        // of a reservation can be approximated as 2KB per MB of reserved size. In our case, we take
        // an overhead of 96KB for our card table.

        // xplat: GetRLimit AS / RSS for ``the maximum size of the process's virtual memory``
        size_t memoryLimit;
        if (!PlatformAgnostic::SystemInfo::GetMaxVirtualMemory(&memoryLimit))
        {
            memoryLimit = (size_t) AutoSystemInfo::Data.lpMaximumApplicationAddress; // try upper limit
        }
        else
        {
            // Safest option : Max RSS can be beyond what we can allocate, aim the smaller one
            memoryLimit = min(memoryLimit, (size_t) AutoSystemInfo::Data.lpMaximumApplicationAddress);
        }
        const unsigned __int64 maxUmProcessAddressSpace = (__int64) memoryLimit;

        _cardTableNumEntries = Math::Align<size_t>(maxUmProcessAddressSpace / AutoSystemInfo::PageSize, AutoSystemInfo::PageSize) /* s_writeBarrierPageSize */;

        LPVOID cardTableSpace = ::VirtualAlloc(NULL, _cardTableNumEntries, MEM_RESERVE, PAGE_READWRITE);
        if (!cardTableSpace) // Crash Early with a meaningful message. Otherwise the behavior is undefined.
        {
            fprintf(stderr, "Out of Memory\n"); fflush(stderr);
            abort();
        }

        _cardTable = (BYTE*) cardTableSpace;
    }

    OnThreadInit();

    return _cardTable;
}

bool
RecyclerWriteBarrierManager::OnThreadInit()
{
    return x64CardTableManager.OnThreadInit();
}

bool
RecyclerWriteBarrierManager::OnSegmentAlloc(_In_ char* segmentAddress, size_t numPages)
{
    return x64CardTableManager.OnSegmentAlloc(segmentAddress, numPages);
}

bool
RecyclerWriteBarrierManager::OnSegmentFree(_In_ char* segmentAddress, size_t numPages)
{
    return x64CardTableManager.OnSegmentFree(segmentAddress, numPages);
}
#endif

#else
#error Not implemented for bit-array card table
#endif

void
RecyclerWriteBarrierManager::WriteBarrier(void * address)
{
#ifdef RECYCLER_WRITE_BARRIER_BYTE
#if ENABLE_DEBUG_CONFIG_OPTIONS
    VerifyIsBarrierAddress(address);
#endif
    const uintptr_t index = GetCardTableIndex(address);
    cardTable[index] |= DIRTYBIT;
#else
    uint bitShift = (((uint)address) >> s_BitArrayCardTableShift);
    uint bitMask = 1 << bitShift;
    const uint cardIndex = ((uint) address) / (s_BytesPerCard);
    cardTable[cardIndex] |= bitMask;
#endif
#if DBG_DUMP
    // Global to process, use global configuration here
    if (PHASE_VERBOSE_TRACE1(Js::SWBPhase))
    {
        Output::Print(_u("Writing to 0x%p (CIndex: %u)\n"), address, index);
    }
#endif
#if DBG
    if (CONFIG_FLAG(ForceSoftwareWriteBarrier) && CONFIG_FLAG(RecyclerVerifyMark))
    {
        Recycler::WBSetBit((char*)address);
    }
#endif
}

void
RecyclerWriteBarrierManager::WriteBarrier(void * address, size_t bytes)
{
#if ENABLE_DEBUG_CONFIG_OPTIONS
    VerifyIsBarrierAddress(address, bytes);
#endif
#ifdef RECYCLER_WRITE_BARRIER_BYTE
    uintptr_t startIndex = GetCardTableIndex(address);
    char * endAddress = (char *)Math::Align<INT_PTR>((INT_PTR)((char *)address + bytes), s_WriteBarrierPageSize);
    uintptr_t endIndex = GetCardTableIndex(endAddress);
    Assert(startIndex <= endIndex);
    memset(cardTable + startIndex, WRITE_BARRIER_PAGE_BIT | DIRTYBIT, endIndex - startIndex);
    GlobalSwbVerboseTrace(_u("Writing to 0x%p (CIndex: %u-%u)\n"), address, startIndex, endIndex);

#if DBG
    if (CONFIG_FLAG(ForceSoftwareWriteBarrier) && CONFIG_FLAG(RecyclerVerifyMark))
    {
        Recycler::WBSetBits((char*)address, (uint)bytes / sizeof(void*));
    }
#endif

#else
    uint bitShift = (((uint)address) >> s_BitArrayCardTableShift);
    uint bitMask = 0xFFFFFFFF << bitShift;
    uint cardIndex = ((uint)address) / s_BytesPerCard);

    char * endAddress = (char *)Math::Align((INT_PTR)((char *)address + bytes), s_BytesPerCardBit);
    char * alignedAddress = (char *)Math::Align((INT_PTR)address, s_WriteBarrierPageSize);
    if (alignedAddress > endAddress)
    {
        uint endAddressShift = (((uint)endAddress) >> s_BitArrayCardTableShift);
        uint endAddressBitMask = 0xFFFFFFFF << endAddressShift;
        bitMask &= ~endAddressBitMask;
        cardTable[cardIndex] |= bitMask;
        return;
    }
    cardTable[cardIndex] |= bitMask;

    size_t remainingBytes = endAddress - alignedAddress;
    size_t fullMaskCount = remainingBytes  / g_WriteBarrierPageSize;
    memset(&cardTable[cardIndex + 1], 0xFFFFFFFF, fullMaskCount * sizeof(DWORD));

    uint endAddressShift = (((uint)endAddress) >> s_BitArrayCardTableShift);
    uint endAddressBitMask = 0xFFFFFFFF << endAddressShift;
    cardTable[cardIndex + 1 + fullMaskCount] |= ~endAddressBitMask;
#endif
}

#if ENABLE_DEBUG_CONFIG_OPTIONS
void
RecyclerWriteBarrierManager::ToggleBarrier(void * address, size_t bytes, bool enable)
{
    if (CONFIG_FLAG(StrictWriteBarrierCheck))
    {
        uintptr_t startIndex = GetCardTableIndex(address);
        char * endAddress = (char *)Math::Align<INT_PTR>((INT_PTR)((char *)address + bytes), s_WriteBarrierPageSize);
        uintptr_t endIndex = GetCardTableIndex(endAddress);
        if (enable)
        {
            for (uintptr_t i = startIndex; i < endIndex; i++)
            {
                cardTable[i] |= WRITE_BARRIER_PAGE_BIT;
            }
        }
        else
        {
            for (uintptr_t i = startIndex; i < endIndex; i++)
            {
                cardTable[i] &= ~WRITE_BARRIER_PAGE_BIT;
            }
        }

        GlobalSwbVerboseTrace(_u("Enableing 0x%p (CIndex: %u-%u)\n"), address, startIndex, endIndex);
    }
}

bool
RecyclerWriteBarrierManager::IsBarrierAddress(void * address)
{
    return IsBarrierAddress(GetCardTableIndex(address));
}

bool
RecyclerWriteBarrierManager::IsBarrierAddress(uintptr_t index)
{
    return (cardTable[index] & WRITE_BARRIER_PAGE_BIT) == WRITE_BARRIER_PAGE_BIT;
}

// TODO: SWB, looks we didn't initialize card table for heap allocation.
// we didn't hit such issue because we are not allocating write barrier
// annotated struct with heap today.
// after SWB is widely enabled and if an annotated structure can be allocated
// with both Heap and Recycler/Arena we'll capture the issue

void
RecyclerWriteBarrierManager::VerifyIsBarrierAddress(void * address)
{
    if (CONFIG_FLAG(StrictWriteBarrierCheck))
    {
        if (!IsBarrierAddress(GetCardTableIndex(address)))
        {
            Js::Throw::FatalInternalError();
        }
    }
}

void
RecyclerWriteBarrierManager::VerifyIsBarrierAddress(void * address, size_t bytes)
{
    if (CONFIG_FLAG(StrictWriteBarrierCheck))
    {
        uintptr_t startIndex = GetCardTableIndex(address);
        char * endAddress = (char *)Math::Align<INT_PTR>((INT_PTR)((char *)address + bytes), s_WriteBarrierPageSize);
        uintptr_t endIndex = GetCardTableIndex(endAddress);
        do
        {
            // no need to check if cardTable is commited or not, if it's not commited it'll AV instead of assertion
            if (!IsBarrierAddress(startIndex))
            {
                Js::Throw::FatalInternalError();
            }
        } while (startIndex++ < endIndex);
    }
}

void
RecyclerWriteBarrierManager::VerifyIsNotBarrierAddress(void * address, size_t bytes)
{
    if (CONFIG_FLAG(StrictWriteBarrierCheck))
    {
        uintptr_t startIndex = GetCardTableIndex(address);
        char * endAddress = (char *)Math::Align<INT_PTR>((INT_PTR)((char *)address + bytes), s_WriteBarrierPageSize);
        uintptr_t endIndex = GetCardTableIndex(endAddress);
        do
        {
            if(IsCardTableCommited(startIndex))
            {
                if (IsBarrierAddress(startIndex))
                {
                    Js::Throw::FatalInternalError();
                }
            }

        } while (++startIndex < endIndex);
    }
}

bool
RecyclerWriteBarrierManager::Initialize()
{
    g_verifyIsNotBarrierAddress = RecyclerWriteBarrierManager::VerifyIsNotBarrierAddress;
    return true;
}
#endif

uintptr_t
RecyclerWriteBarrierManager::GetCardTableIndex(void *address)
{
    return ((uintptr_t)address) / s_BytesPerCard;
}

void
RecyclerWriteBarrierManager::ResetWriteBarrier(void * address, size_t pageCount)
{
    uintptr_t cardIndex = GetCardTableIndex(address);
    if (pageCount == 1)
    {
        cardTable[cardIndex] = WRITE_BARRIER_PAGE_BIT | WRITE_BARRIER_CLEAR_MARK;
    }
    else
    {
#ifdef RECYCLER_WRITE_BARRIER_BYTE
        memset(&cardTable[cardIndex], WRITE_BARRIER_PAGE_BIT | WRITE_BARRIER_CLEAR_MARK, pageCount);
#else
        memset(&cardTable[cardIndex], 0, sizeof(DWORD) * pageCount);
#endif
    }
#if DBG_DUMP
    // Global to process, use global configuration here
    if (PHASE_VERBOSE_TRACE1(Js::SWBPhase))
    {
        Output::Print(_u("Resetting %u pages at CIndex: %u\n"), address, pageCount, cardIndex);
    }
#endif
}

#ifdef RECYCLER_WRITE_BARRIER_BYTE
BYTE
#else
DWORD
#endif
RecyclerWriteBarrierManager::GetWriteBarrier(void * address)
{
    // TODO: SWB remove after all write barrier annotation, this is in order to test the recycler change
    if (CONFIG_FLAG(WriteBarrierTest))
    {
        return WRITE_BARRIER_PAGE_BIT | DIRTYBIT;
    }
    else
    {
        return cardTable[GetCardTableIndex(address)];
    }
}

#endif<|MERGE_RESOLUTION|>--- conflicted
+++ resolved
@@ -73,14 +73,11 @@
     ::GetCurrentThreadStackLimits(&stackEnd, &stackBase);
 #endif
 
-<<<<<<< HEAD
 #ifdef X64_WB_DIAG
     this->_stackbase = (char*)stackBase;
     this->_stacklimit = (char*)stackEnd;
 #endif
 
-=======
->>>>>>> 9a2b3933
     size_t numPages = (stackBase - stackEnd) / AutoSystemInfo::PageSize;
     // stackEnd is the lower boundary
     bool ret = OnSegmentAlloc((char*) stackEnd, numPages);

--- conflicted
+++ resolved
@@ -336,7 +336,7 @@
     {
         this->pageHeapFreeStack->Delete(&NoCheckHeapAllocator::Instance);
         this->pageHeapFreeStack = nullptr;
-    }    
+    }
 #endif
 #endif
 }
@@ -1984,12 +1984,8 @@
                 }
                 else
                 {
-<<<<<<< HEAD
-                    Recycler::VerifyCheck(false, _u("Non-Finalizable block should not have finalizable objects"), this->GetAddress(), &this->ObjectInfo(i));
-=======
                     Recycler::VerifyCheck(false, _u("Non-Finalizable block should not have finalizable objects"),
                         this->GetAddress(), &this->ObjectInfo(i));
->>>>>>> f4b2ce70
                 }
             }
         }

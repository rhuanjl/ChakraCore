//-------------------------------------------------------------------------------------------------------
// Copyright (C) Microsoft. All rights reserved.
// Licensed under the MIT license. See LICENSE.txt file in the project root for full license information.
//-------------------------------------------------------------------------------------------------------
#include "CommonMemoryPch.h"
#ifdef _M_X64
#include "Memory/amd64/XDataAllocator.h"
#elif defined(_M_ARM)
#include "Memory/arm/XDataAllocator.h"
#include <wchar.h>
#elif defined(_M_ARM64)
#include "Memory/arm64/XDataAllocator.h"
#endif
#include "CustomHeap.h"

namespace Memory
{
namespace CustomHeap
{

#pragma region "Constructor and Destructor"

<<<<<<< HEAD
Heap::Heap(AllocationPolicyManager * policyManager, ArenaAllocator * alloc, bool allocXdata, HANDLE processHandle):
=======
Heap::Heap(ArenaAllocator * alloc, CodePageAllocators * codePageAllocators):
>>>>>>> 1334e38d
    auxiliaryAllocator(alloc),
    codePageAllocators(codePageAllocators),
    lastSecondaryAllocStateChangedCount(0)
#if DBG_DUMP
    , freeObjectSize(0)
    , totalAllocationSize(0)
    , allocationsSinceLastCompact(0)
    , freesSinceLastCompact(0)
#endif
#if DBG
    , inDtor(false)
#endif
<<<<<<< HEAD
    pageAllocator(policyManager, allocXdata, true /*excludeGuardPages*/, processHandle),
    preReservedHeapPageAllocator(policyManager, allocXdata, true /*excludeGuardPages*/),
    cs(4000),
    processHandle(processHandle)
=======
>>>>>>> 1334e38d
{
    for (int i = 0; i < NumBuckets; i++)
    {
        this->buckets[i].Reset();
    }
}

Heap::~Heap()
{
#if DBG
    inDtor = true;
#endif
    this->FreeAll();
}

#pragma endregion

#pragma region "Public routines"
void Heap::FreeAll()
{
    CodePageAllocators::AutoLock autoLock(this->codePageAllocators);
    FreeBuckets(false);

    FreeLargeObjects();

    FreeDecommittedBuckets();
    FreeDecommittedLargeObjects();
}

void Heap::Free(__in Allocation* object)
{
    Assert(object != nullptr);

    if (object == nullptr)
    {
        return;
    }

    BucketId bucket = (BucketId) GetBucketForSize(object->size);

    if (bucket == BucketId::LargeObjectList)
    {
#if PDATA_ENABLED
        if(!object->xdata.IsFreed())
        {
            FreeXdata(&object->xdata, object->largeObjectAllocation.segment);
        }
#endif
        if (!object->largeObjectAllocation.isDecommitted)
        {
            FreeLargeObject(object);
        }
        return;
    }

#if PDATA_ENABLED
    if(!object->xdata.IsFreed())
    {
        FreeXdata(&object->xdata, object->page->segment);
    }
#endif

    if (!object->page->isDecommitted)
    {
        FreeAllocation(object);
    }
}

void Heap::DecommitAll()
{
    // This function doesn't really touch the page allocator data structure.
    // DecommitPages is merely a wrapper for VirtualFree
    // So no need to take the critical section to synchronize

    DListBase<Allocation>::EditingIterator i(&this->largeObjectAllocations);
    while (i.Next())
    { 
        Allocation& allocation = i.Data();
        Assert(!allocation.largeObjectAllocation.isDecommitted);

        this->codePageAllocators->DecommitPages(allocation.address, allocation.GetPageCount(), allocation.largeObjectAllocation.segment);
        i.MoveCurrentTo(&this->decommittedLargeObjects);
        allocation.largeObjectAllocation.isDecommitted = true;
    }

    for (int bucket = 0; bucket < BucketId::NumBuckets; bucket++)
    {
        FOREACH_DLISTBASE_ENTRY_EDITING(Page, page, &(this->fullPages[bucket]), bucketIter1)
        {
            Assert(page.inFullList);
            this->codePageAllocators->DecommitPages(page.address, 1 /* pageCount */, page.segment);
            bucketIter1.MoveCurrentTo(&(this->decommittedPages));
            page.isDecommitted = true;
        }
        NEXT_DLISTBASE_ENTRY_EDITING;

        FOREACH_DLISTBASE_ENTRY_EDITING(Page, page, &(this->buckets[bucket]), bucketIter2)
        {
            Assert(!page.inFullList);
            this->codePageAllocators->DecommitPages(page.address, 1 /* pageCount */, page.segment);
            bucketIter2.MoveCurrentTo(&(this->decommittedPages));
            page.isDecommitted = true;
        }
        NEXT_DLISTBASE_ENTRY_EDITING;
    }
}

bool Heap::IsInHeap(DListBase<Page> const& bucket, __in void * address)
{
    DListBase<Page>::Iterator i(&bucket);
    while (i.Next())
    {
        Page& page = i.Data();
        if (page.address <= address && address < page.address + AutoSystemInfo::PageSize)
        {
            return true;
        }
    }
    return false;
}

bool Heap::IsInHeap(DListBase<Page> const buckets[NumBuckets], __in void * address)
{
    for (uint i = 0; i < NumBuckets; i++)
    {
        if (this->IsInHeap(buckets[i], address))
        {
            return true;
        }
    }
    return false;
}

bool Heap::IsInHeap(DListBase<Allocation> const& allocations, __in void *address)
{
    DListBase<Allocation>::Iterator i(&allocations);
    while (i.Next())
    {
        Allocation& allocation = i.Data();
        if (allocation.address <= address && address < allocation.address + allocation.size)
        {
            return true;
        }
    }
    return false;
}


bool Heap::IsInHeap(__in void* address)
{
    return IsInHeap(buckets, address) || IsInHeap(fullPages, address) || IsInHeap(largeObjectAllocations, address);
}

Page * Heap::GetExistingPage(BucketId bucket, bool canAllocInPreReservedHeapPageSegment)
{
    if (!this->buckets[bucket].Empty())
    {
        Assert(!this->buckets[bucket].Head().inFullList);
        return &this->buckets[bucket].Head();
    }

    return FindPageToSplit(bucket, canAllocInPreReservedHeapPageSegment);
}

/*
 * Algorithm:
 *   - Find bucket
 *   - Check bucket pages - if it has enough free space, allocate that chunk
 *   - Check pages in bigger buckets - if that has enough space, split that page and allocate from that chunk
 *   - Allocate new page
 */
Allocation* Heap::Alloc(size_t bytes, ushort pdataCount, ushort xdataSize, bool canAllocInPreReservedHeapPageSegment, bool isAnyJittedCode, _Inout_ bool* isAllJITCodeInPreReservedRegion)
{
    Assert(bytes > 0);
    Assert((codePageAllocators->AllocXdata() || pdataCount == 0) && (!codePageAllocators->AllocXdata() || pdataCount > 0));
    Assert(pdataCount > 0 || (pdataCount == 0 && xdataSize == 0));

    // Round up to power of two to allocate, and figure out which bucket to allocate in
    size_t bytesToAllocate = PowerOf2Policy::GetSize(bytes);
    BucketId bucket = (BucketId) GetBucketForSize(bytesToAllocate);

    if (bucket == BucketId::LargeObjectList)
    {
        Allocation * allocation = AllocLargeObject(bytes, pdataCount, xdataSize, canAllocInPreReservedHeapPageSegment, isAnyJittedCode, isAllJITCodeInPreReservedRegion);
#if defined(DBG)
<<<<<<< HEAD
        MEMORY_BASIC_INFORMATION memBasicInfo;
        size_t resultBytes = VirtualQueryEx(this->processHandle, allocation->address, &memBasicInfo, sizeof(memBasicInfo));
        Assert(resultBytes != 0 && memBasicInfo.Protect == PAGE_EXECUTE);
=======
        if (allocation)
        {
            MEMORY_BASIC_INFORMATION memBasicInfo;
            size_t resultBytes = VirtualQuery(allocation->address, &memBasicInfo, sizeof(memBasicInfo));
            Assert(resultBytes != 0 && memBasicInfo.Protect == PAGE_EXECUTE);
        }
>>>>>>> 1334e38d
#endif
        return allocation;
    }

    VerboseHeapTrace(_u("Bucket is %d\n"), bucket);
    VerboseHeapTrace(_u("Requested: %d bytes. Allocated: %d bytes\n"), bytes, bytesToAllocate);

    do
    {
        Page* page = GetExistingPage(bucket, canAllocInPreReservedHeapPageSegment);
        if (page == nullptr && UpdateFullPages())
        {
            page = GetExistingPage(bucket, canAllocInPreReservedHeapPageSegment);
        }

        if (page == nullptr)
        {
            page = AllocNewPage(bucket, canAllocInPreReservedHeapPageSegment, isAnyJittedCode, isAllJITCodeInPreReservedRegion);
        }

        // Out of memory
        if (page == nullptr)
        {
            return nullptr;
        }

#if defined(DBG)
<<<<<<< HEAD
    MEMORY_BASIC_INFORMATION memBasicInfo;
    size_t resultBytes = VirtualQueryEx(this->processHandle, page->address, &memBasicInfo, sizeof(memBasicInfo));
    Assert(resultBytes != 0 && memBasicInfo.Protect == PAGE_EXECUTE);
=======
        MEMORY_BASIC_INFORMATION memBasicInfo;
        size_t resultBytes = VirtualQuery(page->address, &memBasicInfo, sizeof(memBasicInfo));
        Assert(resultBytes != 0 && memBasicInfo.Protect == PAGE_EXECUTE);
>>>>>>> 1334e38d
#endif

        Allocation* allocation = nullptr;
        if (AllocInPage(page, bytesToAllocate, pdataCount, xdataSize, &allocation))
        {
            return allocation;
        }
    } while (true);
}

BOOL Heap::ProtectAllocationWithExecuteReadWrite(Allocation *allocation, __in_opt char* addressInPage)
{
    DWORD protectFlags = 0;

    if (AutoSystemInfo::Data.IsCFGEnabled())
    {
        protectFlags = PAGE_EXECUTE_RW_TARGETS_NO_UPDATE;
    }
    else
    {
        protectFlags = PAGE_EXECUTE_READWRITE;
    }
    return this->ProtectAllocation(allocation, protectFlags, PAGE_EXECUTE, addressInPage);
}

BOOL Heap::ProtectAllocationWithExecuteReadOnly(Allocation *allocation, __in_opt char* addressInPage)
{
    DWORD protectFlags = 0;
    if (AutoSystemInfo::Data.IsCFGEnabled())
    {
        protectFlags = PAGE_EXECUTE_RO_TARGETS_NO_UPDATE;
    }
    else
    {
        protectFlags = PAGE_EXECUTE;
    }
    return this->ProtectAllocation(allocation, protectFlags, PAGE_EXECUTE_READWRITE, addressInPage);
}

BOOL Heap::ProtectAllocation(__in Allocation* allocation, DWORD dwVirtualProtectFlags, DWORD desiredOldProtectFlag, __in_opt char* addressInPage)
{
    // Allocate at the page level so that our protections don't
    // transcend allocation page boundaries. Here, allocation->address is page
    // aligned if the object is a large object allocation. If it isn't, in the else
    // branch of the following if statement, we set it to the allocation's page's
    // address. This ensures that the address being protected is always page aligned

    Assert(allocation != nullptr);
    Assert(allocation->isAllocationUsed);
    Assert(addressInPage == nullptr || (addressInPage >= allocation->address && addressInPage < (allocation->address + allocation->size)));

    char* address = allocation->address;

    size_t pageCount;
    void * segment;
    if (allocation->IsLargeAllocation())
    {
#if DBG_DUMP || defined(RECYCLER_TRACE)
        if (Js::Configuration::Global.flags.IsEnabled(Js::TraceProtectPagesFlag))
        {
            Output::Print(_u("Protecting large allocation\n"));
        }
#endif
        segment = allocation->largeObjectAllocation.segment;

        if (addressInPage != nullptr)
        {
            if (addressInPage >= allocation->address + AutoSystemInfo::PageSize)
            {
                size_t page = (addressInPage - allocation->address) / AutoSystemInfo::PageSize;

                address = allocation->address + (page * AutoSystemInfo::PageSize);
            }
            pageCount = 1;
        }
        else
        {
            pageCount = allocation->GetPageCount();
        }

        VerboseHeapTrace(_u("Protecting 0x%p with 0x%x\n"), address, dwVirtualProtectFlags);
        return this->codePageAllocators->ProtectPages(address, pageCount, segment, dwVirtualProtectFlags, desiredOldProtectFlag);
    }
    else
    {
#if DBG_DUMP || defined(RECYCLER_TRACE)
        if (Js::Configuration::Global.flags.IsEnabled(Js::TraceProtectPagesFlag))
        {
            Output::Print(_u("Protecting small allocation\n"));
        }
#endif
        segment = allocation->page->segment;
        address = allocation->page->address;
        pageCount = 1;

        VerboseHeapTrace(_u("Protecting 0x%p with 0x%x\n"), address, dwVirtualProtectFlags);
        return this->codePageAllocators->ProtectPages(address, pageCount, segment, dwVirtualProtectFlags, desiredOldProtectFlag);
    }
}

#pragma endregion

#pragma region "Large object methods"
Allocation* Heap::AllocLargeObject(size_t bytes, ushort pdataCount, ushort xdataSize, bool canAllocInPreReservedHeapPageSegment, bool isAnyJittedCode, _Inout_ bool* isAllJITCodeInPreReservedRegion)
{
    size_t pages = GetNumPagesForSize(bytes);

    if (pages == 0)
    {
        return nullptr;
    }

    void * segment = nullptr;
    char* address = nullptr;

#if PDATA_ENABLED
    XDataAllocation xdata;
#endif

    {
        CodePageAllocators::AutoLock autoLock(this->codePageAllocators);
        address = this->codePageAllocators->Alloc(&pages, &segment, canAllocInPreReservedHeapPageSegment, isAnyJittedCode, isAllJITCodeInPreReservedRegion);

        // Out of memory
        if (address == nullptr)
        {
            return nullptr;
        }

        FillDebugBreak((BYTE*) address, pages*AutoSystemInfo::PageSize, this->processHandle);
        DWORD protectFlags = 0;
        if (AutoSystemInfo::Data.IsCFGEnabled())
        {
            protectFlags = PAGE_EXECUTE_RO_TARGETS_NO_UPDATE;
        }
        else
        {
            protectFlags = PAGE_EXECUTE;
        }
        this->codePageAllocators->ProtectPages(address, pages, segment, protectFlags /*dwVirtualProtectFlags*/, PAGE_READWRITE /*desiredOldProtectFlags*/);

#if PDATA_ENABLED
        if(pdataCount > 0)
        {
            if (!this->codePageAllocators->AllocSecondary(segment, (ULONG_PTR) address, bytes, pdataCount, xdataSize, &xdata))
            {
                this->codePageAllocators->Release(address, pages, segment);
                return nullptr;
            }
        }
#endif
    }


    Allocation* allocation = this->largeObjectAllocations.PrependNode(this->auxiliaryAllocator);
    if (allocation == nullptr)
    {
        CodePageAllocators::AutoLock autoLock(this->codePageAllocators);
        this->codePageAllocators->Release(address, pages, segment);

#if PDATA_ENABLED
        if(pdataCount > 0)
        {
            this->codePageAllocators->ReleaseSecondary(xdata, segment);
        }
#endif
        return nullptr;
    }

    allocation->address = address;
    allocation->largeObjectAllocation.segment = segment;
    allocation->largeObjectAllocation.isDecommitted = false;
    allocation->size = pages * AutoSystemInfo::PageSize;

#if PDATA_ENABLED
    allocation->xdata = xdata;
#endif
    return allocation;
}

void Heap::FreeDecommittedLargeObjects()
{
    // CodePageAllocators is locked in FreeAll
    Assert(inDtor);
    FOREACH_DLISTBASE_ENTRY_EDITING(Allocation, allocation, &this->decommittedLargeObjects, largeObjectIter)
    {
        VerboseHeapTrace(_u("Decommitting large object at address 0x%p of size %u\n"), allocation.address, allocation.size);

        this->codePageAllocators->ReleaseDecommitted(allocation.address, allocation.GetPageCount(), allocation.largeObjectAllocation.segment);

        largeObjectIter.RemoveCurrent(this->auxiliaryAllocator);
    }
    NEXT_DLISTBASE_ENTRY_EDITING;
}

//Called during Free (while shutting down)
DWORD Heap::EnsurePageWriteable(Page* page)
{
    return EnsurePageReadWrite<PAGE_READWRITE>(page);
}

// this get called when freeing the whole page
DWORD Heap::EnsureAllocationWriteable(Allocation* allocation)
{
    return EnsureAllocationReadWrite<PAGE_READWRITE>(allocation);
}

// this get called when only freeing a part in the page
DWORD Heap::EnsureAllocationExecuteWriteable(Allocation* allocation)
{
    if (AutoSystemInfo::Data.IsCFGEnabled())
    {
        return EnsureAllocationReadWrite<PAGE_EXECUTE_RW_TARGETS_NO_UPDATE>(allocation);
    }
    else
    {
        return EnsureAllocationReadWrite<PAGE_EXECUTE_READWRITE>(allocation);
    }   
}

void Heap::FreeLargeObjects()
{
    CodePageAllocators::AutoLock autoLock(this->codePageAllocators);
    FOREACH_DLISTBASE_ENTRY_EDITING(Allocation, allocation, &this->largeObjectAllocations, largeObjectIter)
    {
        EnsureAllocationWriteable(&allocation);
#if PDATA_ENABLED
        Assert(allocation.xdata.IsFreed());
#endif
        this->codePageAllocators->Release(allocation.address, allocation.GetPageCount(), allocation.largeObjectAllocation.segment);

        largeObjectIter.RemoveCurrent(this->auxiliaryAllocator);
    }
    NEXT_DLISTBASE_ENTRY_EDITING;
}

void Heap::FreeLargeObject(Allocation* allocation)
{
    CodePageAllocators::AutoLock autoLock(this->codePageAllocators);

    EnsureAllocationWriteable(allocation);
#if PDATA_ENABLED
    Assert(allocation->xdata.IsFreed());
#endif
    this->codePageAllocators->Release(allocation->address, allocation->GetPageCount(), allocation->largeObjectAllocation.segment);

    this->largeObjectAllocations.RemoveElement(this->auxiliaryAllocator, allocation);
}

#pragma endregion

#pragma region "Page methods"

bool Heap::AllocInPage(Page* page, size_t bytes, ushort pdataCount, ushort xdataSize, Allocation ** allocationOut)
{
    Allocation * allocation = AnewNoThrowStruct(this->auxiliaryAllocator, Allocation);
    if (allocation == nullptr)
    {
        return true;
    }

    Assert(Math::IsPow2((int32)bytes));

    uint length = GetChunkSizeForBytes(bytes);
    BVIndex index = GetFreeIndexForPage(page, bytes);
    Assert(index != BVInvalidIndex);
    char* address = page->address + Page::Alignment * index;

#if PDATA_ENABLED
    XDataAllocation xdata;
    if(pdataCount > 0)
    {
        CodePageAllocators::AutoLock autoLock(this->codePageAllocators);
        if (this->ShouldBeInFullList(page))
        {
            Adelete(this->auxiliaryAllocator, allocation);
            // If we run out of XData space with the segment, move the page to the full page list, and return false to try the next page.
            BucketId bucket = page->currentBucket;
            VerboseHeapTrace(_u("Moving page from bucket %d to full list\n"), bucket);

            Assert(!page->inFullList);
            this->buckets[bucket].MoveElementTo(page, &this->fullPages[bucket]);
            page->inFullList = true;
            return false;
        }

        if (!this->codePageAllocators->AllocSecondary(page->segment, (ULONG_PTR)address, bytes, pdataCount, xdataSize, &xdata))
        {
            Adelete(this->auxiliaryAllocator, allocation);
            return true;
        }
    }
#endif

#if DBG
    allocation->isAllocationUsed = false;
    allocation->isNotExecutableBecauseOOM = false;
#endif

    allocation->page = page;
    allocation->size = bytes;
    allocation->address = address;

#if DBG_DUMP
    this->allocationsSinceLastCompact += bytes;
    this->freeObjectSize -= bytes;
#endif

    page->freeBitVector.ClearRange(index, length);
    VerboseHeapTrace(_u("ChunkSize: %d, Index: %d, Free bit vector in page: "), length, index);

#if VERBOSE_HEAP
    page->freeBitVector.DumpWord();
#endif
    VerboseHeapTrace(_u("\n"));

    if (this->ShouldBeInFullList(page))
    {
        BucketId bucket = page->currentBucket;
        VerboseHeapTrace(_u("Moving page from bucket %d to full list\n"), bucket);

        Assert(!page->inFullList);
        this->buckets[bucket].MoveElementTo(page, &this->fullPages[bucket]);
        page->inFullList = true;
    }

#if PDATA_ENABLED
    allocation->xdata = xdata;
#endif

    *allocationOut = allocation;
    return true;
}

Page* Heap::AllocNewPage(BucketId bucket, bool canAllocInPreReservedHeapPageSegment, bool isAnyJittedCode, _Inout_ bool* isAllJITCodeInPreReservedRegion)
{
    void* pageSegment = nullptr;

    char* address = nullptr;
    {
        CodePageAllocators::AutoLock autoLock(this->codePageAllocators);
        address = this->codePageAllocators->AllocPages(1, &pageSegment, canAllocInPreReservedHeapPageSegment, isAnyJittedCode, isAllJITCodeInPreReservedRegion);
    }

    if (address == nullptr)
    {
        return nullptr;
    }

    FillDebugBreak((BYTE*) address, AutoSystemInfo::PageSize, this->processHandle);

    DWORD protectFlags = 0;

    if (AutoSystemInfo::Data.IsCFGEnabled())
    {
        protectFlags = PAGE_EXECUTE_RO_TARGETS_NO_UPDATE;
    }
    else
    {
        protectFlags = PAGE_EXECUTE;
    }

    //Change the protection of the page to Read-Only Execute, before adding it to the bucket list.
    this->codePageAllocators->ProtectPages(address, 1, pageSegment, protectFlags, PAGE_READWRITE);

    // Switch to allocating on a list of pages so we can do leak tracking later
    VerboseHeapTrace(_u("Allocing new page in bucket %d\n"), bucket);
    Page* page = this->buckets[bucket].PrependNode(this->auxiliaryAllocator, address, pageSegment, bucket);

    if (page == nullptr)
    {
        CodePageAllocators::AutoLock autoLock(this->codePageAllocators);
        this->codePageAllocators->ReleasePages(address, 1, pageSegment);
        return nullptr;
    }

#if DBG_DUMP
    this->totalAllocationSize += AutoSystemInfo::PageSize;
    this->freeObjectSize += AutoSystemInfo::PageSize;
#endif

    return page;
}

Page* Heap::AddPageToBucket(Page* page, BucketId bucket, bool wasFull)
{
    Assert(bucket > BucketId::InvalidBucket && bucket < BucketId::NumBuckets);

    BucketId oldBucket = page->currentBucket;

    page->currentBucket = bucket;
    if (wasFull)
    {
        #pragma prefast(suppress: __WARNING_UNCHECKED_LOWER_BOUND_FOR_ENUMINDEX, "targetBucket is always in range >= SmallObjectList, but an __in_range doesn't fix the warning.");
        Assert(page->inFullList);
        this->fullPages[oldBucket].MoveElementTo(page, &this->buckets[bucket]);
        page->inFullList = false;
    }
    else
    {
        Assert(!page->inFullList);
        #pragma prefast(suppress: __WARNING_UNCHECKED_LOWER_BOUND_FOR_ENUMINDEX, "targetBucket is always in range >= SmallObjectList, but an __in_range doesn't fix the warning.");
        this->buckets[oldBucket].MoveElementTo(page, &this->buckets[bucket]);
    }

    return page;
}

/*
 * This method goes through the buckets greater than the target bucket
 * and if the higher bucket has a page with enough free space to allocate
 * something in the smaller bucket, then we bring the page to the smaller
 * bucket.
 * Note that if we allocate something from a page in the given bucket,
 * and then that page is split into a lower bucket, freeing is still not
 * a problem since the larger allocation is a multiple of the smaller one.
 * This gets more complicated if we can coalesce buckets. In that case,
 * we need to make sure that if a page was coalesced, and an allocation
 * pre-coalescing was freed, the page would need to get split upon free
 * to ensure correctness. For now, we've skipped implementing coalescing.
 * findPreReservedHeapPages - true, if we need to find pages only belonging to PreReservedHeapSegment
 */
Page* Heap::FindPageToSplit(BucketId targetBucket, bool findPreReservedHeapPages)
{
    for (BucketId b = (BucketId)(targetBucket + 1); b < BucketId::NumBuckets; b = (BucketId) (b + 1))
    {
        #pragma prefast(suppress: __WARNING_UNCHECKED_LOWER_BOUND_FOR_ENUMINDEX, "targetBucket is always in range >= SmallObjectList, but an __in_range doesn't fix the warning.");
        FOREACH_DLISTBASE_ENTRY_EDITING(Page, pageInBucket, &this->buckets[b], bucketIter)
        {
            Assert(!pageInBucket.inFullList);
            if (findPreReservedHeapPages && !this->codePageAllocators->IsPreReservedSegment(pageInBucket.segment))
            {
                //Find only pages that are pre-reserved using preReservedHeapPageAllocator
                continue;
            }

            if (pageInBucket.CanAllocate(targetBucket))
            {
                Page* page = &pageInBucket;
                if (findPreReservedHeapPages)
                {
                    VerboseHeapTrace(_u("PRE-RESERVE: Found page for splitting in Pre Reserved Segment\n"));
                }
                VerboseHeapTrace(_u("Found page to split. Moving from bucket %d to %d\n"), b, targetBucket);
                return AddPageToBucket(page, targetBucket);
            }
        }
        NEXT_DLISTBASE_ENTRY_EDITING;
    }

    return nullptr;
}

BVIndex Heap::GetIndexInPage(__in Page* page, __in char* address)
{
    Assert(page->address <= address && address < page->address + AutoSystemInfo::PageSize);

    return (BVIndex) ((address - page->address) / Page::Alignment);
}

#pragma endregion

/**
 * Free List methods
 */
#pragma region "Freeing methods"
bool Heap::FreeAllocation(Allocation* object)
{
    Page* page = object->page;
    void* segment = page->segment;
    size_t pageSize =  AutoSystemInfo::PageSize;

    unsigned int length = GetChunkSizeForBytes(object->size);
    BVIndex index = GetIndexInPage(page, object->address);

#if DBG
    // Make sure that it's not already been freed
    for (BVIndex i = index; i < length; i++)
    {
        Assert(!page->freeBitVector.Test(i));
    }
#endif

    if (page->inFullList)
    {
        VerboseHeapTrace(_u("Recycling page 0x%p because address 0x%p of size %d was freed\n"), page->address, object->address, object->size);

        // If the object being freed is equal to the page size, we're
        // going to remove it anyway so don't add it to a bucket
        if (object->size != pageSize)
        {
            AddPageToBucket(page, page->currentBucket, true);
        }
        else
        {
            EnsureAllocationWriteable(object);

            // Fill the old buffer with debug breaks
            CustomHeap::FillDebugBreak((BYTE *)object->address, object->size, this->processHandle);

            void* pageAddress = page->address;

            this->fullPages[page->currentBucket].RemoveElement(this->auxiliaryAllocator, page);            

            // The page is not in any bucket- just update the stats, free the allocation
            // and dump the page- we don't need to update free object size since the object
            // size is equal to the page size so they cancel each other out
#if DBG_DUMP
            this->totalAllocationSize -= pageSize;
#endif
            this->auxiliaryAllocator->Free(object, sizeof(Allocation));
            {
                CodePageAllocators::AutoLock autoLock(this->codePageAllocators);
                this->codePageAllocators->ReleasePages(pageAddress, 1, segment);
            }
            VerboseHeapTrace(_u("FastPath: freeing page-sized object directly\n"));
            return true;
        }
    }

    // If the page is about to become empty then we should not need
    // to set it to executable and we don't expect to restore the
    // previous protection settings.
    if (page->freeBitVector.Count() == BVUnit::BitsPerWord - length)
    {
        EnsureAllocationWriteable(object);
    }
    else
    {
        EnsureAllocationExecuteWriteable(object);
    }

    // Fill the old buffer with debug breaks
    CustomHeap::FillDebugBreak((BYTE *)object->address, object->size, this->processHandle);

    VerboseHeapTrace(_u("Setting %d bits starting at bit %d, Free bit vector in page was "), length, index);
#if VERBOSE_HEAP
    page->freeBitVector.DumpWord();
#endif
    VerboseHeapTrace(_u("\n"));

    page->freeBitVector.SetRange(index, length);
    VerboseHeapTrace(_u("Free bit vector in page: "), length, index);
#if VERBOSE_HEAP
    page->freeBitVector.DumpWord();
#endif
    VerboseHeapTrace(_u("\n"));

#if DBG_DUMP
    this->freeObjectSize += object->size;
    this->freesSinceLastCompact += object->size;
#endif

    this->auxiliaryAllocator->Free(object, sizeof(Allocation));

    if (page->IsEmpty())
    {
        this->buckets[page->currentBucket].RemoveElement(this->auxiliaryAllocator, page);
        return false;
    }
    else // after freeing part of the page, the page should be in PAGE_EXECUTE_READWRITE protection, and turning to PAGE_EXECUTE (always with TARGETS_NO_UPDATE state)
    {
        DWORD protectFlags = 0;

        if (AutoSystemInfo::Data.IsCFGEnabled())
        {
            protectFlags = PAGE_EXECUTE_RO_TARGETS_NO_UPDATE;
        }
        else
        {
            protectFlags = PAGE_EXECUTE;
        }
        this->codePageAllocators->ProtectPages(page->address, 1, segment, protectFlags, PAGE_EXECUTE_READWRITE);
        return true;
    }
}

void Heap::FreeDecommittedBuckets()
{
    // CodePageAllocators is locked in FreeAll
    Assert(inDtor);
    FOREACH_DLISTBASE_ENTRY_EDITING(Page, page, &this->decommittedPages, iter)
    {
        this->codePageAllocators->TrackDecommittedPages(page.address, 1, page.segment);
        iter.RemoveCurrent(this->auxiliaryAllocator);
    }
    NEXT_DLISTBASE_ENTRY_EDITING;
}

void Heap::FreePage(Page* page)
{
    // CodePageAllocators is locked in FreeAll
    Assert(inDtor);
    DWORD pageSize = AutoSystemInfo::PageSize;
    EnsurePageWriteable(page);
    size_t freeSpace = page->freeBitVector.Count() * Page::Alignment;

    VerboseHeapTrace(_u("Removing page in bucket %d, freeSpace: %d\n"), page->currentBucket, freeSpace);
    this->codePageAllocators->ReleasePages(page->address, 1, page->segment);

#if DBG_DUMP
    this->freeObjectSize -= freeSpace;
    this->totalAllocationSize -= pageSize;
#endif
}

void Heap::FreeBucket(DListBase<Page>* bucket, bool freeOnlyEmptyPages)
{
    // CodePageAllocators is locked in FreeAll
    Assert(inDtor);
    FOREACH_DLISTBASE_ENTRY_EDITING(Page, page, bucket, pageIter)
    {
        // Templatize this to remove branches/make code more compact?
        if (!freeOnlyEmptyPages || page.IsEmpty())
        {
            FreePage(&page);
            pageIter.RemoveCurrent(this->auxiliaryAllocator);
        }
    }
    NEXT_DLISTBASE_ENTRY_EDITING;
}

void Heap::FreeBuckets(bool freeOnlyEmptyPages)
{
    // CodePageAllocators is locked in FreeAll
    Assert(inDtor);
    for (int i = 0; i < NumBuckets; i++)
    {
        FreeBucket(&this->buckets[i], freeOnlyEmptyPages);
        FreeBucket(&this->fullPages[i], freeOnlyEmptyPages);
    }

#if DBG_DUMP
    this->allocationsSinceLastCompact = 0;
    this->freesSinceLastCompact = 0;
#endif
}

bool Heap::UpdateFullPages()
{
    bool updated = false;
    if (this->codePageAllocators->HasSecondaryAllocStateChanged(&lastSecondaryAllocStateChangedCount))
    {
        CodePageAllocators::AutoLock autoLock(this->codePageAllocators);
        for (int bucket = 0; bucket < BucketId::NumBuckets; bucket++)
        {
            FOREACH_DLISTBASE_ENTRY_EDITING(Page, page, &(this->fullPages[bucket]), bucketIter)
            {
                Assert(page.inFullList);
                if (!this->ShouldBeInFullList(&page))
                {
                    VerboseHeapTrace(_u("Recycling page 0x%p because XDATA was freed\n"), page.address);
                    bucketIter.MoveCurrentTo(&(this->buckets[bucket]));
                    page.inFullList = false;
                    updated = true;
                }
            }
            NEXT_DLISTBASE_ENTRY_EDITING;
        }
    }
    return updated;
}

#if PDATA_ENABLED
void Heap::FreeXdata(XDataAllocation* xdata, void* segment)
{
    Assert(!xdata->IsFreed()); 
    {
        CodePageAllocators::AutoLock autoLock(this->codePageAllocators);
        this->codePageAllocators->ReleaseSecondary(*xdata, segment);
        xdata->Free();
    }
}
#endif

#if DBG_DUMP
void Heap::DumpStats()
{
    HeapTrace(_u("Total allocation size: %d\n"), totalAllocationSize);
    HeapTrace(_u("Total free size: %d\n"), freeObjectSize);
    HeapTrace(_u("Total allocations since last compact: %d\n"), allocationsSinceLastCompact);
    HeapTrace(_u("Total frees since last compact: %d\n"), freesSinceLastCompact);
    HeapTrace(_u("Large object count: %d\n"), this->largeObjectAllocations.Count());

    HeapTrace(_u("Buckets: \n"));
    for (int i = 0; i < BucketId::NumBuckets; i++)
    {
        printf("\t%d => %u [", (1 << (i + 7)), buckets[i].Count());

        FOREACH_DLISTBASE_ENTRY_EDITING(Page, page, &this->buckets[i], bucketIter)
        {
            BVUnit usedBitVector = page.freeBitVector;
            usedBitVector.ComplimentAll(); // Get the actual used bit vector
            printf(" %u ", usedBitVector.Count() * Page::Alignment); // Print out the space used in this page
        }

        NEXT_DLISTBASE_ENTRY_EDITING
            printf("] {{%u}}\n", this->fullPages[i].Count());
    }
}
#endif

#pragma endregion

/**
 * Helper methods
 */
#pragma region "Helpers"
inline unsigned int log2(size_t number)
{
    const unsigned int b[] = {0x2, 0xC, 0xF0, 0xFF00, 0xFFFF0000};
    const unsigned int S[] = {1, 2, 4, 8, 16};

    unsigned int result = 0;
    for (int i = 4; i >= 0; i--)
    {
        if (number & b[i])
        {
            number >>= S[i];
            result |= S[i];
        }
    }

    return result;
}

inline BucketId GetBucketForSize(size_t bytes)
{
    if (bytes > Page::MaxAllocationSize)
    {
        return BucketId::LargeObjectList;
    }

    BucketId bucket = (BucketId) (log2(bytes) - 7);

    // < 8 => 0
    // 8 => 1
    // 9 => 2 ...
    Assert(bucket < BucketId::LargeObjectList);

    if (bucket < BucketId::SmallObjectList)
    {
        bucket = BucketId::SmallObjectList;
    }

    return bucket;
}

// Fills the specified buffer with "debug break" instruction encoding.
// If there is any space left after that due to alignment, fill it with 0.
// static
void FillDebugBreak(__out_bcount_full(byteCount) BYTE* buffer, __in size_t byteCount, HANDLE processHandle)
{
#if defined(_M_ARM)
    // On ARM there is breakpoint instruction (BKPT) which is 0xBEii, where ii (immediate 8) can be any value, 0xBE in particular.
    // While it could be easier to put 0xBE (same way as 0xCC on x86), BKPT is not recommended -- it may cause unexpected side effects.
    // So, use same sequence are C++ compiler uses (0xDEFE), this is recognized by debugger as __debugbreak.
    // This is 2 bytes, and in case there is a gap of 1 byte in the end, fill it with 0 (there is no 1 byte long THUMB instruction).
    CompileAssert(sizeof(char16) == 2);
    char16 pattern = 0xDEFE;
    wmemset(reinterpret_cast<char16*>(buffer), pattern, byteCount / 2);
    if (byteCount % 2)
    {
        // Note: this is valid scenario: in JIT mode, we may not be 2-byte-aligned in the end of unwind info.
        *(buffer + byteCount - 1) = 0;  // Fill last remaining byte.
    }
#elif defined(_M_ARM64)
    CompileAssert(sizeof(DWORD) == 4);
    DWORD pattern = 0xd4200000 | (0xf000 << 5);
    for (size_t i = 0; i < byteCount / 4; i++)
    {
        reinterpret_cast<DWORD*>(buffer)[i] = pattern;
    }
    for (size_t i = (byteCount / 4) * 4; i < byteCount; i++)
    {
        // Note: this is valid scenario: in JIT mode, we may not be 2-byte-aligned in the end of unwind info.
        buffer[i] = 0;  // Fill last remaining bytes.
    }
#else
    // On Intel just use "INT 3" instruction which is 0xCC.
    ChakraMemSet(buffer, 0xCC, byteCount, processHandle);
#endif
}

#pragma endregion
};
}<|MERGE_RESOLUTION|>--- conflicted
+++ resolved
@@ -20,11 +20,7 @@
 
 #pragma region "Constructor and Destructor"
 
-<<<<<<< HEAD
-Heap::Heap(AllocationPolicyManager * policyManager, ArenaAllocator * alloc, bool allocXdata, HANDLE processHandle):
-=======
-Heap::Heap(ArenaAllocator * alloc, CodePageAllocators * codePageAllocators):
->>>>>>> 1334e38d
+Heap::Heap(ArenaAllocator * alloc, CodePageAllocators * codePageAllocators, HANDLE processHandle):
     auxiliaryAllocator(alloc),
     codePageAllocators(codePageAllocators),
     lastSecondaryAllocStateChangedCount(0)
@@ -33,17 +29,11 @@
     , totalAllocationSize(0)
     , allocationsSinceLastCompact(0)
     , freesSinceLastCompact(0)
+    , processHandle(processHandle)
 #endif
 #if DBG
     , inDtor(false)
 #endif
-<<<<<<< HEAD
-    pageAllocator(policyManager, allocXdata, true /*excludeGuardPages*/, processHandle),
-    preReservedHeapPageAllocator(policyManager, allocXdata, true /*excludeGuardPages*/),
-    cs(4000),
-    processHandle(processHandle)
-=======
->>>>>>> 1334e38d
 {
     for (int i = 0; i < NumBuckets; i++)
     {
@@ -229,18 +219,12 @@
     {
         Allocation * allocation = AllocLargeObject(bytes, pdataCount, xdataSize, canAllocInPreReservedHeapPageSegment, isAnyJittedCode, isAllJITCodeInPreReservedRegion);
 #if defined(DBG)
-<<<<<<< HEAD
-        MEMORY_BASIC_INFORMATION memBasicInfo;
-        size_t resultBytes = VirtualQueryEx(this->processHandle, allocation->address, &memBasicInfo, sizeof(memBasicInfo));
-        Assert(resultBytes != 0 && memBasicInfo.Protect == PAGE_EXECUTE);
-=======
         if (allocation)
         {
             MEMORY_BASIC_INFORMATION memBasicInfo;
-            size_t resultBytes = VirtualQuery(allocation->address, &memBasicInfo, sizeof(memBasicInfo));
+            size_t resultBytes = VirtualQueryEx(this->processHandle, allocation->address, &memBasicInfo, sizeof(memBasicInfo));
             Assert(resultBytes != 0 && memBasicInfo.Protect == PAGE_EXECUTE);
         }
->>>>>>> 1334e38d
 #endif
         return allocation;
     }
@@ -268,15 +252,9 @@
         }
 
 #if defined(DBG)
-<<<<<<< HEAD
-    MEMORY_BASIC_INFORMATION memBasicInfo;
-    size_t resultBytes = VirtualQueryEx(this->processHandle, page->address, &memBasicInfo, sizeof(memBasicInfo));
-    Assert(resultBytes != 0 && memBasicInfo.Protect == PAGE_EXECUTE);
-=======
         MEMORY_BASIC_INFORMATION memBasicInfo;
-        size_t resultBytes = VirtualQuery(page->address, &memBasicInfo, sizeof(memBasicInfo));
+        size_t resultBytes = VirtualQueryEx(this->processHandle, page->address, &memBasicInfo, sizeof(memBasicInfo));
         Assert(resultBytes != 0 && memBasicInfo.Protect == PAGE_EXECUTE);
->>>>>>> 1334e38d
 #endif
 
         Allocation* allocation = nullptr;

//-------------------------------------------------------------------------------------------------------
// Copyright (C) Microsoft. All rights reserved.
// Licensed under the MIT license. See LICENSE.txt file in the project root for full license information.
//-------------------------------------------------------------------------------------------------------
#include "CommonMemoryPch.h"

//=====================================================================================================
// Initialization
//=====================================================================================================
LargeHeapBucket::~LargeHeapBucket()
{
    Recycler* recycler = this->heapInfo->recycler;
    HeapInfo* autoHeap = this->heapInfo;

    ForEachEditingLargeHeapBlock([recycler, autoHeap](LargeHeapBlock * heapBlock)
    {
        heapBlock->ReleasePagesShutdown(recycler);
        LargeHeapBlock::Delete(heapBlock);
        RECYCLER_SLOW_CHECK(autoHeap->heapBlockCount[HeapBlock::HeapBlockType::LargeBlockType]--);
    });
}

void
LargeHeapBucket::Initialize(HeapInfo * heapInfo, uint sizeCat, bool supportFreeList)
{
    this->heapInfo = heapInfo;
    this->sizeCat = sizeCat;
#ifdef RECYCLER_PAGE_HEAP
    this->isPageHeapEnabled = heapInfo->IsPageHeapEnabledForBlock<LargeAllocationBlockAttributes>(sizeCat);
#endif
    this->supportFreeList = supportFreeList;
}

//=====================================================================================================
// Allocation
//=====================================================================================================
char *
LargeHeapBucket::TryAllocFromNewHeapBlock(Recycler * recycler, size_t sizeCat, size_t size, ObjectInfoBits attributes, bool nothrow)
{
    Assert((attributes & InternalObjectInfoBitMask) == attributes);

#ifdef RECYCLER_PAGE_HEAP
    if (IsPageHeapEnabled(attributes))
    {
        return this->PageHeapAlloc(recycler, sizeCat, size, attributes, this->heapInfo->pageHeapMode, true);
    }
#endif

    LargeHeapBlock * heapBlock = AddLargeHeapBlock(sizeCat, nothrow);
    if (heapBlock == nullptr)
    {
        return nullptr;
    }
    char * memBlock = heapBlock->Alloc(sizeCat, attributes);
    Assert(memBlock != nullptr);
    return memBlock;
}

char *
LargeHeapBucket::SnailAlloc(Recycler * recycler, size_t sizeCat, size_t size, ObjectInfoBits attributes, bool nothrow)
{
    char * memBlock;

    Assert((attributes & InternalObjectInfoBitMask) == attributes);

    // No free memory, try to collect with allocated bytes and time heuristic, and concurrently
#if ENABLE_CONCURRENT_GC
    BOOL collected = recycler->disableCollectOnAllocationHeuristics ? recycler->FinishConcurrent<FinishConcurrentOnAllocation>() :
        recycler->CollectNow<CollectOnAllocation>();
#else
    BOOL collected = recycler->disableCollectOnAllocationHeuristics ? FALSE : recycler->CollectNow<CollectOnAllocation>();
#endif

    if (!collected)
    {
        memBlock = TryAllocFromNewHeapBlock(recycler, sizeCat, size, attributes, nothrow);
        if (memBlock != nullptr)
        {
            return memBlock;
        }
        // Can't even allocate a new block, we need force a collection and
        // allocate some free memory, add a new heap block again, or throw out of memory
        AllocationVerboseTrace(recycler->GetRecyclerFlagsTable(), _u("LargeHeapBucket::AddLargeHeapBlock failed, forcing in-thread collection\n"));
        recycler->CollectNow<CollectNowForceInThread>();
    }

    memBlock = TryAlloc(recycler, sizeCat, attributes);
    if (memBlock != nullptr)
    {
        return memBlock;
    }

    memBlock = TryAllocFromNewHeapBlock(recycler, sizeCat, size, attributes, nothrow);
    if (memBlock != nullptr)
    {
        return memBlock;
    }

    if (nothrow == false)
    {
        // Can't add a heap block, we are out of memory
        // Since nothrow is false, we can throw right here
        recycler->OutOfMemory();
    }

    return nullptr;
}

#ifdef RECYCLER_PAGE_HEAP
char*
LargeHeapBucket::PageHeapAlloc(Recycler * recycler, size_t sizeCat, size_t size, ObjectInfoBits attributes, PageHeapMode mode, bool nothrow)
{
    Segment * segment;
    size_t pageCount = LargeHeapBlock::GetPagesNeeded(size, false);
    if (pageCount == 0)
    {
        if (nothrow == false)
        {
            // overflow
            // Since nothrow is false here, it's okay to throw
            recycler->OutOfMemory();
        }

        return nullptr;
    }

    if(size<sizeof(void*))
    {
        attributes = (ObjectInfoBits)(attributes | LeafBit);
    }


    size_t actualPageCount = pageCount + 1; // 1 for guard page
    auto pageAllocator = recycler->GetRecyclerLargeBlockPageAllocator();
    char * baseAddress = pageAllocator->Alloc(&actualPageCount, &segment);
    if (baseAddress == nullptr)
    {
        return nullptr;
    }

    size_t guardPageCount = actualPageCount - pageCount; // pageAllocator can return more than asked pages

    char* address = nullptr;
    char* guardPageAddress = nullptr;

    if (heapInfo->pageHeapMode == PageHeapMode::PageHeapModeBlockStart)
    {
        address = baseAddress + AutoSystemInfo::PageSize * guardPageCount;
        guardPageAddress = baseAddress;
    }
    else if (heapInfo->pageHeapMode == PageHeapMode::PageHeapModeBlockEnd)
    {
        address = baseAddress;
        guardPageAddress = baseAddress + pageCount * AutoSystemInfo::PageSize;
    }
    else
    {
        AnalysisAssert(false);
    }



    LargeHeapBlock * heapBlock = LargeHeapBlock::New(address, pageCount, segment, 1, nullptr);
    if (!heapBlock)
    {
        pageAllocator->SuspendIdleDecommit();
        pageAllocator->Release(baseAddress, actualPageCount, segment);
        pageAllocator->ResumeIdleDecommit();
        return nullptr;
    }

    heapBlock->heapInfo = this->heapInfo;
    heapBlock->actualPageCount = actualPageCount;
    heapBlock->guardPageAddress = guardPageAddress;
<<<<<<< HEAD
    
    DWORD oldProtect;
    BOOL ret = ::VirtualProtect(guardPageAddress, AutoSystemInfo::PageSize * guardPageCount, PAGE_NOACCESS, &oldProtect);
    Assert(ret && oldProtect == PAGE_READWRITE);
    
=======

>>>>>>> 898582f1
    // fill pattern before set pageHeapMode, so background scan stack may verify the pattern
    size_t usedSpace = sizeof(LargeObjectHeader) + size;
    memset(address + usedSpace, 0xF0, pageCount * AutoSystemInfo::PageSize - usedSpace);
    heapBlock->pageHeapMode = heapInfo->pageHeapMode;

    if (!recycler->heapBlockMap.SetHeapBlock(address, pageCount, heapBlock, HeapBlock::HeapBlockType::LargeBlockType, 0))
    {
        pageAllocator->SuspendIdleDecommit();
        heapBlock->ReleasePages(recycler);
        pageAllocator->ResumeIdleDecommit();
        LargeHeapBlock::Delete(heapBlock);
        return nullptr;
    }

    heapBlock->ResetMarks(ResetMarkFlags_None, recycler);

    char * memBlock = heapBlock->Alloc(size, attributes);
    Assert(memBlock != nullptr);

<<<<<<< HEAD
=======

#pragma prefast(suppress:6250, "This method decommits memory")
    if (::VirtualFree(guardPageAddress, AutoSystemInfo::PageSize * guardPageCount, MEM_DECOMMIT) == FALSE)
    {
        AssertMsg(false, "Unable to decommit guard page.");
        ReportFatalException(NULL, E_FAIL, Fatal_Internal_Error, 2);
        return nullptr;
    }
>>>>>>> 898582f1

    if (this->largePageHeapBlockList)
    {
        HeapBlockList::Tail(this->largePageHeapBlockList)->SetNextBlock(heapBlock);
    }
    else
    {
        this->largePageHeapBlockList = heapBlock;
    }

#if ENABLE_PARTIAL_GC
    recycler->autoHeap.uncollectedNewPageCount += pageCount;
#endif

    RECYCLER_SLOW_CHECK(this->heapInfo->heapBlockCount[HeapBlock::HeapBlockType::LargeBlockType]++);
    RECYCLER_PERF_COUNTER_ADD(FreeObjectSize, heapBlock->GetPageCount() * AutoSystemInfo::PageSize);


    if (recycler->ShouldCapturePageHeapAllocStack())
    {
#ifdef STACK_BACK_TRACE
        heapBlock->CapturePageHeapAllocStack();
#endif
    }

    return memBlock;
}
#endif

LargeHeapBlock*
LargeHeapBucket::AddLargeHeapBlock(size_t size, bool nothrow)
{
    Recycler* recycler = this->heapInfo->recycler;
    Segment * segment;
    size_t pageCount = LargeHeapBlock::GetPagesNeeded(size, this->supportFreeList);
    if (pageCount == 0)
    {
        if (nothrow == false)
        {
            // overflow
            // Since nothrow is false here, it's okay to throw
            recycler->OutOfMemory();
        }

        return nullptr;
    }

    char * address = nullptr;

    size_t realPageCount = pageCount;
    address = recycler->GetRecyclerLargeBlockPageAllocator()->Alloc(&realPageCount, &segment);
    pageCount = realPageCount;

    if (address == nullptr)
    {
        return nullptr;
    }
#ifdef RECYCLER_ZERO_MEM_CHECK
    recycler->VerifyZeroFill(address, pageCount * AutoSystemInfo::PageSize);
#endif
    uint objectCount = LargeHeapBlock::GetMaxLargeObjectCount(pageCount, size);
    LargeHeapBlock * heapBlock = LargeHeapBlock::New(address, pageCount, segment, objectCount, supportFreeList ? this : nullptr);
#if DBG
    LargeAllocationVerboseTrace(recycler->GetRecyclerFlagsTable(), _u("Allocated new large heap block 0x%p for sizeCat 0x%x\n"), heapBlock, sizeCat);
#endif

#ifdef ENABLE_JS_ETW
#if ENABLE_DEBUG_CONFIG_OPTIONS
    if (segment->GetPageCount() > recycler->GetRecyclerLargeBlockPageAllocator()->GetMaxAllocPageCount())
    {
        EventWriteJSCRIPT_INTERNAL_RECYCLER_EXTRALARGE_OBJECT_ALLOC(size);
    }
#endif
#endif
    if (!heapBlock)
    {
        recycler->GetRecyclerLargeBlockPageAllocator()->SuspendIdleDecommit();
        recycler->GetRecyclerLargeBlockPageAllocator()->Release(address, pageCount, segment);
        recycler->GetRecyclerLargeBlockPageAllocator()->ResumeIdleDecommit();
        return nullptr;
    }
#if ENABLE_PARTIAL_GC
    recycler->autoHeap.uncollectedNewPageCount += pageCount;
#endif

    RECYCLER_SLOW_CHECK(this->heapInfo->heapBlockCount[HeapBlock::HeapBlockType::LargeBlockType]++);

    heapBlock->heapInfo = this->heapInfo;

    heapBlock->lastCollectAllocCount = 0;

    Assert(recycler->collectionState != CollectionStateMark);

    if (!recycler->heapBlockMap.SetHeapBlock(address, pageCount, heapBlock, HeapBlock::HeapBlockType::LargeBlockType, 0))
    {
        recycler->GetRecyclerLargeBlockPageAllocator()->SuspendIdleDecommit();
        heapBlock->ReleasePages(recycler);
        recycler->GetRecyclerLargeBlockPageAllocator()->ResumeIdleDecommit();
        LargeHeapBlock::Delete(heapBlock);
        RECYCLER_SLOW_CHECK(this->heapInfo->heapBlockCount[HeapBlock::HeapBlockType::LargeBlockType]--);
        return nullptr;
    }

    heapBlock->SetNextBlock(this->largeBlockList);
    this->largeBlockList = heapBlock;

    RECYCLER_PERF_COUNTER_ADD(FreeObjectSize, heapBlock->GetPageCount() * AutoSystemInfo::PageSize);
    return heapBlock;
}

char *
LargeHeapBucket::TryAllocFromFreeList(Recycler * recycler, size_t sizeCat, ObjectInfoBits attributes)
{
    Assert((attributes & InternalObjectInfoBitMask) == attributes);

    LargeHeapBlockFreeList* freeListEntry = this->freeList;

    // Walk through the free list, find the first entry that can fit our desired size
    while (freeListEntry)
    {
        LargeHeapBlock* heapBlock = freeListEntry->heapBlock;

        char * memBlock = heapBlock->TryAllocFromFreeList(sizeCat, attributes);
        if (memBlock)
        {
            // Don't need to verify zero fill here since we will do it in LargeHeapBucket::Alloc
            return memBlock;
        }
        else
        {
#if DBG
            LargeAllocationVerboseTrace(recycler->GetRecyclerFlagsTable(), _u("Unable to allocate object of size 0x%x from freelist\n"), sizeCat);
#endif
        }

        freeListEntry = freeListEntry->next;
    }
    return nullptr;
}

char *
LargeHeapBucket::TryAllocFromExplicitFreeList(Recycler * recycler, size_t sizeCat, ObjectInfoBits attributes)
{
    Assert((attributes & InternalObjectInfoBitMask) == attributes);

    FreeObject * currFreeObject = this->explicitFreeList;
    FreeObject * prevFreeObject = nullptr;
    while (currFreeObject != nullptr)
    {
        char * memBlock = (char *)currFreeObject;
        LargeObjectHeader * header = LargeHeapBlock::GetHeaderFromAddress(memBlock);
        Assert(header->isExplicitFreed);
        Assert(HeapInfo::GetMediumObjectAlignedSizeNoCheck(header->objectSize) == this->sizeCat);
        if (header->objectSize < sizeCat)
        {
            prevFreeObject = currFreeObject;
            currFreeObject = currFreeObject->GetNext();
            continue;
        }

        DebugOnly(header->isExplicitFreed = false);
        if (prevFreeObject)
        {
            prevFreeObject->SetNext(currFreeObject->GetNext());
        }
        else
        {
            this->explicitFreeList = currFreeObject->GetNext();
        }

#ifdef RECYCLER_MEMORY_VERIFY
        HeapBlock* heapBlockVerify = recycler->FindHeapBlock(memBlock);
        Assert(heapBlockVerify != nullptr);
        Assert(heapBlockVerify->IsLargeHeapBlock());
        LargeHeapBlock * largeHeapBlock = (LargeHeapBlock *)heapBlockVerify;
        LargeObjectHeader * dbgHeader;
        Assert(largeHeapBlock->GetObjectHeader(memBlock, &dbgHeader));
        Assert(dbgHeader == header);

        ((FreeObject *)memBlock)->DebugFillNext();
#endif
#ifdef RECYCLER_ZERO_MEM_CHECK
        // TODO: large heap block doesn't separate leaf object on to different page allocator.
        // so all the memory should still be zeroed.
        memset(memBlock, 0, sizeof(FreeObject));
#endif
        header->SetAttributes(recycler->Cookie, (attributes & StoredObjectInfoBitMask));

        if ((attributes & ObjectInfoBits::FinalizeBit) != 0)
        {
            LargeHeapBlock* heapBlock = (LargeHeapBlock *)recycler->FindHeapBlock(memBlock);
            heapBlock->finalizeCount++;
#ifdef RECYCLER_FINALIZE_CHECK
            heapInfo->liveFinalizableObjectCount++;
            heapInfo->newFinalizableObjectCount++;
#endif
        }
        return memBlock;
    }

    return nullptr;
}
//=====================================================================================================
// Free
//=====================================================================================================
void
LargeHeapBucket::ExplicitFree(void * object, size_t sizeCat)
{
    Assert(HeapInfo::GetMediumObjectAlignedSizeNoCheck(sizeCat) == this->sizeCat);
    LargeObjectHeader * header = LargeHeapBlock::GetHeaderFromAddress(object);
    Assert(header->GetAttributes(this->heapInfo->recycler->Cookie) == ObjectInfoBits::NoBit || header->GetAttributes(this->heapInfo->recycler->Cookie) == ObjectInfoBits::LeafBit);
    Assert(!header->isExplicitFreed);
    DebugOnly(header->isExplicitFreed = true);
    Assert(header->objectSize >= sizeCat);

#if DBG
    HeapBlock* heapBlock = this->GetRecycler()->FindHeapBlock(object);
    Assert(heapBlock != nullptr);
    Assert(heapBlock->IsLargeHeapBlock());

    LargeHeapBlock * largeHeapBlock = (LargeHeapBlock *)heapBlock;
    LargeObjectHeader * dbgHeader;
    Assert(largeHeapBlock->GetObjectHeader(object, &dbgHeader));
    Assert(dbgHeader == header);
#endif

    FreeObject * freeObject = (FreeObject *)object;
    freeObject->SetNext(this->explicitFreeList);
    this->explicitFreeList = freeObject;
    header->SetAttributes(this->heapInfo->recycler->Cookie, ObjectInfoBits::LeafBit);       // We can stop scanning it now.


}

//=====================================================================================================
// Collections
//=====================================================================================================
void
LargeHeapBucket::ResetMarks(ResetMarkFlags flags)
{
    Recycler* recycler = this->heapInfo->recycler;

    HeapBlockList::ForEach(largeBlockList, [flags, recycler](LargeHeapBlock * heapBlock)
    {
        heapBlock->ResetMarks(flags, recycler);
    });
#ifdef RECYCLER_PAGE_HEAP
    HeapBlockList::ForEach(largePageHeapBlockList, [flags, recycler](LargeHeapBlock * heapBlock)
    {
        heapBlock->ResetMarks(flags, recycler);
    });
#endif
    HeapBlockList::ForEach(fullLargeBlockList, [flags, recycler](LargeHeapBlock * heapBlock)
    {
        heapBlock->ResetMarks(flags, recycler);
    });
    HeapBlockList::ForEach(pendingDisposeLargeBlockList, [flags, recycler](LargeHeapBlock * heapBlock)
    {
        heapBlock->ResetMarks(flags, recycler);
    });
#if ENABLE_CONCURRENT_GC
    Assert(pendingSweepLargeBlockList == nullptr);
#endif
}

void
LargeHeapBucket::ScanInitialImplicitRoots(Recycler * recycler)
{
    HeapBlockList::ForEach(largeBlockList, [recycler](LargeHeapBlock * heapBlock)
    {
        heapBlock->ScanInitialImplicitRoots(recycler);
    });
#ifdef RECYCLER_PAGE_HEAP
    HeapBlockList::ForEach(largePageHeapBlockList, [recycler](LargeHeapBlock * heapBlock)
    {
        heapBlock->ScanInitialImplicitRoots(recycler);
    });
#endif
    HeapBlockList::ForEach(fullLargeBlockList, [recycler](LargeHeapBlock * heapBlock)
    {
        heapBlock->ScanInitialImplicitRoots(recycler);
    });
    HeapBlockList::ForEach(pendingDisposeLargeBlockList, [recycler](LargeHeapBlock * heapBlock)
    {
        heapBlock->ScanInitialImplicitRoots(recycler);
    });
#if ENABLE_CONCURRENT_GC
    Assert(pendingSweepLargeBlockList == nullptr);
#endif
}

void
LargeHeapBucket::ScanNewImplicitRoots(Recycler * recycler)
{
    HeapBlockList::ForEach(largeBlockList, [recycler](LargeHeapBlock * heapBlock)
    {
        heapBlock->ScanNewImplicitRoots(recycler);
    });
#ifdef RECYCLER_PAGE_HEAP
    HeapBlockList::ForEach(largePageHeapBlockList, [recycler](LargeHeapBlock * heapBlock)
    {
        heapBlock->ScanNewImplicitRoots(recycler);
    });
#endif
    HeapBlockList::ForEach(fullLargeBlockList, [recycler](LargeHeapBlock * heapBlock)
    {
        heapBlock->ScanNewImplicitRoots(recycler);
    });
    HeapBlockList::ForEach(pendingDisposeLargeBlockList, [recycler](LargeHeapBlock * heapBlock)
    {
        heapBlock->ScanNewImplicitRoots(recycler);
    });
#if ENABLE_CONCURRENT_GC
    Assert(pendingSweepLargeBlockList == nullptr);
#endif
}

//=====================================================================================================
// Sweep
//=====================================================================================================
#pragma region Sweep

void
LargeHeapBucket::Sweep(RecyclerSweep& recyclerSweep)
{
#if ENABLE_CONCURRENT_GC
    // CONCURRENT-TODO: large buckets are not swept in the background currently.
    Assert(!recyclerSweep.GetRecycler()->IsConcurrentExecutingState());
#endif

    LargeHeapBlock * currentLargeObjectBlocks = largeBlockList;
#ifdef RECYCLER_PAGE_HEAP
    LargeHeapBlock * currentLargePageHeapObjectBlocks = largePageHeapBlockList;
#endif
    LargeHeapBlock * currentFullLargeObjectBlocks = fullLargeBlockList;
    LargeHeapBlock * currentDisposeLargeBlockList = pendingDisposeLargeBlockList;
    this->largeBlockList = nullptr;
#ifdef RECYCLER_PAGE_HEAP
    this->largePageHeapBlockList = nullptr;
#endif
    this->fullLargeBlockList = nullptr;

    // Clear the free list before sweep
    // We'll reconstruct the free list during sweep
    if (this->supportFreeList)
    {
#if DBG
        LargeAllocationVerboseTrace(recyclerSweep.GetRecycler()->GetRecyclerFlagsTable(), _u("Resetting free list for 0x%x bucket\n"), this->sizeCat);
#endif
        this->freeList = nullptr;
        this->explicitFreeList = nullptr;
    }

#if ENABLE_CONCURRENT_GC
    Assert(this->pendingSweepLargeBlockList == nullptr);
#endif
    SweepLargeHeapBlockList(recyclerSweep, currentLargeObjectBlocks);
#ifdef RECYCLER_PAGE_HEAP
    SweepLargeHeapBlockList(recyclerSweep, currentLargePageHeapObjectBlocks);
#endif
    SweepLargeHeapBlockList(recyclerSweep, currentFullLargeObjectBlocks);
    SweepLargeHeapBlockList(recyclerSweep, currentDisposeLargeBlockList);
}

void
LargeHeapBucket::SweepLargeHeapBlockList(RecyclerSweep& recyclerSweep, LargeHeapBlock * heapBlockList)
{
    Recycler * recycler = recyclerSweep.GetRecycler();
    HeapBlockList::ForEachEditing(heapBlockList, [this, &recyclerSweep, recycler](LargeHeapBlock * heapBlock)
    {
        this->UnregisterFreeList(heapBlock->GetFreeList());

        // CONCURRENT-TODO: Allow large block to be sweep in the background
        SweepState state = heapBlock->Sweep(recyclerSweep, false);

        // If the block is already in the pending dispose list (re-entrant GC scenario), do nothing, leave it there
        if (heapBlock->IsInPendingDisposeList()) return;

        switch (state)
        {
        case SweepStateEmpty:
            heapBlock->ReleasePagesSweep(recycler);
            LargeHeapBlock::Delete(heapBlock);
            RECYCLER_SLOW_CHECK(this->heapInfo->heapBlockCount[HeapBlock::HeapBlockType::LargeBlockType]--);
            break;
        case SweepStateFull:
            heapBlock->SetNextBlock(this->fullLargeBlockList);
            this->fullLargeBlockList = heapBlock;
            break;
        case SweepStateSwept:
            if (supportFreeList)
            {
                ConstructFreelist(heapBlock);
            }
            else
            {
                ReinsertLargeHeapBlock(heapBlock);
            }

            break;
        case SweepStatePendingDispose:
            Assert(!recyclerSweep.IsBackground());
            Assert(!recycler->hasPendingTransferDisposedObjects);
            heapBlock->SetNextBlock(this->pendingDisposeLargeBlockList);
            this->pendingDisposeLargeBlockList = heapBlock;
            heapBlock->SetIsInPendingDisposeList(true);
#if DBG
            heapBlock->SetHasDisposeBeenCalled(false);
#endif
            recycler->hasDisposableObject = true;
            break;
#if ENABLE_CONCURRENT_GC
        case SweepStatePendingSweep:
            heapBlock->SetNextBlock(this->pendingSweepLargeBlockList);
            this->pendingSweepLargeBlockList = heapBlock;
            break;
#endif
        }
    });
}

void
LargeHeapBucket::ReinsertLargeHeapBlock(LargeHeapBlock * heapBlock)
{
    Assert(!heapBlock->hasPartialFreeObjects);
    Assert(!heapBlock->IsInPendingDisposeList());

    if (this->largeBlockList != nullptr && heapBlock->GetFreeSize() > this->largeBlockList->GetFreeSize())
    {
        heapBlock->SetNextBlock(this->largeBlockList->GetNextBlock());
        this->largeBlockList->SetNextBlock(this->fullLargeBlockList);
        this->fullLargeBlockList = this->largeBlockList;
        this->largeBlockList = heapBlock;
    }
    else
    {
        heapBlock->SetNextBlock(this->fullLargeBlockList);
        this->fullLargeBlockList = heapBlock;
    }
}

void
LargeHeapBucket::RegisterFreeList(LargeHeapBlockFreeList* freeList)
{
    Assert(freeList->next == nullptr);
    Assert(freeList->previous == nullptr);

    LargeHeapBlockFreeList* head = this->freeList;

    if (head)
    {
        head->previous = freeList;
    }

    freeList->next = head;
    this->freeList = freeList;
}

void
LargeHeapBucket::UnregisterFreeList(LargeHeapBlockFreeList* freeList)
{
    LargeHeapBlockFreeList* next = freeList->next;
    LargeHeapBlockFreeList* previous = freeList->previous;

    if (previous)
    {
        previous->next = next;
    }

    if (next)
    {
        next->previous = previous;
    }

    freeList->next = nullptr;
    freeList->previous = nullptr;

    if (freeList == this->freeList)
    {
        this->freeList = next;
    }
}

void
LargeHeapBucket::ConstructFreelist(LargeHeapBlock * heapBlock)
{
    Assert(!heapBlock->hasPartialFreeObjects);
    Assert(!heapBlock->IsInPendingDisposeList());

    // The free list is the only way we reuse heap block entries
    // so if the heap block is allocated from directly, it'll not
    // invalidate the free list
    LargeHeapBlockFreeList* freeList = heapBlock->GetFreeList();
    Assert(freeList);

    if (freeList->entries)
    {
        this->RegisterFreeList(freeList);

#if DBG
        LargeAllocationVerboseTrace(this->GetRecycler()->GetRecyclerFlagsTable(), _u("Free list created for 0x%x bucket\n"), this->sizeCat);
#endif
    }

    ReinsertLargeHeapBlock(heapBlock);
}

#pragma endregion

size_t
LargeHeapBucket::Rescan(LargeHeapBlock * list, Recycler * recycler, bool isPartialSwept, RescanFlags flags)
{
    size_t scannedPageCount = 0;
    HeapBlockList::ForEach(list, [recycler, isPartialSwept, flags, &scannedPageCount](LargeHeapBlock * heapBlock)
    {
        scannedPageCount += heapBlock->Rescan(recycler, isPartialSwept, flags);
    });
    return scannedPageCount;
}

size_t
LargeHeapBucket::Rescan(RescanFlags flags)
{
#if ENABLE_CONCURRENT_GC
    Assert(pendingSweepLargeBlockList == nullptr);
#endif

    size_t scannedPageCount = 0;
    Recycler* recycler = this->heapInfo->recycler;

    scannedPageCount += LargeHeapBucket::Rescan(largeBlockList, recycler, false, flags);
#ifdef RECYCLER_PAGE_HEAP
    scannedPageCount += LargeHeapBucket::Rescan(largePageHeapBlockList, recycler, false, flags);
#endif
    scannedPageCount += LargeHeapBucket::Rescan(fullLargeBlockList, recycler, false, flags);
    scannedPageCount += LargeHeapBucket::Rescan(pendingDisposeLargeBlockList, recycler, true, flags);

#if ENABLE_PARTIAL_GC && ENABLE_CONCURRENT_GC
    Assert(recycler->inPartialCollectMode || partialSweptLargeBlockList == nullptr);
    if (recycler->inPartialCollectMode)
    {
        scannedPageCount += LargeHeapBucket::Rescan(partialSweptLargeBlockList, recycler, true, flags);
    }
#endif
    return scannedPageCount;
}

#if ENABLE_PARTIAL_GC || ENABLE_CONCURRENT_GC
void
LargeHeapBucket::SweepPendingObjects(RecyclerSweep& recyclerSweep)
{
#if ENABLE_CONCURRENT_GC
    if (recyclerSweep.IsBackground())
    {
        Recycler * recycler = recyclerSweep.GetRecycler();
#if ENABLE_PARTIAL_GC
        if (recycler->inPartialCollectMode)
        {
            HeapBlockList::ForEach(this->pendingSweepLargeBlockList, [recycler](LargeHeapBlock * heapBlock)
            {
                // Page heap blocks are never swept concurrently
                heapBlock->SweepObjects<SweepMode_ConcurrentPartial>(recycler);
            });
        }
        else
#endif
        {
            HeapBlockList::ForEach(this->pendingSweepLargeBlockList, [recycler](LargeHeapBlock * heapBlock)
            {
                // Page heap blocks are never swept concurrently
                heapBlock->SweepObjects<SweepMode_Concurrent>(recycler);
            });
        }
    }
    else
    {
        Assert(this->pendingSweepLargeBlockList == nullptr);
    }
#endif
}

#if ENABLE_PARTIAL_GC
#if ENABLE_CONCURRENT_GC
void
LargeHeapBucket::ConcurrentPartialTransferSweptObjects(RecyclerSweep& recyclerSweep)
{
    Assert(recyclerSweep.InPartialCollectMode());
    Assert(!recyclerSweep.IsBackground());

    RECYCLER_SLOW_CHECK(this->VerifyLargeHeapBlockCount());

    LargeHeapBlock * list = this->pendingSweepLargeBlockList;
    this->pendingSweepLargeBlockList = nullptr;
    HeapBlockList::ForEachEditing(list, [this](LargeHeapBlock * heapBlock)
    {
        // GC-REVIEW: We could maybe reuse the large objects
        heapBlock->PartialTransferSweptObjects();
        heapBlock->SetNextBlock(this->partialSweptLargeBlockList);
        this->partialSweptLargeBlockList = heapBlock;
    });

    RECYCLER_SLOW_CHECK(this->VerifyLargeHeapBlockCount());
}
#endif

void
LargeHeapBucket::FinishPartialCollect(RecyclerSweep * recyclerSweep)
{
#if ENABLE_CONCURRENT_GC
    Recycler* recycler = this->heapInfo->recycler;

    if (recyclerSweep && recyclerSweep->IsBackground())
    {
        // Leave it in the partialSweptLargeBlockList if we are processing it in the background
        // ConcurrentTransferSweptObjects will put it back.
        HeapBlockList::ForEachEditing(partialSweptLargeBlockList, [this, recycler](LargeHeapBlock * heapBlock)
        {
            heapBlock->FinishPartialCollect(recycler);
        });
    }
    else
    {
        HeapBlockList::ForEachEditing(partialSweptLargeBlockList, [this, recycler](LargeHeapBlock * heapBlock)
        {
            heapBlock->FinishPartialCollect(recycler);
            this->ReinsertLargeHeapBlock(heapBlock);
        });
        this->partialSweptLargeBlockList = nullptr;
    }
#endif
}
#endif

#if ENABLE_CONCURRENT_GC
void
LargeHeapBucket::ConcurrentTransferSweptObjects(RecyclerSweep& recyclerSweep)
{
#if ENABLE_PARTIAL_GC
    Assert(!recyclerSweep.InPartialCollectMode());
#endif
    Assert(!recyclerSweep.IsBackground());

    HeapBlockList::ForEachEditing(this->pendingSweepLargeBlockList, [this](LargeHeapBlock * heapBlock)
    {
        heapBlock->TransferSweptObjects();
        ReinsertLargeHeapBlock(heapBlock);
    });
    this->pendingSweepLargeBlockList = nullptr;

#if ENABLE_PARTIAL_GC
    // If we did a background finish partial collect, we have left the partialSweptLargeBlockList
    // there because can't reinsert the heap block in the background, do it here now.
    HeapBlockList::ForEachEditing(this->partialSweptLargeBlockList, [this](LargeHeapBlock * heapBlock)
    {
        ReinsertLargeHeapBlock(heapBlock);
    });
    this->partialSweptLargeBlockList = nullptr;
#endif
}

#endif

#endif

void
LargeHeapBucket::FinalizeAllObjects()
{
    ForEachLargeHeapBlock([](LargeHeapBlock * heapBlock) { heapBlock->FinalizeAllObjects(); });
}


void
LargeHeapBucket::Finalize(Recycler * recycler, LargeHeapBlock * heapBlockList)
{
    HeapBlockList::ForEachEditing(heapBlockList, [recycler](LargeHeapBlock * heapBlock)
    {
        heapBlock->FinalizeObjects(recycler);
    });
}

void
LargeHeapBucket::Finalize()
{
    Recycler* recycler = this->heapInfo->recycler;

    // Finalize any free objects in the non-filled large heap blocks
    Finalize(recycler, largeBlockList);

#ifdef RECYCLER_PAGE_HEAP
    Finalize(recycler, largePageHeapBlockList);
#endif

    // Finalize any free objects in the filled large heap blocks
    Finalize(recycler, fullLargeBlockList);

    // Finalize any free objects in the large heap blocks which have objects pending dispose
    // This is to handle the case where if during dispose, a GC is triggered, we might have
    // found more objects to free. These objects might reside in a block that was moved to the
    // pendingDisposeLargeBlockList during the outer GC. So we need to walk through this list
    // again and finalize any objects that need to be finalized. If we don't, they would
    // not get finalized
    Finalize(recycler, pendingDisposeLargeBlockList);
}

void
LargeHeapBucket::DisposeObjects()
{
    Recycler * recycler = this->heapInfo->recycler;
    HeapBlockList::ForEach(this->pendingDisposeLargeBlockList, [recycler](LargeHeapBlock * heapBlock)
    {
        heapBlock->DisposeObjects(recycler);
    });
}

void
LargeHeapBucket::TransferDisposedObjects()
{
#if ENABLE_CONCURRENT_GC
    Recycler * recycler = this->heapInfo->recycler;
    Assert(!recycler->IsConcurrentExecutingState());
#endif

    HeapBlockList::ForEachEditing(this->pendingDisposeLargeBlockList, [this](LargeHeapBlock * heapBlock)
    {
        /* GC-TODO: large heap block doesn't support free list yet */
        heapBlock->SetIsInPendingDisposeList(false);
        ReinsertLargeHeapBlock(heapBlock);
    });

    this->pendingDisposeLargeBlockList = nullptr;
}

void
LargeHeapBucket::EnumerateObjects(ObjectInfoBits infoBits, void (*CallBackFunction)(void * address, size_t size))
{
    HeapBucket::EnumerateObjects(largeBlockList, infoBits, CallBackFunction);
#ifdef RECYCLER_PAGE_HEAP
    HeapBucket::EnumerateObjects(largePageHeapBlockList, infoBits, CallBackFunction);
#endif
    HeapBucket::EnumerateObjects(fullLargeBlockList, infoBits, CallBackFunction);

    // Pending dispose large block list need not be null
    // When we enumerate over this list, anything that has been swept/finalized won't be
    // enumerated since it needs to have the object header for enumeration
    // and we set the header to null upon sweep/finalize
    HeapBucket::EnumerateObjects(pendingDisposeLargeBlockList, infoBits, CallBackFunction);
#if ENABLE_CONCURRENT_GC
    Assert(this->pendingSweepLargeBlockList == nullptr);
#if ENABLE_PARTIAL_GC
    HeapBucket::EnumerateObjects(partialSweptLargeBlockList, infoBits, CallBackFunction);
#endif
#endif
}

#if DBG || defined(RECYCLER_SLOW_CHECK_ENABLED)

size_t
LargeHeapBucket::GetLargeHeapBlockCount(bool checkCount) const
{
    size_t currentLargeHeapBlockCount = HeapBlockList::Count(fullLargeBlockList);
    currentLargeHeapBlockCount += HeapBlockList::Count(largeBlockList);
#ifdef RECYCLER_PAGE_HEAP
    currentLargeHeapBlockCount += HeapBlockList::Count(largePageHeapBlockList);
#endif
    currentLargeHeapBlockCount += HeapBlockList::Count(pendingDisposeLargeBlockList);
#if ENABLE_CONCURRENT_GC
    currentLargeHeapBlockCount += HeapBlockList::Count(pendingSweepLargeBlockList);
#if ENABLE_PARTIAL_GC
    currentLargeHeapBlockCount += HeapBlockList::Count(partialSweptLargeBlockList);
#endif
#endif

    return currentLargeHeapBlockCount;
}
#endif

#ifdef RECYCLER_SLOW_CHECK_ENABLED
size_t
LargeHeapBucket::Check()
{
    size_t currentLargeHeapBlockCount = Check(false, false, largeBlockList);
#ifdef RECYCLER_PAGE_HEAP
    currentLargeHeapBlockCount += Check(true, false, largePageHeapBlockList);
#endif
    currentLargeHeapBlockCount += Check(true, false, fullLargeBlockList);

#if ENABLE_CONCURRENT_GC
    Assert(pendingSweepLargeBlockList == nullptr);
#if ENABLE_PARTIAL_GC
    currentLargeHeapBlockCount += Check(false, false, partialSweptLargeBlockList);
#endif
#endif
    currentLargeHeapBlockCount += Check(false, true, pendingDisposeLargeBlockList);
    return currentLargeHeapBlockCount;
}

template <typename TBlockType>
size_t
LargeHeapBucket::Check(bool expectFull, bool expectPending, TBlockType * list, TBlockType * tail)
{
    size_t heapBlockCount = 0;
    HeapBlockList::ForEach(list, tail, [&heapBlockCount, expectFull, expectPending](TBlockType * heapBlock)
    {
        heapBlock->Check(expectFull, expectPending);
        heapBlockCount++;
    });
    return heapBlockCount;
}

template size_t LargeHeapBucket::Check<LargeHeapBlock>(bool expectFull, bool expectPending, LargeHeapBlock * list, LargeHeapBlock * tail);

void
LargeHeapBucket::VerifyLargeHeapBlockCount()
{
    GetLargeHeapBlockCount(true);
}
#endif

#ifdef RECYCLER_MEMORY_VERIFY
void
LargeHeapBucket::Verify()
{
    Recycler * recycler = this->heapInfo->recycler;
    HeapBlockList::ForEach(largeBlockList, [recycler](LargeHeapBlock * largeHeapBlock)
    {
        largeHeapBlock->Verify(recycler);
    });
#ifdef RECYCLER_PAGE_HEAP
    HeapBlockList::ForEach(largePageHeapBlockList, [recycler](LargeHeapBlock * largeHeapBlock)
    {
        largeHeapBlock->Verify(recycler);
    });
#endif
    HeapBlockList::ForEach(fullLargeBlockList, [recycler](LargeHeapBlock * largeHeapBlock)
    {
        largeHeapBlock->Verify(recycler);
    });
    HeapBlockList::ForEach(pendingDisposeLargeBlockList, [recycler](LargeHeapBlock * largeHeapBlock)
    {
        largeHeapBlock->Verify(recycler);
    });
}
#endif

#ifdef RECYCLER_VERIFY_MARK
void
LargeHeapBucket::VerifyMark()
{
    HeapBlockList::ForEach(largeBlockList, [](LargeHeapBlock * largeHeapBlock)
    {
        largeHeapBlock->VerifyMark();
    });
    HeapBlockList::ForEach(fullLargeBlockList, [](LargeHeapBlock * largeHeapBlock)
    {
        largeHeapBlock->VerifyMark();
    });
    HeapBlockList::ForEach(pendingDisposeLargeBlockList, [](LargeHeapBlock * largeHeapBlock)
    {
        largeHeapBlock->VerifyMark();
    });
}
#endif
<|MERGE_RESOLUTION|>--- conflicted
+++ resolved
@@ -172,15 +172,11 @@
     heapBlock->heapInfo = this->heapInfo;
     heapBlock->actualPageCount = actualPageCount;
     heapBlock->guardPageAddress = guardPageAddress;
-<<<<<<< HEAD
     
     DWORD oldProtect;
     BOOL ret = ::VirtualProtect(guardPageAddress, AutoSystemInfo::PageSize * guardPageCount, PAGE_NOACCESS, &oldProtect);
     Assert(ret && oldProtect == PAGE_READWRITE);
     
-=======
-
->>>>>>> 898582f1
     // fill pattern before set pageHeapMode, so background scan stack may verify the pattern
     size_t usedSpace = sizeof(LargeObjectHeader) + size;
     memset(address + usedSpace, 0xF0, pageCount * AutoSystemInfo::PageSize - usedSpace);
@@ -200,17 +196,6 @@
     char * memBlock = heapBlock->Alloc(size, attributes);
     Assert(memBlock != nullptr);
 
-<<<<<<< HEAD
-=======
-
-#pragma prefast(suppress:6250, "This method decommits memory")
-    if (::VirtualFree(guardPageAddress, AutoSystemInfo::PageSize * guardPageCount, MEM_DECOMMIT) == FALSE)
-    {
-        AssertMsg(false, "Unable to decommit guard page.");
-        ReportFatalException(NULL, E_FAIL, Fatal_Internal_Error, 2);
-        return nullptr;
-    }
->>>>>>> 898582f1
 
     if (this->largePageHeapBlockList)
     {

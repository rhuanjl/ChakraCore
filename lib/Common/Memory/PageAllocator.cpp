--- conflicted
+++ resolved
@@ -224,26 +224,6 @@
 bool
 PageSegmentBase<T>::IsAllocationPageAligned(__in char* address, size_t pageCount)
 {
-<<<<<<< HEAD
-#ifdef RECYCLER_PAGE_HEAP
-    if (pageHeapFlags != PageHeapMode::PageHeapModeOff)
-    {
-        // In PageHeap mode, we should ensure that if the guard page
-        // is in the front, the page after the guard page is aligned
-        if (pageHeapFlags == PageHeapMode::PageHeapModeBlockStart)
-        {
-            address += AutoSystemInfo::PageSize;
-        }
-
-        // We don't care about whether the guard pages themselves are aligned
-        // or fit in the chunk, so don't count the guard page for the purposes
-        // of alignment
-        pageCount--;
-    }
-#endif
-
-=======
->>>>>>> f70638af
     // Require that allocations are aligned at a boundary
     // corresponding to the page count
     // REVIEW: This might actually lead to additional address space fragmentation
@@ -785,11 +765,8 @@
 
     char * pages = nullptr;
     FreePageEntry* localList = nullptr;
-<<<<<<< HEAD
 
 #if ENABLE_BACKGROUND_PAGE_ZEROING
-=======
->>>>>>> f70638af
     while (true)
     {
         FreePageEntry * freePage = (FreePageEntry *)::InterlockedPopEntrySList(&zeroPagesList);
@@ -866,10 +843,7 @@
 char *
 PageAllocatorBase<T>::TryAllocFromZeroPages(uint pageCount, PageSegmentBase<T> ** pageSegment)
 {
-<<<<<<< HEAD
 #if ENABLE_BACKGROUND_PAGE_ZEROING
-=======
->>>>>>> f70638af
     if (backgroundPageQueue != nullptr)
     {
         return TryAllocFromZeroPagesList(pageCount, pageSegment, backgroundPageQueue->freePageList, false);
@@ -902,11 +876,7 @@
         {
             PageSegmentBase<T> * freeSegment = &i.Data();
 
-<<<<<<< HEAD
-            pages = freeSegment->template AllocPages<notPageAligned>(pageCount, pageHeapFlags);
-=======
-            pages = freeSegment->AllocPages<notPageAligned>(pageCount);
->>>>>>> f70638af
+            pages = freeSegment->template AllocPages<notPageAligned>(pageCount);
             if (pages != nullptr)
             {
                 LogAllocPages(pageCount);
@@ -999,11 +969,8 @@
         PageSegmentBase<T> * freeSegment = &i.Data();
         uint oldFreePageCount = freeSegment->GetFreePageCount();
         uint oldDecommitPageCount = freeSegment->GetDecommitPageCount();
-<<<<<<< HEAD
-        char * pages = freeSegment->template DoAllocDecommitPages<notPageAligned>(pageCount, pageHeapFlags);
-=======
-        char * pages = freeSegment->DoAllocDecommitPages<notPageAligned>(pageCount);
->>>>>>> f70638af
+
+        char * pages = freeSegment->template DoAllocDecommitPages<notPageAligned>(pageCount);
         if (pages != nullptr)
         {
             this->freePageCount = this->freePageCount - oldFreePageCount + freeSegment->GetFreePageCount();
@@ -1287,11 +1254,7 @@
 
         if (newSegment != nullptr)
         {
-<<<<<<< HEAD
-            pages = newSegment->template AllocPages<notPageAligned>(pageCount, pageHeapFlags);
-=======
-            pages = newSegment->AllocPages<notPageAligned>(pageCount);
->>>>>>> f70638af
+            pages = newSegment->template AllocPages<notPageAligned>(pageCount);
             if (pages != nullptr)
             {
                 OnAllocFromNewSegment(pageCount, pages, newSegment);
@@ -1323,11 +1286,7 @@
             return nullptr;
         }
 
-<<<<<<< HEAD
-        pages = decommitSegment->template DoAllocDecommitPages<notPageAligned>(pageCount, pageHeapFlags);
-=======
-        pages = decommitSegment->DoAllocDecommitPages<notPageAligned>(pageCount);
->>>>>>> f70638af
+        pages = decommitSegment->template DoAllocDecommitPages<notPageAligned>(pageCount);
         if (pages != nullptr)
         {
 #if DBG_DUMP
@@ -1355,11 +1314,7 @@
         return nullptr;
     }
 
-<<<<<<< HEAD
-    pages = newSegment->template AllocPages<notPageAligned>(pageCount, pageHeapFlags);
-=======
-    pages = newSegment->AllocPages<notPageAligned>(pageCount);
->>>>>>> f70638af
+    pages = newSegment->template AllocPages<notPageAligned>(pageCount);
     if (notPageAligned)
     {
         // REVIEW: Is this true for single-chunk allocations too? Are new segments guaranteed to

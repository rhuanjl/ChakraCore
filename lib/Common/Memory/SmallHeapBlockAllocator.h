//-------------------------------------------------------------------------------------------------------
// Copyright (C) Microsoft. All rights reserved.
// Licensed under the MIT license. See LICENSE.txt file in the project root for full license information.
//-------------------------------------------------------------------------------------------------------
#pragma once
namespace Memory
{
template <typename TBlockType>
class SmallHeapBlockAllocator
{
public:
    typedef TBlockType BlockType;

    SmallHeapBlockAllocator();
    void Initialize();

    template <ObjectInfoBits attributes>
<<<<<<< HEAD
    inline char * InlinedAlloc(Recycler * recycler, size_t sizeCat);

    // Pass through template parameter to InlinedAllocImpl
    template <bool canFaultInject>
    inline char * SlowAlloc(Recycler * recycler, size_t sizeCat, ObjectInfoBits attributes);

    // There are paths where we simply can't OOM here, so we shouldn't fault inject as it creates a bit of a mess
    template <bool canFaultInject>
    inline char* InlinedAllocImpl(Recycler * recycler, size_t sizeCat, ObjectInfoBits attributes);
=======
    __inline char * InlinedAlloc(Recycler * recycler, __declspec(guard(overflow)) size_t sizeCat);

    // Pass through template parameter to InlinedAllocImpl
    template <bool canFaultInject>
    __inline char * SlowAlloc(Recycler * recycler, __declspec(guard(overflow)) size_t sizeCat, ObjectInfoBits attributes);

    // There are paths where we simply can't OOM here, so we shouldn't fault inject as it creates a bit of a mess
    template <bool canFaultInject>
    __inline char* InlinedAllocImpl(Recycler * recycler, __declspec(guard(overflow)) size_t sizeCat, ObjectInfoBits attributes);
>>>>>>> 898582f1

    TBlockType * GetHeapBlock() const { return heapBlock; }
    SmallHeapBlockAllocator * GetNext() const { return next; }

    void Set(TBlockType * heapBlock);
    void SetNew(TBlockType * heapBlock);
    void Clear();
    void UpdateHeapBlock();
    void SetExplicitFreeList(FreeObject* list);

    static uint32 GetEndAddressOffset() { return offsetof(SmallHeapBlockAllocator, endAddress); }
    char *GetEndAddress() { return endAddress; }
    static uint32 GetFreeObjectListOffset() { return offsetof(SmallHeapBlockAllocator, freeObjectList); }
    FreeObject *GetFreeObjectList() { return freeObjectList; }
    void SetFreeObjectList(FreeObject *freeObject) { freeObjectList = freeObject; }

#if defined(PROFILE_RECYCLER_ALLOC) || defined(RECYCLER_MEMORY_VERIFY) || defined(MEMSPECT_TRACKING) || defined(ETW_MEMORY_TRACKING)
    void SetTrackNativeAllocatedObjectCallBack(void (*pfnCallBack)(Recycler *, void *, size_t))
    {
        pfnTrackNativeAllocatedObjectCallBack = pfnCallBack;
    }
#endif
#if DBG
    FreeObject * GetExplicitFreeList() const
    {
        Assert(IsExplicitFreeObjectListAllocMode());
        return this->freeObjectList;
    }
#endif

    bool IsBumpAllocMode() const
    {
        return endAddress != nullptr;
    }
    bool IsExplicitFreeObjectListAllocMode() const
    {
        return this->heapBlock == nullptr;
    }
    bool IsFreeListAllocMode() const
    {
        return !IsBumpAllocMode() && !IsExplicitFreeObjectListAllocMode();
    }
private:
    static bool NeedSetAttributes(ObjectInfoBits attributes)
    {
        return attributes != LeafBit && (attributes & InternalObjectInfoBitMask) != 0;
    }

    char * endAddress;
    FreeObject * freeObjectList;
    TBlockType * heapBlock;

    SmallHeapBlockAllocator * prev;
    SmallHeapBlockAllocator * next;

    friend class HeapBucketT<BlockType>;
#ifdef RECYCLER_SLOW_CHECK_ENABLED
    template <class TBlockAttributes>
    friend class SmallHeapBlockT;
#endif
#if defined(PROFILE_RECYCLER_ALLOC) || defined(RECYCLER_MEMORY_VERIFY)
    HeapBucket * bucket;
#endif

#ifdef RECYCLER_TRACK_NATIVE_ALLOCATED_OBJECTS
    char * lastNonNativeBumpAllocatedBlock;
    void TrackNativeAllocatedObjects();
#endif
#if defined(PROFILE_RECYCLER_ALLOC) || defined(RECYCLER_MEMORY_VERIFY) || defined(MEMSPECT_TRACKING) || defined(ETW_MEMORY_TRACKING)
    void (*pfnTrackNativeAllocatedObjectCallBack)(Recycler * recycler, void *, size_t sizeCat);
#endif
};

template <typename TBlockType>
template <bool canFaultInject>
inline char*
SmallHeapBlockAllocator<TBlockType>::InlinedAllocImpl(Recycler * recycler, size_t sizeCat, ObjectInfoBits attributes)
{
    Assert((attributes & InternalObjectInfoBitMask) == attributes);

    AUTO_NO_EXCEPTION_REGION;
    if (canFaultInject)
    {
        FAULTINJECT_MEMORY_NOTHROW(_u("InlinedAllocImpl"), sizeCat);
    }

    char * memBlock = (char *)freeObjectList;
    char * nextCurrentAddress = memBlock + sizeCat;
    char * endAddress = this->endAddress;

    if (nextCurrentAddress <= endAddress)
    {
        // Bump Allocation
        Assert(this->IsBumpAllocMode());
#ifdef RECYCLER_TRACK_NATIVE_ALLOCATED_OBJECTS
        TrackNativeAllocatedObjects();
        lastNonNativeBumpAllocatedBlock = memBlock;
#endif
        freeObjectList = (FreeObject *)nextCurrentAddress;

        if (NeedSetAttributes(attributes))
        {
            heapBlock->SetAttributes(memBlock, (attributes & StoredObjectInfoBitMask));
        }

        return memBlock;
    }

    if (memBlock != nullptr && endAddress == nullptr)
    {
        // Free list allocation
        Assert(!this->IsBumpAllocMode());
        if (NeedSetAttributes(attributes))
        {
            TBlockType * allocationHeapBlock = this->heapBlock;
            if (allocationHeapBlock == nullptr)
            {
                Assert(this->IsExplicitFreeObjectListAllocMode());
                allocationHeapBlock = (TBlockType *)recycler->FindHeapBlock(memBlock);
                Assert(allocationHeapBlock != nullptr);
                Assert(!allocationHeapBlock->IsLargeHeapBlock());
            }
            allocationHeapBlock->SetAttributes(memBlock, (attributes & StoredObjectInfoBitMask));
        }
        freeObjectList = ((FreeObject *)memBlock)->GetNext();

#ifdef RECYCLER_MEMORY_VERIFY
        ((FreeObject *)memBlock)->DebugFillNext();

        if (this->IsExplicitFreeObjectListAllocMode())
        {
            HeapBlock* heapBlock = recycler->FindHeapBlock(memBlock);
            Assert(heapBlock != nullptr);
            Assert(!heapBlock->IsLargeHeapBlock());
            TBlockType* smallBlock = (TBlockType*)heapBlock;
            smallBlock->ClearExplicitFreeBitForObject(memBlock);
        }
#endif

#if DBG || defined(RECYCLER_STATS)
        if (!IsExplicitFreeObjectListAllocMode())
        {
            BOOL isSet = heapBlock->GetDebugFreeBitVector()->TestAndClear(heapBlock->GetAddressBitIndex(memBlock));
            Assert(isSet);
        }
#endif
        return memBlock;
    }

    return nullptr;
}


template <typename TBlockType>
template <ObjectInfoBits attributes>
inline char *
SmallHeapBlockAllocator<TBlockType>::InlinedAlloc(Recycler * recycler, size_t sizeCat)
{
    return InlinedAllocImpl<true /* allow fault injection */>(recycler, sizeCat, attributes);
}

template <typename TBlockType>
template <bool canFaultInject>
inline
char *
SmallHeapBlockAllocator<TBlockType>::SlowAlloc(Recycler * recycler, size_t sizeCat, ObjectInfoBits attributes)
{
    Assert((attributes & InternalObjectInfoBitMask) == attributes);

    return InlinedAllocImpl<canFaultInject>(recycler, sizeCat, attributes);
}
}<|MERGE_RESOLUTION|>--- conflicted
+++ resolved
@@ -15,27 +15,15 @@
     void Initialize();
 
     template <ObjectInfoBits attributes>
-<<<<<<< HEAD
-    inline char * InlinedAlloc(Recycler * recycler, size_t sizeCat);
+    inline char * InlinedAlloc(Recycler * recycler, __declspec(guard(overflow)) size_t sizeCat);
 
     // Pass through template parameter to InlinedAllocImpl
     template <bool canFaultInject>
-    inline char * SlowAlloc(Recycler * recycler, size_t sizeCat, ObjectInfoBits attributes);
+    inline char * SlowAlloc(Recycler * recycler, __declspec(guard(overflow)) size_t sizeCat, ObjectInfoBits attributes);
 
     // There are paths where we simply can't OOM here, so we shouldn't fault inject as it creates a bit of a mess
     template <bool canFaultInject>
-    inline char* InlinedAllocImpl(Recycler * recycler, size_t sizeCat, ObjectInfoBits attributes);
-=======
-    __inline char * InlinedAlloc(Recycler * recycler, __declspec(guard(overflow)) size_t sizeCat);
-
-    // Pass through template parameter to InlinedAllocImpl
-    template <bool canFaultInject>
-    __inline char * SlowAlloc(Recycler * recycler, __declspec(guard(overflow)) size_t sizeCat, ObjectInfoBits attributes);
-
-    // There are paths where we simply can't OOM here, so we shouldn't fault inject as it creates a bit of a mess
-    template <bool canFaultInject>
-    __inline char* InlinedAllocImpl(Recycler * recycler, __declspec(guard(overflow)) size_t sizeCat, ObjectInfoBits attributes);
->>>>>>> 898582f1
+    inline char* InlinedAllocImpl(Recycler * recycler, __declspec(guard(overflow)) size_t sizeCat, ObjectInfoBits attributes);
 
     TBlockType * GetHeapBlock() const { return heapBlock; }
     SmallHeapBlockAllocator * GetNext() const { return next; }

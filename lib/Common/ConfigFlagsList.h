--- conflicted
+++ resolved
@@ -401,13 +401,10 @@
 #endif
 #define DEFAULT_CONFIG_WasmCheckVersion     (true)
 #define DEFAULT_CONFIG_WasmFold             (true)
-<<<<<<< HEAD
-#define DEFAULT_CONFIG_WasmSimd             (false)
-=======
 #define DEFAULT_CONFIG_WasmMathExFilter     (false)
 #define DEFAULT_CONFIG_WasmIgnoreResponse   (false)
 #define DEFAULT_CONFIG_WasmMaxTableSize     (10000000)
->>>>>>> ff70da67
+#define DEFAULT_CONFIG_WasmSimd             (false)
 #define DEFAULT_CONFIG_BgJitDelayFgBuffer   (0)
 #define DEFAULT_CONFIG_BgJitPendingFuncCap  (31)
 #define DEFAULT_CONFIG_CurrentSourceInfo    (true)
@@ -876,15 +873,12 @@
 FLAGNR(Boolean, WasmFastArray         , "Enable fast array implementation for WebAssembly", DEFAULT_CONFIG_WasmFastArray)
 FLAGNR(Boolean, WasmMathExFilter      , "Enable Math exception filter for WebAssembly", DEFAULT_CONFIG_WasmMathExFilter)
 FLAGNR(Boolean, WasmCheckVersion      , "Check the binary version for WebAssembly", DEFAULT_CONFIG_WasmCheckVersion)
-<<<<<<< HEAD
-#ifdef ENABLE_WASM_SIMD
-FLAGR(Boolean, WasmSimd, "Enable SIMD in WebAssembly", DEFAULT_CONFIG_WasmSimd)
-#endif
-=======
 FLAGNR(Boolean, WasmFold              , "Enable i32/i64 const folding", DEFAULT_CONFIG_WasmFold)
 FLAGNR(Boolean, WasmIgnoreResponse    , "Ignore the type of the Response object", DEFAULT_CONFIG_WasmIgnoreResponse)
 FLAGNR(Number,  WasmMaxTableSize      , "Maximum size allowed to the WebAssembly.Table", DEFAULT_CONFIG_WasmMaxTableSize)
->>>>>>> ff70da67
+#ifdef ENABLE_WASM_SIMD
+FLAGR(Boolean, WasmSimd, "Enable SIMD in WebAssembly", DEFAULT_CONFIG_WasmSimd)
+#endif
 
 #ifdef ENABLE_SIMDJS
 #ifndef COMPILE_DISABLE_Simdjs

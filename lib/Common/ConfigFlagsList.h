--- conflicted
+++ resolved
@@ -1,4 +1,3 @@
-<<<<<<< HEAD
 //-------------------------------------------------------------------------------------------------------
 // Copyright (C) Microsoft. All rights reserved.
 // Licensed under the MIT license. See LICENSE.txt file in the project root for full license information.
@@ -549,7 +548,7 @@
     #define DEFAULT_CONFIG_ES6PrototypeChain       (false)
 #endif
 #define DEFAULT_CONFIG_ES6ToPrimitive          (true)
-#define DEFAULT_CONFIG_ES6ToLength             (false)
+#define DEFAULT_CONFIG_ES6ToLength             (true)
 #define DEFAULT_CONFIG_ES6ToStringTag          (true)
 #define DEFAULT_CONFIG_ES6Unicode              (true)
 #define DEFAULT_CONFIG_ES6UnicodeVerbose       (true)
@@ -1389,7 +1388,7 @@
 #ifdef ENABLE_PROJECTION
 FLAGR (Number,  HostType              , "Host type in which to run the jscript engine. [one of 1,2]. Default is 1 = Browser.", 1)
 #endif
-FLAGR (Boolean, WERExceptionSupport   , "WER feature for extended exception support. Enabled when WinRT is enabled", false )
+FLAGR(Boolean, WERExceptionSupport    , "WER feature for extended exception support. Enabled when WinRT is enabled", false)
 #ifdef ENABLE_PROJECTION
 FLAGR (Boolean, WinRTConstructorAllowed, "Whether WinRT constructors is allowed in WebView host type. Constructor is always allowed in other host type ", false)
 #endif
@@ -1507,7 +1506,7 @@
     FLAGNR(Number, SimulatePolyCacheWithOneTypeForInlineCacheIndex, "Use with SimulatePolyCacheWithOneTypeForFunction to simulate creating a polymorphic inline cache containing only one type due to a collision, for testing ObjTypeSpec", -1)
 #endif
 
-FLAGR(Number, JITServerIdleTimeout, "Idle timeout in seconds to do the cleanup in JIT server", 10)
+FLAGR(Number, JITServerIdleTimeout, "Idle timeout in milliseconds to do the cleanup in JIT server", 500)
 FLAGR(Number, JITServerMaxInactivePageAllocatorCount, "Max inactive page allocators to keep before schedule a cleanup", 10)
 
 FLAGNR(Boolean, StrictWriteBarrierCheck, "Check write barrier setting on none write barrier pages", DEFAULT_CONFIG_StrictWriteBarrierCheck)
@@ -1530,1531 +1529,4 @@
 #undef FLAGPNR
 #undef FLAGPRA
 
-#endif
-=======
-//-------------------------------------------------------------------------------------------------------
-// Copyright (C) Microsoft. All rights reserved.
-// Licensed under the MIT license. See LICENSE.txt file in the project root for full license information.
-//-------------------------------------------------------------------------------------------------------
-#ifdef PHASE
-PHASE(All)
-    PHASE(BGJit)
-    PHASE(LibInit)
-        PHASE(JsLibInit)
-    PHASE(Parse)
-        PHASE(RegexCompile)
-        PHASE(DeferParse)
-        PHASE(Redeferral)
-        PHASE(DeferEventHandlers)
-        PHASE(FunctionSourceInfoParse)
-        PHASE(StringTemplateParse)
-        PHASE(SkipNestedDeferred)
-        PHASE(CacheScopeInfoNames)
-        PHASE(ScanAhead)
-        PHASE(ParallelParse)
-        PHASE(EarlyReferenceErrors)
-    PHASE(ByteCode)
-        PHASE(CachedScope)
-        PHASE(StackFunc)
-        PHASE(StackClosure)
-        PHASE(DisableStackFuncOnDeferredEscape)
-        PHASE(DelayCapture)
-        PHASE(DebuggerScope)
-        PHASE(ByteCodeSerialization)
-            PHASE(VariableIntEncoding)
-        PHASE(NativeCodeSerialization)
-        PHASE(OptimizeBlockScope)
-    PHASE(Delay)
-        PHASE(Speculation)
-        PHASE(GatherCodeGenData)
-    PHASE(WasmBytecode)
-        PHASE(WasmParser)
-        PHASE(WasmReader)
-        PHASE(WasmSection)
-        PHASE(WasmLEB128)
-        PHASE(WasmFunctionBody)
-        PHASE(WasmDeferred)
-        PHASE(WasmValidatePrejit)
-    PHASE(Asmjs)
-        PHASE(AsmjsTmpRegisterAllocation)
-        PHASE(AsmjsEncoder)
-        PHASE(AsmjsInterpreter)
-        PHASE(AsmJsJITTemplate)
-        PHASE(AsmjsFunctionEntry)
-        PHASE(AsmjsInterpreterStack)
-        PHASE(AsmjsEntryPointInfo)
-        PHASE(AsmjsCallDebugBreak)
-        PHASE(BackEnd)
-        PHASE(IRBuilder)
-            PHASE(SwitchOpt)
-            PHASE(BailOnNoProfile)
-            PHASE(BackendConcatExprOpt)
-            PHASE(ClosureRangeCheck)
-            PHASE(ClosureRegCheck)
-        PHASE(Inline)
-            PHASE(InlineRecursive)
-            PHASE(InlineAtEveryCaller)      //Inlines a function, say, foo at every caller of foo. Doesn't guarantee all the calls within foo are inlined too.
-            PHASE(InlineTree)               //Inlines every function within a top function, say, foo (which needs to be top function) Note: -force:inline achieves the effect of both -force:InlineTree & -force:InlineAtEveryCaller
-            PHASE(TryAggressiveInlining)
-            PHASE(InlineConstructors)
-            PHASE(InlineBuiltIn)
-            PHASE(InlineInJitLoopBody)
-            PHASE(InlineAccessors)
-            PHASE(InlineGetters)
-            PHASE(InlineSetters)
-            PHASE(InlineApply)
-            PHASE(InlineApplyTarget)
-            PHASE(InlineApplyWithoutArrayArg)
-            PHASE(BailOutOnNotStackArgs)
-            PHASE(InlineCall)
-            PHASE(InlineCallTarget)
-            PHASE(PartialPolymorphicInline)
-            PHASE(PolymorphicInline)
-            PHASE(PolymorphicInlineFixedMethods)
-            PHASE(InlineOutsideLoops)
-            PHASE(InlineFunctionsWithLoops)
-            PHASE(EliminateArgoutForInlinee)
-            PHASE(InlineBuiltInCaller)
-            PHASE(InlineArgsOpt)
-                PHASE(RemoveInlineFrame)
-            PHASE(InlinerConstFold)
-    PHASE(ExecBOIFastPath)
-        PHASE(FGBuild)
-            PHASE(RemoveBreakBlock)
-            PHASE(TailDup)
-        PHASE(FGPeeps)
-        PHASE(GlobOpt)
-            PHASE(OptimizeTryCatch)
-            PHASE(Backward)
-                PHASE(TrackIntUsage)
-                PHASE(TrackNegativeZero)
-                PHASE(TypedArrayVirtual)
-                PHASE(TrackIntOverflow)
-                PHASE(TrackCompoundedIntOverflow)
-            PHASE(Forward)
-                PHASE(ValueTable)
-                PHASE(PathDependentValues)
-                    PHASE(TrackRelativeIntBounds)
-                        PHASE(BoundCheckElimination)
-                            PHASE(BoundCheckHoist)
-                                PHASE(LoopCountBasedBoundCheckHoist)
-                PHASE(CopyProp)
-                    PHASE(ObjPtrCopyProp)
-                PHASE(ConstProp)
-                PHASE(ConstFold)
-                PHASE(CSE)
-                PHASE(HoistConstInt)
-                PHASE(TypeSpec)
-                PHASE(AggressiveIntTypeSpec)
-                PHASE(AggressiveMulIntTypeSpec)
-                PHASE(LossyIntTypeSpec)
-                PHASE(FloatTypeSpec)
-                PHASE(StringTypeSpec)
-                PHASE(InductionVars)
-                PHASE(Invariants)
-                PHASE(FieldCopyProp)
-                PHASE(FieldHoist)
-                PHASE(FieldPRE)
-                PHASE(HostOpt)
-                PHASE(ObjTypeSpec)
-                    PHASE(ObjTypeSpecNewObj)
-                    PHASE(ObjTypeSpecIsolatedFldOps)
-                    PHASE(ObjTypeSpecIsolatedFldOpsWithBailOut)
-                    PHASE(ObjTypeSpecStore)
-                    PHASE(EquivObjTypeSpec)
-                    PHASE(EquivObjTypeSpecByDefault)
-                    PHASE(TraceObjTypeSpecTypeGuards)
-                    PHASE(TraceObjTypeSpecWriteGuards)
-                    PHASE(LiveOutFields)
-                    PHASE(DisabledObjTypeSpec)
-                    #if DBG
-                        PHASE(SimulatePolyCacheWithOneTypeForFunction)
-                    #endif
-                PHASE(CheckThis)
-                PHASE(StackArgOpt)
-                PHASE(StackArgFormalsOpt)
-                PHASE(IndirCopyProp)
-                PHASE(ArrayCheckHoist)
-                    PHASE(ArrayMissingValueCheckHoist)
-                    PHASE(ArraySegmentHoist)
-                        PHASE(JsArraySegmentHoist)
-                    PHASE(ArrayLengthHoist)
-                    PHASE(EliminateArrayAccessHelperCall)
-                PHASE(NativeArray)
-                    PHASE(NativeNewScArray)
-                    PHASE(NativeArrayConversion)
-                    PHASE(CopyOnAccessArray)
-                    PHASE(NativeArrayLeafSegment)
-                PHASE(TypedArrayTypeSpec)
-                PHASE(LdLenIntSpec)
-                PHASE(FixDataProps)
-                PHASE(FixMethodProps)
-                PHASE(FixAccessorProps)
-                PHASE(FixDataVarProps)
-                PHASE(UseFixedDataProps)
-                PHASE(UseFixedDataPropsInInliner)
-                PHASE(LazyBailout)
-                    PHASE(LazyFixedDataBailout)
-                    PHASE(LazyFixedTypeBailout)
-                PHASE(FixedMethods)
-                    PHASE(FEFixedMethods)
-                    PHASE(FixedFieldGuardCheck)
-                    PHASE(FixedNewObj)
-                        PHASE(JitAllocNewObj)
-                    PHASE(FixedCtorInlining)
-                    PHASE(FixedCtorCalls)
-                    PHASE(FixedScriptMethodInlining)
-                    PHASE(FixedScriptMethodCalls)
-                    PHASE(FixedBuiltInMethodInlining)
-                    PHASE(FixedBuiltInMethodCalls)
-                    PHASE(SplitNewScObject)
-                PHASE(OptTagChecks)
-                PHASE(MemOp)
-                    PHASE(MemSet)
-                    PHASE(MemCopy)
-                PHASE(IncrementalBailout)
-            PHASE(DeadStore)
-                PHASE(ReverseCopyProp)
-                PHASE(MarkTemp)
-                    PHASE(MarkTempNumber)
-                    PHASE(MarkTempObject)
-                    PHASE(MarkTempNumberOnTempObject)
-        PHASE(Lowerer)
-            PHASE(FastPath)
-                PHASE(LoopFastPath)
-                PHASE(MathFastPath)
-                PHASE(Atom)
-                    PHASE(MulStrengthReduction)
-                    PHASE(AgenPeeps)
-                PHASE(BranchFastPath)
-                PHASE(CallFastPath)
-                PHASE(BitopsFastPath)
-                PHASE(OtherFastPath)
-                PHASE(ObjectFastPath)
-                PHASE(ProfileBasedFldFastPath)
-                PHASE(AddFldFastPath)
-                PHASE(RootObjectFldFastPath)
-                PHASE(ArrayLiteralFastPath)
-                PHASE(ArrayCtorFastPath)
-                PHASE(NewScopeSlotFastPath)
-                PHASE(FrameDisplayFastPath)
-                PHASE(HoistMarkTempInit)
-                PHASE(HoistConstAddr)
-            PHASE(JitWriteBarrier)
-            PHASE(PreLowererPeeps)
-            PHASE(CFGInJit)
-            PHASE(TypedArray)
-            PHASE(TracePinnedTypes)
-        PHASE(InterruptProbe)
-        PHASE(EncodeConstants)
-        PHASE(RegAlloc)
-            PHASE(Liveness)
-                PHASE(RegParams)
-            PHASE(LinearScan)
-                PHASE(OpHelperRegOpt)
-                PHASE(StackPack)
-                PHASE(SecondChance)
-                PHASE(RegionUseCount)
-                PHASE(RegHoistLoads)
-                PHASE(ClearRegLoopExit)
-        PHASE(Peeps)
-        PHASE(Layout)
-        PHASE(EHBailoutPatchUp)
-        PHASE(FinalLower)
-        PHASE(PrologEpilog)
-        PHASE(InsertNOPs)
-        PHASE(Encoder)
-            PHASE(Emitter)
-#if defined(_M_IX86) || defined(_M_X64)
-            PHASE(BrShorten)
-                PHASE(LoopAlign)
-#endif
-
-#ifdef RECYCLER_WRITE_BARRIER
-#if DBG_DUMP
-    PHASE(SWB)
-#endif
-#endif
-    PHASE(Run)
-        PHASE(Interpreter)
-        PHASE(EvalCompile)
-            PHASE(FastIndirectEval)
-        PHASE(IdleDecommit)
-        PHASE(IdleCollect)
-        PHASE(MemoryAllocation)
-#ifdef RECYCLER_PAGE_HEAP
-            PHASE(PageHeap)
-#endif
-            PHASE(LargeMemoryAllocation)
-            PHASE(PageAllocatorAlloc)
-        PHASE(Recycler)
-            PHASE(ThreadCollect)
-            PHASE(ExplicitFree)
-            PHASE(ExpirableCollect)
-            PHASE(GarbageCollect)
-            PHASE(ConcurrentCollect)
-                PHASE(BackgroundResetMarks)
-                PHASE(BackgroundFindRoots)
-                PHASE(BackgroundRescan)
-                PHASE(BackgroundRepeatMark)
-                PHASE(BackgroundFinishMark)
-            PHASE(ConcurrentPartialCollect)
-            PHASE(ParallelMark)
-            PHASE(PartialCollect)
-                PHASE(ResetMarks)
-                PHASE(ResetWriteWatch)
-                PHASE(FindRoot)
-                    PHASE(FindRootArena)
-                    PHASE(FindImplicitRoot)
-                    PHASE(FindRootExt)
-                PHASE(ScanStack)
-                PHASE(ConcurrentMark)
-                PHASE(ConcurrentWait)
-                PHASE(Rescan)
-                PHASE(Mark)
-                PHASE(Sweep)
-                    PHASE(SweepWeak)
-                    PHASE(SweepSmall)
-                    PHASE(SweepLarge)
-                    PHASE(SweepPartialReuse)
-                PHASE(ConcurrentSweep)
-                PHASE(Finalize)
-                PHASE(Dispose)
-                PHASE(FinishPartial)
-        PHASE(Host)
-        PHASE(BailOut)
-        PHASE(RegexQc)
-        PHASE(RegexOptBT)
-        PHASE(InlineCache)
-        PHASE(PolymorphicInlineCache)
-        PHASE(MissingPropertyCache)
-        PHASE(CloneCacheInCollision)
-        PHASE(ConstructorCache)
-        PHASE(InlineCandidate)
-        PHASE(InlineHostCandidate)
-        PHASE(ScriptFunctionWithInlineCache)
-        PHASE(IsConcatSpreadableCache)
-        PHASE(Arena)
-        PHASE(ApplyUsage)
-        PHASE(ObjectHeaderInlining)
-            PHASE(ObjectHeaderInliningForConstructors)
-            PHASE(ObjectHeaderInliningForObjectLiterals)
-            PHASE(ObjectHeaderInliningForEmptyObjects)
-        PHASE(OptUnknownElementName)
-#if DBG_DUMP
-        PHASE(TypePropertyCache)
-        PHASE(InlineSlots)
-#endif
-        PHASE(DynamicProfile)
-#ifdef DYNAMIC_PROFILE_STORAGE
-        PHASE(DynamicProfileStorage)
-#endif
-        PHASE(JITLoopBody)
-        PHASE(JITLoopBodyInTryCatch)
-        PHASE(ReJIT)
-        PHASE(ExecutionMode)
-        PHASE(SimpleJitDynamicProfile)
-        PHASE(SimpleJit)
-        PHASE(FullJit)
-        PHASE(FailNativeCodeInstall)
-        PHASE(PixelArray)
-        PHASE(Etw)
-        PHASE(Profiler)
-        PHASE(CustomHeap)
-        PHASE(XDataAllocator)
-        PHASE(PageAllocator)
-        PHASE(StringConcat)
-#if DBG_DUMP
-        PHASE(PRNG)
-#endif
-        PHASE(PreReservedHeapAlloc)
-        PHASE(CFG)
-        PHASE(ExceptionStackTrace)
-        PHASE(ExtendedExceptionInfoStackTrace)
-        PHASE(ProjectionMetadata)
-        PHASE(TypeHandlerTransition)
-        PHASE(Debugger)
-            PHASE(ENC)
-        PHASE(ConsoleScope)
-        PHASE(ScriptProfiler)
-        PHASE(JSON)
-        PHASE(RegexResultNotUsed)
-        PHASE(Error)
-        PHASE(PropertyRecord)
-        PHASE(TypePathDynamicSize)
-        PHASE(ConditionalCompilation)
-        PHASE(InterpreterProfile)
-        PHASE(InterpreterAutoProfile)
-        PHASE(ByteCodeConcatExprOpt)
-        PHASE(TraceInlineCacheInvalidation)
-        PHASE(TracePropertyGuards)
-#ifdef ENABLE_JS_ETW
-        PHASE(StackFramesEvent)
-#endif
-        PHASE(PerfHint)
-        PHASE(TypeShareForChangePrototype)
-        PHASE(DeferSourceLoad)
-        PHASE(ObjectMutationBreakpoint)
-        PHASE(NativeCodeData)
-#undef PHASE
-#endif
-
-#ifndef DEFAULT_CONFIG_BgJitDelay
-#if _M_ARM
-#define DEFAULT_CONFIG_BgJitDelay           (70)
-#else
-#define DEFAULT_CONFIG_BgJitDelay           (30)
-#endif
-#define DEFAULT_CONFIG_ASMJS                (true)
-#define DEFAULT_CONFIG_AsmJsEdge            (false)
-#define DEFAULT_CONFIG_AsmJsStopOnError     (false)
-#ifdef COMPILE_DISABLE_Simdjs
-    // If Simdjs needs to be disabled by compile flag, DEFAULT_CONFIG_SIMDJS should be false
-    #define DEFAULT_CONFIG_SIMDJS               (false)
-#else
-    #define DEFAULT_CONFIG_SIMDJS               (false)
-#endif
-#define DEFAULT_CONFIG_WASM               (false)
-#define DEFAULT_CONFIG_WasmI64            (false)
-#if ENABLE_FAST_ARRAYBUFFER
-    #define DEFAULT_CONFIG_WasmFastArray    (true)
-#else
-    #define DEFAULT_CONFIG_WasmFastArray    (false)
-#endif
-#define DEFAULT_CONFIG_BgJitDelayFgBuffer   (0)
-#define DEFAULT_CONFIG_BgJitPendingFuncCap  (31)
-#define DEFAULT_CONFIG_CurrentSourceInfo     (true)
-#define DEFAULT_CONFIG_CreateFunctionProxy  (true)
-#define DEFAULT_CONFIG_HybridFgJit          (false)
-#define DEFAULT_CONFIG_HybridFgJitBgQueueLengthThreshold (32)
-#define DEFAULT_CONFIG_Prejit               (false)
-#define DEFAULT_CONFIG_DeferNested          (true)
-#define DEFAULT_CONFIG_DeferTopLevelTillFirstCall (true)
-#define DEFAULT_CONFIG_DirectCallTelemetryStats (false)
-#define DEFAULT_CONFIG_errorStackTrace      (true)
-#define DEFAULT_CONFIG_FastLineColumnCalculation (true)
-#define DEFAULT_CONFIG_PrintLineColumnInfo (false)
-#define DEFAULT_CONFIG_ForceDecommitOnCollect (false)
-#define DEFAULT_CONFIG_ForceDeferParse      (false)
-#define DEFAULT_CONFIG_NoDeferParse         (false)
-#define DEFAULT_CONFIG_ForceDynamicProfile  (false)
-#define DEFAULT_CONFIG_ForceExpireOnNonCacheCollect (false)
-#define DEFAULT_CONFIG_ForceFastPath        (false)
-#define DEFAULT_CONFIG_ForceJITLoopBody     (false)
-#define DEFAULT_CONFIG_ForceCleanPropertyOnCollect (false)
-#define DEFAULT_CONFIG_ForceCleanCacheOnCollect (false)
-#define DEFAULT_CONFIG_ForceGCAfterJSONParse (false)
-#define DEFAULT_CONFIG_ForceSerialized      (false)
-#define DEFAULT_CONFIG_ForceES5Array        (false)
-#define DEFAULT_CONFIG_ForceAsmJsLinkFail   (false)
-#define DEFAULT_CONFIG_DumpCommentsFromReferencedFiles (false)
-#define DEFAULT_CONFIG_ExtendedErrorStackForTestHost (false)
-#define DEFAULT_CONFIG_ForceSplitScope      (false)
-#define DEFAULT_CONFIG_DelayFullJITSmallFunc (0)
-
-
-//Following determines inline thresholds
-#define DEFAULT_CONFIG_InlineThreshold      (35)            //Default start
-#define DEFAULT_CONFIG_AggressiveInlineThreshold  (80)      //Limit for aggressive inlining.
-#define DEFAULT_CONFIG_InlineThresholdAdjustCountInLargeFunction  (20)
-#define DEFAULT_CONFIG_InlineThresholdAdjustCountInMediumSizedFunction  (6)
-#define DEFAULT_CONFIG_InlineThresholdAdjustCountInSmallFunction  (10)
-#define DEFAULT_CONFIG_ConstructorInlineThreshold (21)      //Monomorphic constructor threshold
-#define DEFAULT_CONFIG_ConstructorCallsRequiredToFinalizeCachedType (2)
-#define DEFAULT_CONFIG_OutsideLoopInlineThreshold (16)      //Threshold to inline outside loops
-#define DEFAULT_CONFIG_LeafInlineThreshold  (60)            //Inlinee threshold for function which is leaf (irrespective of it has loops or not)
-#define DEFAULT_CONFIG_LoopInlineThreshold  (25)            //Inlinee threshold for function with loops
-#define DEFAULT_CONFIG_PolymorphicInlineThreshold  (35)     //Polymorphic inline threshold
-#define DEFAULT_CONFIG_InlineCountMax       (1200)          //Max sum of bytecodes of inlinees inlined into a function (excluding built-ins)
-#define DEFAULT_CONFIG_InlineCountMaxInLoopBodies (500)     // Max sum of bytecodes of inlinees that can be inlined into a jitted loop body (excluding built-ins)
-#define DEFAULT_CONFIG_AggressiveInlineCountMax       (8000)          //Max sum of bytecodes of inlinees inlined into a function (excluding built-ins) when inlined aggressively
-#define DEFAULT_CONFIG_MaxFuncInlineDepth   (2)             //Maximum number of times a function can be inlined within a top function
-#define DEFAULT_CONFIG_MaxNumberOfInlineesWithLoop   (40) //Inlinee with a loop is controlled by LoopInlineThreshold, though we don't want to inline lot of inlinees with loop, this ensures a limit.
-#define DEFAULT_CONFIG_ConstantArgumentInlineThreshold   (157)      // Bytecode threshold for functions with constant arguments which are used for branching
-#define DEFAULT_CONFIG_RecursiveInlineThreshold     (2000)      // Bytecode threshold recursive call at a call site
-#define DEFAULT_CONFIG_RecursiveInlineDepthMax      (8)      // Maximum inline depth for recursive calls
-#define DEFAULT_CONFIG_RecursiveInlineDepthMin      (2)      // Minimum inline depth for recursive call
-#define DEFAULT_CONFIG_InlineInLoopBodyScaleDownFactor    (4)
-
-#define DEFAULT_CONFIG_CloneInlinedPolymorphicCaches (true)
-#define DEFAULT_CONFIG_HighPrecisionDate    (false)
-#define DEFAULT_CONFIG_ForceOldDateAPI      (false)
-#define DEFAULT_CONFIG_Loop                 (1)
-#define DEFAULT_CONFIG_ForceDiagnosticsMode (false)
-#define DEFAULT_CONFIG_EnableJitInDiagMode  (true)
-#define DEFAULT_CONFIG_UseFullName          (true)
-#define DEFAULT_CONFIG_EnableContinueAfterExceptionWrappersForHelpers  (true)
-#define DEFAULT_CONFIG_EnableContinueAfterExceptionWrappersForBuiltIns  (true)
-#define DEFAULT_CONFIG_EnableFunctionSourceReportForHeapEnum (true)
-#define DEFAULT_CONFIG_LoopInterpretCount   (150)
-#define DEFAULT_CONFIG_LoopProfileIterations (25)
-#define DEFAULT_CONFIG_JitLoopBodyHotLoopThreshold (20000)
-#define DEFAULT_CONFIG_LoopBodySizeThresholdToDisableOpts (255)
-
-#define DEFAULT_CONFIG_MaxJitThreadCount        (2)
-#define DEFAULT_CONFIG_ForceMaxJitThreadCount   (false)
-
-#ifdef RECYCLER_PAGE_HEAP
-#define DEFAULT_CONFIG_PageHeap             ((Js::Number) PageHeapMode::PageHeapModeOff)
-#define DEFAULT_CONFIG_PageHeapAllocStack   (false)
-#define DEFAULT_CONFIG_PageHeapFreeStack    (false)
-#define DEFAULT_CONFIG_PageHeapBlockType    ((Js::Number) PageHeapBlockTypeFilter::PageHeapBlockTypeFilterAll)
-#endif
-
-#define DEFAULT_CONFIG_LowMemoryCap         (0xB900000) // 185 MB - based on memory cap for process on low-capacity device
-#define DEFAULT_CONFIG_NewPagesCapDuringBGSweeping    (15000)
-
-#define DEFAULT_CONFIG_MaxCodeFill          (500)
-#define DEFAULT_CONFIG_MaxLoopsPerFunction  (10)
-#define DEFAULT_CONFIG_NopFrequency         (8)
-#define DEFAULT_CONFIG_SpeculationCap       (1)         // Needs to be 1 and not 0 since the compiler complains about a condition being always false
-#define DEFAULT_CONFIG_ProfileBasedSpeculationCap (1600)
-#define DEFAULT_CONFIG_Verbose              (false)
-#define DEFAULT_CONFIG_ForceStrictMode      (false)
-#define DEFAULT_CONFIG_EnableEvalMapCleanup (true)
-#define DEFAULT_CONFIG_ExpirableCollectionGCCount (5)  // Number of GCs during which entry point profiling occurs
-#define DEFAULT_CONFIG_ExpirableCollectionTriggerThreshold (50)  // Threshold at which Entry Point Collection is triggered
-#define DEFAULT_CONFIG_RegexTracing         (false)
-#define DEFAULT_CONFIG_RegexProfile         (false)
-#define DEFAULT_CONFIG_RegexDebug           (false)
-#define DEFAULT_CONFIG_RegexOptimize        (true)
-#define DEFAULT_CONFIG_DynamicRegexMruListSize (16)
-#define DEFAULT_CONFIG_GoptCleanupThreshold  (25)
-#define DEFAULT_CONFIG_AsmGoptCleanupThreshold  (500)
-#define DEFAULT_CONFIG_OptimizeForManyInstances (false)
-
-#define DEFAULT_CONFIG_DeferParseThreshold             (4 * 1024) // Unit is number of characters
-#define DEFAULT_CONFIG_ProfileBasedDeferParseThreshold (100)      // Unit is number of characters
-
-#define DEFAULT_CONFIG_ProfileBasedSpeculativeJit (true)
-#define DEFAULT_CONFIG_WininetProfileCache        (true)
-#define DEFAULT_CONFIG_MinProfileCacheSize        (5)   // Minimum number of functions before profile is saved.
-#define DEFAULT_CONFIG_ProfileDifferencePercent   (15)  // If 15% of the functions have different profile we will trigger a save.
-
-#define DEFAULT_CONFIG_Intl                    (true)
-#define DEFAULT_CONFIG_IntlBuiltIns            (true)
-
-// ES6 DEFAULT BEHAVIOR
-#define DEFAULT_CONFIG_ES6                     (true)  // master flag to gate all P0-spec-test compliant ES6 features
-
-//CollectGarbage is legacy IE specific global function disabled in Microsoft Edge.
-#define DEFAULT_CONFIG_CollectGarbage          (false)
-
-// ES6 sub-feature gate - to enable-disable ES6 sub-feature when ES6 flag is enabled
-#define DEFAULT_CONFIG_ES6Species              (true)
-#define DEFAULT_CONFIG_ES6Classes              (true)
-#define DEFAULT_CONFIG_ES6DateParseFix         (true)
-#define DEFAULT_CONFIG_ES6DefaultArgs          (true)
-#define DEFAULT_CONFIG_ES6Destructuring        (true)
-#define DEFAULT_CONFIG_ES6ForLoopSemantics     (true)
-#define DEFAULT_CONFIG_ES6FunctionName         (true)
-#ifdef COMPILE_DISABLE_ES6FunctionNameFull
-    // If ES6FunctionNameFull needs to be disabled by compile flag, COMPILE_DISABLE_ES6FunctionNameFull should be false
-    #define DEFAULT_CONFIG_ES6FunctionNameFull     (false)
-#else
-    #define DEFAULT_CONFIG_ES6FunctionNameFull     (false)
-#endif
-#define DEFAULT_CONFIG_ES6Generators           (true)
-#define DEFAULT_CONFIG_ES6IsConcatSpreadable   (true)
-#define DEFAULT_CONFIG_ES6Math                 (true)
-#ifdef COMPILE_DISABLE_ES6Module
-    // If ES6Module needs to be disabled by compile flag, DEFAULT_CONFIG_ES6Module should be false
-    #define DEFAULT_CONFIG_ES6Module               (false)
-#else
-    #define DEFAULT_CONFIG_ES6Module               (false)
-#endif
-#define DEFAULT_CONFIG_ES6Object               (true)
-#define DEFAULT_CONFIG_ES6Number               (true)
-#define DEFAULT_CONFIG_ES6ObjectLiterals       (true)
-#define DEFAULT_CONFIG_ES6Promise              (true)
-#define DEFAULT_CONFIG_ES6Proxy                (true)
-#define DEFAULT_CONFIG_ES6Rest                 (true)
-#define DEFAULT_CONFIG_ES6Spread               (true)
-#define DEFAULT_CONFIG_ES6String               (true)
-#define DEFAULT_CONFIG_ES6StringPrototypeFixes (true)
-#ifdef COMPILE_DISABLE_ES6PrototypeChain
-    // If ES6PrototypeChain needs to be disabled by compile flag, DEFAULT_CONFIG_ES6PrototypeChain should be false
-    #define DEFAULT_CONFIG_ES6PrototypeChain       (false)
-#else
-    #define DEFAULT_CONFIG_ES6PrototypeChain       (false)
-#endif
-#define DEFAULT_CONFIG_ES6ToPrimitive          (true)
-#define DEFAULT_CONFIG_ES6ToLength             (true)
-#define DEFAULT_CONFIG_ES6ToStringTag          (true)
-#define DEFAULT_CONFIG_ES6Unicode              (true)
-#define DEFAULT_CONFIG_ES6UnicodeVerbose       (true)
-#define DEFAULT_CONFIG_ES6Unscopables          (true)
-#define DEFAULT_CONFIG_ES6RegExSticky          (true)
-#ifdef COMPILE_DISABLE_ES6RegExPrototypeProperties
-    // If ES6RegExPrototypeProperties needs to be disabled by compile flag, DEFAULT_CONFIG_ES6RegExPrototypeProperties should be false
-    #define DEFAULT_CONFIG_ES6RegExPrototypeProperties (false)
-#else
-    #define DEFAULT_CONFIG_ES6RegExPrototypeProperties (false)
-#endif
-#ifdef COMPILE_DISABLE_ES6RegExSymbols
-    // If ES6RegExSymbols needs to be disabled by compile flag, DEFAULT_CONFIG_ES6RegExSymbols should be false
-    #define DEFAULT_CONFIG_ES6RegExSymbols         (false)
-#else
-    #define DEFAULT_CONFIG_ES6RegExSymbols         (false)
-#endif
-#define DEFAULT_CONFIG_ES6HasInstance          (true)
-#ifdef COMPILE_DISABLE_ArrayBufferTransfer
-    // If ArrayBufferTransfer needs to be disabled by compile flag, DEFAULT_CONFIG_ArrayBufferTransfer should be false
-    #define DEFAULT_CONFIG_ArrayBufferTransfer     (false)
-#else
-    #define DEFAULT_CONFIG_ArrayBufferTransfer     (false)
-#endif
-#define DEFAULT_CONFIG_ES7AsyncAwait           (true)
-#define DEFAULT_CONFIG_ES7ExponentionOperator  (true)
-#define DEFAULT_CONFIG_ES7TrailingComma        (true)
-#define DEFAULT_CONFIG_ES7ValuesEntries        (true)
-#define DEFAULT_CONFIG_ESObjectGetOwnPropertyDescriptors (true)
-
-#ifdef COMPILE_DISABLE_ESSharedArrayBuffer
-#define DEFAULT_CONFIG_ESSharedArrayBuffer     (false)
-#else
-#define DEFAULT_CONFIG_ESSharedArrayBuffer     (false)
-#endif
-#define DEFAULT_CONFIG_ES6Verbose              (false)
-#define DEFAULT_CONFIG_ES6All                  (false)
-// ES6 DEFAULT BEHAVIOR
-
-#define DEFAULT_CONFIG_AsyncDebugging           (true)
-#define DEFAULT_CONFIG_TraceAsyncDebugCalls     (false)
-#define DEFAULT_CONFIG_ForcePostLowerGlobOptInstrString (false)
-#define DEFAULT_CONFIG_EnumerateSpecialPropertiesInDebugger (true)
-#endif
-
-#define DEFAULT_CONFIG_MaxJITFunctionBytecodeSize (120000)
-
-#define DEFAULT_CONFIG_JitQueueThreshold      (6)
-
-#define DEFAULT_CONFIG_FullJitRequeueThreshold (25)     // Minimum number of times a function needs to be executed before it is re-added to the jit queue
-
-#define DEFAULT_CONFIG_MinTemplatizedJitRunCount      (100)     // Minimum number of times a function needs to be interpreted before it is jitted
-#define DEFAULT_CONFIG_MinAsmJsInterpreterRunCount      (10)     // Minimum number of times a function needs to be Asm interpreted before it is jitted
-#define DEFAULT_CONFIG_MinTemplatizedJitLoopRunCount      (500)     // Minimum number of times a function needs to be interpreted before it is jitted
-#define DEFAULT_CONFIG_MaxTemplatizedJitRunCount      (-1)     // Maximum number of times a function can be TJ before it is jitted
-#define DEFAULT_CONFIG_MaxAsmJsInterpreterRunCount      (-1)     // Maximum number of times a function can be Asm interpreted before it is jitted
-
-// Note: The following defaults only apply when the NewSimpleJit is on. The defaults for when it's off are computed in
-// ConfigFlagsTable::TranslateFlagConfiguration.
-#define DEFAULT_CONFIG_AutoProfilingInterpreter0Limit (12)
-#define DEFAULT_CONFIG_ProfilingInterpreter0Limit (4)
-#define DEFAULT_CONFIG_AutoProfilingInterpreter1Limit (0)
-#define DEFAULT_CONFIG_SimpleJitLimit (132)
-#define DEFAULT_CONFIG_ProfilingInterpreter1Limit (12)
-
-// These are used to compute the above defaults for when NewSimpleJit is off
-#define DEFAULT_CONFIG_AutoProfilingInterpreterLimit_OldSimpleJit (80)
-#define DEFAULT_CONFIG_SimpleJitLimit_OldSimpleJit (25)
-
-#define DEFAULT_CONFIG_MinProfileIterations (16)
-#define DEFAULT_CONFIG_MinProfileIterations_OldSimpleJit (25)
-#define DEFAULT_CONFIG_MinSimpleJitIterations (16)
-#define DEFAULT_CONFIG_NewSimpleJit (false)
-
-#define DEFAULT_CONFIG_MaxLinearIntCaseCount     (3)       // Maximum number of cases (in switch statement) for which instructions can be generated linearly.
-#define DEFAULT_CONFIG_MaxSingleCharStrJumpTableRatio  (2)       // Maximum single char string jump table size as multiples of the actual case arm
-#define DEFAULT_CONFIG_MaxSingleCharStrJumpTableSize  (128)       // Maximum single char string jump table size
-#define DEFAULT_CONFIG_MinSwitchJumpTableSize   (9)     // Minimum number of case target entries in the jump table(this may also include values that are missing in the consecutive set of integer case arms)
-#define DEFAULT_CONFIG_SwitchOptHolesThreshold  (50)     // Maximum percentage of holes (missing case values in a switch statement) with which a jump table can be created
-#define DEFAULT_CONFIG_MaxLinearStringCaseCount (4)     // Maximum number of String cases (in switch statement) for which instructions can be generated linearly.
-
-#define DEFAULT_CONFIG_MinDeferredFuncTokenCount (20)   // Minimum size in tokens of a defer-parsed function
-
-#if DBG
-#define DEFAULT_CONFIG_SkipFuncCountForBailOnNoProfile (0) //Initial Number of functions in a func body to be skipped from forcibly inserting BailOnNoProfile.
-#endif
-#define DEFAULT_CONFIG_BailOnNoProfileLimit    200      // The limit of bailout on no profile info before triggering a rejit
-#define DEFAULT_CONFIG_BailOnNoProfileRejitLimit (50)   // The limit of bailout on no profile info before disable all the no profile bailouts
-#define DEFAULT_CONFIG_CallsToBailoutsRatioForRejit 10   // Ratio of function calls to bailouts above which a rejit is considered
-#define DEFAULT_CONFIG_LoopIterationsToBailoutsRatioForRejit 50 // Ratio of loop iteration count to bailouts above which a rejit of the loop body is considered
-#define DEFAULT_CONFIG_MinBailOutsBeforeRejit 2         // Minimum number of bailouts for a single bailout record after which a rejit is considered
-#define DEFAULT_CONFIG_MinBailOutsBeforeRejitForLoops 2         // Minimum number of bailouts for a single bailout record after which a rejit is considered
-#define DEFAULT_CONFIG_RejitMaxBailOutCount 500         // Maximum number of bailouts for a single bailout record after which rejit is forced.
-
-
-#define DEFAULT_CONFIG_Sse                  (-1)
-
-#define DEFAULT_CONFIG_DeletedPropertyReuseThreshold (32)
-#define DEFAULT_CONFIG_BigDictionaryTypeHandlerThreshold (0xffff)
-#define DEFAULT_CONFIG_ForceStringKeyedSimpleDictionaryTypeHandler (false)
-#define DEFAULT_CONFIG_TypeSnapshotEnumeration (true)
-#define DEFAULT_CONFIG_EnumerationCompat    (false)
-#define DEFAULT_CONFIG_ConcurrentRuntime (false)
-#define DEFAULT_CONFIG_PrimeRecycler     (false)
-#if defined(_WIN32)
-#define DEFAULT_CONFIG_PrivateHeap       (true)
-#else // defined(_WIN32)
-// Don't use PrivateHeap on xplat where we statically link and override new/delete
-#define DEFAULT_CONFIG_PrivateHeap       (false)
-#endif // defined(_WIN32)
-#define DEFAULT_CONFIG_DisableRentalThreading (false)
-#define DEFAULT_CONFIG_DisableDebugObject (false)
-#define DEFAULT_CONFIG_DumpHeap (false)
-#define DEFAULT_CONFIG_PerfHintLevel (1)
-#define DEFAULT_CONFIG_OOPJITMissingOpts (true)
-#define DEFAULT_CONFIG_OOPCFGRegistration (true)
-#define DEFAULT_CONFIG_RPCFailFastWait (3000)
-
-#define DEFAULT_CONFIG_FailFastIfDisconnectedDelegate    (false)
-
-#define DEFAULT_CONFIG_IsolatePrototypes    (true)
-#define DEFAULT_CONFIG_ChangeTypeOnProto    (true)
-#define DEFAULT_CONFIG_FixPropsOnPathTypes    (true)
-#define DEFAULT_CONFIG_BailoutTraceFilter (-1)
-#define DEFAULT_CONFIG_TempMin    (0)
-#define DEFAULT_CONFIG_TempMax    (INT_MAX)
-
-#define DEFAULT_CONFIG_LibraryStackFrame            (true)
-#define DEFAULT_CONFIG_LibraryStackFrameDebugger    (false)
-
-#define DEFAULT_CONFIG_FuncObjectInlineCacheThreshold   (2) // Maximum number of inline caches a function body may have to allow for inline caches to be allocated on the function object.
-#define DEFAULT_CONFIG_ShareInlineCaches (true)
-#define DEFAULT_CONFIG_InlineCacheInvalidationListCompactionThreshold (4)
-#define DEFAULT_CONFIG_ConstructorCacheInvalidationThreshold (500)
-
-#define DEFAULT_CONFIG_InMemoryTrace                (false)
-#define DEFAULT_CONFIG_InMemoryTraceBufferSize      (1024)
-#define DEFAULT_CONFIG_RichTraceFormat              (false)
-#define DEFAULT_CONFIG_TraceWithStack               (false)
-
-#define DEFAULT_CONFIG_InjectPartiallyInitializedInterpreterFrameError (0)
-#define DEFAULT_CONFIG_InjectPartiallyInitializedInterpreterFrameErrorType (0)
-
-#define DEFAULT_CONFIG_InvalidateSolutionContextsForGetStructure (true)
-
-#define DEFAULT_CONFIG_DeferLoadingAvailableSource  (false)
-#ifdef ENABLE_PROJECTION
-#define DEFAULT_CONFIG_NoWinRTFastSig       (false)
-#define DEFAULT_CONFIG_TargetWinRTVersion   (1)
-#define DEFAULT_CONFIG_WinRTDelegateInterfaces      (false)
-#define DEFAULT_CONFIG_WinRTAdaptiveApps            (true)
-#endif
-
-#define DEFAULT_CONFIG_RecyclerForceMarkInterior (false)
-
-#define DEFAULT_CONFIG_MemProtectHeap (false)
-
-#define DEFAULT_CONFIG_InduceCodeGenFailure (30) // When -InduceCodeGenFailure is passed in, 30% of JIT allocations will fail
-
-#define DEFAULT_CONFIG_SkipSplitWhenResultIgnored (false)
-
-#define DEFAULT_CONFIG_MinMemOpCount (16U)
-
-#if ENABLE_COPYONACCESS_ARRAY
-#define DEFAULT_CONFIG_MaxCopyOnAccessArrayLength (32U)
-#define DEFAULT_CONFIG_MinCopyOnAccessArrayLength (5U)
-#define DEFAULT_CONFIG_CopyOnAccessArraySegmentCacheSize (16U)
-#endif
-
-#if defined(_M_IX86) || defined(_M_X64)
-#define DEFAULT_CONFIG_LoopAlignNopLimit (6)
-#endif
-
-#if defined(_M_IX86) || defined(_M_X64)
-#define DEFAULT_CONFIG_ZeroMemoryWithNonTemporalStore (true)
-#endif
-
-#define DEFAULT_CONFIG_StrictWriteBarrierCheck  (false)
-#define DEFAULT_CONFIG_KeepRecyclerTrackData  (false)
-#define DEFAULT_CONFIG_EnableBGFreeZero (true)
-
-#if !GLOBAL_ENABLE_WRITE_BARRIER
-#define DEFAULT_CONFIG_ForceSoftwareWriteBarrier  (false)
-#else
-#define DEFAULT_CONFIG_ForceSoftwareWriteBarrier  (true)
-#endif
-#define DEFAULT_CONFIG_WriteBarrierTest (false)
-#define DEFAULT_CONFIG_VerifyBarrierBit  (false)
-
-#define TraceLevel_Error        (1)
-#define TraceLevel_Warning      (2)
-#define TraceLevel_Info         (3)
-
-#define TEMP_ENABLE_FLAG_FOR_APPX_BETA_ONLY 1
-
-#define INMEMORY_CACHE_MAX_URL                    (5)             // This is the max number of URLs that the in-memory profile cache can hold.
-#define INMEMORY_CACHE_MAX_PROFILE_MANAGER        (50)            // This is the max number of dynamic scripts that the in-memory profile cache can have
-
-#ifdef SUPPORT_INTRUSIVE_TESTTRACES
-#define INTRUSIVE_TESTTRACE_PolymorphicInlineCache (1)
-#endif
-
-//
-//FLAG(type, name, description, defaultValue)
-//
-//  types:
-//      String
-//      Phases
-//      Number
-//      Boolean
-//
-// If the default value is not required it should be left empty
-// For Phases, there is no default value. it should always be empty
-// Default values for stings must be prefixed with 'L'. See AsmDumpMode
-// Scroll till the extreme right to see the default values
-
-#if defined(FLAG) || defined(FLAG_REGOVR_EXP)
-
-#ifndef FLAG
-#define FLAG(...)
-#endif
-
-#ifndef FLAG_REGOVR_ASMJS
-#define FLAG_REGOVR_ASMJS FLAG
-#endif
-
-#ifndef FLAG_REGOVR_EXP
-#define FLAG_REGOVR_EXP FLAG
-#endif
-
-// NON-RELEASE FLAGS
-#ifdef ENABLE_DEBUG_CONFIG_OPTIONS
-
-// Regular FLAG
-#define FLAGNR(Type, Name, String, Default)                 FLAG(Type, Name, String, Default, NoParent, FALSE)
-
-// Regular flag with acronym
-#ifndef FLAGNRA
-    #define FLAGNRA(Type, Name, Acronym, String, Default) \
-        FLAGNR(Type, Name, String, Default) \
-        FLAGNR(Type, Acronym, String, Default)
-#endif
-
-// Child FLAG with PARENT FLAG
-#define FLAGPNR(Type, ParentName, Name, String, Default)    FLAG(Type, Name, String, Default, ParentName, FALSE)
-
-// Regular FLAG with callback function
-#define FLAGNRC(Type, Name, String, Default)                FLAG(Type, Name, String, Default, NoParent, TRUE)
-
-#else
-#define FLAGNR(Type, Name, String, Default)
-
-#ifdef FLAGNRA
-    #undef FLAGNRA
-#endif
-#define FLAGNRA(Type, Name, Acronym, String, Default)
-
-#define FLAGPNR(Type, ParentName, Name, String, Default)
-#define FLAGNRC(Type, Name, String, Default)
-#endif
-
-// RELEASE FLAGS
-#define FLAGPR(Type, ParentName, Name, String, Default)     FLAG(Type, Name, String, Default, ParentName, FALSE)
-#define FLAGR(Type, Name, String, Default)                  FLAG(Type, Name, String, Default, NoParent, FALSE)
-
-// Release flags with parent and acronym
-#ifndef FLAGPRA
-#define FLAGPRA(Type, ParentName, Name, Acronym, String, Default) \
-        FLAG_REGOVR_EXP(Type, Name, String, Default, ParentName, FALSE) \
-        FLAGNR(Type, Acronym, String, Default)
-#endif
-
-
-// RELEASE FLAGS WITH REGISTRY OVERRIDE
-#define FLAGPR_REGOVR_ASMJS(Type, ParentName, Name, String, Default) FLAG_REGOVR_ASMJS(Type, Name, String, Default, ParentName, FALSE)
-#define FLAGPR_REGOVR_EXP(Type, ParentName, Name, String, Default)   FLAG_REGOVR_EXP(Type, Name, String, Default, ParentName, FALSE)
-
-// Release flag with non-release acronym
-#ifndef FLAGRA
-    #define FLAGRA(Type, Name, Acronym, String, Default) \
-        FLAGR(Type, Name, String, Default) \
-        FLAGNR(Type, Acronym, String, Default)
-#endif
-
-// Please keep this list alphabetically sorted
-
-#if DBG
-FLAGNR(Boolean, ArrayValidate         , "Validate each array for valid elements (default: false)", false)
-FLAGNR(Boolean, MemOpMissingValueValidate, "Validate Missing Value Tracking on memset/memcopy", false)
-#endif
-#ifdef ARENA_MEMORY_VERIFY
-FLAGNR(Boolean, ArenaNoFreeList       , "Do not free list in arena", false)
-FLAGNR(Boolean, ArenaNoPageReuse      , "Do not reuse page in arena", false)
-FLAGNR(Boolean, ArenaUseHeapAlloc     , "Arena use heap to allocate memory instead of page allocator", false)
-#endif
-FLAGNR(Boolean, ValidateInlineStack, "Does a stack walk on helper calls to validate inline stack is correctly restored", false)
-FLAGNR(Boolean, AsmDiff               , "Dump the IR without memory locations and varying parameters.", false)
-FLAGNR(String,  AsmDumpMode           , "Dump the final assembly to a file without memory locations and varying parameters\n\t\t\t\t\tThe 'filename' is the file where the assembly will be dumped. Dump to console if no file is specified", nullptr)
-FLAGR (Boolean, Asmjs                 , "Enable Asmjs", DEFAULT_CONFIG_ASMJS)
-FLAGNR(Boolean, AsmJsStopOnError      , "Stop execution on any AsmJs validation errors", DEFAULT_CONFIG_AsmJsStopOnError)
-FLAGNR(Boolean, AsmJsEdge             , "Enable asm.js features which may have backward incompatible changes or not validate on old demos", DEFAULT_CONFIG_AsmJsEdge)
-FLAGNR(Boolean, WasmI64               , "Enable Int64 testing for WebAssembly. ArgIns can be [number,string,{low:number,high:number}]. Return values will be {low:number,high:number}", DEFAULT_CONFIG_WasmI64)
-FLAGNR(Boolean, WasmFastArray         , "Enable fast array implementation for WebAssembly", DEFAULT_CONFIG_WasmFastArray)
-
-#ifndef COMPILE_DISABLE_Simdjs
-    #define COMPILE_DISABLE_Simdjs 0
-#endif
-FLAGPR_REGOVR_EXP(Boolean, ES6, Simdjs, "Enable Simdjs", DEFAULT_CONFIG_SIMDJS)
-
-FLAGR(Boolean, Simd128TypeSpec, "Enable type-specialization of Simd128 symbols", false)
-
-FLAGNR(Boolean, AssertBreak           , "Debug break on assert", false)
-FLAGNR(Boolean, AssertPopUp           , "Pop up asserts (default: false)", false)
-FLAGNR(Boolean, AssertIgnore          , "Ignores asserts if set", false)
-FLAGNR(Boolean, AsyncDebugging, "Enable async debugging feature (default: false)", DEFAULT_CONFIG_AsyncDebugging)
-FLAGNR(Number,  BailOnNoProfileLimit,   "The limit of bailout on no profile info before triggering a rejit", DEFAULT_CONFIG_BailOnNoProfileLimit)
-FLAGNR(Number,  BailOnNoProfileRejitLimit, "The limit of bailout on no profile info before we disable the bailouts", DEFAULT_CONFIG_BailOnNoProfileRejitLimit)
-FLAGNR(Boolean, BaselineMode          , "Dump only stable content that can be used for baseline comparison", false)
-FLAGNR(String,  DumpOnCrash           , "generate heap dump on asserts or unhandled exception if set", nullptr)
-FLAGNR(String,  FullMemoryDump        , "Will perform a full memory dump when -DumpOnCrash is supplied.", nullptr)
-#ifdef BAILOUT_INJECTION
-FLAGR (NumberPairSet, BailOut         , "Source location to insert BailOut", )
-FLAGNR(Boolean, BailOutAtEveryLine    , "Inserts BailOut at every line of source (default: false)", false)
-FLAGNR(Boolean, BailOutAtEveryByteCode, "Inserts BailOut at every Byte code (default: false)", false)
-FLAGNR(Boolean, BailOutAtEveryImplicitCall, "Force generating implicit call bailout even when we don't need it", false)
-FLAGR (NumberSet, BailOutByteCode     , "Byte code location to insert BailOut. Use with -prejit only", )
-#endif
-FLAGNR(Boolean, Benchmark             , "Disable security code which introduce variability in benchmarks", false)
-FLAGR (Boolean, BgJit                 , "Background JIT. Disable to force heuristic-based foreground JITting. (default: true)", true)
-FLAGNR(Number,  BgJitDelay            , "Delay to wait for speculative jitting before starting script execution", DEFAULT_CONFIG_BgJitDelay)
-FLAGNR(Number,  BgJitDelayFgBuffer    , "When speculatively jitting in the foreground thread, do so for (BgJitDelay - BgJitDelayBuffer) milliseconds", DEFAULT_CONFIG_BgJitDelayFgBuffer)
-FLAGNR(Number,  BgJitPendingFuncCap   , "Disable delay if pending function count larger then cap", DEFAULT_CONFIG_BgJitPendingFuncCap)
-
-FLAGNR(Boolean, CreateFunctionProxy   , "Create function proxies instead of full function bodies", DEFAULT_CONFIG_CreateFunctionProxy)
-FLAGNR(Boolean, HybridFgJit           , "When background JIT is enabled, enable jitting in the foreground based on heuristics. This flag is only effective when OptimizeForManyInstances is disabled (UI threads).", DEFAULT_CONFIG_HybridFgJit)
-FLAGNR(Number,  HybridFgJitBgQueueLengthThreshold, "The background job queue length must exceed this threshold to consider jitting in the foreground", DEFAULT_CONFIG_HybridFgJitBgQueueLengthThreshold)
-FLAGNR(Boolean, BytecodeHist          , "Provide a histogram of the bytecodes run by the script. (NoNative required).", false)
-FLAGNR(Boolean, CurrentSourceInfo     , "Enable IASD get current script source info", DEFAULT_CONFIG_CurrentSourceInfo)
-FLAGNR(Boolean, CFGLog                , "Log CFG checks", false)
-FLAGNR(Boolean, CheckAlignment        , "Insert checks in the native code to verify 8-byte alignment of stack", false)
-FLAGNR(Boolean, CheckEmitBufferPermissions, "Check JIT code buffers at commit and decommit time to ensure no PAGE_EXECUTE_READWRITE pages.", false)
-#ifdef CHECK_MEMORY_LEAK
-FLAGR (Boolean, CheckMemoryLeak       , "Check for heap memory leak", false)
-FLAGR (String,  DumpOnLeak            , "Create a dump on failed memory leak check", nullptr)
-#endif
-FLAGNR(Boolean, CheckOpHelpers        , "Verify opHelper labels in the JIT are set properly", false)
-FLAGNR(Boolean, CloneInlinedPolymorphicCaches, "Clones polymorphic inline caches in inlined functions", DEFAULT_CONFIG_CloneInlinedPolymorphicCaches)
-FLAGNR(Boolean, ConcurrentRuntime     , "Enable Concurrent GC and background JIT when creating runtime", DEFAULT_CONFIG_ConcurrentRuntime)
-#if CONFIG_CONSOLE_AVAILABLE
-FLAGNR(Boolean, Console               , "Create console window in GUI app", false)
-FLAGNR(Boolean, ConsoleExitPause      , "Pause on exit when a console window is created in GUI app", false)
-#endif
-FLAGNR(Number,  ConstructorInlineThreshold      , "Maximum size in bytecodes of a constructor inline candidate with monomorphic field access", DEFAULT_CONFIG_ConstructorInlineThreshold)
-FLAGNR(Number,  ConstructorCallsRequiredToFinalizeCachedType, "Number of calls to a constructor required before the type cached in the constructor cache is finalized", DEFAULT_CONFIG_ConstructorCallsRequiredToFinalizeCachedType)
-#ifdef SECURITY_TESTING
-FLAGNR(Boolean, CrashOnException      , "Removes the top-level exception handler, allowing jc.exe to crash on an unhandled exception.  No effect on IE. (default: false)", false)
-#endif
-FLAGNR(Boolean, Debug                 , "Disable phases (layout, security code, etc) which makes JIT output harder to debug", false)
-FLAGNR(NumberSet,  DebugBreak         , "Index of the function where you want to break", )
-FLAGNR(Boolean, DebugWindow           , "Send console output to debugger window", false)
-FLAGNR(Boolean, DeferNested           , "Enable deferred parsing of nested function", DEFAULT_CONFIG_DeferNested)
-FLAGNR(Boolean, DeferTopLevelTillFirstCall      , "Enable tracking of deferred top level functions in a script file, until the first function of the script context is parsed.", DEFAULT_CONFIG_DeferTopLevelTillFirstCall)
-FLAGNR(Number,  DeferParse            , "Minimum size of defer-parsed script (non-zero only: use /nodeferparse do disable", 0)
-FLAGNR(Boolean, DirectCallTelemetryStats, "Enables logging stats for direct call telemetry", DEFAULT_CONFIG_DirectCallTelemetryStats)
-FLAGNR(Boolean, DisableArrayBTree     , "Disable creation of BTree for Arrays", false)
-FLAGNR(Boolean, DisableRentalThreading, "Disable rental threading when creating runtime", DEFAULT_CONFIG_DisableRentalThreading)
-FLAGNR(Boolean, DisableVTuneSourceLineInfo, "Disable VTune Source line info for Dynamic JITted code", false)
-FLAGNR(Boolean, DisplayMemStats, "Display memory usage statistics", false)
-FLAGNR(Phases,  Dump                  , "What All to dump", )
-#ifdef DUMP_FRAGMENTATION_STATS
-FLAGR (Boolean, DumpFragmentationStats, "Dump bucket state after every GC", false)
-#endif
-FLAGNR(Boolean, DumpIRAddresses,   "Print addresses in IR dumps", false)
-FLAGNR(Boolean, DumpLineNoInColor, "Print the source code in high intensity color for better readability", false)
-#ifdef RECYCLER_DUMP_OBJECT_GRAPH
-FLAGR (Boolean, DumpObjectGraphOnExit , "Dump object graph on recycler destructor", false)
-FLAGR (Boolean, DumpObjectGraphOnCollect, "Dump object graph on recycler destructor", false)
-#endif
-FLAGNR(Boolean, DumpEvalStringOnRemoval, "Dumps an eval string when its being removed from the eval map", false)
-FLAGNR(Boolean, DumpObjectGraphOnEnum, "Dump object graph on recycler heap enumeration", false)
-#ifdef DYNAMIC_PROFILE_STORAGE
-FLAGNRA(String, DynamicProfileCache   , Dpc, "File to cache dynamic profile information", nullptr)
-FLAGNR(String,  DynamicProfileCacheDir, "Directory to cache dynamic profile information", nullptr)
-FLAGNRA(String, DynamicProfileInput   , Dpi, "Read only file containing dynamic profile information", nullptr)
-#endif
-#ifdef EDIT_AND_CONTINUE
-FLAGNR(Boolean, EditTest              , "Enable edit and continue test tools", false)
-#endif
-FLAGNR(Boolean, WininetProfileCache, "Use the WININET cache to save the profile information", DEFAULT_CONFIG_WininetProfileCache)
-FLAGNR(Boolean, NoDynamicProfileInMemoryCache, "Enable in-memory cache for dynamic sources", false)
-FLAGNR(Boolean, ProfileBasedSpeculativeJit, "Enable dynamic profile based speculative JIT", DEFAULT_CONFIG_ProfileBasedSpeculativeJit)
-FLAGNR(Number,  ProfileBasedSpeculationCap, "In the presence of dynamic profile speculative JIT is capped to this many bytecode instructions", DEFAULT_CONFIG_ProfileBasedSpeculationCap)
-#ifdef DYNAMIC_PROFILE_MUTATOR
-FLAGNR(String,  DynamicProfileMutatorDll , "Path of the mutator DLL", _u("DynamicProfileMutatorImpl.dll"))
-FLAGNR(String,  DynamicProfileMutator , "Type of local, temp, return, param, loop implicit flag and implicit flag. \n\t\t\t\t\ti.e local=LikelyArray_NoMissingValues_NonInts_NonFloats;temp=Int8Array;param=LikelyNumber;return=LikelyString;loopimplicitflag=ImplicitCall_ToPrimitive;implicitflag=ImplicitCall_None\n\t\t\t\t\tor pass DynamicProfileMutator:random\n\t\t\t\t\tSee DynamicProfileInfo.h for enum values", nullptr)
-#endif
-FLAGNR(Boolean, ExecuteByteCodeBufferReturnsInvalidByteCode, "Serialized byte code execution always returns SCRIPT_E_INVALID_BYTECODE", false)
-FLAGR(Number, ExpirableCollectionGCCount, "Number of GCs during which Expirable object profiling occurs", DEFAULT_CONFIG_ExpirableCollectionGCCount)
-FLAGR (Number,  ExpirableCollectionTriggerThreshold, "Threshold at which Expirable Object Collection is triggered (In Percentage)", DEFAULT_CONFIG_ExpirableCollectionTriggerThreshold)
-FLAGR(Boolean, SkipSplitOnNoResult, "If the result of Regex split isn't used, skip executing the regex. (Perf optimization)", DEFAULT_CONFIG_SkipSplitWhenResultIgnored)
-#ifdef TEST_ETW_EVENTS
-FLAGNR(String,  TestEtwDll            , "Path of the TestEtwEventSink DLL", nullptr)
-#endif
-
-FLAGNR(Boolean, CollectGarbage        , "Enable CollectGarbage API", DEFAULT_CONFIG_CollectGarbage)
-
-FLAGR (Boolean, Intl                  , "Intl object support", DEFAULT_CONFIG_Intl)
-FLAGNR(Boolean, IntlBuiltIns          , "Intl built-in function support", DEFAULT_CONFIG_IntlBuiltIns)
-
-// ES6 (BLUE+1) features/flags
-
-// Master ES6 flag to enable STABLE ES6 features/flags
-FLAGR(Boolean, ES6                         , "Enable ES6 stable features",                        DEFAULT_CONFIG_ES6)
-
-// Master ES6 flag to enable ALL sub ES6 features/flags
-FLAGNRC(Boolean, ES6All                    , "Enable all ES6 features, both stable and unstable", DEFAULT_CONFIG_ES6All)
-
-// Master ES6 flag to enable Threshold ES6 features/flags
-FLAGNRC(Boolean, ES6Experimental           , "Enable all experimental features",                  DEFAULT_CONFIG_ES6All)
-
-// Per ES6 feature/flag
-
-FLAGPR           (Boolean, ES6, ES6Species             , "Enable ES6 '@@species' properties and built-in behaviors" , DEFAULT_CONFIG_ES6Species)
-
-FLAGPR           (Boolean, ES6, ES7AsyncAwait          , "Enable ES7 'async' and 'await' keywords"                  , DEFAULT_CONFIG_ES7AsyncAwait)
-FLAGPR           (Boolean, ES6, ES6Classes             , "Enable ES6 'class' and 'extends' keywords"                , DEFAULT_CONFIG_ES6Classes)
-FLAGPR           (Boolean, ES6, ES6DateParseFix        , "Enable ES6 Date.parse fixes"                              , DEFAULT_CONFIG_ES6DateParseFix)
-FLAGPR           (Boolean, ES6, ES6DefaultArgs         , "Enable ES6 Default Arguments"                             , DEFAULT_CONFIG_ES6DefaultArgs)
-FLAGPR           (Boolean, ES6, ES6Destructuring       , "Enable ES6 Destructuring"                                 , DEFAULT_CONFIG_ES6Destructuring)
-FLAGPR           (Boolean, ES6, ES6ForLoopSemantics    , "Enable ES6 for loop per iteration bindings"               , DEFAULT_CONFIG_ES6ForLoopSemantics)
-FLAGPR           (Boolean, ES6, ES6FunctionName        , "Enable ES6 function.name"                                 , DEFAULT_CONFIG_ES6FunctionName)
-
-#ifndef COMPILE_DISABLE_ES6FunctionNameFull
-    #define COMPILE_DISABLE_ES6FunctionNameFull 0
-#endif
-FLAGPR_REGOVR_EXP(Boolean, ES6, ES6FunctionNameFull    , "Enable ES6 Full function.name"                            , DEFAULT_CONFIG_ES6FunctionNameFull)
-FLAGPR           (Boolean, ES6, ES6Generators          , "Enable ES6 generators"                                    , DEFAULT_CONFIG_ES6Generators)
-FLAGPR           (Boolean, ES6, ES7ExponentiationOperator, "Enable ES7 exponentiation operator (**)"                , DEFAULT_CONFIG_ES7ExponentionOperator)
-
-FLAGPR           (Boolean, ES6, ES7ValuesEntries       , "Enable ES7 Object.values and Object.entries"              , DEFAULT_CONFIG_ES7ValuesEntries)
-FLAGPR           (Boolean, ES6, ES7TrailingComma       , "Enable ES7 trailing comma in function"                    , DEFAULT_CONFIG_ES7TrailingComma)
-FLAGPR           (Boolean, ES6, ES6IsConcatSpreadable  , "Enable ES6 isConcatSpreadable Symbol"                     , DEFAULT_CONFIG_ES6IsConcatSpreadable)
-FLAGPR           (Boolean, ES6, ES6Math                , "Enable ES6 Math extensions"                               , DEFAULT_CONFIG_ES6Math)
-
-#ifndef COMPILE_DISABLE_ES6Module
-    #define COMPILE_DISABLE_ES6Module 0
-#endif
-FLAGPR_REGOVR_EXP(Boolean, ES6, ES6Module              , "Enable ES6 Modules"                                       , DEFAULT_CONFIG_ES6Module)
-FLAGPR           (Boolean, ES6, ES6Object              , "Enable ES6 Object extensions"                             , DEFAULT_CONFIG_ES6Object)
-FLAGPR           (Boolean, ES6, ES6Number              , "Enable ES6 Number extensions"                             , DEFAULT_CONFIG_ES6Number)
-FLAGPR           (Boolean, ES6, ES6ObjectLiterals      , "Enable ES6 Object literal extensions"                     , DEFAULT_CONFIG_ES6ObjectLiterals)
-FLAGPR           (Boolean, ES6, ES6Promise             , "Enable ES6 Promise feature"                               , DEFAULT_CONFIG_ES6Promise)
-FLAGPR           (Boolean, ES6, ES6Proxy               , "Enable ES6 Proxy feature"                                 , DEFAULT_CONFIG_ES6Proxy)
-FLAGPR           (Boolean, ES6, ES6Rest                , "Enable ES6 Rest parameters"                               , DEFAULT_CONFIG_ES6Rest)
-FLAGPR           (Boolean, ES6, ES6Spread              , "Enable ES6 Spread support"                                , DEFAULT_CONFIG_ES6Spread)
-FLAGPR           (Boolean, ES6, ES6String              , "Enable ES6 String extensions"                             , DEFAULT_CONFIG_ES6String)
-FLAGPR           (Boolean, ES6, ES6StringPrototypeFixes, "Enable ES6 String.prototype fixes"                        , DEFAULT_CONFIG_ES6StringPrototypeFixes)
-
-#ifndef COMPILE_DISABLE_ES6PrototypeChain
-    #define COMPILE_DISABLE_ES6PrototypeChain 0
-#endif
-FLAGPR_REGOVR_EXP(Boolean, ES6, ES6PrototypeChain      , "Enable ES6 prototypes (Example: Date prototype is object)", DEFAULT_CONFIG_ES6PrototypeChain)
-FLAGPR           (Boolean, ES6, ES6ToPrimitive         , "Enable ES6 ToPrimitive symbol"                            , DEFAULT_CONFIG_ES6ToPrimitive)
-FLAGPR           (Boolean, ES6, ES6ToLength            , "Enable ES6 ToLength fixes"                                , DEFAULT_CONFIG_ES6ToLength)
-FLAGPR           (Boolean, ES6, ES6ToStringTag         , "Enable ES6 ToStringTag symbol"                            , DEFAULT_CONFIG_ES6ToStringTag)
-FLAGPR           (Boolean, ES6, ES6Unicode             , "Enable ES6 Unicode 6.0 extensions"                        , DEFAULT_CONFIG_ES6Unicode)
-FLAGPR           (Boolean, ES6, ES6UnicodeVerbose      , "Enable ES6 Unicode 6.0 verbose failure output"            , DEFAULT_CONFIG_ES6UnicodeVerbose)
-FLAGPR           (Boolean, ES6, ES6Unscopables         , "Enable ES6 With Statement Unscopables"                    , DEFAULT_CONFIG_ES6Unscopables)
-FLAGPR           (Boolean, ES6, ES6RegExSticky         , "Enable ES6 RegEx sticky flag"                             , DEFAULT_CONFIG_ES6RegExSticky)
-
-#ifndef COMPILE_DISABLE_ES6RegExPrototypeProperties
-    #define COMPILE_DISABLE_ES6RegExPrototypeProperties 0
-#endif
-FLAGPR_REGOVR_EXP(Boolean, ES6, ES6RegExPrototypeProperties, "Enable ES6 properties on the RegEx prototype"         , DEFAULT_CONFIG_ES6RegExPrototypeProperties)
-
-#ifndef COMPILE_DISABLE_ES6RegExSymbols
-    #define COMPILE_DISABLE_ES6RegExSymbols 0
-#endif
-FLAGPR_REGOVR_EXP(Boolean, ES6, ES6RegExSymbols        , "Enable ES6 RegExp symbols"                                , DEFAULT_CONFIG_ES6RegExSymbols)
-
-FLAGPR           (Boolean, ES6, ES6HasInstance         , "Enable ES6 @@hasInstance symbol"                          , DEFAULT_CONFIG_ES6HasInstance)
-FLAGPR           (Boolean, ES6, ES6Verbose             , "Enable ES6 verbose trace"                                 , DEFAULT_CONFIG_ES6Verbose)
-
-#ifndef COMPILE_DISABLE_ArrayBufferTransfer
-    #define COMPILE_DISABLE_ArrayBufferTransfer 0
-#endif
-FLAGPR_REGOVR_EXP(Boolean, ES6, ArrayBufferTransfer    , "Enable ArrayBuffer.transfer"                              , DEFAULT_CONFIG_ArrayBufferTransfer)
-
-FLAGPR           (Boolean, ES6, ESObjectGetOwnPropertyDescriptors, "Enable Object.getOwnPropertyDescriptors"        , DEFAULT_CONFIG_ESObjectGetOwnPropertyDescriptors)
-
-#ifndef COMPILE_DISABLE_ESSharedArrayBuffer
-    #define COMPILE_DISABLE_ESSharedArrayBuffer 0
-#endif
-FLAGPRA          (Boolean, ES6, ESSharedArrayBuffer    , sab     , "Enable SharedArrayBuffer"                       , DEFAULT_CONFIG_ESSharedArrayBuffer)
-
-// /ES6 (BLUE+1) features/flags
-
-#ifndef COMPILE_DISABLE_Wasm
-#define COMPILE_DISABLE_Wasm 0
-#endif
-FLAGPR_REGOVR_EXP(Boolean, ES6, Wasm, "Enable WebAssembly", DEFAULT_CONFIG_WASM)
-
-#ifdef ENABLE_PROJECTION
-FLAGNR(Boolean, WinRTDelegateInterfaces , "Treat WinRT Delegates as Interfaces when determining their resolvability.", DEFAULT_CONFIG_WinRTDelegateInterfaces)
-FLAGR(Boolean, WinRTAdaptiveApps        , "Enable the adaptive apps feature, allowing for variable projection."      , DEFAULT_CONFIG_WinRTAdaptiveApps)
-#endif
-
-// This flag to be removed once JITing generator functions is stable
-FLAGNR(Boolean, JitES6Generators        , "Enable JITing of ES6 generators", false)
-
-FLAGNR(Boolean, FastLineColumnCalculation, "Enable fast calculation of line/column numbers from the source.", DEFAULT_CONFIG_FastLineColumnCalculation)
-FLAGR (String,  Filename              , "Jscript source file", nullptr)
-FLAGNR(Boolean, FreeRejittedCode      , "Free rejitted code", true)
-FLAGNR(Boolean, ForceGuardPages       , "Force the addition of guard pages", false)
-FLAGNR(Boolean, PrintGuardPageBounds  , "Prints the bounds of a guard page", false)
-FLAGNR(Boolean, ForceLegacyEngine     , "Force a jscrip9 dll load", false)
-FLAGNR(Phases,  Force                 , "Force certain phase to run ignoring heuristics", )
-FLAGNR(Phases,  Stress                , "Stress certain phases by making them kick in even if they normally would not.", )
-FLAGNR(Boolean, ForceArrayBTree       , "Force enable creation of BTree for Arrays", false)
-FLAGNR(Boolean, ForceCleanPropertyOnCollect, "Force cleaning of property on collection", DEFAULT_CONFIG_ForceCleanPropertyOnCollect)
-FLAGNR(Boolean, ForceCleanCacheOnCollect, "Force cleaning of dynamic caches on collection", DEFAULT_CONFIG_ForceCleanCacheOnCollect)
-FLAGNR(Boolean, ForceGCAfterJSONParse, "Force GC to happen after JSON parsing", DEFAULT_CONFIG_ForceGCAfterJSONParse)
-FLAGNR(Boolean, ForceDecommitOnCollect, "Force decommit collect", DEFAULT_CONFIG_ForceDecommitOnCollect)
-FLAGNR(Boolean, ForceDeferParse       , "Defer parsing of all function bodies", DEFAULT_CONFIG_ForceDeferParse)
-FLAGNR(Boolean, ForceDiagnosticsMode  , "Enable diagnostics mode and debug interpreter loop", false)
-FLAGNR(Boolean, ForceGetWriteWatchOOM , "Force GetWriteWatch to go into OOM codepath in HeapBlockMap rescan", false)
-FLAGNR(Boolean, ForcePostLowerGlobOptInstrString, "Force tracking of globopt instr string post lower", DEFAULT_CONFIG_ForcePostLowerGlobOptInstrString)
-FLAGNR(Boolean, ForceSplitScope       , "All functions will have unmerged body and param scopes", DEFAULT_CONFIG_ForceSplitScope)
-FLAGNR(Boolean, EnumerateSpecialPropertiesInDebugger, "Enable enumeration of special debug properties", DEFAULT_CONFIG_EnumerateSpecialPropertiesInDebugger)
-FLAGNR(Boolean, EnableJitInDiagMode   , "Enable Fast F12 (only applicable with ForceDiagnosticsMode or while under debugger)", DEFAULT_CONFIG_EnableJitInDiagMode)
-FLAGNR(Boolean, EnableContinueAfterExceptionWrappersForHelpers, "Enable wrapper over helper methods in debugger, Fast F12 only", DEFAULT_CONFIG_EnableContinueAfterExceptionWrappersForHelpers)
-FLAGNR(Boolean, EnableContinueAfterExceptionWrappersForBuiltIns, "Enable wrapper over library calls in debugger, Fast F12 only", DEFAULT_CONFIG_EnableContinueAfterExceptionWrappersForBuiltIns)
-FLAGNR(Boolean, EnableFunctionSourceReportForHeapEnum, "During HeapEnum, whether to report function source info (url/row/col)", DEFAULT_CONFIG_EnableFunctionSourceReportForHeapEnum)
-FLAGNR(Number,  ForceFragmentAddressSpace , "Fragment the address space", 128 * 1024 * 1024)
-FLAGNR(Number,  ForceOOMOnEBCommit, "Force CommitBuffer to return OOM", 0)
-FLAGR (Boolean, ForceDynamicProfile   , "Force to always generate profiling byte code", DEFAULT_CONFIG_ForceDynamicProfile)
-FLAGNR(Boolean, ForceES5Array         , "Force using ES5Array", DEFAULT_CONFIG_ForceES5Array)
-FLAGNR(Boolean, ForceAsmJsLinkFail    , "Force asm.js link time validation to fail", DEFAULT_CONFIG_ForceAsmJsLinkFail)
-FLAGNR(Boolean, ForceExpireOnNonCacheCollect, "Allow expiration collect outside of cache collection cleanups", DEFAULT_CONFIG_ForceExpireOnNonCacheCollect)
-FLAGNR(Boolean, ForceFastPath         , "Force fast-paths in native codegen", DEFAULT_CONFIG_ForceFastPath)
-FLAGNR(Boolean, ForceFloatPref        , "Force float preferencing (JIT only)", false)
-FLAGNR(Boolean, ForceJITLoopBody      , "Force jit loop body only", DEFAULT_CONFIG_ForceJITLoopBody)
-FLAGNR(Boolean, DumpCommentsFromReferencedFiles, "Allow printing comments of comment-table of the referenced file as well (use with -trace:CommentTable)", DEFAULT_CONFIG_DumpCommentsFromReferencedFiles)
-FLAGNR(Number,  DelayFullJITSmallFunc , "Scale Full JIT threshold for small functions which are going to be inlined soon. To provide fraction scale, the final scale is scale following this option devided by 10", DEFAULT_CONFIG_DelayFullJITSmallFunc)
-
-#ifdef _M_ARM
-FLAGNR(Boolean, ForceLocalsPtr        , "Force use of alternative locals pointer (JIT only)", false)
-#endif
-FLAGNR(Boolean, DeferLoadingAvailableSource, "Treat available source code as a dummy defer-mappable object to go through that code path.", DEFAULT_CONFIG_DeferLoadingAvailableSource)
-FLAGR (Boolean, ForceNative           , "Force JIT everything that is called before running it, ignoring limits", false)
-FLAGNR(Boolean, ForceSerialized       , "Always serialize and deserialize byte codes before execution", DEFAULT_CONFIG_ForceSerialized)
-FLAGNR(Number,  ForceSerializedBytecodeMajorVersion, "Force the byte code serializer to write this major version number", 0)
-FLAGNR(Number,  ForceSerializedBytecodeVersionSchema, "Force the byte code serializer to write this kind of version. Decimal 10 is engineering, 20 is release mode, and 0 means use the default setting.", 0)
-FLAGNR(Boolean, ForceStrictMode, "Force strict mode checks on all functions", false)
-FLAGNR(Boolean, ForceUndoDefer        , "Defer parsing of all function bodies, but undo deferral", false)
-FLAGNR(Boolean, ForceBlockingConcurrentCollect, "Force doing in-thread GC on concurrent thread- this will skip doing concurrent collect", false)
-FLAGNR(Boolean, FreTestDiagMode, "Enabled collection of diagnostic information on fretest builds", false)
-#ifdef BYTECODE_TESTING
-FLAGNR(Number,  ByteCodeBranchLimit,    "Short branch limit before we use the branch island", 128)
-FLAGNR(Boolean, MediumByteCodeLayout  , "Always use medium layout for bytecodes", false)
-FLAGNR(Boolean, LargeByteCodeLayout   , "Always use large layout for bytecodes", false)
-#endif
-#ifdef FAULT_INJECTION
-FLAGNR(Number,  FaultInjection        , "FaultInjectMode - 0 (count only), 1 (count equal), 2 (count at or above), 3 (stackhashing)",-1)
-FLAGNR(Number,  FaultInjectionCount   , "Injects an out of memory at the specified allocation", -1)
-FLAGNR(String,  FaultInjectionType    , "FaultType (flag values) -  1 (Throw), 2 (NoThrow), 4 (MarkThrow), 8 (MarkNoThrow), FFFFFFFF (All)", nullptr)
-FLAGNR(String,  FaultInjectionFilter  , "A string to restrict the fault injection, the string can be like ArenaAllocator name", nullptr)
-FLAGNR(Number,  FaultInjectionAllocSize, "Do fault injection only this size", -1)
-FLAGNR(String,  FaultInjectionStackFile   , "Stacks to match, default: stack.txt in current directory", _u("stack.txt"))
-FLAGNR(Number,  FaultInjectionStackLineCount   , "Count of lines in the stack file used for matching", -1)
-FLAGNR(String,  FaultInjectionStackHash, "Match stacks hash on Chakra frames to inject the fault, hex string", _u("0"))
-FLAGNR(Number,  FaultInjectionScriptContextToTerminateCount, "Script context# COUNT % (Number of script contexts) to terminate", 1)
-#endif
-FLAGNR(Number, InduceCodeGenFailure, "Probability of a codegen job failing.", DEFAULT_CONFIG_InduceCodeGenFailure)
-FLAGNR(Number, InduceCodeGenFailureSeed, "Seed used while calculating codegen failure probability", 0)
-FLAGNR(Number, InjectPartiallyInitializedInterpreterFrameError, "The number of interpreter stack frame (with 1 being bottom-most) to inject error before the frame is initialized.", DEFAULT_CONFIG_InjectPartiallyInitializedInterpreterFrameError)
-FLAGNR(Number, InjectPartiallyInitializedInterpreterFrameErrorType, "Type of error to inject: 0 - debug break, 1 - exception.", DEFAULT_CONFIG_InjectPartiallyInitializedInterpreterFrameErrorType)
-FLAGNR(Boolean, GenerateByteCodeBufferReturnsCantGenerate, "Serialized byte code generation always returns SCRIPT_E_CANT_GENERATE", false)
-FLAGNR(Number, GoptCleanupThreshold, "Number of instructions seen before we cleanup the value table", DEFAULT_CONFIG_GoptCleanupThreshold)
-FLAGNR(Number, AsmGoptCleanupThreshold, "Number of instructions seen before we cleanup the value table", DEFAULT_CONFIG_AsmGoptCleanupThreshold)
-FLAGNR(Boolean, HighPrecisionDate, "Enable sub-millisecond resolution in Javascript Date for benchmark timing", DEFAULT_CONFIG_HighPrecisionDate)
-FLAGNR(Number,  InlineCountMax        , "Maximum count in bytecodes to inline in a given function", DEFAULT_CONFIG_InlineCountMax)
-FLAGNRA(Number, InlineCountMaxInLoopBodies, icminlb, "Maximum count in bytecodes to inline in a given function", DEFAULT_CONFIG_InlineCountMaxInLoopBodies)
-FLAGNRA(Number, InlineInLoopBodyScaleDownFactor, iilbsdf, "Maximum depth of a recursive inline call", DEFAULT_CONFIG_InlineInLoopBodyScaleDownFactor)
-FLAGNR(Number,  InlineThreshold       , "Maximum size in bytecodes of an inline candidate", DEFAULT_CONFIG_InlineThreshold)
-FLAGNR(Number,  AggressiveInlineCountMax, "Maximum count in bytecodes to inline in a given function", DEFAULT_CONFIG_AggressiveInlineCountMax)
-FLAGNR(Number,  AggressiveInlineThreshold, "Maximum size in bytecodes of an inline candidate for aggressive inlining", DEFAULT_CONFIG_AggressiveInlineThreshold)
-FLAGNR(Number,  InlineThresholdAdjustCountInLargeFunction       , "Adjustment in the maximum size in bytecodes of an inline candidate in a large function", DEFAULT_CONFIG_InlineThresholdAdjustCountInLargeFunction)
-FLAGNR(Number,  InlineThresholdAdjustCountInMediumSizedFunction , "Adjustment in the maximum size in bytecodes of an inline candidate in a medium sized function", DEFAULT_CONFIG_InlineThresholdAdjustCountInMediumSizedFunction)
-FLAGNR(Number,  InlineThresholdAdjustCountInSmallFunction       , "Adjustment in the maximum size in bytecodes of an inline candidate in a small function", DEFAULT_CONFIG_InlineThresholdAdjustCountInSmallFunction)
-FLAGNR(String,  Interpret             , "List of functions to interpret", nullptr)
-FLAGNR(Phases,  Instrument            , "Instrument the generated code from the given phase", )
-FLAGNR(Number,  JitQueueThreshold     , "Max number of work items/script context in the jit queue", DEFAULT_CONFIG_JitQueueThreshold)
-#ifdef LEAK_REPORT
-FLAGNR(String,  LeakReport            , "File name for the leak report", nullptr)
-#endif
-FLAGNR(Number,  LoopInlineThreshold   , "Maximum size in bytecodes of an inline candidate with loops or not enough profile data", DEFAULT_CONFIG_LoopInlineThreshold)
-FLAGNR(Number,  LeafInlineThreshold   , "Maximum size in bytecodes of an inline candidate with loops or not enough profile data", DEFAULT_CONFIG_LeafInlineThreshold)
-FLAGNR(Number,  ConstantArgumentInlineThreshold, "Maximum size in bytecodes of an inline candidate with constant argument and the argument being used for a branch", DEFAULT_CONFIG_ConstantArgumentInlineThreshold)
-FLAGNR(Number,  RecursiveInlineThreshold, "Maximum size in bytecodes of an inline candidate to inline recursively", DEFAULT_CONFIG_RecursiveInlineThreshold)
-FLAGNR(Number,  RecursiveInlineDepthMax, "Maximum depth of a recursive inline call", DEFAULT_CONFIG_RecursiveInlineDepthMax)
-FLAGNR(Number,  RecursiveInlineDepthMin, "Maximum depth of a recursive inline call", DEFAULT_CONFIG_RecursiveInlineDepthMin)
-FLAGNR(Number,  Loop                  , "Number of times to execute the script (useful for profiling short benchmarks and finding leaks)", DEFAULT_CONFIG_Loop)
-FLAGRA(Number,  LoopInterpretCount    , lic, "Number of times loop has to be interpreted before JIT Loop body", DEFAULT_CONFIG_LoopInterpretCount)
-FLAGNR(Number,  LoopProfileIterations , "Number of iterations of a loop that must be profiled before jitting the loop body", DEFAULT_CONFIG_LoopProfileIterations)
-FLAGNR(Number,  OutsideLoopInlineThreshold     , "Maximum size in bytecodes of an inline candidate outside a loop in inliner", DEFAULT_CONFIG_OutsideLoopInlineThreshold)
-FLAGNR(Number,  MaxFuncInlineDepth    , "Number of times to allow inlining a function recursively, plus one (min: 1, max: 255)", DEFAULT_CONFIG_MaxFuncInlineDepth)
-FLAGNR(Number,  MaxNumberOfInlineesWithLoop, "Number of times to allow inlinees with a loop in a top function", DEFAULT_CONFIG_MaxNumberOfInlineesWithLoop)
-#ifdef MEMSPECT_TRACKING
-FLAGNR(Phases,  Memspect,              "Enables memspect tracking to perform memory investigations.", )
-#endif
-FLAGNR(Number,  PolymorphicInlineThreshold     , "Maximum size in bytecodes of a polymorphic inline candidate", DEFAULT_CONFIG_PolymorphicInlineThreshold)
-FLAGNR(Boolean, PrimeRecycler         , "Prime the recycler first", DEFAULT_CONFIG_PrimeRecycler)
-FLAGNR(Boolean, PrivateHeap           , "Use HeapAlloc with a private heap", DEFAULT_CONFIG_PrivateHeap)
-#if defined(CHECK_MEMORY_LEAK) || defined(LEAK_REPORT)
-FLAGNR(Boolean, LeakStackTrace ,        "Include stack trace on leaked pinned object and heap objects", false)
-FLAGNR(Boolean, ForceMemoryLeak ,       "Fake leak some memory to test leak report and check memory leak", false)
-#endif
-FLAGNR(Boolean, ForceOldDateAPI       , "Force Chakra to use old dates API regardless of availability of a new one", DEFAULT_CONFIG_ForceOldDateAPI)
-
-FLAGNR(Number,  JitLoopBodyHotLoopThreshold    , "Number of times loop has to be iterated in jitloopbody before it is determined as hot", DEFAULT_CONFIG_JitLoopBodyHotLoopThreshold)
-FLAGNR(Number,  LoopBodySizeThresholdToDisableOpts, "Minimum bytecode size of a loop body, above which we might consider switching off optimizations in jit loop body to avoid rejits", DEFAULT_CONFIG_LoopBodySizeThresholdToDisableOpts)
-
-FLAGNR(Number,  MaxJitThreadCount     , "Number of maximum allowed parallel jit threads (actual number is factor of number of processors and other heuristics)", DEFAULT_CONFIG_MaxJitThreadCount)
-FLAGNR(Boolean, ForceMaxJitThreadCount, "Force the number of parallel jit threads as specified by MaxJitThreadCount flag (creation guaranteed)", DEFAULT_CONFIG_ForceMaxJitThreadCount)
-
-FLAGNR(Number,  MinInterpretCount     , "Minimum number of times a function must be interpreted", 0)
-FLAGNR(Number,  MinSimpleJitRunCount  , "Minimum number of times a function must be run in simple jit", 0)
-FLAGNRA(Number, MaxInterpretCount     , Mic, "Maximum number of times a function can be interpreted", 0)
-FLAGNRA(Number, MaxSimpleJitRunCount  , Msjrc, "Maximum number of times a function will be run in SimpleJitted code", 0)
-FLAGNRA(Number, MinMemOpCount         , Mmoc, "Minimum count of a loop to activate MemOp", DEFAULT_CONFIG_MinMemOpCount)
-
-#if ENABLE_COPYONACCESS_ARRAY
-FLAGNR(Number,  MaxCopyOnAccessArrayLength, "Maximum length of copy-on-access array", DEFAULT_CONFIG_MaxCopyOnAccessArrayLength)
-FLAGNR(Number,  MinCopyOnAccessArrayLength, "Minimum length of copy-on-access array", DEFAULT_CONFIG_MinCopyOnAccessArrayLength)
-FLAGNR(Number,  CopyOnAccessArraySegmentCacheSize, "Size of copy-on-access array segment cache (1-32)", DEFAULT_CONFIG_CopyOnAccessArraySegmentCacheSize)
-#endif
-
-FLAGNR(Number, MinTemplatizedJitRunCount, "Minimum number of times a function must be Templatized Jitted", DEFAULT_CONFIG_MinTemplatizedJitRunCount)
-FLAGNR(Number, MinAsmJsInterpreterRunCount, "Minimum number of times a function must be Asm Interpreted", DEFAULT_CONFIG_MinAsmJsInterpreterRunCount)
-
-FLAGNR(Number, MinTemplatizedJitLoopRunCount, "Minimum LoopCount run of the Templatized Jit function to run FullJited", DEFAULT_CONFIG_MinTemplatizedJitLoopRunCount)
-FLAGNRA(Number, MaxTemplatizedJitRunCount, Mtjrc, "Maximum number of times a function must be templatized jit", DEFAULT_CONFIG_MaxTemplatizedJitRunCount)
-FLAGNRA(Number, MaxAsmJsInterpreterRunCount, Maic, "Maximum number of times a function must be interpreted in asmjs", DEFAULT_CONFIG_MaxAsmJsInterpreterRunCount)
-
-FLAGR (Number,  AutoProfilingInterpreter0Limit, "Limit after which to transition to the next execution mode", DEFAULT_CONFIG_AutoProfilingInterpreter0Limit)
-FLAGR (Number,  ProfilingInterpreter0Limit, "Limit after which to transition to the next execution mode", DEFAULT_CONFIG_ProfilingInterpreter0Limit)
-FLAGR (Number,  AutoProfilingInterpreter1Limit, "Limit after which to transition to the next execution mode", DEFAULT_CONFIG_AutoProfilingInterpreter1Limit)
-FLAGR (Number,  SimpleJitLimit, "Limit after which to transition to the next execution mode", DEFAULT_CONFIG_SimpleJitLimit)
-FLAGR (Number,  ProfilingInterpreter1Limit, "Limit after which to transition to the next execution mode", DEFAULT_CONFIG_ProfilingInterpreter1Limit)
-
-FLAGNRA(String, ExecutionModeLimits,        Eml,  "Execution mode limits in th form: AutoProfilingInterpreter0.ProfilingInterpreter0.AutoProfilingInterpreter1.SimpleJit.ProfilingInterpreter1 - Example: -ExecutionModeLimits:12.4.0.132.12", _u(""))
-FLAGRA(Boolean, EnforceExecutionModeLimits, Eeml, "Enforces the execution mode limits such that they are never exceeded.", false)
-
-FLAGNRA(Number, SimpleJitAfter        , Sja, "Number of calls to a function after which to simple-JIT the function", 0)
-FLAGNRA(Number, FullJitAfter          , Fja, "Number of calls to a function after which to full-JIT the function. The function will be profiled for every iteration.", 0)
-
-FLAGNR(Boolean, NewSimpleJit          , "Uses the new simple JIT", DEFAULT_CONFIG_NewSimpleJit)
-
-FLAGNR(Number,  MaxLinearIntCaseCount , "Maximum number of cases(in switch statement) for which instructions can be generated linearly",DEFAULT_CONFIG_MaxLinearIntCaseCount)
-FLAGNR(Number,  MaxSingleCharStrJumpTableSize, "Maximum single char string jump table size", DEFAULT_CONFIG_MaxSingleCharStrJumpTableSize)
-FLAGNR(Number,  MaxSingleCharStrJumpTableRatio, "Maximum single char string jump table size as multiples of the actual case arm", DEFAULT_CONFIG_MaxSingleCharStrJumpTableRatio)
-FLAGNR(Number,  MinSwitchJumpTableSize , "Minimum size of the jump table, that is created for consecutive integer case arms in a Switch Statement",DEFAULT_CONFIG_MinSwitchJumpTableSize)
-FLAGNR(Number,  MaxLinearStringCaseCount,  "Maximum number of string cases(in switch statement) for which instructions can be generated linearly",DEFAULT_CONFIG_MaxLinearStringCaseCount)
-FLAGR(Number,   MinDeferredFuncTokenCount, "Minimum length in tokens of defer-parsed function", DEFAULT_CONFIG_MinDeferredFuncTokenCount)
-#if DBG
-FLAGNR(Number,  SkipFuncCountForBailOnNoProfile,  "Initial Number of functions in a func body to be skipped from forcibly inserting BailOnNoProfile.", DEFAULT_CONFIG_SkipFuncCountForBailOnNoProfile)
-#endif
-FLAGNR(Number,  MaxJITFunctionBytecodeSize, "The biggest function we'll JIT (bytecode size)", DEFAULT_CONFIG_MaxJITFunctionBytecodeSize)
-FLAGNR(Number,  MaxLoopsPerFunction   , "Maximum number of loops in any function in the script", DEFAULT_CONFIG_MaxLoopsPerFunction)
-FLAGNR(Number,  FuncObjectInlineCacheThreshold  , "Maximum number of inline caches a function body may have to allow for inline caches to be allocated on the function object", DEFAULT_CONFIG_FuncObjectInlineCacheThreshold)
-FLAGNR(Boolean, NoDeferParse          , "Disable deferred parsing", false)
-FLAGNR(Boolean, NoLogo                , "No logo, which we don't display anyways", false)
-FLAGNR(Boolean, OOPJITMissingOpts     , "Use optimizations that are missing from OOP JIT", DEFAULT_CONFIG_OOPJITMissingOpts)
-FLAGNR(Boolean, OOPCFGRegistration    , "Do CFG registration OOP (under OOP JIT)", DEFAULT_CONFIG_OOPCFGRegistration)
-FLAGNR(Number,  RPCFailFastWait       , "Wait time for JIT process termination before triggering failfast on RPC failure", DEFAULT_CONFIG_RPCFailFastWait)
-#ifdef _ARM64_
-FLAGR (Boolean, NoNative              , "Disable native codegen", true)
-#else
-FLAGR (Boolean, NoNative              , "Disable native codegen", false)
-#endif
-
-FLAGNR(Number,  NopFrequency          , "Frequency of NOPs inserted by NOP insertion phase.  A NOP is guaranteed to be inserted within a range of (1<<n) instrs (default=8)", DEFAULT_CONFIG_NopFrequency)
-FLAGNR(Boolean, NoStrictMode          , "Disable strict mode checks on all functions", false)
-FLAGNR(Boolean, NormalizeStats        , "When dumping stats, do some normalization (used with -instrument:linearscan)", false)
-#ifdef ENABLE_PROJECTION
-FLAGNR(Boolean, NoWinRTFastSig        , "Disable fast call for common WinRT function signatures", false)
-#endif
-FLAGNR(Phases,  Off                   , "Turn off specific phases or feature.(Might not work for all phases)", )
-FLAGNR(Phases,  OffProfiledByteCode   , "Turn off specific byte code for phases or feature.(Might not work for all phases)", )
-FLAGNR(Phases,  On                    , "Turn on specific phases or feature.(Might not work for all phases)", )
-FLAGNR(String,  OutputFile            , "Log the output to a specified file. Default: output.log in the working directory.", _u("output.log"))
-FLAGNR(String,  OutputFileOpenMode    , "File open mode for OutputFile. Default: wt, specify 'at' for append", _u("wt"))
-#ifdef ENABLE_TRACE
-FLAGNR(Boolean, InMemoryTrace         , "Enable in-memory trace (investigate crash using trace in dump file). Use !jd.dumptrace to print it.", DEFAULT_CONFIG_InMemoryTrace)
-FLAGNR(Number,  InMemoryTraceBufferSize, "The size of circular buffer for in-memory trace (the units used is: number of trace calls). ", DEFAULT_CONFIG_InMemoryTraceBufferSize)
-#if CONFIG_RICH_TRACE_FORMAT
-FLAGNR(Boolean, RichTraceFormat, "Whether to use extra data in Output/Trace header.", DEFAULT_CONFIG_RichTraceFormat)
-#endif
-#ifdef STACK_BACK_TRACE
-FLAGNR(Boolean, TraceWithStack, "Whether the trace need to include stack trace (for each trace entry).", DEFAULT_CONFIG_TraceWithStack)
-#endif // STACK_BACK_TRACE
-#endif // ENABLE_TRACE
-FLAGNR(Boolean, PrintRunTimeDataCollectionTrace, "Print traces needed for runtime data collection", false)
-#ifdef ENABLE_PREJIT
-FLAGR (Boolean, Prejit                , "Prejit everything, including things that are not called, ignoring limits (default: false)", DEFAULT_CONFIG_Prejit)
-#endif
-FLAGNR(Boolean, PrintSrcInDump        , "Print the lineno and the source code in the intermediate dumps", true)
-#if PROFILE_DICTIONARY
-FLAGNR(Number,  ProfileDictionary     , "Profile dictionary usage. Only dictionaries with max depth of <number> or above are displayed (0=no filter).", -1)
-#endif
-#ifdef PROFILE_EXEC
-FLAGNR(Phases,  Profile               , "Profile the given phase", )
-FLAGNR(Number,  ProfileThreshold      , "A phase is displayed in the profiler report only if its contribution is more than this threshold", 0)
-#endif
-#ifdef PROFILE_OBJECT_LITERALS
-FLAGNR(Boolean, ProfileObjectLiteral  , "Profile Object literal usage", false)
-#endif
-#ifdef PROFILE_MEM
-FLAGNR(String,  ProfileMemory         , "Profile memory usage", )
-#endif
-#ifdef PROFILE_STRINGS
-FLAGNR(Boolean, ProfileStrings        , "Profile string statistics", false)
-#endif
-#ifdef PROFILE_TYPES
-FLAGNR(Boolean, ProfileTypes          , "Profile type statistics", false)
-#endif
-#ifdef PROFILE_EVALMAP
-FLAGNR(Boolean, ProfileEvalMap        , "Profile eval map statistics", false)
-#endif
-
-#ifdef PROFILE_BAILOUT_RECORD_MEMORY
-FLAGNR(Boolean, ProfileBailOutRecordMemory, "Profile bailout record memory statistics", false)
-#endif
-
-FLAGNR(Number,  RejitMaxBailOutCount, "Maximum number of bailouts for a bailout record after which rejit is forced", DEFAULT_CONFIG_RejitMaxBailOutCount)
-FLAGNR(Number,  CallsToBailoutsRatioForRejit, "Ratio of function calls to bailouts above which a rejit is considered", DEFAULT_CONFIG_CallsToBailoutsRatioForRejit)
-FLAGNR(Number,  LoopIterationsToBailoutsRatioForRejit, "Ratio of loop iteration count to bailouts above which a rejit of the loop body is considered", DEFAULT_CONFIG_LoopIterationsToBailoutsRatioForRejit)
-FLAGNR(Number,  MinBailOutsBeforeRejit, "Minimum number of bailouts for a single bailout record after which a rejit is considered", DEFAULT_CONFIG_MinBailOutsBeforeRejit)
-FLAGNR(Number,  MinBailOutsBeforeRejitForLoops, "Minimum number of bailouts for a single bailout record after which a rejit is considered", DEFAULT_CONFIG_MinBailOutsBeforeRejitForLoops)
-FLAGNR(Boolean, LibraryStackFrame           , "Display library stack frame", DEFAULT_CONFIG_LibraryStackFrame)
-FLAGNR(Boolean, LibraryStackFrameDebugger   , "Assume debugger support for library stack frame", DEFAULT_CONFIG_LibraryStackFrameDebugger)
-#ifdef RECYCLER_STRESS
-FLAGNR(Boolean, RecyclerStress        , "Stress the recycler by collect on every allocation call", false)
-#if ENABLE_CONCURRENT_GC
-FLAGNR(Boolean, RecyclerBackgroundStress        , "Stress the recycler by collect in the background thread on every allocation call", false)
-FLAGNR(Boolean, RecyclerConcurrentStress        , "Stress the concurrent recycler by concurrent collect on every allocation call", false)
-FLAGNR(Boolean, RecyclerConcurrentRepeatStress  , "Stress the concurrent recycler by concurrent collect on every allocation call and repeat mark and rescan in the background thread", false)
-#endif
-#if ENABLE_PARTIAL_GC
-FLAGNR(Boolean, RecyclerPartialStress , "Stress the partial recycler by partial collect on every allocation call", false)
-#endif
-FLAGNR(Boolean, RecyclerTrackStress, "Stress tracked object handling by simulating tracked objects for regular allocations", false)
-FLAGNR(Boolean, RecyclerInduceFalsePositives, "Stress recycler by forcing false positive object marks", false)
-#endif // RECYCLER_STRESS
-FLAGNR(Boolean, RecyclerForceMarkInterior, "Force all the mark as interior", DEFAULT_CONFIG_RecyclerForceMarkInterior)
-#if ENABLE_CONCURRENT_GC
-FLAGNR(Number,  RecyclerPriorityBoostTimeout, "Adjust priority boost timeout", 5000)
-FLAGNR(Number,  RecyclerThreadCollectTimeout, "Adjust thread collect timeout", 1000)
-#endif
-#ifdef RECYCLER_PAGE_HEAP
-FLAGNR(Number,      PageHeap,             "Use full page for heap allocations", DEFAULT_CONFIG_PageHeap)
-FLAGNR(Boolean,     PageHeapAllocStack,   "Capture alloc stack under page heap mode", DEFAULT_CONFIG_PageHeapAllocStack)
-FLAGNR(Boolean,     PageHeapFreeStack,    "Capture free stack under page heap mode", DEFAULT_CONFIG_PageHeapFreeStack)
-FLAGNR(NumberRange, PageHeapBucketNumber, "Bucket numbers to be used for page heap allocations", )
-FLAGNR(Number,      PageHeapBlockType,    "Type of blocks to use page heap for", DEFAULT_CONFIG_PageHeapBlockType)
-#endif
-#ifdef RECYCLER_NO_PAGE_REUSE
-FLAGNR(Boolean, RecyclerNoPageReuse,     "Do not reuse page in recycler", false)
-#endif
-#ifdef RECYCLER_MEMORY_VERIFY
-FLAGNR(Phases,  RecyclerVerify         , "Verify recycler memory", )
-FLAGNR(Number,  RecyclerVerifyPadSize  , "Padding size to verify recycler memory", 12)
-#endif
-FLAGNR(Boolean, RecyclerTest           , "Run recycler tests instead of executing script", false)
-FLAGNR(Boolean, RecyclerProtectPagesOnRescan, "Temporarily switch all pages to read only during rescan", false)
-#ifdef RECYCLER_VERIFY_MARK
-FLAGNR(Boolean, RecyclerVerifyMark    , "verify concurrent gc", false)
-#endif
-FLAGR (Number,  LowMemoryCap          , "Memory cap indicating a low-memory process", DEFAULT_CONFIG_LowMemoryCap)
-FLAGNR(Number,  NewPagesCapDuringBGSweeping, "New pages count allowed to be allocated during background sweeping", DEFAULT_CONFIG_NewPagesCapDuringBGSweeping)
-#ifdef RUNTIME_DATA_COLLECTION
-FLAGNR(String,  RuntimeDataOutputFile, "Filename to write the dynamic profile info", nullptr)
-#endif
-FLAGNR(Boolean, ReportErrors          , "Enable reporting of syntax errors", false)
-FLAGR (Number,  SpeculationCap        , "How much bytecode we'll speculatively JIT", DEFAULT_CONFIG_SpeculationCap)
-#if DBG_DUMP || defined(BGJIT_STATS) || defined(RECYCLER_STATS)
-FLAGNR(Phases,  Stats                 , "Stats the given phase", )
-#endif
-#if EXCEPTION_RECOVERY
-FLAGNR(Boolean, SwallowExceptions     , "Force a try/catch around every statement", false)
-#endif
-FLAGNR(Boolean, PrintSystemException  , "Always print a message when there's OOM or OOS", false)
-FLAGNR(Number,  SwitchOptHolesThreshold,  "Maximum percentage of holes (missing case values in a switch statement) with which a jump table can be created",DEFAULT_CONFIG_SwitchOptHolesThreshold)
-FLAGR (Number,  TempMin                  , "Temp number switch which code can temporarily use for debugging", DEFAULT_CONFIG_TempMin)
-FLAGR (Number,  TempMax                  , "Temp number switch which code can temporarily use for debugging", DEFAULT_CONFIG_TempMax)
-FLAGNR(Phases,  Trace                 , "Trace the given phase", )
-
-#if defined(_M_IX86) || defined(_M_X64)
-FLAGR(Number,   LoopAlignNopLimit       , "Max number of nops for loop alignment", DEFAULT_CONFIG_LoopAlignNopLimit)
-#endif
-
-#ifdef PROFILE_MEM
-FLAGNR(Phases,  TraceMemory           , "Trace memory usage", )
-#endif
-#if DBG_DUMP || defined(RECYCLER_TRACE)
-//TraceMetaDataParsing flag with optional levels:
-//    Level 1 = interfaces only
-//    Level 2 = interfaces and methods
-//    Level 3 = interfaces, methods and parameters
-//    Level 4 = interfaces and properties
-//    Level 5 (default) = ALL
-FLAGNR(Number,  TraceMetaDataParsing  , "Trace metadata parsing for generating JS projections. [Levels 1-5, with 5 corresponding to most detailed]", 5)
-FLAGNR(Boolean, TraceWin8Allocations  , "Trace the win8 memory allocations", false)
-FLAGNR(Boolean, TraceWin8DeallocationsImmediate  , "Trace the win8 memory deallocations immediately", false)
-FLAGNR(Boolean, PrintWin8StatsDetailed  , "Print the detailed memory trace report", false)
-FLAGNR(Boolean, TraceProtectPages     , "Trace calls to protecting pages of custom heap allocated pages", false)
-//TraceProjection flag with optional levels:
-//    Level 1 = error
-//    Level 2 = warning
-//    Level 3 = informational
-FLAGNR(Number, TraceProjection       , "Trace projection related activities, [Levels 1-3, with 3 corresponding to most detailed]", 3)
-#endif
-FLAGNR(Boolean, TraceAsyncDebugCalls  , "Trace calls to async debugging API (default: false)", DEFAULT_CONFIG_TraceAsyncDebugCalls)
-#ifdef TRACK_DISPATCH
-FLAGNR(Boolean, TrackDispatch         , "Save stack traces of where JavascriptDispatch/HostVariant are created", false)
-#endif
-FLAGNR(Boolean, Verbose               , "Dump details", DEFAULT_CONFIG_Verbose)
-FLAGNR(Boolean, UseFullName           , "Enable fully qualified name", DEFAULT_CONFIG_UseFullName)
-FLAGNR(Boolean, UseFunctionIdForTrace , "Use function id instead of function number for trace output", false)
-FLAGNR(Boolean, Utf8                  , "Use UTF8 for file output", false)
-FLAGR (Number,  Version               , "Version in which to run the jscript engine. [one of 1,2,3,4,5,6]. Default is latest for jc/jshost, 1 for IE", 6 )
-#ifdef ENABLE_PROJECTION
-FLAGR (Number,  HostType              , "Host type in which to run the jscript engine. [one of 1,2]. Default is 1 = Browser.", 1)
-#endif
-FLAGR(Boolean, WERExceptionSupport    , "WER feature for extended exception support. Enabled when WinRT is enabled", false)
-#ifdef ENABLE_PROJECTION
-FLAGR (Boolean, WinRTConstructorAllowed, "Whether WinRT constructors is allowed in WebView host type. Constructor is always allowed in other host type ", false)
-#endif
-FLAGNR(Boolean, ExtendedErrorStackForTestHost, "Enable passing extended error stack string to test host.", DEFAULT_CONFIG_ExtendedErrorStackForTestHost)
-FLAGNR(Boolean, errorStackTrace       , "error.StackTrace feature. Remove when feature complete", DEFAULT_CONFIG_errorStackTrace)
-FLAGNR(Boolean, DoHeapEnumOnEngineShutdown, "Perform a heap enumeration whenever shut a script engine down", false)
-#ifdef HEAP_ENUMERATION_VALIDATION
-FLAGNR(Boolean, ValidateHeapEnum      , "Validate that heap enumeration is reporting all Js::RecyclableObjects in the heap", false)
-#endif
-
-#if ENABLE_REGEX_CONFIG_OPTIONS
-//
-// Regex flags
-//
-FLAGR (Boolean, RegexTracing          , "Trace all Regex invocations to the output.", DEFAULT_CONFIG_RegexTracing)
-FLAGR (Boolean, RegexProfile          , "Collect usage statistics on all Regex invocations.", DEFAULT_CONFIG_RegexProfile)
-FLAGR (Boolean, RegexDebug            , "Trace compilation of UnifiedRegex expressions.", DEFAULT_CONFIG_RegexDebug)
-FLAGR (Boolean, RegexOptimize         , "Optimize regular expressions in the unified Regex system (default: true)", DEFAULT_CONFIG_RegexOptimize)
-FLAGR (Number,  DynamicRegexMruListSize, "Size of the MRU list for dynamic regexes", DEFAULT_CONFIG_DynamicRegexMruListSize)
-#endif
-
-FLAGR (Boolean, OptimizeForManyInstances, "Optimize script engine for many instances (low memory footprint per engine, assume low spare CPU cycles) (default: false)", DEFAULT_CONFIG_OptimizeForManyInstances)
-FLAGNR(Phases,  TestTrace             , "Test trace for the given phase", )
-FLAGNR(Boolean, EnableEvalMapCleanup, "Enable cleaning up the eval map", true)
-#ifdef PROFILE_MEM
-FLAGNR(Boolean, TraceObjectAllocation, "Enable cleaning up the eval map", false)
-#endif
-#ifdef ENABLE_PROJECTION
-FLAGNR(Boolean, EnableThirdPartyGCPressure, "Enable use of GCPressure attribute value on 3rd party WinRT objects (not in Windows namespace) (default: false)", false)
-FLAGNR(Number, TargetWinRTVersion, "Specifies WinRT version number to target. [one of 0,1,2,3,4]. Default is 1 = NTDDI_WIN8", DEFAULT_CONFIG_TargetWinRTVersion)
-FLAGNR(Boolean, EnableVersioningAllAssemblies, "Enable versioning behavior for all assemblies, regardless of host flag (default: false)", false)
-FLAGR(Boolean, FailFastIfDisconnectedDelegate, "When set fail fast if disconnected delegate is invoked", DEFAULT_CONFIG_FailFastIfDisconnectedDelegate)
-#endif
-FLAGNR(Number, Sse, "Virtually disables SSE-based optimizations above the specified SSE level in the Chakra JIT (does not affect CRT SSE usage)", DEFAULT_CONFIG_Sse)
-FLAGNR(Number,  DeletedPropertyReuseThreshold, "Start reusing deleted property indexes after this many properties are deleted. Zero to disable reuse.", DEFAULT_CONFIG_DeletedPropertyReuseThreshold)
-FLAGNR(Boolean, ForceStringKeyedSimpleDictionaryTypeHandler, "Force switch to string keyed version of SimpleDictionaryTypeHandler on first new property added to a SimpleDictionaryTypeHandler", DEFAULT_CONFIG_ForceStringKeyedSimpleDictionaryTypeHandler)
-FLAGNR(Number,  BigDictionaryTypeHandlerThreshold, "Min Slot Capacity required to convert DictionaryTypeHandler to BigDictionaryTypeHandler.(Advisable to give more than 15 - to avoid false positive cases)", DEFAULT_CONFIG_BigDictionaryTypeHandlerThreshold)
-FLAGNR(Boolean, TypeSnapshotEnumeration, "Create a true snapshot of the type of an object before enumeration and enumerate only those properties.", DEFAULT_CONFIG_TypeSnapshotEnumeration)
-FLAGR (Boolean, EnumerationCompat,      "When set in IE10 mode, restores enumeration behavior to RC behavior", DEFAULT_CONFIG_EnumerationCompat)
-FLAGNR(Boolean, IsolatePrototypes, "Should prototypes get unique types not shared with other objects (default: true)?", DEFAULT_CONFIG_IsolatePrototypes)
-FLAGNR(Boolean, ChangeTypeOnProto, "When becoming a prototype should the object switch to a new type (default: true)?", DEFAULT_CONFIG_ChangeTypeOnProto)
-FLAGNR(Boolean, ShareInlineCaches, "Determines whether inline caches are shared between all loads (or all stores) of the same property ID", DEFAULT_CONFIG_ShareInlineCaches)
-FLAGNR(Boolean, DisableDebugObject, "Disable test only Debug object properties", DEFAULT_CONFIG_DisableDebugObject)
-FLAGNR(Boolean, DumpHeap, "enable Debug.dumpHeap even when DisableDebugObject is set", DEFAULT_CONFIG_DumpHeap)
-FLAGNR(String, autoProxy, "enable creating proxy for each object creation", _u("__msTestHandler"))
-FLAGNR(Number,  PerfHintLevel, "Specifies the perf-hint level (1,2) 1 == critical, 2 == only noisy", DEFAULT_CONFIG_PerfHintLevel)
-#ifdef INTERNAL_MEM_PROTECT_HEAP_ALLOC
-FLAGNR(Boolean, MemProtectHeap, "Use the mem protect heap as the default heap", DEFAULT_CONFIG_MemProtectHeap)
-#endif
-#ifdef RECYCLER_STRESS
-FLAGNR(Boolean, MemProtectHeapStress, "Stress the recycler by collect on every allocation call", false)
-#if ENABLE_CONCURRENT_GC
-FLAGNR(Boolean, MemProtectHeapBackgroundStress, "Stress the recycler by collect in the background thread on every allocation call", false)
-FLAGNR(Boolean, MemProtectHeapConcurrentStress, "Stress the concurrent recycler by concurrent collect on every allocation call", false)
-FLAGNR(Boolean, MemProtectHeapConcurrentRepeatStress, "Stress the concurrent recycler by concurrent collect on every allocation call and repeat mark and rescan in the background thread", false)
-#endif
-#if ENABLE_PARTIAL_GC
-FLAGNR(Boolean, MemProtectHeapPartialStress, "Stress the partial recycler by partial collect on every allocation call", false)
-#endif
-#endif
-#ifdef SUPPORT_FIXED_FIELDS_ON_PATH_TYPES
-FLAGNR(Boolean, FixPropsOnPathTypes, "Mark properties as fixed on path types (default: false).", DEFAULT_CONFIG_FixPropsOnPathTypes)
-#endif
-FLAGNR(NumberSet, BailoutTraceFilter, "Filter the bailout trace messages to specific bailout kinds.", )
-FLAGNR(NumberSet, RejitTraceFilter, "Filter the rejit trace messages to specific bailout kinds.", )
-
-// recycler heuristic flags
-FLAGNR(Number,  MaxBackgroundFinishMarkCount, "Maximum number of background finish mark", 1)
-FLAGNR(Number,  BackgroundFinishMarkWaitTime, "Millisecond to wait for background finish mark", 15)
-FLAGNR(Number,  MinBackgroundRepeatMarkRescanBytes, "Minimum number of bytes rescan to trigger background finish mark",  -1)
-
-#if defined(_M_IX86) || defined(_M_X64)
-FLAGNR(Boolean, ZeroMemoryWithNonTemporalStore, "Zero free memory with non-temporal stores to avoid evicting other content from processor cache", DEFAULT_CONFIG_ZeroMemoryWithNonTemporalStore)
-#endif
-
-// recycler memory restrict test flags
-FLAGNR(Number,  MaxMarkStackPageCount , "Restrict recycler mark stack size (in pages)", -1)
-FLAGNR(Number,  MaxTrackedObjectListCount,  "Restrict recycler tracked object count during GC", -1)
-
-// make the recycler page integration path easier to hit
-FLAGNR(Number, NumberAllocPlusSize, "Additional bytes to allocate with JavascriptNumber from number allocator (0~496)", 0)
-
-#if DBG
-FLAGNR(Boolean, InitializeInterpreterSlotsWithInvalidStackVar, "Enable the initialization of the interpreter local slots with invalid stack vars", false)
-#endif
-
-#if DBG
-FLAGNR(Number, PRNGSeed0, "Override seed0 for Math.Random()", 0)
-FLAGNR(Number, PRNGSeed1, "Override seed1 for Math.Random()", 0)
-#endif
-
-FLAGNR(Boolean, ClearInlineCachesOnCollect, "Clear all inline caches on every garbage collection", false)
-FLAGNR(Number, InlineCacheInvalidationListCompactionThreshold, "Compact inline cache invalidation lists if their utilization falls below this threshold", DEFAULT_CONFIG_InlineCacheInvalidationListCompactionThreshold)
-FLAGNR(Number, ConstructorCacheInvalidationThreshold, "Clear uniquePropertyGuard entries from recyclableData if number of invalidations of constructor caches happened are more than the threshold.", DEFAULT_CONFIG_ConstructorCacheInvalidationThreshold)
-
-#ifdef IR_VIEWER
-FLAGNR(Boolean, IRViewer, "Enable IRViewer functionality (improved UI for various stages of IR generation)", false)
-#endif /* IR_VIEWER */
-
-FLAGNR(Boolean, InvalidateSolutionContextsForGetStructure, "To reduce memory consumption, in the end of GetStructure call, invalidate script contexts used only for GetStructure -- this would invalidate ones associated with solution files (not top-most references such as helpers.js)", DEFAULT_CONFIG_InvalidateSolutionContextsForGetStructure)
-FLAGNR(Boolean, ES5LangTel, "Print ES5 language telemetry output.", false)
-FLAGNR(Boolean, ES6LangTel, "Print ES6 language telemetry output.", false)
-FLAGNR(Boolean, ESBLangTel, "Print ES built-ins telemetry output.", false)
-FLAGNR(Boolean, DateParseTel, "Print Date.parse telemetry output.", false)
-
-FLAGNR(Number,  GCMemoryThreshold, "Threshold for allocation-based GC initiation (in MB)", 0)
-
-#ifdef _CONTROL_FLOW_GUARD
-FLAGNR(Boolean, PreReservedHeapAlloc, "Enable Pre-reserved Heap Page Allocator", true)
-FLAGNR(Boolean, CFGInJit, "Enable CFG check in JIT", true)
-FLAGNR(Boolean, CFG, "Force enable CFG on jshost. version in the jshost's manifest file disables CFG", true)
-#endif
-
-#if DBG
-    FLAGNR(Number, SimulatePolyCacheWithOneTypeForInlineCacheIndex, "Use with SimulatePolyCacheWithOneTypeForFunction to simulate creating a polymorphic inline cache containing only one type due to a collision, for testing ObjTypeSpec", -1)
-#endif
-
-FLAGR(Number, JITServerIdleTimeout, "Idle timeout in milliseconds to do the cleanup in JIT server", 500)
-FLAGR(Number, JITServerMaxInactivePageAllocatorCount, "Max inactive page allocators to keep before schedule a cleanup", 10)
-
-FLAGNR(Boolean, StrictWriteBarrierCheck, "Check write barrier setting on none write barrier pages", DEFAULT_CONFIG_StrictWriteBarrierCheck)
-FLAGNR(Boolean, WriteBarrierTest, "Always return true while checking barrier to test recycler regardless of annotation", DEFAULT_CONFIG_WriteBarrierTest)
-FLAGNR(Boolean, ForceSoftwareWriteBarrier, "Use to turn off write watch to test software write barrier on windows", DEFAULT_CONFIG_ForceSoftwareWriteBarrier)
-FLAGNR(Boolean, VerifyBarrierBit, "Verify software write barrier bit is set while marking", DEFAULT_CONFIG_VerifyBarrierBit)
-FLAGNR(Boolean, EnableBGFreeZero, "Use to turn off background freeing and zeroing to simulate linux", DEFAULT_CONFIG_EnableBGFreeZero)
-FLAGNR(Boolean, KeepRecyclerTrackData, "Keep recycler track data after sweep until reuse", DEFAULT_CONFIG_KeepRecyclerTrackData)
-
-#undef FLAG_REGOVR_EXP
-#undef FLAG_REGOVR_ASMJS
-
-#undef FLAG
-#undef FLAGP
-
-#undef FLAGRA
-
-#undef FLAGNR
-#undef FLAGNRA
-#undef FLAGPNR
-#undef FLAGPRA
-
-#endif
->>>>>>> c3c3db50
+#endif
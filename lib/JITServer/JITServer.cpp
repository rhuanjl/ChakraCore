--- conflicted
+++ resolved
@@ -397,23 +397,10 @@
 ServerNewInterpreterThunkBlock(
     /* [in] */ handle_t binding,
     /* [in] */ __RPC__in PSCRIPTCONTEXT_HANDLE scriptContextInfo,
-<<<<<<< HEAD
-    /* [in] */ boolean asmJsThunk,
-    /* [out] */ __RPC__out InterpreterThunkInfoIDL * thunkInfo)
-{
-    if (thunkInfo == nullptr)
-    {
-        Assert(false);
-        return RPC_S_INVALID_ARG;
-    }
-
-    memset(thunkInfo, 0, sizeof(InterpreterThunkInfoIDL));
-=======
     /* [in] */ __RPC__in InterpreterThunkInputIDL * thunkInput,
     /* [out] */ __RPC__out InterpreterThunkOutputIDL * thunkOutput)
 {
     memset(thunkOutput, 0, sizeof(InterpreterThunkOutputIDL));
->>>>>>> bc2fb218
 
     ServerScriptContext * scriptContext = (ServerScriptContext *)DecodePointer(scriptContextInfo);
     if (scriptContext == nullptr)

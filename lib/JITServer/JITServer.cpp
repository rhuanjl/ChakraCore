--- conflicted
+++ resolved
@@ -377,30 +377,6 @@
 }
 
 HRESULT
-<<<<<<< HEAD
-=======
-ServerDecommitInterpreterBufferManager(
-    /* [in] */ handle_t binding,
-    /* [in] */ PSCRIPTCONTEXT_HANDLE scriptContextInfoAddress,
-    /* [in] */ boolean asmJsManager)
-{
-    ServerScriptContext * scriptContext = (ServerScriptContext *)DecodePointer(scriptContextInfoAddress);
-
-    if (scriptContext == nullptr)
-    {
-        Assert(false);
-        return RPC_S_INVALID_ARG;
-    }
-
-    return ServerCallWrapper(scriptContext, [&]()->HRESULT
-    {
-        scriptContext->DecommitEmitBufferManager(asmJsManager != FALSE);
-        return S_OK;
-    });
-}
-
-HRESULT
->>>>>>> 1cec7380
 ServerNewInterpreterThunkBlock(
     /* [in] */ handle_t binding,
     /* [in] */ PSCRIPTCONTEXT_HANDLE scriptContextInfo,

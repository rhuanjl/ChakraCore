//-------------------------------------------------------------------------------------------------------
// Copyright (C) Microsoft. All rights reserved.
// Licensed under the MIT license. See LICENSE.txt file in the project root for full license information.
//-------------------------------------------------------------------------------------------------------

objArgs = WScript.Arguments;

function emitToken(token, d, indent) {
    r = "";
    if (d) {
        r += indent + "p += " + d + ";\r\n";
    }
    r += indent + "token = " + token.tk + ";\r\n";
    r += indent + "goto LKeyword;\r\n";

    return r;
}

function noMoreBranches(token) {
    for (var c = token; c.length; c = c[0]) {
        if (c.length > 1) return false;
        if (c.length == 1 && c.tk) return false;
    }
    return true;
}

function emit(token, d, indent) {
    var r = "";
    if (d < 0) throw "d must be gte 0.";

    if (noMoreBranches(token)) {

        var count = d;
        for (var c = token; c.length; c = c[0]) {
            count++;
        }

        var emitIf = token.length;
        if (emitIf) {
            r += indent + "if (";
            for (var c = token; c.length; c = c[0]) {
                r += "p[" + d++ + "] == '" + c[0].char.substring(1) + "'";
                if (c[0].length) {
                    r += " && ";
                }
            }

            r += ")\r\n";
            r += indent + "{\r\n";
        }
        r += emitToken(c, d, indent);
        if (emitIf) {
            r += indent + "}\r\n";
        }
    } else if (token.length >= 1) {

        // Get the count of single-child nodes until the next branch.
        var count = 0;
        for (var c = token; c.length; c = c[0]) {
            if (c.length > 1) break;
            if (c.length == 1 && c.tk) break;
            count++;
        }

        if (token.length && count > 1) {

            r += indent + "if ("

            var i = 0;//, d2 = d;
            for (var c = token; c.length && i < count - 1; c = c[0]) {
                r += "p[" + d++ + "] == '" + c[0].char.substring(1) + "'";
                i++;
                if (c[0].length && i < count - 1) {
                    r += " && ";
                }
            }
            token = c;

            r += ")\r\n";
            r += indent + "{\r\n";

            indent += "    ";
        }

        r += indent + "switch(p[" + d + "])\r\n";
        r += indent + "{\r\n";
        
        for (var i = 0; i < token.length; i++) {

            var tk = token[i];

            r += indent + "case '" + tk.char.substring(1) + "':\r\n";

            r += emit(tk, d + 1, indent + "    ");

            if (tk.tk && tk.length) {
                r += emitToken(tk, d + 1, indent + "    ");
            }

            r += indent + "    break;\r\n";
        }

        r += indent + "}\r\n";
        indent = indent.substring(4);
        
        if (token.length && count > 1) {
            r += indent + "}\r\n";
        }

    }
    else {
        r += indent + "if (p[" + d + "] == '" + token[0].char.substring(1) + "')\r\n";
        r += indent + "{\r\n";
        r += emit(token[0], d + 1, indent + "    ");
        r += indent + "}\r\n";
    }
    return r;
}

if (objArgs.length != 1 && objArgs.length != 2) {
    WScript.Echo("Supply the header file name and optional output file");
}
else {
    var fso = new ActiveXObject("Scripting.FileSystemObject");
    var file = fso.OpenTextFile(objArgs(0), 1);
    var text = file.ReadAll();
    file.Close();

    var reg = /\nWASM_KEYWORD\(([A-Z0-9\_]+)\s*,\s*([a-z0-9\_]+)\)/g;
    var t = [];
    text.replace(reg, function (a, p1, p2, offset) {
        WScript.Echo("Adding case for: " + p1 + " - " + p2);
        t.push({ tk: "wtk" + p1, word: p2 });
    });

    reg = /\nWASM_[A-Z]*TYPE\(([A-Z0-9\_]+)\s*,\s*([a-z0-9]+)\)/g;
    text.replace(reg, function (a, p1, p2, offset) {
        WScript.Echo("Adding case for: " + p1 + " - " + p2);
        t.push({ tk: "wtk" + p1, word: p2 });
    });

<<<<<<< HEAD
    reg = /\nWASM_KEYWORD_UNARY\(([A-Z0-9\_]+)\s*,\s*([a-z0-9\_]+)\s*,[\sA-z0-9\_]*,\s*([A-Z0-9]+)\s*,\s*([A-Z0-9]+)/g;
    text.replace(reg, function (a, p1, p2, p3, p4, offset) {
        WScript.Echo("Adding " + p3 + " case for: " + p1 + " - " + p2 + "/" + p4.toLowerCase());
        t.push({ tk: "wtk" + p1, word: p3.toLowerCase() + "." + p2 + "/" + p4.toLowerCase() });
    });

    reg = /\nWASM_KEYWORD[\_A-Z]*_F\(([A-Z0-9\_]+)\s*,\s*([a-z0-9]+)/g;
=======
    reg = /WASM_[\_A-Z]*_F\(([A-Z0-9\_]+)\s*,\s*([a-z0-9]+)[,\sA-z0-9]*\)/g;
>>>>>>> ed3b1ac8
    text.replace(reg, function (a, p1, p2, offset) {
        WScript.Echo("Adding F32 case for: " + p1 + " - " + p2);
        t.push({ tk: "wtk" + p1 + "_F32", word: "f32." + p2 });
    });
<<<<<<< HEAD
    reg = /\nWASM_KEYWORD[\_A-Z]*_D\(([A-Z0-9\_]+)\s*,\s*([a-z0-9]+)/g;
=======
    reg = /WASM_[\_A-Z]*_D\(([A-Z0-9\_]+)\s*,\s*([a-z0-9]+)[,\sA-z0-9]*\)/g;
>>>>>>> ed3b1ac8
    text.replace(reg, function (a, p1, p2, offset) {
        WScript.Echo("Adding F64 case for: " + p1 + " - " + p2);
        t.push({ tk: "wtk" + p1 + "_F64", word: "f64." + p2 });
    });
<<<<<<< HEAD
    reg = /\nWASM_KEYWORD[\_A-Z]*_I\(([A-Z0-9\_]+)\s*,\s*([a-z0-9]+)/g;
=======
    reg = /WASM_[\_A-Z]*_I\(([A-Z0-9\_]+)\s*,\s*([a-z0-9]+)[,\sA-z0-9]*\)/g;
>>>>>>> ed3b1ac8
    text.replace(reg, function (a, p1, p2, offset) {
        WScript.Echo("Adding I32 case for: " + p1 + " - " + p2);
        t.push({ tk: "wtk" + p1 + "_I32", word: "i32." + p2 });
    });
<<<<<<< HEAD
    reg = /\nWASM_KEYWORD[\_A-Z]*_FD\(([A-Z0-9\_]+)\s*,\s*([a-z0-9]+)/g;
=======
    reg = /WASM_[\_A-Z]*_FD\(([A-Z0-9\_]+)\s*,\s*([a-z0-9]+)[,\sA-z0-9]*\)/g;
>>>>>>> ed3b1ac8
    text.replace(reg, function (a, p1, p2, offset) {
        WScript.Echo("Adding F32/F64 case for: " + p1 + " - " + p2);
        t.push({ tk: "wtk" + p1 + "_F32", word: "f32." + p2 });
        t.push({ tk: "wtk" + p1 + "_F64", word: "f64." + p2 });
    });
<<<<<<< HEAD
    reg = /\nWASM_KEYWORD[\_A-Z]*_FDI\(([A-Z0-9\_]+)\s*,\s*([a-z0-9]+)/g;
=======
    reg = /WASM_[\_A-Z]*_FDI\(([A-Z0-9\_]+)\s*,\s*([a-z0-9]+)[,\sA-z0-9]*\)/g;
>>>>>>> ed3b1ac8
    text.replace(reg, function (a, p1, p2, offset) {
        WScript.Echo("Adding F32/F64/I32 case for: " + p1 + " - " + p2);
        t.push({ tk: "wtk" + p1 + "_F32", word: "f32." + p2 });
        t.push({ tk: "wtk" + p1 + "_F64", word: "f64." + p2 });
        t.push({ tk: "wtk" + p1 + "_I32", word: "i32." + p2 });
    });

    var tokens = [];
    var counter = 0;
    WScript.Echo("Keyword count: " + t.length);
    for (var i = 0; i < t.length; i++) {
        var token = t[i];
        var current = tokens;
        WScript.Echo("Token length:" + token.word.length);

        for (var j = 0; j < token.word.length; j++) {
            l = '$' + token.word.substring(j, j + 1);
            WScript.Echo("Token: " + l);
            var n = current[l];
            if (n)
                current = n;
            else {
                var nt = [];
                nt.char = l;
                current[l] = nt;
                current.push(nt);
                current = nt;
            }
            counter++;
        }
        current.tk = token.tk;
    }


    var indent = "    ";
    var r = "//-------------------------------------------------------------------------------------------------------\r\n";
    r += "// Copyright (C) Microsoft. All rights reserved.\r\n";
    r += "// Licensed under the MIT license. See LICENSE.txt file in the project root for full license information.\r\n";
    r += "//-------------------------------------------------------------------------------------------------------\r\n\r\n";

    r += "// GENERATED FILE, DO NOT HAND MODIFIY\r\n";
    r += "// Generated with the following command line: cscript SExprScan.js " + objArgs(0) + " " + objArgs(1) + "\r\n";
    r += "// This should be regenerated whenever the keywords change\r\n\r\n";
    // Generate the reserved word recognizer
    for (var i = 0; i < tokens.length; i++) {
        var tk = tokens[i];
        r += indent + "case '" + tk.char.substring(1) + "':\r\n";
        var simple = tk.length == 1 && noMoreBranches(tk);
        r += emit(tk, 0, indent + "    ");
        r += indent + "    goto LError;\r\n";
    }
    r += "\r\n";

    if (objArgs.length == 2) {
        var outfile = fso.CreateTextFile(objArgs(1), true);
        outfile.Write(r);
        outfile.Close();
    }
    else
        WScript.Echo(r);
}<|MERGE_RESOLUTION|>--- conflicted
+++ resolved
@@ -139,54 +139,34 @@
         t.push({ tk: "wtk" + p1, word: p2 });
     });
 
-<<<<<<< HEAD
     reg = /\nWASM_KEYWORD_UNARY\(([A-Z0-9\_]+)\s*,\s*([a-z0-9\_]+)\s*,[\sA-z0-9\_]*,\s*([A-Z0-9]+)\s*,\s*([A-Z0-9]+)/g;
     text.replace(reg, function (a, p1, p2, p3, p4, offset) {
         WScript.Echo("Adding " + p3 + " case for: " + p1 + " - " + p2 + "/" + p4.toLowerCase());
         t.push({ tk: "wtk" + p1, word: p3.toLowerCase() + "." + p2 + "/" + p4.toLowerCase() });
     });
 
-    reg = /\nWASM_KEYWORD[\_A-Z]*_F\(([A-Z0-9\_]+)\s*,\s*([a-z0-9]+)/g;
-=======
-    reg = /WASM_[\_A-Z]*_F\(([A-Z0-9\_]+)\s*,\s*([a-z0-9]+)[,\sA-z0-9]*\)/g;
->>>>>>> ed3b1ac8
+    reg = /\nWASM_[\_A-Z]*_F\(([A-Z0-9\_]+)\s*,\s*([a-z0-9]+)/g;
     text.replace(reg, function (a, p1, p2, offset) {
         WScript.Echo("Adding F32 case for: " + p1 + " - " + p2);
         t.push({ tk: "wtk" + p1 + "_F32", word: "f32." + p2 });
     });
-<<<<<<< HEAD
-    reg = /\nWASM_KEYWORD[\_A-Z]*_D\(([A-Z0-9\_]+)\s*,\s*([a-z0-9]+)/g;
-=======
-    reg = /WASM_[\_A-Z]*_D\(([A-Z0-9\_]+)\s*,\s*([a-z0-9]+)[,\sA-z0-9]*\)/g;
->>>>>>> ed3b1ac8
+    reg = /\nWASM_[\_A-Z]*_D\(([A-Z0-9\_]+)\s*,\s*([a-z0-9]+)/g;
     text.replace(reg, function (a, p1, p2, offset) {
         WScript.Echo("Adding F64 case for: " + p1 + " - " + p2);
         t.push({ tk: "wtk" + p1 + "_F64", word: "f64." + p2 });
     });
-<<<<<<< HEAD
-    reg = /\nWASM_KEYWORD[\_A-Z]*_I\(([A-Z0-9\_]+)\s*,\s*([a-z0-9]+)/g;
-=======
-    reg = /WASM_[\_A-Z]*_I\(([A-Z0-9\_]+)\s*,\s*([a-z0-9]+)[,\sA-z0-9]*\)/g;
->>>>>>> ed3b1ac8
+    reg = /\nWASM_[\_A-Z]*_I\(([A-Z0-9\_]+)\s*,\s*([a-z0-9]+)/g;
     text.replace(reg, function (a, p1, p2, offset) {
         WScript.Echo("Adding I32 case for: " + p1 + " - " + p2);
         t.push({ tk: "wtk" + p1 + "_I32", word: "i32." + p2 });
     });
-<<<<<<< HEAD
-    reg = /\nWASM_KEYWORD[\_A-Z]*_FD\(([A-Z0-9\_]+)\s*,\s*([a-z0-9]+)/g;
-=======
-    reg = /WASM_[\_A-Z]*_FD\(([A-Z0-9\_]+)\s*,\s*([a-z0-9]+)[,\sA-z0-9]*\)/g;
->>>>>>> ed3b1ac8
+    reg = /\nWASM_[\_A-Z]*_FD\(([A-Z0-9\_]+)\s*,\s*([a-z0-9]+)/g;
     text.replace(reg, function (a, p1, p2, offset) {
         WScript.Echo("Adding F32/F64 case for: " + p1 + " - " + p2);
         t.push({ tk: "wtk" + p1 + "_F32", word: "f32." + p2 });
         t.push({ tk: "wtk" + p1 + "_F64", word: "f64." + p2 });
     });
-<<<<<<< HEAD
-    reg = /\nWASM_KEYWORD[\_A-Z]*_FDI\(([A-Z0-9\_]+)\s*,\s*([a-z0-9]+)/g;
-=======
-    reg = /WASM_[\_A-Z]*_FDI\(([A-Z0-9\_]+)\s*,\s*([a-z0-9]+)[,\sA-z0-9]*\)/g;
->>>>>>> ed3b1ac8
+    reg = /\nWASM_[\_A-Z]*_FDI\(([A-Z0-9\_]+)\s*,\s*([a-z0-9]+)/g;
     text.replace(reg, function (a, p1, p2, offset) {
         WScript.Echo("Adding F32/F64/I32 case for: " + p1 + " - " + p2);
         t.push({ tk: "wtk" + p1 + "_F32", word: "f32." + p2 });

//-------------------------------------------------------------------------------------------------------
// Copyright (C) Microsoft. All rights reserved.
// Licensed under the MIT license. See LICENSE.txt file in the project root for full license information.
//-------------------------------------------------------------------------------------------------------

#pragma once
#ifdef ENABLE_WASM
namespace Wasm
{
    struct SectionHeader
    {
        SectionCode code;
        byte* start;
        byte* end;
    };

    static const unsigned int experimentalVersion = 0xc;

    class WasmBinaryReader
    {
    public:
        WasmBinaryReader(ArenaAllocator* alloc, WasmModule* module, byte* source, size_t length);

        void InitializeReader();
        bool ReadNextSection(SectionCode nextSection);
        // Fully read the section in the reader. Return true if the section fully read
        bool ProcessCurrentSection();
        void SeekToFunctionBody(FunctionBodyReaderInfo readerInfo);
        bool IsCurrentFunctionCompleted() const;
        WasmOp ReadExpr();
#if DBG_DUMP
        void PrintOps();
#endif
        intptr_t GetCurrentOffset() const { return m_pc - m_start; }
        WasmNode    m_currentNode;
    private:
        struct ReaderState
        {
            UINT32 count; // current entry
            UINT32 size;  // number of entries
        };

        void BlockNode();
        void CallNode();
        void CallIndirectNode();
        void BrNode();
        void BrTableNode();
        void MemNode();
        void VarNode();

        // Module readers
        void ValidateModuleHeader();
        SectionHeader ReadSectionHeader();
        void ReadMemorySection();
        void ReadSignatures();
        void ReadFunctionsSignatures();
        bool ReadFunctionHeaders();
        void ReadExportTable();
        void ReadTableSection();
        void ReadDataSegments();
        void ReadImportEntries();
        void ReadStartFunction();
        void ReadNamesSection();
        void ReadElementSection();

        // Primitive reader
        template <WasmTypes::WasmType type> void ConstNode();
        template <typename T> T ReadConst();
        char16* ReadInlineName(uint32& length, uint32& nameLength);
        char16* CvtUtf8Str(LPUTF8 name, uint32 nameLen);
<<<<<<< HEAD
        template<typename MaxAllowedType = UINT>
        MaxAllowedType LEB128(UINT &length, bool sgn = false);
        template<typename MaxAllowedType = INT>
        MaxAllowedType SLEB128(UINT &length);
=======
        UINT LEB128(UINT &length, bool sgn = false);
        INT SLEB128(UINT &length);
        WasmNode ReadInitExpr();
>>>>>>> 84d09cf0

        void CheckBytesLeft(UINT bytesNeeded);
        bool EndOfFunc();
        bool EndOfModule();
        DECLSPEC_NORETURN void ThrowDecodingError(const char16* msg, ...);
        Wasm::WasmTypes::WasmType ReadWasmType(uint32& length);

        ArenaAllocator* m_alloc;
        uint m_funcNumber;
        byte* m_start, *m_end, *m_pc, *m_curFuncEnd;
        SectionHeader m_currentSection;
        ReaderState m_funcState;   // func AST level

    private:
        WasmModule* m_module;
#if DBG_DUMP
        typedef JsUtil::BaseHashSet<WasmOp, ArenaAllocator, PowerOf2SizePolicy> OpSet;
        OpSet* m_ops;
#endif
    }; // WasmBinaryReader
} // namespace Wasm
#endif // ENABLE_WASM<|MERGE_RESOLUTION|>--- conflicted
+++ resolved
@@ -68,16 +68,11 @@
         template <typename T> T ReadConst();
         char16* ReadInlineName(uint32& length, uint32& nameLength);
         char16* CvtUtf8Str(LPUTF8 name, uint32 nameLen);
-<<<<<<< HEAD
         template<typename MaxAllowedType = UINT>
         MaxAllowedType LEB128(UINT &length, bool sgn = false);
         template<typename MaxAllowedType = INT>
         MaxAllowedType SLEB128(UINT &length);
-=======
-        UINT LEB128(UINT &length, bool sgn = false);
-        INT SLEB128(UINT &length);
         WasmNode ReadInitExpr();
->>>>>>> 84d09cf0
 
         void CheckBytesLeft(UINT bytesNeeded);
         bool EndOfFunc();

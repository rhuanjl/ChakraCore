--- conflicted
+++ resolved
@@ -27,7 +27,6 @@
         virtual void AsmReg1(OpCodeAsmJs op, RegSlot R0) override {}
         virtual void AsmReg2(OpCodeAsmJs op, RegSlot R0, RegSlot R1) override {}
         virtual void AsmReg3(OpCodeAsmJs op, RegSlot R0, RegSlot R1, RegSlot R2) override {}
-<<<<<<< HEAD
         virtual void AsmReg4(OpCodeAsmJs op, RegSlot R0, RegSlot R1, RegSlot R2, RegSlot R3) override {}
         virtual void AsmReg5(OpCodeAsmJs op, RegSlot R0, RegSlot R1, RegSlot R2, RegSlot R3, RegSlot R4) override {}
         virtual void AsmReg9(OpCodeAsmJs op, RegSlot R0, RegSlot R1, RegSlot R2, RegSlot R3, RegSlot R4, RegSlot R5, RegSlot R6, RegSlot R7, RegSlot R8) override {}
@@ -36,10 +35,8 @@
         virtual void AsmSimdTypedArr(OpCodeAsmJs op, RegSlot value, uint32 slotIndex, uint8 dataWidth, ArrayBufferView::ViewType viewType, uint32 offset = 0) override {};
         virtual void WasmSimdConst(OpCodeAsmJs op, RegSlot R0, int C0, int C1, int C2, int C3) override {};
 
-        virtual void AsmSlot(OpCodeAsmJs op, RegSlot value, RegSlot instance, int32 slotId) override {}
-=======
         virtual void AsmSlot(OpCodeAsmJs op, RegSlot value, RegSlot instance, uint32 slotId) override {}
->>>>>>> 706b65c6
+
         virtual void AsmBr(ByteCodeLabel labelID, OpCodeAsmJs op = OpCodeAsmJs::AsmBr) override {}
         virtual void AsmBrReg1(OpCodeAsmJs op, ByteCodeLabel labelID, RegSlot R1) override {}
         virtual void AsmBrReg1Const1(OpCodeAsmJs op, ByteCodeLabel labelID, RegSlot R1, int C1) override {}

--- conflicted
+++ resolved
@@ -6,12 +6,6 @@
 #include "WasmReaderPch.h"
 
 #ifdef ENABLE_WASM
-
-// TODO (michhol): cleanup includes
-#include "Bytecode\AsmJsByteCodeWriter.h"
-#include "Bytecode\ByteCodeDumper.h"
-#include "Bytecode\AsmJsByteCodeDumper.h"
-#include "Language\AsmJSTypes.h"
 
 namespace Wasm
 {
@@ -809,7 +803,6 @@
     return EmitInfo(resultReg, resultType);
 }
 
-<<<<<<< HEAD
 template<Js::OpCodeAsmJs op, WasmTypes::WasmType resultType, WasmTypes::WasmType inputType>
 EmitInfo
 WasmBytecodeGenerator::EmitUnaryExpr()
@@ -828,7 +821,8 @@
     m_writer.AsmReg2(op, resultReg, info.location);
 
     return EmitInfo(resultReg, resultType);
-=======
+}
+
 template<WasmOp wasmOp, WasmTypes::WasmType type>
 EmitInfo
 WasmBytecodeGenerator::EmitMemRead()
@@ -882,7 +876,6 @@
     GetRegisterSpace(WasmTypes::I32)->ReleaseTmpRegister(indexReg);
 
     return EmitInfo();
->>>>>>> ed3b1ac8
 }
 
 template<typename T>

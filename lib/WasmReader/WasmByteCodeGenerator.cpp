//-------------------------------------------------------------------------------------------------------
// Copyright (C) Microsoft Corporation and contributors. All rights reserved.
// Licensed under the MIT license. See LICENSE.txt file in the project root for full license information.
//-------------------------------------------------------------------------------------------------------

#include "WasmReaderPch.h"

#ifdef ENABLE_WASM
#include "Language/WebAssemblySource.h"
#include "ByteCode/WasmByteCodeWriter.h"
#include "EmptyWasmByteCodeWriter.h"

#if DBG_DUMP
#define DebugPrintOp(op) if (DO_WASM_TRACE_BYTECODE) { PrintOpBegin(op); }
#define DebugPrintOpEnd() if (DO_WASM_TRACE_BYTECODE) { PrintOpEnd(); }
#else
#define DebugPrintOp(op)
#define DebugPrintOpEnd()
#endif

namespace Wasm
{
#define WASM_SIGNATURE(id, nTypes, ...) const WasmTypes::WasmType WasmOpCodeSignatures::id[] = {__VA_ARGS__};
#include "WasmBinaryOpCodes.h"

template<typename WriteFn>
void WasmBytecodeGenerator::WriteTypeStack(WriteFn writefn) const
{
    writefn(_u("["));
    int i = 0;
    while (m_evalStack.Peek(i).type != WasmTypes::Limit)
    {
        ++i;
    }
    --i;
    bool isFirst = true;
    while (i >= 0)
    {
        EmitInfo info = m_evalStack.Peek(i--);
        if (!isFirst)
        {
            writefn(_u(", "));
        }
        isFirst = false;
        writefn(GetTypeName(info.type));
    }
    writefn(_u("]"));
}

uint32 WasmBytecodeGenerator::WriteTypeStackToString(_Out_writes_(maxlen) char16* out, uint32 maxlen) const
{
    AssertOrFailFast(out != nullptr);
    uint32 numwritten = 0;
    WriteTypeStack([&] (const char16* msg)
    {
        numwritten += _snwprintf_s(out + numwritten, maxlen - numwritten, _TRUNCATE, msg);
    });
    if (numwritten >= maxlen - 5)
    {
        // null out the last 5 characters so we can properly end it 
        for (int i = 1; i <= 5; i++)
        {
<<<<<<< HEAD
        case WasmTypes::I32: Output::Print(_u("i32")); break;
        case WasmTypes::I64: Output::Print(_u("i64")); break;
        case WasmTypes::F32: Output::Print(_u("f32")); break;
        case WasmTypes::F64: Output::Print(_u("f64")); break;
#define SIMD_CASE(TYPE, BASE) case WasmTypes::##TYPE: Output::Print(_u(#TYPE)); break;

            FOREACH_SIMD_TYPE(SIMD_CASE)
#undef SIMD_CASE
        default: Output::Print(_u("any")); break;
=======
            *(out + maxlen - i) = 0;
>>>>>>> 706b65c6
        }
        numwritten -= 5;
        numwritten += _snwprintf_s(out + numwritten, maxlen - numwritten, _TRUNCATE, _u("...]"));
    }
    return numwritten;
}

#if DBG_DUMP
void WasmBytecodeGenerator::PrintTypeStack() const
{
    WriteTypeStack([](const char16* msg) { Output::Print(msg); });
}

void WasmBytecodeGenerator::PrintOpBegin(WasmOp op)
{
    if (lastOpId == opId) Output::Print(_u("\r\n"));
    lastOpId = ++opId;
    const int depth = m_blockInfos.Count() - 1;
    if (depth > 0)
    {
        Output::SkipToColumn(depth);
    }
    switch (op)
    {
#define WASM_OPCODE(opname, opcode, sig, nyi) \
case wb##opname: \
    Output::Print(_u(#opname)); \
    break;
#include "WasmBinaryOpCodes.h"
    }
    switch (op)
    {
    case wbIf:
    case wbLoop:
    case wbBlock: Output::Print(_u(" () -> %s"), GetTypeName(GetReader()->m_currentNode.block.sig)); break;
    case wbBr:
    case wbBrIf: Output::Print(_u(" depth: %u"), GetReader()->m_currentNode.br.depth); break;
    case wbBrTable: Output::Print(_u(" %u cases, default: %u"), GetReader()->m_currentNode.brTable.numTargets, GetReader()->m_currentNode.brTable.defaultTarget); break;
    case wbCall:
    case wbCallIndirect:
    {
        uint id = GetReader()->m_currentNode.call.num;
        if (id < m_module->GetWasmFunctionCount())
        {
            FunctionIndexTypes::Type funcType = GetReader()->m_currentNode.call.funcType;
            switch (funcType)
            {
            case Wasm::FunctionIndexTypes::Invalid: Output::Print(_u(" (invalid) ")); break;
            case Wasm::FunctionIndexTypes::ImportThunk: Output::Print(_u(" (thunk) ")); break;
            case Wasm::FunctionIndexTypes::Function: Output::Print(_u(" (func) ")); break;
            case Wasm::FunctionIndexTypes::Import: Output::Print(_u(" (import) ")); break;
            default:  Output::Print(_u(" (unknown)")); break;
            }
            auto func = this->m_module->GetWasmFunctionInfo(id);
            func->GetBody()->DumpFullFunctionName();
        }
        else
        {
            Output::Print(_u(" invalid id"));
        }
        break;
    }
    case wbSetLocal:
    case wbGetLocal:
    case wbTeeLocal:
    case wbGetGlobal:
    case wbSetGlobal: Output::Print(_u(" (%d)"), GetReader()->m_currentNode.var.num); break;
    case wbI32Const: Output::Print(_u(" (%d, 0x%x)"), GetReader()->m_currentNode.cnst.i32, GetReader()->m_currentNode.cnst.i32); break;
    case wbI64Const: Output::Print(_u(" (%lld, 0x%llx)"), GetReader()->m_currentNode.cnst.i64, GetReader()->m_currentNode.cnst.i64); break;
    case wbF32Const: Output::Print(_u(" (%.4f)"), GetReader()->m_currentNode.cnst.f32); break;
    case wbF64Const: Output::Print(_u(" (%.4f)"), GetReader()->m_currentNode.cnst.f64); break;
#define WASM_MEM_OPCODE(opname, opcode, sig, nyi) case wb##opname: // FallThrough
#include "WasmBinaryOpCodes.h"
    {
        const uint8 alignment = GetReader()->m_currentNode.mem.alignment;
        const uint32 offset = GetReader()->m_currentNode.mem.offset;
        switch (((!!alignment) << 1) | (!!offset))
        {
        case 0: // no alignment, no offset
            Output::Print(_u(" [i]")); break;
        case 1: // no alignment, offset
            Output::Print(_u(" [i + %u (0x%x)]"), offset, offset); break;
        case 2: // alignment, no offset
            Output::Print(_u(" [i & ~0x%x]"), (1 << alignment) - 1); break;
        case 3: // alignment, offset
            Output::Print(_u(" [i + %u (0x%x) & ~0x%x]"), offset, offset, (1 << alignment) - 1); break;
        }
        break;
    }
    }
    Output::SkipToColumn(40);
    PrintTypeStack();
}

void WasmBytecodeGenerator::PrintOpEnd()
{
    if (lastOpId == opId)
    {
        ++opId;
        Output::Print(_u(" -> "));
        PrintTypeStack();
        Output::Print(_u("\r\n"));
    }
}
#endif

/* static */
Js::AsmJsRetType WasmToAsmJs::GetAsmJsReturnType(WasmTypes::WasmType wasmType)
{
    switch (wasmType)
    {
    case WasmTypes::I32: return Js::AsmJsRetType::Signed;
    case WasmTypes::I64: return Js::AsmJsRetType::Int64;
    case WasmTypes::F32: return Js::AsmJsRetType::Float;
    case WasmTypes::F64: return Js::AsmJsRetType::Double;
    case WasmTypes::Void: return Js::AsmJsRetType::Void;
    case WasmTypes::M128: return Js::AsmJsRetType::Float32x4;
    default:
        throw WasmCompilationException(_u("Unknown return type %u"), wasmType);
    }
}

/* static */
Js::AsmJsVarType WasmToAsmJs::GetAsmJsVarType(WasmTypes::WasmType wasmType)
{
    Js::AsmJsVarType asmType = Js::AsmJsVarType::Int;
    switch (wasmType)
    {
    case WasmTypes::I32: return Js::AsmJsVarType::Int;
    case WasmTypes::I64: return Js::AsmJsVarType::Int64;
    case WasmTypes::F32: return Js::AsmJsVarType::Float;
    case WasmTypes::F64: return Js::AsmJsVarType::Double;
    case WasmTypes::M128:  return Js::AsmJsVarType::Float32x4;
    //case WasmTypes::I2:  return Js::AsmJsVarType::Int64x2; @TODO
    //case WasmTypes::F2:  return Js::AsmJsVarType::Float2x64;
    default:
        throw WasmCompilationException(_u("Unknown var type %u"), wasmType);
    }
}

typedef bool(*SectionProcessFunc)(WasmModuleGenerator*);
typedef void(*AfterSectionCallback)(WasmModuleGenerator*);

WasmModuleGenerator::WasmModuleGenerator(Js::ScriptContext* scriptContext, Js::WebAssemblySource* src) :
    m_sourceInfo(src->GetSourceInfo()),
    m_scriptContext(scriptContext),
    m_recycler(scriptContext->GetRecycler())
{
    m_module = RecyclerNewFinalized(m_recycler, Js::WebAssemblyModule, scriptContext, src->GetBuffer(), src->GetBufferLength(), scriptContext->GetLibrary()->GetWebAssemblyModuleType());

    m_sourceInfo->EnsureInitialized(0);
    m_sourceInfo->GetSrcInfo()->sourceContextInfo->EnsureInitialized();
}

Js::WebAssemblyModule* WasmModuleGenerator::GenerateModule()
{
    m_module->GetReader()->InitializeReader();

    BVStatic<bSectLimit + 1> visitedSections;

    SectionCode nextExpectedSection = bSectCustom;
    while (true)
    {
        SectionHeader sectionHeader = GetReader()->ReadNextSection();
        SectionCode sectionCode = sectionHeader.code;
        if (sectionCode == bSectLimit)
        {
            TRACE_WASM_SECTION(_u("Done reading module's sections"));
            break;
        }

        // Make sure dependency for this section has been seen
        SectionCode precedent = SectionInfo::All[sectionCode].precedent;
        if (precedent != bSectLimit && !visitedSections.Test(precedent))
        {
            throw WasmCompilationException(_u("%s section missing before %s"),
                SectionInfo::All[precedent].name,
                sectionHeader.name);
        }
        visitedSections.Set(sectionCode);

        // Custom section are allowed in any order
        if (sectionCode != bSectCustom)
        {
            if (sectionCode < nextExpectedSection)
            {
                throw WasmCompilationException(_u("Invalid Section %s"), sectionHeader.name);
            }
            nextExpectedSection = SectionCode(sectionCode + 1);
        }

        if (!GetReader()->ProcessCurrentSection())
        {
            throw WasmCompilationException(_u("Error while reading section %s"), sectionHeader.name);
        }
    }

    uint32 funcCount = m_module->GetWasmFunctionCount();
    SourceContextInfo * sourceContextInfo = m_sourceInfo->GetSrcInfo()->sourceContextInfo;
    m_sourceInfo->EnsureInitialized(funcCount);
    sourceContextInfo->nextLocalFunctionId += funcCount;
    sourceContextInfo->EnsureInitialized();

    for (uint32 i = 0; i < funcCount; ++i)
    {
        GenerateFunctionHeader(i);
    }

#if ENABLE_DEBUG_CONFIG_OPTIONS
    WasmFunctionInfo* firstThunk = nullptr, *lastThunk = nullptr;
    for (uint32 i = 0; i < funcCount; ++i)
    {
        WasmFunctionInfo* info = m_module->GetWasmFunctionInfo(i);
        Assert(info->GetBody());
        if (PHASE_TRACE(Js::WasmInOutPhase, info->GetBody()))
        {
            uint32 index = m_module->GetWasmFunctionCount();
            WasmFunctionInfo* newInfo = m_module->AddWasmFunctionInfo(info->GetSignature());
            if (!firstThunk)
            {
                firstThunk = newInfo;
            }
            lastThunk = newInfo;
            GenerateFunctionHeader(index);
            m_module->SwapWasmFunctionInfo(i, index);
            m_module->AttachCustomInOutTracingReader(newInfo, index);
        }
    }

    if (firstThunk)
    {
        int sourceId = (int)firstThunk->GetBody()->GetSourceContextId();
        char16 range[64];
        swprintf_s(range, 64, _u("%d.%d-%d.%d"),
                   sourceId, firstThunk->GetBody()->GetLocalFunctionId(),
                   sourceId, lastThunk->GetBody()->GetLocalFunctionId());
        char16 offFullJit[128];
        swprintf_s(offFullJit, 128, _u("-off:fulljit:%s"), range);
        char16 offSimpleJit[128];
        swprintf_s(offSimpleJit, 128, _u("-off:simplejit:%s"), range);
        char16 offLoopJit[128];
        swprintf_s(offLoopJit, 128, _u("-off:jitloopbody:%s"), range);
        char16* argv[] = { nullptr, offFullJit, offSimpleJit, offLoopJit };
        CmdLineArgsParser parser(nullptr);
        parser.Parse(ARRAYSIZE(argv), argv);
    }
#endif

#if DBG_DUMP
    if (PHASE_TRACE1(Js::WasmReaderPhase))
    {
        GetReader()->PrintOps();
    }
#endif
    // If we see a FunctionSignatures section we need to see a FunctionBodies section
    if (visitedSections.Test(bSectFunction) && !visitedSections.Test(bSectFunctionBodies))
    {
        throw WasmCompilationException(_u("Missing required section: %s"), SectionInfo::All[bSectFunctionBodies].name);
    }

    return m_module;
}

WasmBinaryReader* WasmModuleGenerator::GetReader() const
{
    return m_module->GetReader();
}

void WasmModuleGenerator::GenerateFunctionHeader(uint32 index)
{
    WasmFunctionInfo* wasmInfo = m_module->GetWasmFunctionInfo(index);
    if (!wasmInfo)
    {
        throw WasmCompilationException(_u("Invalid function index %u"), index);
    }

    const char16* functionName = nullptr;
    int nameLength = 0;

    if (wasmInfo->GetNameLength() > 0)
    {
        functionName = wasmInfo->GetName();
        nameLength = wasmInfo->GetNameLength();
    }
    else
    {
        for (uint32 iExport = 0; iExport < m_module->GetExportCount(); ++iExport)
        {
            Wasm::WasmExport* wasmExport = m_module->GetExport(iExport);
            if (wasmExport  &&
                wasmExport->kind == ExternalKinds::Function &&
                wasmExport->nameLength > 0 &&
                m_module->GetFunctionIndexType(wasmExport->index) == FunctionIndexTypes::Function &&
                wasmExport->index == wasmInfo->GetNumber())
            {
                nameLength = wasmExport->nameLength + 16;
                char16 * autoName = RecyclerNewArrayLeafZ(m_recycler, char16, nameLength);
                nameLength = swprintf_s(autoName, nameLength, _u("%s[%u]"), wasmExport->name, wasmInfo->GetNumber());
                functionName = autoName;
                break;
            }
        }
    }

    if (!functionName)
    {
        char16* autoName = RecyclerNewArrayLeafZ(m_recycler, char16, 32);
        nameLength = swprintf_s(autoName, 32, _u("wasm-function[%u]"), wasmInfo->GetNumber());
        functionName = autoName;
    }

    Js::FunctionBody* body = Js::FunctionBody::NewFromRecycler(
        m_scriptContext,
        functionName,
        nameLength,
        0,
        0,
        m_sourceInfo,
        m_sourceInfo->GetSrcInfo()->sourceContextInfo->sourceContextId,
        wasmInfo->GetNumber(),
        nullptr,
        Js::FunctionInfo::Attributes::ErrorOnNew,
        Js::FunctionBody::Flags_None
#ifdef PERF_COUNTERS
        , false /* is function from deferred deserialized proxy */
#endif
    );
    wasmInfo->SetBody(body);
    // TODO (michhol): numbering
    body->SetSourceInfo(0);
    body->AllocateAsmJsFunctionInfo();
    body->SetIsAsmJsFunction(true);
    body->SetIsAsmjsMode(true);
    body->SetIsWasmFunction(true);

    WasmReaderInfo* readerInfo = RecyclerNew(m_recycler, WasmReaderInfo);
    readerInfo->m_funcInfo = wasmInfo;
    readerInfo->m_module = m_module;

    Js::AsmJsFunctionInfo* info = body->GetAsmJsFunctionInfo();
    info->SetWasmReaderInfo(readerInfo);
    info->SetWebAssemblyModule(m_module);

    Js::ArgSlot paramCount = wasmInfo->GetParamCount();
    info->SetArgCount(paramCount);
    info->SetWasmSignature(wasmInfo->GetSignature());
    Js::ArgSlot argSizeLength = max(paramCount, 3ui16);
    info->SetArgSizeArrayLength(argSizeLength);
    uint32* argSizeArray = RecyclerNewArrayLeafZ(m_recycler, uint32, argSizeLength);
    info->SetArgsSizesArray(argSizeArray);

    if (paramCount > 0)
    {
        // +1 here because asm.js includes the this pointer
        body->SetInParamsCount(paramCount + 1);
        body->SetReportedInParamsCount(paramCount + 1);
        info->SetArgTypeArray(RecyclerNewArrayLeaf(m_recycler, Js::AsmJsVarType::Which, paramCount));
    }
    else
    {
        // overwrite default value in this case
        body->SetHasImplicitArgIns(false);
    }
    for (Js::ArgSlot i = 0; i < paramCount; ++i)
    {
        WasmTypes::WasmType type = wasmInfo->GetSignature()->GetParam(i);
        info->SetArgType(WasmToAsmJs::GetAsmJsVarType(type), i);
        argSizeArray[i] = wasmInfo->GetSignature()->GetParamSize(i);
    }
    info->SetArgByteSize(wasmInfo->GetSignature()->GetParamsSize());
    info->SetReturnType(WasmToAsmJs::GetAsmJsReturnType(wasmInfo->GetResultType()));
}

WAsmJs::RegisterSpace* AllocateRegisterSpace(ArenaAllocator* alloc, WAsmJs::Types)
{
    return Anew(alloc, WAsmJs::RegisterSpace, 1);
}

void WasmBytecodeGenerator::GenerateFunctionBytecode(Js::ScriptContext* scriptContext, WasmReaderInfo* readerinfo, bool validateOnly /*= false*/)
{
    WasmBytecodeGenerator generator(scriptContext, readerinfo, validateOnly);
    generator.GenerateFunction();
    if (!generator.GetReader()->IsCurrentFunctionCompleted())
    {
        throw WasmCompilationException(_u("Invalid function format"));
    }
}

void WasmBytecodeGenerator::ValidateFunction(Js::ScriptContext* scriptContext, WasmReaderInfo* readerinfo)
{
    GenerateFunctionBytecode(scriptContext, readerinfo, true);
}

WasmBytecodeGenerator::WasmBytecodeGenerator(Js::ScriptContext* scriptContext, WasmReaderInfo* readerInfo, bool validateOnly) :
    m_scriptContext(scriptContext),
    m_alloc(_u("WasmBytecodeGen"), scriptContext->GetThreadContext()->GetPageAllocator(), Js::Throw::OutOfMemory),
    m_evalStack(&m_alloc),
    mTypedRegisterAllocator(&m_alloc, AllocateRegisterSpace, 0),
    m_blockInfos(&m_alloc),
    currentProfileId(0),
    isUnreachable(false)
{
    m_emptyWriter = Anew(&m_alloc, Js::EmptyWasmByteCodeWriter);
    m_writer = m_originalWriter = validateOnly ? m_emptyWriter : Anew(&m_alloc, Js::WasmByteCodeWriter);
    m_writer->Create();
    m_funcInfo = readerInfo->m_funcInfo;
    m_module = readerInfo->m_module;
    // Init reader to current func offset
    GetReader()->SeekToFunctionBody(m_funcInfo);

    // Use binary size to estimate bytecode size
    const uint32 astSize = readerInfo->m_funcInfo->m_readerInfo.size;
    m_writer->InitData(&m_alloc, astSize);
}

void WasmBytecodeGenerator::GenerateFunction()
{
#ifdef ENABLE_DEBUG_CONFIG_OPTIONS
    if (DO_WASM_TRACE_BYTECODE)
    {
        Output::Print(_u("Generate WebAssembly Bytecode: "));
        GetFunctionBody()->DumpFullFunctionName();
        Output::Print(_u("\n"));
    }
#endif
    if (PHASE_OFF(Js::WasmBytecodePhase, GetFunctionBody()))
    {
        throw WasmCompilationException(_u("Compilation skipped"));
    }
    Js::AutoProfilingPhase functionProfiler(m_scriptContext, Js::WasmBytecodePhase);
    Unused(functionProfiler);

    m_maxArgOutDepth = 0;

    m_writer->Begin(GetFunctionBody(), &m_alloc);
    try
    {
        Js::ByteCodeLabel exitLabel = m_writer->DefineLabel();
        m_funcInfo->SetExitLabel(exitLabel);
        EnregisterLocals();

        EnterEvalStackScope();
        // The function's yield type is the return type
        GetReader()->m_currentNode.block.sig = m_funcInfo->GetResultType();
        EmitInfo lastInfo = EmitBlock();
        if (lastInfo.type != WasmTypes::Void || m_funcInfo->GetResultType() == WasmTypes::Void)
        {
            EmitReturnExpr(&lastInfo);
        }
        DebugPrintOpEnd();
        ExitEvalStackScope();
        SetUnreachableState(false);
        m_writer->MarkAsmJsLabel(exitLabel);
        m_writer->EmptyAsm(Js::OpCodeAsmJs::Ret);
        m_writer->SetCallSiteCount(this->currentProfileId);
        m_writer->End();
        GetReader()->FunctionEnd();
    }
    catch (...)
    {
        TRACE_WASM_BYTECODE(_u("\nHad Compilation error!"));
        GetReader()->FunctionEnd();
        m_originalWriter->Reset();
        throw;
    }
    // Make sure we don't have any unforeseen exceptions as we finalize the body
    AutoDisableInterrupt autoDisableInterrupt(m_scriptContext->GetThreadContext(), true);

#if DBG_DUMP
    if (PHASE_DUMP(Js::ByteCodePhase, GetFunctionBody()) && !IsValidating())
    {
        Js::AsmJsByteCodeDumper::Dump(GetFunctionBody(), &mTypedRegisterAllocator, nullptr);
    }
#endif

    Js::AsmJsFunctionInfo* info = GetFunctionBody()->GetAsmJsFunctionInfo();
    mTypedRegisterAllocator.CommitToFunctionBody(GetFunctionBody());
    mTypedRegisterAllocator.CommitToFunctionInfo(info, GetFunctionBody());

    GetFunctionBody()->CheckAndSetOutParamMaxDepth(m_maxArgOutDepth);
    autoDisableInterrupt.Completed();
}

void WasmBytecodeGenerator::EnregisterLocals()
{
    uint32 nLocals = m_funcInfo->GetLocalCount();
    m_locals = AnewArray(&m_alloc, WasmLocal, nLocals);

    m_funcInfo->GetBody()->SetFirstTmpReg(nLocals);
    for (uint32 i = 0; i < nLocals; ++i)
    {
        WasmTypes::WasmType type = m_funcInfo->GetLocal(i);
        WasmRegisterSpace* regSpace = GetRegisterSpace(type);
        if (regSpace == nullptr)
        {
            throw WasmCompilationException(_u("Unable to find local register space"));
        }
        m_locals[i] = WasmLocal(regSpace->AcquireRegister(), type);

        // Zero only the locals not corresponding to formal parameters.
        if (i >= m_funcInfo->GetParamCount()) {
            switch (type)
            {
            case WasmTypes::F32:
                m_writer->AsmFloat1Const1(Js::OpCodeAsmJs::Ld_FltConst, m_locals[i].location, 0.0f);
                break;
            case WasmTypes::F64:
                m_writer->AsmDouble1Const1(Js::OpCodeAsmJs::Ld_DbConst, m_locals[i].location, 0.0);
                break;
            case WasmTypes::I32:
                m_writer->AsmInt1Const1(Js::OpCodeAsmJs::Ld_IntConst, m_locals[i].location, 0);
                break;
            case WasmTypes::I64:
                m_writer->AsmLong1Const1(Js::OpCodeAsmJs::Ld_LongConst, m_locals[i].location, 0);
                break;
            case WasmTypes::M128:
            {
                m_writer->WasmSimdConst(Js::OpCodeAsmJs::Simd128_LdC, m_locals[i].location, 0, 0, 0, 0);
                break;
            }
            default:
                Assume(UNREACHED);
            }
        }
    }
}

template <size_t lanes>
EmitInfo WasmBytecodeGenerator::EmitSimdBuildExpr(Js::OpCodeAsmJs op, const WasmTypes::WasmType* signature)
{
    const WasmTypes::WasmType resultType = signature[0];
    const WasmTypes::WasmType type = signature[1];

    Js::RegSlot resultReg = GetRegisterSpace(signature[0])->AcquireTmpRegister();

    EmitInfo args[Simd::MAX_LANES];
    for (uint i = 0; i < lanes; i++)
    {
        args[i] = PopEvalStack();
        if (type != args[i].type)
        {
            throw WasmCompilationException(_u("type mismatch"));
        }
    }

    switch (lanes)
    {
        case 4:
            m_writer->AsmReg5(op, resultReg, args[3].location, args[2].location, args[1].location, args[0].location);
            break;
        case 8:
            m_writer->AsmReg9(op, resultReg, args[7].location, args[6].location, args[5].location, args[4].location, args[3].location, args[2].location, args[1].location, args[0].location);
            break;
        case 16:
            m_writer->AsmReg17(op, resultReg, args[15].location, args[14].location, args[13].location, args[12].location, args[11].location, args[10].location, args[9].location, args[8].location, args[7].location, args[6].location, args[5].location, args[4].location, args[3].location, args[2].location, args[1].location, args[0].location);
            break;
        default:
            Assert(UNREACHED);
    }

    for (uint i = 0; i < lanes; i++)
    {
        ReleaseLocation(&args[i]);
    }

    return EmitInfo(resultReg, resultType);
}

void WasmBytecodeGenerator::EmitExpr(WasmOp op)
{
    DebugPrintOp(op);
    switch (op)
    {
#define WASM_OPCODE(opname, opcode, sig, nyi) \
    case opcode: \
        if (nyi) throw WasmCompilationException(_u("Operator %s NYI"), _u(#opname)); break;
#include "WasmBinaryOpCodes.h"
    default:
        break;
    }

    EmitInfo info;
    switch (op)
    {
    case wbGetGlobal:
        info = EmitGetGlobal();
        break;
    case wbSetGlobal:
        info = EmitSetGlobal();
        break;
    case wbGetLocal:
        info = EmitGetLocal();
        break;
    case wbSetLocal:
        info = EmitSetLocal(false);
        break;
    case wbTeeLocal:
        info = EmitSetLocal(true);
        break;
    case wbReturn:
        EmitReturnExpr();
        info.type = WasmTypes::Any;
        break;
    case wbF32Const:
        info = EmitConst(WasmTypes::F32, GetReader()->m_currentNode.cnst);
        break;
    case wbF64Const:
        info = EmitConst(WasmTypes::F64, GetReader()->m_currentNode.cnst);
        break;
    case wbI32Const:
        info = EmitConst(WasmTypes::I32, GetReader()->m_currentNode.cnst);
        break;
    case wbI64Const:
        info = EmitConst(WasmTypes::I64, GetReader()->m_currentNode.cnst);
        break;
    case wbM128Const:
        info = EmitConst(WasmTypes::M128, GetReader()->m_currentNode.cnst);
        break;
    case wbBlock:
        info = EmitBlock();
        break;
    case wbLoop:
        info = EmitLoop();
        break;
    case wbCall:
        info = EmitCall<wbCall>();
        break;
    case wbCallIndirect:
        info = EmitCall<wbCallIndirect>();
        break;
    case wbIf:
        info = EmitIfElseExpr();
        break;
    case wbElse:
        throw WasmCompilationException(_u("Unexpected else opcode"));
    case wbEnd:
        throw WasmCompilationException(_u("Unexpected end opcode"));
    case wbBr:
        EmitBr();
        info.type = WasmTypes::Any;
        break;
    case wbBrIf:
        info = EmitBrIf();
        break;
    case wbSelect:
        info = EmitSelect();
        break;
    case wbBrTable:
        EmitBrTable();
        info.type = WasmTypes::Any;
        break;
    case wbDrop:
        info = EmitDrop();
        break;
    case wbNop:
        return;
    case wbCurrentMemory:
    {
        SetUsesMemory(0);
        Js::RegSlot tempReg = GetRegisterSpace(WasmTypes::I32)->AcquireTmpRegister();
        info = EmitInfo(tempReg, WasmTypes::I32);
        m_writer->AsmReg1(Js::OpCodeAsmJs::CurrentMemory_Int, tempReg);
        break;
    }
    case wbGrowMemory:
    {
        info = EmitGrowMemory();
        break;
    }
    case wbUnreachable:
        m_writer->EmptyAsm(Js::OpCodeAsmJs::Unreachable_Void);
        SetUnreachableState(true);
        info.type = WasmTypes::Any;
        break;

#define WASM_EXTRACTLANE_OPCODE(opname, opcode, sig, asmjsop, nyi) \
    case wb##opname: \
        info = EmitExtractLaneExpr(Js::OpCodeAsmJs::##asmjsop, WasmOpCodeSignatures::sig); \
        break;
#define WASM_REPLACELANE_OPCODE(opname, opcode, sig, asmjsop, nyi) \
    case wb##opname: \
        info = EmitReplaceLaneExpr(Js::OpCodeAsmJs::##asmjsop, WasmOpCodeSignatures::sig); \
        break;
#define WASM_MEMREAD_OPCODE(opname, opcode, sig, nyi, viewtype) \
    case wb##opname: \
        Assert(WasmOpCodeSignatures::n##sig > 0);\
        info = EmitMemAccess(wb##opname, WasmOpCodeSignatures::sig, viewtype, false); \
        break;
#define WASM_MEMSTORE_OPCODE(opname, opcode, sig, nyi, viewtype) \
    case wb##opname: \
        Assert(WasmOpCodeSignatures::n##sig > 0);\
        info = EmitMemAccess(wb##opname, WasmOpCodeSignatures::sig, viewtype, true); \
        break;
#define WASM_SIMD_MEMREAD_OPCODE(opname, opcode, sig, asmjsop, viewtype, dataWidth, nyi) \
    case wb##opname: \
        Assert(WasmOpCodeSignatures::n##sig > 0);\
        info = EmitSimdMemAccess(Js::OpCodeAsmJs::##asmjsop, WasmOpCodeSignatures::sig, viewtype, dataWidth, false); \
        break;
#define WASM_SIMD_MEMSTORE_OPCODE(opname, opcode, sig, asmjsop, viewtype, dataWidth, nyi) \
    case wb##opname: \
        Assert(WasmOpCodeSignatures::n##sig > 0);\
        info = EmitSimdMemAccess(Js::OpCodeAsmJs::##asmjsop, WasmOpCodeSignatures::sig, viewtype, dataWidth, true); \
        break;
#define WASM_BINARY_OPCODE(opname, opcode, sig, asmjsop, nyi) \
    case wb##opname: \
        Assert(WasmOpCodeSignatures::n##sig == 3);\
        info = EmitBinExpr(Js::OpCodeAsmJs::##asmjsop, WasmOpCodeSignatures::sig); \
        break;
#define WASM_UNARY__OPCODE(opname, opcode, sig, asmjsop, nyi) \
    case wb##opname: \
        Assert(WasmOpCodeSignatures::n##sig == 2);\
        info = EmitUnaryExpr(Js::OpCodeAsmJs::##asmjsop, WasmOpCodeSignatures::sig); \
        break;
#define WASM_SIMD_BUILD_OPCODE(opname, opcode, sig, asmjop, lanes, nyi) \
    case wb##opname: \
        Assert(WasmOpCodeSignatures::n##sig == 2);\
        info = EmitSimdBuildExpr<lanes>(Js::OpCodeAsmJs::##asmjop, WasmOpCodeSignatures::sig); \
        break;
#define WASM_EMPTY__OPCODE(opname, opcode, asmjsop, nyi) \
    case wb##opname: \
        m_writer->EmptyAsm(Js::OpCodeAsmJs::##asmjsop);\
        break;
#include "WasmBinaryOpCodes.h"
    default:
        throw WasmCompilationException(_u("Unknown expression's op 0x%X"), op);
    }

    if (info.type != WasmTypes::Void)
    {
        PushEvalStack(info);
    }
    DebugPrintOpEnd();
}


EmitInfo WasmBytecodeGenerator::EmitGetGlobal()
{
    uint32 globalIndex = GetReader()->m_currentNode.var.num;
    WasmGlobal* global = m_module->GetGlobal(globalIndex);

    WasmTypes::WasmType type = global->GetType();

    Js::RegSlot slot = m_module->GetOffsetForGlobal(global);

    CompileAssert(WasmTypes::I32 == 1);
    CompileAssert(WasmTypes::I64 == 2);
    CompileAssert(WasmTypes::F32 == 3);
    CompileAssert(WasmTypes::F64 == 4);
    static const Js::OpCodeAsmJs globalOpcodes[] = {
        Js::OpCodeAsmJs::LdSlot_Int,
        Js::OpCodeAsmJs::LdSlot_Long,
        Js::OpCodeAsmJs::LdSlot_Flt,
        Js::OpCodeAsmJs::LdSlot_Db
    };

    WasmRegisterSpace* regSpace = GetRegisterSpace(type);
    Js::RegSlot tmpReg = regSpace->AcquireTmpRegister();
    EmitInfo info(tmpReg, type);

    m_writer->AsmSlot(globalOpcodes[type - 1], tmpReg, WasmBytecodeGenerator::ModuleEnvRegister, slot);

    return info;
}

EmitInfo WasmBytecodeGenerator::EmitSetGlobal()
{
    uint32 globalIndex = GetReader()->m_currentNode.var.num;
    WasmGlobal* global = m_module->GetGlobal(globalIndex);
    Js::RegSlot slot = m_module->GetOffsetForGlobal(global);

    WasmTypes::WasmType type = global->GetType();
    EmitInfo info = PopEvalStack(type);

    CompileAssert(WasmTypes::I32 == 1);
    CompileAssert(WasmTypes::I64 == 2);
    CompileAssert(WasmTypes::F32 == 3);
    CompileAssert(WasmTypes::F64 == 4);
    static const Js::OpCodeAsmJs globalOpcodes[] = {
        Js::OpCodeAsmJs::StSlot_Int,
        Js::OpCodeAsmJs::StSlot_Long,
        Js::OpCodeAsmJs::StSlot_Flt,
        Js::OpCodeAsmJs::StSlot_Db
    };

    m_writer->AsmSlot(globalOpcodes[type - 1], info.location, WasmBytecodeGenerator::ModuleEnvRegister, slot);
    ReleaseLocation(&info);

    return EmitInfo();
}

EmitInfo WasmBytecodeGenerator::EmitGetLocal()
{
    uint32 localIndex = GetReader()->m_currentNode.var.num;
    if (m_funcInfo->GetLocalCount() <= localIndex)
    {
        throw WasmCompilationException(_u("%u is not a valid local"), localIndex);
    }

    WasmLocal local = m_locals[localIndex];

    Js::OpCodeAsmJs op = GetLoadOp(local.type);
    WasmRegisterSpace* regSpace = GetRegisterSpace(local.type);

    Js::RegSlot tmpReg = regSpace->AcquireTmpRegister();

    m_writer->AsmReg2(op, tmpReg, local.location);

    return EmitInfo(tmpReg, local.type);
}

EmitInfo WasmBytecodeGenerator::EmitSetLocal(bool tee)
{
    uint32 localNum = GetReader()->m_currentNode.var.num;
    if (localNum >= m_funcInfo->GetLocalCount())
    {
        throw WasmCompilationException(_u("%u is not a valid local"), localNum);
    }

    WasmLocal local = m_locals[localNum];

    EmitInfo info = PopEvalStack(local.type);

    m_writer->AsmReg2(GetLoadOp(local.type), local.location, info.location);

    if (tee)
    {
        if (info.type == WasmTypes::Any)
        {
            throw WasmCompilationException(_u("Can't tee_local unreachable values"));
        }
        return info;
    }
    else
    {
        ReleaseLocation(&info);
        return EmitInfo();
    }
}

EmitInfo WasmBytecodeGenerator::EmitConst(WasmTypes::WasmType type, WasmConstLitNode cnst)
{
    Js::RegSlot tmpReg = GetRegisterSpace(type)->AcquireTmpRegister();
    EmitInfo dst(tmpReg, type);
    EmitLoadConst(dst, cnst);
    return dst;
}

void WasmBytecodeGenerator::EmitLoadConst(EmitInfo dst, WasmConstLitNode cnst)
{
    switch (dst.type)
    {
    case WasmTypes::F32:
        m_writer->AsmFloat1Const1(Js::OpCodeAsmJs::Ld_FltConst, dst.location, cnst.f32);
        break;
    case WasmTypes::F64:
        m_writer->AsmDouble1Const1(Js::OpCodeAsmJs::Ld_DbConst, dst.location, cnst.f64);
        break;
    case WasmTypes::I32:
        m_writer->AsmInt1Const1(Js::OpCodeAsmJs::Ld_IntConst, dst.location, cnst.i32);
        break;
    case WasmTypes::I64:
        m_writer->AsmLong1Const1(Js::OpCodeAsmJs::Ld_LongConst, dst.location, cnst.i64);
        break;
    case WasmTypes::M128:
    {
        m_writer->WasmSimdConst(Js::OpCodeAsmJs::Simd128_LdC, dst.location, cnst.v128[0], cnst.v128[1], cnst.v128[2], cnst.v128[3]);
        break;
    }
    default:
        throw WasmCompilationException(_u("Unknown type %u"), dst.type);
    }
}

WasmConstLitNode WasmBytecodeGenerator::GetZeroCnst()
{
    WasmConstLitNode cnst = {0};
    return cnst;
}

void WasmBytecodeGenerator::EnsureStackAvailable()
{
    if (!ThreadContext::IsCurrentStackAvailable(Js::Constants::MinStackCompile))
    {
        throw WasmCompilationException(_u("Maximum supported nested blocks reached"));
    }
}

void WasmBytecodeGenerator::EmitBlockCommon(BlockInfo* blockInfo, bool* endOnElse /*= nullptr*/)
{
    EnsureStackAvailable();
    bool canResetUnreachable = !IsUnreachable();
    WasmOp op;
    EnterEvalStackScope();
    if(endOnElse) *endOnElse = false;
    do {
        op = GetReader()->ReadExpr();
        if (op == wbEnd)
        {
            break;
        }
        if (endOnElse && op == wbElse)
        {
            *endOnElse = true;
            break;
        }
        EmitExpr(op);
    } while (true);
    DebugPrintOp(op);
    if (blockInfo && blockInfo->HasYield())
    {
        EmitInfo info = PopEvalStack();
        YieldToBlock(*blockInfo, info);
        ReleaseLocation(&info);
    }
    ExitEvalStackScope();
    if (canResetUnreachable)
    {
        SetUnreachableState(false);
    }
}

EmitInfo WasmBytecodeGenerator::EmitBlock()
{
    Js::ByteCodeLabel blockLabel = m_writer->DefineLabel();

    BlockInfo blockInfo = PushLabel(blockLabel);
    EmitBlockCommon(&blockInfo);
    m_writer->MarkAsmJsLabel(blockLabel);
    EmitInfo yieldInfo = PopLabel(blockLabel);

    // block yields last value
    return yieldInfo;
}

EmitInfo WasmBytecodeGenerator::EmitLoop()
{
    Js::ByteCodeLabel loopTailLabel = m_writer->DefineLabel();
    Js::ByteCodeLabel loopHeadLabel = m_writer->DefineLabel();
    Js::ByteCodeLabel loopLandingPadLabel = m_writer->DefineLabel();

    uint32 loopId = m_writer->EnterLoop(loopHeadLabel);

    // Internally we create a block for loop to exit, but semantically, they don't exist so pop it
    BlockInfo implicitBlockInfo = PushLabel(loopTailLabel);
    m_blockInfos.Pop();

    // We don't want nested block to jump directly to the loop header
    // instead, jump to the landing pad and let it jump back to the loop header
    PushLabel(loopLandingPadLabel, false);
    EmitBlockCommon(&implicitBlockInfo);
    PopLabel(loopLandingPadLabel);

    // By default we don't loop, jump over the landing pad
    m_writer->AsmBr(loopTailLabel);
    m_writer->MarkAsmJsLabel(loopLandingPadLabel);
    m_writer->AsmBr(loopHeadLabel);

    // Put the implicit block back on the stack and yield the last expression to it
    m_blockInfos.Push(implicitBlockInfo);
    m_writer->MarkAsmJsLabel(loopTailLabel);
    // Pop the implicit block to resolve the yield correctly
    EmitInfo loopInfo = PopLabel(loopTailLabel);
    m_writer->ExitLoop(loopId);

    return loopInfo;
}

template<WasmOp wasmOp>
EmitInfo WasmBytecodeGenerator::EmitCall()
{
    uint32 funcNum = Js::Constants::UninitializedValue;
    uint32 signatureId = Js::Constants::UninitializedValue;
    WasmSignature* calleeSignature = nullptr;
    Js::ProfileId profileId = Js::Constants::NoProfileId;
    EmitInfo indirectIndexInfo;
    const bool isImportCall = GetReader()->m_currentNode.call.funcType == FunctionIndexTypes::Import;
    Assert(isImportCall || GetReader()->m_currentNode.call.funcType == FunctionIndexTypes::Function || GetReader()->m_currentNode.call.funcType == FunctionIndexTypes::ImportThunk);
    switch (wasmOp)
    {
    case wbCall:
    {
        funcNum = GetReader()->m_currentNode.call.num;
        WasmFunctionInfo* calleeInfo = m_module->GetWasmFunctionInfo(funcNum);
        calleeSignature = calleeInfo->GetSignature();
        // currently only handle inlining internal function calls
        // in future we can expand to all calls by adding checks in inliner and falling back to call in case ScriptFunction doesn't match
        if (GetReader()->m_currentNode.call.funcType == FunctionIndexTypes::Function && !PHASE_TRACE1(Js::WasmInOutPhase))
        {
            profileId = GetNextProfileId();
        }
        break;
    }
    case wbCallIndirect:
        indirectIndexInfo = PopEvalStack(WasmTypes::I32, _u("Indirect call index must be int type"));
        signatureId = GetReader()->m_currentNode.call.num;
        calleeSignature = m_module->GetSignature(signatureId);
        break;
    default:
        Assume(UNREACHED);
    }

    const auto argOverflow = []
    {
        throw WasmCompilationException(_u("Argument size too big"));
    };

    // emit start call
    Js::ArgSlot argSize;
    Js::OpCodeAsmJs startCallOp;
    if (isImportCall)
    {
        argSize = ArgSlotMath::Mul(calleeSignature->GetParamCount(), sizeof(Js::Var), argOverflow);
        startCallOp = Js::OpCodeAsmJs::StartCall;
    }
    else
    {
        startCallOp = Js::OpCodeAsmJs::I_StartCall;
        argSize = calleeSignature->GetParamsSize();
    }
    // Add return value
    argSize = ArgSlotMath::Add(argSize, sizeof(Js::Var), argOverflow);
    if (!Math::IsAligned<Js::ArgSlot>(argSize, sizeof(Js::Var)))
    {
        AssertMsg(UNREACHED, "Wasm argument size should always be Var aligned");
        throw WasmCompilationException(_u("Internal Error"));
    }

    m_writer->AsmStartCall(startCallOp, argSize);

    Js::ArgSlot nArgs = calleeSignature->GetParamCount();

    // copy args into a list so they could be generated in the right order (FIFO)
    EmitInfo* argsList = AnewArray(&m_alloc, EmitInfo, nArgs);
    for (int i = int(nArgs) - 1; i >= 0; --i)
    {
        EmitInfo info = PopEvalStack(calleeSignature->GetParam((Js::ArgSlot)i), _u("Call argument does not match formal type"));
        // We can release the location of the arguments now, because we won't create new temps between start/call
        argsList[i] = info;
    }

    // Skip the this pointer (aka undefined)
    uint32 argLoc = 1;
    for (Js::ArgSlot i = 0; i < nArgs; ++i)
    {
        EmitInfo info = argsList[i];

        Js::OpCodeAsmJs argOp = Js::OpCodeAsmJs::Nop;
        switch (info.type)
        {
        case WasmTypes::F32:
            argOp = isImportCall ? Js::OpCodeAsmJs::ArgOut_Flt : Js::OpCodeAsmJs::I_ArgOut_Flt;
            break;
        case WasmTypes::F64:
            argOp = isImportCall ? Js::OpCodeAsmJs::ArgOut_Db : Js::OpCodeAsmJs::I_ArgOut_Db;
            break;
        case WasmTypes::I32:
            argOp = isImportCall ? Js::OpCodeAsmJs::ArgOut_Int : Js::OpCodeAsmJs::I_ArgOut_Int;
            break;
        case WasmTypes::I64:
            argOp = isImportCall ? Js::OpCodeAsmJs::ArgOut_Long : Js::OpCodeAsmJs::I_ArgOut_Long;
            break;
        case WasmTypes::M128:
            argOp = Js::OpCodeAsmJs::Simd128_I_ArgOut_F4;
            break;
        case WasmTypes::Any:
            // In unreachable mode allow any type as argument since we won't actually emit the call
            Assert(IsUnreachable());
            if (IsUnreachable())
            {
                argOp = Js::OpCodeAsmJs::ArgOut_Int;
                break;
            }
            // Fall through
        default:
            throw WasmCompilationException(_u("Unknown argument type %u"), info.type);
        }

        m_writer->AsmReg2(argOp, argLoc, info.location);

        // Calculated next argument Js::Var location
        if (isImportCall)
        {
            ++argLoc;
        }
        else
        {
            const Js::ArgSlot currentArgSize = calleeSignature->GetParamSize(i);
            Assert(Math::IsAligned<Js::ArgSlot>(currentArgSize, sizeof(Js::Var)));
            argLoc += currentArgSize / sizeof(Js::Var);
        }
    }

    Js::RegSlot funcReg = GetRegisterSpace(WasmTypes::Ptr)->AcquireTmpRegister();

    // emit call
    switch (wasmOp)
    {
    case wbCall:
    {
        uint32 offset = isImportCall ? m_module->GetImportFuncOffset() : m_module->GetFuncOffset();
        uint32 index = UInt32Math::Add(offset, funcNum);
        m_writer->AsmSlot(Js::OpCodeAsmJs::LdSlot, funcReg, Js::AsmJsFunctionMemory::ModuleEnvRegister, index);
        break;
    }
    case wbCallIndirect:
    {
        Js::RegSlot slotReg = GetRegisterSpace(WasmTypes::Ptr)->AcquireTmpRegister();
        m_writer->AsmSlot(Js::OpCodeAsmJs::LdSlotArr, slotReg, Js::AsmJsFunctionMemory::ModuleEnvRegister, m_module->GetTableEnvironmentOffset());
        m_writer->AsmSlot(Js::OpCodeAsmJs::LdArr_WasmFunc, funcReg, slotReg, indirectIndexInfo.location);
        GetRegisterSpace(WasmTypes::Ptr)->ReleaseTmpRegister(slotReg);
        m_writer->AsmReg1IntConst1(Js::OpCodeAsmJs::CheckSignature, funcReg, calleeSignature->GetSignatureId());
        break;
    }
    default:
        Assume(UNREACHED);
    }

    EmitInfo retInfo;
    retInfo.type = calleeSignature->GetResultType();
    // calculate number of RegSlots(Js::Var) the call consumes
    Js::ArgSlot args;
    if (isImportCall)
    {
        args = calleeSignature->GetParamCount();
        ArgSlotMath::Inc(args, argOverflow);

        Js::RegSlot varRetReg = GetRegisterSpace(WasmTypes::Ptr)->AcquireTmpRegister();
        m_writer->AsmCall(Js::OpCodeAsmJs::Call, varRetReg, funcReg, args, WasmToAsmJs::GetAsmJsReturnType(calleeSignature->GetResultType()), profileId);

        GetRegisterSpace(WasmTypes::Ptr)->ReleaseTmpRegister(varRetReg);
        GetRegisterSpace(WasmTypes::Ptr)->ReleaseTmpRegister(funcReg);

        ReleaseLocation(&indirectIndexInfo);
        //registers need to be released from higher ordinals to lower
        for (uint32 i = nArgs; i > 0; --i)
        {
            ReleaseLocation(&(argsList[i - 1]));
        }
        // emit result coercion
        if (retInfo.type != WasmTypes::Void)
        {
            Js::OpCodeAsmJs convertOp = Js::OpCodeAsmJs::Nop;
            switch (retInfo.type)
            {
            case WasmTypes::F32:
                convertOp = Js::OpCodeAsmJs::Conv_VTF;
                break;
            case WasmTypes::F64:
                convertOp = Js::OpCodeAsmJs::Conv_VTD;
                break;
            case WasmTypes::I32:
                convertOp = Js::OpCodeAsmJs::Conv_VTI;
                break;
            case WasmTypes::I64:
                convertOp = Js::OpCodeAsmJs::Conv_VTL;
                break;
            default:
                throw WasmCompilationException(_u("Unknown call return type %u"), retInfo.type);
            }
            retInfo.location = GetRegisterSpace(retInfo.type)->AcquireTmpRegister();
            m_writer->AsmReg2(convertOp, retInfo.location, varRetReg);
        }
    }
    else
    {

        GetRegisterSpace(WasmTypes::Ptr)->ReleaseTmpRegister(funcReg);

        ReleaseLocation(&indirectIndexInfo);
        //registers need to be released from higher ordinals to lower
        for (uint32 i = nArgs; i > 0; --i)
        {
<<<<<<< HEAD
        case WasmTypes::F32:
            convertOp = isImportCall ? Js::OpCodeAsmJs::Conv_VTF : Js::OpCodeAsmJs::Ld_Flt;
            break;
        case WasmTypes::F64:
            convertOp = isImportCall ? Js::OpCodeAsmJs::Conv_VTD : Js::OpCodeAsmJs::Ld_Db;
            break;
        case WasmTypes::I32:
            convertOp = isImportCall ? Js::OpCodeAsmJs::Conv_VTI : Js::OpCodeAsmJs::Ld_Int;
            break;
        case WasmTypes::I64:
            convertOp = isImportCall ? Js::OpCodeAsmJs::Conv_VTL : Js::OpCodeAsmJs::Ld_Long;
            break;
        case WasmTypes::M128:
            if (isImportCall) 
            {
                throw WasmCompilationException(_u("Unknown call return type %u"), retInfo.type);
            }
            convertOp = Js::OpCodeAsmJs::Simd128_Ld_F4;
            break;
        default:
            throw WasmCompilationException(_u("Unknown call return type %u"), retInfo.type);
=======
            ReleaseLocation(&(argsList[i - 1]));
>>>>>>> 706b65c6
        }
        if (retInfo.type != WasmTypes::Void)
        {
            retInfo.location = GetRegisterSpace(retInfo.type)->AcquireTmpRegister();
        }

        args = (Js::ArgSlot)(::ceil((double)(argSize / sizeof(Js::Var))));
        m_writer->AsmCall(Js::OpCodeAsmJs::I_Call, retInfo.location, funcReg, args, WasmToAsmJs::GetAsmJsReturnType(calleeSignature->GetResultType()), profileId);
    }
    AdeleteArray(&m_alloc, nArgs, argsList);

    // track stack requirements for out params

    // + 1 for return address
    uint32 maxDepthForLevel = args + 1;
    if (maxDepthForLevel > m_maxArgOutDepth)
    {
        m_maxArgOutDepth = maxDepthForLevel;
    }

    return retInfo;
}


EmitInfo WasmBytecodeGenerator::EmitIfElseExpr()
{
    Js::ByteCodeLabel falseLabel = m_writer->DefineLabel();
    Js::ByteCodeLabel endLabel = m_writer->DefineLabel();

    EmitInfo checkExpr = PopEvalStack(WasmTypes::I32, _u("If expression must have type i32"));
    ReleaseLocation(&checkExpr);

    m_writer->AsmBrReg1(Js::OpCodeAsmJs::BrFalse_Int, falseLabel, checkExpr.location);

    BlockInfo blockInfo = PushLabel(endLabel);
    bool endOnElse = false;
    EmitBlockCommon(&blockInfo, &endOnElse);
    EnsureYield(blockInfo);

    m_writer->AsmBr(endLabel);
    m_writer->MarkAsmJsLabel(falseLabel);

    EmitInfo retInfo;
    EmitInfo falseExpr;
    if (endOnElse)
    {
        if (blockInfo.HasYield())
        {
            // Indicate that we need this block to yield a value
            blockInfo.yieldInfo->didYield = false;
        }
        EmitBlockCommon(&blockInfo);
        EnsureYield(blockInfo);
    }
    else if (blockInfo.HasYield())
    {
        throw WasmCompilationException(_u("Expected an else block when 'if' returns a value"));
    }
    m_writer->MarkAsmJsLabel(endLabel);

    return PopLabel(endLabel);
}

void WasmBytecodeGenerator::EmitBrTable()
{
    const uint32 numTargets = GetReader()->m_currentNode.brTable.numTargets;
    const uint32* targetTable = GetReader()->m_currentNode.brTable.targetTable;
    const uint32 defaultEntry = GetReader()->m_currentNode.brTable.defaultTarget;

    // Compile scrutinee
    EmitInfo scrutineeInfo = PopEvalStack(WasmTypes::I32, _u("br_table expression must be of type i32"));

    m_writer->AsmReg2(Js::OpCodeAsmJs::BeginSwitch_Int, scrutineeInfo.location, scrutineeInfo.location);
    EmitInfo yieldValue;
    BlockInfo defaultBlockInfo = GetBlockInfo(defaultEntry);
    if (defaultBlockInfo.HasYield())
    {
        // If the scrutinee is any then check the stack before popping
        if (scrutineeInfo.type == WasmTypes::Any && m_evalStack.Peek().type == WasmTypes::Limit)
        {
            yieldValue = scrutineeInfo;
        }
        else
        {
            yieldValue = PopEvalStack();
        }
    }

    // Compile cases
    for (uint32 i = 0; i < numTargets; i++)
    {
        uint32 target = targetTable[i];
        BlockInfo blockInfo = GetBlockInfo(target);
        if (!defaultBlockInfo.IsEquivalent(blockInfo))
        {
            WasmTypes::WasmType defaultType = defaultBlockInfo.yieldInfo ? defaultBlockInfo.yieldInfo->info.type : WasmTypes::Void;
            WasmTypes::WasmType type = blockInfo.yieldInfo ? blockInfo.yieldInfo->info.type : WasmTypes::Void;
            throw WasmCompilationException(_u("br_table target %u signature mismatch. Expected ()->%s, got ()->%s"), target, GetTypeName(defaultType), GetTypeName(type));
        }
        YieldToBlock(blockInfo, yieldValue);
        m_writer->AsmBrReg1Const1(Js::OpCodeAsmJs::Case_IntConst, blockInfo.label, scrutineeInfo.location, i);
    }

    YieldToBlock(defaultBlockInfo, yieldValue);
    m_writer->AsmBr(defaultBlockInfo.label, Js::OpCodeAsmJs::EndSwitch_Int);
    ReleaseLocation(&scrutineeInfo);
    ReleaseLocation(&yieldValue);

    SetUnreachableState(true);
}

EmitInfo WasmBytecodeGenerator::EmitGrowMemory()
{
    SetUsesMemory(0);

    EmitInfo info = PopEvalStack(WasmTypes::I32, _u("Invalid type for GrowMemory"));

    m_writer->AsmReg2(Js::OpCodeAsmJs::GrowMemory, info.location, info.location);
    return info;
}

EmitInfo WasmBytecodeGenerator::EmitDrop()
{
    EmitInfo info = PopEvalStack();
    ReleaseLocation(&info);
    return EmitInfo();
}

EmitInfo WasmBytecodeGenerator::EmitBinExpr(Js::OpCodeAsmJs op, const WasmTypes::WasmType* signature)
{
    WasmTypes::WasmType resultType = signature[0];
    WasmTypes::WasmType lhsType = signature[1];
    WasmTypes::WasmType rhsType = signature[2];

    EmitInfo rhs = PopEvalStack(rhsType);
    EmitInfo lhs = PopEvalStack(lhsType);

    ReleaseLocation(&rhs);
    ReleaseLocation(&lhs);

    Js::RegSlot resultReg = GetRegisterSpace(resultType)->AcquireTmpRegister();

    m_writer->AsmReg3(op, resultReg, lhs.location, rhs.location);

    return EmitInfo(resultReg, resultType);
}

EmitInfo WasmBytecodeGenerator::EmitUnaryExpr(Js::OpCodeAsmJs op, const WasmTypes::WasmType* signature)
{
    WasmTypes::WasmType resultType = signature[0];
    WasmTypes::WasmType inputType = signature[1];

    EmitInfo info = PopEvalStack(inputType);

    ReleaseLocation(&info);
    if (resultType == WasmTypes::Void)
    {
        m_writer->AsmReg2(op, 0, info.location);
        return EmitInfo();
    }

    Js::RegSlot resultReg = GetRegisterSpace(resultType)->AcquireTmpRegister();

    m_writer->AsmReg2(op, resultReg, info.location);

    return EmitInfo(resultReg, resultType);
}

void WasmBytecodeGenerator::CheckLaneIndex(Js::OpCodeAsmJs op)
{
    uint numLanes;
    switch (op) 
    {
    case Js::OpCodeAsmJs::Simd128_ExtractLane_I2:
    case Js::OpCodeAsmJs::Simd128_ReplaceLane_I2:
        numLanes = 2;
        break;
    case Js::OpCodeAsmJs::Simd128_ExtractLane_I4:
    case Js::OpCodeAsmJs::Simd128_ReplaceLane_I4:
    case Js::OpCodeAsmJs::Simd128_ExtractLane_F4:
    case Js::OpCodeAsmJs::Simd128_ReplaceLane_F4:
        numLanes = 4;
        break;
    case Js::OpCodeAsmJs::Simd128_ExtractLane_I8:
    case Js::OpCodeAsmJs::Simd128_ExtractLane_U8:
    case Js::OpCodeAsmJs::Simd128_ReplaceLane_I8:
    case Js::OpCodeAsmJs::Simd128_ReplaceLane_U8:
        numLanes = 8;
        break;
    case Js::OpCodeAsmJs::Simd128_ExtractLane_I16:
    case Js::OpCodeAsmJs::Simd128_ExtractLane_U16:
    case Js::OpCodeAsmJs::Simd128_ReplaceLane_I16:
    case Js::OpCodeAsmJs::Simd128_ReplaceLane_U16:
        numLanes = 16;
        break;
    default:
        Assert(UNREACHED);
        numLanes = UINT_MAX;
    }

    const uint offset = GetReader()->m_currentNode.lane.index;

    if (offset >= numLanes)
    {
        throw WasmCompilationException(_u("index is out of range"));
    }
}

EmitInfo WasmBytecodeGenerator::EmitLaneIndex(Js::OpCodeAsmJs op)
{
    CheckLaneIndex(op);
    const uint offset = GetReader()->m_currentNode.lane.index;
    WasmConstLitNode dummy;
    dummy.i32 = offset;
    return EmitConst(WasmTypes::I32, dummy);
}

EmitInfo WasmBytecodeGenerator::EmitReplaceLaneExpr(Js::OpCodeAsmJs op, const WasmTypes::WasmType* signature) {

    const WasmTypes::WasmType resultType = signature[0];
    const WasmTypes::WasmType valueType = signature[1];
    EmitInfo valueArg = PopEvalStack(valueType, _u("lane argument type mismatch"));
    
    EmitInfo simdArg = PopEvalStack(WasmTypes::M128, _u("simd argument type mismatch"));
    Assert(resultType == WasmTypes::M128);
   
    EmitInfo indexInfo = EmitLaneIndex(op);
    Js::RegSlot resultReg = GetRegisterSpace(resultType)->AcquireTmpRegister();
    EmitInfo result(resultReg, resultType);

    m_writer->AsmReg4(op, resultReg, simdArg.location, indexInfo.location, valueArg.location);
    ReleaseLocation(&indexInfo);
    return result;
}

EmitInfo WasmBytecodeGenerator::EmitExtractLaneExpr(Js::OpCodeAsmJs op, const WasmTypes::WasmType* signature)
{
    WasmTypes::WasmType resultType = signature[0];
    WasmTypes::WasmType simdArgType = signature[1];
    
    EmitInfo simdArgInfo = PopEvalStack(simdArgType, _u("Argument should be of type M128"));

    Js::RegSlot resultReg = GetRegisterSpace(resultType)->AcquireTmpRegister();
    EmitInfo resultInfo(resultReg, resultType);

    //put index into a register to reuse the existing infra in Interpreter and Compiler
    EmitInfo indexInfo = EmitLaneIndex(op);

    m_writer->AsmReg3(op, resultReg, simdArgInfo.location, indexInfo.location);
    ReleaseLocation(&indexInfo);
    ReleaseLocation(&simdArgInfo);
    return resultInfo;
}

EmitInfo WasmBytecodeGenerator::EmitSimdMemAccess(Js::OpCodeAsmJs op, const WasmTypes::WasmType* signature, Js::ArrayBufferView::ViewType viewType, uint8 dataWidth, bool isStore)
{

    WasmTypes::WasmType type = signature[0];
    SetUsesMemory(0);

    const uint32 mask = Js::ArrayBufferView::ViewMask[viewType];
    const uint alignment = GetReader()->m_currentNode.mem.alignment;
    const uint offset = GetReader()->m_currentNode.mem.offset;

    if ((mask << 1) & (1 << alignment))
    {
        throw WasmCompilationException(_u("alignment must not be larger than natural"));
    }

    EmitInfo rhsInfo;
    if (isStore)
    {
        rhsInfo = PopEvalStack(type, _u("Invalid type for store op"));
    }
    EmitInfo exprInfo = PopEvalStack(WasmTypes::I32, _u("Index expression must be of type i32"));

    if (isStore)
    {
        m_writer->AsmSimdTypedArr(op, rhsInfo.location, exprInfo.location, dataWidth, viewType, offset);

        ReleaseLocation(&rhsInfo);
        ReleaseLocation(&exprInfo);

        return EmitInfo();
    }

    Js::RegSlot resultReg = GetRegisterSpace(type)->AcquireTmpRegister();
    m_writer->AsmSimdTypedArr(op, resultReg, exprInfo.location, dataWidth, viewType, offset);

    EmitInfo yieldInfo = EmitInfo(resultReg, type);
    ReleaseLocation(&exprInfo);

    return yieldInfo;
}

EmitInfo WasmBytecodeGenerator::EmitMemAccess(WasmOp wasmOp, const WasmTypes::WasmType* signature, Js::ArrayBufferView::ViewType viewType, bool isStore)
{
    WasmTypes::WasmType type = signature[0];
    SetUsesMemory(0);

    const uint32 mask = Js::ArrayBufferView::ViewMask[viewType];
    const uint32 alignment = GetReader()->m_currentNode.mem.alignment;
    const uint32 offset = GetReader()->m_currentNode.mem.offset;

    if ((mask << 1) & (1 << alignment))
    {
        throw WasmCompilationException(_u("alignment must not be larger than natural"));
    }

    EmitInfo rhsInfo;
    if (isStore)
    {
        rhsInfo = PopEvalStack(type, _u("Invalid type for store op"));
    }
    EmitInfo exprInfo = PopEvalStack(WasmTypes::I32, _u("Index expression must be of type i32"));

    if (isStore) // Stores
    {
        m_writer->WasmMemAccess(Js::OpCodeAsmJs::StArrWasm, rhsInfo.location, exprInfo.location, offset, viewType);
        ReleaseLocation(&rhsInfo);
        ReleaseLocation(&exprInfo);

        return EmitInfo();
    }

    ReleaseLocation(&exprInfo);
    Js::RegSlot resultReg = GetRegisterSpace(type)->AcquireTmpRegister();
    m_writer->WasmMemAccess(Js::OpCodeAsmJs::LdArrWasm, resultReg, exprInfo.location, offset, viewType);

    EmitInfo yieldInfo;
    if (!isStore)
    {
        // Yield only on load
        yieldInfo = EmitInfo(resultReg, type);
    }
    return yieldInfo;
}

void WasmBytecodeGenerator::EmitReturnExpr(EmitInfo* explicitRetInfo)
{
    if (m_funcInfo->GetResultType() != WasmTypes::Void)
    {
        EmitInfo retExprInfo = explicitRetInfo ? *explicitRetInfo : PopEvalStack();
        if (retExprInfo.type != WasmTypes::Any && m_funcInfo->GetResultType() != retExprInfo.type)
        {
            throw WasmCompilationException(_u("Result type must match return type"));
        }

        Js::OpCodeAsmJs retOp = GetReturnOp(retExprInfo.type);
        m_writer->Conv(retOp, 0, retExprInfo.location);
        ReleaseLocation(&retExprInfo);
    }
    m_writer->AsmBr(m_funcInfo->GetExitLabel());

    SetUnreachableState(true);
}

EmitInfo WasmBytecodeGenerator::EmitSelect()
{
    EmitInfo conditionInfo = PopEvalStack(WasmTypes::I32, _u("select condition must have i32 type"));
    EmitInfo falseInfo = PopEvalStack();
    EmitInfo trueInfo = PopEvalStack(falseInfo.type, _u("select operands must both have same type"));
    ReleaseLocation(&conditionInfo);
    ReleaseLocation(&falseInfo);
    ReleaseLocation(&trueInfo);

    if (IsUnreachable())
    {
        if (trueInfo.type == WasmTypes::Any)
        {
            // Report the type of falseInfo for type checking
            return EmitInfo(falseInfo.type);
        }
        // Otherwise report the type of trueInfo for type checking
        return EmitInfo(trueInfo.type);
    }
    WasmTypes::WasmType selectType = trueInfo.type;
    EmitInfo resultInfo = EmitInfo(GetRegisterSpace(selectType)->AcquireTmpRegister(), selectType);

    Js::ByteCodeLabel falseLabel = m_writer->DefineLabel();
    Js::ByteCodeLabel doneLabel = m_writer->DefineLabel();
    Js::OpCodeAsmJs loadOp = GetLoadOp(resultInfo.type);


    // var result;
    // if (!condition) goto:condFalse
    // result = trueRes;
    // goto:done;
    //:condFalse
    // result = falseRes;
    //:done
    m_writer->AsmBrReg1(Js::OpCodeAsmJs::BrFalse_Int, falseLabel, conditionInfo.location);
    m_writer->AsmReg2(loadOp, resultInfo.location, trueInfo.location);
    m_writer->AsmBr(doneLabel);
    m_writer->MarkAsmJsLabel(falseLabel);
    m_writer->AsmReg2(loadOp, resultInfo.location, falseInfo.location);
    m_writer->MarkAsmJsLabel(doneLabel);

    return resultInfo;
}

void WasmBytecodeGenerator::EmitBr()
{
    uint32 depth = GetReader()->m_currentNode.br.depth;

    BlockInfo blockInfo = GetBlockInfo(depth);
    if (blockInfo.HasYield())
    {
        EmitInfo info = PopEvalStack();
        YieldToBlock(blockInfo, info);
        ReleaseLocation(&info);
    }
    m_writer->AsmBr(blockInfo.label);
    SetUnreachableState(true);
}

EmitInfo WasmBytecodeGenerator::EmitBrIf()
{
    uint32 depth = GetReader()->m_currentNode.br.depth;

    EmitInfo conditionInfo = PopEvalStack(WasmTypes::I32, _u("br_if condition must have i32 type"));
    ReleaseLocation(&conditionInfo);

    EmitInfo info;
    BlockInfo blockInfo = GetBlockInfo(depth);
    if (blockInfo.HasYield())
    {
        info = PopEvalStack();
        YieldToBlock(blockInfo, info);
        if (info.type == WasmTypes::Any)
        {
            Assert(IsUnreachable());
            // Use the block's yield type to continue type check
            info = EmitInfo(blockInfo.yieldInfo->info.type);
        }
    }

    m_writer->AsmBrReg1(Js::OpCodeAsmJs::BrTrue_Int, blockInfo.label, conditionInfo.location);
    return info;
}

Js::OpCodeAsmJs WasmBytecodeGenerator::GetLoadOp(WasmTypes::WasmType wasmType)
{
    switch (wasmType)
    {
    case WasmTypes::F32:
        return Js::OpCodeAsmJs::Ld_Flt;
    case WasmTypes::F64:
        return Js::OpCodeAsmJs::Ld_Db;
    case WasmTypes::I32:
        return Js::OpCodeAsmJs::Ld_Int;
    case WasmTypes::I64:
        return Js::OpCodeAsmJs::Ld_Long;
    case WasmTypes::M128:
        return Js::OpCodeAsmJs::Simd128_Ld_F4;
    case WasmTypes::Any:
        // In unreachable mode load the any type like an int since we won't actually emit the load
        Assert(IsUnreachable());
        if (IsUnreachable())
        {
            return Js::OpCodeAsmJs::Ld_Int;
        }
    default:
        throw WasmCompilationException(_u("Unknown load operator %u"), wasmType);
    }
}

Js::OpCodeAsmJs WasmBytecodeGenerator::GetReturnOp(WasmTypes::WasmType type)
{
    Js::OpCodeAsmJs retOp = Js::OpCodeAsmJs::Nop;
    switch (type)
    {
    case WasmTypes::F32:
        retOp = Js::OpCodeAsmJs::Return_Flt;
        break;
    case WasmTypes::F64:
        retOp = Js::OpCodeAsmJs::Return_Db;
        break;
    case WasmTypes::I32:
        retOp = Js::OpCodeAsmJs::Return_Int;
        break;
    case WasmTypes::I64:
        retOp = Js::OpCodeAsmJs::Return_Long;
        break;
    case WasmTypes::M128:
        retOp = Js::OpCodeAsmJs::Simd128_Return_F4;
        break;
    case WasmTypes::Any:
        // In unreachable mode load the any type like an int since we won't actually emit the load
        Assert(IsUnreachable());
        if (IsUnreachable())
        {
            return Js::OpCodeAsmJs::Return_Int;
        }
    default:
        throw WasmCompilationException(_u("Unknown return type %u"), type);
    }
    return retOp;
}

void WasmBytecodeGenerator::ReleaseLocation(EmitInfo* info)
{
    if (WasmTypes::IsLocalType(info->type))
    {
        GetRegisterSpace(info->type)->ReleaseLocation(info);
    }
}

EmitInfo WasmBytecodeGenerator::EnsureYield(BlockInfo info)
{
    EmitInfo yieldEmitInfo;
    if (info.HasYield())
    {
        yieldEmitInfo = info.yieldInfo->info;
        if (!info.DidYield())
        {
            // Emit a load to the yield location to make sure we have a dest there
            // Most likely we can't reach this code so the value doesn't matter
            info.yieldInfo->didYield = true;
            EmitLoadConst(yieldEmitInfo, GetZeroCnst());
        }
    }
    return yieldEmitInfo;
}

EmitInfo WasmBytecodeGenerator::PopLabel(Js::ByteCodeLabel labelValidation)
{
    Assert(m_blockInfos.Count() > 0);
    BlockInfo info = m_blockInfos.Pop();
    UNREFERENCED_PARAMETER(labelValidation);
    Assert(info.label == labelValidation);
    return EnsureYield(info);
}

BlockInfo WasmBytecodeGenerator::PushLabel(Js::ByteCodeLabel label, bool addBlockYieldInfo /*= true*/)
{
    BlockInfo info;
    info.label = label;
    if (addBlockYieldInfo)
    {
        WasmTypes::WasmType type = GetReader()->m_currentNode.block.sig;
        if (type != WasmTypes::Void)
        {
            info.yieldInfo = Anew(&m_alloc, BlockInfo::YieldInfo);
            info.yieldInfo->info = EmitInfo(GetRegisterSpace(type)->AcquireTmpRegister(), type);
            info.yieldInfo->didYield = false;
        }
    }
    m_blockInfos.Push(info);
    return info;
}

void WasmBytecodeGenerator::YieldToBlock(BlockInfo blockInfo, EmitInfo expr)
{
    if (blockInfo.HasYield() && expr.type != WasmTypes::Any)
    {
        EmitInfo yieldInfo = blockInfo.yieldInfo->info;

        if (yieldInfo.type != expr.type)
        {
            throw WasmCompilationException(_u("Invalid yield type"));
        }

        if (!IsUnreachable())
        {
            blockInfo.yieldInfo->didYield = true;
            m_writer->AsmReg2(GetLoadOp(expr.type), yieldInfo.location, expr.location);
        }
    }
}

Wasm::BlockInfo WasmBytecodeGenerator::GetBlockInfo(uint32 relativeDepth) const
{
    if (relativeDepth >= (uint32)m_blockInfos.Count())
    {
        throw WasmCompilationException(_u("Invalid branch target"));
    }
    return m_blockInfos.Peek(relativeDepth);
}

Js::ProfileId
WasmBytecodeGenerator::GetNextProfileId()
{
    Js::ProfileId nextProfileId = this->currentProfileId;
    UInt16Math::Inc(this->currentProfileId);
    return nextProfileId;
}

WasmRegisterSpace* WasmBytecodeGenerator::GetRegisterSpace(WasmTypes::WasmType type)
{
    switch (type)
    {
#if TARGET_32
    case WasmTypes::Ptr:
#endif
    case WasmTypes::I32: return mTypedRegisterAllocator.GetRegisterSpace(WAsmJs::INT32);
#if TARGET_64
    case WasmTypes::Ptr:
#endif
    case WasmTypes::I64: return mTypedRegisterAllocator.GetRegisterSpace(WAsmJs::INT64);
    case WasmTypes::F32: return mTypedRegisterAllocator.GetRegisterSpace(WAsmJs::FLOAT32);
    case WasmTypes::F64: return mTypedRegisterAllocator.GetRegisterSpace(WAsmJs::FLOAT64);
#define SIMD_CASE(TYPE, BASE) case WasmTypes::##TYPE:   return mTypedRegisterAllocator.GetRegisterSpace(WAsmJs::SIMD);

FOREACH_SIMD_TYPE(SIMD_CASE)
#undef SIMD_CASE
    default:
        return nullptr;
    }
}

EmitInfo WasmBytecodeGenerator::PopEvalStack(WasmTypes::WasmType expectedType, const char16* mismatchMessage)
{
    // The scope marker should at least be there
    Assert(!m_evalStack.Empty());
    EmitInfo info = m_evalStack.Pop();
    if (info.type == WasmTypes::Limit)
    {
        throw WasmCompilationException(_u("Reached end of stack"));
    }
    if (expectedType != WasmTypes::Any &&
        info.type != WasmTypes::Any &&
        info.type != expectedType)
    {
        if (!mismatchMessage)
        {
            throw WasmCompilationException(_u("Type mismatch. Expected %s, got %s"), GetTypeName(expectedType), GetTypeName(info.type));
        }
        throw WasmCompilationException(mismatchMessage);
    }
    Assert(info.type != WasmTypes::Any || IsUnreachable());
    return info;
}

void WasmBytecodeGenerator::PushEvalStack(EmitInfo info)
{
    Assert(!m_evalStack.Empty());
    m_evalStack.Push(info);
}

void WasmBytecodeGenerator::EnterEvalStackScope()
{
    m_evalStack.Push(EmitInfo(WasmTypes::Limit));
}

void WasmBytecodeGenerator::ExitEvalStackScope()
{
    Assert(!m_evalStack.Empty());
    EmitInfo info = m_evalStack.Pop();
    // It is possible to have unconsumed Any type left on the stack, simply remove them
    while (info.type == WasmTypes::Any)
    {
        Assert(!m_evalStack.Empty());
        info = m_evalStack.Pop();
    }
    if (info.type != WasmTypes::Limit)
    {
        // Put info back on stack so we can write it to string
        m_evalStack.Push(info);
        char16 buf[512] = { 0 };
        WriteTypeStackToString(buf, 512);
        throw WasmCompilationException(_u("Expected stack to be empty, but has %s"), buf);
    }
}

void WasmBytecodeGenerator::SetUnreachableState(bool isUnreachable)
{
    m_writer = isUnreachable ? m_emptyWriter : m_originalWriter;
    if (isUnreachable)
    {
        // Replace the current stack with the any type
        Assert(!m_evalStack.Empty());
        uint32 popped = 0;
        while (m_evalStack.Top().type != WasmTypes::Limit)
        {
            EmitInfo info = m_evalStack.Pop();
            ReleaseLocation(&info);
            ++popped;
        }
        while (popped-- > 0)
        {
            m_evalStack.Push(EmitInfo(WasmTypes::Any));
        }
    }
    this->isUnreachable = isUnreachable;
}

void WasmBytecodeGenerator::SetUsesMemory(uint32 memoryIndex)
{
    // Only support one memory at this time
    Assert(memoryIndex == 0);
    if (!m_module->HasMemory() && !m_module->HasMemoryImport())
    {
        throw WasmCompilationException(_u("unknown memory"));
    }
    GetFunctionBody()->GetAsmJsFunctionInfo()->SetUsesHeapBuffer(true);
}

Wasm::WasmReaderBase* WasmBytecodeGenerator::GetReader() const
{
    if (m_funcInfo->GetCustomReader())
    {
        return m_funcInfo->GetCustomReader();
    }
    return m_module->GetReader();
}

void WasmCompilationException::FormatError(const char16* _msg, va_list arglist)
{
    char16 buf[2048];

    _vsnwprintf_s(buf, _countof(buf), _TRUNCATE, _msg, arglist);
    errorMsg = SysAllocString(buf);
}

WasmCompilationException::WasmCompilationException(const char16* _msg, ...) : errorMsg(nullptr)
{
    va_list arglist;
    va_start(arglist, _msg);
    FormatError(_msg, arglist);
}

WasmCompilationException::WasmCompilationException(const char16* _msg, va_list arglist) : errorMsg(nullptr)
{
    FormatError(_msg, arglist);
}

} // namespace Wasm

#endif // ENABLE_WASM<|MERGE_RESOLUTION|>--- conflicted
+++ resolved
@@ -60,19 +60,7 @@
         // null out the last 5 characters so we can properly end it 
         for (int i = 1; i <= 5; i++)
         {
-<<<<<<< HEAD
-        case WasmTypes::I32: Output::Print(_u("i32")); break;
-        case WasmTypes::I64: Output::Print(_u("i64")); break;
-        case WasmTypes::F32: Output::Print(_u("f32")); break;
-        case WasmTypes::F64: Output::Print(_u("f64")); break;
-#define SIMD_CASE(TYPE, BASE) case WasmTypes::##TYPE: Output::Print(_u(#TYPE)); break;
-
-            FOREACH_SIMD_TYPE(SIMD_CASE)
-#undef SIMD_CASE
-        default: Output::Print(_u("any")); break;
-=======
             *(out + maxlen - i) = 0;
->>>>>>> 706b65c6
         }
         numwritten -= 5;
         numwritten += _snwprintf_s(out + numwritten, maxlen - numwritten, _TRUNCATE, _u("...]"));
@@ -1245,31 +1233,7 @@
         //registers need to be released from higher ordinals to lower
         for (uint32 i = nArgs; i > 0; --i)
         {
-<<<<<<< HEAD
-        case WasmTypes::F32:
-            convertOp = isImportCall ? Js::OpCodeAsmJs::Conv_VTF : Js::OpCodeAsmJs::Ld_Flt;
-            break;
-        case WasmTypes::F64:
-            convertOp = isImportCall ? Js::OpCodeAsmJs::Conv_VTD : Js::OpCodeAsmJs::Ld_Db;
-            break;
-        case WasmTypes::I32:
-            convertOp = isImportCall ? Js::OpCodeAsmJs::Conv_VTI : Js::OpCodeAsmJs::Ld_Int;
-            break;
-        case WasmTypes::I64:
-            convertOp = isImportCall ? Js::OpCodeAsmJs::Conv_VTL : Js::OpCodeAsmJs::Ld_Long;
-            break;
-        case WasmTypes::M128:
-            if (isImportCall) 
-            {
-                throw WasmCompilationException(_u("Unknown call return type %u"), retInfo.type);
-            }
-            convertOp = Js::OpCodeAsmJs::Simd128_Ld_F4;
-            break;
-        default:
-            throw WasmCompilationException(_u("Unknown call return type %u"), retInfo.type);
-=======
             ReleaseLocation(&(argsList[i - 1]));
->>>>>>> 706b65c6
         }
         if (retInfo.type != WasmTypes::Void)
         {

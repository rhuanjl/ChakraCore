//-------------------------------------------------------------------------------------------------------
// Copyright (C) Microsoft. All rights reserved.
// Licensed under the MIT license. See LICENSE.txt file in the project root for full license information.
//-------------------------------------------------------------------------------------------------------
#include "Backend.h"

void
Inline::Optimize()
{
    this->Optimize(this->topFunc);
}

void
Inline::Optimize(Func *func, __in_ecount_opt(callerArgOutCount) IR::Instr *callerArgOuts[], Js::ArgSlot callerArgOutCount, uint recursiveInlineDepth)
{
    if (!func->DoInline() || !topFunc->DoInline() || func->GetJITFunctionBody()->IsAsmJsMode()) // disable inlining for asm
    {
        return;
    }

    bool doFixedMethods = !PHASE_OFF(Js::FixedMethodsPhase, func);
    const FunctionJITTimeInfo * inlinerData = func->GetWorkItem()->GetJITTimeInfo();

    bool doInline = (inlinerData->GetInlineeCount() > 0 || inlinerData->IsLdFldInlineePresent());
    if (PHASE_OFF(Js::InlinePhase, this->topFunc) ||
        PHASE_OFF(Js::InlinePhase, func) ||
        func->IsJitInDebugMode())
    {
        doInline = false;
    }

    func->actualCount = callerArgOutCount;

    // Current for..in depth starts with the inlinee's base depth
    this->currentForInDepth = func->m_forInLoopBaseDepth;

    // Keep the caller's "this" symbol (if any).
    StackSym *symThis = nullptr;
    lastStatementBoundary = nullptr;
    IR::LabelInstr* loopTop = nullptr;
    int32 backEdgeCount = 0;

    // Profile data already filter call site outside of loops if the function has loops, so we don't need to detect that here.
    FOREACH_INSTR_EDITING(instr, instrNext, func->m_headInstr)
    {
        bool isInlined = false;
        bool isPolymorphic = false;
        bool isBuiltIn = false;
        bool isCtor = false;
        if (doInline)
        {
            switch (instr->m_opcode)
            {
            case Js::OpCode::StatementBoundary:
                lastStatementBoundary = instr->AsPragmaInstr();
                break;

            case Js::OpCode::Label:
                {
                    if (!loopTop && instr->AsLabelInstr()->m_isLoopTop)
                    {
                        // We only need to know if we are inside loop or not, it doesn't matter how many nested levels we are in.
                        // This is the cheap way of doing so.
                        loopTop = instr->AsLabelInstr();
                        AnalysisAssert(loopTop);
                        this->isInLoop++;
                        backEdgeCount = loopTop->labelRefs.Count();
                    }

                    if (instr->AsLabelInstr()->m_isForInExit)
                    {
                        Assert(this->currentForInDepth != 0);
                        this->currentForInDepth--;
                    }
                }
                break;
            case Js::OpCode::InitForInEnumerator:
                // Loop body uses the for in enumerator in the interpreter frame.
                // No need to keep track of its depth
                if (!func->IsLoopBody())
                {
                    this->currentForInDepth++;
                }
                break;
            case Js::OpCode::BrOnNotEmpty:
                // Byte code doesn't emit BrOnNotEmpty, and we have done any transformation yet.
                Assert(false);
                break;
            case Js::OpCode::BrOnEmpty:
                // Loop body uses the for in enumerator in the interpreter frame.
                // No need to keep track of its depth
                if (!func->IsLoopBody())
                {
                    instr->AsBranchInstr()->GetTarget()->m_isForInExit = true;
                }
                break;
            case Js::OpCode::StFld:
            case Js::OpCode::LdFld:
            case Js::OpCode::LdFldForCallApplyTarget:
                {
                    // Try inlining of getter setter
                    if (!inlinerData->IsLdFldInlineePresent())
                    {
                        break;
                    }

                    if (!instr->IsProfiledInstr())
                    {
                        break;
                    }

                    if (!(instr->AsProfiledInstr()->u.FldInfo().flags & Js::FldInfoFlags::FldInfo_FromAccessor))
                    {
                        break;
                    }

                    bool getter = instr->m_opcode != Js::OpCode::StFld;

                    IR::Opnd *opnd = getter ? instr->GetSrc1() : instr->GetDst();
                    if (!(opnd && opnd->IsSymOpnd()))
                    {
                        break;
                    }

                    IR::SymOpnd* symOpnd = opnd->AsSymOpnd();
                    if (!symOpnd->m_sym->IsPropertySym())
                    {
                        break;
                    }
                    Assert(symOpnd->AsSymOpnd()->IsPropertySymOpnd());

                    const auto inlineCacheIndex = symOpnd->AsPropertySymOpnd()->m_inlineCacheIndex;
                    const FunctionJITTimeInfo * inlineeData = inlinerData->GetLdFldInlinee(inlineCacheIndex);
                    if (!inlineeData)
                    {
                        break;
                    }

                    JITTimeFunctionBody * body = inlineeData->GetBody();
                    if (!body)
                    {
#ifdef ENABLE_DOM_FAST_PATH
                        Assert(inlineeData->GetLocalFunctionId() == Js::JavascriptBuiltInFunction::DOMFastPathGetter ||
                            inlineeData->GetLocalFunctionId() == Js::JavascriptBuiltInFunction::DOMFastPathSetter);
                        if (PHASE_OFF1(Js::InlineHostCandidatePhase))
                        {
                            break;
                        }
                        this->InlineDOMGetterSetterFunction(instr, inlineeData, inlinerData);
#endif
                        break;
                    }

                    bool isInlinePhaseOff = PHASE_OFF(Js::InlineCandidatePhase, inlineeData) ||
                                            PHASE_OFF(Js::InlineAccessorsPhase, inlineeData) ||
                                            (getter && PHASE_OFF(Js::InlineGettersPhase, inlineeData)) ||
                                            (!getter && PHASE_OFF(Js::InlineSettersPhase, inlineeData));

                    if (isInlinePhaseOff)
                    {
                        break;
                    }

                    this->InlineGetterSetterFunction(instr, inlineeData, symThis, inlineCacheIndex, getter /*isGetter*/, &isInlined, recursiveInlineDepth);

                    break;
                }

            case Js::OpCode::NewScObjArray:
                // We know we're not going to inline these. Just break out and try to do a fixed function check.
                isCtor = true;
                isBuiltIn = true;
                break;

            case Js::OpCode::NewScObject:
                isCtor = true;
                if (PHASE_OFF(Js::InlineConstructorsPhase, this->topFunc))
                {
                    break;
                }
                // fall-through

            case Js::OpCode::CallI:
                {

                    IR::PropertySymOpnd* methodValueOpnd = GetMethodLdOpndForCallInstr(instr);

                    if (this->inlineesProcessed == inlinerData->GetInlineeCount())
                    {
                        TryResetObjTypeSpecFldInfoOn(methodValueOpnd);
                        TryDisableRuntimePolymorphicCacheOn(methodValueOpnd);
                        break;
                    }

                    if(!instr->IsProfiledInstr())
                    {
                        TryResetObjTypeSpecFldInfoOn(methodValueOpnd);
                        TryDisableRuntimePolymorphicCacheOn(methodValueOpnd);
                        break;
                    }

                    const auto profileId = static_cast<Js::ProfileId>(instr->AsProfiledInstr()->u.profileId);
                    if(profileId >= func->GetJITFunctionBody()->GetProfiledCallSiteCount())
                    {
                        TryResetObjTypeSpecFldInfoOn(methodValueOpnd);
                        TryDisableRuntimePolymorphicCacheOn(methodValueOpnd);
                        break;
                    }

                    const auto inlineeData = inlinerData->GetInlinee(profileId);
                    if(!inlineeData)
                    {
                        TryResetObjTypeSpecFldInfoOn(methodValueOpnd);
                        TryDisableRuntimePolymorphicCacheOn(methodValueOpnd);
                        break;
                    }

                    if(inlinerData->IsPolymorphicCallSite(profileId))
                    {
                        isPolymorphic = true;
                        if (isCtor ||
                            (PHASE_OFF(Js::PolymorphicInlinePhase, this->topFunc) || PHASE_OFF(Js::PolymorphicInlinePhase, func)) ||
                            (this->IsInliningOutSideLoops() && !PHASE_FORCE(Js::InlinePhase, this->topFunc) && !PHASE_FORCE(Js::InlinePhase, func)))
                        {
#if defined(DBG_DUMP) || defined(ENABLE_DEBUG_CONFIG_OPTIONS)
                            char16 debugStringBuffer[MAX_FUNCTION_BODY_DEBUG_STRING_SIZE];
#endif
                            POLYMORPHIC_INLINE_TESTTRACE(_u("INLINING (Polymorphic): Skip Inline: Inlining polymorphic call site outside loop\tIsConstructorCall: %s \tisTopFunc: %s\tCaller: %s (%s)\n"),
                                     (isCtor? _u("true"): _u("false")), (this->topFunc != func? _u("true"):_u("false")),
                                     inlinerData->GetBody()->GetDisplayName(), inlinerData->GetDebugNumberSet(debugStringBuffer));

                            // TODO: Constructor polymorphic inlining

                            TryResetObjTypeSpecFldInfoOn(methodValueOpnd);
                            TryDisableRuntimePolymorphicCacheOn(methodValueOpnd);
                            break;
                        }
                        if (!PHASE_OFF(Js::FixedMethodsPhase, this->topFunc) && !PHASE_OFF(Js::PolymorphicInlineFixedMethodsPhase, this->topFunc))
                        {
                            instrNext = InlinePolymorphicFunctionUsingFixedMethods(instr, inlinerData, symThis, profileId, methodValueOpnd, &isInlined, recursiveInlineDepth);
                        }
                        else
                        {
                            TryResetObjTypeSpecFldInfoOn(methodValueOpnd);
                            TryDisableRuntimePolymorphicCacheOn(methodValueOpnd);
                            instrNext = InlinePolymorphicFunction(instr, inlinerData, symThis, profileId, &isInlined, recursiveInlineDepth);
                        }
                    }
                    else
                    {
                        TryResetObjTypeSpecFldInfoOn(methodValueOpnd);
                        TryDisableRuntimePolymorphicCacheOn(methodValueOpnd);
                        Js::OpCode builtInInlineCandidateOpCode;
                        ValueType builtInReturnType;

                        // If the inlinee info is the array constructor, just change the opcode to NewScObjArray
                        // so that we will inline the array allocation in lower
                        if (isCtor && inlineeData->GetFunctionInfoAddr() == this->topFunc->GetThreadContextInfo()->GetJavascriptArrayNewInstanceAddr())
                        {
                            isBuiltIn = true;
                            instr->m_opcode = Js::OpCode::NewScObjArray;
                            instr->AsProfiledInstr()->u.profileId = Js::Constants::NoProfileId;
                            break;
                        }

                        isBuiltIn = InliningDecider::GetBuiltInInfo(inlineeData, &builtInInlineCandidateOpCode, &builtInReturnType);

                        if(!builtInReturnType.IsUninitialized() && instr->GetDst())
                        {
                            Assert(!inlineeData->HasBody());
                            AssertMsg(instr->m_opcode != Js::OpCode::NewScObjArray, "We should have broken out of the switch statement earlier on this opcode.");
                            // Value types for the array built-in calls are pulled from the profile; don't change them here.
                            if ((instr->m_opcode != Js::OpCode::NewScObjArray) ||
                                !instr->GetDst()->GetValueType().IsLikelyNativeArray())
                            {
                                // Assume that this built-in function is not going to be inlined, so the return type cannot be definite
                                instr->GetDst()->SetValueType(builtInReturnType.ToLikely());
                            }
                        }

                        bool isInlinePhaseOff = inlineeData->HasBody() ?
                            PHASE_OFF(Js::InlineCandidatePhase, inlineeData) :
                            PHASE_OFF1(Js::InlineBuiltInPhase);
                        if (isInlinePhaseOff)
                        {
                            break;
                        }

                        if(!inlineeData->HasBody() && builtInInlineCandidateOpCode == 0)
                        {
                            // This built-in function is not going to be inlined
                            break;
                        }

                        if(!inlineeData->HasBody())
                        {
                            Assert(builtInInlineCandidateOpCode != 0);
                            if(isCtor)
                            {
                                // Inlining a built-in function called as a constructor is currently not supported. Although InliningDecider
                                // already checks for this, profile data matching with a function does not take into account the difference
                                // between a constructor call and a regular function call, so need to check it again.
                                break;
                            }

                            // This built-in function is going to be inlined, so reset the destination's value type
                            if(!builtInReturnType.IsUninitialized())
                            {
                                if(instr->GetDst())
                                {
                                    instr->GetDst()->SetValueType(builtInReturnType);
                                    if(builtInReturnType.IsDefinite())
                                    {
                                        instr->GetDst()->SetValueTypeFixed();
                                    }
                                }
                            }
                        }
                        else
                        {

                            if (!inlineeData->GetBody()->HasProfileInfo())        // Don't try to inline a function if it doesn't have profile data
                            {
                                break;
                            }

                            uint16 constantArguments = 0;
                            if (!PHASE_OFF(Js::InlineRecursivePhase, func))
                            {
                                instr->IterateArgInstrs([&](IR::Instr* argInstr) {
                                    IR::Opnd *src1 = argInstr->GetSrc1();
                                    if (!src1->IsRegOpnd())
                                    {
                                        return false;
                                    }
                                    StackSym *sym = src1->AsRegOpnd()->m_sym;
                                    if (sym->IsIntConst())
                                    {
                                        if (argInstr->GetSrc2() && argInstr->GetSrc2()->IsSymOpnd())
                                        {
                                            StackSym *dstSym = argInstr->GetDst()->AsSymOpnd()->m_sym->AsStackSym();
                                            Assert(dstSym->IsSingleDef());
                                            Assert(dstSym->IsArgSlotSym());
                                            Js::ArgSlot argCount = dstSym->GetArgSlotNum() - 1;

                                            if (argCount == Js::Constants::MaximumArgumentCountForConstantArgumentInlining)
                                            {
                                                return true;
                                            }
                                            constantArguments |= (1 << argCount);
                                        }
                                    }
                                    return false;
                                });
                            }

                            if (!inliningHeuristics.BackendInlineIntoInliner(inlineeData,
                                func, this->topFunc, profileId, isCtor, true /*isFixedMethodCall*/,
                                this->IsInliningOutSideLoops(), this->isInLoop != 0, recursiveInlineDepth, constantArguments))
                            {
                                break;
                            }

                        }


                        instrNext = builtInInlineCandidateOpCode != 0 ?
                            this->InlineBuiltInFunction(instr, inlineeData, builtInInlineCandidateOpCode, inlinerData, symThis, &isInlined, profileId, recursiveInlineDepth) :
                            this->InlineScriptFunction(instr, inlineeData, symThis, profileId, &isInlined, recursiveInlineDepth);

                    }
                    if(++this->inlineesProcessed == inlinerData->GetInlineeCount())
                    {
                        // getterSetter inline caches are shared and we have no way of knowing how many more are present
                        if (!inlinerData->IsLdFldInlineePresent() && !doFixedMethods)
                        {
                            return ;
                        }
                    }
                    break;
                }

            case Js::OpCode::CallIExtended:
            {
                if (this->inlineesProcessed == inlinerData->GetInlineeCount())
                {
                    break;
                }

                if (!instr->IsProfiledInstr())
                {
                    break;
                }

                const auto profileId = static_cast<Js::ProfileId>(instr->AsProfiledInstr()->u.profileId);
                if (profileId >= func->GetJITFunctionBody()->GetProfiledCallSiteCount())
                {
                    break;
                }

                const auto inlineeData = inlinerData->GetInlinee(profileId);
                if (!inlineeData)
                {
                    break;
                }

                if (Lowerer::IsSpreadCall(instr))
                {
                    InlineSpread(instr);
                }
                break;
            }

            case Js::OpCode::ArgOut_A:
                InlConstFoldArg(instr, callerArgOuts, callerArgOutCount);
                break;

            case Js::OpCode::LdThis:
                Assert(instr->GetDst() && instr->GetDst()->IsRegOpnd());
                Assert(symThis == nullptr);

                symThis = instr->GetDst()->AsRegOpnd()->m_sym;
                break;

            case Js::OpCode::CheckThis:
                // Is this possible? Can we be walking an inlinee here? Doesn't hurt to support this case...
                Assert(instr->GetSrc1() && instr->GetSrc1()->IsRegOpnd());
                Assert(symThis == nullptr);

                symThis = instr->GetSrc1()->AsRegOpnd()->m_sym;
                break;

            default:
                {
                    if (loopTop && instr->IsBranchInstr())
                    {
                        // Look for the back edge to loopTop.
                        IR::BranchInstr *branch = instr->AsBranchInstr();
                        IR::LabelInstr *labelDestination = branch->GetTarget();
                        if (labelDestination == loopTop) // We found the back edge
                        {
                            backEdgeCount--;
                            if (backEdgeCount == 0) // We have seen all the back edges, hence we are outside loop now.
                            {
                                Assert(this->isInLoop > 0);
                                --this->isInLoop;
                                loopTop = nullptr;
                            }
                        }
                    }
                }

            }
        }

        // If we chose not to inline, let's try to optimize this call if it uses a fixed method
        if (!isInlined)
        {
            switch (instr->m_opcode)
            {
            case Js::OpCode::NewScObject:
            case Js::OpCode::NewScObjArray:
                isCtor = true;
                // intentionally fall through.
            case Js::OpCode::CallI:
                {
                    IR::PropertySymOpnd* methodValueOpnd = GetMethodLdOpndForCallInstr(instr);

                    TryResetObjTypeSpecFldInfoOn(methodValueOpnd);
                    TryDisableRuntimePolymorphicCacheOn(methodValueOpnd);
                    StackSym* originalCallTargetStackSym = instr->GetSrc1()->GetStackSym();
                    bool originalCallTargetOpndIsJITOpt = instr->GetSrc1()->GetIsJITOptimizedReg();
                    bool safeThis = false;
                    if (TryOptimizeCallInstrWithFixedMethod(instr, nullptr, isPolymorphic /*isPolymorphic*/, isBuiltIn /*isBuiltIn*/, isCtor /*isCtor*/, false /*isInlined*/, safeThis /*unused here*/))
                    {
                        Assert(originalCallTargetStackSym != nullptr);

                        // Insert a ByteCodeUsesInstr to make sure the methodValueDstOpnd's constant value is captured by any
                        // bailout that occurs between CheckFixedMethodField and CallI.
                        IR::ByteCodeUsesInstr * useCallTargetInstr = IR::ByteCodeUsesInstr::New(instr);
                        useCallTargetInstr->SetRemovedOpndSymbol(originalCallTargetOpndIsJITOpt, originalCallTargetStackSym->m_id);
                        instr->InsertBefore(useCallTargetInstr);

                        // Split NewScObject into NewScObjectNoCtor and CallI, but don't touch NewScObjectArray.
                        if (instr->m_opcode == Js::OpCode::NewScObject && !PHASE_OFF(Js::SplitNewScObjectPhase, this->topFunc))
                        {
                            SplitConstructorCall(instr, false, true);
                        }
                    }
                    else if (instr->m_opcode == Js::OpCode::NewScObjArray)
                    {
                        if (instr->GetDst() && instr->GetDst()->GetValueType().IsLikelyNativeArray())
                        {
                            // We expect to create a native array here, so we'll insert a check against the
                            // expected call target, which requires a bailout.
                            instr = instr->ConvertToBailOutInstr(instr, IR::BailOutOnNotNativeArray);
                        }
                    }
                }
                break;
            }
        }
    } NEXT_INSTR_EDITING;

    INLINE_FLUSH();
}

uint Inline::FillInlineesDataArray(
        const FunctionJITTimeInfo* inlineeJitTimeData,
        _Out_writes_to_(inlineesDataArrayLength, (return >= inlineesDataArrayLength ? inlineesDataArrayLength : return)) const FunctionJITTimeInfo ** inlineesDataArray,
        uint inlineesDataArrayLength
        )
{
    uint inlineeCount = 0;
    while(inlineeJitTimeData)
    {
        if (inlineeCount >= inlineesDataArrayLength)
        {
            // Count the actual number of inlinees for logging.
            while (inlineeJitTimeData)
            {
                inlineeCount++;
                inlineeJitTimeData = inlineeJitTimeData->GetNext();
            }
            return inlineeCount;
        }

        intptr_t inlineeFunctionInfoAddr = inlineeJitTimeData->GetFunctionInfoAddr();
#ifdef DBG
        if (inlineeJitTimeData->HasBody() && !PHASE_OFF(Js::PolymorphicInlinePhase, inlineeJitTimeData))
#endif
        {
            const FunctionJITTimeInfo* rightInlineeJitTimeData = inlineeJitTimeData->GetJitTimeDataFromFunctionInfoAddr(inlineeFunctionInfoAddr);

            if (rightInlineeJitTimeData)
            {
                inlineesDataArray[inlineeCount] = rightInlineeJitTimeData;
                Assert(rightInlineeJitTimeData->GetBody() == inlineeJitTimeData->GetBody());
#ifdef DBG
                for (uint k = 0; k < inlineeCount; k++)
                {
                    if (inlineesDataArray[k]->GetBody()  == inlineeJitTimeData->GetBody())
                    {
                        AssertMsg(false, "We should never see duplicate function body here");
                    }
                }
#endif
                inlineeCount++;
            }
            else
            {
#if defined(DBG_DUMP) || defined(ENABLE_DEBUG_CONFIG_OPTIONS)
                char16 debugStringBuffer[MAX_FUNCTION_BODY_DEBUG_STRING_SIZE];
#endif
                POLYMORPHIC_INLINE_TESTTRACE(_u("INLINING (Polymorphic): Missing jit time data skipped inlinee\tInlinee: %s (%s)\n"),
                    inlineeJitTimeData->GetBody()->GetDisplayName(), inlineeJitTimeData->GetDebugNumberSet(debugStringBuffer));
            }
        }
        inlineeJitTimeData = inlineeJitTimeData->GetNext();
    }

    return inlineeCount;
}

void Inline::FillInlineesDataArrayUsingFixedMethods(
    const FunctionJITTimeInfo* inlineeJitTimeData,
        __inout_ecount(inlineesDataArrayLength) const FunctionJITTimeInfo ** inlineesDataArray,
        uint inlineesDataArrayLength,
        __inout_ecount(cachedFixedInlineeCount) FixedFieldInfo* fixedFieldInfoArray,
        uint16 cachedFixedInlineeCount
        )
{
    AnalysisAssert(cachedFixedInlineeCount <= inlineesDataArrayLength);

    JITTimeFunctionBody* inlineeFuncBody = nullptr;
    while (inlineeJitTimeData)
    {
        if (inlineeJitTimeData->HasBody())
        {
             inlineeFuncBody = inlineeJitTimeData->GetBody();
            if (!PHASE_OFF(Js::PolymorphicInlinePhase, inlineeJitTimeData) && !PHASE_OFF(Js::PolymorphicInlineFixedMethodsPhase, inlineeJitTimeData))
            {
                const FunctionJITTimeInfo * jitTimeData = inlineeJitTimeData->GetJitTimeDataFromFunctionInfoAddr(inlineeJitTimeData->GetFunctionInfoAddr());
                if (jitTimeData)
                {
                    for (uint16 i = 0; i < cachedFixedInlineeCount; i++)
                    {
                        if (inlineeJitTimeData->GetFunctionInfoAddr() == fixedFieldInfoArray[i].GetFuncInfoAddr())
                        {
                            inlineesDataArray[i] = inlineeJitTimeData->GetJitTimeDataFromFunctionInfoAddr(inlineeJitTimeData->GetFunctionInfoAddr());
                            break;
                        }
                    }
                }
                else
                {
#if defined(DBG_DUMP) || defined(ENABLE_DEBUG_CONFIG_OPTIONS)
                    char16 debugStringBuffer[MAX_FUNCTION_BODY_DEBUG_STRING_SIZE];
#endif
                    POLYMORPHIC_INLINE_TESTTRACE(_u("INLINING (Polymorphic): Missing jit time data skipped inlinee\tInlinee: %s (%s)\n"),
                                inlineeFuncBody->GetDisplayName(), inlineeJitTimeData->GetDebugNumberSet(debugStringBuffer));
                }
            }
        }
        inlineeJitTimeData = inlineeJitTimeData->GetNext();
    }
}

IR::Instr *
Inline::InlinePolymorphicFunctionUsingFixedMethods(IR::Instr *callInstr, const FunctionJITTimeInfo * inlinerData, const StackSym *symCallerThis, const Js::ProfileId profileId, IR::PropertySymOpnd* methodValueOpnd, bool* pIsInlined, uint recursiveInlineDepth)
{
    IR::Instr* instrNext = callInstr->m_next;
    *pIsInlined = false;

    const FunctionJITTimeInfo* inlineeJitTimeData = inlinerData->GetInlinee(profileId);
    AnalysisAssert(inlineeJitTimeData);

#if defined(DBG_DUMP) || defined(ENABLE_DEBUG_CONFIG_OPTIONS)
    char16 debugStringBuffer[MAX_FUNCTION_BODY_DEBUG_STRING_SIZE];
    char16 debugStringBuffer2[MAX_FUNCTION_BODY_DEBUG_STRING_SIZE];
#endif

    // Abort conditions:
    if(!inlineeJitTimeData->GetNext())
    {
        POLYMORPHIC_INLINE_TESTTRACE(_u("INLINING (Polymorphic): Skip Inline: Missing JitTime data \tInlinee: %s (%s):\tCaller: %s (%s)\n"),
                 inlineeJitTimeData->GetBody()->GetDisplayName(), inlineeJitTimeData->GetDebugNumberSet(debugStringBuffer),
                 inlinerData->GetBody()->GetDisplayName(), inlinerData->GetDebugNumberSet(debugStringBuffer2));

        // There are no multiple codegen jit-time data allocated for this call site, not sure how is this possible, abort
        TryResetObjTypeSpecFldInfoOn(methodValueOpnd);
        TryDisableRuntimePolymorphicCacheOn(methodValueOpnd);
        return instrNext;
    }

    // arguments exceed MaxInlineeArgoutCount
    if (callInstr->GetSrc2() &&
        callInstr->GetSrc2()->IsSymOpnd() &&
        callInstr->GetSrc2()->AsSymOpnd()->m_sym->AsStackSym()->GetArgSlotNum() > Js::InlineeCallInfo::MaxInlineeArgoutCount)
    {
        // This is a hard limit as we only use 4 bits to encode the actual count in the InlineeCallInfo. Although
        // InliningDecider already checks for this, the check is against profile data that may not be accurate since profile
        // data matching does not take into account some types of changes to source code. Need to check this again with current
        // information.
        POLYMORPHIC_INLINE_TESTTRACE(_u("INLINING (Polymorphic): Skip Inline: ArgSlot > MaxInlineeArgoutCount\tInlinee: %s (%s)\tArgSlotNum: %d\tMaxInlineeArgoutCount: %d\tCaller: %s (%s)\n"),
            inlineeJitTimeData->GetBody()->GetDisplayName(), inlineeJitTimeData->GetDebugNumberSet(debugStringBuffer) , callInstr->GetSrc2()->AsSymOpnd()->m_sym->AsStackSym()->GetArgSlotNum(),
            Js::InlineeCallInfo::MaxInlineeArgoutCount, inlinerData->GetBody()->GetDisplayName(), inlinerData->GetDebugNumberSet(debugStringBuffer2));

        TryResetObjTypeSpecFldInfoOn(methodValueOpnd);
        TryDisableRuntimePolymorphicCacheOn(methodValueOpnd);
        return instrNext;
    }

    uint inlineeCount = 0;
    const FunctionJITTimeInfo * tmpInlineeJitTimeData = inlineeJitTimeData;
    while(tmpInlineeJitTimeData)
    {
        inlineeCount++;
        tmpInlineeJitTimeData = tmpInlineeJitTimeData->GetNext();
    }

    // Inlinee count too small (<2) or too large (>4)
    if (inlineeCount < 2 || inlineeCount > Js::DynamicProfileInfo::maxPolymorphicInliningSize)
    {
        POLYMORPHIC_INLINE_TESTTRACE(_u("INLINING (Polymorphic): Skip Inline: Inlinee count either too small or too large: InlineeCount %d (Max: %d)\tInlinee: %s (%s):\tCaller: %s (%s)\n"),
                    inlineeCount, Js::DynamicProfileInfo::maxPolymorphicInliningSize,
                    inlineeJitTimeData->GetBody()->GetDisplayName(), inlineeJitTimeData->GetDebugNumberSet(debugStringBuffer),
                    inlinerData->GetBody()->GetDisplayName(), inlinerData->GetDebugNumberSet(debugStringBuffer2));

        TryResetObjTypeSpecFldInfoOn(methodValueOpnd);
        TryDisableRuntimePolymorphicCacheOn(methodValueOpnd);
        return instrNext;
    }

    *pIsInlined = true;

    IR::Instr* tmpInstr = callInstr->m_prev;
    while (tmpInstr->m_opcode != Js::OpCode::StartCall)
    {
        if ((tmpInstr->m_opcode != Js::OpCode::ArgOut_A) && (tmpInstr->m_opcode != Js::OpCode::Ld_A))
        {
            POLYMORPHIC_INLINE_TESTTRACE(_u("INLINING (Polymorphic; Using Fixed Methods): Skip Inline: ArgOuts may have side effects Inlinee: %s (%s):\tCaller: %s (%s)\n"),
                    inlineeJitTimeData->GetBody()->GetDisplayName(), inlineeJitTimeData->GetDebugNumberSet(debugStringBuffer),
                    inlinerData->GetBody()->GetDisplayName(), inlinerData->GetDebugNumberSet(debugStringBuffer2));
            return InlinePolymorphicFunction(callInstr, inlinerData, symCallerThis, profileId, pIsInlined, recursiveInlineDepth, true);
        }
        tmpInstr = tmpInstr->m_prev;
    }

    StackSym* methodValueSym = callInstr->GetSrc1()->AsRegOpnd()->m_sym->AsStackSym();
    if (!methodValueSym->IsSingleDef())
    {
        return InlinePolymorphicFunction(callInstr, inlinerData, symCallerThis, profileId, pIsInlined, recursiveInlineDepth, true);
    }

    IR::Instr* ldMethodFldInstr = methodValueSym->GetInstrDef();
    if (!(ldMethodFldInstr->GetSrc1()->IsSymOpnd() && ldMethodFldInstr->GetSrc1()->AsSymOpnd()->IsPropertySymOpnd()))
    {
        POLYMORPHIC_INLINE_TESTTRACE(_u("INLINING (Polymorphic; Using Fixed Methods): Skip Inline: Did not find property sym operand for the method load Inlinee: %s (%s):\tCaller: %s (%s)\n"),
                    inlineeJitTimeData->GetBody()->GetDisplayName(), inlineeJitTimeData->GetDebugNumberSet(debugStringBuffer),
                    inlinerData->GetBody()->GetDisplayName(), inlinerData->GetDebugNumberSet(debugStringBuffer2));
        return InlinePolymorphicFunction(callInstr, inlinerData, symCallerThis, profileId, pIsInlined, recursiveInlineDepth, true);
    }

    IR::PropertySymOpnd* methodPropertyOpnd = ldMethodFldInstr->GetSrc1()->AsPropertySymOpnd();
    if (!methodPropertyOpnd->HasObjTypeSpecFldInfo())
    {
        POLYMORPHIC_INLINE_TESTTRACE(_u("INLINING (Polymorphic; Using Fixed Methods): Skip Inline: no ObjTypeSpecFldInfo to get Fixed Methods from Inlinee: %s (%s):\tCaller: %s (%s)\n"),
                    inlineeJitTimeData->GetBody()->GetDisplayName(), inlineeJitTimeData->GetDebugNumberSet(debugStringBuffer),
                    inlinerData->GetBody()->GetDisplayName(), inlinerData->GetDebugNumberSet(debugStringBuffer2));
        return InlinePolymorphicFunction(callInstr, inlinerData, symCallerThis, profileId, pIsInlined, recursiveInlineDepth, true);
    }

    if (!methodPropertyOpnd->HasFixedValue())
    {
        POLYMORPHIC_INLINE_TESTTRACE(_u("INLINING (Polymorphic; Using Fixed Methods): Skip Inline: ObjTypeSpecFldInfo doesn't have Fixed Methods for one or some of the inlinees Inlinee: %s (%s):\tCaller: %s (%s)\n"),

                    inlineeJitTimeData->GetBody()->GetDisplayName(), inlineeJitTimeData->GetDebugNumberSet(debugStringBuffer),
                    inlinerData->GetBody()->GetDisplayName(), inlinerData->GetDebugNumberSet(debugStringBuffer2));
        return InlinePolymorphicFunction(callInstr, inlinerData, symCallerThis, profileId, pIsInlined, recursiveInlineDepth, true);
    }

    uint16 cachedFixedInlineeCount = methodPropertyOpnd->GetFixedFieldCount();
    if (cachedFixedInlineeCount < 2)
    {
        POLYMORPHIC_INLINE_TESTTRACE(_u("INLINING (Polymorphic; Using Fixed Methods): Skip Inline: fixed function count too less %d (Max: %d)\tInlinee: %s (%s):\tCaller: %s (%s)\n"),
                    cachedFixedInlineeCount, Js::DynamicProfileInfo::maxPolymorphicInliningSize,
                    inlineeJitTimeData->GetBody()->GetDisplayName(), inlineeJitTimeData->GetDebugNumberSet(debugStringBuffer),
                    inlinerData->GetBody()->GetDisplayName(), inlinerData->GetDebugNumberSet(debugStringBuffer2));
        return InlinePolymorphicFunction(callInstr, inlinerData, symCallerThis, profileId, pIsInlined, recursiveInlineDepth, true);
    }

    FixedFieldInfo* fixedFunctionInfoArray = methodPropertyOpnd->GetFixedFieldInfoArray();

    // It might so be the case that two objects of different types call the same function (body), for e.g., if they share the prototype on which the function is defined.
    uint uniqueFixedFunctionCount = HandleDifferentTypesSameFunction(fixedFunctionInfoArray, cachedFixedInlineeCount);

    if (uniqueFixedFunctionCount != inlineeCount)
    {
        // inlineeCount obtained from the inlineeJitTimeData is more accurate than cached number of fixed methods for inlinees.
        POLYMORPHIC_INLINE_TESTTRACE(_u("INLINING (Polymorphic; Using Fixed Methods): Skip Inline: cached fixed function count (%d) doesn't match inlinee count (%d); (Max: %d)\tInlinee: %s (%s):\tCaller: %s (%s)\n"),
                    uniqueFixedFunctionCount, inlineeCount, Js::DynamicProfileInfo::maxPolymorphicInliningSize,
                    inlineeJitTimeData->GetBody()->GetDisplayName(), inlineeJitTimeData->GetDebugNumberSet(debugStringBuffer),
                    inlinerData->GetBody()->GetDisplayName(), inlinerData->GetDebugNumberSet(debugStringBuffer2));
        return InlinePolymorphicFunction(callInstr, inlinerData, symCallerThis, profileId, pIsInlined, recursiveInlineDepth, true);
    }

    Assert(cachedFixedInlineeCount <= Js::DynamicProfileInfo::maxPolymorphicInliningSize);
    const FunctionJITTimeInfo* inlineesDataArray[Js::DynamicProfileInfo::maxPolymorphicInliningSize] = {};

    FillInlineesDataArrayUsingFixedMethods(inlineeJitTimeData, inlineesDataArray, Js::DynamicProfileInfo::maxPolymorphicInliningSize, fixedFunctionInfoArray, cachedFixedInlineeCount);

    for (uint i = 0; i < cachedFixedInlineeCount; i++)
    {
        if(!inlineesDataArray[i] || !inlineesDataArray[i]->HasBody())
        {
            POLYMORPHIC_INLINE_TESTTRACE(_u("INLINING (Polymorphic; Using Fixed Methods): Skip Inline: One of the inlinees doesn't have the corresponding object/prototype's type cached\tCaller: %s (%s)\n"),
                    inlinerData->GetBody()->GetDisplayName(), inlinerData->GetDebugNumberSet(debugStringBuffer));
            return InlinePolymorphicFunction(callInstr, inlinerData, symCallerThis, profileId, pIsInlined, recursiveInlineDepth, true);
        }
#if DBG
        if(inlineesDataArray[i]->GetBody() && inlineesDataArray[i]->GetFunctionInfoAddr() != methodPropertyOpnd->GetFixedFunction(i)->GetFuncInfoAddr())
        {
            AssertMsg(false, "inlineesDataArray and fixedfunctionInfoArray should be aligned with each other at this point");
        }
#endif
        while (fixedFunctionInfoArray[i].NextHasSameFixedField())
        {
            i++;
        }
    }

    bool safeThis = true; // Eliminate CheckThis for inlining.
    for (uint i = 0; i < cachedFixedInlineeCount; i++)
    {
        if (!methodPropertyOpnd->GetFieldValue(i))
        {
            POLYMORPHIC_INLINE_TESTTRACE(_u("INLINING (Polymorphic; Using Fixed Methods): Skip Inline: no fixed method for one of the inlinees; Inlinee: %s (%s):\tCaller: %s (%s)\n"),
                    inlineesDataArray[i]->GetBody()->GetDisplayName(), inlineesDataArray[i]->GetDebugNumberSet(debugStringBuffer),
                    inlinerData->GetBody()->GetDisplayName(), inlinerData->GetDebugNumberSet(debugStringBuffer2));
            return InlinePolymorphicFunction(callInstr, inlinerData, symCallerThis, profileId, pIsInlined, recursiveInlineDepth, true);
        }
        if (i == 0)
        {
            // Do all the general, non-function-object-specific checks just once.
            if (!TryOptimizeCallInstrWithFixedMethod(callInstr, inlineesDataArray[i], true, false, false, true /*isInlined*/, safeThis, true /*dontOptimizeJustCheck*/, i))
            {
                POLYMORPHIC_INLINE_TESTTRACE(_u("INLINING (Polymorphic; Using Fixed Methods): Skip Inline: can't optimize using Fixed Methods %d (Max: %d)\tInlinee: %s (%s):\tCaller: %s (%s)\n"),
                    inlineeCount, Js::DynamicProfileInfo::maxPolymorphicInliningSize,
                    inlineeJitTimeData->GetBody()->GetDisplayName(), inlineeJitTimeData->GetDebugNumberSet(debugStringBuffer),
                    inlinerData->GetBody()->GetDisplayName(), inlinerData->GetDebugNumberSet(debugStringBuffer2));
                return InlinePolymorphicFunction(callInstr, inlinerData, symCallerThis, profileId, pIsInlined, recursiveInlineDepth, true);
            }
        }
        else
        {
            if (methodPropertyOpnd->GetFixedFunction(i) &&
                methodPropertyOpnd->GetFixedFunction(i)->GetFuncInfoAddr() != inlineesDataArray[i]->GetFunctionInfoAddr())
            {
                POLYMORPHIC_INLINE_TESTTRACE(_u("INLINING (Polymorphic; Using Fixed Methods): Skip Inline: can't optimize using Fixed Methods %d (Max: %d)\tInlinee: %s (%s):\tCaller: %s (%s)\n"),
                    inlineeCount, Js::DynamicProfileInfo::maxPolymorphicInliningSize,
                    inlineeJitTimeData->GetBody()->GetDisplayName(), inlineeJitTimeData->GetDebugNumberSet(debugStringBuffer),
                    inlinerData->GetBody()->GetDisplayName(), inlinerData->GetDebugNumberSet(debugStringBuffer2));
                return InlinePolymorphicFunction(callInstr, inlinerData, symCallerThis, profileId, pIsInlined, recursiveInlineDepth,  true);
            }
        }
        Js::TypeId typeId = methodPropertyOpnd->GetTypeId(i);
        if(!(typeId > Js::TypeIds_LastJavascriptPrimitiveType && typeId <= Js::TypeIds_LastTrueJavascriptObjectType))
        {
            // Don't eliminate CheckThis if it cannot be done for any one of the inlinees
            safeThis = false;
        }
        while (fixedFunctionInfoArray[i].NextHasSameFixedField())
        {
            i++;
        }
    }

    Assert(methodPropertyOpnd->IsPoly());

    // emit property guard check for the method load, and load type
    IR::RegOpnd *typeOpnd = IR::RegOpnd::New(TyVar, callInstr->m_func);
    IR::Instr* propertyGuardCheckInstr = IR::Instr::New(Js::OpCode::CheckPropertyGuardAndLoadType, typeOpnd, ldMethodFldInstr->GetSrc1(), callInstr->m_func);
    ldMethodFldInstr->InsertBefore(propertyGuardCheckInstr);
    propertyGuardCheckInstr->SetByteCodeOffset(ldMethodFldInstr);
    propertyGuardCheckInstr = propertyGuardCheckInstr->ConvertToBailOutInstr(ldMethodFldInstr, IR::BailOutFailedFixedFieldCheck);

    POLYMORPHIC_INLINE_TESTTRACE(_u("------------------------------------------------\n"));
    for (uint i = 0; i < cachedFixedInlineeCount; i++)
    {
        JITTimeFunctionBody *inlineeFunctionBody = inlineesDataArray[i]->GetBody();
        POLYMORPHIC_INLINE_TESTTRACE(_u("INLINING (Polymorphic; Using Fixed Methods): Start inlining: \tInlinee: %s (%s):\tCaller: %s (%s)\n"),
                    inlineeFunctionBody->GetDisplayName(), inlineesDataArray[i]->GetDebugNumberSet(debugStringBuffer),
                    inlinerData->GetBody()->GetDisplayName(), inlinerData->GetDebugNumberSet(debugStringBuffer2));

        while (fixedFunctionInfoArray[i].NextHasSameFixedField())
        {
            i++;
        }
    }
    POLYMORPHIC_INLINE_TESTTRACE(_u("------------------------------------------------\n"));

    IR::RegOpnd * returnValueOpnd;
    if (callInstr->GetDst())
    {
        returnValueOpnd = callInstr->UnlinkDst()->AsRegOpnd();
    }
    else
    {
        returnValueOpnd = nullptr;
    }

    callInstr->MoveArgs(/*generateByteCodeCapture*/ true);

    callInstr->m_opcode = Js::OpCode::CallIFixed;

    // iterate over inlineesDataArray to emit each inlinee
    IR::LabelInstr * doneLabel = IR::LabelInstr::New(Js::OpCode::Label, callInstr->m_func, false);
    IR::Instr* dispatchStartLabel = IR::LabelInstr::New(Js::OpCode::Label, callInstr->m_func, false);
    callInstr->InsertBefore(dispatchStartLabel);
    for(uint i=0; i < cachedFixedInlineeCount; i++)
    {
        IR::LabelInstr* inlineeStartLabel = IR::LabelInstr::New(Js::OpCode::Label, callInstr->m_func);
        callInstr->InsertBefore(inlineeStartLabel);

        IR::AddrOpnd * constMethodValueOpnd = IR::AddrOpnd::New(methodPropertyOpnd->GetFieldValue(i), IR::AddrOpndKind::AddrOpndKindDynamicVar, callInstr->m_func);
        constMethodValueOpnd->m_isFunction = true;
        constMethodValueOpnd->m_metadata = &methodPropertyOpnd->GetFixedFieldInfoArray()[i];

        InsertOneInlinee(callInstr, returnValueOpnd, constMethodValueOpnd, inlineesDataArray[i], inlineesDataArray[i]->GetRuntimeInfo(), doneLabel, symCallerThis, safeThis, recursiveInlineDepth);
        while (fixedFunctionInfoArray[i].NextHasSameFixedField())
        {
            dispatchStartLabel->InsertBefore(IR::BranchInstr::New(Js::OpCode::BrAddr_A, inlineeStartLabel, typeOpnd, IR::AddrOpnd::New(methodPropertyOpnd->GetType(i)->GetAddr(),
                IR::AddrOpndKindDynamicType, dispatchStartLabel->m_func), dispatchStartLabel->m_func));
            this->topFunc->PinTypeRef(methodPropertyOpnd->GetType(i).t); // Keep the types alive as the types may not be equivalent and, hence, won't be kept alive by EquivalentTypeCache
            i++;
        }

        dispatchStartLabel->InsertBefore(IR::BranchInstr::New(Js::OpCode::BrAddr_A, inlineeStartLabel,
            typeOpnd, IR::AddrOpnd::New(methodPropertyOpnd->GetType(i)->GetAddr(), IR::AddrOpndKindDynamicType, dispatchStartLabel->m_func), dispatchStartLabel->m_func));
        this->topFunc->PinTypeRef(methodPropertyOpnd->GetType(i).t); // Keep the types alive as the types may not be equivalent and, hence, won't be kept alive by EquivalentTypeCache
    }

    ldMethodFldInstr->Unlink();
    ldMethodFldInstr->m_opcode = Js::OpCode::LdMethodFldPolyInlineMiss;
    Assert(cachedFixedInlineeCount > 0);
    CompletePolymorphicInlining(callInstr, returnValueOpnd, doneLabel, dispatchStartLabel, ldMethodFldInstr, IR::BailOutOnFailedPolymorphicInlineTypeCheck);

    this->topFunc->SetHasInlinee();
    InsertStatementBoundary(instrNext);
    InsertStatementBoundary(ldMethodFldInstr);

    return instrNext;
}

void Inline::CloneCallSequence(IR::Instr* callInstr, IR::Instr* clonedCallInstr)
{
    IR::Instr* previousArg = nullptr;
    IR::Instr* previousClonedArg = clonedCallInstr;
    callInstr->IterateArgInstrs([&](IR::Instr* argInstr){
        IR::Instr* cloneArg = IR::Instr::New(argInstr->m_opcode,
            IR::SymOpnd::New(callInstr->m_func->m_symTable->GetArgSlotSym(argInstr->GetDst()->GetStackSym()->GetArgSlotNum()), 0, TyMachPtr, callInstr->m_func),
            argInstr->GetSrc1(), callInstr->m_func);
        cloneArg->SetByteCodeOffset(callInstr);
        cloneArg->GetDst()->GetStackSym()->m_isArgCaptured = true;
        previousClonedArg->SetSrc2(cloneArg->GetDst());
        previousClonedArg->InsertBefore(cloneArg);
        previousArg = argInstr;
        previousClonedArg = cloneArg;
        return false;
    });
    IR::Instr* startCall = previousArg->GetSrc2()->GetStackSym()->GetInstrDef();
    previousClonedArg->SetSrc2(startCall->GetDst());

}

IR::Instr *
Inline::InlinePolymorphicFunction(IR::Instr *callInstr, const FunctionJITTimeInfo * inlinerData, const StackSym *symCallerThis, const Js::ProfileId profileId, bool* pIsInlined, uint recursiveInlineDepth, bool triedUsingFixedMethods)
{
    IR::Instr* instrNext = callInstr->m_next;
    *pIsInlined = false;


    if (triedUsingFixedMethods)
    {
        if (callInstr->GetSrc1()->AsRegOpnd()->m_sym->AsStackSym()->IsSingleDef())
        {
            IR::Instr* ldMethodFldInstr = callInstr->GetSrc1()->AsRegOpnd()->m_sym->AsStackSym()->GetInstrDef();
            if (ldMethodFldInstr->GetSrc1()->IsSymOpnd() && ldMethodFldInstr->GetSrc1()->AsSymOpnd()->IsPropertySymOpnd())
            {
                TryResetObjTypeSpecFldInfoOn(ldMethodFldInstr->GetSrc1()->AsPropertySymOpnd());
                TryDisableRuntimePolymorphicCacheOn(ldMethodFldInstr->GetSrc1()->AsPropertySymOpnd());
            }
        }
    }

    const FunctionJITTimeInfo * inlineeJitTimeData = inlinerData->GetInlinee(profileId);
#if defined(DBG_DUMP) || defined(ENABLE_DEBUG_CONFIG_OPTIONS)
    char16 debugStringBuffer[MAX_FUNCTION_BODY_DEBUG_STRING_SIZE];
    char16 debugStringBuffer2[MAX_FUNCTION_BODY_DEBUG_STRING_SIZE];
#endif

    if (!triedUsingFixedMethods) // We would have done the following two checks when we tried to inline using fixed methods
    {
        if(!inlineeJitTimeData->GetNext())
        {
            POLYMORPHIC_INLINE_TESTTRACE(_u("INLINING (Polymorphic): Skip Inline: Missing JitTime data \tInlinee: %s (%s):\tCaller: %s (%s)\n"),
                    inlineeJitTimeData->GetBody()->GetDisplayName(), inlineeJitTimeData->GetDebugNumberSet(debugStringBuffer),
                     inlinerData->GetBody()->GetDisplayName(), inlinerData->GetDebugNumberSet(debugStringBuffer2));

            //There are no multiple codegen jit-time data allocated for this call site, not sure how is this possible, abort
            return instrNext;
        }

        if (callInstr->GetSrc2() &&
            callInstr->GetSrc2()->IsSymOpnd() &&
            callInstr->GetSrc2()->AsSymOpnd()->m_sym->AsStackSym()->GetArgSlotNum() > Js::InlineeCallInfo::MaxInlineeArgoutCount)
        {
            // This is a hard limit as we only use 4 bits to encode the actual count in the InlineeCallInfo. Although
            // InliningDecider already checks for this, the check is against profile data that may not be accurate since profile
            // data matching does not take into account some types of changes to source code. Need to check this again with current
            // information.
            POLYMORPHIC_INLINE_TESTTRACE(_u("INLINING (Polymorphic): Skip Inline: ArgSlot > MaxInlineeArgoutCount\tInlinee: %s (%s)\tArgSlotNum: %d\tMaxInlineeArgoutCount: %d\tCaller: %s (%s)\n"),
                inlineeJitTimeData->GetBody()->GetDisplayName(), inlineeJitTimeData->GetDebugNumberSet(debugStringBuffer) , callInstr->GetSrc2()->AsSymOpnd()->m_sym->AsStackSym()->GetArgSlotNum(),
                Js::InlineeCallInfo::MaxInlineeArgoutCount, inlinerData->GetBody()->GetDisplayName(), inlinerData->GetDebugNumberSet(debugStringBuffer2));

            return instrNext;
        }
    }

    const FunctionJITTimeInfo * inlineesDataArray[Js::DynamicProfileInfo::maxPolymorphicInliningSize] = {};

    uint inlineeCount = FillInlineesDataArray(inlineeJitTimeData, inlineesDataArray, Js::DynamicProfileInfo::maxPolymorphicInliningSize);
    if (inlineeCount < 2 || inlineeCount > Js::DynamicProfileInfo::maxPolymorphicInliningSize)
    {
        POLYMORPHIC_INLINE_TESTTRACE(_u("INLINING (Polymorphic): Skip Inline: Inlinee count either too small or too large %d (Max: %d)\tInlinee: %s (%s):\tCaller: %s (%s)\n"),
                    inlineeCount, Js::DynamicProfileInfo::maxPolymorphicInliningSize,
                    inlineeJitTimeData->GetBody()->GetDisplayName(), inlineeJitTimeData->GetDebugNumberSet(debugStringBuffer),
                    inlinerData->GetBody()->GetDisplayName(), inlinerData->GetDebugNumberSet(debugStringBuffer2));

        return instrNext;
    }

    // Begin inlining.
    POLYMORPHIC_INLINE_TESTTRACE(_u("------------------------------------------------\n"));
    for (uint i = 0; i < inlineeCount; i++)
    {
        __analysis_assert(inlineesDataArray[i] != nullptr);
        JITTimeFunctionBody *inlineeFunctionBody = inlineesDataArray[i]->GetBody();
        POLYMORPHIC_INLINE_TESTTRACE(_u("INLINING (Polymorphic): Start inlining: \tInlinee: %s (%s):\tCaller: %s (%s)\n"),
                    inlineeFunctionBody->GetDisplayName(), inlineesDataArray[i]->GetDebugNumberSet(debugStringBuffer),
                    inlinerData->GetBody()->GetDisplayName(), inlinerData->GetDebugNumberSet(debugStringBuffer2));
    }
    POLYMORPHIC_INLINE_TESTTRACE(_u("------------------------------------------------\n"));

    *pIsInlined = true;

    // This function is recursive, so when jitting in the foreground, probe the stack
    if (!this->topFunc->IsBackgroundJIT())
    {
        PROBE_STACK(this->topFunc->GetScriptContext(), Js::Constants::MinStackDefault);
    }

    IR::RegOpnd * returnValueOpnd;
    Js::RegSlot returnRegSlot;
    if (callInstr->GetDst())
    {
        returnValueOpnd = callInstr->UnlinkDst()->AsRegOpnd();
        returnRegSlot = returnValueOpnd->m_sym->GetByteCodeRegSlot();
    }
    else
    {
        returnValueOpnd = nullptr;
        returnRegSlot = Js::Constants::NoRegister;
    }

    Assert(inlineeCount >= 2);

    // Shared bailout point for all the guard check bailouts.
    InsertJsFunctionCheck(callInstr, callInstr, IR::BailOutOnPolymorphicInlineFunction);

    callInstr->MoveArgs(/*generateByteCodeCapture*/ true);

    IR::LabelInstr * doneLabel = IR::LabelInstr::New(Js::OpCode::Label, callInstr->m_func, false);
    IR::Instr* dispatchStartLabel = IR::LabelInstr::New(Js::OpCode::Label, callInstr->m_func, false);
    callInstr->InsertBefore(dispatchStartLabel);
    for (uint i = 0; i < inlineeCount; i++)
    {
        IR::LabelInstr* inlineeStartLabel = IR::LabelInstr::New(Js::OpCode::Label, callInstr->m_func);
        callInstr->InsertBefore(inlineeStartLabel);
        InsertOneInlinee(callInstr, returnValueOpnd, callInstr->GetSrc1(), inlineesDataArray[i], inlineesDataArray[i]->GetRuntimeInfo(), doneLabel, symCallerThis, /*fixedFunctionSafeThis*/ false, recursiveInlineDepth);

        IR::RegOpnd* functionObject = callInstr->GetSrc1()->AsRegOpnd();
        dispatchStartLabel->InsertBefore(IR::BranchInstr::New(Js::OpCode::BrAddr_A, inlineeStartLabel,
            IR::IndirOpnd::New(functionObject, Js::JavascriptFunction::GetOffsetOfFunctionInfo(), TyMachPtr, dispatchStartLabel->m_func),
            IR::AddrOpnd::New(inlineesDataArray[i]->GetFunctionInfoAddr(), IR::AddrOpndKindDynamicFunctionInfo, dispatchStartLabel->m_func), dispatchStartLabel->m_func));
    }

    CompletePolymorphicInlining(callInstr, returnValueOpnd, doneLabel, dispatchStartLabel, /*ldMethodFldInstr*/nullptr, IR::BailOutOnPolymorphicInlineFunction);

    this->topFunc->SetHasInlinee();
    InsertStatementBoundary(instrNext);

    return instrNext;

}

void Inline::CompletePolymorphicInlining(IR::Instr* callInstr, IR::RegOpnd* returnValueOpnd, IR::LabelInstr* doneLabel, IR::Instr* dispatchStartLabel, IR::Instr* ldMethodFldInstr, IR::BailOutKind bailoutKind)
{
    // Label $bailout:
    // LdMethodFldPolyInlineMiss
    // BailOnNotPolymorphicInlinee $callOutBytecodeOffset - BailOutOnFailedPolymorphicInlineTypeCheck
    // ByteCoudeUses
    // BytecodeArgoutUses
    // returnValueOpnd = EndCallForPolymorphicInlinee actualsCount
    IR::LabelInstr* bailOutLabel = IR::LabelInstr::New(Js::OpCode::Label, callInstr->m_func, /*helperLabel*/ true);
    callInstr->InsertBefore(bailOutLabel);
    dispatchStartLabel->InsertBefore(IR::BranchInstr::New(Js::OpCode::Br, bailOutLabel, callInstr->m_func));

    // Only fixed function inlining requires a ldMethodFldInstr
    if (ldMethodFldInstr)
    {
        callInstr->InsertBefore(ldMethodFldInstr);
    }

    callInstr->InsertBefore(IR::BailOutInstr::New(Js::OpCode::BailOnNotPolymorphicInlinee, bailoutKind, callInstr, callInstr->m_func));

    uint actualsCount = 0;
    callInstr->IterateArgInstrs([&](IR::Instr* argInstr) {
        IR::Instr* bytecodeArgOutUse = IR::Instr::New(Js::OpCode::BytecodeArgOutUse, callInstr->m_func);
        bytecodeArgOutUse->SetByteCodeOffset(callInstr);
        bytecodeArgOutUse->SetSrc1(argInstr->GetSrc1());
        callInstr->InsertBefore(bytecodeArgOutUse);
        actualsCount++;
        // Remove the original args
        argInstr->Remove();
        return false;
    });
    IR::ByteCodeUsesInstr* bytecodeUses = IR::ByteCodeUsesInstr::New(callInstr);
    bytecodeUses->Set(callInstr->GetSrc1());
    callInstr->InsertBefore(bytecodeUses);

    IR::Instr* endCallInstr = IR::Instr::New(Js::OpCode::EndCallForPolymorphicInlinee, callInstr->m_func);
    endCallInstr->SetSrc1(IR::IntConstOpnd::New(actualsCount + Js::Constants::InlineeMetaArgCount, TyInt32, callInstr->m_func, /*dontEncode*/ true));
    if (returnValueOpnd)
    {
        StackSym* returnValueSym = returnValueOpnd->m_sym->AsStackSym();
        IR::Opnd* dstOpnd = IR::RegOpnd::New(returnValueSym, returnValueSym->GetType(), callInstr->m_func);
        dstOpnd->SetValueType(returnValueOpnd->GetValueType());
        endCallInstr->SetDst(dstOpnd);
    }
    callInstr->InsertBefore(endCallInstr);
    callInstr->InsertBefore(doneLabel);
    callInstr->Remove(); // We don't need callInstr anymore.
}

//
// Inlines a function if it is a polymorphic inlining candidate.
// otherwise introduces a call to it.
// The IR for the args & calls is cloned to do this
//
void Inline::InsertOneInlinee(IR::Instr* callInstr, IR::RegOpnd* returnValueOpnd, IR::Opnd* methodOpnd,
    const FunctionJITTimeInfo * inlineeJITData, const FunctionJITRuntimeInfo * inlineeRuntimeData, IR::LabelInstr* doneLabel, const StackSym* symCallerThis, bool fixedFunctionSafeThis, uint recursiveInlineDepth)
{
    bool isInlined = inlineeJITData->IsInlined();

    IR::Instr* currentCallInstr;
    if (isInlined)
    {
        currentCallInstr = IR::Instr::New(Js::OpCode::InlineeStart, IR::RegOpnd::New(TyVar, callInstr->m_func), methodOpnd, callInstr->m_func);
    }
    else
    {
        currentCallInstr = IR::Instr::New(callInstr->m_opcode, callInstr->m_func);
        currentCallInstr->SetSrc1(methodOpnd);
        if (returnValueOpnd)
        {
            currentCallInstr->SetDst(returnValueOpnd);
        }
    }
    currentCallInstr->SetIsCloned(true);
    callInstr->InsertBefore(currentCallInstr);
    this->CloneCallSequence(callInstr, currentCallInstr);

    if (isInlined)
    {
        JITTimeFunctionBody *funcBody = inlineeJITData->GetBody();
        Func *inlinee = BuildInlinee(funcBody, inlineeJITData, inlineeRuntimeData, returnValueOpnd ? returnValueOpnd->m_sym->GetByteCodeRegSlot() : Js::Constants::NoRegister, callInstr, recursiveInlineDepth);

        IR::Instr *argOuts[Js::InlineeCallInfo::MaxInlineeArgoutCount];
#if DBG
        memset(argOuts, 0xFE, sizeof(argOuts));
#endif
        bool stackArgsArgOutExpanded = false;
        Js::ArgSlot actualCount = MapActuals(currentCallInstr, argOuts, Js::InlineeCallInfo::MaxInlineeArgoutCount, inlinee, (Js::ProfileId)callInstr->AsProfiledInstr()->u.profileId, &stackArgsArgOutExpanded);
        Assert(actualCount > 0);
        MapFormals(inlinee, argOuts, funcBody->GetInParamsCount(), actualCount, returnValueOpnd, currentCallInstr->GetSrc1(), symCallerThis, stackArgsArgOutExpanded, fixedFunctionSafeThis, argOuts);
        currentCallInstr->m_func = inlinee;

        // Put the meta arguments that the stack walker expects to find on the stack.
        // As all the argouts are shared among the inlinees, do this only once.
        SetupInlineeFrame(inlinee, currentCallInstr, actualCount, currentCallInstr->GetSrc1());

        IR::Instr* inlineeEndInstr = IR::Instr::New(Js::OpCode::InlineeEnd, inlinee);
        inlineeEndInstr->SetByteCodeOffset(inlinee->m_tailInstr->GetPrevRealInstr());
        inlineeEndInstr->SetSrc1(IR::IntConstOpnd::New(actualCount + Js::Constants::InlineeMetaArgCount, TyInt32, inlinee));
        inlineeEndInstr->SetSrc2(currentCallInstr->GetDst());
        inlinee->m_tailInstr->InsertBefore(inlineeEndInstr);

        // JMP to done at the end
        IR::Instr* doneInstr = IR::BranchInstr::New(Js::OpCode::Br, doneLabel, currentCallInstr->m_func);
        inlinee->m_tailInstr->InsertBefore(doneInstr);
        currentCallInstr->InsertRangeAfter(inlinee->m_headInstr->m_next, inlinee->m_tailInstr->m_prev);

        inlinee->m_headInstr->Free();
        inlinee->m_tailInstr->Free();
    }
    else
    {
        callInstr->InsertBefore(IR::BranchInstr::New(Js::OpCode::Br, doneLabel, callInstr->m_func));
    }
}

uint
Inline::HandleDifferentTypesSameFunction(__inout_ecount(cachedFixedInlineeCount) FixedFieldInfo* fixedFunctionInfoArray, uint16 cachedFixedInlineeCount)
{
    uint16 uniqueCount = cachedFixedInlineeCount;
    uint16 swapIndex;
    for (uint16 i = 0; i < cachedFixedInlineeCount; i++)
    {
        swapIndex = i+1;
        for (uint16 j = i+1; j < cachedFixedInlineeCount; j++)
        {
            if (fixedFunctionInfoArray[i].GetFieldValue() == fixedFunctionInfoArray[j].GetFieldValue())
            {
                FixedFieldInfo tmpInfo = fixedFunctionInfoArray[j];
                fixedFunctionInfoArray[j] = fixedFunctionInfoArray[swapIndex];
                fixedFunctionInfoArray[swapIndex] = tmpInfo;
                fixedFunctionInfoArray[swapIndex - 1].SetNextHasSameFixedField();
                swapIndex++;
                uniqueCount--;
            }
        }
        i = swapIndex-1;
    }
    return uniqueCount;
}

void
Inline::SetInlineeFrameStartSym(Func *inlinee, uint actualCount)
{
    StackSym    *stackSym = inlinee->m_symTable->GetArgSlotSym((Js::ArgSlot)actualCount + 1);
    stackSym->m_isInlinedArgSlot = true;
    this->topFunc->SetArgOffset(stackSym, (currentInlineeFrameSlot) * MachPtr);
    inlinee->SetInlineeFrameStartSym(stackSym);
}

Func *
Inline::BuildInlinee(JITTimeFunctionBody* funcBody, const FunctionJITTimeInfo * inlineeJITData, const FunctionJITRuntimeInfo * inlineeRuntimeData, Js::RegSlot returnRegSlot, IR::Instr *callInstr, uint recursiveInlineDepth)
{
    Assert(callInstr->IsProfiledInstr());
    Js::ProfileId callSiteId = static_cast<Js::ProfileId>(callInstr->AsProfiledInstr()->u.profileId);

    CodeGenWorkItemIDL * workItemData = JitAnewStruct(this->topFunc->m_alloc, CodeGenWorkItemIDL);

    workItemData->isJitInDebugMode = this->topFunc->IsJitInDebugMode();
    workItemData->type = JsFunctionType;
    workItemData->jitMode = static_cast<char>(this->topFunc->GetWorkItem()->GetJitMode());
    workItemData->nativeDataAddr = this->topFunc->GetWorkItem()->GetWorkItemData()->nativeDataAddr;
    workItemData->loopNumber = Js::LoopHeader::NoLoop;

    workItemData->jitData = (FunctionJITTimeDataIDL*)(inlineeJITData);
    JITTimeWorkItem * jitWorkItem = JitAnew(this->topFunc->m_alloc, JITTimeWorkItem, workItemData);

    JITTimePolymorphicInlineCacheInfo * entryPointPolymorphicInlineCacheInfo = this->topFunc->GetWorkItem()->GetInlineePolymorphicInlineCacheInfo(funcBody->GetAddr());
#if !FLOATVAR
    Func * inlinee = JitAnew(this->topFunc->m_alloc,
                            Func,
                            this->topFunc->m_alloc,
                            jitWorkItem,
                            this->topFunc->GetThreadContextInfo(),
                            this->topFunc->GetScriptContextInfo(),
                            this->topFunc->GetJITOutput()->GetOutputData(),
                            nullptr,
                            inlineeRuntimeData,
                            entryPointPolymorphicInlineCacheInfo,
                            this->topFunc->GetCodeGenAllocators(),
                            this->topFunc->GetNumberAllocator(),
                            this->topFunc->GetCodeGenProfiler(),
                            this->topFunc->IsBackgroundJIT(),
                            callInstr->m_func,
                            callInstr->m_next->GetByteCodeOffset(),
                            returnRegSlot,
                            false,
                            callSiteId,
                            false);
#else
        Func * inlinee = JitAnew(this->topFunc->m_alloc,
                            Func,
                            this->topFunc->m_alloc,
                            jitWorkItem,
                            this->topFunc->GetThreadContextInfo(),
                            this->topFunc->GetScriptContextInfo(),
                            this->topFunc->GetJITOutput()->GetOutputData(),
                            nullptr,
                            inlineeRuntimeData,
                            entryPointPolymorphicInlineCacheInfo,
                            this->topFunc->GetCodeGenAllocators(),
                            this->topFunc->GetCodeGenProfiler(),
                            this->topFunc->IsBackgroundJIT(),
                            callInstr->m_func,
                            callInstr->m_next->GetByteCodeOffset(),
                            returnRegSlot,
                            false,
                            callSiteId,
                            false);
#endif

    BuildIRForInlinee(inlinee, funcBody, callInstr, false, recursiveInlineDepth);
    return inlinee;
}

void
Inline::BuildIRForInlinee(Func *inlinee, JITTimeFunctionBody *funcBody, IR::Instr *callInstr, bool isApplyTarget, uint recursiveInlineDepth)
{
    // Update for..in max depth for the whole function
    this->topFunc->UpdateForInLoopMaxDepth(this->currentForInDepth + funcBody->GetForInLoopDepth());

    // Set for..in base depth of inlinee
    inlinee->m_forInLoopBaseDepth = this->currentForInDepth;

    Js::ArgSlot actualsCount = 0;
    IR::Instr *argOuts[Js::InlineeCallInfo::MaxInlineeArgoutCount];
#if DBG
    memset(argOuts, 0xFE, sizeof(argOuts));
#endif

    callInstr->IterateArgInstrs([&](IR::Instr* argInstr){
        StackSym *argSym = argInstr->GetDst()->AsSymOpnd()->m_sym->AsStackSym();
        argOuts[argSym->GetArgSlotNum() - 1] = argInstr;
        actualsCount++;
        return false;
    });

    inlinee->actualCount = actualsCount;

    inlinee->m_symTable = this->topFunc->m_symTable;

    inlinee->m_symTable->SetIDAdjustment();
    inlinee->m_symTable->IncreaseStartingID(funcBody->GetLocalsCount());

    BEGIN_CODEGEN_PHASE(this->topFunc, Js::IRBuilderPhase);

    IRBuilder irBuilder(inlinee);
    irBuilder.Build();

    END_CODEGEN_PHASE_NO_DUMP(this->topFunc, Js::IRBuilderPhase);

    inlinee->m_symTable->ClearIDAdjustment();

    Inline recursiveInliner(this->topFunc, this->inliningHeuristics, this->isInLoop, currentInlineeFrameSlot + Js::Constants::InlineeMetaArgCount + actualsCount, isApplyTarget);
    recursiveInliner.Optimize(inlinee, argOuts, actualsCount, inlinee->GetJITFunctionBody()->GetAddr() == callInstr->m_func->GetJITFunctionBody()->GetAddr() ? recursiveInlineDepth + 1 : 0);

#ifdef DBG
    Js::ArgSlot formalCount = funcBody->GetInParamsCount();

    if (formalCount > Js::InlineeCallInfo::MaxInlineeArgoutCount)
    {
        Fatal();
    }
#endif
}

bool
Inline::TryOptimizeCallInstrWithFixedMethod(IR::Instr *callInstr, const FunctionJITTimeInfo * inlineeInfo, bool isPolymorphic, bool isBuiltIn, bool isCtor, bool isInlined, bool &safeThis,
                                            bool dontOptimizeJustCheck, uint i /*i-th inlinee at a polymorphic call site*/)
{
    Assert(!callInstr->m_func->GetJITFunctionBody()->HasTry());

    if (PHASE_OFF(Js::FixedMethodsPhase, callInstr->m_func))
    {
        return false;
    }

#ifdef ENABLE_DEBUG_CONFIG_OPTIONS
#define TRACE_FIXED_FIELDS 1
#endif

#if TRACE_FIXED_FIELDS
    char16 debugStringBuffer[MAX_FUNCTION_BODY_DEBUG_STRING_SIZE];
    char16 debugStringBuffer2[MAX_FUNCTION_BODY_DEBUG_STRING_SIZE];
    bool printFixedFieldsTrace =
        (
            PHASE_TRACE(Js::FixedMethodsPhase, callInstr->m_func) ||
            PHASE_TESTTRACE(Js::FixedMethodsPhase, callInstr->m_func) ||
            (isCtor && (
                PHASE_TRACE(Js::FixedNewObjPhase, callInstr->m_func) ||
                PHASE_TESTTRACE(Js::FixedNewObjPhase, callInstr->m_func)))
        ) && !dontOptimizeJustCheck && !JITManager::GetJITManager()->IsJITServer();

    if (printFixedFieldsTrace)
    {
        JITTimeFunctionBody * calleeFunctionBody = inlineeInfo != nullptr && inlineeInfo->HasBody() ? inlineeInfo->GetBody() : nullptr;
        const char16* calleeName = calleeFunctionBody != nullptr ? calleeFunctionBody->GetDisplayName() : _u("<unknown>");

        Output::Print(_u("FixedFields: function %s (%s): considering method (%s %s): polymorphic = %d, built-in = %d, ctor = %d, inlined = %d, functionInfo = %p.\n"),
            callInstr->m_func->GetJITFunctionBody()->GetDisplayName(), callInstr->m_func->GetDebugNumberSet(debugStringBuffer), calleeName,
            calleeFunctionBody ? inlineeInfo->GetDebugNumberSet(debugStringBuffer2) : _u("(null)"),
            isPolymorphic, isBuiltIn, isCtor, isInlined, inlineeInfo ? inlineeInfo->GetFunctionInfoAddr() : 0);
        Output::Flush();
    }
#endif

    if (isPolymorphic && isInlined)
    {
        Assert(dontOptimizeJustCheck);
    }

    StackSym* methodValueSym = callInstr->GetSrc1()->AsRegOpnd()->m_sym->AsStackSym();
    if (!methodValueSym->IsSingleDef())
    {
#if TRACE_FIXED_FIELDS
        if (printFixedFieldsTrace)
        {
            JITTimeFunctionBody* calleeFunctionBody = inlineeInfo != nullptr && inlineeInfo->HasBody() ? inlineeInfo->GetBody() : nullptr;
            const char16* calleeName = calleeFunctionBody != nullptr ? calleeFunctionBody->GetDisplayName() : _u("<unknown>");

            Output::Print(_u("FixedFields: function %s (%s): %s non-fixed method (%s %s), because callee is not single def.\n"),
                callInstr->m_func->GetJITFunctionBody()->GetDisplayName(), callInstr->m_func->GetDebugNumberSet(debugStringBuffer),
                inlineeInfo != nullptr ? _u("inlining") : _u("calling"), calleeName,
                calleeFunctionBody ? inlineeInfo->GetDebugNumberSet(debugStringBuffer2) : _u("(null)"));
            Output::Flush();
        }
#endif
        return false;
    }

    IR::Instr* ldMethodFldInstr = methodValueSym->GetInstrDef();
    while (ldMethodFldInstr->m_opcode == Js::OpCode::BytecodeArgOutCapture)
    {
        StackSym* sym = ldMethodFldInstr->GetSrc1()->GetStackSym();
        if (!sym->IsSingleDef())
        {
#if TRACE_FIXED_FIELDS
            if (printFixedFieldsTrace)
            {
                JITTimeFunctionBody* calleeFunctionBody = inlineeInfo != nullptr && inlineeInfo->HasBody() ? inlineeInfo->GetBody() : nullptr;
                const char16* calleeName = calleeFunctionBody != nullptr ? calleeFunctionBody->GetDisplayName() : _u("<unknown>");

                Output::Print(_u("FixedFields: function %s (%s): %s non-fixed method (%s %s), because callee is not single def.\n"),
                    callInstr->m_func->GetJITFunctionBody()->GetDisplayName(), callInstr->m_func->GetDebugNumberSet(debugStringBuffer),
                    inlineeInfo != nullptr ? _u("inlining") : _u("calling"), calleeName,
                    calleeFunctionBody ? inlineeInfo->GetDebugNumberSet(debugStringBuffer2) : _u("(null)"));
                Output::Flush();
            }
#endif
            return false;
        }
        ldMethodFldInstr = sym->GetInstrDef();
    }
    if (ldMethodFldInstr->m_opcode != Js::OpCode::ScopedLdMethodFld
        && ldMethodFldInstr->m_opcode != Js::OpCode::LdRootMethodFld
        && ldMethodFldInstr->m_opcode != Js::OpCode::LdMethodFld
        && ldMethodFldInstr->m_opcode != Js::OpCode::LdRootFld
        && ldMethodFldInstr->m_opcode != Js::OpCode::LdFld
        && ldMethodFldInstr->m_opcode != Js::OpCode::LdFldForCallApplyTarget
        && ldMethodFldInstr->m_opcode != Js::OpCode::LdMethodFromFlags)
    {
#if TRACE_FIXED_FIELDS
        if (printFixedFieldsTrace)
        {
            JITTimeFunctionBody* calleeFunctionBody = inlineeInfo != nullptr && inlineeInfo->HasBody() ? inlineeInfo->GetBody() : nullptr;
            const char16* calleeName = calleeFunctionBody != nullptr ? calleeFunctionBody->GetDisplayName() : _u("<unknown>");

            Output::Print(_u("FixedFields: function %s (%s): %s non-fixed method (%s %s), because callee does not come from LdMethodFld.\n"),
                callInstr->m_func->GetJITFunctionBody()->GetDisplayName(), callInstr->m_func->GetDebugNumberSet(debugStringBuffer),
                inlineeInfo != nullptr ? _u("inlining") : _u("calling"), calleeName,
                calleeFunctionBody ? inlineeInfo->GetDebugNumberSet(debugStringBuffer2) : _u("(null)"));
            Output::Flush();
        }
#endif
        return false;
    }

    IR::PropertySymOpnd* methodPropertyOpnd = ldMethodFldInstr->GetSrc1()->AsPropertySymOpnd();

    if ((isCtor &&
            ((isInlined && PHASE_OFF(Js::FixedCtorInliningPhase, callInstr->m_func)) ||
            (!isInlined && PHASE_OFF(Js::FixedCtorCallsPhase, callInstr->m_func)) ||
            (methodPropertyOpnd->UsesAccessor()))) ||
        (!isCtor &&
            ((isBuiltIn &&
                ((isInlined && PHASE_OFF(Js::FixedBuiltInMethodInliningPhase, callInstr->m_func)) ||
                (!isInlined && PHASE_OFF(Js::FixedBuiltInMethodCallsPhase, callInstr->m_func)))) ||
            (!isBuiltIn &&
                ((isInlined && PHASE_OFF(Js::FixedScriptMethodInliningPhase, callInstr->m_func)) ||
                (!isInlined && !PHASE_ON(Js::FixedScriptMethodCallsPhase, callInstr->m_func))))))
       )
    {
#if TRACE_FIXED_FIELDS
        if (printFixedFieldsTrace)
        {
            JITTimeFunctionBody* calleeFunctionBody = inlineeInfo != nullptr && inlineeInfo->HasBody() ? inlineeInfo->GetBody() : nullptr;
            const char16* calleeName = calleeFunctionBody != nullptr ? calleeFunctionBody->GetDisplayName() : _u("<unknown>");

            Js::PropertyId methodPropertyId = callInstr->m_func->GetJITFunctionBody()->GetPropertyIdFromCacheId(methodPropertyOpnd->m_inlineCacheIndex);
            Js::PropertyRecord const * const methodPropertyRecord = callInstr->m_func->GetInProcThreadContext()->GetPropertyRecord(methodPropertyId);

            Output::Print(_u("FixedFields: function %s (#%u): %s non-fixed method %s (%s #%u) (cache id: %d), because %s fixed %s %s is disabled.\n"),
                callInstr->m_func->GetJITFunctionBody()->GetDisplayName(), callInstr->m_func->GetDebugNumberSet(debugStringBuffer),
                inlineeInfo != nullptr ? _u("inlining") : _u("calling"), methodPropertyRecord->GetBuffer(), calleeName,
                calleeFunctionBody ? inlineeInfo->GetDebugNumberSet(debugStringBuffer2) : _u("(null)"),
                methodPropertyOpnd->m_inlineCacheIndex, isInlined ? _u("inlining") : _u("calling"), isBuiltIn ? _u("built-in") : _u("script"),
                isCtor ? _u("ctors") : _u("methods"));
            Output::Flush();
        }
#endif
        return false;
    }

    if (!methodPropertyOpnd->IsObjTypeSpecCandidate() && !methodPropertyOpnd->IsRootObjectNonConfigurableFieldLoad())
    {
#if TRACE_FIXED_FIELDS
        if (printFixedFieldsTrace)
        {
            JITTimeFunctionBody* calleeFunctionBody = inlineeInfo != nullptr && inlineeInfo->HasBody() ? inlineeInfo->GetBody() : nullptr;
            const char16* calleeName = calleeFunctionBody != nullptr ? calleeFunctionBody->GetDisplayName() : _u("<unknown>");
            Js::PropertyId methodPropertyId = callInstr->m_func->GetJITFunctionBody()->GetPropertyIdFromCacheId(methodPropertyOpnd->m_inlineCacheIndex);
            Js::PropertyRecord const * const methodPropertyRecord = callInstr->m_func->GetInProcThreadContext()->GetPropertyRecord(methodPropertyId);

            Output::Print(_u("FixedFields: function %s (%s): %s non-fixed method %s (%s %s) (cache id: %d), because inline cache has no cached type.\n"),
                callInstr->m_func->GetJITFunctionBody()->GetDisplayName(), callInstr->m_func->GetDebugNumberSet(debugStringBuffer),
                inlineeInfo != nullptr ? _u("inlining") : _u("calling"), methodPropertyRecord->GetBuffer(), calleeName,
                calleeFunctionBody ? inlineeInfo->GetDebugNumberSet(debugStringBuffer2) : _u("(null)"),
                methodPropertyOpnd->m_inlineCacheIndex);
            Output::Flush();
        }
#endif
        return false;
    }

    FixedFieldInfo * fixedField = nullptr;
    if (!isPolymorphic)
    {
        fixedField = methodPropertyOpnd->HasFixedValue() ? methodPropertyOpnd->GetFixedFunction() : nullptr;
    }
    else if (isPolymorphic && isInlined)
    {
        fixedField = methodPropertyOpnd->HasFixedValue() ? methodPropertyOpnd->GetFixedFunction(i) : nullptr;
    }

    if (!fixedField)
    {
#if TRACE_FIXED_FIELDS
        if (printFixedFieldsTrace)
        {
            JITTimeFunctionBody* calleeFunctionBody = inlineeInfo != nullptr && inlineeInfo->HasBody() ? inlineeInfo->GetBody() : nullptr;
            const char16* calleeName = calleeFunctionBody != nullptr ? calleeFunctionBody->GetDisplayName() : _u("<unknown>");

            Js::PropertyId methodPropertyId = callInstr->m_func->GetJITFunctionBody()->GetPropertyIdFromCacheId(methodPropertyOpnd->m_inlineCacheIndex);
            Js::PropertyRecord const * const methodPropertyRecord = callInstr->m_func->GetInProcThreadContext()->GetPropertyRecord(methodPropertyId);

            Output::Print(_u("FixedFields: function %s (%s): %s non-fixed method %s (%s %s) (cache id: %d, layout: %s), because inline cache has no fixed function object.\n"),
                callInstr->m_func->GetJITFunctionBody()->GetDisplayName(), callInstr->m_func->GetDebugNumberSet(debugStringBuffer),
                inlineeInfo != nullptr ? _u("inlining") : _u("calling"), methodPropertyRecord->GetBuffer(), calleeName,
                calleeFunctionBody ? inlineeInfo->GetDebugNumberSet(debugStringBuffer2) : _u("(null)"),
                methodPropertyOpnd->m_inlineCacheIndex,
                methodPropertyOpnd->IsLoadedFromProto() ? _u("proto") : methodPropertyOpnd->UsesAccessor() ? _u("accessor") : _u("local"));
            Output::Flush();
        }
#endif
        return false;
    }

    // Certain built-ins that we decide not to inline will get a fast path emitted by the lowerer.
    // The lowering code cannot handle a call with a fixed function target, because it needs access to
    // the original property sym. Turn off fixed method calls for these cases.
    if (inlineeInfo == nullptr && Func::IsBuiltInInlinedInLowerer(callInstr->GetSrc1()))
    {
#if TRACE_FIXED_FIELDS
        if (printFixedFieldsTrace)
        {
            JITTimeFunctionBody* calleeFunctionBody = inlineeInfo != nullptr && inlineeInfo->HasBody() ? inlineeInfo->GetBody() : nullptr;
            const char16* calleeName = calleeFunctionBody != nullptr ? calleeFunctionBody->GetDisplayName() : _u("<unknown>");

            Js::PropertyId methodPropertyId = callInstr->m_func->GetJITFunctionBody()->GetPropertyIdFromCacheId(methodPropertyOpnd->m_inlineCacheIndex);
            Js::PropertyRecord const * const methodPropertyRecord = callInstr->m_func->GetInProcThreadContext()->GetPropertyRecord(methodPropertyId);

            Output::Print(_u("FixedFields: function %s (%s): %s non-fixed method %s (%s %s) (cache id: %d, layout: %s), because callee is a built-in with fast path in lowerer.\n"),
                callInstr->m_func->GetJITFunctionBody()->GetDisplayName(), callInstr->m_func->GetDebugNumberSet(debugStringBuffer),
                inlineeInfo != nullptr ? _u("inlining") : _u("calling"), methodPropertyRecord->GetBuffer(), calleeName,
                calleeFunctionBody ? inlineeInfo->GetDebugNumberSet(debugStringBuffer2) : _u("(null)"),
                methodPropertyOpnd->m_inlineCacheIndex,
                methodPropertyOpnd->IsLoadedFromProto() ? _u("proto") : methodPropertyOpnd->UsesAccessor() ? _u("accessor") : _u("local"));
            Output::Flush();
        }
#endif
        return false;
    }

    if (inlineeInfo != nullptr && fixedField->GetFuncInfoAddr() != inlineeInfo->GetFunctionInfoAddr())
    {
#if TRACE_FIXED_FIELDS && 0// TODO: OOP JIT, trace fixed fields
        if (printFixedFieldsTrace)
        {
            char16 debugStringBuffer3[MAX_FUNCTION_BODY_DEBUG_STRING_SIZE];
            Js::PropertyId methodPropertyId = callInstr->m_func->GetJITFunctionBody()->GetPropertyIdFromCacheId(methodPropertyOpnd->m_inlineCacheIndex);
            Js::PropertyRecord const * const methodPropertyRecord = callInstr->m_func->GetInProcThreadContext()->GetPropertyRecord(methodPropertyId);
            bool isProto = methodPropertyOpnd->IsLoadedFromProto();
            bool isAccessor = methodPropertyOpnd->UsesAccessor();
            Js::FunctionBody* fixedFunctionBody   = functionObject->GetFunctionInfo()->GetFunctionBody();
            const char16* fixedFunctionNumbers   = fixedFunctionBody ? fixedFunctionBody->GetDebugNumberSet(debugStringBuffer2) : _u("(null)");
            JITTimeFunctionBody* profileFunctionBody = inlineeInfo->GetBody();
            const char16* profileFunctionName    = profileFunctionBody != nullptr ? profileFunctionBody->GetDisplayName() : _u("<unknown>");
            const char16* profileFunctionNumbers = profileFunctionBody ? inlineeInfo->GetDebugNumberSet(debugStringBuffer3) : _u("(null)");

            if (PHASE_TRACE(Js::FixedMethodsPhase, callInstr->m_func))
            {
                intptr_t protoObject = isProto ? methodPropertyOpnd->GetProtoObject() : 0;
                Output::Print(_u("FixedFields: function %s (#%s): function body mismatch for inlinee: %s (%s) 0x%p->0x%p != %s (%s) 0x%p (cache id: %d, layout: %s, type: 0x%p, proto: 0x%p, proto type: 0x%p).\n"),
                    callInstr->m_func->GetJITFunctionBody()->GetDisplayName(), callInstr->m_func->GetDebugNumberSet(debugStringBuffer),
                    methodPropertyRecord->GetBuffer(), fixedFunctionNumbers, functionObject, functionObject->GetFunctionInfo(),
                    profileFunctionName, profileFunctionNumbers, inlineeInfo->GetFunctionInfoAddr(),
                    methodPropertyOpnd->m_inlineCacheIndex, isProto ? _u("proto") : isAccessor ? _u("accessor") : _u("local"),
                    methodPropertyOpnd->GetType(), protoObject, protoObject != nullptr ? protoObject->GetType() : nullptr);
            }
            if (PHASE_TESTTRACE(Js::FixedMethodsPhase, callInstr->m_func))
            {
                Output::Print(_u("FixedFields: function %s (%s): function body mismatch for inlinee: %s (%s) != %s (%s) (cache id: %d, layout: %s).\n"),
                    callInstr->m_func->GetJITFunctionBody()->GetDisplayName(), callInstr->m_func->GetDebugNumberSet(debugStringBuffer),
                    methodPropertyRecord->GetBuffer(), fixedFunctionNumbers, profileFunctionName, profileFunctionNumbers,
                    methodPropertyOpnd->m_inlineCacheIndex, isProto ? _u("proto") : isAccessor ? _u("accessor") : _u("local"));
            }
            Output::Flush();
        }
#endif
        // It appears that under certain bailout and re-JIT conditions we may end up with an updated
        // inline cache pointing to a new function object, while the call site profile info still
        // holds the old function body.  If the two don't match, let's fall back on the regular LdMethodFld.
        return false;
    }
    else
    {
#if TRACE_FIXED_FIELDS && 0// TODO: OOP JIT, trace fixed fields
        if (printFixedFieldsTrace)
        {
            JITTimeFunctionBody* calleeFunctionBody = inlineeInfo != nullptr && inlineeInfo->HasBody() ? inlineeInfo->GetBody() : nullptr;
            Js::PropertyId methodPropertyId = callInstr->m_func->GetJITFunctionBody()->GetPropertyIdFromCacheId(methodPropertyOpnd->m_inlineCacheIndex);
            Js::PropertyRecord const * const methodPropertyRecord = callInstr->m_func->GetInProcThreadContext()->GetPropertyRecord(methodPropertyId);
            const char16* fixedFunctionName = calleeFunctionBody != nullptr ? calleeFunctionBody->GetDisplayName() : _u("<unknown>");
            Js::FunctionBody* fixedFunctionBody = functionObject->GetFunctionInfo()->GetFunctionBody();
            const char16* fixedFunctionNumbers = fixedFunctionBody ? fixedFunctionBody->GetDebugNumberSet(debugStringBuffer2) : _u("(null)");

            Output::Print(_u("FixedFields: function %s (%s): %s fixed method %s (%s %s) (cache id: %d, layout: %s).\n"),
                callInstr->m_func->GetJITFunctionBody()->GetDisplayName(), callInstr->m_func->GetDebugNumberSet(debugStringBuffer),
                inlineeInfo != nullptr ? _u("inlining") : _u("calling"),
                methodPropertyRecord->GetBuffer(), fixedFunctionName, fixedFunctionNumbers,
                methodPropertyOpnd->m_inlineCacheIndex,
                methodPropertyOpnd->IsLoadedFromProto() ? _u("proto") : methodPropertyOpnd->UsesAccessor() ? _u("accessor") : _u("local"));
            Output::Flush();
        }
#endif
    }

#undef TRACE_FIXED_FIELDS

    if (dontOptimizeJustCheck)
    {
        return true;
    }

    // Change Ld[Root]MethodFld, LdMethodFromFlags to CheckFixedFld, which doesn't need a dst.
    if(ldMethodFldInstr->m_opcode == Js::OpCode::LdMethodFromFlags)
    {
        Assert(ldMethodFldInstr->HasBailOutInfo());
        ldMethodFldInstr->ClearBailOutInfo();
    }
    ldMethodFldInstr->m_opcode = Js::OpCode::CheckFixedFld;
    IR::Opnd * methodValueDstOpnd = ldMethodFldInstr->UnlinkDst();
    IR::Instr * chkMethodFldInstr = ldMethodFldInstr->ConvertToBailOutInstr(ldMethodFldInstr,
        !methodPropertyOpnd->HasEquivalentTypeSet() ? IR::BailOutFailedFixedFieldTypeCheck : IR::BailOutFailedEquivalentFixedFieldTypeCheck);
    chkMethodFldInstr->GetBailOutInfo()->polymorphicCacheIndex = methodPropertyOpnd->m_inlineCacheIndex;

    Assert(chkMethodFldInstr->GetSrc1()->IsSymOpnd());
    if (chkMethodFldInstr->GetSrc1()->AsSymOpnd()->IsPropertySymOpnd())
    {
        Assert(chkMethodFldInstr->m_opcode == Js::OpCode::CheckFixedFld);
        IR::PropertySymOpnd* chkMethodFldOpnd = chkMethodFldInstr->GetSrc1()->AsPropertySymOpnd();
        // For polymorphic field loads we only support fixed functions on prototypes. This helps keep the equivalence check helper simple.
        Assert(chkMethodFldOpnd->IsMono() || chkMethodFldOpnd->IsLoadedFromProto() || chkMethodFldOpnd->UsesAccessor());
        chkMethodFldOpnd->SetUsesFixedValue(true);
    }

    if (isCtor)
    {
        JITTimeConstructorCache* constructorCache = methodPropertyOpnd->GetCtorCache();
        if (constructorCache != nullptr && callInstr->IsProfiledInstr())
        {

#if ENABLE_DEBUG_CONFIG_OPTIONS && 0// TODO: OOP JIT, trace fixed fields
            if (PHASE_TRACE(Js::FixedNewObjPhase, callInstr->m_func) || PHASE_TESTTRACE(Js::FixedNewObjPhase, callInstr->m_func))
            {
                JITTimeFunctionBody* calleeFunctionBody = inlineeInfo != nullptr && inlineeInfo->HasBody() ? inlineeInfo->GetBody() : nullptr;
                Js::PropertyId methodPropertyId = callInstr->m_func->GetJITFunctionBody()->GetPropertyIdFromCacheId(methodPropertyOpnd->m_inlineCacheIndex);
                Js::PropertyRecord const * const methodPropertyRecord = callInstr->m_func->GetThreadContextInfo()->GetPropertyRecord(methodPropertyId);
                const char16* fixedFunctionName = calleeFunctionBody != nullptr ? calleeFunctionBody->GetDisplayName() : _u("<unknown>");
                Js::FunctionBody* fixedFunctionBody = functionObject->GetFunctionInfo()->GetFunctionBody();
                const char16* fixedFunctionNumbers = fixedFunctionBody ? fixedFunctionBody->GetDebugNumberSet(debugStringBuffer2) : _u("(null)");

                Output::Print(_u("FixedNewObj: function %s (%s): fixed new object for %s with %s ctor %s (%s %s)%s\n"),
                    callInstr->m_func->GetJITFunctionBody()->GetDisplayName(), callInstr->m_func->GetDebugNumberSet(debugStringBuffer), Js::OpCodeUtil::GetOpCodeName(callInstr->m_opcode),
                    inlineeInfo != nullptr ? _u("inlined") : _u("called"),
                    methodPropertyRecord->GetBuffer(), fixedFunctionName, fixedFunctionNumbers,
                    constructorCache->SkipNewScObject() ? _u(" skip default object") : _u(""));
                Output::Flush();
            }
#endif

            // The profile ID's hung from array ctor opcodes don't match up with normal profiled call sites.
            if (callInstr->m_opcode != Js::OpCode::NewScObjArray)
            {
                // Because we are storing flow sensitive info in the cache (guarded property operations),
                // we must make sure the same cache cannot be used multiple times in the flow.
                if (constructorCache->IsUsed())
                {
                    // It's okay to allocate a JitTimeConstructorCache from the func's allocator (rather than recycler),
                    // because we only use these during JIT. We use the underlying runtime cache as a guard that must
                    // live after JIT, and these are added to the EntryPointInfo during work item creation and thus kept alive.
                    constructorCache = constructorCache->Clone(this->topFunc->m_alloc);
                }
                Assert(!constructorCache->IsUsed());
                constructorCache->SetUsed(true);
                callInstr->m_func->SetConstructorCache(static_cast<Js::ProfileId>(callInstr->AsProfiledInstr()->u.profileId), constructorCache);
            }
        }
        else
        {
#if ENABLE_DEBUG_CONFIG_OPTIONS && 0// TODO: OOP JIT, trace fixed fields
            if (PHASE_TRACE(Js::FixedNewObjPhase, callInstr->m_func) || PHASE_TESTTRACE(Js::FixedNewObjPhase, callInstr->m_func))
            {
                JITTimeFunctionBody* calleeFunctionBody = inlineeInfo != nullptr && inlineeInfo->HasBody() ? inlineeInfo->GetBody() : nullptr;
                Js::PropertyId methodPropertyId = callInstr->m_func->GetJITFunctionBody()->GetPropertyIdFromCacheId(methodPropertyOpnd->m_inlineCacheIndex);
                Js::PropertyRecord const * const methodPropertyRecord = callInstr->m_func->GetThreadContextInfo()->GetPropertyRecord(methodPropertyId);
                const char16* fixedFunctionName = calleeFunctionBody != nullptr ? calleeFunctionBody->GetDisplayName() : _u("<unknown>");
                Js::FunctionBody* fixedFunctionBody = functionObject->GetFunctionInfo()->GetFunctionBody();
                const char16* fixedFunctionNumbers = fixedFunctionBody ? fixedFunctionBody->GetDebugNumberSet(debugStringBuffer2) : _u("(null)");

                Output::Print(_u("FixedNewObj: function %s (%s): non-fixed new object for %s with %s ctor %s (%s %s), because %s.\n"),
                    callInstr->m_func->GetJITFunctionBody()->GetDisplayName(), callInstr->m_func->GetDebugNumberSet(debugStringBuffer), Js::OpCodeUtil::GetOpCodeName(callInstr->m_opcode),
                    inlineeInfo != nullptr ? _u("inlined") : _u("called"),
                    methodPropertyRecord->GetBuffer(), fixedFunctionName, fixedFunctionNumbers,
                    constructorCache == nullptr ? _u("constructor cache hasn't been cloned") : _u("instruction isn't profiled"));
                Output::Flush();
            }
#endif
        }
    }

    // Insert a load instruction to place the constant address in methodOpnd (the Ld[Root]MethodFld's original dst).
    IR::AddrOpnd * constMethodValueOpnd = IR::AddrOpnd::New(fixedField->GetFieldValue(), IR::AddrOpndKind::AddrOpndKindDynamicVar, callInstr->m_func);
    constMethodValueOpnd->m_metadata = fixedField;
    constMethodValueOpnd->m_isFunction = true;
    IR::Instr * ldMethodValueInstr = IR::Instr::New(Js::OpCode::Ld_A, methodValueDstOpnd, constMethodValueOpnd, callInstr->m_func);
    StackSym* methodSym = methodValueDstOpnd->AsRegOpnd()->m_sym;
    if (methodSym->IsSingleDef())
    {
        methodSym->SetIsConst();
    }
    methodValueDstOpnd->SetValueType(fixedField->GetValueType());
    chkMethodFldInstr->InsertAfter(ldMethodValueInstr);
    callInstr->ReplaceSrc1(constMethodValueOpnd);
    if (callInstr->m_opcode == Js::OpCode::CallI || callInstr->CallsAccessor(methodPropertyOpnd))
    {
        callInstr->m_opcode = Js::OpCode::CallIFixed;
    }
    else
    {
        // We patch later for constructor inlining.
        Assert(
            callInstr->m_opcode == Js::OpCode::NewScObject ||
            callInstr->m_opcode == Js::OpCode::NewScObjArray);
    }

    if (!isBuiltIn && isInlined)
    {
        // We eliminate CheckThis for fixed method inlining. Assert here that our assumption is true.
        Js::TypeId typeId = methodPropertyOpnd->IsRootObjectNonConfigurableField() ?
            Js::TypeIds_GlobalObject : methodPropertyOpnd->GetTypeId();
        if(typeId > Js::TypeIds_LastJavascriptPrimitiveType && typeId <= Js::TypeIds_LastTrueJavascriptObjectType)
        {
            // Eliminate CheckThis for inlining.
            safeThis = true;
        }
    }
    return true;
}

intptr_t
Inline::TryOptimizeInstrWithFixedDataProperty(IR::Instr *&instr)
{
    if (PHASE_OFF(Js::UseFixedDataPropsPhase, instr->m_func) ||
        PHASE_OFF(Js::UseFixedDataPropsInInlinerPhase, instr->m_func))
    {
        return 0;
    }
    if (!instr->IsProfiledInstr() ||
        !instr->GetSrc1()->IsSymOpnd() || !instr->GetSrc1()->AsSymOpnd()->IsPropertySymOpnd())
    {
        return 0;
    }
    if (!OpCodeAttr::CanLoadFixedFields(instr->m_opcode))
    {
        return 0;
    }
    return instr->TryOptimizeInstrWithFixedDataProperty(&instr, nullptr);
}

// Inline a built-in/math function call, such as Math.sin(x).
// Main idea on what happens with IR during different stages.
// 1) Copy args from ArgOuts into inline instr.
// 2) Change opcode: ArgOut_A -> ArgOut_A_InlineBuiltIn (aka BIA).
// 3) Notes:
//    - General logic is similar to inlining regular functions, except that:
//      - There are no inner instructions to inline.
//      - We don't need to support arguments object inside the inlinee - don't need inlinee meta frame, etc.
//    - ArgOuts are linked through src2->m_sym->m_instrDef.
//    - ArgOuts are not needed for the inlined call itself, but we can't remove them because they are needed for bailout.
//      We convert them to ArgOut_A_InlineBuiltIn.
// Example for Math.pow(x, y), x86 case.
// Original:
//     instrS: dstS = StartCall <N=count>, NULL -- N is actual number of parameters, including "this".
//     instr0: arg0 = ArgOut t, link(->instrS)  -- "this" arg
//     instr1: arg1 = ArgOut x, link(->instr0)  -- src1
//     instr2: arg2 = ArgOut y, link(->instr1)  -- src2
//     instr3: dstC = CallI fn, link(->instr2)  -- links to instr2, etc.
// After Inline:
//     instrS: dstS = StartCall <N=count>, NULL -- N is actual number of parameters, including "this".
//             tmpt = BytecodeArgOutCapture t                                     -- create assigns to temps to snapshot argout values in case they are modified later before the call
//             tmpx = BytecodeArgOutCapture x
//             tmpy = BytecodeArgOutCapture y
//     instr1: arg1 = ArgOut_InlineBuiltIn tmpx, link(->instr0)  -- src1
//     instr0: arg0 = ArgOut_InlineBuiltIn tmpt, link(->instrS)  -- "this" arg    -- Change ArgOut_a to ArgOut_A_InlineBuiltIn
//     instr2: arg2 = ArgOut_InlineBuiltIn tmpy, link(->instr1)  -- src2
//             NULL = InlineBuiltInStart fn, link(->instr2)
//             dstC = InlineMathPow, tmpx, tmpy       -- actual native math call.
//             NULL = InlineBuiltInEnd <N=count>, link(->instr2)
// After Globopt:
//     instrS: dstS = StartCall <N=count>, NULL -- N is actual number of parameters, including "this".
//             tmpt = BytecodeArgOutCapture t                                     -- create assigns to temps to snapshot argout values in case they are modified later before the call
//             tmpx = BytecodeArgOutCapture x
//             Bailout 1
//             tmpy = BytecodeArgOutCapture y
//             Bailout 2
//     instr1: arg1 = ArgOut_InlineBuiltIn tmpx, link(->instr0)  -- src1
//     instr0: arg0 = ArgOut_InlineBuiltIn tmpt, link(->instrS)  -- "this" arg    -- Change ArgOut_a to ArgOut_A_InlineBuiltIn
//     instr2: arg2 = ArgOut_InlineBuiltIn tmpy, link(->instr1)  -- src2
//                    ...
//             NULL = InlineBuiltInStart fn, link(->instr2) -- Note that InlineBuiltInStart is after last bailout.
//                                                             This is important so that fn used for bailout is after last bailout.
//             dstC = InlineMathPow, tmpx, tmpy       -- actual native math call.
//             NULL = InlineBuiltInEnd <N=count>, link(->instr2)
// After Lowerer:
//                    ...
//         s1(XMM0) = MOVSD tmpx
//         s2(XMM1) = MOVSD tmpy
//         s1(XMM0) = CALL pow                  -- actual native math call.
//             dstC = MOVSD s1(XMM0)

IR::Instr *
Inline::InlineBuiltInFunction(IR::Instr *callInstr, const FunctionJITTimeInfo * inlineeData, Js::OpCode inlineCallOpCode, const FunctionJITTimeInfo * inlinerData, const StackSym *symCallerThis, bool* pIsInlined, uint profileId, uint recursiveInlineDepth)
{
    Assert(callInstr);
    Assert(inlinerData);
    Assert(inlineCallOpCode != 0);

    // We may still decide not to inline.
    *pIsInlined = false;

    // Inlining is profile-based, so get the built-in function from profile rather than from the callInstr's opnd.
    Js::BuiltinFunction builtInId = Js::JavascriptLibrary::GetBuiltInForFuncInfo(inlineeData->GetFunctionInfoAddr(), this->topFunc->GetThreadContextInfo());

#if defined(DBG_DUMP) || defined(ENABLE_DEBUG_CONFIG_OPTIONS)
    char16 debugStringBuffer[MAX_FUNCTION_BODY_DEBUG_STRING_SIZE];
#endif
    if(inlineCallOpCode == Js::OpCode::InlineMathFloor || inlineCallOpCode == Js::OpCode::InlineMathCeil || inlineCallOpCode == Js::OpCode::InlineMathRound)
    {
#if defined(_M_IX86) || defined(_M_X64)
        if (!AutoSystemInfo::Data.SSE4_1Available())
        {
            INLINE_TESTTRACE(_u("INLINING: Skip Inline: SSE4.1 not available\tInlinee: %s (#%d)\tCaller: %s\n"), Js::JavascriptLibrary::GetNameForBuiltIn(builtInId), (int)builtInId, inlinerData->GetBody()->GetDisplayName());
            return callInstr->m_next;
        }
#endif
        if(callInstr->m_func->GetTopFunc()->HasProfileInfo() && callInstr->m_func->GetTopFunc()->GetReadOnlyProfileInfo()->IsFloorInliningDisabled())
        {
            INLINE_TESTTRACE(_u("INLINING: Skip Inline: Floor Inlining Disabled\tInlinee: %s (#%d)\tCaller: %s\n"), Js::JavascriptLibrary::GetNameForBuiltIn(builtInId), (int)builtInId, inlinerData->GetBody()->GetDisplayName());
            return callInstr->m_next;
        }
    }

    if (callInstr->GetSrc2() &&
        callInstr->GetSrc2()->IsSymOpnd() &&
        callInstr->GetSrc2()->AsSymOpnd()->m_sym->AsStackSym()->GetArgSlotNum() > Js::InlineeCallInfo::MaxInlineeArgoutCount)
    {
        // This is a hard limit as we only use 4 bits to encode the actual count in the InlineeCallInfo. Although
        // InliningDecider already checks for this, the check is against profile data that may not be accurate since profile
        // data matching does not take into account some types of changes to source code. Need to check this again with current
        // information.
        INLINE_TESTTRACE(_u("INLINING: Skip Inline: ArgSlot > MaxInlineeArgoutCount\tInlinee: %s (#%d)\tArgSlotNum: %d\tMaxInlineeArgoutCount: %d\tCaller: %s (#%d)\n"),
            Js::JavascriptLibrary::GetNameForBuiltIn(builtInId), (int)builtInId, callInstr->GetSrc2()->AsSymOpnd()->m_sym->AsStackSym()->GetArgSlotNum(),
            Js::InlineeCallInfo::MaxInlineeArgoutCount, inlinerData->GetBody()->GetDisplayName(), inlinerData->GetDebugNumberSet(debugStringBuffer));
        return callInstr->m_next;
    }

    Js::BuiltInFlags builtInFlags = Js::JavascriptLibrary::GetFlagsForBuiltIn(builtInId);

    bool isAnyArgFloat = (builtInFlags & Js::BuiltInFlags::BIF_TypeSpecAllToFloat) != 0;
    if (isAnyArgFloat && !GlobOpt::DoFloatTypeSpec(this->topFunc))
    {
        INLINE_TESTTRACE(_u("INLINING: Skip Inline: float type spec is off\tInlinee: %s (#%d)\tCaller: %s (%s)\n"),
            Js::JavascriptLibrary::GetNameForBuiltIn(builtInId), (int)builtInId,
            inlinerData->GetBody()->GetDisplayName(), inlinerData->GetDebugNumberSet(debugStringBuffer));
        return callInstr->m_next;
    }

    bool canDstBeFloat = (builtInFlags & Js::BuiltInFlags::BIF_TypeSpecDstToFloat) != 0;
    if (canDstBeFloat && !Js::JavascriptLibrary::CanFloatPreferenceFunc(builtInId) && inlineCallOpCode != Js::OpCode::InlineArrayPop)
    {
        // Note that for Math.abs that means that even though it can potentially be type-spec'd to int, we won't inline it.
        // Some built-in functions, such as atan2, are disabled for float-pref.
        INLINE_TESTTRACE(_u("INLINING: Skip Inline: Cannot float-type-spec the inlinee\tInlinee: %s (#%d)\tCaller: %s (%s)\n"),
            Js::JavascriptLibrary::GetNameForBuiltIn(builtInId), (int)builtInId, // Get the _value (cause operator _E) to avoid using struct directly.
            inlinerData->GetBody()->GetDisplayName(), inlinerData->GetDebugNumberSet(debugStringBuffer));
        return callInstr->m_next;
    }

    bool isAnyArgInt = (builtInFlags & (Js::BuiltInFlags::BIF_TypeSpecDstToInt | Js::BuiltInFlags::BIF_TypeSpecSrc1ToInt | Js::BuiltInFlags::BIF_TypeSpecSrc2ToInt)) != 0;
    if (isAnyArgInt && !GlobOpt::DoAggressiveIntTypeSpec(this->topFunc))
    {
        // Note that for Math.abs that means that even though it can potentially be type-spec'd to float, we won't inline it.
        INLINE_TESTTRACE(_u("INLINING: Skip Inline: int type spec is off\tInlinee: %s (#%d)\tCaller: %s (%s)\n"),
            Js::JavascriptLibrary::GetNameForBuiltIn(builtInId), (int)builtInId,
            inlinerData->GetBody()->GetDisplayName(), inlinerData->GetDebugNumberSet(debugStringBuffer));
        return callInstr->m_next;
    }

    if(inlineCallOpCode == Js::OpCode::InlineMathImul && !GlobOpt::DoLossyIntTypeSpec(topFunc))
    {
        INLINE_TESTTRACE(_u("INLINING: Skip Inline: lossy int type spec is off, it's required for Math.imul to do | 0 on src opnds\tInlinee: %s (#%d)\tCaller: %s (%s)\n"),
            Js::JavascriptLibrary::GetNameForBuiltIn(builtInId), (int)builtInId,
            inlinerData->GetBody()->GetDisplayName(), inlinerData->GetDebugNumberSet(debugStringBuffer));
        return callInstr->m_next;
    }

    if(inlineCallOpCode == Js::OpCode::InlineMathClz && !GlobOpt::DoLossyIntTypeSpec(topFunc))
    {
        INLINE_TESTTRACE(_u("INLINING: Skip Inline: lossy int type spec is off, it's required for Math.clz32 to do | 0 on src opnds\tInlinee: %s (#%d)\tCaller: %s (%s)\n"),
            Js::JavascriptLibrary::GetNameForBuiltIn(builtInId), (int)builtInId,
            inlinerData->GetBody()->GetDisplayName(), inlinerData->GetDebugNumberSet(debugStringBuffer));
        return callInstr->m_next;
    }

    if (inlineCallOpCode == Js::OpCode::InlineFunctionApply && (!callInstr->m_func->GetHasStackArgs() || this->topFunc->GetJITFunctionBody()->IsInlineApplyDisabled()))
    {
        INLINE_TESTTRACE(_u("INLINING: Skip Inline: stack args of inlining is off\tInlinee: %s (#%d)\tCaller: %s (%s)\n"),
            Js::JavascriptLibrary::GetNameForBuiltIn(builtInId), (int)builtInId,
            inlinerData->GetBody()->GetDisplayName(), inlinerData->GetDebugNumberSet(debugStringBuffer));
        return callInstr->m_next;
    }

    // TODO: when adding support for other type spec args (array, string) do appropriate check as well.

    Assert(callInstr->GetSrc1());
    Assert(callInstr->GetSrc1()->IsRegOpnd());
    Assert(callInstr->GetSrc1()->AsRegOpnd()->m_sym);

    if (!(builtInFlags & Js::BuiltInFlags::BIF_IgnoreDst) && callInstr->GetDst() == nullptr && inlineCallOpCode != Js::OpCode::InlineArrayPop)
    {
        // Is seems that it's not worth optimizing odd cases where the result is unused.
        INLINE_TESTTRACE(_u("INLINING: Skip Inline: inlinee's return value is not assigned to anything\tInlinee: %s (#%d)\tCaller: %s (%s)\n"),
            Js::JavascriptLibrary::GetNameForBuiltIn(builtInId), (int)builtInId,
            inlinerData->GetBody()->GetDisplayName(), inlinerData->GetDebugNumberSet(debugStringBuffer));
        return callInstr->m_next;
    }

    // Number of arguments, not including "this".
    IntConstType requiredInlineCallArgCount = (IntConstType)Js::JavascriptLibrary::GetArgCForBuiltIn(builtInId);

    IR::Opnd* linkOpnd = callInstr->GetSrc2();
    Js::ArgSlot actualCount = linkOpnd->AsSymOpnd()->m_sym->AsStackSym()->GetArgSlotNum();

    // Check for missing actuals:
    // if number of passed params to built-in function is not what it needs, don't inline.
    bool usesThisArgument = (builtInFlags & Js::BuiltInFlags::BIF_UseSrc0) != 0;
    int inlineCallArgCount = (int)(usesThisArgument ? actualCount : actualCount - 1);
    Assert(inlineCallArgCount >= 0);

    if (linkOpnd->IsSymOpnd())
    {
        if((builtInFlags & Js::BuiltInFlags::BIF_VariableArgsNumber) != 0)
        {
            if(inlineCallArgCount > requiredInlineCallArgCount)
            {
                INLINE_TESTTRACE(_u("INLINING: Skip Inline: parameter count exceeds the maximum number of parameters allowed\tInlinee: %s (#%d)\tCaller: %s (%s)\n"),
                    Js::JavascriptLibrary::GetNameForBuiltIn(builtInId), (int)builtInId,
                    inlinerData->GetBody()->GetDisplayName(), inlinerData->GetDebugNumberSet(debugStringBuffer));
                return callInstr->m_next;
            }
        }
        else if(inlineCallArgCount != requiredInlineCallArgCount)
        {
            INLINE_TESTTRACE(_u("INLINING: Skip Inline: parameter count doesn't match dynamic profile\tInlinee: %s (#%d)\tCaller: %s (%s)\n"),
                Js::JavascriptLibrary::GetNameForBuiltIn(builtInId), (int)builtInId,
                inlinerData->GetBody()->GetDisplayName(), inlinerData->GetDebugNumberSet(debugStringBuffer));
            return callInstr->m_next;
        }
    }

    IR::Instr *inlineBuiltInEndInstr = nullptr;
    if (inlineCallOpCode ==  Js::OpCode::InlineFunctionApply)
    {
       inlineBuiltInEndInstr = InlineApply(callInstr, inlineeData, inlinerData, symCallerThis, pIsInlined, profileId, recursiveInlineDepth, inlineCallArgCount - (usesThisArgument ? 1 : 0));
       return inlineBuiltInEndInstr->m_next;
    }

    if (inlineCallOpCode ==  Js::OpCode::InlineFunctionCall)
    {
       inlineBuiltInEndInstr = InlineCall(callInstr, inlineeData, inlinerData, symCallerThis, pIsInlined, profileId, recursiveInlineDepth);
       return inlineBuiltInEndInstr->m_next;
    }


#if defined(ENABLE_DEBUG_CONFIG_OPTIONS)
    TraceInlining(inlinerData, Js::JavascriptLibrary::GetNameForBuiltIn(builtInId),
        nullptr, 0, this->topFunc->GetWorkItem()->GetJITTimeInfo(), 0, nullptr, profileId, callInstr->m_func->GetTopFunc()->IsLoopBody(), builtInId);
#endif

    // From now on we are committed to inlining.
    *pIsInlined = true;

    // Save off the call target operand (function object) so we can extend its lifetime as needed, even if
    // the call instruction gets transformed to CallIFixed.
    StackSym* originalCallTargetStackSym = callInstr->GetSrc1()->GetStackSym();
    bool originalCallTargetOpndIsJITOpt = callInstr->GetSrc1()->GetIsJITOptimizedReg();

    // We are committed to inlining, optimize the call instruction for fixed fields now and don't attempt it later.
    bool safeThis = false;
    if (TryOptimizeCallInstrWithFixedMethod(callInstr, inlineeData, false /*isPolymorphic*/, true /*isBuiltIn*/, false /*isCtor*/, true /*isInlined*/, safeThis /*unused here*/))
    {
        Assert(callInstr->m_opcode == Js::OpCode::CallIFixed);
        Assert(callInstr->GetFixedFunction()->GetFuncInfoAddr() == inlineeData->GetFunctionInfoAddr());
    }
    else
    {
        // FunctionObject check for built-ins
        IR::BailOutInstr * bailOutInstr = IR::BailOutInstr::New(Js::OpCode::BailOnNotBuiltIn, IR::BailOutOnInlineFunction, callInstr, callInstr->m_func);
        InsertFunctionObjectCheck(callInstr, callInstr, bailOutInstr, inlineeData);
    }

    // To push function object for cases when we have to make calls to helper method to assist in inlining
    if(inlineCallOpCode == Js::OpCode::CallDirect)
    {
        IR::Instr* argoutInstr;
        StackSym *dstSym = callInstr->m_func->m_symTable->GetArgSlotSym((uint16)(1));
        argoutInstr = IR::Instr::New(Js::OpCode::ArgOut_A_InlineSpecialized, IR::SymOpnd::New(dstSym, 0, TyMachPtr, callInstr->m_func), callInstr->UnlinkSrc1(), callInstr->UnlinkSrc2(), callInstr->m_func);
        argoutInstr->SetByteCodeOffset(callInstr);
        callInstr->GetInsertBeforeByteCodeUsesInstr()->InsertBefore(argoutInstr);

        Js::BuiltinFunction builtInFunctionId = Js::JavascriptLibrary::GetBuiltInForFuncInfo(inlineeData->GetFunctionInfoAddr(), this->topFunc->GetThreadContextInfo());


        callInstr->m_opcode = inlineCallOpCode;
        SetupInlineInstrForCallDirect(builtInFunctionId, callInstr, argoutInstr);

        // Generate ByteCodeArgOutCaptures and move the ArgOut_A/ArgOut_A_Inline close to the call instruction
        callInstr->MoveArgs(/*generateByteCodeCapture*/ true);

        WrapArgsOutWithCoerse(builtInFunctionId, callInstr);

        inlineBuiltInEndInstr = callInstr;
    }
    else
    {
        inlineBuiltInEndInstr = InsertInlineeBuiltInStartEndTags(callInstr, actualCount);

        // InlineArrayPop - TrackCalls Need to be done at InlineArrayPop and not at the InlineBuiltInEnd
        // Hence we use a new opcode, to detect that it is an InlineArrayPop and we don't track the call during End of inlineBuiltInCall sequence
        if(inlineCallOpCode == Js::OpCode::InlineArrayPop)
        {
            inlineBuiltInEndInstr->m_opcode = Js::OpCode::InlineNonTrackingBuiltInEnd;
        }
    }

    // Insert a byteCodeUsesInstr to make sure the function object's lifetime is extended beyond the last bailout point
    // at which we may need to call the inlinee again in the interpreter.
    {
        IR::ByteCodeUsesInstr * useCallTargetInstr = IR::ByteCodeUsesInstr::New(callInstr);
        useCallTargetInstr->SetRemovedOpndSymbol(originalCallTargetOpndIsJITOpt, originalCallTargetStackSym->m_id);
        callInstr->InsertBefore(useCallTargetInstr);
    }

    if(Js::JavascriptLibrary::IsTypeSpecRequired(builtInFlags)
// SIMD_JS
        || IsSimd128Opcode(inlineCallOpCode)
//
        )
    {
        // Emit byteCodeUses for function object
        IR::Instr * inlineBuiltInStartInstr = inlineBuiltInEndInstr;
        while(inlineBuiltInStartInstr->m_opcode != Js::OpCode::InlineBuiltInStart)
        {
            inlineBuiltInStartInstr = inlineBuiltInStartInstr->m_prev;
        }

        IR::Opnd * tmpDst = nullptr;
        IR::Opnd * callInstrDst = callInstr->GetDst();

        if(callInstrDst && inlineCallOpCode != Js::OpCode::InlineArrayPop)
        {
            StackSym * tmpSym = StackSym::New(callInstr->GetDst()->GetType(), callInstr->m_func);
            tmpDst = IR::RegOpnd::New(tmpSym, tmpSym->GetType(), callInstr->m_func);

            callInstrDst = callInstr->UnlinkDst();
            callInstr->SetDst(tmpDst);
        }
        else
        {
            AssertMsg(inlineCallOpCode == Js::OpCode::InlineArrayPush || inlineCallOpCode == Js::OpCode::InlineArrayPop || Js::IsSimd128Opcode(inlineCallOpCode),
                "Currently Dst can be null only for InlineArrayPush/InlineArrayPop");
        }

        // Insert a byteCodeUsesInstr to make sure the function object's lifetime is extended beyond the last bailout point
        // at which we may need to call the inlinee again in the interpreter.
        IR::ByteCodeUsesInstr * useCallTargetInstr = IR::ByteCodeUsesInstr::New(callInstr->GetPrevRealInstrOrLabel());
        useCallTargetInstr->SetRemovedOpndSymbol(originalCallTargetOpndIsJITOpt, originalCallTargetStackSym->m_id);

        if(inlineCallOpCode == Js::OpCode::InlineArrayPop)
        {
           callInstr->InsertBefore(useCallTargetInstr);
        }
        else
        {
            inlineBuiltInEndInstr->InsertBefore(useCallTargetInstr);
        }

        if(tmpDst)
        {
            IR::Instr * ldInstr = IR::Instr::New(Js::OpCode::Ld_A, callInstrDst, tmpDst, callInstr->m_func);
            inlineBuiltInEndInstr->InsertBefore(ldInstr);
        }

        // Set srcs of the callInstr, and process ArgOuts.
        callInstr->UnlinkSrc1();
        callInstr->UnlinkSrc2();
        callInstr->m_opcode = inlineCallOpCode;

        int argIndex = inlineCallArgCount;    // We'll use it to fill call instr srcs from upper to lower.


        IR::ByteCodeUsesInstr * byteCodeUsesInstr = IR::ByteCodeUsesInstr::New(callInstr);
        IR::Instr *argInsertInstr = inlineBuiltInStartInstr;

#ifdef ENABLE_SIMDJS
        // SIMD_JS
        IR::Instr *eaInsertInstr = callInstr;
        IR::Opnd *eaLinkOpnd = nullptr;
        ThreadContext::SimdFuncSignature simdFuncSignature;
        if (IsSimd128Opcode(callInstr->m_opcode))
        {
            callInstr->m_func->GetScriptContext()->GetThreadContext()->GetSimdFuncSignatureFromOpcode(callInstr->m_opcode, simdFuncSignature);
            Assert(simdFuncSignature.valid);
            // if we have decided to inline, then actual arg count == signature arg count == required arg count from inlinee list (LibraryFunction.h)
            Assert(simdFuncSignature.argCount == (uint)inlineCallArgCount);
            Assert(simdFuncSignature.argCount == (uint)requiredInlineCallArgCount);
        }
#endif

        inlineBuiltInEndInstr->IterateArgInstrs([&](IR::Instr* argInstr) {
            StackSym *linkSym = linkOpnd->GetStackSym();
            linkSym->m_isInlinedArgSlot = true;
            linkSym->m_allocated = true;

            // We are going to replace the use on the call (below), insert byte code use if necessary
            if (OpCodeAttr::BailOutRec(inlineCallOpCode) || Js::IsSimd128Opcode(inlineCallOpCode))
            {
                StackSym * sym = argInstr->GetSrc1()->GetStackSym();
                if (!sym->m_isSingleDef || !sym->m_instrDef->GetSrc1() || !sym->m_instrDef->GetSrc1()->IsConstOpnd())
                {
                    if (!sym->IsFromByteCodeConstantTable())
                    {
                        byteCodeUsesInstr->Set(argInstr->GetSrc1());
                    }
                }
            }

            // Convert the arg out to built in arg out, and get the src of the arg out
            IR::Opnd * argOpnd = ConvertToInlineBuiltInArgOut(argInstr);

#ifdef ENABLE_SIMDJS
            // SIMD_JS
            if (inlineCallArgCount > 2 && argIndex != 0 /* don't include 'this' */)
            {
                Assert(IsSimd128Opcode(callInstr->m_opcode));
                // Insert ExtendedArgs

                IR::Instr *eaInstr;

                // inliner sets the dst type of the ExtendedArg to the expected arg type for the operation. The globOpt uses this info to know the type-spec target for each ExtendedArg.
                eaInstr = IR::Instr::New(Js::OpCode::ExtendArg_A, callInstr->m_func);
                eaInstr->SetByteCodeOffset(callInstr);
                if (argIndex == inlineCallArgCount)
                {
                    // fix callInstr
                    eaLinkOpnd = IR::RegOpnd::New(TyVar, callInstr->m_func);
                    eaLinkOpnd->GetStackSym()->m_isInlinedArgSlot = true;
                    eaLinkOpnd->GetStackSym()->m_allocated = true;

                    Assert(callInstr->GetSrc1() == nullptr && callInstr->GetSrc2() == nullptr);
                    callInstr->SetSrc1(eaLinkOpnd);
                }
                Assert(eaLinkOpnd);
                eaInstr->SetDst(eaLinkOpnd);
                eaInstr->SetSrc1(argInstr->GetSrc1());

                // insert link opnd, except for first ExtendedArg
                if (argIndex > 1)
                {
                    eaInstr->SetSrc2(IR::RegOpnd::New(TyVar, callInstr->m_func));
                    eaLinkOpnd = eaInstr->GetSrc2();
                    eaLinkOpnd->GetStackSym()->m_isInlinedArgSlot = true;
                    eaLinkOpnd->GetStackSym()->m_allocated = true;
                }

                eaInstr->GetDst()->SetValueType(simdFuncSignature.args[argIndex - 1]);

                eaInsertInstr->InsertBefore(eaInstr);
                eaInsertInstr = eaInstr;
            }
            else
#endif
            {
                // Use parameter to the inline call to tempDst.
                if (argIndex == 2)
                {
                    callInstr->SetSrc2(argOpnd);
                    // Prevent inserting ByteCodeUses instr during globopt, as we already track the src in ArgOut.
                    callInstr->GetSrc2()->SetIsJITOptimizedReg(true);
                }
                else if (argIndex == 1)
                {
                    callInstr->SetSrc1(argOpnd);
                    // Prevent inserting ByteCodeUses instr during globopt, as we already track the src in ArgOut.
                    callInstr->GetSrc1()->SetIsJITOptimizedReg(true);
                }
            }


            argIndex--;

            linkOpnd = argInstr->GetSrc2();

            // Move the arguments next to the call.
            argInstr->Move(argInsertInstr);
            argInsertInstr = argInstr;
            return false;
        });

#ifdef ENABLE_SIMDJS
        //SIMD_JS
        Simd128FixLoadStoreInstr(builtInId, callInstr);
#endif

        if(inlineCallOpCode == Js::OpCode::InlineMathImul || inlineCallOpCode == Js::OpCode::InlineMathClz)
        {
            // Convert:
            //     s1 = InlineMathImul s2, s3
            // Into:
            //     s4 = Or_A s2, 0
            //     s5 = Or_A s3, 0
            //     s1 = InlineMathImul s4, s5

            Func *const func = callInstr->m_func;
            IR::AddrOpnd *const zeroOpnd = IR::AddrOpnd::NewFromNumber(0, func, true);

            IR::RegOpnd *const s4 = IR::RegOpnd::New(TyVar, func);
            s4->SetIsJITOptimizedReg(true);
            IR::Instr *orInstr = IR::Instr::New(Js::OpCode::Or_A, s4, callInstr->UnlinkSrc1(), zeroOpnd, func);
            orInstr->SetByteCodeOffset(callInstr);
            callInstr->InsertBefore(orInstr);
            callInstr->SetSrc1(s4);
            if (inlineCallOpCode == Js::OpCode::InlineMathImul)
            {
                if (callInstr->GetSrc2()->IsEqual(callInstr->GetSrc1()))
                {
                    callInstr->ReplaceSrc2(s4);
                }
                else
                {
                    IR::RegOpnd *const s5 = IR::RegOpnd::New(TyVar, func);
                    s5->SetIsJITOptimizedReg(true);
                    orInstr = IR::Instr::New(Js::OpCode::Or_A, s5, callInstr->UnlinkSrc2(), zeroOpnd, func);
                    orInstr->SetByteCodeOffset(callInstr);
                    callInstr->InsertBefore(orInstr);
                    callInstr->SetSrc2(s5);
                }
            }
        }

        if(OpCodeAttr::BailOutRec(inlineCallOpCode))
        {
            inlineBuiltInEndInstr->InsertBefore(byteCodeUsesInstr);
        }

        Assert(linkOpnd->AsRegOpnd()->m_sym->GetInstrDef()->m_opcode == Js::OpCode::StartCall);
        Assert(linkOpnd->AsRegOpnd()->m_sym->GetInstrDef()->GetArgOutCount(/*getInterpreterArgOutCount*/ false) == actualCount);

        // Mark the StartCall's dst as an inlined arg slot as well so we know this is an inlined start call
        // and not adjust the stack height on x86
        linkOpnd->AsRegOpnd()->m_sym->m_isInlinedArgSlot = true;

        if(OpCodeAttr::BailOutRec(inlineCallOpCode))
        {
            callInstr = callInstr->ConvertToBailOutInstr(callInstr, IR::BailOutOnFloor);
        }
    }
    return inlineBuiltInEndInstr->m_next;
}

IR::Instr* Inline::InsertInlineeBuiltInStartEndTags(IR::Instr* callInstr, uint actualCount, IR::Instr** builtinStartInstr)
{
    IR::Instr* inlineBuiltInStartInstr = IR::Instr::New(Js::OpCode::InlineBuiltInStart, callInstr->m_func);
    inlineBuiltInStartInstr->SetSrc1(callInstr->GetSrc1());
    inlineBuiltInStartInstr->SetSrc2(callInstr->GetSrc2());
    inlineBuiltInStartInstr->SetByteCodeOffset(callInstr);
    callInstr->InsertBefore(inlineBuiltInStartInstr);
    if (builtinStartInstr)
    {
        *builtinStartInstr = inlineBuiltInStartInstr;
    }

    IR::Instr* inlineBuiltInEndInstr = IR::Instr::New(Js::OpCode::InlineBuiltInEnd, callInstr->m_func);
    inlineBuiltInEndInstr->SetSrc1(IR::IntConstOpnd::New(actualCount, TyInt32, callInstr->m_func));
    inlineBuiltInEndInstr->SetSrc2(callInstr->GetSrc2());
    inlineBuiltInEndInstr->SetByteCodeOffset(callInstr->GetNextRealInstrOrLabel());
    callInstr->InsertAfter(inlineBuiltInEndInstr);
    return inlineBuiltInEndInstr;
}

IR::Instr* Inline::GetDefInstr(IR::Opnd* linkOpnd)
{
    StackSym *linkSym = linkOpnd->AsSymOpnd()->m_sym->AsStackSym();
    Assert(linkSym->m_isSingleDef);
    Assert(linkSym->IsArgSlotSym());

    return linkSym->m_instrDef;
}

IR::Instr* Inline::InlineApply(IR::Instr *callInstr, const FunctionJITTimeInfo *applyData, const FunctionJITTimeInfo * inlinerData, const StackSym *symCallerThis, bool* pIsInlined, uint callSiteId, uint recursiveInlineDepth, uint argsCount)
{
    // We may still decide not to inline.
    *pIsInlined = false;

    Js::BuiltinFunction builtInId = Js::JavascriptLibrary::GetBuiltInForFuncInfo(applyData->GetFunctionInfoAddr(), this->topFunc->GetThreadContextInfo());
    const FunctionJITTimeInfo * inlineeData = nullptr;

    IR::Instr* arrayArgInstr = nullptr;
    IR::Opnd *arrayArgOpnd = nullptr;
    if (argsCount == 2) // apply was called with 2 arguments, most common case
    {
        IR::SymOpnd* linkOpnd = callInstr->GetSrc2()->AsSymOpnd();
        StackSym *arrayArgsym = linkOpnd->AsSymOpnd()->m_sym->AsStackSym();
        Assert(arrayArgsym->m_isSingleDef);
        Assert(arrayArgsym->IsArgSlotSym());

        arrayArgInstr = arrayArgsym->m_instrDef;
        arrayArgOpnd = arrayArgInstr->GetSrc1();
    }

    // if isArrayOpndArgumentsObject == false, the array opnd can still be the arguments object; we just can't say that for sure
    bool isArrayOpndArgumentsObject = arrayArgOpnd && arrayArgOpnd->IsArgumentsObject();

    IR::Instr * returnInstr = nullptr;
    if (!PHASE_OFF(Js::InlineApplyTargetPhase, this->topFunc))
    {
        if (InlineApplyScriptTarget(callInstr, inlinerData, &inlineeData, applyData, symCallerThis, &returnInstr, recursiveInlineDepth, isArrayOpndArgumentsObject, argsCount))
        {
            *pIsInlined = true;
            Assert(returnInstr);
            return returnInstr;
        }
    }

#if defined(ENABLE_DEBUG_CONFIG_OPTIONS)
    char16 debugStringBuffer[MAX_FUNCTION_BODY_DEBUG_STRING_SIZE];
#endif

    if (argsCount == 1) // apply called with just 1 argument, the 'this' object.
    {
        if (PHASE_OFF1(Js::InlineApplyWithoutArrayArgPhase))
        {
            *pIsInlined = false;
            return callInstr;
        }
        *pIsInlined = true;

#if defined(ENABLE_DEBUG_CONFIG_OPTIONS)
        TraceInlining(inlinerData, Js::JavascriptLibrary::GetNameForBuiltIn(builtInId),
            nullptr, 0, this->topFunc->GetWorkItem()->GetJITTimeInfo(), 0, nullptr, callSiteId, callInstr->m_func->GetTopFunc()->IsLoopBody(), builtInId);
#endif

        return InlineApplyWithoutArrayArgument(callInstr, applyData, inlineeData);
    }

    if (!isArrayOpndArgumentsObject)
    {
        if (inlineeData && inlineeData->GetBody() == nullptr)
        {
            *pIsInlined = true;

#if defined(ENABLE_DEBUG_CONFIG_OPTIONS)
            TraceInlining(inlinerData, Js::JavascriptLibrary::GetNameForBuiltIn(builtInId),
                nullptr, 0, this->topFunc->GetWorkItem()->GetJITTimeInfo(), 0, nullptr, callSiteId, callInstr->m_func->GetTopFunc()->IsLoopBody(), builtInId);
#endif

            // TODO: OOP JIT enable assert (readprocessmemory?)
            //Assert((inlineeData->GetFunctionInfo()->GetAttributes() & Js::FunctionInfo::Attributes::BuiltInInlinableAsLdFldInlinee) != 0);
            return InlineApplyWithArray(callInstr, applyData, Js::JavascriptLibrary::GetBuiltInForFuncInfo(inlineeData->GetFunctionInfoAddr(), this->topFunc->GetThreadContextInfo()));
        }
        else
        {
            INLINE_TESTTRACE(_u("INLINING: Skip Inline: Supporting inlining func.apply(this, array) or func.apply(this, arguments) with formals in the parent function only when func is a built-in inlinable as apply target \tCaller: %s (%s)\n"),
                inlinerData->GetBody()->GetDisplayName(), inlinerData->GetDebugNumberSet(debugStringBuffer));
            return callInstr;
        }
    }

    *pIsInlined = true;

#if defined(ENABLE_DEBUG_CONFIG_OPTIONS)
    TraceInlining(inlinerData, Js::JavascriptLibrary::GetNameForBuiltIn(builtInId),
        nullptr, 0, this->topFunc->GetWorkItem()->GetJITTimeInfo(), 0, nullptr, callSiteId, callInstr->m_func->GetTopFunc()->IsLoopBody(), builtInId);
#endif

    return InlineApplyWithArgumentsObject(callInstr, arrayArgInstr, applyData);
}

IR::Instr * Inline::InlineApplyWithArgumentsObject(IR::Instr * callInstr, IR::Instr * argsObjectArgInstr, const FunctionJITTimeInfo * funcInfo)
{
    IR::Instr* ldHeapArguments = argsObjectArgInstr->GetSrc1()->GetStackSym()->GetInstrDef();
    argsObjectArgInstr->ReplaceSrc1(ldHeapArguments->GetDst());

    IR::Instr * implicitThisArgOut = nullptr;
    IR::Instr * explicitThisArgOut = nullptr;
    IR::Instr * argumentsObjArgOut = nullptr;
    uint argOutCount = 0;
    this->GetArgInstrsForCallAndApply(callInstr, &implicitThisArgOut, &explicitThisArgOut, &argumentsObjArgOut, argOutCount);

    //      BailOnNotEqual  s4.var                  ---------------New additional BAILOUT if not stack args or actuals exceed 16 at runtime.
    //      Bailout: #004e (BailOutOnInlineFunction)
    //      linkOpnd      Argout_FromStackArgs s4.var
    //      linkOpnd1     ArgOut_A_Dynamic  s3.var, linkOpnd
    //                    CallI_Dynamic     s6.var,  linkOpnd1

    IR::Instr* bailOutOnNotStackArgs;
    IR::Instr* bailOutOnNotStackArgsInsertionPoint = implicitThisArgOut;

    // Save off the call target operand (function object) so we can extend its lifetime as needed, even if
    // the call instruction gets transformed to CallIFixed.
    StackSym* originalCallTargetStackSym = callInstr->GetSrc1()->GetStackSym();
    bool originalCallTargetOpndIsJITOpt = callInstr->GetSrc1()->GetIsJITOptimizedReg();

    // If we optimized the call instruction for a fixed function we will have bailed out earlier if the function
    // wasn't what we expected or was not a function at all.  However, we must still check and bail out on heap arguments.
    bool safeThis = false;
    if (TryOptimizeCallInstrWithFixedMethod(callInstr, funcInfo, false /*isPolymorphic*/, true /*isBuiltIn*/, false /*isCtor*/, true /*isInlined*/, safeThis /*unused here*/))
    {
        Assert(callInstr->m_opcode == Js::OpCode::CallIFixed);
        bailOutOnNotStackArgs = IR::BailOutInstr::New(Js::OpCode::BailOnNotStackArgs, IR::BailOutOnInlineFunction, callInstr, callInstr->m_func);
    }
    else
    {
        IR::Instr *primaryBailoutInstr = PrepareInsertionPoint(callInstr, funcInfo, implicitThisArgOut);
        bailOutOnNotStackArgs = IR::BailOutInstr::New(Js::OpCode::BailOnNotStackArgs, IR::BailOutOnInlineFunction, primaryBailoutInstr->GetBailOutInfo(), callInstr->m_func);
        bailOutOnNotStackArgsInsertionPoint = primaryBailoutInstr;
    }

    // set src1 to avoid CSE on BailOnNotStackArgs for different arguments object
    bailOutOnNotStackArgs->SetSrc1(ldHeapArguments->GetDst()->Copy(this->topFunc));
    bailOutOnNotStackArgsInsertionPoint->InsertBefore(bailOutOnNotStackArgs);

    // If we optimized the call instruction for a fixed function, we must extend the function object's lifetime until after
    // the bailout on non-stack arguments.
    if (callInstr->m_opcode == Js::OpCode::CallIFixed)
    {
        IR::ByteCodeUsesInstr * useCallTargetInstr = IR::ByteCodeUsesInstr::New(callInstr);
        useCallTargetInstr->SetRemovedOpndSymbol(originalCallTargetOpndIsJITOpt, originalCallTargetStackSym->m_id);
        callInstr->InsertBefore(useCallTargetInstr);
    }

    // Optimize .init.apply(this, arguments);
    IR::Instr* builtInStartInstr;
    InsertInlineeBuiltInStartEndTags(callInstr, 3, &builtInStartInstr); //3 args (implicit this + explicit this + arguments = 3)

    // Move argouts close to call. Globopt expects this for arguments object tracking.
    IR::Instr* argInsertInstr = builtInStartInstr;
    builtInStartInstr->IterateArgInstrs([&](IR::Instr* argInstr) {
        argInstr->Move(argInsertInstr);
        argInsertInstr = argInstr;
        return false;
    });

    IR::Instr *startCall = IR::Instr::New(Js::OpCode::StartCall, callInstr->m_func);
    startCall->SetDst(IR::RegOpnd::New(TyVar, callInstr->m_func));
    startCall->SetSrc1(IR::IntConstOpnd::New(2, TyInt32, callInstr->m_func)); //2 args (this pointer & ArgOut_A_From_StackArgs for this direct call to init

    callInstr->InsertBefore(startCall);

    StackSym *symDst = callInstr->m_func->m_symTable->GetArgSlotSym((uint16)(2));
    IR::SymOpnd* linkOpnd1 = IR::SymOpnd::New(symDst, 0, TyMachPtr, callInstr->m_func);

    symDst = callInstr->m_func->m_symTable->GetArgSlotSym((uint16)(1));
    IR::Opnd *linkOpnd2 = IR::SymOpnd::New(symDst, 0, TyMachPtr, callInstr->m_func);

    // This keeps the stack args alive for bailout to recover
    IR::Instr* argout = IR::Instr::New(Js::OpCode::ArgOut_A_FromStackArgs, linkOpnd1, ldHeapArguments->GetDst(), startCall->GetDst(), callInstr->m_func);
    callInstr->InsertBefore(argout);

    callInstr->ReplaceSrc1(implicitThisArgOut->GetSrc1());
    callInstr->ReplaceSrc2(linkOpnd2);
    callInstr->m_opcode = Js::OpCode::CallIDynamic;

    argout = IR::Instr::New(Js::OpCode::ArgOut_A_Dynamic, linkOpnd2, explicitThisArgOut->GetSrc1(), linkOpnd1, callInstr->m_func); // push explicit this as this pointer
    callInstr->InsertBefore(argout);
    return callInstr;
}

/*
This method will only do CallDirect style inlining of built-in targets. No script function inlining.
*/
IR::Instr * Inline::InlineApplyWithArray(IR::Instr * callInstr, const FunctionJITTimeInfo * funcInfo, Js::BuiltinFunction builtInId)
{
    IR::Instr * implicitThisArgOut = nullptr;
    IR::Instr * explicitThisArgOut = nullptr;
    IR::Instr * arrayArgOut = nullptr;
    uint argOutCount = 0;
    this->GetArgInstrsForCallAndApply(callInstr, &implicitThisArgOut, &explicitThisArgOut, &arrayArgOut, argOutCount);

    TryFixedMethodAndPrepareInsertionPoint(callInstr, funcInfo, false /*isPolymorphic*/, true /*isBuiltIn*/, false /*isCtor*/, true /*isInlined*/);

    IR::Instr* builtInEndInstr = InsertInlineeBuiltInStartEndTags(callInstr, 3); // 3 args (implicit this + explicit this + array = 3)
    builtInEndInstr->m_opcode = Js::OpCode::InlineNonTrackingBuiltInEnd; // We will call EndTrackCall when we see CallDirect for reasons explained in GlobOpt::TrackCalls

    IR::Instr * startCall = IR::Instr::New(Js::OpCode::StartCall,
                                           IR::RegOpnd::New(TyVar, callInstr->m_func),
                                           IR::IntConstOpnd::New(2, TyInt32, callInstr->m_func),
                                           callInstr->m_func);
    callInstr->InsertBefore(startCall);

    IR::Opnd * linkOpnd;
    StackSym * sym;

    sym = callInstr->m_func->m_symTable->GetArgSlotSym((uint16)(1));
    linkOpnd = IR::SymOpnd::New(sym, 0, TyMachPtr, callInstr->m_func);
    IR::Instr * argOut = IR::Instr::New(Js::OpCode::ArgOut_A, linkOpnd, explicitThisArgOut->GetSrc1(), startCall->GetDst(), callInstr->m_func);
    callInstr->InsertBefore(argOut);

    sym = callInstr->m_func->m_symTable->GetArgSlotSym((uint16)(2));
    linkOpnd = IR::SymOpnd::New(sym, 0, TyMachPtr, callInstr->m_func);
    argOut = IR::Instr::New(Js::OpCode::ArgOut_A, linkOpnd, arrayArgOut->GetSrc1(), argOut->GetDst(), callInstr->m_func);
    callInstr->InsertBefore(argOut);

    linkOpnd = IR::SymOpnd::New(callInstr->m_func->m_symTable->GetArgSlotSym((uint16)(1)), 0, TyMachPtr, callInstr->m_func);
    argOut = IR::Instr::New(Js::OpCode::ArgOut_A_InlineSpecialized, linkOpnd, implicitThisArgOut->GetSrc1(), argOut->GetDst(), callInstr->m_func);
    callInstr->InsertBefore(argOut);

    IR::HelperCallOpnd * helperCallOpnd = nullptr;
    switch (builtInId)
    {
    case Js::BuiltinFunction::Math_Max:
        helperCallOpnd = IR::HelperCallOpnd::New(IR::HelperOp_MaxInAnArray, callInstr->m_func);
        break;

    case Js::BuiltinFunction::Math_Min:
        helperCallOpnd = IR::HelperCallOpnd::New(IR::HelperOp_MinInAnArray, callInstr->m_func);
        break;

    default:
        Assert(false);
        __assume(UNREACHED);
    }
    callInstr->m_opcode = Js::OpCode::CallDirect;
    callInstr->ReplaceSrc1(helperCallOpnd);
    callInstr->ReplaceSrc2(argOut->GetDst());

    return callInstr;
}

IR::Instr * Inline::InlineApplyWithoutArrayArgument(IR::Instr *callInstr, const FunctionJITTimeInfo * applyInfo, const FunctionJITTimeInfo * applyTargetInfo)
{
    IR::Instr * implicitThisArgOut = nullptr;
    IR::Instr * explicitThisArgOut = nullptr;
    IR::Instr * dummyInstr = nullptr;
    uint argOutCount = 0;
    this->GetArgInstrsForCallAndApply(callInstr, &implicitThisArgOut, &explicitThisArgOut, &dummyInstr, argOutCount);

    TryFixedMethodAndPrepareInsertionPoint(callInstr, applyInfo, false /*isPolymorphic*/, true /*isBuiltIn*/, false /*isCtor*/, true /*isInlined*/);

    InsertInlineeBuiltInStartEndTags(callInstr, 2); // 2 args (implicit this + explicit this)

    IR::Instr * startCall = IR::Instr::New(Js::OpCode::StartCall,
        IR::RegOpnd::New(TyVar, callInstr->m_func),
        IR::IntConstOpnd::New(1, TyInt32, callInstr->m_func),
        callInstr->m_func);
    callInstr->InsertBefore(startCall);

    StackSym* symDst = callInstr->m_func->m_symTable->GetArgSlotSym((uint16)(1));
    IR::SymOpnd* linkOpnd = IR::SymOpnd::New(symDst, 0, TyMachPtr, callInstr->m_func);
    IR::Instr* thisArgOut = IR::Instr::New(Js::OpCode::ArgOut_A, linkOpnd, explicitThisArgOut->GetSrc1(), startCall->GetDst(), callInstr->m_func);
    callInstr->InsertBefore(thisArgOut);

    callInstr->ReplaceSrc1(implicitThisArgOut->GetSrc1());
    callInstr->ReplaceSrc2(linkOpnd);
    callInstr->m_opcode = Js::OpCode::CallI;

    StackSym* callTargetStackSym = callInstr->GetSrc1()->GetStackSym();
    bool callTargetOpndIsJITOpt = callInstr->GetSrc1()->GetIsJITOptimizedReg();
    while (callTargetStackSym->IsSingleDef() && callTargetStackSym->GetInstrDef()->m_opcode == Js::OpCode::BytecodeArgOutCapture)
    {
        callTargetOpndIsJITOpt = callTargetStackSym->GetInstrDef()->GetSrc1()->GetIsJITOptimizedReg();
        callTargetStackSym = callTargetStackSym->GetInstrDef()->GetSrc1()->GetStackSym();
    }

    if (!callTargetStackSym->IsSingleDef())
    {
        return callInstr;
    }

    if (!applyTargetInfo)
    {
        return callInstr;
    }

    bool safeThis = false;
    if (TryOptimizeCallInstrWithFixedMethod(callInstr, applyTargetInfo, false /*isPolymorphic*/, false /*isBuiltIn*/, false /*isCtor*/, true /*isInlined*/, safeThis /*unused here*/))
    {
        Assert(callInstr->m_opcode == Js::OpCode::CallIFixed);
        IR::ByteCodeUsesInstr* bytecodeUses = IR::ByteCodeUsesInstr::New(callInstr);
        bytecodeUses->SetRemovedOpndSymbol(callTargetOpndIsJITOpt, callTargetStackSym->m_id);
        callInstr->InsertBefore(bytecodeUses);
    }

    return callInstr;
}

void Inline::GetArgInstrsForCallAndApply(IR::Instr* callInstr, IR::Instr** implicitThisArgOut, IR::Instr** explicitThisArgOut, IR::Instr** argumentsOrArrayArgOut, uint &argOutCount)
{
    IR::Opnd * linkOpnd = callInstr->GetSrc2()->AsSymOpnd();
    IR::Instr * argInsertInstr = callInstr;
    callInstr->IterateArgInstrs([&](IR::Instr* argInstr) {
        argOutCount++;

        *argumentsOrArrayArgOut = *explicitThisArgOut;
        *explicitThisArgOut = *implicitThisArgOut;
        *implicitThisArgOut = argInstr;

        linkOpnd->AsSymOpnd()->m_sym->AsStackSym()->m_isInlinedArgSlot = true;
        linkOpnd->AsSymOpnd()->m_sym->AsStackSym()->m_allocated = true;
        ConvertToInlineBuiltInArgOut(argInstr);

        argInstr->Move(argInsertInstr);
        argInsertInstr = argInstr;

        linkOpnd = argInstr->GetSrc2();
        return false;
    });
    linkOpnd->AsRegOpnd()->m_sym->m_isInlinedArgSlot = true;
}

/* 
This method only inlines targets which are script functions, under the
condition that the second argument (if any) passed to apply is arguments object.
*/
bool Inline::InlineApplyScriptTarget(IR::Instr *callInstr, const FunctionJITTimeInfo* inlinerData, const FunctionJITTimeInfo** pInlineeData, const FunctionJITTimeInfo *applyFuncInfo,
                            const StackSym *symCallerThis, IR::Instr ** returnInstr, uint recursiveInlineDepth, bool isArrayOpndArgumentsObject, uint argsCount)
{
#if ENABLE_DEBUG_CONFIG_OPTIONS
    char16 debugStringBuffer[MAX_FUNCTION_BODY_DEBUG_STRING_SIZE];
    char16 debugStringBuffer2[MAX_FUNCTION_BODY_DEBUG_STRING_SIZE];
#endif

    if (this->isApplyTargetInliningInProgress)
    {
        INLINE_TESTTRACE(_u("INLINING: Skip Inline: Skipping apply target inlining, Recursive apply inlining is not supported \tCaller: %s\t(%s) \tTop Func:%s\t(%s)\n"), inlinerData->GetBody()->GetDisplayName(),
                                inlinerData->GetDebugNumberSet(debugStringBuffer), this->topFunc->GetJITFunctionBody()->GetDisplayName(), this->topFunc->GetDebugNumberSet(debugStringBuffer2));
        return false;
    }

    // Begin inlining apply target

    IR::Opnd* applyOpnd = callInstr->GetSrc1();
    Assert(applyOpnd->IsRegOpnd());
    StackSym* applySym = applyOpnd->AsRegOpnd()->m_sym->AsStackSym();
    if (!applySym->IsSingleDef())
    {
        return false;
    }
    IR::Instr* applyLdInstr = applySym->GetInstrDef();
    IR::Instr* applyTargetLdInstr = applyLdInstr->m_prev;

    if(applyTargetLdInstr->m_opcode != Js::OpCode::LdFldForCallApplyTarget ||
        ((applyTargetLdInstr->AsProfiledInstr()->u.FldInfo().flags & Js::FldInfo_FromAccessor) != 0))
    {
        return false;
    }

    IR::Opnd *applyTargetLdOpnd = applyTargetLdInstr->GetSrc1();
    if (!applyTargetLdOpnd->IsSymOpnd() || !applyTargetLdOpnd->AsSymOpnd()->IsPropertySymOpnd())
    {
        return false;
    }

    const auto inlineCacheIndex = applyTargetLdOpnd->AsPropertySymOpnd()->m_inlineCacheIndex;
    const auto inlineeData = inlinerData->GetLdFldInlinee(inlineCacheIndex);

    if ((!isArrayOpndArgumentsObject && (argsCount == 2)) || SkipCallApplyScriptTargetInlining_Shared(callInstr, inlinerData, inlineeData, /*isApplyTarget*/ true, /*isCallTarget*/ false))
    {
        *pInlineeData = inlineeData;
        return false;
    }

    if (callInstr->m_func->IsTopFunc())
    {
        INLINE_TESTTRACE(_u("INLINING: Skip Inline: Skipping apply target inlining in top func\tCaller: %s\t(%s) \tTop Func:%s\t(%s)\n"), inlinerData->GetBody()->GetDisplayName(),
            inlinerData->GetDebugNumberSet(debugStringBuffer), this->topFunc->GetJITFunctionBody()->GetDisplayName(), this->topFunc->GetDebugNumberSet(debugStringBuffer2));
        return false;
    }

    StackSym* originalCallTargetStackSym = callInstr->GetSrc1()->GetStackSym();
    bool originalCallTargetOpndIsJITOpt = callInstr->GetSrc1()->GetIsJITOptimizedReg();
    bool safeThis = false;
    if (!TryGetFixedMethodsForBuiltInAndTarget(callInstr, inlinerData, inlineeData, applyFuncInfo, applyLdInstr, applyTargetLdInstr, safeThis, /*isApplyTarget*/ true))
    {
        return false;
    }

    // o.foo.apply(obj[, arguments])
    //
    // StartCall
    // ArgOut_A         <-- implicit "this" (foo) argout
    // ArgOut_A         <-- explicit "this" (obj) argout
    // ArgOut_A         <-- arguments object argout
    // CallIFixed

    IR::Instr* implicitThisArgOut = nullptr;
    IR::Instr* explicitThisArgOut = nullptr;
    IR::Instr* argumentsObjArgOut = nullptr;
    callInstr->IterateArgInstrs([&](IR::Instr* argInstr)
    {
        argumentsObjArgOut = explicitThisArgOut;
        explicitThisArgOut = implicitThisArgOut;
        implicitThisArgOut = argInstr;

        argInstr->GenerateBytecodeArgOutCapture(); // Generate BytecodeArgOutCapture here to capture the implicit "this" (to be removed) and arguments object (to be expanded) argouts,
                                                   // so that any bailout in the call sequence restores the argouts stack as the interpreter would expect it to be.
        argInstr->GetDst()->AsSymOpnd()->GetStackSym()->DecrementArgSlotNum(); // We will be removing implicit "this" argout
        return false;
    });

    if (safeThis)
    {
        IR::Instr * byteCodeArgOutCapture = explicitThisArgOut->GetBytecodeArgOutCapture();
        Assert(byteCodeArgOutCapture->GetSrc1()->IsRegOpnd());

        if (byteCodeArgOutCapture->GetSrc1()->AsRegOpnd()->GetStackSym() != symCallerThis)
        {
            safeThis = false;
        }
    }

    Assert(implicitThisArgOut->GetSrc2()->IsRegOpnd());
    IR::Instr * startCall = implicitThisArgOut->GetSrc2()->AsRegOpnd()->m_sym->AsStackSym()->GetInstrDef();
    Assert(startCall->m_opcode == Js::OpCode::StartCall);

    if (argumentsObjArgOut)
    {
        Assert(argsCount == 2);
        IR::Instr* argObjByteCodeArgoutCapture = argumentsObjArgOut->GetBytecodeArgOutCapture();
        argObjByteCodeArgoutCapture->GetDst()->GetStackSym()->m_nonEscapingArgObjAlias = true;

        argumentsObjArgOut->m_opcode = Js::OpCode::ArgOut_A_FromStackArgs;
    
        IR::Instr *  bailOutOnNotStackArgs = IR::BailOutInstr::New(Js::OpCode::BailOnNotStackArgs, IR::BailOutOnInlineFunction,
            callInstr, callInstr->m_func);
        // set src1 to avoid CSE on BailOnNotStackArgs for different arguments object
        bailOutOnNotStackArgs->SetSrc1(argumentsObjArgOut->GetSrc1()->Copy(this->topFunc));
        argumentsObjArgOut->InsertBefore(bailOutOnNotStackArgs);
    }

    IR::Instr* byteCodeArgOutUse = IR::Instr::New(Js::OpCode::BytecodeArgOutUse, callInstr->m_func);
    byteCodeArgOutUse->SetSrc1(implicitThisArgOut->GetSrc1());
    if (argumentsObjArgOut)
    {
        byteCodeArgOutUse->SetSrc2(argumentsObjArgOut->GetSrc1());
    }
    callInstr->InsertBefore(byteCodeArgOutUse);

    // don't need the implicit "this" anymore
    explicitThisArgOut->ReplaceSrc2(startCall->GetDst());
    implicitThisArgOut->Remove();

    startCall->SetSrc2(IR::IntConstOpnd::New(startCall->GetArgOutCount(/*getInterpreterArgOutCount*/ false), TyUint32, startCall->m_func));
    startCall->GetSrc1()->AsIntConstOpnd()->IncrValue(-1); // update the count of argouts as seen by JIT, in the start call instruction

    *returnInstr = InlineCallApplyTarget_Shared(callInstr, originalCallTargetOpndIsJITOpt, originalCallTargetStackSym, inlineeData, inlineCacheIndex,
                                                safeThis, /*isApplyTarget*/ true, /*isCallTarget*/ false, recursiveInlineDepth);
    return true;
}

IR::Instr *
Inline::InlineCallApplyTarget_Shared(IR::Instr *callInstr, bool originalCallTargetOpndIsJITOpt, StackSym* originalCallTargetStackSym, const FunctionJITTimeInfo *const inlineeData,
                                        uint inlineCacheIndex, bool safeThis, bool isApplyTarget, bool isCallTarget, uint recursiveInlineDepth)
{
    Assert(isApplyTarget ^ isCallTarget);

    // returnValueOpnd
    IR::RegOpnd * returnValueOpnd;
    Js::RegSlot returnRegSlot;
    if (callInstr->GetDst())
    {
        returnValueOpnd = callInstr->UnlinkDst()->AsRegOpnd();
        returnRegSlot = returnValueOpnd->m_sym->GetByteCodeRegSlot();
    }
    else
    {
        returnValueOpnd = nullptr;
        returnRegSlot = Js::Constants::NoRegister;
    }

    Assert(callInstr->IsProfiledInstr());
    Js::ProfileId callSiteId = static_cast<Js::ProfileId>(callInstr->AsProfiledInstr()->u.profileId);

    // inlinee
    CodeGenWorkItemIDL * workItemData = JitAnewStruct(this->topFunc->m_alloc, CodeGenWorkItemIDL);

    workItemData->isJitInDebugMode = this->topFunc->IsJitInDebugMode();
    workItemData->type = JsFunctionType;
    workItemData->jitMode = static_cast<char>(this->topFunc->GetWorkItem()->GetJitMode());
    workItemData->nativeDataAddr = this->topFunc->GetWorkItem()->GetWorkItemData()->nativeDataAddr;
    workItemData->loopNumber = Js::LoopHeader::NoLoop;

    workItemData->jitData = (FunctionJITTimeDataIDL*)(inlineeData);
    JITTimeWorkItem * jitWorkItem = JitAnew(this->topFunc->m_alloc, JITTimeWorkItem, workItemData);

    JITTimePolymorphicInlineCacheInfo * entryPointPolymorphicInlineCacheInfo = inlineeData->HasBody() ? this->topFunc->GetWorkItem()->GetInlineePolymorphicInlineCacheInfo(inlineeData->GetBody()->GetAddr()) : nullptr;
#if !FLOATVAR
    Func * inlinee = JitAnew(this->topFunc->m_alloc,
        Func,
        this->topFunc->m_alloc,
        jitWorkItem,
        this->topFunc->GetThreadContextInfo(),
        this->topFunc->GetScriptContextInfo(),
        this->topFunc->GetJITOutput()->GetOutputData(),
        nullptr,
        callInstr->m_func->GetWorkItem()->GetJITTimeInfo()->GetLdFldInlineeRuntimeData(inlineCacheIndex),
        entryPointPolymorphicInlineCacheInfo,
        this->topFunc->GetCodeGenAllocators(),
        this->topFunc->GetNumberAllocator(),
        this->topFunc->GetCodeGenProfiler(),
        this->topFunc->IsBackgroundJIT(),
        callInstr->m_func,
        callInstr->m_next->GetByteCodeOffset(),
        returnRegSlot,
        false,
        callSiteId,
        false);
#else
    Func * inlinee = JitAnew(this->topFunc->m_alloc,
        Func,
        this->topFunc->m_alloc,
        jitWorkItem,
        this->topFunc->GetThreadContextInfo(),
        this->topFunc->GetScriptContextInfo(),
        this->topFunc->GetJITOutput()->GetOutputData(),
        nullptr,
        callInstr->m_func->GetWorkItem()->GetJITTimeInfo()->GetLdFldInlineeRuntimeData(inlineCacheIndex),
        entryPointPolymorphicInlineCacheInfo,
        this->topFunc->GetCodeGenAllocators(),
        this->topFunc->GetCodeGenProfiler(),
        this->topFunc->IsBackgroundJIT(),
        callInstr->m_func,
        callInstr->m_next->GetByteCodeOffset(),
        returnRegSlot,
        false,
        callSiteId,
        false);
#endif

    // instrNext
    IR::Instr* instrNext = callInstr->m_next;

    return InlineFunctionCommon(callInstr, originalCallTargetOpndIsJITOpt, originalCallTargetStackSym, inlineeData, inlinee, instrNext, returnValueOpnd, callInstr, nullptr, recursiveInlineDepth, safeThis, isApplyTarget);
}

IR::Opnd *
Inline::ConvertToInlineBuiltInArgOut(IR::Instr * argInstr)
{
    argInstr->m_opcode = Js::OpCode::ArgOut_A_InlineBuiltIn;
    argInstr->GenerateBytecodeArgOutCapture();
    return argInstr->GetSrc1();
}

IR::Instr*
Inline::InlineCall(IR::Instr *callInstr, const FunctionJITTimeInfo *funcInfo, const FunctionJITTimeInfo * inlinerData, const StackSym *symCallerThis, bool* pIsInlined, uint callSiteId, uint recursiveInlineDepth)
{
    Func *func = callInstr->m_func;
    Js::BuiltinFunction builtInId = Js::JavascriptLibrary::GetBuiltInForFuncInfo(funcInfo->GetFunctionInfoAddr(), func->GetThreadContextInfo());

    *pIsInlined = false;
    if (PHASE_OFF(Js::InlineCallPhase, this->topFunc) || PHASE_OFF(Js::InlineCallPhase, func)
        || !this->topFunc->GetJITFunctionBody()->GetInParamsCount())
    {
        return callInstr;
    }

    // Convert all the current ARG_OUT to  ArgOut_A_InlineBuiltIn
    IR::Opnd *linkOpnd = callInstr->GetSrc2();

    if (!GetDefInstr(linkOpnd)->GetSrc2()->IsSymOpnd())
    {
        // There is no benefit of inlining.call() with no arguments.
        return callInstr;
    }

    *pIsInlined = true;
    const FunctionJITTimeInfo * inlineeData = nullptr;

    IR::Instr * returnInstr = nullptr;
    if (!PHASE_OFF(Js::InlineCallTargetPhase, this->topFunc))
    {
        if (InlineCallTarget(callInstr, inlinerData, &inlineeData, funcInfo, symCallerThis, &returnInstr, recursiveInlineDepth))
        {
            Assert(returnInstr);
            return returnInstr;
        }
    }

#if defined(ENABLE_DEBUG_CONFIG_OPTIONS)
    TraceInlining(inlinerData, Js::JavascriptLibrary::GetNameForBuiltIn(builtInId),
        nullptr, 0, this->topFunc->GetWorkItem()->GetJITTimeInfo(), 0, nullptr, callSiteId, callInstr->m_func->GetTopFunc()->IsLoopBody(), builtInId);
#endif

    uint actualCount = 0;
    Assert(linkOpnd->IsSymOpnd());

    // We are trying to optimize this.superConstructor.call(this, a, b,c);
    // argImplicitInstr represents this.superConstructor which we need to call directly.
    IR::Instr * argImplicitInstr = nullptr;
    IR::Instr * dummyInstr1 = nullptr;
    IR::Instr * dummyInstr2 = nullptr;
    this->GetArgInstrsForCallAndApply(callInstr, &argImplicitInstr, &dummyInstr1, &dummyInstr2, actualCount);

    IR::SymOpnd* orgLinkOpnd = callInstr->GetSrc2()->AsSymOpnd();

    TryFixedMethodAndPrepareInsertionPoint(callInstr, funcInfo, false /*isPolymorphic*/, true /*isBuiltIn*/, false /*isCtor*/, true /*isInlined*/);

    InsertInlineeBuiltInStartEndTags(callInstr, actualCount);

    uint actualCountToInlinedCall = actualCount - 1;

    IR::Instr *startCall = IR::Instr::New(Js::OpCode::StartCall, func);
    startCall->SetDst(IR::RegOpnd::New(TyVar, func));
    startCall->SetSrc1(IR::IntConstOpnd::New(actualCountToInlinedCall, TyInt32, func)); // New call will have one less parameter.

    callInstr->InsertBefore(startCall);

    callInstr->ReplaceSrc1(argImplicitInstr->GetSrc1());
    callInstr->UnlinkSrc2();
    callInstr->m_opcode = Js::OpCode::CallI;

    IR::Instr* insertBeforeInstr = callInstr;
    IR::Instr* clonedArgout = nullptr;
    IR::Instr* orgArgout = nullptr;

    for (uint i = actualCountToInlinedCall ; i > 0; i--)
    {
        orgArgout = GetDefInstr(orgLinkOpnd);
        orgLinkOpnd = orgArgout->GetSrc2()->AsSymOpnd();
        IR::Opnd *orgSrc1 = orgArgout->GetSrc1();

        // Change ArgOut to use temp as src1.
        StackSym * stackSym = StackSym::New(orgSrc1->GetStackSym()->GetType(), argImplicitInstr->m_func);
        IR::Opnd* tempDst = IR::RegOpnd::New(stackSym, orgSrc1->GetType(), argImplicitInstr->m_func);
        IR::Instr *assignInstr = IR::Instr::New(Js::OpCode::Ld_A, tempDst, orgSrc1, argImplicitInstr->m_func);
        assignInstr->SetByteCodeOffset(orgArgout);
        tempDst->SetIsJITOptimizedReg(true);
        orgArgout->InsertBefore(assignInstr);

        StackSym *symDst = callInstr->m_func->m_symTable->GetArgSlotSym((uint16)(i));
        IR::SymOpnd* newLinkOpnd = IR::SymOpnd::New(symDst, 0, TyMachPtr, func);

        clonedArgout = IR::Instr::New(Js::OpCode::ArgOut_A, newLinkOpnd, tempDst, func);
        insertBeforeInstr->SetSrc2(newLinkOpnd);

        insertBeforeInstr->InsertBefore(clonedArgout);
        insertBeforeInstr = clonedArgout;
    }
    clonedArgout->SetSrc2(startCall->GetDst());
    Assert(GetDefInstr(orgLinkOpnd) == argImplicitInstr);
    return callInstr;
}

bool
Inline::InlineCallTarget(IR::Instr *callInstr, const FunctionJITTimeInfo* inlinerData, const FunctionJITTimeInfo** pInlineeData, const FunctionJITTimeInfo *callFuncInfo,
                            const StackSym *symCallerThis, IR::Instr ** returnInstr, uint recursiveInlineDepth)
{
    IR::Opnd* src1 = callInstr->GetSrc1();
    Assert(src1->IsRegOpnd());
    StackSym* sym = src1->AsRegOpnd()->GetStackSym();
    if (!sym->IsSingleDef())
    {
        return false;
    }
    IR::Instr* callLdInstr = sym->GetInstrDef();
    Assert(callLdInstr);

    IR::Instr* callTargetLdInstr = callLdInstr->m_prev;
    if (callTargetLdInstr->m_opcode != Js::OpCode::LdFldForCallApplyTarget ||
        ((callTargetLdInstr->AsProfiledInstr()->u.FldInfo().flags & Js::FldInfoFlags::FldInfo_FromAccessor) != 0))
    {
        return false;
    }

    IR::Opnd* callTargetLdOpnd = callTargetLdInstr->GetSrc1();
    if (!callTargetLdOpnd->IsSymOpnd() || !callTargetLdOpnd->AsSymOpnd()->IsPropertySymOpnd())
    {
        return false;
    }

    const auto inlineCacheIndex = callTargetLdOpnd->AsPropertySymOpnd()->m_inlineCacheIndex;
    const auto inlineeData = inlinerData->GetLdFldInlinee(inlineCacheIndex);

    if (SkipCallApplyScriptTargetInlining_Shared(callInstr, inlinerData, inlineeData, /*isApplyTarget*/ false, /*isCallTarget*/ true))
    {
        *pInlineeData = inlineeData;
        return false;
    }

    StackSym* originalCallTargetStackSym = callInstr->GetSrc1()->GetStackSym();
    bool originalCallTargetOpndIsJITOpt = callInstr->GetSrc1()->GetIsJITOptimizedReg();
    bool safeThis = false;
    if (!TryGetFixedMethodsForBuiltInAndTarget(callInstr, inlinerData, inlineeData, callFuncInfo, callLdInstr, callTargetLdInstr, safeThis, /*isApplyTarget*/ false))
    {
        return false;
    }

    IR::Instr* implicitThisArgOut = nullptr;
    IR::Instr* explicitThisArgOut = nullptr;

    callInstr->IterateArgInstrs([&] (IR::Instr* argInstr)
    {
        explicitThisArgOut = implicitThisArgOut;
        implicitThisArgOut = argInstr;

        argInstr->GenerateBytecodeArgOutCapture(); // Generate BytecodeArgOutCapture here to capture the implicit "this" argout (which will be removed) as well,
                                                   // so that any bailout in the call sequence restores the argouts stack as the interpreter would expect it to be.
        argInstr->GetDst()->AsSymOpnd()->GetStackSym()->DecrementArgSlotNum(); // We will be removing implicit "this" argout
        return false;
    });

    Assert(explicitThisArgOut);
    Assert(explicitThisArgOut->HasByteCodeArgOutCapture());
    if (safeThis)
    {
        IR::Instr * byteCodeArgOutCapture = explicitThisArgOut->GetBytecodeArgOutCapture();
        Assert(byteCodeArgOutCapture->GetSrc1()->IsRegOpnd());

        if (byteCodeArgOutCapture->GetSrc1()->AsRegOpnd()->GetStackSym() != symCallerThis)
        {
            safeThis = false;
        }
    }

    IR::Opnd* linkOpnd = implicitThisArgOut->GetSrc2();
    Assert(linkOpnd->IsRegOpnd() && linkOpnd->AsRegOpnd()->GetStackSym()->IsSingleDef());
    Assert(linkOpnd->AsRegOpnd()->GetStackSym()->GetInstrDef()->m_opcode == Js::OpCode::StartCall);

    IR::Instr* startCall = linkOpnd->AsRegOpnd()->GetStackSym()->GetInstrDef();

    explicitThisArgOut->ReplaceSrc2(startCall->GetDst());

    IR::Instr * bytecodeArgOutUse = IR::Instr::New(Js::OpCode::BytecodeArgOutUse, callInstr->m_func);
    bytecodeArgOutUse->SetSrc1(implicitThisArgOut->GetSrc1());
    callInstr->InsertBefore(bytecodeArgOutUse); // Need to keep the implicit "this" argout live till the call instruction for it to be captured by any bailout in the call sequence.
    implicitThisArgOut->Remove();

    startCall->SetSrc2(IR::IntConstOpnd::New(startCall->GetArgOutCount(/*getInterpreterArgOutCount*/ false), TyUint32, startCall->m_func));
    startCall->GetSrc1()->AsIntConstOpnd()->SetValue(startCall->GetSrc1()->AsIntConstOpnd()->GetValue() - 1);

    *returnInstr = InlineCallApplyTarget_Shared(callInstr, originalCallTargetOpndIsJITOpt, originalCallTargetStackSym, inlineeData, inlineCacheIndex,
                                                safeThis, /*isApplyTarget*/ false, /*isCallTarget*/ true, recursiveInlineDepth);

    return true;
}

bool
Inline::SkipCallApplyScriptTargetInlining_Shared(IR::Instr *callInstr, const FunctionJITTimeInfo* inlinerData, const FunctionJITTimeInfo* inlineeData, bool isApplyTarget, bool isCallTarget)
{
#if ENABLE_DEBUG_CONFIG_OPTIONS
    char16 debugStringBuffer[MAX_FUNCTION_BODY_DEBUG_STRING_SIZE];
    char16 debugStringBuffer2[MAX_FUNCTION_BODY_DEBUG_STRING_SIZE];
    char16 debugStringBuffer3[MAX_FUNCTION_BODY_DEBUG_STRING_SIZE];
#endif

    Assert(isApplyTarget ^ isCallTarget);

    if (PHASE_OFF(Js::FixedMethodsPhase, callInstr->m_func))
    {
        INLINE_TESTTRACE(_u("INLINING: Skip Inline: Skipping %s target inlining, Fixed Methods turned off\tCaller: %s\t(#%d) \tTop Func:%s\t(#%d)\n"), isApplyTarget ? _u("apply") : _u("call") ,
            inlinerData->GetBody()->GetDisplayName(), inlinerData->GetDebugNumberSet(debugStringBuffer),
            this->topFunc->GetJITFunctionBody()->GetDisplayName(), this->topFunc->GetDebugNumberSet(debugStringBuffer2));
        return true;
    }

    if (!inlineeData)
    {
        INLINE_TESTTRACE(_u("INLINING: Skip Inline: Skipping %s target inlining, inlineeData not present\tCaller: %s\t(#%d) \tTop Func:%s\t(#%d)\n"), isApplyTarget ? _u("apply") : _u("call"),
            inlinerData->GetBody()->GetDisplayName(), inlinerData->GetDebugNumberSet(debugStringBuffer),
            this->topFunc->GetJITFunctionBody()->GetDisplayName(), this->topFunc->GetDebugNumberSet(debugStringBuffer2));
        return true;
    }

    if (!inlineeData->GetBody())
    {
        if (isCallTarget)
        {
            INLINE_TESTTRACE(_u("INLINING: Skip Inline: Skipping .call inlining, target is a built-in\tCaller: %s\t(#%d) \tTop Func:%s\t(#%d)\n"),
                inlinerData->GetBody()->GetDisplayName(), inlinerData->GetDebugNumberSet(debugStringBuffer),
                this->topFunc->GetJITFunctionBody()->GetDisplayName(), this->topFunc->GetDebugNumberSet(debugStringBuffer2));
        }
        return true;
    }

    if (!inlinerData->IsLdFldInlineePresent())
    {
        INLINE_TESTTRACE(_u("INLINING: Skip Inline: Skipping %s target inlining, not registered as a LdFld inlinee \tInlinee: %s (#%d)\tCaller: %s\t(#%d) \tTop Func:%s\t(#%d)\n"), isApplyTarget ? _u("apply") : _u("call"),
            inlineeData->GetBody()->GetDisplayName(), inlineeData->GetDebugNumberSet(debugStringBuffer),
            inlinerData->GetBody()->GetDisplayName(), inlinerData->GetDebugNumberSet(debugStringBuffer2),
            this->topFunc->GetJITFunctionBody()->GetDisplayName(), this->topFunc->GetDebugNumberSet(debugStringBuffer3));
        return true;
    }

    return false;
}

bool
Inline::TryGetFixedMethodsForBuiltInAndTarget(IR::Instr *callInstr, const FunctionJITTimeInfo* inlinerData, const FunctionJITTimeInfo* inlineeData, const FunctionJITTimeInfo *builtInFuncInfo,
                                              IR::Instr* builtInLdInstr, IR::Instr* targetLdInstr, bool& safeThis, bool isApplyTarget)
{
#if ENABLE_DEBUG_CONFIG_OPTIONS
    char16 debugStringBuffer[MAX_FUNCTION_BODY_DEBUG_STRING_SIZE];
    char16 debugStringBuffer2[MAX_FUNCTION_BODY_DEBUG_STRING_SIZE];
    char16 debugStringBuffer3[MAX_FUNCTION_BODY_DEBUG_STRING_SIZE];
#endif

    Assert(isApplyTarget || Js::JavascriptLibrary::GetBuiltInForFuncInfo(builtInFuncInfo->GetFunctionInfoAddr(), this->topFunc->GetThreadContextInfo()));

    Js::OpCode originalCallOpCode = callInstr->m_opcode;
    StackSym* originalCallTargetStackSym = callInstr->GetSrc1()->GetStackSym();
    bool originalCallTargetOpndJITOpt = callInstr->GetSrc1()->GetIsJITOptimizedReg();

    IR::ByteCodeUsesInstr * useCallTargetInstr = IR::ByteCodeUsesInstr::New(callInstr);

    safeThis = false;
    // Check if we can get fixed method for call
    if (TryOptimizeCallInstrWithFixedMethod(callInstr, builtInFuncInfo/*funcinfo for call*/, false /*isPolymorphic*/, true /*isBuiltIn*/, false /*isCtor*/, true /*isInlined*/,
        safeThis /*unused here*/, true /*dontOptimizeJustCheck*/))
    {
        Assert(callInstr->m_opcode == originalCallOpCode); // check that we didn't change the opcode to CallIFixed.
        callInstr->ReplaceSrc1(targetLdInstr->GetDst());
        safeThis = false;
        // Check if we can get fixed method for call target
        if (!TryOptimizeCallInstrWithFixedMethod(callInstr, inlineeData, false /*isPolymorphic*/, false /*isBuiltIn*/, false /*isCtor*/, true /*isInlined*/,
            safeThis /*unused here*/, true /*dontOptimizeJustCheck*/))
        {
            callInstr->ReplaceSrc1(builtInLdInstr->GetDst());
            INLINE_TESTTRACE(_u("INLINING: Skip Inline: Skipping %s target inlining, did not get fixed method for %s target \tInlinee: %s (#%d)\tCaller: %s\t(#%d) \tTop Func:%s\t(#%d)\n"), isApplyTarget ? _u("apply") : _u("call"), isApplyTarget ? _u("apply") : _u("call"),
                inlineeData->GetBody()->GetDisplayName(), inlineeData->GetDebugNumberSet(debugStringBuffer),
                inlinerData->GetBody()->GetDisplayName(), inlinerData->GetDebugNumberSet(debugStringBuffer2),
                this->topFunc->GetJITFunctionBody()->GetDisplayName(), this->topFunc->GetDebugNumberSet(debugStringBuffer3));
            return false;
        }
    }
    else
    {
        INLINE_TESTTRACE(_u("INLINING: Skip Inline: Skipping %s target inlining, did not get fixed method for %s \tInlinee: %s (#%d)\tCaller: %s\t(#%d) \tTop Func:%s\t(#%d)\n"), isApplyTarget ? _u("apply") : _u("call"), isApplyTarget ? _u("apply") : _u("call"),
            inlineeData->GetBody()->GetDisplayName(), inlineeData->GetDebugNumberSet(debugStringBuffer),
            inlinerData->GetBody()->GetDisplayName(), inlinerData->GetDebugNumberSet(debugStringBuffer2),
            this->topFunc->GetJITFunctionBody()->GetDisplayName(), this->topFunc->GetDebugNumberSet(debugStringBuffer3));
        return false;
    }

    if (isApplyTarget)
    {
        callInstr->m_func->SetHasApplyTargetInlining();
    }

    Assert(callInstr->m_opcode == originalCallOpCode);
    callInstr->ReplaceSrc1(builtInLdInstr->GetDst());

    // Emit Fixed Method check for apply/call
    safeThis = false;
    TryOptimizeCallInstrWithFixedMethod(callInstr, builtInFuncInfo/*funcinfo for apply/call */, false /*isPolymorphic*/, true /*isBuiltIn*/, false /*isCtor*/, true /*isInlined*/, safeThis /*unused here*/);

    // If we optimized the call instruction for a fixed function, we must extend the function object's lifetime until after
    // the bailout on non-stack arguments.
    Assert(callInstr->m_opcode == Js::OpCode::CallIFixed);
    useCallTargetInstr->SetRemovedOpndSymbol(originalCallTargetOpndJITOpt, originalCallTargetStackSym->m_id);

    // Make the target of apply/call as the target of the call instruction
    callInstr->ReplaceSrc1(targetLdInstr->GetDst());
    callInstr->m_opcode = originalCallOpCode;

    //Emit Fixed Method check for apply/call target
    originalCallTargetStackSym = callInstr->GetSrc1()->GetStackSym();
    safeThis = false;
    TryOptimizeCallInstrWithFixedMethod(callInstr, inlineeData, false /*isPolymorphic*/, false /*isBuiltIn*/, false /*isCtor*/, true /*isInlined*/, safeThis /*unused here*/);

    // If we optimized the call instruction for a fixed function, we must extend the function object's lifetime until after
    // the bailout on non-stack arguments.
    Assert(callInstr->m_opcode == Js::OpCode::CallIFixed);
    useCallTargetInstr->SetRemovedOpndSymbol(originalCallTargetOpndJITOpt, originalCallTargetStackSym->m_id);

    callInstr->InsertBefore(useCallTargetInstr);

    return true;
}

void
Inline::SetupInlineInstrForCallDirect(Js::BuiltinFunction builtInId, IR::Instr* callInstr, IR::Instr* argoutInstr)
{
    switch(builtInId)
    {
    case Js::BuiltinFunction::JavascriptArray_Concat:
        callInstr->SetSrc1(IR::HelperCallOpnd::New(IR::JnHelperMethod::HelperArray_Concat, callInstr->m_func));
        break;

    case Js::BuiltinFunction::JavascriptArray_IndexOf:
        callInstr->SetSrc1(IR::HelperCallOpnd::New(IR::JnHelperMethod::HelperArray_IndexOf, callInstr->m_func));
        break;

    case Js::BuiltinFunction::JavascriptArray_Includes:
        callInstr->SetSrc1(IR::HelperCallOpnd::New(IR::JnHelperMethod::HelperArray_Includes, callInstr->m_func));
        break;

    case Js::BuiltinFunction::JavascriptArray_Join:
        callInstr->SetSrc1(IR::HelperCallOpnd::New(IR::JnHelperMethod::HelperArray_Join, callInstr->m_func));
        break;

    case Js::BuiltinFunction::JavascriptArray_LastIndexOf:
        callInstr->SetSrc1(IR::HelperCallOpnd::New(IR::JnHelperMethod::HelperArray_LastIndexOf, callInstr->m_func));
        break;

    case Js::BuiltinFunction::JavascriptArray_Reverse:
        callInstr->SetSrc1(IR::HelperCallOpnd::New(IR::JnHelperMethod::HelperArray_Reverse, callInstr->m_func));
        break;

    case Js::BuiltinFunction::JavascriptArray_Shift:
        callInstr->SetSrc1(IR::HelperCallOpnd::New(IR::JnHelperMethod::HelperArray_Shift, callInstr->m_func));
        break;

    case Js::BuiltinFunction::JavascriptArray_Slice:
        callInstr->SetSrc1(IR::HelperCallOpnd::New(IR::JnHelperMethod::HelperArray_Slice, callInstr->m_func));
        break;

    case Js::BuiltinFunction::JavascriptArray_Splice:
        callInstr->SetSrc1(IR::HelperCallOpnd::New(IR::JnHelperMethod::HelperArray_Splice, callInstr->m_func));
        break;

    case Js::BuiltinFunction::JavascriptArray_Unshift:
        callInstr->SetSrc1(IR::HelperCallOpnd::New(IR::JnHelperMethod::HelperArray_Unshift, callInstr->m_func));
        break;

    case Js::BuiltinFunction::JavascriptString_Concat:
        callInstr->SetSrc1(IR::HelperCallOpnd::New(IR::JnHelperMethod::HelperString_Concat, callInstr->m_func));
        break;

    case Js::BuiltinFunction::JavascriptString_CharCodeAt:
        callInstr->SetSrc1(IR::HelperCallOpnd::New(IR::JnHelperMethod::HelperString_CharCodeAt, callInstr->m_func));
        break;

    case Js::BuiltinFunction::JavascriptString_CharAt:
        callInstr->SetSrc1(IR::HelperCallOpnd::New(IR::JnHelperMethod::HelperString_CharAt, callInstr->m_func));
        break;

    case Js::BuiltinFunction::JavascriptString_FromCharCode:
        callInstr->SetSrc1(IR::HelperCallOpnd::New(IR::JnHelperMethod::HelperString_FromCharCode, callInstr->m_func));
        break;

    case Js::BuiltinFunction::JavascriptString_FromCodePoint:
        callInstr->SetSrc1(IR::HelperCallOpnd::New(IR::JnHelperMethod::HelperString_FromCodePoint, callInstr->m_func));
        break;

    case Js::BuiltinFunction::JavascriptString_IndexOf:
        callInstr->SetSrc1(IR::HelperCallOpnd::New(IR::JnHelperMethod::HelperString_IndexOf, callInstr->m_func));
        break;

    case Js::BuiltinFunction::JavascriptString_LastIndexOf:
        callInstr->SetSrc1(IR::HelperCallOpnd::New(IR::JnHelperMethod::HelperString_LastIndexOf, callInstr->m_func));
        break;

    case Js::BuiltinFunction::JavascriptString_Link:
        callInstr->SetSrc1(IR::HelperCallOpnd::New(IR::JnHelperMethod::HelperString_Link, callInstr->m_func));
        break;

    case Js::BuiltinFunction::JavascriptString_LocaleCompare:
        callInstr->SetSrc1(IR::HelperCallOpnd::New(IR::JnHelperMethod::HelperString_LocaleCompare, callInstr->m_func));
        break;

    case Js::BuiltinFunction::JavascriptString_Match:
        callInstr->SetSrc1(IR::HelperCallOpnd::New(IR::JnHelperMethod::HelperString_Match, callInstr->m_func));
        break;

    case Js::BuiltinFunction::JavascriptString_Replace:
        callInstr->SetSrc1(IR::HelperCallOpnd::New(IR::JnHelperMethod::HelperString_Replace, callInstr->m_func));
        break;

    case Js::BuiltinFunction::JavascriptString_Search:
        callInstr->SetSrc1(IR::HelperCallOpnd::New(IR::JnHelperMethod::HelperString_Search, callInstr->m_func));
        break;

    case Js::BuiltinFunction::JavascriptString_Slice:
        callInstr->SetSrc1(IR::HelperCallOpnd::New(IR::JnHelperMethod::HelperString_Slice, callInstr->m_func));
        break;

    case Js::BuiltinFunction::JavascriptString_Split:
        callInstr->SetSrc1(IR::HelperCallOpnd::New(IR::JnHelperMethod::HelperString_Split, callInstr->m_func));
        break;

    case Js::BuiltinFunction::JavascriptString_Substr:
        callInstr->SetSrc1(IR::HelperCallOpnd::New(IR::JnHelperMethod::HelperString_Substr, callInstr->m_func));
        break;

    case Js::BuiltinFunction::JavascriptString_Substring:
        callInstr->SetSrc1(IR::HelperCallOpnd::New(IR::JnHelperMethod::HelperString_Substring, callInstr->m_func));
        break;

    case Js::BuiltinFunction::JavascriptString_ToLocaleLowerCase:
        callInstr->SetSrc1(IR::HelperCallOpnd::New(IR::JnHelperMethod::HelperString_ToLocaleLowerCase, callInstr->m_func));
        break;

    case Js::BuiltinFunction::JavascriptString_ToLocaleUpperCase:
        callInstr->SetSrc1(IR::HelperCallOpnd::New(IR::JnHelperMethod::HelperString_ToLocaleUpperCase, callInstr->m_func));
        break;

    case Js::BuiltinFunction::JavascriptString_ToLowerCase:
        callInstr->SetSrc1(IR::HelperCallOpnd::New(IR::JnHelperMethod::HelperString_ToLowerCase, callInstr->m_func));
        break;

    case Js::BuiltinFunction::JavascriptString_ToUpperCase:
        callInstr->SetSrc1(IR::HelperCallOpnd::New(IR::JnHelperMethod::HelperString_ToUpperCase, callInstr->m_func));
        break;

    case Js::BuiltinFunction::JavascriptString_Trim:
        callInstr->SetSrc1(IR::HelperCallOpnd::New(IR::JnHelperMethod::HelperString_Trim, callInstr->m_func));
        break;

    case Js::BuiltinFunction::JavascriptString_TrimLeft:
        callInstr->SetSrc1(IR::HelperCallOpnd::New(IR::JnHelperMethod::HelperString_TrimLeft, callInstr->m_func));
        break;

    case Js::BuiltinFunction::JavascriptString_TrimRight:
        callInstr->SetSrc1(IR::HelperCallOpnd::New(IR::JnHelperMethod::HelperString_TrimRight, callInstr->m_func));
        break;

    case Js::BuiltinFunction::JavascriptString_PadStart:
        callInstr->SetSrc1(IR::HelperCallOpnd::New(IR::JnHelperMethod::HelperString_PadStart, callInstr->m_func));
        break;

    case Js::BuiltinFunction::JavascriptString_PadEnd:
        callInstr->SetSrc1(IR::HelperCallOpnd::New(IR::JnHelperMethod::HelperString_PadEnd, callInstr->m_func));
        break;

    case Js::BuiltinFunction::GlobalObject_ParseInt:
        callInstr->SetSrc1(IR::HelperCallOpnd::New(IR::JnHelperMethod::HelperGlobalObject_ParseInt, callInstr->m_func));
        break;

    case Js::BuiltinFunction::JavascriptRegExp_Exec:
        callInstr->SetSrc1(IR::HelperCallOpnd::New(IR::JnHelperMethod::HelperRegExp_Exec, callInstr->m_func));
        break;

    case Js::BuiltinFunction::JavascriptRegExp_SymbolSearch:
        callInstr->SetSrc1(IR::HelperCallOpnd::New(IR::JnHelperMethod::HelperRegExp_SymbolSearch, callInstr->m_func));
        break;

    case Js::BuiltinFunction::JavascriptObject_HasOwnProperty:
        callInstr->SetSrc1(IR::HelperCallOpnd::New(IR::JnHelperMethod::HelperObject_HasOwnProperty, callInstr->m_func));
        break;

    case Js::BuiltinFunction::JavascriptArray_IsArray:
        callInstr->SetSrc1(IR::HelperCallOpnd::New(IR::JnHelperMethod::HelperArray_IsArray, callInstr->m_func));
        break;
    };
    callInstr->SetSrc2(argoutInstr->GetDst());
    return;
}

void
Inline::WrapArgsOutWithCoerse(Js::BuiltinFunction builtInId, IR::Instr* callInstr)
{
    switch (builtInId)
    {
    case Js::BuiltinFunction::JavascriptString_Match:
        callInstr->ForEachCallDirectArgOutInstrBackward([&](IR::Instr *argOutInstr, uint argNum)
        {
            IR::Instr * newInstr = nullptr;
            bool isPreOpBailOutNeeded = false;
            if (argNum == 0)
            {
                newInstr = argOutInstr->HoistSrc1(Js::OpCode::Coerce_Str);
                isPreOpBailOutNeeded = true;
                newInstr->GetDst()->SetValueType(ValueType::String);
                newInstr->SetSrc2(IR::AddrOpnd::New(newInstr->m_func->GetThreadContextInfo()->GetStringMatchNameAddr(), IR::AddrOpndKindSz, newInstr->m_func));
                argOutInstr->GetSrc1()->SetValueType(ValueType::String);
            }
            else if (argNum == 1)
            {
                newInstr = argOutInstr->HoistSrc1(Js::OpCode::Coerce_Regex);
                isPreOpBailOutNeeded = true;
            }
            if (isPreOpBailOutNeeded)
            {
                newInstr->SetByteCodeOffset(argOutInstr);
                newInstr->forcePreOpBailOutIfNeeded = true;
            }
            return false;
        }, 2);
        break;

    case Js::BuiltinFunction::JavascriptString_Replace:
        callInstr->ForEachCallDirectArgOutInstrBackward([&](IR::Instr *argOutInstr, uint argNum)
        {
            IR::Instr * newInstr = nullptr;
            bool isPreOpBailOutNeeded = false;
            if (argNum == 0)
            {
                newInstr = argOutInstr->HoistSrc1(Js::OpCode::Coerce_Str);
                isPreOpBailOutNeeded = true;
                newInstr->GetDst()->SetValueType(ValueType::String);
                newInstr->SetSrc2(IR::AddrOpnd::New(newInstr->m_func->GetThreadContextInfo()->GetStringReplaceNameAddr(), IR::AddrOpndKindSz, newInstr->m_func));
                argOutInstr->GetSrc1()->SetValueType(ValueType::String);
            }
            if (argNum == 1)
            {
                newInstr = argOutInstr->HoistSrc1(Js::OpCode::Coerce_StrOrRegex);
                isPreOpBailOutNeeded = true;
            }
            if (isPreOpBailOutNeeded)
            {
                newInstr->SetByteCodeOffset(argOutInstr);
                newInstr->forcePreOpBailOutIfNeeded = true;
            }
            return false;
        }, 3);
        break;
    case Js::BuiltinFunction::JavascriptRegExp_Exec:
        callInstr->ForEachCallDirectArgOutInstrBackward([&](IR::Instr *argOutInstr, uint argNum)
        {
            IR::Instr * newInstr = nullptr;
            bool isPreOpBailOutNeeded = false;
            if (argNum == 0)
            {
                newInstr = argOutInstr->HoistSrc1(Js::OpCode::Coerce_Regex);
                isPreOpBailOutNeeded = true;
            }
            else if (argNum == 1)
            {
                newInstr = argOutInstr->HoistSrc1(Js::OpCode::Conv_Str);
                newInstr->GetDst()->SetValueType(ValueType::String);
                argOutInstr->GetSrc1()->SetValueType(ValueType::String);
                isPreOpBailOutNeeded = true;
            }
            if (isPreOpBailOutNeeded)
            {
                newInstr->SetByteCodeOffset(argOutInstr);
                newInstr->forcePreOpBailOutIfNeeded = true;
            }
            return false;
        }, 2);
        break;
    }
}

IR::Instr *
Inline::SimulateCallForGetterSetter(IR::Instr *accessorInstr, IR::Instr* insertInstr, IR::PropertySymOpnd* methodOpnd, bool isGetter)
{
    Assert(methodOpnd->UsesAccessor());

    IntConstType argOutCount = isGetter ? 1 : 2; // A setter would have an additional ArgOut in the form of the value being set.

    IR::Instr *ldMethodFld = IR::Instr::New(Js::OpCode::LdMethodFromFlags, IR::RegOpnd::New(TyVar, accessorInstr->m_func), methodOpnd, accessorInstr->m_func);
    insertInstr->InsertBefore(ldMethodFld);
    ldMethodFld = ldMethodFld->ConvertToBailOutInstr(accessorInstr, IR::BailOutFailedInlineTypeCheck);
    ldMethodFld->SetByteCodeOffset(accessorInstr);

    IR::Instr *startCall = IR::Instr::New(Js::OpCode::StartCall, accessorInstr->m_func);
    startCall->SetDst(IR::RegOpnd::New(TyVar, accessorInstr->m_func));
    startCall->SetSrc1(IR::IntConstOpnd::New(argOutCount, TyInt32, accessorInstr->m_func));
    insertInstr->InsertBefore(startCall);
    startCall->SetByteCodeOffset(accessorInstr);

    PropertySym * fieldSym = methodOpnd->AsSymOpnd()->m_sym->AsPropertySym();
    IR::RegOpnd * instanceOpnd = IR::RegOpnd::New(fieldSym->m_stackSym, TyVar, accessorInstr->m_func);

    IR::Instr *argOutThis = IR::Instr::New(Js::OpCode::ArgOut_A, accessorInstr->m_func);

    StackSym *symDst = accessorInstr->m_func->m_symTable->GetArgSlotSym((uint16)(1));
    argOutThis->SetDst(IR::SymOpnd::New(symDst, 0, TyVar, accessorInstr->m_func));

    argOutThis->SetSrc1(instanceOpnd);
    argOutThis->SetSrc2(startCall->GetDst());
    insertInstr->InsertBefore(argOutThis);

    IR::Instr * argOut = nullptr;
    if(!isGetter)
    {
        // Set the src1 of the StFld to be the second ArgOut.
        argOut = IR::Instr::New(Js::OpCode::ArgOut_A, accessorInstr->m_func);
        symDst = accessorInstr->m_func->m_symTable->GetArgSlotSym((uint16)(2));

        argOut->SetDst(IR::SymOpnd::New(symDst, 0, TyVar, accessorInstr->m_func));
        argOut->SetSrc1(accessorInstr->GetSrc1());
        argOut->SetSrc2(argOutThis->GetDst());

        insertInstr->InsertBefore(argOut);
    }

    accessorInstr->ReplaceSrc1(ldMethodFld->GetDst());
    isGetter ? accessorInstr->SetSrc2(argOutThis->GetDst()) : accessorInstr->SetSrc2(argOut->GetDst());

    if(!isGetter)
    {
        accessorInstr->UnlinkDst();
    }

    return startCall;
}

IR::Instr *
Inline::InlineGetterSetterFunction(IR::Instr *accessorInstr, const FunctionJITTimeInfo *const inlineeData, const StackSym *symCallerThis, const uint inlineCacheIndex, bool isGetter, bool *pIsInlined, uint recursiveInlineDepth)
{
    // This function is recursive, so when jitting in the foreground, probe the stack
    if (!this->topFunc->IsBackgroundJIT())
    {
        PROBE_STACK(this->topFunc->GetScriptContext(), Js::Constants::MinStackDefault);
    }

    *pIsInlined = true;
    IR::Instr *instrNext = accessorInstr->m_next;

    const JITTimeFunctionBody *funcCaller = accessorInstr->m_func->GetJITFunctionBody();
    JITTimeFunctionBody *funcBody = inlineeData->GetBody();

    Assert(!accessorInstr->GetSrc2());

    JS_ETW(EventWriteJSCRIPT_BACKEND_INLINE(
        funcCaller->GetFunctionNumber(), funcBody->GetFunctionNumber(),
        funcCaller->GetDisplayName(), funcBody->GetDisplayName()));

    IR::Instr *inlineBailoutChecksBeforeInstr = accessorInstr;


    IR::RegOpnd * returnValueOpnd;
    Js::RegSlot returnRegSlot;
    if (isGetter && accessorInstr->GetDst())
    {
        returnValueOpnd = accessorInstr->UnlinkDst()->AsRegOpnd();
        returnRegSlot = returnValueOpnd->m_sym->GetByteCodeRegSlot();
    }
    else
    {
        returnValueOpnd = nullptr;
        returnRegSlot = Js::Constants::NoRegister;
    }

    // inlinee
    CodeGenWorkItemIDL * workItemData = JitAnewStruct(this->topFunc->m_alloc, CodeGenWorkItemIDL);

    workItemData->isJitInDebugMode = this->topFunc->IsJitInDebugMode();
    workItemData->type = JsFunctionType;
    workItemData->jitMode = static_cast<char>(this->topFunc->GetWorkItem()->GetJitMode());
    workItemData->nativeDataAddr = this->topFunc->GetWorkItem()->GetWorkItemData()->nativeDataAddr;
    workItemData->loopNumber = Js::LoopHeader::NoLoop;

    workItemData->jitData = (FunctionJITTimeDataIDL*)(inlineeData);
    JITTimeWorkItem * jitWorkItem = JitAnew(this->topFunc->m_alloc, JITTimeWorkItem, workItemData);

    JITTimePolymorphicInlineCacheInfo * entryPointPolymorphicInlineCacheInfo = this->topFunc->GetWorkItem()->GetInlineePolymorphicInlineCacheInfo(funcBody->GetAddr());
#if !FLOATVAR
    Func * inlinee = JitAnew(this->topFunc->m_alloc,
        Func,
        this->topFunc->m_alloc,
        jitWorkItem,
        this->topFunc->GetThreadContextInfo(),
        this->topFunc->GetScriptContextInfo(),
        this->topFunc->GetJITOutput()->GetOutputData(),
        nullptr,
        accessorInstr->m_func->GetWorkItem()->GetJITTimeInfo()->GetLdFldInlineeRuntimeData(inlineCacheIndex),
        entryPointPolymorphicInlineCacheInfo,
        this->topFunc->GetCodeGenAllocators(),
        this->topFunc->GetNumberAllocator(),
        this->topFunc->GetCodeGenProfiler(),
        this->topFunc->IsBackgroundJIT(),
        accessorInstr->m_func,
        accessorInstr->m_next->GetByteCodeOffset(),
        returnRegSlot,
        false,
        UINT16_MAX,
        true);
#else
    Func * inlinee = JitAnew(this->topFunc->m_alloc,
        Func,
        this->topFunc->m_alloc,
        jitWorkItem,
        this->topFunc->GetThreadContextInfo(),
        this->topFunc->GetScriptContextInfo(),
        this->topFunc->GetJITOutput()->GetOutputData(),
        nullptr,
        accessorInstr->m_func->GetWorkItem()->GetJITTimeInfo()->GetLdFldInlineeRuntimeData(inlineCacheIndex),
        entryPointPolymorphicInlineCacheInfo,
        this->topFunc->GetCodeGenAllocators(),
        this->topFunc->GetCodeGenProfiler(),
        this->topFunc->IsBackgroundJIT(),
        accessorInstr->m_func,
        accessorInstr->m_next->GetByteCodeOffset(),
        returnRegSlot,
        false,
        UINT16_MAX,
        true);
#endif

    // funcBody->GetInParamsCount() can be greater than one even if it is all undefined. Example defineProperty(a,"foo", {get:function(a,b,c){}});

#ifdef ENABLE_DEBUG_CONFIG_OPTIONS
    if (Js::Configuration::Global.flags.TestTrace.IsEnabled(Js::InlinePhase) ||
        Js::Configuration::Global.flags.TestTrace.IsEnabled(Js::InlineAccessorsPhase) || Js::Configuration::Global.flags.Trace.IsEnabled(Js::InlineAccessorsPhase))
    {
        char16 debugStringBuffer [MAX_FUNCTION_BODY_DEBUG_STRING_SIZE];
        char16 debugStringBuffer2[MAX_FUNCTION_BODY_DEBUG_STRING_SIZE];
        PropertySym *propertySym = isGetter ? accessorInstr->GetSrc1()->AsSymOpnd()->m_sym->AsPropertySym() : accessorInstr->GetDst()->AsSymOpnd()->m_sym->AsPropertySym();
        if (JITManager::GetJITManager()->IsOOPJITEnabled())
        {
            Output::Print(_u("INLINING: %s: \tInlinee: %s (%s)\tCaller: %s (%s)\t fieldId: %d\n"), isGetter ? _u("Getter") : _u("Setter"),
                funcBody->GetDisplayName(), inlineeData->GetDebugNumberSet(debugStringBuffer), funcCaller->GetDisplayName(), accessorInstr->m_func->GetWorkItem()->GetJITTimeInfo()->GetDebugNumberSet(debugStringBuffer2),
                propertySym->m_propertyId);
        }
        else
        {
            Output::Print(_u("INLINING: %s: \tInlinee: %s (%s)\tCaller: %s (%s)\t fieldName: %s\n"), isGetter ? _u("Getter") : _u("Setter"),
                funcBody->GetDisplayName(), inlineeData->GetDebugNumberSet(debugStringBuffer), funcCaller->GetDisplayName(), accessorInstr->m_func->GetWorkItem()->GetJITTimeInfo()->GetDebugNumberSet(debugStringBuffer2),
                propertySym->GetFunc()->GetInProcThreadContext()->GetPropertyRecord(propertySym->m_propertyId)->GetBuffer());
        }
        Output::Flush();
    }
#endif
    IR::Opnd * methodOpnd = isGetter ? accessorInstr->GetSrc1() : accessorInstr->GetDst();
    Assert(methodOpnd->IsSymOpnd() && methodOpnd->AsSymOpnd()->IsPropertySymOpnd());

    inlineBailoutChecksBeforeInstr = SimulateCallForGetterSetter(accessorInstr, accessorInstr, methodOpnd->AsPropertySymOpnd(), isGetter);

    bool safeThis = false;
    TryOptimizeCallInstrWithFixedMethod(accessorInstr, inlineeData, false, false, false, true, safeThis);

    return InlineFunctionCommon(accessorInstr, false, nullptr, inlineeData, inlinee, instrNext, returnValueOpnd, inlineBailoutChecksBeforeInstr, symCallerThis, recursiveInlineDepth, safeThis);
}

IR::Instr *
Inline::InlineFunctionCommon(IR::Instr *callInstr, bool originalCallTargetOpndIsJITOpt, StackSym* originalCallTargetStackSym, const FunctionJITTimeInfo *funcInfo, Func *inlinee, IR::Instr *instrNext,
                                IR::RegOpnd * returnValueOpnd, IR::Instr *inlineBailoutChecksBeforeInstr, const StackSym *symCallerThis, uint recursiveInlineDepth, bool safeThis, bool isApplyTarget)
{
    BuildIRForInlinee(inlinee, funcInfo->GetBody(), callInstr, isApplyTarget, recursiveInlineDepth);

    Js::ArgSlot formalCount = funcInfo->GetBody()->GetInParamsCount();
    IR::Instr *argOuts[Js::InlineeCallInfo::MaxInlineeArgoutCount];
#if DBG
    memset(argOuts, 0xFE, sizeof(argOuts));
#endif
    if (callInstr->m_opcode == Js::OpCode::CallIFixed)
    {
        Assert(callInstr->GetFixedFunction()->GetFuncInfoAddr() == funcInfo->GetFunctionInfoAddr());
    }
    else
    {
        PrepareInsertionPoint(callInstr, funcInfo, inlineBailoutChecksBeforeInstr);
    }

    Assert(formalCount <= Js::InlineeCallInfo::MaxInlineeArgoutCount);
    __analysis_assume(formalCount <= Js::InlineeCallInfo::MaxInlineeArgoutCount);

    IR::Instr *argOutsExtra[Js::InlineeCallInfo::MaxInlineeArgoutCount];
#if DBG
    memset(argOutsExtra, 0xFE, sizeof(argOutsExtra));
#endif

    bool stackArgsArgOutExpanded = false;
    Js::ArgSlot actualCount = MapActuals(callInstr, argOuts, formalCount, inlinee, (Js::ProfileId)callInstr->AsProfiledInstr()->u.profileId, &stackArgsArgOutExpanded, argOutsExtra);
    inlinee->actualCount = actualCount;
    Assert(actualCount > 0);

#if DBG
    if(safeThis)
    {
        Assert(callInstr->m_opcode == Js::OpCode::CallIFixed);
    }
#endif

    MapFormals(inlinee, argOuts, formalCount, actualCount, returnValueOpnd, callInstr->GetSrc1(), symCallerThis, stackArgsArgOutExpanded, safeThis, argOutsExtra);

    if (callInstr->m_opcode == Js::OpCode::CallIFixed && !inlinee->isGetterSetter)
    {
        Assert(originalCallTargetStackSym != nullptr);

        // Insert a ByteCodeUsesInstr to make sure the function object's lifetimes is extended beyond the last bailout point
        // at which we may have to call the function again in the interpreter.
        // Don't need to do this for a getter/setter inlinee as, upon bailout, the execution will start in the interpreter at the LdFld/StFld itself.
        IR::ByteCodeUsesInstr* bytecodeUses = IR::ByteCodeUsesInstr::New(callInstr);
        bytecodeUses->SetRemovedOpndSymbol(originalCallTargetOpndIsJITOpt, originalCallTargetStackSym->m_id);
        callInstr->InsertBefore(bytecodeUses);
    }

    // InlineeStart indicate the beginning of the inlinee, and we need the stack arg for the inlinee until InlineeEnd
    callInstr->m_opcode = Js::OpCode::InlineeStart;

    // Set it to belong to the inlinee, so that we can use the actual count when lowering InlineeStart
    callInstr->m_func = inlinee;
    callInstr->SetDst(IR::RegOpnd::New(TyVar, inlinee));
    // Put the meta arguments that the stack walker expects to find on the stack.
    SetupInlineeFrame(inlinee, callInstr, actualCount, callInstr->GetSrc1());

    // actualCount + MetaArgCount to include the meta arguments to pop from the inlinee argout stack.
    IR::Instr *inlineeEndInstr = IR::Instr::New(Js::OpCode::InlineeEnd, inlinee);
    inlineeEndInstr->SetByteCodeOffset(inlinee->m_tailInstr->GetPrevRealInstr());
    inlineeEndInstr->SetSrc1(IR::IntConstOpnd::New(actualCount + Js::Constants::InlineeMetaArgCount, TyInt32, callInstr->m_func));
    inlineeEndInstr->SetSrc2(callInstr->GetDst()); // Link the inlinee end to the inlinee Start
    callInstr->InsertAfter(inlineeEndInstr);

    // Move the ArgOut_A_Inlines close to the InlineeStart
    callInstr->MoveArgs();

    inlineeEndInstr->InsertRangeBefore(inlinee->m_headInstr->m_next, inlinee->m_tailInstr->m_prev);
    inlinee->m_headInstr->Free();
    inlinee->m_tailInstr->Free();

    this->topFunc->SetHasInlinee();

    InsertStatementBoundary(instrNext);

    return instrNext;
}

#ifdef ENABLE_DOM_FAST_PATH
// we have LdFld, src1 obj, src2: null; dest: return value
// We need to convert it to inlined method call.
// We cannot do CallDirect as it requires ArgOut and that cannot be hoisted/copyprop'd
// Create a new OpCode, DOMFastPathGetter. The OpCode takes three arguments:
// The function object, the "this" instance object, and the helper routine as we have one for each index
// A functionInfo->Index# table is created in scriptContext (and potentially movable to threadContext if WS is not a concern).
// we use the table to identify the helper that needs to be lowered.
// At lower time we create the call to helper, which is function entrypoint at this time.
IR::Instr * Inline::InlineDOMGetterSetterFunction(IR::Instr *ldFldInstr, const FunctionJITTimeInfo *const inlineeData, const FunctionJITTimeInfo *const inlinerData)
{
    intptr_t functionInfo = inlineeData->GetFunctionInfoAddr();

    Assert(ldFldInstr->GetSrc1()->IsSymOpnd() && ldFldInstr->GetSrc1()->AsSymOpnd()->IsPropertySymOpnd());

    Assert(ldFldInstr->GetSrc1()->AsPropertySymOpnd()->HasObjTypeSpecFldInfo());
    Assert(ldFldInstr->GetSrc1()->AsPropertySymOpnd()->GetObjTypeSpecInfo()->UsesAccessor());

    // Find the helper routine for this functionInfo.
    IR::JnHelperMethod helperMethod = this->topFunc->GetScriptContextInfo()->GetDOMFastPathHelper(functionInfo);

    // Find the instance object (External object).
    PropertySym * fieldSym = ldFldInstr->GetSrc1()->AsSymOpnd()->m_sym->AsPropertySym();
    IR::RegOpnd * instanceOpnd = IR::RegOpnd::New(fieldSym->m_stackSym, TyMachPtr, ldFldInstr->m_func);

    // Find the function object from getter inline cache. Need bailout to verify.
    IR::Instr *ldMethodFld = IR::Instr::New(Js::OpCode::LdMethodFromFlags, IR::RegOpnd::New(TyVar, ldFldInstr->m_func), ldFldInstr->GetSrc1(), ldFldInstr->m_func);
    ldFldInstr->InsertBefore(ldMethodFld);
    ldMethodFld = ldMethodFld->ConvertToBailOutInstr(ldFldInstr, IR::BailOutFailedInlineTypeCheck);

    ldFldInstr->ReplaceSrc1(ldMethodFld->GetDst());
    ldMethodFld->SetByteCodeOffset(ldFldInstr);

    // generate further object/type bailout
    PrepareInsertionPoint(ldFldInstr, inlineeData, ldFldInstr);

    // We have three arguments to pass to the OpCode. Create a new ExtendArg_A opcode to chain up the argument. It is similar to ArgOut chain
    // except that it is not argout.
    // The Opcode sequence is like:
    // (dst)helpArg1: ExtendArg_A (src1)thisObject (src2)null
    // (dst)helpArg2: ExtendArg_A (src1)funcObject (src2)helpArg1
    // method: DOMFastPathGetter (src1)HelperCall (src2)helpArg2
    IR::Instr* extendArg0 = IR::Instr::New(Js::OpCode::ExtendArg_A, IR::RegOpnd::New(TyVar, ldFldInstr->m_func), instanceOpnd, ldFldInstr->m_func);
    ldFldInstr->InsertBefore(extendArg0);
    IR::Instr* extendArg1 = IR::Instr::New(Js::OpCode::ExtendArg_A, IR::RegOpnd::New(TyVar, ldFldInstr->m_func), ldMethodFld->GetDst(), extendArg0->GetDst(), ldFldInstr->m_func);
    ldFldInstr->InsertBefore(extendArg1);
    ldFldInstr->ReplaceSrc1(IR::HelperCallOpnd::New(helperMethod, ldFldInstr->m_func));
    ldFldInstr->SetSrc2(extendArg1->GetDst());
    ldFldInstr->m_opcode = Js::OpCode::DOMFastPathGetter;

    StackSym * tmpSym = StackSym::New(ldFldInstr->GetDst()->GetType(), ldFldInstr->m_func);
    IR::Opnd * tmpDst = IR::RegOpnd::New(tmpSym, tmpSym->GetType(), ldFldInstr->m_func);

    IR::Opnd * callInstrDst = ldFldInstr->UnlinkDst();
    ldFldInstr->SetDst(tmpDst);

    IR::Instr * ldInstr = IR::Instr::New(Js::OpCode::Ld_A, callInstrDst, tmpDst, ldFldInstr->m_func);
    ldFldInstr->InsertAfter(ldInstr);

    this->topFunc->SetHasInlinee();

    InsertStatementBoundary(ldInstr->m_next);

    return ldInstr->m_next;
}
#endif
void
Inline::InsertStatementBoundary(IR::Instr * instrNext)
{
    if (lastStatementBoundary)
    {
        Assert(lastStatementBoundary->m_func == instrNext->m_func);
        IR::PragmaInstr * pragmaInstr = IR::PragmaInstr::New(Js::OpCode::StatementBoundary,
            lastStatementBoundary->m_statementIndex,
            lastStatementBoundary->m_func);
        pragmaInstr->SetByteCodeOffset(instrNext);
        instrNext->InsertBefore(pragmaInstr);
    }
}

IR::Instr *
Inline::InlineScriptFunction(IR::Instr *callInstr, const FunctionJITTimeInfo *const inlineeData, const StackSym *symCallerThis, const Js::ProfileId profileId, bool* pIsInlined, uint recursiveInlineDepth)
{
    *pIsInlined = false;

    // This function is recursive, so when jitting in the foreground, probe the stack
    if (!this->topFunc->IsBackgroundJIT())
    {
        PROBE_STACK(this->topFunc->GetScriptContext(), Js::Constants::MinStackDefault);
    }

    IR::Instr *instrNext = callInstr->m_next;

    Func *funcCaller = callInstr->m_func;
    JITTimeFunctionBody *funcBody = inlineeData->GetBody();

    // We don't do stack args optimization in jitted loop body (because of lack of information about the code before and after the loop)
    // and we turn off stack arg optimization for the whole inline chain if we can't do it for one of the functionss.
    // Inlining a function that uses arguments object could potentially hurt perf because we'll have to create arguments object on the
    // heap for that function (versus otherwise the function will be jitted and have its arguments object creation optimized).
    // TODO: Allow arguments object creation to be optimized on a function level instead of an all-or-nothing approach.
    if (callInstr->m_func->IsLoopBody() && funcBody->UsesArgumentsObject())
    {
        return instrNext;
    }

    if (callInstr->GetSrc2() &&
        callInstr->GetSrc2()->IsSymOpnd() &&
        callInstr->GetSrc2()->AsSymOpnd()->m_sym->AsStackSym()->GetArgSlotNum() > Js::InlineeCallInfo::MaxInlineeArgoutCount)
    {
#if ENABLE_DEBUG_CONFIG_OPTIONS
        char16 debugStringBuffer[MAX_FUNCTION_BODY_DEBUG_STRING_SIZE];
        char16 debugStringBuffer2[MAX_FUNCTION_BODY_DEBUG_STRING_SIZE];
#endif
        // This is a hard limit as we only use 4 bits to encode the actual count in the InlineeCallInfo. Although
        // InliningDecider already checks for this, the check is against profile data that may not be accurate since profile
        // data matching does not take into account some types of changes to source code. Need to check this again with current
        // information.
        INLINE_TESTTRACE(_u("INLINING: Skip Inline: ArgSlot > MaxInlineeArgoutCount\tInlinee: %s (%s)\tArgSlotNum: %d\tMaxInlineeArgoutCount: %d\tCaller: %s (%s)\n"),
            funcBody->GetDisplayName(), inlineeData->GetDebugNumberSet(debugStringBuffer), callInstr->GetSrc2()->AsSymOpnd()->m_sym->AsStackSym()->GetArgSlotNum(),
            Js::InlineeCallInfo::MaxInlineeArgoutCount, funcCaller->GetJITFunctionBody()->GetDisplayName(), funcCaller->GetDebugNumberSet(debugStringBuffer2));
        return instrNext;
    }

    *pIsInlined = true;

    // Save off the call target operand (function object) so we can extend its lifetime as needed, even if
    // the call instruction gets transformed to CallIFixed.
    StackSym* originalCallTargetStackSym = callInstr->GetSrc1()->GetStackSym();
    bool originalCallTargetOpndIsJITOpt = callInstr->GetSrc1()->GetIsJITOptimizedReg();

    // We are committed to inlining, optimize the call instruction for fixed fields now and don't attempt it later.
    bool isFixed = false;

    JS_ETW(EventWriteJSCRIPT_BACKEND_INLINE(
        funcCaller->GetFunctionNumber(), funcBody->GetFunctionNumber(),
        funcCaller->GetJITFunctionBody()->GetDisplayName(), funcBody->GetDisplayName()));// REVIEW: OOP JIT, was GetExternalDisplayName, does this matter?

    bool isCtor = false;
    bool safeThis = false;
    IR::Instr *inlineBailoutChecksBeforeInstr;
    if (callInstr->m_opcode == Js::OpCode::NewScObject || callInstr->m_opcode == Js::OpCode::NewScObjArray)
    {
        isCtor = true;
        isFixed = TryOptimizeCallInstrWithFixedMethod(callInstr, inlineeData,
            false /*isPolymorphic*/, false /*isBuiltIn*/, isCtor /*isCtor*/, true /*isInlined*/, safeThis /*&safeThis*/);
        bool split = SplitConstructorCall(callInstr, true, isFixed, &inlineBailoutChecksBeforeInstr);
        Assert(split && inlineBailoutChecksBeforeInstr != nullptr);
    }
    else
    {
        isFixed = TryOptimizeCallInstrWithFixedMethod(callInstr, inlineeData,
            false /*isPolymorphic*/, false /*isBuiltIn*/, isCtor /*isCtor*/, true /*isInlined*/, safeThis /*&safeThis*/);
        inlineBailoutChecksBeforeInstr = callInstr;
    }

    Assert(callInstr->IsProfiledInstr());
    Js::ProfileId callSiteId = static_cast<Js::ProfileId>(callInstr->AsProfiledInstr()->u.profileId);

    IR::RegOpnd * returnValueOpnd;
    Js::RegSlot returnRegSlot;
    if (callInstr->GetDst())
    {
        returnValueOpnd = callInstr->UnlinkDst()->AsRegOpnd();
        returnRegSlot = returnValueOpnd->m_sym->GetByteCodeRegSlot();
    }
    else
    {
        returnValueOpnd = nullptr;
        returnRegSlot = Js::Constants::NoRegister;
    }

    CodeGenWorkItemIDL * workItemData = JitAnewStruct(this->topFunc->m_alloc, CodeGenWorkItemIDL);

    workItemData->isJitInDebugMode = this->topFunc->IsJitInDebugMode();
    workItemData->type = JsFunctionType;
    workItemData->jitMode = static_cast<char>(this->topFunc->GetWorkItem()->GetJitMode());
    workItemData->nativeDataAddr = this->topFunc->GetWorkItem()->GetWorkItemData()->nativeDataAddr;
    workItemData->loopNumber = Js::LoopHeader::NoLoop;

    workItemData->jitData = (FunctionJITTimeDataIDL*)(inlineeData);
    JITTimeWorkItem * jitWorkItem = JitAnew(this->topFunc->m_alloc, JITTimeWorkItem, workItemData);


    JITTimePolymorphicInlineCacheInfo * entryPointPolymorphicInlineCacheInfo = this->topFunc->GetWorkItem()->GetInlineePolymorphicInlineCacheInfo(funcBody->GetAddr());
#if !FLOATVAR
    Func * inlinee = JitAnew(this->topFunc->m_alloc,
        Func,
        this->topFunc->m_alloc,
        jitWorkItem,
        this->topFunc->GetThreadContextInfo(),
        this->topFunc->GetScriptContextInfo(),
        this->topFunc->GetJITOutput()->GetOutputData(),
        nullptr,
        funcCaller->GetWorkItem()->GetJITTimeInfo()->GetInlineeForTargetInlineeRuntimeData(profileId, funcBody->GetAddr()),
        entryPointPolymorphicInlineCacheInfo,
        this->topFunc->GetCodeGenAllocators(),
        this->topFunc->GetNumberAllocator(),
        this->topFunc->GetCodeGenProfiler(),
        this->topFunc->IsBackgroundJIT(),
        callInstr->m_func,
        callInstr->GetNextRealInstr()->GetByteCodeOffset(),
        returnRegSlot,
        isCtor,
        callSiteId,
        false);
#else
    Func * inlinee = JitAnew(this->topFunc->m_alloc,
        Func,
        this->topFunc->m_alloc,
        jitWorkItem,
        this->topFunc->GetThreadContextInfo(),
        this->topFunc->GetScriptContextInfo(),
        this->topFunc->GetJITOutput()->GetOutputData(),
        nullptr,
        funcCaller->GetWorkItem()->GetJITTimeInfo()->GetInlineeForTargetInlineeRuntimeData(profileId, funcBody->GetAddr()),
        entryPointPolymorphicInlineCacheInfo,
        this->topFunc->GetCodeGenAllocators(),
        this->topFunc->GetCodeGenProfiler(),
        this->topFunc->IsBackgroundJIT(),
        callInstr->m_func,
        callInstr->GetNextRealInstr()->GetByteCodeOffset(),
        returnRegSlot,
        isCtor,
        callSiteId,
        false);
#endif

    return InlineFunctionCommon(callInstr, originalCallTargetOpndIsJITOpt, originalCallTargetStackSym, inlineeData, inlinee, instrNext, returnValueOpnd, inlineBailoutChecksBeforeInstr, symCallerThis, recursiveInlineDepth, safeThis);
}

bool
Inline::SplitConstructorCall(IR::Instr *const newObjInstr, const bool isInlined, const bool isFixed, IR::Instr** createObjInstrOut, IR::Instr** callCtorInstrOut) const
{
    Assert(newObjInstr);
    Assert(newObjInstr->m_opcode == Js::OpCode::NewScObject);
    Assert(newObjInstr->GetSrc1());
    Assert(newObjInstr->GetSrc2());

    this->topFunc->SetHasTempObjectProducingInstr(true);

    return
        SplitConstructorCallCommon(
            newObjInstr,
            newObjInstr->GetSrc2(),
            Js::OpCode::NewScObjectNoCtor,
            isInlined,
            isFixed,
            createObjInstrOut,
            callCtorInstrOut);
}

bool
Inline::SplitConstructorCallCommon(
    IR::Instr *const newObjInstr,
    IR::Opnd *const lastArgOpnd,
    const Js::OpCode newObjOpCode,
    const bool isInlined,
    const bool isFixed,
    IR::Instr** createObjInstrOut,
    IR::Instr** callCtorInstrOut) const
{
    Assert(newObjInstr);
    Assert(newObjInstr->GetSrc1());
    Assert(lastArgOpnd);
    Assert(isInlined || isFixed);

    const auto callerFunc = newObjInstr->m_func;

    // Call the NoCtor version of NewScObject

    // Use a temporary register for the newly allocated object (before the call to ctor) - even if we know we'll return this
    // object from the whole operation.  That's so that we don't trash the bytecode register if we need to bail out at
    // object allocation (bytecode instruction has the form [Profiled]NewScObject R6 = R6).
    IR::RegOpnd* createObjDst = nullptr;
    IR::Instr* createObjInstr = nullptr;
    const JITTimeConstructorCache* constructorCache;
    bool returnCreatedObject = false;
    bool skipNewScObj = false;

    if (newObjInstr->IsProfiledInstr())
    {
        Js::ProfileId profiledCallSiteId = static_cast<Js::ProfileId>(newObjInstr->AsProfiledInstr()->u.profileId);
        constructorCache = newObjInstr->m_func->GetConstructorCache(profiledCallSiteId);
        returnCreatedObject = constructorCache != nullptr && constructorCache->CtorHasNoExplicitReturnValue();
        skipNewScObj = constructorCache != nullptr && constructorCache->SkipNewScObject();
        if (!skipNewScObj)
        {
            createObjDst = IR::RegOpnd::New(TyVar, callerFunc);
            createObjInstr = IR::ProfiledInstr::New(newObjOpCode, createObjDst, newObjInstr->GetSrc1(), callerFunc);
            createObjInstr->AsProfiledInstr()->u.profileId = profiledCallSiteId;
        }
    }
    else
    {
        constructorCache = nullptr;
        createObjDst = IR::RegOpnd::New(TyVar, callerFunc);
        createObjInstr = IR::Instr::New(newObjOpCode, createObjDst, newObjInstr->GetSrc1(), callerFunc);
    }

    Assert(!isInlined || !skipNewScObj);
    Assert(isFixed || !skipNewScObj);

    // For new Object() and new Array() we have special fast helpers.  We'll let the lowerer convert this instruction directly
    // into a call to one of these helpers.
    if (skipNewScObj)
    {
        FixedFieldInfo* ctor = newObjInstr->GetFixedFunction();
        intptr_t ctorInfo = ctor->GetFuncInfoAddr();
        if ((ctorInfo == topFunc->GetThreadContextInfo()->GetJavascriptObjectNewInstanceAddr() ||
            ctorInfo == topFunc->GetThreadContextInfo()->GetJavascriptArrayNewInstanceAddr()) &&
            newObjInstr->HasEmptyArgOutChain())
        {
            return false;
        }
    }

    IR::Opnd* thisPtrOpnd;
    if (createObjInstr != nullptr)
    {
        createObjInstr->SetByteCodeOffset(newObjInstr);
        createObjInstr->GetSrc1()->SetIsJITOptimizedReg(true);
        newObjInstr->InsertBefore(createObjInstr);

        createObjDst->SetValueType(ValueType::GetObject(ObjectType::UninitializedObject));
        thisPtrOpnd = createObjDst;
    }
    else
    {
        thisPtrOpnd = IR::AddrOpnd::NewNull(newObjInstr->m_func);
    }

    // Pass the new object to the constructor function with an ArgOut
    const auto thisArgOpnd = IR::SymOpnd::New(callerFunc->m_symTable->GetArgSlotSym(1), TyVar, callerFunc);
    auto instr = IR::Instr::New(Js::OpCode::ArgOut_A, thisArgOpnd, thisPtrOpnd, lastArgOpnd, callerFunc);
    instr->SetByteCodeOffset(newObjInstr);
    instr->GetDst()->SetIsJITOptimizedReg(true);
    instr->GetSrc2()->SetIsJITOptimizedReg(true);
    newObjInstr->InsertBefore(instr);

    // Call the constructor using CallI with isCtorCall set.  If we inline the constructor, and the inlined constructor
    // bails out, the interpreter would be entered with CallFlags_Value as well. If the interpreter starts using the
    // call flags, the proper call flags will need to be specified here by using a different op code specific to constructors.
    if (isFixed)
    {
        newObjInstr->m_opcode = Js::OpCode::CallIFixed;
    }
    else
    {
        newObjInstr->m_opcode = Js::OpCode::CallI;
    }

    newObjInstr->isCtorCall = true;

    if(newObjInstr->GetSrc2())
    {
        newObjInstr->FreeSrc2();
    }
    newObjInstr->SetSrc2(thisArgOpnd);

    const auto insertBeforeInstr = newObjInstr->m_next;
    Assert(insertBeforeInstr);
    const auto nextByteCodeOffsetInstr = newObjInstr->GetNextRealInstrOrLabel();

    // Determine which object to use as the final result of NewScObject, the object passed into the constructor as 'this', or
    // the object returned by the constructor.  We only need this if we don't have a hard-coded constructor cache, or if the
    // constructor returns something explicitly.  Otherwise, we simply return the object we allocated and passed to the constructor.
    if (returnCreatedObject)
    {
        instr = IR::Instr::New(Js::OpCode::Ld_A, newObjInstr->GetDst(), createObjDst, callerFunc);
        instr->SetByteCodeOffset(nextByteCodeOffsetInstr);
        instr->GetDst()->SetIsJITOptimizedReg(true);
        instr->GetSrc1()->SetIsJITOptimizedReg(true);
        insertBeforeInstr->InsertBefore(instr);
    }
    else if (!skipNewScObj)
    {
        Assert(createObjDst != newObjInstr->GetDst());

        // Since we're not returning the default new object, the constructor must be returning something explicitly.  We don't
        // know at this point whether it's an object or not.  If the constructor is later inlined, the value type will be determined
        // from the flow in glob opt.  Otherwise, we'll need to emit an object check.
        newObjInstr->GetDst()->SetValueType(ValueType::Uninitialized);

        instr = IR::Instr::New(Js::OpCode::GetNewScObject, newObjInstr->GetDst(), newObjInstr->GetDst(), createObjDst, callerFunc);
        instr->SetByteCodeOffset(nextByteCodeOffsetInstr);
        instr->GetDst()->SetIsJITOptimizedReg(true);
        instr->GetSrc1()->SetIsJITOptimizedReg(true);
        insertBeforeInstr->InsertBefore(instr);
    }

    // Update the NewScObject cache, but only if we don't have a hard-coded constructor cache.  We only clone caches that
    // don't require update, and once updated a cache never requires an update again.
    if (constructorCache == nullptr)
    {
        instr = IR::Instr::New(Js::OpCode::UpdateNewScObjectCache, callerFunc);
        instr->SetSrc1(newObjInstr->GetSrc1()); // constructor function
        instr->SetSrc2(newObjInstr->GetDst());  // the new object
        instr->SetByteCodeOffset(nextByteCodeOffsetInstr);
        instr->GetSrc1()->SetIsJITOptimizedReg(true);
        instr->GetSrc2()->SetIsJITOptimizedReg(true);
        insertBeforeInstr->InsertBefore(instr);
    }

    if (createObjInstrOut != nullptr)
    {
        *createObjInstrOut = createObjInstr;
    }

    if (callCtorInstrOut != nullptr)
    {
        *callCtorInstrOut = newObjInstr;
    }

    return true;
}

void
Inline::InsertObjectCheck(IR::Instr *callInstr, IR::Instr* insertBeforeInstr, IR::Instr*bailOutIfNotObject)
{
    // Bailout if 'functionRegOpnd' is not an object.
    bailOutIfNotObject->SetSrc1(callInstr->GetSrc1()->AsRegOpnd());
    bailOutIfNotObject->SetByteCodeOffset(insertBeforeInstr);
    insertBeforeInstr->InsertBefore(bailOutIfNotObject);
}

void
Inline::InsertFunctionTypeIdCheck(IR::Instr *callInstr, IR::Instr* insertBeforeInstr, IR::Instr* bailOutIfNotJsFunction)
{
    // functionTypeRegOpnd = Ld functionRegOpnd->type
    IR::IndirOpnd *functionTypeIndirOpnd = IR::IndirOpnd::New(callInstr->GetSrc1()->AsRegOpnd(), Js::RecyclableObject::GetOffsetOfType(), TyMachPtr, callInstr->m_func);
    IR::RegOpnd *functionTypeRegOpnd = IR::RegOpnd::New(TyVar, this->topFunc);
    IR::Instr *instr = IR::Instr::New(Js::OpCode::Ld_A, functionTypeRegOpnd, functionTypeIndirOpnd, callInstr->m_func);
    if(instr->m_func->HasByteCodeOffset())
    {
        instr->SetByteCodeOffset(insertBeforeInstr);
    }
    insertBeforeInstr->InsertBefore(instr);

    CompileAssert(sizeof(Js::TypeId) == sizeof(int32));
    // if (functionTypeRegOpnd->typeId != TypeIds_Function) goto $noInlineLabel
    // BrNeq_I4 $noInlineLabel, functionTypeRegOpnd->typeId, TypeIds_Function
    IR::IndirOpnd *functionTypeIdIndirOpnd = IR::IndirOpnd::New(functionTypeRegOpnd, Js::Type::GetOffsetOfTypeId(), TyInt32, callInstr->m_func);
    IR::IntConstOpnd *typeIdFunctionConstOpnd = IR::IntConstOpnd::New(Js::TypeIds_Function, TyInt32, callInstr->m_func);
    bailOutIfNotJsFunction->SetSrc1(functionTypeIdIndirOpnd);
    bailOutIfNotJsFunction->SetSrc2(typeIdFunctionConstOpnd);
    insertBeforeInstr->InsertBefore(bailOutIfNotJsFunction);
}

void
Inline::InsertJsFunctionCheck(IR::Instr *callInstr, IR::Instr *insertBeforeInstr, IR::BailOutKind bailOutKind)
{
    // This function only inserts bailout for tagged int & TypeIds_Function.
    // As of now this is only used for polymorphic inlining.
    Assert(bailOutKind == IR::BailOutOnPolymorphicInlineFunction);

    Assert(insertBeforeInstr);
    Assert(insertBeforeInstr->m_func == callInstr->m_func);

    // bailOutIfNotFunction is primary bailout instruction
    IR::Instr* bailOutIfNotFunction = IR::BailOutInstr::New(Js::OpCode::BailOnNotEqual, bailOutKind, insertBeforeInstr, callInstr->m_func);

    IR::Instr *bailOutIfNotObject = IR::BailOutInstr::New(Js::OpCode::BailOnNotObject, bailOutKind, bailOutIfNotFunction->GetBailOutInfo(),callInstr->m_func);
    InsertObjectCheck(callInstr, insertBeforeInstr, bailOutIfNotObject);

    InsertFunctionTypeIdCheck(callInstr, insertBeforeInstr, bailOutIfNotFunction);

}

void
Inline::InsertFunctionInfoCheck(IR::Instr *callInstr, IR::Instr *insertBeforeInstr, IR::Instr* bailoutInstr, const FunctionJITTimeInfo *funcInfo)
{
    // if (JavascriptFunction::FromVar(r1)->functionInfo != funcInfo) goto noInlineLabel
    // BrNeq_I4 noInlineLabel, r1->functionInfo, funcInfo
    IR::IndirOpnd* opndFuncInfo = IR::IndirOpnd::New(callInstr->GetSrc1()->AsRegOpnd(), Js::JavascriptFunction::GetOffsetOfFunctionInfo(), TyMachPtr, callInstr->m_func);
    IR::AddrOpnd* inlinedFuncInfo = IR::AddrOpnd::New(funcInfo->GetFunctionInfoAddr(), IR::AddrOpndKindDynamicFunctionInfo, callInstr->m_func);
    bailoutInstr->SetSrc1(opndFuncInfo);
    bailoutInstr->SetSrc2(inlinedFuncInfo);

    insertBeforeInstr->InsertBefore(bailoutInstr);
}

void
Inline::InsertFunctionObjectCheck(IR::Instr *callInstr, IR::Instr *insertBeforeInstr, IR::Instr *bailOutInstr, const FunctionJITTimeInfo *funcInfo)
{
     Js::BuiltinFunction index = Js::JavascriptLibrary::GetBuiltInForFuncInfo(funcInfo->GetFunctionInfoAddr(), this->topFunc->GetThreadContextInfo());
    AssertMsg(index < Js::BuiltinFunction::Count, "Invalid built-in index on a call target marked as built-in");

    bailOutInstr->SetSrc1(callInstr->GetSrc1()->AsRegOpnd());
    bailOutInstr->SetSrc2(IR::IntConstOpnd::New(index, TyInt32, callInstr->m_func));
    insertBeforeInstr->InsertBefore(bailOutInstr);
}

IR::Instr *
Inline::PrepareInsertionPoint(IR::Instr *callInstr, const FunctionJITTimeInfo *funcInfo, IR::Instr *insertBeforeInstr, IR::BailOutKind bailOutKind)
{
    Assert(insertBeforeInstr);
    Assert(insertBeforeInstr->m_func == callInstr->m_func);
    Assert(bailOutKind == IR::BailOutOnInlineFunction);

    // FunctionBody check is the primary bailout instruction, create it first
    IR::BailOutInstr* primaryBailOutInstr = IR::BailOutInstr::New(Js::OpCode::BailOnNotEqual, bailOutKind, insertBeforeInstr, callInstr->m_func);

    // 1. Bailout if function object is not an object.
    IR::Instr *bailOutIfNotObject = IR::BailOutInstr::New(Js::OpCode::BailOnNotObject,
                                                          bailOutKind,
                                                          primaryBailOutInstr->GetBailOutInfo(),
                                                          callInstr->m_func);
    InsertObjectCheck(callInstr, insertBeforeInstr, bailOutIfNotObject);

    // 2. Bailout if function object is not a TypeId_Function
    IR::Instr* bailOutIfNotJsFunction = IR::BailOutInstr::New(Js::OpCode::BailOnNotEqual, bailOutKind, primaryBailOutInstr->GetBailOutInfo(), callInstr->m_func);
    InsertFunctionTypeIdCheck(callInstr, insertBeforeInstr, bailOutIfNotJsFunction);

    // 3. Bailout if function body doesn't match funcInfo
    InsertFunctionInfoCheck(callInstr, insertBeforeInstr, primaryBailOutInstr, funcInfo);

    return primaryBailOutInstr;
}

void
Inline::TryFixedMethodAndPrepareInsertionPoint(IR::Instr *callInstr, const FunctionJITTimeInfo * inlineeInfo, bool isPolymorphic, bool isBuiltIn, bool isCtor, bool isInlined)
{
    StackSym* originalCallTargetStackSym = callInstr->GetSrc1()->GetStackSym();
    bool originalCallTargetIsJITOpt = callInstr->GetSrc1()->GetIsJITOptimizedReg();

    bool safeThis = false;
    if (TryOptimizeCallInstrWithFixedMethod(callInstr, inlineeInfo, isPolymorphic, isBuiltIn, isCtor, isInlined, safeThis))
    {
        Assert(callInstr->m_opcode == Js::OpCode::CallIFixed);

        // If we optimized the call instruction for a fixed function, we must extend the function object's lifetime until after the last bailout before the call.
        IR::ByteCodeUsesInstr * useCallTargetInstr = IR::ByteCodeUsesInstr::New(callInstr);
        useCallTargetInstr->SetRemovedOpndSymbol(originalCallTargetIsJITOpt, originalCallTargetStackSym->m_id);
        callInstr->InsertBefore(useCallTargetInstr);
    }
    else
    {
        PrepareInsertionPoint(callInstr, inlineeInfo, callInstr);
    }
}

uint Inline::CountActuals(IR::Instr *callInstr)
{
    IR::Opnd *linkOpnd = callInstr->GetSrc2();
    uint actualCount = 0;
    if (linkOpnd->IsSymOpnd())
    {
        IR::Instr *argInstr;
        do
        {
            Assert(linkOpnd->IsSymOpnd());
            StackSym *sym = linkOpnd->AsSymOpnd()->m_sym->AsStackSym();
            Assert(sym->m_isSingleDef);
            Assert(sym->IsArgSlotSym());
            argInstr = sym->m_instrDef;
            ++actualCount;
            linkOpnd = argInstr->GetSrc2();
        }
        while (linkOpnd->IsSymOpnd());
    }
    return actualCount;
}

bool Inline::InlConstFoldArg(IR::Instr *instr, __in_ecount_opt(callerArgOutCount) IR::Instr *callerArgOuts[], Js::ArgSlot callerArgOutCount)
{
    Assert(instr->m_opcode == Js::OpCode::ArgOut_A);

    if (PHASE_OFF(Js::InlinerConstFoldPhase, instr->m_func->GetTopFunc()))
    {
        return false;
    }

    IR::Opnd *src1 = instr->GetSrc1();
    IntConstType value;

    if (!src1->IsRegOpnd())
    {
        return false;
    }

    StackSym *sym = instr->GetSrc1()->AsRegOpnd()->m_sym;

    if (!sym->IsSingleDef())
    {
        return false;
    }

    IR::Instr *instrDef = sym->GetInstrDef();
    if (!this->InlConstFold(instrDef, &value, callerArgOuts, callerArgOutCount))
    {
        return false;
    }
    return true;
}

bool Inline::InlConstFold(IR::Instr *instr, IntConstType *pValue, __in_ecount_opt(callerArgOutCount) IR::Instr *callerArgOuts[], Js::ArgSlot callerArgOutCount)
{
    IR::Opnd *src1 = instr->GetSrc1();

    if (!src1)
    {
        return false;
    }

    switch (src1->GetKind())
    {
    case IR::OpndKindReg:
        // Walk the tree below
        break;

    case IR::OpndKindIntConst:
        if (instr->m_opcode == Js::OpCode::LdC_A_I4)
        {
            // Found a constant
            *pValue = src1->AsIntConstOpnd()->GetValue();
            return true;
        }
        return false;

    case IR::OpndKindSym:
        if (callerArgOuts && instr->m_opcode == Js::OpCode::ArgIn_A)
        {
            // We have an ArgIn.  Walk the caller's ArgOut tree to see if a constant
            // is passed in to the inlinee.

            Assert(callerArgOuts && callerArgOutCount != (Js::ArgSlot) - 1);
            Assert(src1->AsSymOpnd()->m_sym->AsStackSym()->IsParamSlotSym());
            Js::ArgSlot paramSlot = src1->AsSymOpnd()->m_sym->AsStackSym()->GetParamSlotNum();
            if (paramSlot <= callerArgOutCount)
            {
                IR::Instr *argOut = callerArgOuts[paramSlot - 1];
                IR::Opnd *argOutSrc1 = argOut->GetSrc1();

                if (!argOutSrc1->IsRegOpnd())
                {
                    return false;
                }

                StackSym *sym = argOutSrc1->AsRegOpnd()->m_sym;

                if (!sym->IsSingleDef())
                {
                    return false;
                }

                IR::Instr *instrDef = sym->GetInstrDef();
                // Walk the caller
                return InlConstFold(instrDef, pValue, nullptr, (Js::ArgSlot) - 1);
            }
        }
        else if (src1->AsSymOpnd()->IsPropertySymOpnd())
        {
            // See if we have a LdFld of a fixed field.
            intptr_t var = TryOptimizeInstrWithFixedDataProperty(instr);
            if (!Js::TaggedInt::Is(var))
            {
                return false;
            }
            else
            {
                *pValue = Js::TaggedInt::ToInt32((Js::Var)var);
                return true;
            }
        }
        return false;

    default:
        return false;
    }

    // All that is left is RegOpnds
    Assert(src1->IsRegOpnd());

    StackSym *sym = instr->GetSrc1()->AsRegOpnd()->m_sym;

    if (!sym->IsSingleDef())
    {
        return false;
    }

    if (!src1 || !src1->IsRegOpnd() || !src1->AsRegOpnd()->m_sym->IsSingleDef())
    {
        return false;
    }

    IR::Opnd *src2 = instr->GetSrc2();

    if (src2)
    {
        if (!src2->IsRegOpnd() || !src2->AsRegOpnd()->m_sym->IsSingleDef())
        {
            return false;
        }
    }

    // See if src1 can be folded to a constant
    if (!InlConstFold(src1->AsRegOpnd()->m_sym->GetInstrDef(), pValue, callerArgOuts, callerArgOutCount))
    {
        return false;
    }
    IntConstType src1Constant = *pValue;

    // See if src2 (unless it is unary) can be folded to a constant
    if (src2 && !InlConstFold(src2->AsRegOpnd()->m_sym->GetInstrDef(), pValue, callerArgOuts, callerArgOutCount))
    {
        return false;
    }

    // Now let's try to constant fold the current instruction
    if (src2)
    {
        IntConstType src2Constant = *pValue;

        if (!instr->BinaryCalculator(src1Constant, src2Constant, pValue)
            || !Math::FitsInDWord(*pValue))
        {
            return false;
        }

        // Success
        StackSym *src1Sym = src1->AsRegOpnd()->m_sym;
        StackSym *src2Sym = src2->AsRegOpnd()->m_sym;

        if (src1Sym->HasByteCodeRegSlot() || src2Sym->HasByteCodeRegSlot())
        {
            IR::ByteCodeUsesInstr * byteCodeInstr = IR::ByteCodeUsesInstr::New(instr);
            if (src1Sym->HasByteCodeRegSlot())
            {
                byteCodeInstr->Set(src1);
            }
            if (src2Sym->HasByteCodeRegSlot())
            {
                byteCodeInstr->Set(src2);
            }
            instr->InsertBefore(byteCodeInstr);
        }

#if DBG_DUMP
        if (Js::Configuration::Global.flags.Trace.IsEnabled(Js::InlinerConstFoldPhase, this->topFunc->GetSourceContextId(), this->topFunc->GetLocalFunctionId()))
        {
            Output::Print(_u("Constant folding to %d\n"), *pValue);
            instr->Dump();
        }
#endif
        instr->m_opcode = Js::OpCode::LdC_A_I4;
        instr->ReplaceSrc1(IR::IntConstOpnd::New(*pValue, TyInt32, instr->m_func));
        instr->GetDst()->AsRegOpnd()->m_sym->SetIsConst();
        instr->FreeSrc2();
    }
    else
    {
        if (!instr->UnaryCalculator(src1Constant, pValue)
            || !Math::FitsInDWord(*pValue))
        {
            // Skip over BytecodeArgOutCapture
            if (instr->m_opcode == Js::OpCode::BytecodeArgOutCapture)
            {
                return true;
            }
            return false;
        }
        // Success
        StackSym *src1Sym = src1->AsRegOpnd()->m_sym;
        if (src1Sym->HasByteCodeRegSlot())
        {
            IR::ByteCodeUsesInstr * byteCodeInstr = IR::ByteCodeUsesInstr::New(instr);
            byteCodeInstr->Set(src1);
            instr->InsertBefore(byteCodeInstr);
        }

#if DBG_DUMP
        if (Js::Configuration::Global.flags.Trace.IsEnabled(Js::InlinerConstFoldPhase, this->topFunc->GetSourceContextId(), this->topFunc->GetLocalFunctionId()))
        {
            Output::Print(_u("Constant folding to %d\n"), *pValue);
            instr->Dump();
        }
#endif
        instr->m_opcode = Js::OpCode::LdC_A_I4;
        instr->ReplaceSrc1(IR::IntConstOpnd::New(*pValue, TyInt32, instr->m_func));
        instr->GetDst()->AsRegOpnd()->m_sym->SetIsConst();
    }

    return true;
}


Js::ArgSlot
Inline::MapActuals(IR::Instr *callInstr, __out_ecount(maxParamCount) IR::Instr *argOuts[],
    Js::ArgSlot formalCount,
    Func* inlinee,
    Js::ProfileId callSiteId,
    bool *stackArgsArgOutExpanded,
    IR::Instr *argOutsExtra[],
    Js::ArgSlot maxParamCount /* = Js::InlineeCallInfo::MaxInlineeArgoutCount*/)
{
    AnalysisAssert(formalCount <= maxParamCount);

    IR::Opnd *linkOpnd = callInstr->GetSrc2();
    Js::ArgSlot actualCount = 0;

    *stackArgsArgOutExpanded = false;
    uint inlineeFrameSlot = currentInlineeFrameSlot + (Js::Constants::InlineeMetaArgCount - 1);
    uint fixupArgoutCount = 0;

    if (inlinee)
    {
        bool hasArgumentsAccess = this->GetInlineeHasArgumentObject(inlinee);
        inlinee->SetHasUnoptimizedArgumentsAccess(hasArgumentsAccess);
    }

    if (linkOpnd->IsSymOpnd())
    {
        IR::Instr *argInstr;
        do
        {
            Assert(linkOpnd->IsSymOpnd());
            StackSym *sym = linkOpnd->AsSymOpnd()->m_sym->AsStackSym();

            Assert(sym->m_isSingleDef);
            Assert(sym->IsArgSlotSym());
            sym->m_isInlinedArgSlot = true;
            this->topFunc->SetArgOffset(sym, (inlineeFrameSlot + sym->GetArgSlotNum()) * MachPtr);
            argInstr = sym->m_instrDef;
            if (argInstr->m_opcode == Js::OpCode::ArgOut_A)
            {
                if(inlinee)
                {
                    if (!inlinee->GetHasUnoptimizedArgumentsAccess())
                    {
                        // This allows us to markTemp the argOut source.
                        argInstr->m_opcode = Js::OpCode::ArgOut_A_Inline;
                    }
                }
                argInstr->GenerateBytecodeArgOutCapture();
            }

            // Expand
            //
            // s31 ArgOut_A s32
            // s30 ArgOut_A_FromStackArgs s31
            //
            // to
            //
            // s31 ArgOut_A(_Inline) s32
            // sXX ArgOut_A_FixupForStackArgs s31
            // .
            // .
            // s34 ArgOut_A_FixupForStackArgs sXX
            // s30 ArgOut_A_FromStackArgs s34

            if (inlinee && argInstr->m_opcode == Js::OpCode::ArgOut_A_FromStackArgs)
            {
                IR::Instr * argFixupInstr;
                for(uint currentFormal = 1; currentFormal < formalCount; currentFormal++)
                {
                    StackSym* newStackSym = StackSym::NewArgSlotSym(sym->GetArgSlotNum(), argInstr->m_func);
                    newStackSym->m_isInlinedArgSlot = true;

                    IR::SymOpnd * newLinkOpnd = IR::SymOpnd::New(newStackSym, sym->GetType(), argInstr->m_func);
                    IR::Opnd * undefined = IR::AddrOpnd::New(this->topFunc->GetScriptContextInfo()->GetUndefinedAddr(),
                                                IR::AddrOpndKindDynamicVar, this->topFunc, true);
                    undefined->SetValueType(ValueType::Undefined);

                    argFixupInstr = IR::Instr::New(Js::OpCode::ArgOut_A_FixupForStackArgs, newLinkOpnd, undefined, argInstr->GetSrc2(), argInstr->m_func);
                    argInstr->InsertBefore(argFixupInstr);
                    argInstr->ReplaceSrc2(argFixupInstr->GetDst());
                    sym->IncrementArgSlotNum();
                    argInstr->m_func->SetArgOffset(sym, (inlineeFrameSlot + sym->GetArgSlotNum()) * MachPtr);

                    argFixupInstr->GenerateArgOutSnapshot();
                    fixupArgoutCount++;
                }
                // Now that the arguments object has been expanded, we don't require the sym corresponding to it.
                IR::IntConstOpnd* callSiteIdOpnd = IR::IntConstOpnd::New(callSiteId, TyUint16, argInstr->m_func);
                argInstr->ReplaceSrc1(callSiteIdOpnd);
                // Don't count ArgOut_A_FromStackArgs as an actual, when it has been expanded
                --actualCount;
                *stackArgsArgOutExpanded = true;
            }
            ++actualCount;
            const Js::ArgSlot currentActual = sym->GetArgSlotNum() - 1;
            if (currentActual < formalCount)
            {
                Assert(currentActual < Js::InlineeCallInfo::MaxInlineeArgoutCount);
                argOuts[currentActual] = argInstr;
            }

            // We don't want to treat ArgOut_A_FromStackArgs as an actual arg.
            else if (argInstr->m_opcode != Js::OpCode::ArgOut_A_FromStackArgs)
            {
                Assert(currentActual <= Js::InlineeCallInfo::MaxInlineeArgoutCount);
                if(argOutsExtra)
                {
                    argOutsExtra[currentActual] = argInstr;
                    if (currentActual < maxParamCount)
                    {
                        __analysis_assume(currentActual < Js::InlineeCallInfo::MaxInlineeArgoutCount);
                        argOuts[currentActual] = nullptr;
                    }
                }
            }
            linkOpnd = argInstr->GetSrc2();
        }
        while (linkOpnd->IsSymOpnd());
#if DBG
        Assert(actualCount <= Js::InlineeCallInfo::MaxInlineeArgoutCount);
        for(Js::ArgSlot i = 0; i < min(actualCount, formalCount); ++i)
        {
#pragma prefast(suppress:6001)
            Assert(argOuts[i]);
        }
#endif
    }

    Assert(linkOpnd->IsRegOpnd());
    Assert(linkOpnd->AsRegOpnd()->m_sym->m_isSingleDef);
    Js::OpCode startCallOpCode = linkOpnd->AsRegOpnd()->m_sym->m_instrDef->m_opcode;
    Assert(startCallOpCode == Js::OpCode::StartCall);

    // Update the count in StartCall to reflect
    //  1. ArgOut_A_FromStackArgs is not an actual once it has been expanded.
    //  2. The expanded argouts (from ArgOut_A_FromStackArgs).
    //
    // Note that the StartCall will reflect the formal count only as of now; the actual count would be set during MapFormals
    if(*stackArgsArgOutExpanded)
    {
        // TODO: Is an underflow here intended, it triggers on test\inlining\OS_2733280.js
        IR::IntConstOpnd * countOpnd = linkOpnd->AsRegOpnd()->m_sym->m_instrDef->GetSrc1()->AsIntConstOpnd();
        int32 count = countOpnd->AsInt32();
        count += fixupArgoutCount - 1;
        countOpnd->SetValue(count);

        callInstr->m_func->EnsureCallSiteToArgumentsOffsetFixupMap();
        Assert(!(callInstr->m_func->callSiteToArgumentsOffsetFixupMap->ContainsKey(callSiteId)));
        callInstr->m_func->callSiteToArgumentsOffsetFixupMap->Add(callSiteId, fixupArgoutCount - 1);
    }

    Assert(linkOpnd->AsRegOpnd()->m_sym->m_instrDef->GetArgOutCount(/*getInterpreterArgOutCount*/ false) == actualCount);

    // Mark the StartCall's dst as an inlined arg slot as well so we know this is an inlined start call
    // and not adjust the stack height on x86
    linkOpnd->AsRegOpnd()->m_sym->m_isInlinedArgSlot = true;

    // Missing arguments...
    for (Js::ArgSlot i = actualCount; i < formalCount; i++)
    {
        argOuts[i] = nullptr;
    }

    // We may not know the exact number of actuals that "b" gets in a.b.apply just yet, since we have expanded the ArgOut_A_FromStackArgs based on the number of formals "b" accepts.
    // So, return the actualCount stored on the func if the ArgOut_A_FromStackArgs was expanded (and thus, the expanded argouts were accounted for in calculating the local actualCount)
    return *stackArgsArgOutExpanded ? callInstr->m_func->actualCount : actualCount;
}

void
Inline::MapFormals(Func *inlinee,
    __in_ecount(formalCount) IR::Instr *argOuts[],
    uint formalCount,
    uint actualCount,
    IR::RegOpnd *retOpnd,
    IR::Opnd * funcObjOpnd,
    const StackSym *symCallerThis,
    bool stackArgsArgOutExpanded,
    bool fixedFunctionSafeThis,
    IR::Instr *argOutsExtra[])
{
    IR::SymOpnd *formalOpnd;
    uint argIndex;
    uint formalCountForInlinee;
    IR::Instr * argInstr;
    IR::Opnd * linkOpnd;

    bool fUsesSafeThis = false;
    bool fUsesConstThis = false;
    StackSym *symThis = nullptr;
    StackSym *thisConstSym = nullptr;

    FOREACH_INSTR_EDITING(instr, instrNext, inlinee->m_headInstr)
    {
        switch (instr->m_opcode)
        {
        case Js::OpCode::ArgIn_Rest:
        {
            // We only currently support a statically known number of actuals.
            if (stackArgsArgOutExpanded)
            {
                break;
            }

            int excess;
<<<<<<< HEAD
            Js::ArgSlot restFuncFormalCount = 0;
=======
            uint restFuncFormalCount = 0;
>>>>>>> 93ec291c
            if (instr->m_func != inlinee)
            {
                restFuncFormalCount = instr->m_func->GetJITFunctionBody()->GetInParamsCount();
                Assert(restFuncFormalCount < 1 << 24); // 24 bits for arg count (see CallInfo.h)
                excess = actualCount - restFuncFormalCount;
            }
            else
            {
                excess = actualCount - formalCount;
            }
            IR::Opnd *restDst = instr->GetDst();

            Assert(actualCount < 1 << 24 && formalCount < 1 << 24); // 24 bits for arg count (see CallInfo.h)

            if (excess < 0)
            {
                excess = 0;
            }

            // Set the type info about the destination so the array offsets get calculated properly.
            restDst->SetValueType(
                ValueType::GetObject(ObjectType::Array)
                .SetHasNoMissingValues(true)
                .SetArrayTypeId(Js::TypeIds_Array));
            restDst->SetValueTypeFixed();

            // Create the array and assign the elements.
            IR::Instr *newArrInstr = IR::Instr::New(Js::OpCode::NewScArray, restDst, IR::IntConstOpnd::New(excess, TyUint32, inlinee), inlinee);
            instr->InsertBefore(newArrInstr);

            if (instr->m_func != inlinee)
<<<<<<< HEAD
            {
                for (uint i = restFuncFormalCount; i < formalCount; ++i)
                {
                    IR::IndirOpnd *arrayLocOpnd = IR::IndirOpnd::New(restDst->AsRegOpnd(), i - restFuncFormalCount, TyVar, inlinee);
                    IR::Instr *stElemInstr = IR::Instr::New(Js::OpCode::StElemC, arrayLocOpnd, argOuts[i]->GetBytecodeArgOutCapture()->GetDst(), inlinee);
                    instr->InsertBefore(stElemInstr);
                }
            }
            for (uint i = formalCount; i < actualCount; ++i)
            {
                IR::IndirOpnd *arrayLocOpnd = IR::IndirOpnd::New(restDst->AsRegOpnd(), (i + restFuncFormalCount) - formalCount, TyVar, inlinee);
                IR::Instr *stElemInstr = IR::Instr::New(Js::OpCode::StElemC, arrayLocOpnd, argOutsExtra[i]->GetBytecodeArgOutCapture()->GetDst(), inlinee);
                instr->InsertBefore(stElemInstr);
=======
            {
                uint index = 0;
                for (uint i = restFuncFormalCount; i < min(actualCount, formalCount); ++i)
                {
                    IR::IndirOpnd *arrayLocOpnd = IR::IndirOpnd::New(restDst->AsRegOpnd(), index, TyVar, inlinee);
                    IR::Instr *stElemInstr = IR::Instr::New(Js::OpCode::StElemC, arrayLocOpnd, argOuts[i]->GetBytecodeArgOutCapture()->GetDst(), inlinee);
                    instr->InsertBefore(stElemInstr);
                    index++;
                }
                for (uint i = max(formalCount, restFuncFormalCount); i < actualCount; ++i)
                {
                    IR::IndirOpnd *arrayLocOpnd = IR::IndirOpnd::New(restDst->AsRegOpnd(), index, TyVar, inlinee);
                    IR::Instr *stElemInstr = IR::Instr::New(Js::OpCode::StElemC, arrayLocOpnd, argOutsExtra[i]->GetBytecodeArgOutCapture()->GetDst(), inlinee);
                    instr->InsertBefore(stElemInstr);
                    index++;
                }
                AssertMsg(index == (uint)excess, "Incorrect rest args built");
                if (index != (uint)excess)
                {
                    throw Js::OperationAbortedException();
                }
            }
            else
            {
                for (uint i = formalCount; i < actualCount; ++i)
                {
                    IR::IndirOpnd *arrayLocOpnd = IR::IndirOpnd::New(restDst->AsRegOpnd(), i - formalCount, TyVar, inlinee);
                    IR::Instr *stElemInstr = IR::Instr::New(Js::OpCode::StElemC, arrayLocOpnd, argOutsExtra[i]->GetBytecodeArgOutCapture()->GetDst(), inlinee);
                    instr->InsertBefore(stElemInstr);
                }
>>>>>>> 93ec291c
            }

            instr->Remove();

            break;
        }

        case Js::OpCode::ArgIn_A:
            formalOpnd = instr->UnlinkSrc1()->AsSymOpnd();
            argIndex = formalOpnd->m_sym->AsStackSym()->GetParamSlotNum() - 1;
            if (argIndex >= formalCount)
            {
                Fatal();
            }
            formalOpnd->Free(this->topFunc);
            if (argOuts[argIndex])
            {
                IR::Instr *argOut = argOuts[argIndex];
                IR::Instr* instrDef;
                if (argOut->HasByteCodeArgOutCapture())
                {
                    instrDef = argOut->GetBytecodeArgOutCapture();
                }
                else
                {
                    Assert(argOut->m_opcode == Js::OpCode::ArgOut_A_FixupForStackArgs);
                    instrDef = argOut->GetArgOutSnapshot();
                }

                instr->SetSrc1(instrDef->GetDst());
                instr->m_opcode = Js::OpCode::Ld_A;
                IR::Opnd* dst = instr->GetDst();
                IR::Opnd* src = instrDef->GetSrc1();

                if (argIndex == 0)
                {
                    // Look at the "this" argument source.
                    // If it's known to be a normal object (the caller has already guaranteed that, or
                    // it was defined by an instruction that produces normal objects), we'll omit CheckThis.
                    // If it's a constant value, we'll do the mapping at jit time and copy the final value.
                    if (src->IsRegOpnd())
                    {
                        symThis = dst->AsRegOpnd()->m_sym;

                        StackSym *symSrc = src->AsRegOpnd()->m_sym;
                        if (symSrc == symCallerThis ||
                            symSrc->m_isSafeThis ||
                            inlinee->IsInlinedConstructor())
                        {
                            fUsesSafeThis = true;
                        }
                        else if (symSrc->m_isSingleDef && symSrc->IsConst() && !symSrc->IsIntConst() && !symSrc->IsFloatConst())
                        {
                            thisConstSym = symSrc;
                            fUsesConstThis = true;
                        }
                        else if(fixedFunctionSafeThis)
                        {
                            // Note this need to come after we determined that this pointer is not const (undefined/null)
                            fUsesSafeThis = true;
                        }
                    }
                }
            }
            else
            {
                instr->SetSrc1(IR::AddrOpnd::New(this->topFunc->GetScriptContextInfo()->GetUndefinedAddr(),
                    IR::AddrOpndKindDynamicVar, this->topFunc, true));
                instr->GetSrc1()->SetValueType(ValueType::Undefined);
                instr->m_opcode = Js::OpCode::Ld_A;
            }
            break;

        case Js::OpCode::ArgOut_A_FromStackArgs:
            {
                linkOpnd = instr->GetSrc2();
                if(!linkOpnd->IsSymOpnd())
                {
                    break;
                }

                Assert(instr->GetSrc1()->IsIntConstOpnd());
                Js::ProfileId callSiteId = static_cast<Js::ProfileId>(instr->GetSrc1()->AsIntConstOpnd()->GetValue());

                argInstr = linkOpnd->AsSymOpnd()->m_sym->AsStackSym()->GetInstrDef();
                while(linkOpnd->IsSymOpnd())
                {
                    argInstr = linkOpnd->AsSymOpnd()->m_sym->AsStackSym()->GetInstrDef();
                    linkOpnd = argInstr->GetSrc2();
                }

                Assert(linkOpnd->IsRegOpnd());
                Js::OpCode startCallOpCode = linkOpnd->AsRegOpnd()->m_sym->AsStackSym()->GetInstrDef()->m_opcode;
                Assert(startCallOpCode == Js::OpCode::StartCall);
                IR::Instr* startCallForInlinee = linkOpnd->AsRegOpnd()->m_sym->AsStackSym()->GetInstrDef();
                formalCountForInlinee = startCallForInlinee->GetArgOutCount(false); // As of now, StartCall has the formal count

                if(actualCount < formalCountForInlinee)
                {
                    RemoveExtraFixupArgouts(instr, formalCountForInlinee - actualCount, callSiteId);
                    startCallForInlinee->GetSrc1()->AsIntConstOpnd()->DecrValue(formalCountForInlinee - actualCount); //account for the extra formals
                }

                linkOpnd = instr->GetSrc2();
                argInstr = linkOpnd->AsSymOpnd()->m_sym->AsStackSym()->GetInstrDef();
                argIndex = ((actualCount < formalCountForInlinee) ? actualCount : formalCountForInlinee) - 1;
                for ( ; argIndex > 0; argIndex--)
                {
                    if(argInstr->m_opcode != Js::OpCode::ArgOut_A_FixupForStackArgs)
                    {
                        break;
                    }

                    Assert(!argInstr->HasByteCodeArgOutCapture()); // ArgOut_A_FixupForStackArgs should not be restored on bailout, so we don't generate ByteCodeArgOutCapture for these argouts.

                    IR::Instr* currentArgOutInstr = nullptr;
                    if(argOuts[argIndex])
                    {
                        currentArgOutInstr = argOuts[argIndex];
                    }
                    else if(argOutsExtra && argOutsExtra[argIndex])
                    {
                        currentArgOutInstr = argOutsExtra[argIndex];
                    }
                    if(currentArgOutInstr)
                    {
                        Assert(currentArgOutInstr->m_opcode == Js::OpCode::ArgOut_A || currentArgOutInstr->m_opcode == Js::OpCode::ArgOut_A_Inline);

                        IR::Instr* bytecodeArgoutCapture = currentArgOutInstr->GetBytecodeArgOutCapture();
                        IR::Instr* formalArgOutUse = argInstr->GetArgOutSnapshot();

                        Assert(formalArgOutUse->m_opcode == Js::OpCode::Ld_A);
                        Assert((intptr_t)formalArgOutUse->GetSrc1()->AsAddrOpnd()->m_address == this->topFunc->GetScriptContextInfo()->GetUndefinedAddr());

                        formalArgOutUse->ReplaceSrc1(bytecodeArgoutCapture->GetDst());

                        linkOpnd = argInstr->GetSrc2();
                        argInstr = linkOpnd->AsSymOpnd()->m_sym->AsStackSym()->GetInstrDef();
                    }
                }

                if (formalCountForInlinee < actualCount)
                {
                    FixupExtraActualParams(instr, argOuts, argOutsExtra, formalCountForInlinee, actualCount, callSiteId);
                    startCallForInlinee->GetSrc1()->AsIntConstOpnd()->IncrValue(actualCount - formalCountForInlinee); //account for the extra actuals
                }

                break;
            }

        case Js::OpCode::InlineeStart:
            {
                linkOpnd = instr->GetSrc2();
                if(!linkOpnd->IsSymOpnd())
                {
                    break;
                }
                IR::Instr* stackArgsInstr = linkOpnd->AsSymOpnd()->m_sym->AsStackSym()->GetInstrDef();
                if (stackArgsInstr->m_opcode == Js::OpCode::ArgOut_A_FromStackArgs)
                {
                    linkOpnd = stackArgsInstr->GetSrc2();
                    argInstr = linkOpnd->AsSymOpnd()->m_sym->AsStackSym()->GetInstrDef();
                    Assert(argInstr->m_opcode == Js::OpCode::ArgOut_A_Inline || argInstr->m_opcode == Js::OpCode::ArgOut_A_FixupForStackArgs || argInstr->m_opcode == Js::OpCode::ArgOut_A);
                    stackArgsInstr->Remove();
                    Assert(argInstr->GetDst()->IsSymOpnd());
                    instr->ReplaceSrc2(argInstr->GetDst());
                }
                break;
            }

        case Js::OpCode::LdEnv:
            if (instr->m_func == inlinee)
            {
                // Need to give the inlinee's function to load the environment
                if (funcObjOpnd->IsAddrOpnd())
                {
                    instr->m_opcode = Js::OpCode::Ld_A;
                    instr->SetSrc1(IR::AddrOpnd::New(((FixedFieldInfo*)funcObjOpnd->AsAddrOpnd()->m_metadata)->GetEnvironmentAddr(),
                        IR::AddrOpndKindDynamicFrameDisplay, instr->m_func));
                }
                else
                {
                    instr->SetSrc1(funcObjOpnd);
                }
            }
            else
            {
                Assert(instr->GetSrc1() != nullptr);
            }
            break;

        case Js::OpCode::LdNewTarget:
            if (instr->m_func == inlinee)
            {
                if (instr->m_func->IsInlinedConstructor())
                {
                    instr->SetSrc1(funcObjOpnd);
                }
                else
                {
                    instr->SetSrc1(IR::AddrOpnd::New(this->topFunc->GetScriptContextInfo()->GetUndefinedAddr(),
                        IR::AddrOpndKindDynamicVar, this->topFunc, true));
                    instr->GetSrc1()->SetValueType(ValueType::Undefined);
                }
                instr->m_opcode = Js::OpCode::Ld_A;
            }
            break;

        case Js::OpCode::ChkNewCallFlag:
            if (instr->m_func == inlinee)
            {
                if (instr->m_func->IsInlinedConstructor())
                {
                    instr->Remove();
                }
                else
                {
                    // InliningDecider::Inline should have decided not to inline this since we are going to end up throwing anyway
                    Assert(false);
                }
            }
            break;

        case Js::OpCode::LdHomeObj:
        case Js::OpCode::LdFuncObj:
            if (instr->m_func == inlinee)
            {
                instr->SetSrc1(funcObjOpnd);
            }
            else
            {
                Assert(instr->GetSrc1() != nullptr);
            }
            break;


        case Js::OpCode::LdThis:
        case Js::OpCode::StrictLdThis:
            // Optimization of LdThis may be possible.
            // Verify that this is a use of the "this" passed by the caller (not a nested function).
            if (instr->GetSrc1()->AsRegOpnd()->m_sym == symThis)
            {
                if (fUsesSafeThis)
                {
                    // No need for any "this" mapping.
                    instrNext = this->RemoveLdThis(instr);
                    break;
                }
                else if (fUsesConstThis)
                {
                    // "this" is a constant, so map it now.
                    // Don't bother mapping if it's not an object, though, since we'd have to create a
                    // boxed value at JIT time, and that case doesn't seem worth it.
                    Js::TypeId typeId = Js::TypeIds_Limit;
                    Js::Var localVar = thisConstSym->GetConstAddress(topFunc->IsOOPJIT());
                    if (localVar != nullptr)
                    {
                        typeId = Js::JavascriptOperators::GetTypeIdNoCheck(localVar);
                    }
                    else
                    {
                        Assert(JITManager::GetJITManager()->IsJITServer());
                        // with OOP JIT we may create const Opnds for library vars without materializing a JITRecyclableObject
                        IR::Opnd * thisConstOpnd = thisConstSym->GetConstOpnd();
                        if (thisConstOpnd->GetValueType().IsUndefined())
                        {
                            typeId = Js::TypeIds_Undefined;
                        }
                        else if (thisConstOpnd->GetValueType().IsNull())
                        {
                            typeId = Js::TypeIds_Null;
                        }
                    }
                    if (typeId != Js::TypeIds_Limit && (Js::JavascriptOperators::IsObjectType(typeId) || Js::JavascriptOperators::IsUndefinedOrNullType(typeId)))
                    {
                        auto scriptContext = inlinee->GetScriptContextInfo();
                        Js::Var thisConstVar;
                        if (instr->m_opcode == Js::OpCode::LdThis)
                        {
                            int moduleId = instr->GetSrc2()->AsIntConstOpnd()->AsInt32();
                            // TODO OOP JIT, create and use server copy of module roots
                            Assert(!topFunc->IsOOPJIT() || moduleId == 0);
                            thisConstVar = Js::JavascriptOperators::GetThisHelper(localVar, typeId, moduleId, scriptContext);
                            instr->FreeSrc2();
                        }
                        else if (typeId == Js::TypeIds_ActivationObject)
                        {
                            thisConstVar = (Js::Var)scriptContext->GetUndefinedAddr();
                        }
                        else
                        {
                            thisConstVar = thisConstSym->GetConstAddress();
                        }
                        Assert(thisConstVar != nullptr);
                        IR::Opnd *thisOpnd = IR::AddrOpnd::New((intptr_t)thisConstVar, IR::AddrOpndKindDynamicVar, inlinee, true);

                        instr->m_opcode = Js::OpCode::Ld_A;
                        instr->ReplaceSrc1(thisOpnd);
                        break;
                    }
                }
            }

            // Couldn't eliminate the execution-time "this" mapping. Try to change it to a check.
            instrNext = this->DoCheckThisOpt(instr);
            break;

        case Js::OpCode::Throw:
            instr->m_opcode = Js::OpCode::InlineThrow;
            instr->m_func->SetHasImplicitCallsOnSelfAndParents();
            break;

        case Js::OpCode::RuntimeTypeError:
            instr->m_opcode = Js::OpCode::InlineRuntimeTypeError;
            instr->m_func->SetHasImplicitCallsOnSelfAndParents();
            break;

        case Js::OpCode::RuntimeReferenceError:
            instr->m_opcode = Js::OpCode::InlineRuntimeReferenceError;
            instr->m_func->SetHasImplicitCallsOnSelfAndParents();
            break;

        case Js::OpCode::Ret:
            if (!retOpnd)
            {
                instr->Remove();
            }
            else
            {
                instr->m_opcode = Js::OpCode::Ld_A;
                instr->SetDst(retOpnd);
            }
            break;
        }
    } NEXT_INSTR_EDITING;
}

void
Inline::SetupInlineeFrame(Func *inlinee, IR::Instr *inlineeStart, Js::ArgSlot actualCount, IR::Opnd *functionObject)
{
    Js::ArgSlot argSlots[Js::Constants::InlineeMetaArgCount] = {
        actualCount + 1u, /* argc */
        actualCount + 2u, /* function object */
        actualCount + 3u  /* arguments object slot */
    };

    IR::Opnd *srcs[Js::Constants::InlineeMetaArgCount] = {
        IR::IntConstOpnd::New(actualCount, TyInt16, inlinee, true /*dontEncode*/),

        /*
         * Don't initialize this slot with the function object yet. In compat mode we evaluate
         * the target only after evaluating all arguments. Having this SymOpnd here ensures it gets
         * the correct slot in the frame. Lowerer fills this slot with the function object just
         * before entering the inlinee when we're sure we've evaluated the target in all modes.
         */
        nullptr,

        IR::AddrOpnd::NewNull(inlinee)
    };

    const IRType types[Js::Constants::InlineeMetaArgCount] = {
        TyMachReg,
        TyVar,
        TyMachReg
    };

    for (unsigned instrIndex = 0; instrIndex < Js::Constants::InlineeMetaArgCount; instrIndex++)
    {
        StackSym    *stackSym = inlinee->m_symTable->GetArgSlotSym(argSlots[instrIndex]);
        stackSym->m_isInlinedArgSlot = true;
        this->topFunc->SetArgOffset(stackSym, (currentInlineeFrameSlot + instrIndex) * MachPtr);
        IR::SymOpnd *symOpnd  = IR::SymOpnd::New(stackSym, 0, types[instrIndex], inlinee);

        IR::Instr   *instr    = IR::Instr::New(Js::OpCode::InlineeMetaArg, inlinee);
        instr->SetDst(symOpnd);
        if (srcs[instrIndex])
        {
            instr->SetSrc1(srcs[instrIndex]);
        }
        inlineeStart->InsertBefore(instr);

        if (instrIndex == 0)
        {
            inlinee->SetInlineeFrameStartSym(stackSym);
        }
    }
}

void
Inline::FixupExtraActualParams(IR::Instr * instr, IR::Instr *argOuts[], IR::Instr *argOutsExtra[], uint index, uint actualCount, Js::ProfileId callSiteId)
{
    Assert(instr->m_opcode == Js::OpCode::ArgOut_A_FromStackArgs);

    int offsetFixup;
    Assert(instr->m_func->callSiteToArgumentsOffsetFixupMap->ContainsKey(callSiteId));
    instr->m_func->callSiteToArgumentsOffsetFixupMap->TryGetValue(callSiteId, &offsetFixup);

    StackSym *sym = instr->GetDst()->AsSymOpnd()->m_sym->AsStackSym();
    while (index < actualCount)
    {
        IR::Instr* argOutToMapTo = argOuts[index] ? argOuts[index] : argOutsExtra[index];
        StackSym* newStackSym = StackSym::NewArgSlotSym(sym->GetArgSlotNum(), instr->m_func);
        newStackSym->m_isInlinedArgSlot = true;
        this->topFunc->SetArgOffset(newStackSym, sym->m_offset);
        sym->IncrementArgSlotNum();
        this->topFunc->SetArgOffset(sym, sym->m_offset + MachPtr);

        IR::SymOpnd * linkOpnd = IR::SymOpnd::New(newStackSym, sym->GetType(), instr->m_func);

        IR::Instr * extraActualParamInstr = IR::Instr::New(Js::OpCode::ArgOut_A_FixupForStackArgs, linkOpnd, argOutToMapTo->GetSrc1(), instr->GetSrc2(), instr->m_func);
        instr->InsertBefore(extraActualParamInstr);
        extraActualParamInstr->GenerateArgOutSnapshot();

        instr->m_func->callSiteToArgumentsOffsetFixupMap->Item(callSiteId, ++offsetFixup);

        instr->ReplaceSrc2(extraActualParamInstr->GetDst());

        index++;
    }
}

void
Inline::RemoveExtraFixupArgouts(IR::Instr* instr, uint argoutRemoveCount, Js::ProfileId callSiteId)
{
    Assert(instr->m_opcode == Js::OpCode::ArgOut_A_FromStackArgs);

    int offsetFixup;
    Assert(instr->m_func->callSiteToArgumentsOffsetFixupMap->ContainsKey(callSiteId));
    instr->m_func->callSiteToArgumentsOffsetFixupMap->TryGetValue(callSiteId, &offsetFixup);

    StackSym* argSym = instr->GetDst()->AsSymOpnd()->m_sym->AsStackSym();
    IR::Instr* argInstr = instr->GetSrc2()->AsSymOpnd()->m_sym->AsStackSym()->GetInstrDef();
    for(uint argIndex = 0; argIndex < argoutRemoveCount; argIndex++)
    {
        Assert(argInstr->m_opcode == Js::OpCode::ArgOut_A_FixupForStackArgs);
        Assert(!argInstr->HasByteCodeArgOutCapture()); // ArgOut_A_FixupForStackArgs should not be restored on bailout, so we don't generate ByteCodeArgOutCapture for these argouts.

        instr->ReplaceSrc2(argInstr->GetSrc2());
        argSym->DecrementArgSlotNum();
        argSym->m_offset -= MachPtr;
        argSym->m_allocated = true;
        argInstr->Remove();

        instr->m_func->callSiteToArgumentsOffsetFixupMap->Item(callSiteId, --offsetFixup);

        argInstr = instr->GetSrc2()->AsSymOpnd()->m_sym->AsStackSym()->GetInstrDef();
    }
}

IR::Instr *
Inline::DoCheckThisOpt(IR::Instr * instr)
{
    IR::Instr * instrNext = instr->m_next;

    if (PHASE_OFF(Js::CheckThisPhase, instr->m_func->GetTopFunc()))
    {
        return instrNext;
    }

    if (!PHASE_FORCE(Js::CheckThisPhase, instr->m_func->GetTopFunc()))
    {
        if (!instr->m_func->HasProfileInfo())
        {
            return instrNext;
        }

        if (instr->m_func->GetReadOnlyProfileInfo()->GetThisInfo().thisType != Js::ThisType_Simple)
        {
            return instrNext;
        }

        if (instr->m_func->GetReadOnlyProfileInfo()->IsCheckThisDisabled())
        {
            return instrNext;
        }
    }

    // If the instr is an inlined LdThis, try to replace it with a CheckThis
    // that will bail out if a helper call is required to get the real "this" pointer.

    Assert(instr->m_opcode == Js::OpCode::LdThis || instr->m_opcode == Js::OpCode::StrictLdThis);
    Assert(instr->IsInlined());

    // Create the CheckThis. The target is the original offset, i.e., the LdThis still has to be executed.
    if(instr->m_opcode == Js::OpCode::LdThis)
    {
        instr->FreeSrc2();
    }
    IR::Instr *newInstr =
        IR::BailOutInstr::New( instr->m_opcode == Js::OpCode::LdThis ? Js::OpCode::CheckThis : Js::OpCode::StrictCheckThis, IR::BailOutCheckThis, instr, instr->m_func);
    // Just re-use the original src1 since the LdThis will usually be deleted.
    newInstr->SetSrc1(instr->GetSrc1());
    newInstr->SetByteCodeOffset(instr);
    instr->InsertBefore(newInstr);

    return this->RemoveLdThis(instr);
}

IR::Instr *
Inline::RemoveLdThis(IR::Instr *instr)
{
    // Replace the original instr with a copy, if needed.
    if (instr->GetDst()->IsEqual(instr->GetSrc1()))
    {
        // The copy would be a nop, so just delete.
        IR::Instr *instrNext = instr->m_next;
        instr->Remove();
        return instrNext;
    }
    else
    {
        instr->m_opcode = Js::OpCode::Ld_A;
        return instr;
    }
}

bool
Inline::IsArgumentsOpnd(IR::Opnd* opnd, SymID argumentsSymId)
{
    if (opnd->IsRegOpnd())
    {
        return argumentsSymId ==  opnd->AsRegOpnd()->m_sym->m_id;
    }
    else if (opnd->IsSymOpnd())
    {
        Sym *sym = opnd->AsSymOpnd()->m_sym;
        if (sym && sym->IsPropertySym())
        {
            PropertySym *propertySym = sym->AsPropertySym();
            return argumentsSymId == propertySym->m_stackSym->m_id;
        }
        return false;
    }
    else if (opnd->IsIndirOpnd())
    {
        IR::RegOpnd *indexOpnd = opnd->AsIndirOpnd()->GetIndexOpnd();
        IR::RegOpnd *baseOpnd = opnd->AsIndirOpnd()->GetBaseOpnd();
        return  (argumentsSymId == baseOpnd->m_sym->m_id) || (indexOpnd && indexOpnd->m_sym->m_id == argumentsSymId);
    }
    AssertMsg(false, "Unknown type");
    return false;
}


bool
Inline::HasArgumentsAccess(IR::Opnd *opnd, SymID argumentsSymId)
{
    // We should look at dst last to correctly handle cases where it's the same as one of the src operands.
    if (opnd)
    {
        if (opnd->IsRegOpnd() || opnd->IsSymOpnd() || opnd->IsIndirOpnd())
        {
            if (IsArgumentsOpnd(opnd, argumentsSymId))
            {
                return true;
            }
        }
    }
    return false;
}

bool
Inline::HasArgumentsAccess(IR::Instr * instr, SymID argumentsSymId)
{
    IR::Opnd* dst = instr->GetDst();
    IR::Opnd* src1 = instr->GetSrc1();
    IR::Opnd* src2 = instr->GetSrc2();

    // Super conservative here, if we see the arguments or any of its alias being used in any
    // other opcode just don't do this optimization.
    if (HasArgumentsAccess(src1, argumentsSymId) || HasArgumentsAccess(src2, argumentsSymId))
    {
        return true;
    }

    if (dst)
    {
        // For dst no need to check for RegOpnd
        if (dst->IsSymOpnd() || dst->IsIndirOpnd())
        {
            if (IsArgumentsOpnd(dst, argumentsSymId))
            {
                return true;
            }
        }
    }

    return false;
}

bool
Inline::GetInlineeHasArgumentObject(Func * inlinee)
{
    if (!inlinee->GetJITFunctionBody()->UsesArgumentsObject())
    {
        // If inlinee has no arguments access return false
        return false;
    }

    // Inlinee has arguments access

    if (!inlinee->GetHasApplyTargetInlining())
    {
        // There is no apply target inlining (this.init.apply(this, arguments))
        // So arguments access continues to exist
        return true;
    }

    // Its possible there is no more arguments access after we inline apply target validate the same.
    // This sounds expensive, but we are only walking inlinee which has apply target inlining optimization enabled.
    // Also we walk only instruction in that inlinee and not nested inlinees. So it is not expensive.
    SymID argumentsSymId = 0;
    FOREACH_INSTR_IN_FUNC(instr, inlinee)
    {
        if (instr->m_func != inlinee)
        {
            // Skip nested inlinees
            continue;
        }

        if (instr->m_opcode == Js::OpCode::LdHeapArguments || instr->m_opcode == Js::OpCode::LdLetHeapArguments)
        {
            argumentsSymId = instr->GetDst()->AsRegOpnd()->m_sym->m_id;
        }
        else if (argumentsSymId != 0)
        {
            // Once we find the arguments object i.e. argumentsSymId is set
            // Make sure no one refers to it.
            switch (instr->m_opcode)
            {
                case Js::OpCode::InlineBuiltInStart:
                    {
                        IR::Opnd* builtInOpnd = instr->GetSrc1();
                        if (builtInOpnd->IsAddrOpnd())
                        {
                            Assert(builtInOpnd->AsAddrOpnd()->m_isFunction);

                            Js::BuiltinFunction builtinFunction = Js::JavascriptLibrary::GetBuiltInForFuncInfo(((FixedFieldInfo*)builtInOpnd->AsAddrOpnd()->m_metadata)->GetFuncInfoAddr(), this->topFunc->GetThreadContextInfo());
                            if (builtinFunction == Js::BuiltinFunction::JavascriptFunction_Apply)
                            {
                                this->SetIsInInlinedApplyCall(true);
                            }
                        }
                        else if (builtInOpnd->IsRegOpnd())
                        {
                            if (builtInOpnd->AsRegOpnd()->m_sym->m_builtInIndex == Js::BuiltinFunction::JavascriptFunction_Apply)
                            {
                                this->SetIsInInlinedApplyCall(true);
                            }
                        }
                        break;
                    }

                case Js::OpCode::InlineBuiltInEnd:
                    {
                        if(this->GetIsInInlinedApplyCall())
                        {
                            this->SetIsInInlinedApplyCall(false);
                        }
                        break;
                    }

                case Js::OpCode::BailOnNotStackArgs:
                case Js::OpCode::ArgOut_A_InlineBuiltIn:
                case Js::OpCode::BytecodeArgOutCapture:
                case Js::OpCode::BytecodeArgOutUse:
                    // These are part of arguments optimization and we are fine if they access stack args.
                    break;

                case Js::OpCode::ArgOut_A_FromStackArgs:
                    {
                        // If ArgOut_A_FromStackArgs is part of the call sequence for apply built-in inlining (as opposed to apply target inlining),
                        // then arguments access continues to exist.
                        if (this->GetIsInInlinedApplyCall() && HasArgumentsAccess(instr, argumentsSymId))
                        {
                            return true;
                        }
                        break;
                    }

                default:
                    {
                        if (HasArgumentsAccess(instr, argumentsSymId))
                        {
                            return true;
                        }
                    }
            }
        }
    }
    NEXT_INSTR_IN_FUNC;
    return false;
}

IR::Instr *
Inline::InlineSpread(IR::Instr *spreadCall)
{
    Assert(Lowerer::IsSpreadCall(spreadCall));

    if (spreadCall->m_func->GetJITFunctionBody()->IsInlineSpreadDisabled()
        || this->topFunc->GetJITFunctionBody()->IsInlineSpreadDisabled())
    {
        return spreadCall;
    }

    IR::Instr *spreadIndicesInstr = Lowerer::GetLdSpreadIndicesInstr(spreadCall);

    IR::Opnd *spreadIndicesOpnd = spreadIndicesInstr->GetSrc1();
    Assert(spreadIndicesOpnd->AsAddrOpnd()->GetAddrOpndKind() == IR::AddrOpndKindDynamicAuxBufferRef);

    Js::AuxArray<uint32>* spreadIndices = static_cast<Js::AuxArray<uint32>*>(spreadIndicesOpnd->AsAddrOpnd()->m_metadata);
    Assert(spreadIndices->count > 0);

    IR::Instr *argInstr = spreadIndicesInstr;

    IR::SymOpnd *argLinkOpnd = argInstr->GetSrc2()->AsSymOpnd();
    StackSym *argLinkSym  = argLinkOpnd->m_sym->AsStackSym();
    argInstr = argLinkSym->m_instrDef;

    // We only support one spread argument for inlining.
    if (argLinkSym->GetArgSlotNum() > 2)
    {
        return spreadCall;
    }

    // We are now committed to inlining spread. Remove the LdSpreadIndices instr
    // and convert the spread and 'this' ArgOuts.
    spreadCall->ReplaceSrc2(argLinkOpnd);
    spreadIndicesInstr->Remove();

    // Insert the bailout before the array ArgOut
    IR::Opnd *arrayOpnd = argInstr->GetSrc1();
    argInstr->m_opcode = Js::OpCode::ArgOut_A_SpreadArg;
    IR::Instr *bailoutInstr = IR::BailOutInstr::New(Js::OpCode::BailOnNotSpreadable, IR::BailOutOnInlineFunction, argInstr, argInstr->m_func);
    bailoutInstr->SetSrc1(arrayOpnd);
    argInstr->InsertBefore(bailoutInstr);

    argLinkOpnd = argInstr->GetSrc2()->AsSymOpnd();
    argLinkSym  = argLinkOpnd->m_sym->AsStackSym();
    argInstr = argLinkSym->m_instrDef;
    argInstr->m_opcode = Js::OpCode::ArgOut_A_Dynamic;

    IR::RegOpnd *startCallDstOpnd = argInstr->GetSrc2()->AsRegOpnd();
    argLinkSym = startCallDstOpnd->m_sym->AsStackSym();
    argInstr = argLinkSym->m_instrDef;
    Assert(argInstr->m_opcode == Js::OpCode::StartCall);

    spreadCall->m_opcode = Js::OpCode::CallIDynamicSpread;

    return spreadCall;
}

void
Inline::TryResetObjTypeSpecFldInfoOn(IR::PropertySymOpnd* propertySymOpnd)
{
    // if an objTypeSpecFldInfo was created just for the purpose of polymorphic inlining but didn't get used for the same (for some reason or the other), and the polymorphic cache it was created from, wasn't equivalent,
    // we should null out this info on the propertySymOpnd so that assumptions downstream around equivalent object type spec still hold.
    if (propertySymOpnd)
    {
        propertySymOpnd->TryResetObjTypeSpecFldInfo();
    }
}

void
Inline::TryDisableRuntimePolymorphicCacheOn(IR::PropertySymOpnd* propertySymOpnd)
{
    if (propertySymOpnd)
    {
        propertySymOpnd->TryDisableRuntimePolymorphicCache();
    }
}

IR::PropertySymOpnd*
Inline::GetMethodLdOpndForCallInstr(IR::Instr* callInstr)
{
    IR::Opnd* methodOpnd = callInstr->GetSrc1();
    if (methodOpnd->IsRegOpnd())
    {
        if (methodOpnd->AsRegOpnd()->m_sym->IsStackSym())
        {
            if (methodOpnd->AsRegOpnd()->m_sym->AsStackSym()->IsSingleDef())
            {
                IR::Instr* defInstr = methodOpnd->AsRegOpnd()->m_sym->AsStackSym()->GetInstrDef();
                if (defInstr->GetSrc1() && defInstr->GetSrc1()->IsSymOpnd() && defInstr->GetSrc1()->AsSymOpnd()->IsPropertySymOpnd())
                {
                    return defInstr->GetSrc1()->AsSymOpnd()->AsPropertySymOpnd();
                }
                return nullptr;
            }
            return nullptr;
        }
        return nullptr;
    }
    return nullptr;
}

#ifdef ENABLE_SIMDJS
// SIMD_JS
/*
Fixes the format of a SIMD load/store to match format expected by globOpt. Namely:
Load:
    dst = Simd128LdArr arr, index
    becomes
    dst = Simd128LdArr [arr, indx]

Store:
    t3 =    EA arr
    t2 =    EA index, t3
    t1 =    EA value, t2
            Simd128StArr t1
    becomes
    [arr, index] = Simd128StArr value

It also sets width in bytes of data to be loaded. Needed for bound check generation in GlobOpt.
*/
void
Inline::Simd128FixLoadStoreInstr(Js::BuiltinFunction builtInId, IR::Instr * callInstr)
{
    bool isStore = false;
    callInstr->dataWidth = 0;
    switch (builtInId)
    {
        case Js::BuiltinFunction::SIMDFloat32x4Lib_Store:
        case Js::BuiltinFunction::SIMDInt32x4Lib_Store:
            isStore = true;
            // fall through
        case Js::BuiltinFunction::SIMDFloat32x4Lib_Load:
        case Js::BuiltinFunction::SIMDInt32x4Lib_Load:
            callInstr->dataWidth = 16;
            break;

        case Js::BuiltinFunction::SIMDFloat32x4Lib_Store3:
        case Js::BuiltinFunction::SIMDInt32x4Lib_Store3:
            isStore = true;
            // fall through
        case Js::BuiltinFunction::SIMDFloat32x4Lib_Load3:
        case Js::BuiltinFunction::SIMDInt32x4Lib_Load3:
            callInstr->dataWidth = 12;
            break;

        case Js::BuiltinFunction::SIMDFloat32x4Lib_Store2:
        case Js::BuiltinFunction::SIMDInt32x4Lib_Store2:
            isStore = true;
            // fall through
        case Js::BuiltinFunction::SIMDFloat32x4Lib_Load2:
        case Js::BuiltinFunction::SIMDInt32x4Lib_Load2:
            callInstr->dataWidth = 8;
            break;

        case Js::BuiltinFunction::SIMDFloat32x4Lib_Store1:
        case Js::BuiltinFunction::SIMDInt32x4Lib_Store1:
            isStore = true;
            // fall through
        case Js::BuiltinFunction::SIMDFloat32x4Lib_Load1:
        case Js::BuiltinFunction::SIMDInt32x4Lib_Load1:
            callInstr->dataWidth = 4;
            break;
        default:
            // nothing to do
            return;
    }

    IR::IndirOpnd *indirOpnd;
    if (!isStore)
    {
        // load
        indirOpnd = IR::IndirOpnd::New(callInstr->GetSrc1()->AsRegOpnd(), callInstr->GetSrc2()->AsRegOpnd(), TyVar, callInstr->m_func);
        callInstr->ReplaceSrc1(indirOpnd);
        callInstr->FreeSrc2();
    }
    else
    {
        IR::Opnd *linkOpnd = callInstr->GetSrc1();
        IR::Instr *eaInstr1, *eaInstr2, *eaInstr3;
        IR::Opnd *value, *index, *arr;
        IR::Opnd *dst = callInstr->GetDst();

        eaInstr1 = linkOpnd->GetStackSym()->m_instrDef;
        value = eaInstr1->GetSrc1();
        linkOpnd = eaInstr1->GetSrc2();

        eaInstr2 = linkOpnd->GetStackSym()->m_instrDef;
        index = eaInstr2->GetSrc1();
        linkOpnd = eaInstr2->GetSrc2();

        eaInstr3 = linkOpnd->GetStackSym()->m_instrDef;
        Assert(!eaInstr3->GetSrc2()); // end of args list
        arr = eaInstr3->GetSrc1();

        indirOpnd = IR::IndirOpnd::New(arr->AsRegOpnd(), index->AsRegOpnd(), TyVar, callInstr->m_func);
        if (dst)
        {
            //Load value to be stored to dst. Store returns the value being stored.
            IR::Instr * ldInstr = IR::Instr::New(Js::OpCode::Ld_A, dst, value, callInstr->m_func);
            callInstr->InsertBefore(ldInstr);

            //Replace dst
            callInstr->ReplaceDst(indirOpnd);
        }
        else
        {
            callInstr->SetDst(indirOpnd);
        }

        callInstr->ReplaceSrc1(value);

        // remove ea instructions
        eaInstr1->Remove(); eaInstr2->Remove(); eaInstr3->Remove();

    }
}
#endif

#if defined(ENABLE_DEBUG_CONFIG_OPTIONS)
// static
void Inline::TraceInlining(const FunctionJITTimeInfo *const inliner, const char16* inlineeName, const char16* inlineeFunctionIdandNumberString, uint inlineeByteCodeCount,
    const FunctionJITTimeInfo* topFunc, uint inlinedByteCodeCount, const FunctionJITTimeInfo *const inlinee, uint callSiteId, bool inLoopBody, uint builtIn)
{
    char16 debugStringBuffer[MAX_FUNCTION_BODY_DEBUG_STRING_SIZE];
    char16 debugStringBuffer2[MAX_FUNCTION_BODY_DEBUG_STRING_SIZE];
    char16 debugStringBuffer3[MAX_FUNCTION_BODY_DEBUG_STRING_SIZE];
    if (inlineeName == nullptr)
    {

        int len = swprintf_s(debugStringBuffer3, MAX_FUNCTION_BODY_DEBUG_STRING_SIZE, _u("built In Id: %u"), builtIn);
        Assert(len > 14);
        inlineeName = debugStringBuffer3;
    }
    INLINE_TESTTRACE(_u("INLINING %s: Inlinee: %s (%s)\tSize: %d\tCaller: %s (%s)\tSize: %d\tInlineCount: %d\tRoot: %s (%s)\tSize: %d\tCallSiteId: %d\n"),
        inLoopBody ? _u("IN LOOP BODY") : _u(""),
        inlineeName, inlineeFunctionIdandNumberString, inlineeByteCodeCount,
        inliner->GetBody()->GetDisplayName(), inliner->GetDebugNumberSet(debugStringBuffer), inliner->GetBody()->GetByteCodeCount(), inlinedByteCodeCount,
        topFunc->GetBody()->GetDisplayName(),
        topFunc->GetDebugNumberSet(debugStringBuffer2), topFunc->GetBody()->GetByteCodeCount(),
        callSiteId
    );

    INLINE_TRACE(_u("INLINING %s: Inlinee: %s (%s)\tSize: %d\tCaller: %s (%s)\tSize: %d\tInlineCount: %d\tRoot: %s (%s)\tSize: %d\tCallSiteId: %d\n"),
        inLoopBody ? _u("IN LOOP BODY") : _u(""),
        inlineeName, inlineeFunctionIdandNumberString, inlineeByteCodeCount,
        inliner->GetBody()->GetDisplayName(), inliner->GetDebugNumberSet(debugStringBuffer), inliner->GetBody()->GetByteCodeCount(), inlinedByteCodeCount,
        topFunc->GetBody()->GetDisplayName(),
        topFunc->GetDebugNumberSet(debugStringBuffer2), topFunc->GetBody()->GetByteCodeCount(),
        callSiteId
    );

    // Now Trace inlining across files cases

    if (builtIn != -1)  // built-in functions
    {
        return;
    }

    Assert(inliner && inlinee);

    if (inliner->GetSourceContextId() != inlinee->GetSourceContextId())
    {
        INLINE_TESTTRACE(_u("INLINING_ACROSS_FILES: Inlinee: %s (%s)\tSize: %d\tCaller: %s (%s)\tSize: %d\tInlineCount: %d\tRoot: %s (%s)\tSize: %d\n"),
            inlinee->GetDisplayName(), inlinee->GetDebugNumberSet(debugStringBuffer), inlinee->GetBody()->GetByteCodeCount(),
            inliner->GetDisplayName(), inliner->GetDebugNumberSet(debugStringBuffer2), inliner->GetBody()->GetByteCodeCount(), inlinedByteCodeCount,
            topFunc->GetBody()->GetDisplayName(), topFunc->GetDebugNumberSet(debugStringBuffer3), topFunc->GetBody()->GetByteCodeCount()
        );

        INLINE_TRACE(_u("INLINING_ACROSS_FILES: Inlinee: %s (%s)\tSize: %d\tCaller: %s (%s)\tSize: %d\tInlineCount: %d\tRoot: %s (%s)\tSize: %d\n"),
            inlinee->GetDisplayName(), inlinee->GetDebugNumberSet(debugStringBuffer), inlinee->GetBody()->GetByteCodeCount(),
            inliner->GetDisplayName(), inliner->GetDebugNumberSet(debugStringBuffer2), inliner->GetBody()->GetByteCodeCount(), inlinedByteCodeCount,
            topFunc->GetBody()->GetDisplayName(), topFunc->GetDebugNumberSet(debugStringBuffer3), topFunc->GetBody()->GetByteCodeCount()
        );
    }

}
#endif<|MERGE_RESOLUTION|>--- conflicted
+++ resolved
@@ -2616,7 +2616,7 @@
     linkOpnd->AsRegOpnd()->m_sym->m_isInlinedArgSlot = true;
 }
 
-/* 
+/*
 This method only inlines targets which are script functions, under the
 condition that the second argument (if any) passed to apply is arguments object.
 */
@@ -2728,7 +2728,7 @@
         argObjByteCodeArgoutCapture->GetDst()->GetStackSym()->m_nonEscapingArgObjAlias = true;
 
         argumentsObjArgOut->m_opcode = Js::OpCode::ArgOut_A_FromStackArgs;
-    
+
         IR::Instr *  bailOutOnNotStackArgs = IR::BailOutInstr::New(Js::OpCode::BailOnNotStackArgs, IR::BailOutOnInlineFunction,
             callInstr, callInstr->m_func);
         // set src1 to avoid CSE on BailOnNotStackArgs for different arguments object
@@ -4688,11 +4688,7 @@
             }
 
             int excess;
-<<<<<<< HEAD
-            Js::ArgSlot restFuncFormalCount = 0;
-=======
             uint restFuncFormalCount = 0;
->>>>>>> 93ec291c
             if (instr->m_func != inlinee)
             {
                 restFuncFormalCount = instr->m_func->GetJITFunctionBody()->GetInParamsCount();
@@ -4724,21 +4720,6 @@
             instr->InsertBefore(newArrInstr);
 
             if (instr->m_func != inlinee)
-<<<<<<< HEAD
-            {
-                for (uint i = restFuncFormalCount; i < formalCount; ++i)
-                {
-                    IR::IndirOpnd *arrayLocOpnd = IR::IndirOpnd::New(restDst->AsRegOpnd(), i - restFuncFormalCount, TyVar, inlinee);
-                    IR::Instr *stElemInstr = IR::Instr::New(Js::OpCode::StElemC, arrayLocOpnd, argOuts[i]->GetBytecodeArgOutCapture()->GetDst(), inlinee);
-                    instr->InsertBefore(stElemInstr);
-                }
-            }
-            for (uint i = formalCount; i < actualCount; ++i)
-            {
-                IR::IndirOpnd *arrayLocOpnd = IR::IndirOpnd::New(restDst->AsRegOpnd(), (i + restFuncFormalCount) - formalCount, TyVar, inlinee);
-                IR::Instr *stElemInstr = IR::Instr::New(Js::OpCode::StElemC, arrayLocOpnd, argOutsExtra[i]->GetBytecodeArgOutCapture()->GetDst(), inlinee);
-                instr->InsertBefore(stElemInstr);
-=======
             {
                 uint index = 0;
                 for (uint i = restFuncFormalCount; i < min(actualCount, formalCount); ++i)
@@ -4769,7 +4750,6 @@
                     IR::Instr *stElemInstr = IR::Instr::New(Js::OpCode::StElemC, arrayLocOpnd, argOutsExtra[i]->GetBytecodeArgOutCapture()->GetDst(), inlinee);
                     instr->InsertBefore(stElemInstr);
                 }
->>>>>>> 93ec291c
             }
 
             instr->Remove();

//-------------------------------------------------------------------------------------------------------
// Copyright (C) Microsoft. All rights reserved.
// Licensed under the MIT license. See LICENSE.txt file in the project root for full license information.
//-------------------------------------------------------------------------------------------------------
#include "Backend.h"

void
Inline::Optimize()
{
    this->Optimize(this->topFunc);
}

void
Inline::Optimize(Func *func, __in_ecount_opt(callerArgOutCount) IR::Instr *callerArgOuts[], Js::ArgSlot callerArgOutCount, uint recursiveInlineDepth)
{
    if (!func->DoInline() || !topFunc->DoInline())
    {
        return;
    }

    bool doFixedMethods = !PHASE_OFF(Js::FixedMethodsPhase, func);
    const FunctionJITTimeInfo * inlinerData = func->GetWorkItem()->GetJITTimeInfo();

    bool doInline = (inlinerData->GetInlineeCount() > 0 || inlinerData->IsLdFldInlineePresent());
    if (PHASE_OFF(Js::InlinePhase, this->topFunc) ||
        PHASE_OFF(Js::InlinePhase, func) ||
        func->IsJitInDebugMode())
    {
        doInline = false;
    }

    func->actualCount = callerArgOutCount;

    // Current for..in depth starts with the inlinee's base depth
    this->currentForInDepth = func->m_forInLoopBaseDepth;

    // Keep the caller's "this" symbol (if any).
    StackSym *symThis = nullptr;
    lastStatementBoundary = nullptr;
    IR::LabelInstr* loopTop = nullptr;
    int32 backEdgeCount = 0;

    // Profile data already filter call site outside of loops if the function has loops, so we don't need to detect that here.
    FOREACH_INSTR_EDITING(instr, instrNext, func->m_headInstr)
    {
        bool isInlined = false;
        bool isPolymorphic = false;
        bool isBuiltIn = false;
        bool isCtor = false;
        if (doInline)
        {
            switch (instr->m_opcode)
            {
            case Js::OpCode::StatementBoundary:
                lastStatementBoundary = instr->AsPragmaInstr();
                break;

            case Js::OpCode::Label:
                {
                    if (!loopTop && instr->AsLabelInstr()->m_isLoopTop)
                    {
                        // We only need to know if we are inside loop or not, it doesn't matter how many nested levels we are in.
                        // This is the cheap way of doing so.
                        loopTop = instr->AsLabelInstr();
                        AnalysisAssert(loopTop);
                        this->isInLoop++;
                        backEdgeCount = loopTop->labelRefs.Count();
                    }

                    if (instr->AsLabelInstr()->m_isForInExit)
                    {
                        Assert(this->currentForInDepth != 0);
                        this->currentForInDepth--;
                    }
                }
                break;
            case Js::OpCode::InitForInEnumerator:
                // Loop body uses the for in enumerator in the interpreter frame.
                // No need to keep track of its depth
                if (!func->IsLoopBody())
                {
                    this->currentForInDepth++;
                }
                break;
            case Js::OpCode::BrOnNotEmpty:
                // Byte code doesn't emit BrOnNotEmpty, and we have done any transformation yet.
                Assert(false);
                break;
            case Js::OpCode::BrOnEmpty:
                // Loop body uses the for in enumerator in the interpreter frame.
                // No need to keep track of its depth
                if (!func->IsLoopBody())
                {
                    instr->AsBranchInstr()->GetTarget()->m_isForInExit = true;
                }
                break;
            case Js::OpCode::StFld:
            case Js::OpCode::LdFld:
            case Js::OpCode::LdFldForCallApplyTarget:
                {
                    // Try inlining of getter setter
                    if (!inlinerData->IsLdFldInlineePresent())
                    {
                        break;
                    }

                    if (!instr->IsProfiledInstr())
                    {
                        break;
                    }

                    if (!(instr->AsProfiledInstr()->u.FldInfo().flags & Js::FldInfoFlags::FldInfo_FromAccessor))
                    {
                        break;
                    }

                    bool getter = instr->m_opcode != Js::OpCode::StFld;

                    IR::Opnd *opnd = getter ? instr->GetSrc1() : instr->GetDst();
                    if (!(opnd && opnd->IsSymOpnd()))
                    {
                        break;
                    }

                    IR::SymOpnd* symOpnd = opnd->AsSymOpnd();
                    if (!symOpnd->m_sym->IsPropertySym())
                    {
                        break;
                    }
                    Assert(symOpnd->AsSymOpnd()->IsPropertySymOpnd());

                    const auto inlineCacheIndex = symOpnd->AsPropertySymOpnd()->m_inlineCacheIndex;
                    const FunctionJITTimeInfo * inlineeData = inlinerData->GetLdFldInlinee(inlineCacheIndex);
                    if (!inlineeData)
                    {
                        break;
                    }

                    JITTimeFunctionBody * body = inlineeData->GetBody();
                    if (!body)
                    {
#ifdef ENABLE_DOM_FAST_PATH
                        Assert(inlineeData->GetLocalFunctionId() == Js::JavascriptBuiltInFunction::DOMFastPathGetter ||
                            inlineeData->GetLocalFunctionId() == Js::JavascriptBuiltInFunction::DOMFastPathSetter);
                        if (PHASE_OFF1(Js::InlineHostCandidatePhase))
                        {
                            break;
                        }
                        this->InlineDOMGetterSetterFunction(instr, inlineeData, inlinerData);
#endif
                        break;
                    }

                    bool isInlinePhaseOff = PHASE_OFF(Js::InlineCandidatePhase, inlineeData) ||
                                            PHASE_OFF(Js::InlineAccessorsPhase, inlineeData) ||
                                            (getter && PHASE_OFF(Js::InlineGettersPhase, inlineeData)) ||
                                            (!getter && PHASE_OFF(Js::InlineSettersPhase, inlineeData));

                    if (isInlinePhaseOff)
                    {
                        break;
                    }

                    this->InlineGetterSetterFunction(instr, inlineeData, symThis, inlineCacheIndex, getter /*isGetter*/, &isInlined, recursiveInlineDepth);

                    break;
                }

            case Js::OpCode::NewScObjArray:
                // We know we're not going to inline these. Just break out and try to do a fixed function check.
                isCtor = true;
                isBuiltIn = true;
                break;

            case Js::OpCode::NewScObject:
                isCtor = true;
                if (PHASE_OFF(Js::InlineConstructorsPhase, this->topFunc))
                {
                    break;
                }
                // fall-through

            case Js::OpCode::CallI:
                {

                    IR::PropertySymOpnd* methodValueOpnd = GetMethodLdOpndForCallInstr(instr);

                    if (this->inlineesProcessed == inlinerData->GetInlineeCount())
                    {
                        TryResetObjTypeSpecFldInfoOn(methodValueOpnd);
                        TryDisableRuntimePolymorphicCacheOn(methodValueOpnd);
                        break;
                    }

                    if(!instr->IsProfiledInstr())
                    {
                        TryResetObjTypeSpecFldInfoOn(methodValueOpnd);
                        TryDisableRuntimePolymorphicCacheOn(methodValueOpnd);
                        break;
                    }

                    const auto profileId = static_cast<Js::ProfileId>(instr->AsProfiledInstr()->u.profileId);
                    if(profileId >= func->GetJITFunctionBody()->GetProfiledCallSiteCount())
                    {
                        TryResetObjTypeSpecFldInfoOn(methodValueOpnd);
                        TryDisableRuntimePolymorphicCacheOn(methodValueOpnd);
                        break;
                    }

                    const FunctionJITTimeInfo * inlineeData = inlinerData->GetInlinee(profileId);
                    IR::Instr * callbackDefInstr = nullptr;
                    if (inlineeData == nullptr)
                    {
                        if (PHASE_ENABLED(InlineCallbacksPhase, func))
                        {
                            callbackDefInstr = TryGetCallbackDefInstrForCallInstr(instr);
                        }

                        if (callbackDefInstr == nullptr)
                        {
                            TryResetObjTypeSpecFldInfoOn(methodValueOpnd);
                            TryDisableRuntimePolymorphicCacheOn(methodValueOpnd);
                            break;
                        }
                    }

                    if (inlineeData != nullptr && inlinerData->IsPolymorphicCallSite(profileId))
                    {
                        if (PHASE_ENABLED(InlineCallbacksPhase, func))
                        {
                            callbackDefInstr = TryGetCallbackDefInstrForCallInstr(instr);
                            if (callbackDefInstr == nullptr)
                            {
                                isPolymorphic = true;
                            }
                        }
                        else
                        {
                            isPolymorphic = true;
                        }
                    }

                    if (callbackDefInstr != nullptr)
                    {
                        Js::ProfileId callSiteId = static_cast<Js::ProfileId>(callbackDefInstr->AsProfiledInstr()->u.profileId);
                        inlineeData = callbackDefInstr->m_func->GetWorkItem()->GetJITTimeInfo()->GetCallbackInlinee(callSiteId);

#if ENABLE_DEBUG_CONFIG_OPTIONS
                        char16 debugStringBuffer[MAX_FUNCTION_BODY_DEBUG_STRING_SIZE];
                        INLINE_CALLBACKS_TRACE(_u("INLINING : Inlining callback at\tCallSite: %d\tCaller: %s (%s)\n"),
                            callSiteId, inlinerData->GetBody()->GetDisplayName(), inlinerData->GetDebugNumberSet(debugStringBuffer));
#endif
                    }

                    if (isPolymorphic)
                    {
                        if (isCtor ||
                            (PHASE_OFF(Js::PolymorphicInlinePhase, this->topFunc) || PHASE_OFF(Js::PolymorphicInlinePhase, func)) ||
                            (this->IsInliningOutSideLoops() && !PHASE_FORCE(Js::InlinePhase, this->topFunc) && !PHASE_FORCE(Js::InlinePhase, func)))
                        {
#if defined(DBG_DUMP) || defined(ENABLE_DEBUG_CONFIG_OPTIONS)
                            char16 debugStringBuffer[MAX_FUNCTION_BODY_DEBUG_STRING_SIZE];
#endif
                            POLYMORPHIC_INLINE_TESTTRACE(_u("INLINING (Polymorphic): Skip Inline: Inlining polymorphic call site outside loop\tIsConstructorCall: %s \tisTopFunc: %s\tCaller: %s (%s)\n"),
                                     (isCtor? _u("true"): _u("false")), (this->topFunc != func? _u("true"):_u("false")),
                                     inlinerData->GetBody()->GetDisplayName(), inlinerData->GetDebugNumberSet(debugStringBuffer));

                            // TODO: Constructor polymorphic inlining

                            TryResetObjTypeSpecFldInfoOn(methodValueOpnd);
                            TryDisableRuntimePolymorphicCacheOn(methodValueOpnd);
                            break;
                        }
                        if (!PHASE_OFF(Js::FixedMethodsPhase, this->topFunc) && !PHASE_OFF(Js::PolymorphicInlineFixedMethodsPhase, this->topFunc))
                        {
                            instrNext = InlinePolymorphicFunctionUsingFixedMethods(instr, inlinerData, symThis, profileId, methodValueOpnd, &isInlined, recursiveInlineDepth);
                        }
                        else
                        {
                            TryResetObjTypeSpecFldInfoOn(methodValueOpnd);
                            TryDisableRuntimePolymorphicCacheOn(methodValueOpnd);
                            instrNext = InlinePolymorphicFunction(instr, inlinerData, symThis, profileId, &isInlined, recursiveInlineDepth);
                        }
                    }
                    else
                    {
                        TryResetObjTypeSpecFldInfoOn(methodValueOpnd);
                        TryDisableRuntimePolymorphicCacheOn(methodValueOpnd);
                        Js::OpCode builtInInlineCandidateOpCode;
                        ValueType builtInReturnType;

                        // If the inlinee info is the array constructor, just change the opcode to NewScObjArray
                        // so that we will inline the array allocation in lower
                        if (isCtor && inlineeData->GetFunctionInfoAddr() == this->topFunc->GetThreadContextInfo()->GetJavascriptArrayNewInstanceAddr())
                        {
                            isBuiltIn = true;
                            instr->m_opcode = Js::OpCode::NewScObjArray;
                            instr->AsProfiledInstr()->u.profileId = Js::Constants::NoProfileId;
                            break;
                        }

                        isBuiltIn = InliningDecider::GetBuiltInInfo(inlineeData, &builtInInlineCandidateOpCode, &builtInReturnType);

                        if(!builtInReturnType.IsUninitialized() && instr->GetDst())
                        {
                            Assert(!inlineeData->HasBody());
                            AssertMsg(instr->m_opcode != Js::OpCode::NewScObjArray, "We should have broken out of the switch statement earlier on this opcode.");
                            // Value types for the array built-in calls are pulled from the profile; don't change them here.
                            if ((instr->m_opcode != Js::OpCode::NewScObjArray) ||
                                !instr->GetDst()->GetValueType().IsLikelyNativeArray())
                            {
                                // Assume that this built-in function is not going to be inlined, so the return type cannot be definite
                                instr->GetDst()->SetValueType(builtInReturnType.ToLikely());
                            }
                        }

                        bool isInlinePhaseOff = inlineeData->HasBody() ?
                            PHASE_OFF(Js::InlineCandidatePhase, inlineeData) :
                            PHASE_OFF1(Js::InlineBuiltInPhase);
                        if (isInlinePhaseOff)
                        {
                            break;
                        }

                        if(!inlineeData->HasBody() && builtInInlineCandidateOpCode == 0)
                        {
                            // This built-in function is not going to be inlined
                            break;
                        }

                        bool hasDstUsedBuiltInReturnType = false;
                        if(!inlineeData->HasBody())
                        {
                            Assert(builtInInlineCandidateOpCode != 0);
                            if(isCtor)
                            {
                                // Inlining a built-in function called as a constructor is currently not supported. Although InliningDecider
                                // already checks for this, profile data matching with a function does not take into account the difference
                                // between a constructor call and a regular function call, so need to check it again.
                                break;
                            }

                            // This built-in function should be inlined, so reset the destination's value type
                            if(!builtInReturnType.IsUninitialized())
                            {
                                if(instr->GetDst())
                                {
                                    hasDstUsedBuiltInReturnType = true;
                                    instr->GetDst()->SetValueType(builtInReturnType);
                                    if(builtInReturnType.IsDefinite())
                                    {
                                        instr->GetDst()->SetValueTypeFixed();
                                    }
                                }
                            }
                        }
                        else
                        {

                            if (!inlineeData->GetBody()->HasProfileInfo())        // Don't try to inline a function if it doesn't have profile data
                            {
                                break;
                            }

                            uint16 constantArguments = 0;
                            if (!PHASE_OFF(Js::InlineRecursivePhase, func))
                            {
                                instr->IterateArgInstrs([&](IR::Instr* argInstr) {
                                    IR::Opnd *src1 = argInstr->GetSrc1();
                                    if (!src1->IsRegOpnd())
                                    {
                                        return false;
                                    }
                                    StackSym *sym = src1->AsRegOpnd()->m_sym;
                                    if (sym->IsIntConst())
                                    {
                                        if (argInstr->GetSrc2() && argInstr->GetSrc2()->IsSymOpnd())
                                        {
                                            StackSym *dstSym = argInstr->GetDst()->AsSymOpnd()->m_sym->AsStackSym();
                                            Assert(dstSym->IsSingleDef());
                                            Assert(dstSym->IsArgSlotSym());
                                            Js::ArgSlot argCount = dstSym->GetArgSlotNum() - 1;

                                            if (argCount == Js::Constants::MaximumArgumentCountForConstantArgumentInlining)
                                            {
                                                return true;
                                            }
                                            constantArguments |= (1 << argCount);
                                        }
                                    }
                                    return false;
                                });
                            }

                            if (!inliningHeuristics.BackendInlineIntoInliner(inlineeData,
                                func, this->topFunc, profileId, isCtor, true /*isFixedMethodCall*/,
                                this->IsInliningOutSideLoops(), this->isInLoop != 0, recursiveInlineDepth, constantArguments))
                            {
                                break;
                            }

                        }


                        instrNext = builtInInlineCandidateOpCode != 0 ?
                            this->InlineBuiltInFunction(instr, inlineeData, builtInInlineCandidateOpCode, inlinerData, symThis, &isInlined, profileId, recursiveInlineDepth) :
                            this->InlineScriptFunction(instr, inlineeData, symThis, profileId, &isInlined, callbackDefInstr, recursiveInlineDepth);
                        if (!isInlined && hasDstUsedBuiltInReturnType)
                        {
                            // We haven't actually inlined the builtin, we need to revert the value type to likely
                            instr->GetDst()->UnsetValueTypeFixed();
                            instr->GetDst()->SetValueType(instr->GetDst()->GetValueType().ToLikely());
                        }
                    }
                    if(++this->inlineesProcessed == inlinerData->GetInlineeCount())
                    {
                        // getterSetter inline caches are shared and we have no way of knowing how many more are present
                        if (!inlinerData->IsLdFldInlineePresent() && !doFixedMethods)
                        {
                            return ;
                        }
                    }
                    break;
                }
            case Js::OpCode::AsmJsCallI:
            {
                if (this->inlineesProcessed == inlinerData->GetInlineeCount() || !instr->IsProfiledInstr())
                {
                    break;
                }

                const auto profileId = static_cast<Js::ProfileId>(instr->AsProfiledInstr()->u.profileId);
                if (profileId >= func->GetJITFunctionBody()->GetProfiledCallSiteCount())
                {
                    break;
                }

                const auto inlineeData = inlinerData->GetInlinee(profileId);
                if (!inlineeData)
                {
                    break;
                }
                if (PHASE_OFF(Js::InlineCandidatePhase, inlineeData))
                {
                    break;
                }

                // Don't try to inline a function if it doesn't have profile data
                if (!inlineeData->GetBody()->HasProfileInfo())
                {
                    break;
                }

                uint16 constantArguments = 0;
                if (!PHASE_OFF(Js::InlineRecursivePhase, func))
                {
                    instr->IterateArgInstrs([&](IR::Instr* argInstr) {
                        IR::Opnd *src1 = argInstr->GetSrc1();
                        if (!src1->IsRegOpnd())
                        {
                            return false;
                        }
                        StackSym *sym = src1->AsRegOpnd()->m_sym;
                        if (sym->IsIntConst())
                        {
                            if (argInstr->GetSrc2() && argInstr->GetSrc2()->IsSymOpnd())
                            {
                                StackSym *dstSym = argInstr->GetDst()->AsSymOpnd()->m_sym->AsStackSym();
                                Assert(dstSym->IsSingleDef());
                                Assert(dstSym->IsArgSlotSym());
                                Js::ArgSlot argCount = dstSym->GetArgSlotNum() - 1;

                                if (argCount == Js::Constants::MaximumArgumentCountForConstantArgumentInlining)
                                {
                                    return true;
                                }
                                constantArguments |= (1 << argCount);
                            }
                        }
                        return false;
                    });
                }

                if (!inliningHeuristics.BackendInlineIntoInliner(
                    inlineeData, func, this->topFunc, profileId, isCtor, true /*isFixedMethodCall*/,
                    this->IsInliningOutSideLoops(), this->isInLoop != 0, recursiveInlineDepth, constantArguments))
                {
                    break;
                }

                instrNext = this->InlineScriptFunction(instr, inlineeData, symThis, profileId, &isInlined, nullptr, recursiveInlineDepth);

                if (++this->inlineesProcessed == inlinerData->GetInlineeCount())
                {
                    return;
                }

                break;
            }
            case Js::OpCode::CallIExtended:
            {
                if (this->inlineesProcessed == inlinerData->GetInlineeCount())
                {
                    break;
                }

                if (!instr->IsProfiledInstr())
                {
                    break;
                }

                const auto profileId = static_cast<Js::ProfileId>(instr->AsProfiledInstr()->u.profileId);
                if (profileId >= func->GetJITFunctionBody()->GetProfiledCallSiteCount())
                {
                    break;
                }

                const auto inlineeData = inlinerData->GetInlinee(profileId);
                if (!inlineeData)
                {
                    break;
                }

                if (Lowerer::IsSpreadCall(instr))
                {
                    InlineSpread(instr);
                }
                break;
            }

            case Js::OpCode::ArgOut_A:
                InlConstFoldArg(instr, callerArgOuts, callerArgOutCount);
                break;

            case Js::OpCode::LdThis:
                Assert(instr->GetDst() && instr->GetDst()->IsRegOpnd());
                Assert(symThis == nullptr);

                symThis = instr->GetDst()->AsRegOpnd()->m_sym;
                break;

            case Js::OpCode::CheckThis:
                // Is this possible? Can we be walking an inlinee here? Doesn't hurt to support this case...
                Assert(instr->GetSrc1() && instr->GetSrc1()->IsRegOpnd());
                Assert(symThis == nullptr);

                symThis = instr->GetSrc1()->AsRegOpnd()->m_sym;
                break;

            default:
                {
                    if (loopTop && instr->IsBranchInstr())
                    {
                        // Look for the back edge to loopTop.
                        IR::BranchInstr *branch = instr->AsBranchInstr();
                        IR::LabelInstr *labelDestination = branch->GetTarget();
                        if (labelDestination == loopTop) // We found the back edge
                        {
                            backEdgeCount--;
                            if (backEdgeCount == 0) // We have seen all the back edges, hence we are outside loop now.
                            {
                                Assert(this->isInLoop > 0);
                                --this->isInLoop;
                                loopTop = nullptr;
                            }
                        }
                    }
                }

            }
        }

        // If we chose not to inline, let's try to optimize this call if it uses a fixed method
        if (!isInlined)
        {
            switch (instr->m_opcode)
            {
            case Js::OpCode::NewScObject:
            case Js::OpCode::NewScObjArray:
                isCtor = true;
                // intentionally fall through.
            case Js::OpCode::CallI:
                {
                    IR::PropertySymOpnd* methodValueOpnd = GetMethodLdOpndForCallInstr(instr);

                    TryResetObjTypeSpecFldInfoOn(methodValueOpnd);
                    TryDisableRuntimePolymorphicCacheOn(methodValueOpnd);
                    StackSym* originalCallTargetStackSym = instr->GetSrc1()->GetStackSym();
                    bool originalCallTargetOpndIsJITOpt = instr->GetSrc1()->GetIsJITOptimizedReg();
                    bool safeThis = false;
                    if (TryOptimizeCallInstrWithFixedMethod(instr, nullptr, isPolymorphic /*isPolymorphic*/, isBuiltIn /*isBuiltIn*/, isCtor /*isCtor*/, false /*isInlined*/, safeThis /*unused here*/))
                    {
                        Assert(originalCallTargetStackSym != nullptr);

                        // Insert a ByteCodeUsesInstr to make sure the methodValueDstOpnd's constant value is captured by any
                        // bailout that occurs between CheckFixedMethodField and CallI.
                        IR::ByteCodeUsesInstr * useCallTargetInstr = IR::ByteCodeUsesInstr::New(instr);
                        useCallTargetInstr->SetRemovedOpndSymbol(originalCallTargetOpndIsJITOpt, originalCallTargetStackSym->m_id);
                        instr->InsertBefore(useCallTargetInstr);

                        // Split NewScObject into NewScObjectNoCtor and CallI, but don't touch NewScObjectArray.
                        if (instr->m_opcode == Js::OpCode::NewScObject && !PHASE_OFF(Js::SplitNewScObjectPhase, this->topFunc))
                        {
                            SplitConstructorCall(instr, false, true);
                        }
                    }
                    else if (instr->m_opcode == Js::OpCode::NewScObjArray)
                    {
                        if (instr->GetDst() && instr->GetDst()->GetValueType().IsLikelyNativeArray())
                        {
                            // We expect to create a native array here, so we'll insert a check against the
                            // expected call target, which requires a bailout.
                            instr = instr->ConvertToBailOutInstr(instr, IR::BailOutOnNotNativeArray);
                        }
                    }
                }
                break;
            }
        }
    } NEXT_INSTR_EDITING;

    INLINE_FLUSH();
}

uint Inline::FillInlineesDataArray(
        const FunctionJITTimeInfo* inlineeJitTimeData,
        _Out_writes_to_(inlineesDataArrayLength, (return >= inlineesDataArrayLength ? inlineesDataArrayLength : return)) const FunctionJITTimeInfo ** inlineesDataArray,
        uint inlineesDataArrayLength
        )
{
    uint inlineeCount = 0;
    while(inlineeJitTimeData)
    {
        if (inlineeCount >= inlineesDataArrayLength)
        {
            // Count the actual number of inlinees for logging.
            while (inlineeJitTimeData)
            {
                inlineeCount++;
                inlineeJitTimeData = inlineeJitTimeData->GetNext();
            }
            return inlineeCount;
        }

        intptr_t inlineeFunctionInfoAddr = inlineeJitTimeData->GetFunctionInfoAddr();
#ifdef DBG
        if (inlineeJitTimeData->HasBody() && !PHASE_OFF(Js::PolymorphicInlinePhase, inlineeJitTimeData))
#endif
        {
            const FunctionJITTimeInfo* rightInlineeJitTimeData = inlineeJitTimeData->GetJitTimeDataFromFunctionInfoAddr(inlineeFunctionInfoAddr);

            if (rightInlineeJitTimeData)
            {
                inlineesDataArray[inlineeCount] = rightInlineeJitTimeData;
                Assert(rightInlineeJitTimeData->GetBody() == inlineeJitTimeData->GetBody());
#ifdef DBG
                for (uint k = 0; k < inlineeCount; k++)
                {
                    if (inlineesDataArray[k]->GetBody()  == inlineeJitTimeData->GetBody())
                    {
                        AssertMsg(false, "We should never see duplicate function body here");
                    }
                }
#endif
                inlineeCount++;
            }
            else
            {
#if defined(DBG_DUMP) || defined(ENABLE_DEBUG_CONFIG_OPTIONS)
                char16 debugStringBuffer[MAX_FUNCTION_BODY_DEBUG_STRING_SIZE];
#endif
                POLYMORPHIC_INLINE_TESTTRACE(_u("INLINING (Polymorphic): Missing jit time data skipped inlinee\tInlinee: %s (%s)\n"),
                    inlineeJitTimeData->GetBody()->GetDisplayName(), inlineeJitTimeData->GetDebugNumberSet(debugStringBuffer));
            }
        }
        inlineeJitTimeData = inlineeJitTimeData->GetNext();
    }

    return inlineeCount;
}

void Inline::FillInlineesDataArrayUsingFixedMethods(
    const FunctionJITTimeInfo* inlineeJitTimeData,
        __inout_ecount(inlineesDataArrayLength) const FunctionJITTimeInfo ** inlineesDataArray,
        uint inlineesDataArrayLength,
        __inout_ecount(cachedFixedInlineeCount) FixedFieldInfo* fixedFieldInfoArray,
        uint16 cachedFixedInlineeCount
        )
{
    AnalysisAssert(cachedFixedInlineeCount <= inlineesDataArrayLength);

    JITTimeFunctionBody* inlineeFuncBody = nullptr;
    while (inlineeJitTimeData)
    {
        if (inlineeJitTimeData->HasBody())
        {
             inlineeFuncBody = inlineeJitTimeData->GetBody();
            if (!PHASE_OFF(Js::PolymorphicInlinePhase, inlineeJitTimeData) && !PHASE_OFF(Js::PolymorphicInlineFixedMethodsPhase, inlineeJitTimeData))
            {
                const FunctionJITTimeInfo * jitTimeData = inlineeJitTimeData->GetJitTimeDataFromFunctionInfoAddr(inlineeJitTimeData->GetFunctionInfoAddr());
                if (jitTimeData)
                {
                    for (uint16 i = 0; i < cachedFixedInlineeCount; i++)
                    {
                        if (inlineeJitTimeData->GetFunctionInfoAddr() == fixedFieldInfoArray[i].GetFuncInfoAddr())
                        {
                            inlineesDataArray[i] = inlineeJitTimeData->GetJitTimeDataFromFunctionInfoAddr(inlineeJitTimeData->GetFunctionInfoAddr());
                            break;
                        }
                    }
                }
                else
                {
#if defined(DBG_DUMP) || defined(ENABLE_DEBUG_CONFIG_OPTIONS)
                    char16 debugStringBuffer[MAX_FUNCTION_BODY_DEBUG_STRING_SIZE];
#endif
                    POLYMORPHIC_INLINE_TESTTRACE(_u("INLINING (Polymorphic): Missing jit time data skipped inlinee\tInlinee: %s (%s)\n"),
                                inlineeFuncBody->GetDisplayName(), inlineeJitTimeData->GetDebugNumberSet(debugStringBuffer));
                }
            }
        }
        inlineeJitTimeData = inlineeJitTimeData->GetNext();
    }
}

IR::Instr *
Inline::InlinePolymorphicFunctionUsingFixedMethods(IR::Instr *callInstr, const FunctionJITTimeInfo * inlinerData, const StackSym *symCallerThis, const Js::ProfileId profileId, IR::PropertySymOpnd* methodValueOpnd, bool* pIsInlined, uint recursiveInlineDepth)
{
    IR::Instr* instrNext = callInstr->m_next;
    *pIsInlined = false;

    const FunctionJITTimeInfo* inlineeJitTimeData = inlinerData->GetInlinee(profileId);
    AnalysisAssert(inlineeJitTimeData);

#if defined(DBG_DUMP) || defined(ENABLE_DEBUG_CONFIG_OPTIONS)
    char16 debugStringBuffer[MAX_FUNCTION_BODY_DEBUG_STRING_SIZE];
    char16 debugStringBuffer2[MAX_FUNCTION_BODY_DEBUG_STRING_SIZE];
#endif

    // Abort conditions:
    if(!inlineeJitTimeData->GetNext())
    {
        POLYMORPHIC_INLINE_TESTTRACE(_u("INLINING (Polymorphic): Skip Inline: Missing JitTime data \tInlinee: %s (%s):\tCaller: %s (%s)\n"),
                 inlineeJitTimeData->GetBody()->GetDisplayName(), inlineeJitTimeData->GetDebugNumberSet(debugStringBuffer),
                 inlinerData->GetBody()->GetDisplayName(), inlinerData->GetDebugNumberSet(debugStringBuffer2));

        // There are no multiple codegen jit-time data allocated for this call site, not sure how is this possible, abort
        TryResetObjTypeSpecFldInfoOn(methodValueOpnd);
        TryDisableRuntimePolymorphicCacheOn(methodValueOpnd);
        return instrNext;
    }

    // arguments exceed MaxInlineeArgoutCount
    if (callInstr->GetSrc2() &&
        callInstr->GetSrc2()->IsSymOpnd() &&
        callInstr->GetSrc2()->AsSymOpnd()->m_sym->AsStackSym()->GetArgSlotNum() > Js::InlineeCallInfo::MaxInlineeArgoutCount)
    {
        // This is a hard limit as we only use 4 bits to encode the actual count in the InlineeCallInfo. Although
        // InliningDecider already checks for this, the check is against profile data that may not be accurate since profile
        // data matching does not take into account some types of changes to source code. Need to check this again with current
        // information.
        POLYMORPHIC_INLINE_TESTTRACE(_u("INLINING (Polymorphic): Skip Inline: ArgSlot > MaxInlineeArgoutCount\tInlinee: %s (%s)\tArgSlotNum: %d\tMaxInlineeArgoutCount: %d\tCaller: %s (%s)\n"),
            inlineeJitTimeData->GetBody()->GetDisplayName(), inlineeJitTimeData->GetDebugNumberSet(debugStringBuffer) , callInstr->GetSrc2()->AsSymOpnd()->m_sym->AsStackSym()->GetArgSlotNum(),
            Js::InlineeCallInfo::MaxInlineeArgoutCount, inlinerData->GetBody()->GetDisplayName(), inlinerData->GetDebugNumberSet(debugStringBuffer2));

        TryResetObjTypeSpecFldInfoOn(methodValueOpnd);
        TryDisableRuntimePolymorphicCacheOn(methodValueOpnd);
        return instrNext;
    }

    uint inlineeCount = 0;
    const FunctionJITTimeInfo * tmpInlineeJitTimeData = inlineeJitTimeData;
    while(tmpInlineeJitTimeData)
    {
        inlineeCount++;
        tmpInlineeJitTimeData = tmpInlineeJitTimeData->GetNext();
    }

    // Inlinee count too small (<2) or too large (>4)
    if (inlineeCount < 2 || inlineeCount > Js::DynamicProfileInfo::maxPolymorphicInliningSize)
    {
        POLYMORPHIC_INLINE_TESTTRACE(_u("INLINING (Polymorphic): Skip Inline: Inlinee count either too small or too large: InlineeCount %d (Max: %d)\tInlinee: %s (%s):\tCaller: %s (%s)\n"),
                    inlineeCount, Js::DynamicProfileInfo::maxPolymorphicInliningSize,
                    inlineeJitTimeData->GetBody()->GetDisplayName(), inlineeJitTimeData->GetDebugNumberSet(debugStringBuffer),
                    inlinerData->GetBody()->GetDisplayName(), inlinerData->GetDebugNumberSet(debugStringBuffer2));

        TryResetObjTypeSpecFldInfoOn(methodValueOpnd);
        TryDisableRuntimePolymorphicCacheOn(methodValueOpnd);
        return instrNext;
    }

    *pIsInlined = true;

    IR::Instr* tmpInstr = callInstr->m_prev;
    while (tmpInstr->m_opcode != Js::OpCode::StartCall)
    {
        if ((tmpInstr->m_opcode != Js::OpCode::ArgOut_A) && (tmpInstr->m_opcode != Js::OpCode::Ld_A))
        {
            POLYMORPHIC_INLINE_TESTTRACE(_u("INLINING (Polymorphic; Using Fixed Methods): Skip Inline: ArgOuts may have side effects Inlinee: %s (%s):\tCaller: %s (%s)\n"),
                    inlineeJitTimeData->GetBody()->GetDisplayName(), inlineeJitTimeData->GetDebugNumberSet(debugStringBuffer),
                    inlinerData->GetBody()->GetDisplayName(), inlinerData->GetDebugNumberSet(debugStringBuffer2));
            return InlinePolymorphicFunction(callInstr, inlinerData, symCallerThis, profileId, pIsInlined, recursiveInlineDepth, true);
        }
        tmpInstr = tmpInstr->m_prev;
    }

    StackSym* methodValueSym = callInstr->GetSrc1()->AsRegOpnd()->m_sym->AsStackSym();
    if (!methodValueSym->IsSingleDef())
    {
        return InlinePolymorphicFunction(callInstr, inlinerData, symCallerThis, profileId, pIsInlined, recursiveInlineDepth, true);
    }

    IR::Instr* ldMethodFldInstr = methodValueSym->GetInstrDef();
    if (!(ldMethodFldInstr->GetSrc1()->IsSymOpnd() && ldMethodFldInstr->GetSrc1()->AsSymOpnd()->IsPropertySymOpnd()))
    {
        POLYMORPHIC_INLINE_TESTTRACE(_u("INLINING (Polymorphic; Using Fixed Methods): Skip Inline: Did not find property sym operand for the method load Inlinee: %s (%s):\tCaller: %s (%s)\n"),
                    inlineeJitTimeData->GetBody()->GetDisplayName(), inlineeJitTimeData->GetDebugNumberSet(debugStringBuffer),
                    inlinerData->GetBody()->GetDisplayName(), inlinerData->GetDebugNumberSet(debugStringBuffer2));
        return InlinePolymorphicFunction(callInstr, inlinerData, symCallerThis, profileId, pIsInlined, recursiveInlineDepth, true);
    }

    IR::PropertySymOpnd* methodPropertyOpnd = ldMethodFldInstr->GetSrc1()->AsPropertySymOpnd();
    if (!methodPropertyOpnd->HasObjTypeSpecFldInfo())
    {
        POLYMORPHIC_INLINE_TESTTRACE(_u("INLINING (Polymorphic; Using Fixed Methods): Skip Inline: no ObjTypeSpecFldInfo to get Fixed Methods from Inlinee: %s (%s):\tCaller: %s (%s)\n"),
                    inlineeJitTimeData->GetBody()->GetDisplayName(), inlineeJitTimeData->GetDebugNumberSet(debugStringBuffer),
                    inlinerData->GetBody()->GetDisplayName(), inlinerData->GetDebugNumberSet(debugStringBuffer2));
        return InlinePolymorphicFunction(callInstr, inlinerData, symCallerThis, profileId, pIsInlined, recursiveInlineDepth, true);
    }

    if (!methodPropertyOpnd->HasFixedValue())
    {
        POLYMORPHIC_INLINE_TESTTRACE(_u("INLINING (Polymorphic; Using Fixed Methods): Skip Inline: ObjTypeSpecFldInfo doesn't have Fixed Methods for one or some of the inlinees Inlinee: %s (%s):\tCaller: %s (%s)\n"),

                    inlineeJitTimeData->GetBody()->GetDisplayName(), inlineeJitTimeData->GetDebugNumberSet(debugStringBuffer),
                    inlinerData->GetBody()->GetDisplayName(), inlinerData->GetDebugNumberSet(debugStringBuffer2));
        return InlinePolymorphicFunction(callInstr, inlinerData, symCallerThis, profileId, pIsInlined, recursiveInlineDepth, true);
    }

    uint16 cachedFixedInlineeCount = methodPropertyOpnd->GetFixedFieldCount();
    if (cachedFixedInlineeCount < 2)
    {
        POLYMORPHIC_INLINE_TESTTRACE(_u("INLINING (Polymorphic; Using Fixed Methods): Skip Inline: fixed function count too less %d (Max: %d)\tInlinee: %s (%s):\tCaller: %s (%s)\n"),
                    cachedFixedInlineeCount, Js::DynamicProfileInfo::maxPolymorphicInliningSize,
                    inlineeJitTimeData->GetBody()->GetDisplayName(), inlineeJitTimeData->GetDebugNumberSet(debugStringBuffer),
                    inlinerData->GetBody()->GetDisplayName(), inlinerData->GetDebugNumberSet(debugStringBuffer2));
        return InlinePolymorphicFunction(callInstr, inlinerData, symCallerThis, profileId, pIsInlined, recursiveInlineDepth, true);
    }

    FixedFieldInfo* fixedFunctionInfoArray = methodPropertyOpnd->GetFixedFieldInfoArray();

    // It might so be the case that two objects of different types call the same function (body), for e.g., if they share the prototype on which the function is defined.
    uint uniqueFixedFunctionCount = HandleDifferentTypesSameFunction(fixedFunctionInfoArray, cachedFixedInlineeCount);

    if (uniqueFixedFunctionCount != inlineeCount)
    {
        // inlineeCount obtained from the inlineeJitTimeData is more accurate than cached number of fixed methods for inlinees.
        POLYMORPHIC_INLINE_TESTTRACE(_u("INLINING (Polymorphic; Using Fixed Methods): Skip Inline: cached fixed function count (%d) doesn't match inlinee count (%d); (Max: %d)\tInlinee: %s (%s):\tCaller: %s (%s)\n"),
                    uniqueFixedFunctionCount, inlineeCount, Js::DynamicProfileInfo::maxPolymorphicInliningSize,
                    inlineeJitTimeData->GetBody()->GetDisplayName(), inlineeJitTimeData->GetDebugNumberSet(debugStringBuffer),
                    inlinerData->GetBody()->GetDisplayName(), inlinerData->GetDebugNumberSet(debugStringBuffer2));
        return InlinePolymorphicFunction(callInstr, inlinerData, symCallerThis, profileId, pIsInlined, recursiveInlineDepth, true);
    }

    Assert(cachedFixedInlineeCount <= Js::DynamicProfileInfo::maxPolymorphicInliningSize);
    const FunctionJITTimeInfo* inlineesDataArray[Js::DynamicProfileInfo::maxPolymorphicInliningSize] = {};

    FillInlineesDataArrayUsingFixedMethods(inlineeJitTimeData, inlineesDataArray, Js::DynamicProfileInfo::maxPolymorphicInliningSize, fixedFunctionInfoArray, cachedFixedInlineeCount);

    for (uint i = 0; i < cachedFixedInlineeCount; i++)
    {
        if(!inlineesDataArray[i] || !inlineesDataArray[i]->HasBody())
        {
            POLYMORPHIC_INLINE_TESTTRACE(_u("INLINING (Polymorphic; Using Fixed Methods): Skip Inline: One of the inlinees doesn't have the corresponding object/prototype's type cached\tCaller: %s (%s)\n"),
                    inlinerData->GetBody()->GetDisplayName(), inlinerData->GetDebugNumberSet(debugStringBuffer));
            return InlinePolymorphicFunction(callInstr, inlinerData, symCallerThis, profileId, pIsInlined, recursiveInlineDepth, true);
        }
#if DBG
        if(inlineesDataArray[i]->GetBody() && inlineesDataArray[i]->GetFunctionInfoAddr() != methodPropertyOpnd->GetFixedFunction(i)->GetFuncInfoAddr())
        {
            AssertMsg(false, "inlineesDataArray and fixedfunctionInfoArray should be aligned with each other at this point");
        }
#endif
        while (fixedFunctionInfoArray[i].NextHasSameFixedField())
        {
            i++;
        }
    }

    bool safeThis = true; // Eliminate CheckThis for inlining.
    for (uint i = 0; i < cachedFixedInlineeCount; i++)
    {
        if (!methodPropertyOpnd->GetFieldValue(i))
        {
            POLYMORPHIC_INLINE_TESTTRACE(_u("INLINING (Polymorphic; Using Fixed Methods): Skip Inline: no fixed method for one of the inlinees; Inlinee: %s (%s):\tCaller: %s (%s)\n"),
                    inlineesDataArray[i]->GetBody()->GetDisplayName(), inlineesDataArray[i]->GetDebugNumberSet(debugStringBuffer),
                    inlinerData->GetBody()->GetDisplayName(), inlinerData->GetDebugNumberSet(debugStringBuffer2));
            return InlinePolymorphicFunction(callInstr, inlinerData, symCallerThis, profileId, pIsInlined, recursiveInlineDepth, true);
        }
        if (i == 0)
        {
            // Do all the general, non-function-object-specific checks just once.
            if (!TryOptimizeCallInstrWithFixedMethod(callInstr, inlineesDataArray[i], true, false, false, true /*isInlined*/, safeThis, true /*dontOptimizeJustCheck*/, i))
            {
                POLYMORPHIC_INLINE_TESTTRACE(_u("INLINING (Polymorphic; Using Fixed Methods): Skip Inline: can't optimize using Fixed Methods %d (Max: %d)\tInlinee: %s (%s):\tCaller: %s (%s)\n"),
                    inlineeCount, Js::DynamicProfileInfo::maxPolymorphicInliningSize,
                    inlineeJitTimeData->GetBody()->GetDisplayName(), inlineeJitTimeData->GetDebugNumberSet(debugStringBuffer),
                    inlinerData->GetBody()->GetDisplayName(), inlinerData->GetDebugNumberSet(debugStringBuffer2));
                return InlinePolymorphicFunction(callInstr, inlinerData, symCallerThis, profileId, pIsInlined, recursiveInlineDepth, true);
            }
        }
        else
        {
            if (methodPropertyOpnd->GetFixedFunction(i) &&
                methodPropertyOpnd->GetFixedFunction(i)->GetFuncInfoAddr() != inlineesDataArray[i]->GetFunctionInfoAddr())
            {
                POLYMORPHIC_INLINE_TESTTRACE(_u("INLINING (Polymorphic; Using Fixed Methods): Skip Inline: can't optimize using Fixed Methods %d (Max: %d)\tInlinee: %s (%s):\tCaller: %s (%s)\n"),
                    inlineeCount, Js::DynamicProfileInfo::maxPolymorphicInliningSize,
                    inlineeJitTimeData->GetBody()->GetDisplayName(), inlineeJitTimeData->GetDebugNumberSet(debugStringBuffer),
                    inlinerData->GetBody()->GetDisplayName(), inlinerData->GetDebugNumberSet(debugStringBuffer2));
                return InlinePolymorphicFunction(callInstr, inlinerData, symCallerThis, profileId, pIsInlined, recursiveInlineDepth,  true);
            }
        }
        Js::TypeId typeId = methodPropertyOpnd->GetTypeId(i);
        if(!(typeId > Js::TypeIds_LastJavascriptPrimitiveType && typeId <= Js::TypeIds_LastTrueJavascriptObjectType))
        {
            // Don't eliminate CheckThis if it cannot be done for any one of the inlinees
            safeThis = false;
        }
        while (fixedFunctionInfoArray[i].NextHasSameFixedField())
        {
            i++;
        }
    }

    Assert(methodPropertyOpnd->IsPoly());

    // emit property guard check for the method load, and load type
    IR::RegOpnd *typeOpnd = IR::RegOpnd::New(TyVar, callInstr->m_func);
    IR::Instr* propertyGuardCheckInstr = IR::Instr::New(Js::OpCode::CheckPropertyGuardAndLoadType, typeOpnd, ldMethodFldInstr->GetSrc1(), callInstr->m_func);
    ldMethodFldInstr->InsertBefore(propertyGuardCheckInstr);
    propertyGuardCheckInstr->SetByteCodeOffset(ldMethodFldInstr);
    propertyGuardCheckInstr = propertyGuardCheckInstr->ConvertToBailOutInstr(ldMethodFldInstr, IR::BailOutFailedFixedFieldCheck);

    POLYMORPHIC_INLINE_TESTTRACE(_u("------------------------------------------------\n"));
    for (uint i = 0; i < cachedFixedInlineeCount; i++)
    {
        JITTimeFunctionBody *inlineeFunctionBody = inlineesDataArray[i]->GetBody();
        POLYMORPHIC_INLINE_TESTTRACE(_u("INLINING (Polymorphic; Using Fixed Methods): Start inlining: \tInlinee: %s (%s):\tCaller: %s (%s)\n"),
                    inlineeFunctionBody->GetDisplayName(), inlineesDataArray[i]->GetDebugNumberSet(debugStringBuffer),
                    inlinerData->GetBody()->GetDisplayName(), inlinerData->GetDebugNumberSet(debugStringBuffer2));

        while (fixedFunctionInfoArray[i].NextHasSameFixedField())
        {
            i++;
        }
    }
    POLYMORPHIC_INLINE_TESTTRACE(_u("------------------------------------------------\n"));

    IR::RegOpnd * returnValueOpnd;
    if (callInstr->GetDst())
    {
        returnValueOpnd = callInstr->UnlinkDst()->AsRegOpnd();
    }
    else
    {
        returnValueOpnd = nullptr;
    }

    callInstr->MoveArgs(/*generateByteCodeCapture*/ true);

    callInstr->m_opcode = Js::OpCode::CallIFixed;

    // iterate over inlineesDataArray to emit each inlinee
    IR::LabelInstr * doneLabel = IR::LabelInstr::New(Js::OpCode::Label, callInstr->m_func, false);
    IR::Instr* dispatchStartLabel = IR::LabelInstr::New(Js::OpCode::Label, callInstr->m_func, false);
    callInstr->InsertBefore(dispatchStartLabel);
    for(uint i=0; i < cachedFixedInlineeCount; i++)
    {
        IR::LabelInstr* inlineeStartLabel = IR::LabelInstr::New(Js::OpCode::Label, callInstr->m_func);
        callInstr->InsertBefore(inlineeStartLabel);

        IR::AddrOpnd * constMethodValueOpnd = IR::AddrOpnd::New(methodPropertyOpnd->GetFieldValue(i), IR::AddrOpndKind::AddrOpndKindDynamicVar, callInstr->m_func);
        constMethodValueOpnd->m_isFunction = true;
        constMethodValueOpnd->m_metadata = &methodPropertyOpnd->GetFixedFieldInfoArray()[i];

        InsertOneInlinee(callInstr, returnValueOpnd, constMethodValueOpnd, inlineesDataArray[i], inlineesDataArray[i]->GetRuntimeInfo(), doneLabel, symCallerThis, safeThis, recursiveInlineDepth);
        while (fixedFunctionInfoArray[i].NextHasSameFixedField())
        {
            dispatchStartLabel->InsertBefore(IR::BranchInstr::New(Js::OpCode::BrAddr_A, inlineeStartLabel, typeOpnd, IR::AddrOpnd::New(methodPropertyOpnd->GetType(i)->GetAddr(),
                IR::AddrOpndKindDynamicType, dispatchStartLabel->m_func), dispatchStartLabel->m_func));
            this->topFunc->PinTypeRef(methodPropertyOpnd->GetType(i).t); // Keep the types alive as the types may not be equivalent and, hence, won't be kept alive by EquivalentTypeCache
            i++;
        }

        dispatchStartLabel->InsertBefore(IR::BranchInstr::New(Js::OpCode::BrAddr_A, inlineeStartLabel,
            typeOpnd, IR::AddrOpnd::New(methodPropertyOpnd->GetType(i)->GetAddr(), IR::AddrOpndKindDynamicType, dispatchStartLabel->m_func), dispatchStartLabel->m_func));
        this->topFunc->PinTypeRef(methodPropertyOpnd->GetType(i).t); // Keep the types alive as the types may not be equivalent and, hence, won't be kept alive by EquivalentTypeCache
    }

    ldMethodFldInstr->Unlink();
    ldMethodFldInstr->m_opcode = Js::OpCode::LdMethodFldPolyInlineMiss;
    Assert(cachedFixedInlineeCount > 0);
    CompletePolymorphicInlining(callInstr, returnValueOpnd, doneLabel, dispatchStartLabel, ldMethodFldInstr, IR::BailOutOnFailedPolymorphicInlineTypeCheck);

    this->topFunc->SetHasInlinee();
    InsertStatementBoundary(instrNext);
    InsertStatementBoundary(ldMethodFldInstr);

    return instrNext;
}

IR::RegOpnd * Inline::GetCallbackFunctionOpnd(IR::Instr * callInstr)
{
    IR::Instr * callApplyLdInstr = callInstr->GetSrc1()->GetStackSym()->GetInstrDef();
    IR::Instr * targetDefInstr = callApplyLdInstr->GetSrc1()->AsPropertySymOpnd()->GetObjectSym()->GetInstrDef();
    return targetDefInstr->GetDst()->AsRegOpnd();
}

IR::Instr * Inline::TryGetCallbackDefInstrForCallInstr(IR::Instr * callInstr)
{
    // Try to find a function argument that could be inlined.
    StackSym * callbackSym = callInstr->GetSrc1()->GetStackSym();
    Assert(callbackSym != nullptr);
    return TryGetCallbackDefInstr(callbackSym);
}

IR::Instr * Inline::TryGetCallbackDefInstrForCallApplyTarget(IR::Instr * callApplyLdInstr)
{
    // Try to find a function argument that could be inlined.
    StackSym * callbackSym = callApplyLdInstr->GetSrc1()->AsPropertySymOpnd()->GetObjectSym();
    Assert(callbackSym != nullptr);
    return TryGetCallbackDefInstr(callbackSym);
}

IR::Instr * Inline::TryGetCallbackDefInstrForCallInstanceFunction(IR::Instr * callInstr)
{
    IR::Instr * argImplicitThisInstr = nullptr;
    IR::Instr * argFunction = nullptr;

    callInstr->IterateArgInstrs([&](IR::Instr* argInstr) {
        argFunction = argImplicitThisInstr;
        argImplicitThisInstr = argInstr;
        return false;
    });

    StackSym * callbackSym = argFunction->GetSrc1()->GetStackSym();
    Assert(callbackSym != nullptr);
    return TryGetCallbackDefInstr(callbackSym);
}

IR::Instr * Inline::TryGetCallbackDefInstr(StackSym * callbackSym)
{
    Inline * currFrame = this;
    IR::Instr * defInstr = nullptr;
    while (callbackSym->m_isSingleDef)
    {
        if (callbackSym->m_instrDef != nullptr)
        {
            defInstr = callbackSym->m_instrDef;
        }
        else
        {
            Assert(defInstr->m_opcode == Js::OpCode::ArgIn_A);
            if (currFrame->prevFrame == nullptr)
            {
                return nullptr;
            }

            IR::Instr * callingInstr = currFrame->prevFrameCallInstr;
            Assert(callingInstr != nullptr && callingInstr->IsProfiledInstr());

            Js::ProfileId callSiteId = static_cast<Js::ProfileId>(callingInstr->AsProfiledInstr()->u.profileId);
            Js::ArgSlot argIndex = callbackSym->GetParamSlotNum() - 1;

            Func * callingFunc = callingInstr->m_func;
            if (!callingFunc->GetReadOnlyProfileInfo()->CanInlineCallback(argIndex, callSiteId))
            {
                return nullptr;
            }

            if (callingFunc->GetWorkItem()->GetJITTimeInfo()->GetCallbackInlinee(callSiteId) != nullptr)
            {
                return callingInstr;
            }

            defInstr = nullptr;

            // find the appropraite argOut from the call site.
            callingInstr->IterateArgInstrs([&](IR::Instr* argInstr) {
                StackSym *argSym = argInstr->GetDst()->AsSymOpnd()->m_sym->AsStackSym();
                if (argSym->GetArgSlotNum() - 1 == argIndex)
                {
                    defInstr = argInstr;
                    return true;
                }
                return false;
            });

            Assert(defInstr != nullptr);

            currFrame = currFrame->prevFrame;
        }

        IR::Opnd * linkOpnd = defInstr->GetSrc1();
        if (linkOpnd == nullptr)
        {
            return nullptr;
        }

        callbackSym = linkOpnd->GetStackSym();
        if (callbackSym == nullptr)
        {
            return nullptr;
        }
    }

    return nullptr;
}

void Inline::CloneCallSequence(IR::Instr* callInstr, IR::Instr* clonedCallInstr)
{
    IR::Instr* previousArg = nullptr;
    IR::Instr* previousClonedArg = clonedCallInstr;
    callInstr->IterateArgInstrs([&](IR::Instr* argInstr){
        IR::Instr* cloneArg = IR::Instr::New(argInstr->m_opcode,
            IR::SymOpnd::New(callInstr->m_func->m_symTable->GetArgSlotSym(argInstr->GetDst()->GetStackSym()->GetArgSlotNum()), 0, argInstr->GetDst()->GetType(), callInstr->m_func),
            argInstr->GetSrc1(), callInstr->m_func);
        cloneArg->SetByteCodeOffset(callInstr);
        cloneArg->GetDst()->GetStackSym()->m_isArgCaptured = true;
        previousClonedArg->SetSrc2(cloneArg->GetDst());
        previousClonedArg->InsertBefore(cloneArg);
        previousArg = argInstr;
        previousClonedArg = cloneArg;
        return false;
    });
    IR::Instr* startCall = previousArg->GetSrc2()->GetStackSym()->GetInstrDef();
    previousClonedArg->SetSrc2(startCall->GetDst());

}

IR::Instr *
Inline::InlinePolymorphicFunction(IR::Instr *callInstr, const FunctionJITTimeInfo * inlinerData, const StackSym *symCallerThis, const Js::ProfileId profileId, bool* pIsInlined, uint recursiveInlineDepth, bool triedUsingFixedMethods)
{
    IR::Instr* instrNext = callInstr->m_next;
    *pIsInlined = false;


    if (triedUsingFixedMethods)
    {
        if (callInstr->GetSrc1()->AsRegOpnd()->m_sym->AsStackSym()->IsSingleDef())
        {
            IR::Instr* ldMethodFldInstr = callInstr->GetSrc1()->AsRegOpnd()->m_sym->AsStackSym()->GetInstrDef();
            if (ldMethodFldInstr->GetSrc1()->IsSymOpnd() && ldMethodFldInstr->GetSrc1()->AsSymOpnd()->IsPropertySymOpnd())
            {
                TryResetObjTypeSpecFldInfoOn(ldMethodFldInstr->GetSrc1()->AsPropertySymOpnd());
                TryDisableRuntimePolymorphicCacheOn(ldMethodFldInstr->GetSrc1()->AsPropertySymOpnd());
            }
        }
    }

    const FunctionJITTimeInfo * inlineeJitTimeData = inlinerData->GetInlinee(profileId);
#if defined(DBG_DUMP) || defined(ENABLE_DEBUG_CONFIG_OPTIONS)
    char16 debugStringBuffer[MAX_FUNCTION_BODY_DEBUG_STRING_SIZE];
    char16 debugStringBuffer2[MAX_FUNCTION_BODY_DEBUG_STRING_SIZE];
#endif

    if (!triedUsingFixedMethods) // We would have done the following two checks when we tried to inline using fixed methods
    {
        if(!inlineeJitTimeData->GetNext())
        {
            POLYMORPHIC_INLINE_TESTTRACE(_u("INLINING (Polymorphic): Skip Inline: Missing JitTime data \tInlinee: %s (%s):\tCaller: %s (%s)\n"),
                    inlineeJitTimeData->GetBody()->GetDisplayName(), inlineeJitTimeData->GetDebugNumberSet(debugStringBuffer),
                     inlinerData->GetBody()->GetDisplayName(), inlinerData->GetDebugNumberSet(debugStringBuffer2));

            //There are no multiple codegen jit-time data allocated for this call site, not sure how is this possible, abort
            return instrNext;
        }

        if (callInstr->GetSrc2() &&
            callInstr->GetSrc2()->IsSymOpnd() &&
            callInstr->GetSrc2()->AsSymOpnd()->m_sym->AsStackSym()->GetArgSlotNum() > Js::InlineeCallInfo::MaxInlineeArgoutCount)
        {
            // This is a hard limit as we only use 4 bits to encode the actual count in the InlineeCallInfo. Although
            // InliningDecider already checks for this, the check is against profile data that may not be accurate since profile
            // data matching does not take into account some types of changes to source code. Need to check this again with current
            // information.
            POLYMORPHIC_INLINE_TESTTRACE(_u("INLINING (Polymorphic): Skip Inline: ArgSlot > MaxInlineeArgoutCount\tInlinee: %s (%s)\tArgSlotNum: %d\tMaxInlineeArgoutCount: %d\tCaller: %s (%s)\n"),
                inlineeJitTimeData->GetBody()->GetDisplayName(), inlineeJitTimeData->GetDebugNumberSet(debugStringBuffer) , callInstr->GetSrc2()->AsSymOpnd()->m_sym->AsStackSym()->GetArgSlotNum(),
                Js::InlineeCallInfo::MaxInlineeArgoutCount, inlinerData->GetBody()->GetDisplayName(), inlinerData->GetDebugNumberSet(debugStringBuffer2));

            return instrNext;
        }
    }

    const FunctionJITTimeInfo * inlineesDataArray[Js::DynamicProfileInfo::maxPolymorphicInliningSize] = {};

    uint inlineeCount = FillInlineesDataArray(inlineeJitTimeData, inlineesDataArray, Js::DynamicProfileInfo::maxPolymorphicInliningSize);
    if (inlineeCount < 2 || inlineeCount > Js::DynamicProfileInfo::maxPolymorphicInliningSize)
    {
        POLYMORPHIC_INLINE_TESTTRACE(_u("INLINING (Polymorphic): Skip Inline: Inlinee count either too small or too large %d (Max: %d)\tInlinee: %s (%s):\tCaller: %s (%s)\n"),
                    inlineeCount, Js::DynamicProfileInfo::maxPolymorphicInliningSize,
                    inlineeJitTimeData->GetBody()->GetDisplayName(), inlineeJitTimeData->GetDebugNumberSet(debugStringBuffer),
                    inlinerData->GetBody()->GetDisplayName(), inlinerData->GetDebugNumberSet(debugStringBuffer2));

        return instrNext;
    }

    // Begin inlining.
    POLYMORPHIC_INLINE_TESTTRACE(_u("------------------------------------------------\n"));
    for (uint i = 0; i < inlineeCount; i++)
    {
        __analysis_assert(inlineesDataArray[i] != nullptr);
        JITTimeFunctionBody *inlineeFunctionBody = inlineesDataArray[i]->GetBody();
        POLYMORPHIC_INLINE_TESTTRACE(_u("INLINING (Polymorphic): Start inlining: \tInlinee: %s (%s):\tCaller: %s (%s)\n"),
                    inlineeFunctionBody->GetDisplayName(), inlineesDataArray[i]->GetDebugNumberSet(debugStringBuffer),
                    inlinerData->GetBody()->GetDisplayName(), inlinerData->GetDebugNumberSet(debugStringBuffer2));
    }
    POLYMORPHIC_INLINE_TESTTRACE(_u("------------------------------------------------\n"));

    *pIsInlined = true;

    // This function is recursive, so when jitting in the foreground, probe the stack
    if (!this->topFunc->IsBackgroundJIT())
    {
        PROBE_STACK_NO_DISPOSE(this->topFunc->GetScriptContext(), Js::Constants::MinStackDefault);
    }

    IR::RegOpnd * returnValueOpnd;
    Js::RegSlot returnRegSlot;
    if (callInstr->GetDst())
    {
        returnValueOpnd = callInstr->UnlinkDst()->AsRegOpnd();
        returnRegSlot = returnValueOpnd->m_sym->GetByteCodeRegSlot();
    }
    else
    {
        returnValueOpnd = nullptr;
        returnRegSlot = Js::Constants::NoRegister;
    }

    Assert(inlineeCount >= 2);

    // Shared bailout point for all the guard check bailouts.
    InsertJsFunctionCheck(callInstr, callInstr, IR::BailOutOnPolymorphicInlineFunction);

    callInstr->MoveArgs(/*generateByteCodeCapture*/ true);

    IR::LabelInstr * doneLabel = IR::LabelInstr::New(Js::OpCode::Label, callInstr->m_func, false);
    IR::Instr* dispatchStartLabel = IR::LabelInstr::New(Js::OpCode::Label, callInstr->m_func, false);
    callInstr->InsertBefore(dispatchStartLabel);
    for (uint i = 0; i < inlineeCount; i++)
    {
        IR::LabelInstr* inlineeStartLabel = IR::LabelInstr::New(Js::OpCode::Label, callInstr->m_func);
        callInstr->InsertBefore(inlineeStartLabel);
        InsertOneInlinee(callInstr, returnValueOpnd, callInstr->GetSrc1(), inlineesDataArray[i], inlineesDataArray[i]->GetRuntimeInfo(), doneLabel, symCallerThis, /*fixedFunctionSafeThis*/ false, recursiveInlineDepth);

        IR::RegOpnd* functionObject = callInstr->GetSrc1()->AsRegOpnd();
        dispatchStartLabel->InsertBefore(IR::BranchInstr::New(Js::OpCode::BrAddr_A, inlineeStartLabel,
            IR::IndirOpnd::New(functionObject, Js::JavascriptFunction::GetOffsetOfFunctionInfo(), TyMachPtr, dispatchStartLabel->m_func),
            IR::AddrOpnd::New(inlineesDataArray[i]->GetFunctionInfoAddr(), IR::AddrOpndKindDynamicFunctionInfo, dispatchStartLabel->m_func), dispatchStartLabel->m_func));
    }

    CompletePolymorphicInlining(callInstr, returnValueOpnd, doneLabel, dispatchStartLabel, /*ldMethodFldInstr*/nullptr, IR::BailOutOnPolymorphicInlineFunction);

    this->topFunc->SetHasInlinee();
    InsertStatementBoundary(instrNext);

    return instrNext;

}

void Inline::CompletePolymorphicInlining(IR::Instr* callInstr, IR::RegOpnd* returnValueOpnd, IR::LabelInstr* doneLabel, IR::Instr* dispatchStartLabel, IR::Instr* ldMethodFldInstr, IR::BailOutKind bailoutKind)
{
    // Label $bailout:
    // LdMethodFldPolyInlineMiss
    // BailOnNotPolymorphicInlinee $callOutBytecodeOffset - BailOutOnFailedPolymorphicInlineTypeCheck
    // ByteCoudeUses
    // BytecodeArgoutUses
    // returnValueOpnd = EndCallForPolymorphicInlinee actualsCount
    IR::LabelInstr* bailOutLabel = IR::LabelInstr::New(Js::OpCode::Label, callInstr->m_func, /*helperLabel*/ true);
    callInstr->InsertBefore(bailOutLabel);
    dispatchStartLabel->InsertBefore(IR::BranchInstr::New(Js::OpCode::Br, bailOutLabel, callInstr->m_func));

    // Only fixed function inlining requires a ldMethodFldInstr
    if (ldMethodFldInstr)
    {
        callInstr->InsertBefore(ldMethodFldInstr);
    }

    callInstr->InsertBefore(IR::BailOutInstr::New(Js::OpCode::BailOnNotPolymorphicInlinee, bailoutKind, callInstr, callInstr->m_func));

    uint actualsCount = 0;
    callInstr->IterateArgInstrs([&](IR::Instr* argInstr) {
        IR::Instr* bytecodeArgOutUse = IR::Instr::New(Js::OpCode::BytecodeArgOutUse, callInstr->m_func);
        bytecodeArgOutUse->SetByteCodeOffset(callInstr);
        bytecodeArgOutUse->SetSrc1(argInstr->GetSrc1());
        callInstr->InsertBefore(bytecodeArgOutUse);
        actualsCount++;
        // Remove the original args
        argInstr->Remove();
        return false;
    });
    IR::ByteCodeUsesInstr* bytecodeUses = IR::ByteCodeUsesInstr::New(callInstr);
    bytecodeUses->Set(callInstr->GetSrc1());
    callInstr->InsertBefore(bytecodeUses);

    IR::Instr* endCallInstr = IR::Instr::New(Js::OpCode::EndCallForPolymorphicInlinee, callInstr->m_func);
    endCallInstr->SetSrc1(IR::IntConstOpnd::New(actualsCount + Js::Constants::InlineeMetaArgCount, TyInt32, callInstr->m_func, /*dontEncode*/ true));
    if (returnValueOpnd)
    {
        StackSym* returnValueSym = returnValueOpnd->m_sym->AsStackSym();
        IR::Opnd* dstOpnd = IR::RegOpnd::New(returnValueSym, returnValueSym->GetType(), callInstr->m_func);
        dstOpnd->SetValueType(returnValueOpnd->GetValueType());
        endCallInstr->SetDst(dstOpnd);
    }
    callInstr->InsertBefore(endCallInstr);
    callInstr->InsertBefore(doneLabel);
    callInstr->Remove(); // We don't need callInstr anymore.
}

//
// Inlines a function if it is a polymorphic inlining candidate.
// otherwise introduces a call to it.
// The IR for the args & calls is cloned to do this
//
void Inline::InsertOneInlinee(IR::Instr* callInstr, IR::RegOpnd* returnValueOpnd, IR::Opnd* methodOpnd,
    const FunctionJITTimeInfo * inlineeJITData, const FunctionJITRuntimeInfo * inlineeRuntimeData, IR::LabelInstr* doneLabel, const StackSym* symCallerThis, bool fixedFunctionSafeThis, uint recursiveInlineDepth)
{
    bool isInlined = inlineeJITData->IsInlined();

    IR::Instr* currentCallInstr;
    if (isInlined)
    {
        currentCallInstr = IR::Instr::New(Js::OpCode::InlineeStart, IR::RegOpnd::New(TyVar, callInstr->m_func), methodOpnd, callInstr->m_func);
    }
    else
    {
        currentCallInstr = IR::Instr::New(callInstr->m_opcode, callInstr->m_func);
        currentCallInstr->SetSrc1(methodOpnd);
        if (returnValueOpnd)
        {
            currentCallInstr->SetDst(returnValueOpnd);
        }
    }
    currentCallInstr->SetIsCloned(true);
    callInstr->InsertBefore(currentCallInstr);
    this->CloneCallSequence(callInstr, currentCallInstr);

    if (isInlined)
    {
        JITTimeFunctionBody *funcBody = inlineeJITData->GetBody();
        Func *inlinee = BuildInlinee(funcBody, inlineeJITData, inlineeRuntimeData, returnValueOpnd ? returnValueOpnd->m_sym->GetByteCodeRegSlot() : Js::Constants::NoRegister, callInstr, recursiveInlineDepth);

        IR::Instr *argOuts[Js::InlineeCallInfo::MaxInlineeArgoutCount];
#if DBG
        memset(argOuts, 0xFE, sizeof(argOuts));
#endif
        bool stackArgsArgOutExpanded = false;
        Js::ArgSlot actualCount = MapActuals(currentCallInstr, argOuts, Js::InlineeCallInfo::MaxInlineeArgoutCount, inlinee, (Js::ProfileId)callInstr->AsProfiledInstr()->u.profileId, &stackArgsArgOutExpanded);
        Assert(actualCount > 0);
        MapFormals(inlinee, argOuts, funcBody->GetInParamsCount(), actualCount, returnValueOpnd, currentCallInstr->GetSrc1(), symCallerThis, stackArgsArgOutExpanded, fixedFunctionSafeThis, argOuts);
        inlinee->SetInlineeStart(currentCallInstr);
        currentCallInstr->m_func = inlinee;

        // Put the meta arguments that the stack walker expects to find on the stack.
        // As all the argouts are shared among the inlinees, do this only once.
        SetupInlineeFrame(inlinee, currentCallInstr, actualCount, currentCallInstr->GetSrc1());
        
        IR::Instr* inlineeEndInstr = IR::Instr::New(Js::OpCode::InlineeEnd, inlinee);
        inlineeEndInstr->SetByteCodeOffset(inlinee->m_tailInstr->GetPrevRealInstr());
        inlineeEndInstr->SetSrc1(IR::IntConstOpnd::New(actualCount + Js::Constants::InlineeMetaArgCount, TyInt32, inlinee));
        inlineeEndInstr->SetSrc2(currentCallInstr->GetDst());
        inlinee->m_tailInstr->InsertBefore(inlineeEndInstr);

        // JMP to done at the end
        IR::Instr* doneInstr = IR::BranchInstr::New(Js::OpCode::Br, doneLabel, currentCallInstr->m_func);
        inlinee->m_tailInstr->InsertBefore(doneInstr);
        currentCallInstr->InsertRangeAfter(inlinee->m_headInstr->m_next, inlinee->m_tailInstr->m_prev);

        inlinee->m_headInstr->Free();
        inlinee->m_tailInstr->Free();
    }
    else
    {
        callInstr->InsertBefore(IR::BranchInstr::New(Js::OpCode::Br, doneLabel, callInstr->m_func));
    }
}

uint
Inline::HandleDifferentTypesSameFunction(__inout_ecount(cachedFixedInlineeCount) FixedFieldInfo* fixedFunctionInfoArray, uint16 cachedFixedInlineeCount)
{
    uint16 uniqueCount = cachedFixedInlineeCount;
    uint16 swapIndex;
    for (uint16 i = 0; i < cachedFixedInlineeCount; i++)
    {
        swapIndex = i+1;
        for (uint16 j = i+1; j < cachedFixedInlineeCount; j++)
        {
            if (fixedFunctionInfoArray[i].GetFieldValue() == fixedFunctionInfoArray[j].GetFieldValue())
            {
                FixedFieldInfo tmpInfo = fixedFunctionInfoArray[j];
                fixedFunctionInfoArray[j] = fixedFunctionInfoArray[swapIndex];
                fixedFunctionInfoArray[swapIndex] = tmpInfo;
                fixedFunctionInfoArray[swapIndex - 1].SetNextHasSameFixedField();
                swapIndex++;
                uniqueCount--;
            }
        }
        i = swapIndex-1;
    }
    return uniqueCount;
}

void
Inline::SetInlineeFrameStartSym(Func *inlinee, uint actualCount)
{
    StackSym    *stackSym = inlinee->m_symTable->GetArgSlotSym((Js::ArgSlot)actualCount + 1);
    stackSym->m_isInlinedArgSlot = true;
    this->topFunc->SetArgOffset(stackSym, (currentInlineeFrameSlot) * MachPtr);
    inlinee->SetInlineeFrameStartSym(stackSym);
}

Func *
Inline::BuildInlinee(JITTimeFunctionBody* funcBody, const FunctionJITTimeInfo * inlineeJITData, const FunctionJITRuntimeInfo * inlineeRuntimeData, Js::RegSlot returnRegSlot, IR::Instr *callInstr, uint recursiveInlineDepth)
{
    Assert(callInstr->IsProfiledInstr());
    Js::ProfileId callSiteId = static_cast<Js::ProfileId>(callInstr->AsProfiledInstr()->u.profileId);

    CodeGenWorkItemIDL * workItemData = JitAnewStruct(this->topFunc->m_alloc, CodeGenWorkItemIDL);

    workItemData->isJitInDebugMode = this->topFunc->IsJitInDebugMode();
    workItemData->type = JsFunctionType;
    workItemData->jitMode = static_cast<char>(this->topFunc->GetWorkItem()->GetJitMode());
    workItemData->nativeDataAddr = this->topFunc->GetWorkItem()->GetWorkItemData()->nativeDataAddr;
    workItemData->loopNumber = Js::LoopHeader::NoLoop;

    workItemData->jitData = (FunctionJITTimeDataIDL*)(inlineeJITData);
    JITTimeWorkItem * jitWorkItem = JitAnew(this->topFunc->m_alloc, JITTimeWorkItem, workItemData);

    JITTimePolymorphicInlineCacheInfo * entryPointPolymorphicInlineCacheInfo = this->topFunc->GetWorkItem()->GetInlineePolymorphicInlineCacheInfo(funcBody->GetAddr());
#if !FLOATVAR
    Func * inlinee = JitAnew(this->topFunc->m_alloc,
                            Func,
                            this->topFunc->m_alloc,
                            jitWorkItem,
                            this->topFunc->GetThreadContextInfo(),
                            this->topFunc->GetScriptContextInfo(),
                            this->topFunc->GetJITOutput()->GetOutputData(),
                            nullptr,
                            inlineeRuntimeData,
                            entryPointPolymorphicInlineCacheInfo,
                            this->topFunc->GetCodeGenAllocators(),
                            this->topFunc->GetNumberAllocator(),
                            this->topFunc->GetCodeGenProfiler(),
                            this->topFunc->IsBackgroundJIT(),
                            callInstr->m_func,
                            callInstr->m_next->GetByteCodeOffset(),
                            returnRegSlot,
                            false,
                            callSiteId,
                            false);
#else
        Func * inlinee = JitAnew(this->topFunc->m_alloc,
                            Func,
                            this->topFunc->m_alloc,
                            jitWorkItem,
                            this->topFunc->GetThreadContextInfo(),
                            this->topFunc->GetScriptContextInfo(),
                            this->topFunc->GetJITOutput()->GetOutputData(),
                            nullptr,
                            inlineeRuntimeData,
                            entryPointPolymorphicInlineCacheInfo,
                            this->topFunc->GetCodeGenAllocators(),
                            this->topFunc->GetCodeGenProfiler(),
                            this->topFunc->IsBackgroundJIT(),
                            callInstr->m_func,
                            callInstr->m_next->GetByteCodeOffset(),
                            returnRegSlot,
                            false,
                            callSiteId,
                            false);
#endif

    BuildIRForInlinee(inlinee, funcBody, callInstr, false, recursiveInlineDepth);
    return inlinee;
}

void
Inline::BuildIRForInlinee(Func *inlinee, JITTimeFunctionBody *funcBody, IR::Instr *callInstr, bool isApplyTarget, uint recursiveInlineDepth)
{
    // Update for..in max depth for the whole function
    this->topFunc->UpdateForInLoopMaxDepth(this->currentForInDepth + funcBody->GetForInLoopDepth());

    // Set for..in base depth of inlinee
    inlinee->m_forInLoopBaseDepth = this->currentForInDepth;

    Js::ArgSlot actualsCount = 0;
    IR::Instr *argOuts[Js::InlineeCallInfo::MaxInlineeArgoutCount];
#if DBG
    memset(argOuts, 0xFE, sizeof(argOuts));
#endif

    callInstr->IterateArgInstrs([&](IR::Instr* argInstr){
        StackSym *argSym = argInstr->GetDst()->AsSymOpnd()->m_sym->AsStackSym();
        argOuts[argSym->GetArgSlotNum() - 1] = argInstr;
        actualsCount++;
        return false;
    });

    inlinee->actualCount = actualsCount;

    inlinee->m_symTable = this->topFunc->m_symTable;

    inlinee->m_symTable->SetIDAdjustment();
    inlinee->m_symTable->IncreaseStartingID(funcBody->GetLocalsCount());

    BEGIN_CODEGEN_PHASE(this->topFunc, Js::IRBuilderPhase);

#ifdef ASMJS_PLAT
    if (this->topFunc->GetJITFunctionBody()->IsAsmJsMode())
    {
        IRBuilderAsmJs irBuilder(inlinee);
        irBuilder.Build();
    }
    else
#endif
    {
        IRBuilder irBuilder(inlinee);
        irBuilder.Build();
    }

    END_CODEGEN_PHASE_NO_DUMP(this->topFunc, Js::IRBuilderPhase);

    inlinee->m_symTable->ClearIDAdjustment();

    Inline recursiveInliner(this->topFunc, this->inliningHeuristics, this->isInLoop, currentInlineeFrameSlot + Js::Constants::InlineeMetaArgCount + actualsCount, isApplyTarget, this, callInstr);
    recursiveInliner.Optimize(inlinee, argOuts, actualsCount, inlinee->GetJITFunctionBody()->GetAddr() == callInstr->m_func->GetJITFunctionBody()->GetAddr() ? recursiveInlineDepth + 1 : 0);

#ifdef DBG
    Js::ArgSlot formalCount = funcBody->GetInParamsCount();

    if (formalCount > Js::InlineeCallInfo::MaxInlineeArgoutCount)
    {
        Fatal();
    }
#endif
}

bool
Inline::TryOptimizeCallInstrWithFixedMethod(IR::Instr *callInstr, const FunctionJITTimeInfo * inlineeInfo, bool isPolymorphic, bool isBuiltIn, bool isCtor, bool isInlined, bool &safeThis,
                                            bool dontOptimizeJustCheck, uint i /*i-th inlinee at a polymorphic call site*/)
{
    if (PHASE_OFF(Js::FixedMethodsPhase, callInstr->m_func))
    {
        return false;
    }

#ifdef ENABLE_DEBUG_CONFIG_OPTIONS
#define TRACE_FIXED_FIELDS 1
#endif

#if TRACE_FIXED_FIELDS
    char16 debugStringBuffer[MAX_FUNCTION_BODY_DEBUG_STRING_SIZE];
    char16 debugStringBuffer2[MAX_FUNCTION_BODY_DEBUG_STRING_SIZE];
    bool printFixedFieldsTrace =
        (
            PHASE_TRACE(Js::FixedMethodsPhase, callInstr->m_func) ||
            PHASE_TESTTRACE(Js::FixedMethodsPhase, callInstr->m_func) ||
            (isCtor && (
                PHASE_TRACE(Js::FixedNewObjPhase, callInstr->m_func) ||
                PHASE_TESTTRACE(Js::FixedNewObjPhase, callInstr->m_func)))
        ) && !dontOptimizeJustCheck && !JITManager::GetJITManager()->IsJITServer();

    if (printFixedFieldsTrace)
    {
        JITTimeFunctionBody * calleeFunctionBody = inlineeInfo != nullptr && inlineeInfo->HasBody() ? inlineeInfo->GetBody() : nullptr;
        const char16* calleeName = calleeFunctionBody != nullptr ? calleeFunctionBody->GetDisplayName() : _u("<unknown>");

        Output::Print(_u("FixedFields: function %s (%s): considering method (%s %s): polymorphic = %d, built-in = %d, ctor = %d, inlined = %d, functionInfo = %p.\n"),
            callInstr->m_func->GetJITFunctionBody()->GetDisplayName(), callInstr->m_func->GetDebugNumberSet(debugStringBuffer), calleeName,
            calleeFunctionBody ? inlineeInfo->GetDebugNumberSet(debugStringBuffer2) : _u("(null)"),
            isPolymorphic, isBuiltIn, isCtor, isInlined, inlineeInfo ? inlineeInfo->GetFunctionInfoAddr() : 0);
        Output::Flush();
    }
#endif

    if (isPolymorphic && isInlined)
    {
        Assert(dontOptimizeJustCheck);
    }

    StackSym* methodValueSym = callInstr->GetSrc1()->AsRegOpnd()->m_sym->AsStackSym();
    if (!methodValueSym->IsSingleDef())
    {
#if TRACE_FIXED_FIELDS
        if (printFixedFieldsTrace)
        {
            JITTimeFunctionBody* calleeFunctionBody = inlineeInfo != nullptr && inlineeInfo->HasBody() ? inlineeInfo->GetBody() : nullptr;
            const char16* calleeName = calleeFunctionBody != nullptr ? calleeFunctionBody->GetDisplayName() : _u("<unknown>");

            Output::Print(_u("FixedFields: function %s (%s): %s non-fixed method (%s %s), because callee is not single def.\n"),
                callInstr->m_func->GetJITFunctionBody()->GetDisplayName(), callInstr->m_func->GetDebugNumberSet(debugStringBuffer),
                inlineeInfo != nullptr ? _u("inlining") : _u("calling"), calleeName,
                calleeFunctionBody ? inlineeInfo->GetDebugNumberSet(debugStringBuffer2) : _u("(null)"));
            Output::Flush();
        }
#endif
        return false;
    }

    IR::Instr* ldMethodFldInstr = methodValueSym->GetInstrDef();
    while (ldMethodFldInstr->m_opcode == Js::OpCode::BytecodeArgOutCapture)
    {
        StackSym* sym = ldMethodFldInstr->GetSrc1()->GetStackSym();
        if (!sym->IsSingleDef())
        {
#if TRACE_FIXED_FIELDS
            if (printFixedFieldsTrace)
            {
                JITTimeFunctionBody* calleeFunctionBody = inlineeInfo != nullptr && inlineeInfo->HasBody() ? inlineeInfo->GetBody() : nullptr;
                const char16* calleeName = calleeFunctionBody != nullptr ? calleeFunctionBody->GetDisplayName() : _u("<unknown>");

                Output::Print(_u("FixedFields: function %s (%s): %s non-fixed method (%s %s), because callee is not single def.\n"),
                    callInstr->m_func->GetJITFunctionBody()->GetDisplayName(), callInstr->m_func->GetDebugNumberSet(debugStringBuffer),
                    inlineeInfo != nullptr ? _u("inlining") : _u("calling"), calleeName,
                    calleeFunctionBody ? inlineeInfo->GetDebugNumberSet(debugStringBuffer2) : _u("(null)"));
                Output::Flush();
            }
#endif
            return false;
        }
        ldMethodFldInstr = sym->GetInstrDef();
    }
    if (ldMethodFldInstr->m_opcode != Js::OpCode::ScopedLdMethodFld
        && ldMethodFldInstr->m_opcode != Js::OpCode::LdRootMethodFld
        && ldMethodFldInstr->m_opcode != Js::OpCode::LdMethodFld
        && ldMethodFldInstr->m_opcode != Js::OpCode::LdRootFld
        && ldMethodFldInstr->m_opcode != Js::OpCode::LdFld
        && ldMethodFldInstr->m_opcode != Js::OpCode::LdFldForCallApplyTarget
        && ldMethodFldInstr->m_opcode != Js::OpCode::LdMethodFromFlags)
    {
#if TRACE_FIXED_FIELDS
        if (printFixedFieldsTrace)
        {
            JITTimeFunctionBody* calleeFunctionBody = inlineeInfo != nullptr && inlineeInfo->HasBody() ? inlineeInfo->GetBody() : nullptr;
            const char16* calleeName = calleeFunctionBody != nullptr ? calleeFunctionBody->GetDisplayName() : _u("<unknown>");

            Output::Print(_u("FixedFields: function %s (%s): %s non-fixed method (%s %s), because callee does not come from LdMethodFld.\n"),
                callInstr->m_func->GetJITFunctionBody()->GetDisplayName(), callInstr->m_func->GetDebugNumberSet(debugStringBuffer),
                inlineeInfo != nullptr ? _u("inlining") : _u("calling"), calleeName,
                calleeFunctionBody ? inlineeInfo->GetDebugNumberSet(debugStringBuffer2) : _u("(null)"));
            Output::Flush();
        }
#endif
        return false;
    }

    IR::PropertySymOpnd* methodPropertyOpnd = ldMethodFldInstr->GetSrc1()->AsPropertySymOpnd();

    if ((isCtor &&
            ((isInlined && PHASE_OFF(Js::FixedCtorInliningPhase, callInstr->m_func)) ||
            (!isInlined && PHASE_OFF(Js::FixedCtorCallsPhase, callInstr->m_func)) ||
            (methodPropertyOpnd->UsesAccessor()))) ||
        (!isCtor &&
            ((isBuiltIn &&
                ((isInlined && PHASE_OFF(Js::FixedBuiltInMethodInliningPhase, callInstr->m_func)) ||
                (!isInlined && PHASE_OFF(Js::FixedBuiltInMethodCallsPhase, callInstr->m_func)))) ||
            (!isBuiltIn &&
                ((isInlined && PHASE_OFF(Js::FixedScriptMethodInliningPhase, callInstr->m_func)) ||
                (!isInlined && !PHASE_ON(Js::FixedScriptMethodCallsPhase, callInstr->m_func))))))
       )
    {
#if TRACE_FIXED_FIELDS
        if (printFixedFieldsTrace)
        {
            JITTimeFunctionBody* calleeFunctionBody = inlineeInfo != nullptr && inlineeInfo->HasBody() ? inlineeInfo->GetBody() : nullptr;
            const char16* calleeName = calleeFunctionBody != nullptr ? calleeFunctionBody->GetDisplayName() : _u("<unknown>");

            Js::PropertyId methodPropertyId = callInstr->m_func->GetJITFunctionBody()->GetPropertyIdFromCacheId(methodPropertyOpnd->m_inlineCacheIndex);
            Js::PropertyRecord const * const methodPropertyRecord = callInstr->m_func->GetInProcThreadContext()->GetPropertyRecord(methodPropertyId);

            Output::Print(_u("FixedFields: function %s (#%u): %s non-fixed method %s (%s #%u) (cache id: %d), because %s fixed %s %s is disabled.\n"),
                callInstr->m_func->GetJITFunctionBody()->GetDisplayName(), callInstr->m_func->GetDebugNumberSet(debugStringBuffer),
                inlineeInfo != nullptr ? _u("inlining") : _u("calling"), methodPropertyRecord->GetBuffer(), calleeName,
                calleeFunctionBody ? inlineeInfo->GetDebugNumberSet(debugStringBuffer2) : _u("(null)"),
                methodPropertyOpnd->m_inlineCacheIndex, isInlined ? _u("inlining") : _u("calling"), isBuiltIn ? _u("built-in") : _u("script"),
                isCtor ? _u("ctors") : _u("methods"));
            Output::Flush();
        }
#endif
        return false;
    }

    if (!methodPropertyOpnd->IsObjTypeSpecCandidate() && !methodPropertyOpnd->IsRootObjectNonConfigurableFieldLoad())
    {
#if TRACE_FIXED_FIELDS
        if (printFixedFieldsTrace)
        {
            JITTimeFunctionBody* calleeFunctionBody = inlineeInfo != nullptr && inlineeInfo->HasBody() ? inlineeInfo->GetBody() : nullptr;
            const char16* calleeName = calleeFunctionBody != nullptr ? calleeFunctionBody->GetDisplayName() : _u("<unknown>");
            Js::PropertyId methodPropertyId = callInstr->m_func->GetJITFunctionBody()->GetPropertyIdFromCacheId(methodPropertyOpnd->m_inlineCacheIndex);
            Js::PropertyRecord const * const methodPropertyRecord = callInstr->m_func->GetInProcThreadContext()->GetPropertyRecord(methodPropertyId);

            Output::Print(_u("FixedFields: function %s (%s): %s non-fixed method %s (%s %s) (cache id: %d), because inline cache has no cached type.\n"),
                callInstr->m_func->GetJITFunctionBody()->GetDisplayName(), callInstr->m_func->GetDebugNumberSet(debugStringBuffer),
                inlineeInfo != nullptr ? _u("inlining") : _u("calling"), methodPropertyRecord->GetBuffer(), calleeName,
                calleeFunctionBody ? inlineeInfo->GetDebugNumberSet(debugStringBuffer2) : _u("(null)"),
                methodPropertyOpnd->m_inlineCacheIndex);
            Output::Flush();
        }
#endif
        return false;
    }

    FixedFieldInfo * fixedField = nullptr;
    if (!isPolymorphic)
    {
        fixedField = methodPropertyOpnd->HasFixedValue() ? methodPropertyOpnd->GetFixedFunction() : nullptr;
    }
    else if (isPolymorphic && isInlined)
    {
        fixedField = methodPropertyOpnd->HasFixedValue() ? methodPropertyOpnd->GetFixedFunction(i) : nullptr;
    }

    if (!fixedField)
    {
#if TRACE_FIXED_FIELDS
        if (printFixedFieldsTrace)
        {
            JITTimeFunctionBody* calleeFunctionBody = inlineeInfo != nullptr && inlineeInfo->HasBody() ? inlineeInfo->GetBody() : nullptr;
            const char16* calleeName = calleeFunctionBody != nullptr ? calleeFunctionBody->GetDisplayName() : _u("<unknown>");

            Js::PropertyId methodPropertyId = callInstr->m_func->GetJITFunctionBody()->GetPropertyIdFromCacheId(methodPropertyOpnd->m_inlineCacheIndex);
            Js::PropertyRecord const * const methodPropertyRecord = callInstr->m_func->GetInProcThreadContext()->GetPropertyRecord(methodPropertyId);

            Output::Print(_u("FixedFields: function %s (%s): %s non-fixed method %s (%s %s) (cache id: %d, layout: %s), because inline cache has no fixed function object.\n"),
                callInstr->m_func->GetJITFunctionBody()->GetDisplayName(), callInstr->m_func->GetDebugNumberSet(debugStringBuffer),
                inlineeInfo != nullptr ? _u("inlining") : _u("calling"), methodPropertyRecord->GetBuffer(), calleeName,
                calleeFunctionBody ? inlineeInfo->GetDebugNumberSet(debugStringBuffer2) : _u("(null)"),
                methodPropertyOpnd->m_inlineCacheIndex,
                methodPropertyOpnd->IsLoadedFromProto() ? _u("proto") : methodPropertyOpnd->UsesAccessor() ? _u("accessor") : _u("local"));
            Output::Flush();
        }
#endif
        return false;
    }

    // Certain built-ins that we decide not to inline will get a fast path emitted by the lowerer.
    // The lowering code cannot handle a call with a fixed function target, because it needs access to
    // the original property sym. Turn off fixed method calls for these cases.
    if (inlineeInfo == nullptr && Func::IsBuiltInInlinedInLowerer(callInstr->GetSrc1()))
    {
#if TRACE_FIXED_FIELDS
        if (printFixedFieldsTrace)
        {
            JITTimeFunctionBody* calleeFunctionBody = inlineeInfo != nullptr && inlineeInfo->HasBody() ? inlineeInfo->GetBody() : nullptr;
            const char16* calleeName = calleeFunctionBody != nullptr ? calleeFunctionBody->GetDisplayName() : _u("<unknown>");

            Js::PropertyId methodPropertyId = callInstr->m_func->GetJITFunctionBody()->GetPropertyIdFromCacheId(methodPropertyOpnd->m_inlineCacheIndex);
            Js::PropertyRecord const * const methodPropertyRecord = callInstr->m_func->GetInProcThreadContext()->GetPropertyRecord(methodPropertyId);

            Output::Print(_u("FixedFields: function %s (%s): %s non-fixed method %s (%s %s) (cache id: %d, layout: %s), because callee is a built-in with fast path in lowerer.\n"),
                callInstr->m_func->GetJITFunctionBody()->GetDisplayName(), callInstr->m_func->GetDebugNumberSet(debugStringBuffer),
                inlineeInfo != nullptr ? _u("inlining") : _u("calling"), methodPropertyRecord->GetBuffer(), calleeName,
                calleeFunctionBody ? inlineeInfo->GetDebugNumberSet(debugStringBuffer2) : _u("(null)"),
                methodPropertyOpnd->m_inlineCacheIndex,
                methodPropertyOpnd->IsLoadedFromProto() ? _u("proto") : methodPropertyOpnd->UsesAccessor() ? _u("accessor") : _u("local"));
            Output::Flush();
        }
#endif
        return false;
    }

    if (inlineeInfo != nullptr && fixedField->GetFuncInfoAddr() != inlineeInfo->GetFunctionInfoAddr())
    {
#if TRACE_FIXED_FIELDS && 0// TODO: OOP JIT, trace fixed fields
        if (printFixedFieldsTrace)
        {
            char16 debugStringBuffer3[MAX_FUNCTION_BODY_DEBUG_STRING_SIZE];
            Js::PropertyId methodPropertyId = callInstr->m_func->GetJITFunctionBody()->GetPropertyIdFromCacheId(methodPropertyOpnd->m_inlineCacheIndex);
            Js::PropertyRecord const * const methodPropertyRecord = callInstr->m_func->GetInProcThreadContext()->GetPropertyRecord(methodPropertyId);
            bool isProto = methodPropertyOpnd->IsLoadedFromProto();
            bool isAccessor = methodPropertyOpnd->UsesAccessor();
            Js::FunctionBody* fixedFunctionBody   = functionObject->GetFunctionInfo()->GetFunctionBody();
            const char16* fixedFunctionNumbers   = fixedFunctionBody ? fixedFunctionBody->GetDebugNumberSet(debugStringBuffer2) : _u("(null)");
            JITTimeFunctionBody* profileFunctionBody = inlineeInfo->GetBody();
            const char16* profileFunctionName    = profileFunctionBody != nullptr ? profileFunctionBody->GetDisplayName() : _u("<unknown>");
            const char16* profileFunctionNumbers = profileFunctionBody ? inlineeInfo->GetDebugNumberSet(debugStringBuffer3) : _u("(null)");

            if (PHASE_TRACE(Js::FixedMethodsPhase, callInstr->m_func))
            {
                intptr_t protoObject = isProto ? methodPropertyOpnd->GetProtoObject() : 0;
                Output::Print(_u("FixedFields: function %s (#%s): function body mismatch for inlinee: %s (%s) 0x%p->0x%p != %s (%s) 0x%p (cache id: %d, layout: %s, type: 0x%p, proto: 0x%p, proto type: 0x%p).\n"),
                    callInstr->m_func->GetJITFunctionBody()->GetDisplayName(), callInstr->m_func->GetDebugNumberSet(debugStringBuffer),
                    methodPropertyRecord->GetBuffer(), fixedFunctionNumbers, functionObject, functionObject->GetFunctionInfo(),
                    profileFunctionName, profileFunctionNumbers, inlineeInfo->GetFunctionInfoAddr(),
                    methodPropertyOpnd->m_inlineCacheIndex, isProto ? _u("proto") : isAccessor ? _u("accessor") : _u("local"),
                    methodPropertyOpnd->GetType(), protoObject, protoObject != nullptr ? protoObject->GetType() : nullptr);
            }
            if (PHASE_TESTTRACE(Js::FixedMethodsPhase, callInstr->m_func))
            {
                Output::Print(_u("FixedFields: function %s (%s): function body mismatch for inlinee: %s (%s) != %s (%s) (cache id: %d, layout: %s).\n"),
                    callInstr->m_func->GetJITFunctionBody()->GetDisplayName(), callInstr->m_func->GetDebugNumberSet(debugStringBuffer),
                    methodPropertyRecord->GetBuffer(), fixedFunctionNumbers, profileFunctionName, profileFunctionNumbers,
                    methodPropertyOpnd->m_inlineCacheIndex, isProto ? _u("proto") : isAccessor ? _u("accessor") : _u("local"));
            }
            Output::Flush();
        }
#endif
        // It appears that under certain bailout and re-JIT conditions we may end up with an updated
        // inline cache pointing to a new function object, while the call site profile info still
        // holds the old function body.  If the two don't match, let's fall back on the regular LdMethodFld.
        return false;
    }
    else
    {
#if TRACE_FIXED_FIELDS && 0// TODO: OOP JIT, trace fixed fields
        if (printFixedFieldsTrace)
        {
            JITTimeFunctionBody* calleeFunctionBody = inlineeInfo != nullptr && inlineeInfo->HasBody() ? inlineeInfo->GetBody() : nullptr;
            Js::PropertyId methodPropertyId = callInstr->m_func->GetJITFunctionBody()->GetPropertyIdFromCacheId(methodPropertyOpnd->m_inlineCacheIndex);
            Js::PropertyRecord const * const methodPropertyRecord = callInstr->m_func->GetInProcThreadContext()->GetPropertyRecord(methodPropertyId);
            const char16* fixedFunctionName = calleeFunctionBody != nullptr ? calleeFunctionBody->GetDisplayName() : _u("<unknown>");
            Js::FunctionBody* fixedFunctionBody = functionObject->GetFunctionInfo()->GetFunctionBody();
            const char16* fixedFunctionNumbers = fixedFunctionBody ? fixedFunctionBody->GetDebugNumberSet(debugStringBuffer2) : _u("(null)");

            Output::Print(_u("FixedFields: function %s (%s): %s fixed method %s (%s %s) (cache id: %d, layout: %s).\n"),
                callInstr->m_func->GetJITFunctionBody()->GetDisplayName(), callInstr->m_func->GetDebugNumberSet(debugStringBuffer),
                inlineeInfo != nullptr ? _u("inlining") : _u("calling"),
                methodPropertyRecord->GetBuffer(), fixedFunctionName, fixedFunctionNumbers,
                methodPropertyOpnd->m_inlineCacheIndex,
                methodPropertyOpnd->IsLoadedFromProto() ? _u("proto") : methodPropertyOpnd->UsesAccessor() ? _u("accessor") : _u("local"));
            Output::Flush();
        }
#endif
    }

#undef TRACE_FIXED_FIELDS

    if (dontOptimizeJustCheck)
    {
        return true;
    }

    // Change Ld[Root]MethodFld, LdMethodFromFlags to CheckFixedFld, which doesn't need a dst.
    if(ldMethodFldInstr->m_opcode == Js::OpCode::LdMethodFromFlags)
    {
        Assert(ldMethodFldInstr->HasBailOutInfo());
        ldMethodFldInstr->ClearBailOutInfo();
    }
    ldMethodFldInstr->m_opcode = Js::OpCode::CheckFixedFld;
    IR::Opnd * methodValueDstOpnd = ldMethodFldInstr->UnlinkDst();
    IR::Instr * chkMethodFldInstr = ldMethodFldInstr->ConvertToBailOutInstr(ldMethodFldInstr,
        !methodPropertyOpnd->HasEquivalentTypeSet() ? IR::BailOutFailedFixedFieldTypeCheck : IR::BailOutFailedEquivalentFixedFieldTypeCheck);
    chkMethodFldInstr->GetBailOutInfo()->polymorphicCacheIndex = methodPropertyOpnd->m_inlineCacheIndex;

    Assert(chkMethodFldInstr->GetSrc1()->IsSymOpnd());
    if (chkMethodFldInstr->GetSrc1()->AsSymOpnd()->IsPropertySymOpnd())
    {
        Assert(chkMethodFldInstr->m_opcode == Js::OpCode::CheckFixedFld);
        IR::PropertySymOpnd* chkMethodFldOpnd = chkMethodFldInstr->GetSrc1()->AsPropertySymOpnd();
        // For polymorphic field loads we only support fixed functions on prototypes. This helps keep the equivalence check helper simple.
        Assert(chkMethodFldOpnd->IsMono() || chkMethodFldOpnd->IsLoadedFromProto() || chkMethodFldOpnd->UsesAccessor());
        chkMethodFldOpnd->SetUsesFixedValue(true);
    }

    if (isCtor)
    {
        JITTimeConstructorCache* constructorCache = methodPropertyOpnd->GetCtorCache();
        if (constructorCache != nullptr && callInstr->IsProfiledInstr())
        {

#if ENABLE_DEBUG_CONFIG_OPTIONS && 0// TODO: OOP JIT, trace fixed fields
            if (PHASE_TRACE(Js::FixedNewObjPhase, callInstr->m_func) || PHASE_TESTTRACE(Js::FixedNewObjPhase, callInstr->m_func))
            {
                JITTimeFunctionBody* calleeFunctionBody = inlineeInfo != nullptr && inlineeInfo->HasBody() ? inlineeInfo->GetBody() : nullptr;
                Js::PropertyId methodPropertyId = callInstr->m_func->GetJITFunctionBody()->GetPropertyIdFromCacheId(methodPropertyOpnd->m_inlineCacheIndex);
                Js::PropertyRecord const * const methodPropertyRecord = callInstr->m_func->GetThreadContextInfo()->GetPropertyRecord(methodPropertyId);
                const char16* fixedFunctionName = calleeFunctionBody != nullptr ? calleeFunctionBody->GetDisplayName() : _u("<unknown>");
                Js::FunctionBody* fixedFunctionBody = functionObject->GetFunctionInfo()->GetFunctionBody();
                const char16* fixedFunctionNumbers = fixedFunctionBody ? fixedFunctionBody->GetDebugNumberSet(debugStringBuffer2) : _u("(null)");

                Output::Print(_u("FixedNewObj: function %s (%s): fixed new object for %s with %s ctor %s (%s %s)%s\n"),
                    callInstr->m_func->GetJITFunctionBody()->GetDisplayName(), callInstr->m_func->GetDebugNumberSet(debugStringBuffer), Js::OpCodeUtil::GetOpCodeName(callInstr->m_opcode),
                    inlineeInfo != nullptr ? _u("inlined") : _u("called"),
                    methodPropertyRecord->GetBuffer(), fixedFunctionName, fixedFunctionNumbers,
                    constructorCache->SkipNewScObject() ? _u(" skip default object") : _u(""));
                Output::Flush();
            }
#endif

            // The profile ID's hung from array ctor opcodes don't match up with normal profiled call sites.
            if (callInstr->m_opcode != Js::OpCode::NewScObjArray)
            {
                // Because we are storing flow sensitive info in the cache (guarded property operations),
                // we must make sure the same cache cannot be used multiple times in the flow.
                if (constructorCache->IsUsed())
                {
                    // It's okay to allocate a JitTimeConstructorCache from the func's allocator (rather than recycler),
                    // because we only use these during JIT. We use the underlying runtime cache as a guard that must
                    // live after JIT, and these are added to the EntryPointInfo during work item creation and thus kept alive.
                    constructorCache = constructorCache->Clone(this->topFunc->m_alloc);
                }
                Assert(!constructorCache->IsUsed());
                constructorCache->SetUsed(true);
                callInstr->m_func->SetConstructorCache(static_cast<Js::ProfileId>(callInstr->AsProfiledInstr()->u.profileId), constructorCache);
            }
        }
        else
        {
#if ENABLE_DEBUG_CONFIG_OPTIONS && 0// TODO: OOP JIT, trace fixed fields
            if (PHASE_TRACE(Js::FixedNewObjPhase, callInstr->m_func) || PHASE_TESTTRACE(Js::FixedNewObjPhase, callInstr->m_func))
            {
                JITTimeFunctionBody* calleeFunctionBody = inlineeInfo != nullptr && inlineeInfo->HasBody() ? inlineeInfo->GetBody() : nullptr;
                Js::PropertyId methodPropertyId = callInstr->m_func->GetJITFunctionBody()->GetPropertyIdFromCacheId(methodPropertyOpnd->m_inlineCacheIndex);
                Js::PropertyRecord const * const methodPropertyRecord = callInstr->m_func->GetThreadContextInfo()->GetPropertyRecord(methodPropertyId);
                const char16* fixedFunctionName = calleeFunctionBody != nullptr ? calleeFunctionBody->GetDisplayName() : _u("<unknown>");
                Js::FunctionBody* fixedFunctionBody = functionObject->GetFunctionInfo()->GetFunctionBody();
                const char16* fixedFunctionNumbers = fixedFunctionBody ? fixedFunctionBody->GetDebugNumberSet(debugStringBuffer2) : _u("(null)");

                Output::Print(_u("FixedNewObj: function %s (%s): non-fixed new object for %s with %s ctor %s (%s %s), because %s.\n"),
                    callInstr->m_func->GetJITFunctionBody()->GetDisplayName(), callInstr->m_func->GetDebugNumberSet(debugStringBuffer), Js::OpCodeUtil::GetOpCodeName(callInstr->m_opcode),
                    inlineeInfo != nullptr ? _u("inlined") : _u("called"),
                    methodPropertyRecord->GetBuffer(), fixedFunctionName, fixedFunctionNumbers,
                    constructorCache == nullptr ? _u("constructor cache hasn't been cloned") : _u("instruction isn't profiled"));
                Output::Flush();
            }
#endif
        }
    }

    // Insert a load instruction to place the constant address in methodOpnd (the Ld[Root]MethodFld's original dst).
    IR::AddrOpnd * constMethodValueOpnd = IR::AddrOpnd::New(fixedField->GetFieldValue(), IR::AddrOpndKind::AddrOpndKindDynamicVar, callInstr->m_func);
    constMethodValueOpnd->m_metadata = fixedField;
    constMethodValueOpnd->m_isFunction = true;
    IR::Instr * ldMethodValueInstr = IR::Instr::New(Js::OpCode::Ld_A, methodValueDstOpnd, constMethodValueOpnd, callInstr->m_func);
    StackSym* methodSym = methodValueDstOpnd->AsRegOpnd()->m_sym;
    if (methodSym->IsSingleDef())
    {
        methodSym->SetIsConst();
    }
    methodValueDstOpnd->SetValueType(fixedField->GetValueType());
    chkMethodFldInstr->InsertAfter(ldMethodValueInstr);
    callInstr->ReplaceSrc1(constMethodValueOpnd);
    if (callInstr->m_opcode == Js::OpCode::CallI || callInstr->CallsAccessor(methodPropertyOpnd))
    {
        callInstr->m_opcode = Js::OpCode::CallIFixed;
    }
    else
    {
        // We patch later for constructor inlining.
        AssertOrFailFast(
            callInstr->m_opcode == Js::OpCode::NewScObject ||
            callInstr->m_opcode == Js::OpCode::NewScObjArray);
    }

    if (!isBuiltIn && isInlined)
    {
        // We eliminate CheckThis for fixed method inlining. Assert here that our assumption is true.
        Js::TypeId typeId = methodPropertyOpnd->IsRootObjectNonConfigurableField() ?
            Js::TypeIds_GlobalObject : methodPropertyOpnd->GetTypeId();
        if(typeId > Js::TypeIds_LastJavascriptPrimitiveType && typeId <= Js::TypeIds_LastTrueJavascriptObjectType)
        {
            // Eliminate CheckThis for inlining.
            safeThis = true;
        }
    }
    return true;
}

intptr_t
Inline::TryOptimizeInstrWithFixedDataProperty(IR::Instr *&instr)
{
    if (PHASE_OFF(Js::UseFixedDataPropsPhase, instr->m_func) ||
        PHASE_OFF(Js::UseFixedDataPropsInInlinerPhase, instr->m_func))
    {
        return 0;
    }
    if (!instr->IsProfiledInstr() ||
        !instr->GetSrc1()->IsSymOpnd() || !instr->GetSrc1()->AsSymOpnd()->IsPropertySymOpnd())
    {
        return 0;
    }
    if (!OpCodeAttr::CanLoadFixedFields(instr->m_opcode))
    {
        return 0;
    }
    return instr->TryOptimizeInstrWithFixedDataProperty(&instr, nullptr);
}

// Inline a built-in/math function call, such as Math.sin(x).
// Main idea on what happens with IR during different stages.
// 1) Copy args from ArgOuts into inline instr.
// 2) Change opcode: ArgOut_A -> ArgOut_A_InlineBuiltIn (aka BIA).
// 3) Notes:
//    - General logic is similar to inlining regular functions, except that:
//      - There are no inner instructions to inline.
//      - We don't need to support arguments object inside the inlinee - don't need inlinee meta frame, etc.
//    - ArgOuts are linked through src2->m_sym->m_instrDef.
//    - ArgOuts are not needed for the inlined call itself, but we can't remove them because they are needed for bailout.
//      We convert them to ArgOut_A_InlineBuiltIn.
// Example for Math.pow(x, y), x86 case.
// Original:
//     instrS: dstS = StartCall <N=count>, NULL -- N is actual number of parameters, including "this".
//     instr0: arg0 = ArgOut t, link(->instrS)  -- "this" arg
//     instr1: arg1 = ArgOut x, link(->instr0)  -- src1
//     instr2: arg2 = ArgOut y, link(->instr1)  -- src2
//     instr3: dstC = CallI fn, link(->instr2)  -- links to instr2, etc.
// After Inline:
//     instrS: dstS = StartCall <N=count>, NULL -- N is actual number of parameters, including "this".
//             tmpt = BytecodeArgOutCapture t                                     -- create assigns to temps to snapshot argout values in case they are modified later before the call
//             tmpx = BytecodeArgOutCapture x
//             tmpy = BytecodeArgOutCapture y
//     instr1: arg1 = ArgOut_InlineBuiltIn tmpx, link(->instr0)  -- src1
//     instr0: arg0 = ArgOut_InlineBuiltIn tmpt, link(->instrS)  -- "this" arg    -- Change ArgOut_a to ArgOut_A_InlineBuiltIn
//     instr2: arg2 = ArgOut_InlineBuiltIn tmpy, link(->instr1)  -- src2
//             NULL = InlineBuiltInStart fn, link(->instr2)
//             dstC = InlineMathPow, tmpx, tmpy       -- actual native math call.
//             NULL = InlineBuiltInEnd <N=count>, link(->instr2)
// After Globopt:
//     instrS: dstS = StartCall <N=count>, NULL -- N is actual number of parameters, including "this".
//             tmpt = BytecodeArgOutCapture t                                     -- create assigns to temps to snapshot argout values in case they are modified later before the call
//             tmpx = BytecodeArgOutCapture x
//             Bailout 1
//             tmpy = BytecodeArgOutCapture y
//             Bailout 2
//     instr1: arg1 = ArgOut_InlineBuiltIn tmpx, link(->instr0)  -- src1
//     instr0: arg0 = ArgOut_InlineBuiltIn tmpt, link(->instrS)  -- "this" arg    -- Change ArgOut_a to ArgOut_A_InlineBuiltIn
//     instr2: arg2 = ArgOut_InlineBuiltIn tmpy, link(->instr1)  -- src2
//                    ...
//             NULL = InlineBuiltInStart fn, link(->instr2) -- Note that InlineBuiltInStart is after last bailout.
//                                                             This is important so that fn used for bailout is after last bailout.
//             dstC = InlineMathPow, tmpx, tmpy       -- actual native math call.
//             NULL = InlineBuiltInEnd <N=count>, link(->instr2)
// After Lowerer:
//                    ...
//         s1(XMM0) = MOVSD tmpx
//         s2(XMM1) = MOVSD tmpy
//         s1(XMM0) = CALL pow                  -- actual native math call.
//             dstC = MOVSD s1(XMM0)

IR::Instr *
Inline::InlineBuiltInFunction(IR::Instr *callInstr, const FunctionJITTimeInfo * inlineeData, Js::OpCode inlineCallOpCode, const FunctionJITTimeInfo * inlinerData, const StackSym *symCallerThis, bool* pIsInlined, uint profileId, uint recursiveInlineDepth)
{
    Assert(callInstr);
    Assert(inlinerData);
    Assert(inlineCallOpCode != 0);

    // We may still decide not to inline.
    *pIsInlined = false;

    // Inlining is profile-based, so get the built-in function from profile rather than from the callInstr's opnd.
    Js::BuiltinFunction builtInId = Js::JavascriptLibrary::GetBuiltInForFuncInfo(inlineeData->GetLocalFunctionId());

#if defined(DBG_DUMP) || defined(ENABLE_DEBUG_CONFIG_OPTIONS)
    char16 debugStringBuffer[MAX_FUNCTION_BODY_DEBUG_STRING_SIZE];
#endif
    if(inlineCallOpCode == Js::OpCode::InlineMathFloor || inlineCallOpCode == Js::OpCode::InlineMathCeil || inlineCallOpCode == Js::OpCode::InlineMathRound)
    {
#if defined(_M_IX86) || defined(_M_X64)
        if (!AutoSystemInfo::Data.SSE4_1Available())
        {
            INLINE_TESTTRACE(_u("INLINING: Skip Inline: SSE4.1 not available\tInlinee: %s (#%d)\tCaller: %s\n"), Js::JavascriptLibrary::GetNameForBuiltIn(builtInId), (int)builtInId, inlinerData->GetBody()->GetDisplayName());
            return callInstr->m_next;
        }
#endif
        if(callInstr->m_func->GetTopFunc()->HasProfileInfo() && callInstr->m_func->GetTopFunc()->GetReadOnlyProfileInfo()->IsFloorInliningDisabled())
        {
            INLINE_TESTTRACE(_u("INLINING: Skip Inline: Floor Inlining Disabled\tInlinee: %s (#%d)\tCaller: %s\n"), Js::JavascriptLibrary::GetNameForBuiltIn(builtInId), (int)builtInId, inlinerData->GetBody()->GetDisplayName());
            return callInstr->m_next;
        }
    }

    if (callInstr->GetSrc2() &&
        callInstr->GetSrc2()->IsSymOpnd() &&
        callInstr->GetSrc2()->AsSymOpnd()->m_sym->AsStackSym()->GetArgSlotNum() > Js::InlineeCallInfo::MaxInlineeArgoutCount)
    {
        // This is a hard limit as we only use 4 bits to encode the actual count in the InlineeCallInfo. Although
        // InliningDecider already checks for this, the check is against profile data that may not be accurate since profile
        // data matching does not take into account some types of changes to source code. Need to check this again with current
        // information.
        INLINE_TESTTRACE(_u("INLINING: Skip Inline: ArgSlot > MaxInlineeArgoutCount\tInlinee: %s (#%d)\tArgSlotNum: %d\tMaxInlineeArgoutCount: %d\tCaller: %s (#%d)\n"),
            Js::JavascriptLibrary::GetNameForBuiltIn(builtInId), (int)builtInId, callInstr->GetSrc2()->AsSymOpnd()->m_sym->AsStackSym()->GetArgSlotNum(),
            Js::InlineeCallInfo::MaxInlineeArgoutCount, inlinerData->GetBody()->GetDisplayName(), inlinerData->GetDebugNumberSet(debugStringBuffer));
        return callInstr->m_next;
    }

    Js::BuiltInFlags builtInFlags = Js::JavascriptLibrary::GetFlagsForBuiltIn(builtInId);

    bool isAnyArgFloat = (builtInFlags & Js::BuiltInFlags::BIF_TypeSpecAllToFloat) != 0;
    if (isAnyArgFloat && !GlobOpt::DoFloatTypeSpec(this->topFunc))
    {
        INLINE_TESTTRACE(_u("INLINING: Skip Inline: float type spec is off\tInlinee: %s (#%d)\tCaller: %s (%s)\n"),
            Js::JavascriptLibrary::GetNameForBuiltIn(builtInId), (int)builtInId,
            inlinerData->GetBody()->GetDisplayName(), inlinerData->GetDebugNumberSet(debugStringBuffer));
        return callInstr->m_next;
    }

    bool canDstBeFloat = (builtInFlags & Js::BuiltInFlags::BIF_TypeSpecDstToFloat) != 0;
    if (canDstBeFloat && !Js::JavascriptLibrary::CanFloatPreferenceFunc(builtInId) && inlineCallOpCode != Js::OpCode::InlineArrayPop)
    {
        // Note that for Math.abs that means that even though it can potentially be type-spec'd to int, we won't inline it.
        // Some built-in functions, such as atan2, are disabled for float-pref.
        INLINE_TESTTRACE(_u("INLINING: Skip Inline: Cannot float-type-spec the inlinee\tInlinee: %s (#%d)\tCaller: %s (%s)\n"),
            Js::JavascriptLibrary::GetNameForBuiltIn(builtInId), (int)builtInId, // Get the _value (cause operator _E) to avoid using struct directly.
            inlinerData->GetBody()->GetDisplayName(), inlinerData->GetDebugNumberSet(debugStringBuffer));
        return callInstr->m_next;
    }

    bool isAnyArgInt = (builtInFlags & (Js::BuiltInFlags::BIF_TypeSpecDstToInt | Js::BuiltInFlags::BIF_TypeSpecSrc1ToInt | Js::BuiltInFlags::BIF_TypeSpecSrc2ToInt)) != 0;
    if (isAnyArgInt && !GlobOpt::DoAggressiveIntTypeSpec(this->topFunc))
    {
        // Note that for Math.abs that means that even though it can potentially be type-spec'd to float, we won't inline it.
        INLINE_TESTTRACE(_u("INLINING: Skip Inline: int type spec is off\tInlinee: %s (#%d)\tCaller: %s (%s)\n"),
            Js::JavascriptLibrary::GetNameForBuiltIn(builtInId), (int)builtInId,
            inlinerData->GetBody()->GetDisplayName(), inlinerData->GetDebugNumberSet(debugStringBuffer));
        return callInstr->m_next;
    }

    if(inlineCallOpCode == Js::OpCode::InlineMathImul && !GlobOpt::DoLossyIntTypeSpec(topFunc))
    {
        INLINE_TESTTRACE(_u("INLINING: Skip Inline: lossy int type spec is off, it's required for Math.imul to do | 0 on src opnds\tInlinee: %s (#%d)\tCaller: %s (%s)\n"),
            Js::JavascriptLibrary::GetNameForBuiltIn(builtInId), (int)builtInId,
            inlinerData->GetBody()->GetDisplayName(), inlinerData->GetDebugNumberSet(debugStringBuffer));
        return callInstr->m_next;
    }

    if(inlineCallOpCode == Js::OpCode::InlineMathClz && !GlobOpt::DoLossyIntTypeSpec(topFunc))
    {
        INLINE_TESTTRACE(_u("INLINING: Skip Inline: lossy int type spec is off, it's required for Math.clz32 to do | 0 on src opnds\tInlinee: %s (#%d)\tCaller: %s (%s)\n"),
            Js::JavascriptLibrary::GetNameForBuiltIn(builtInId), (int)builtInId,
            inlinerData->GetBody()->GetDisplayName(), inlinerData->GetDebugNumberSet(debugStringBuffer));
        return callInstr->m_next;
    }

    if (inlineCallOpCode == Js::OpCode::InlineFunctionApply && (!callInstr->m_func->GetHasStackArgs() || this->topFunc->GetJITFunctionBody()->IsInlineApplyDisabled()))
    {
        INLINE_TESTTRACE(_u("INLINING: Skip Inline: stack args of inlining is off\tInlinee: %s (#%d)\tCaller: %s (%s)\n"),
            Js::JavascriptLibrary::GetNameForBuiltIn(builtInId), (int)builtInId,
            inlinerData->GetBody()->GetDisplayName(), inlinerData->GetDebugNumberSet(debugStringBuffer));
        return callInstr->m_next;
    }

    // TODO: when adding support for other type spec args (array, string) do appropriate check as well.

    Assert(callInstr->GetSrc1());
    Assert(callInstr->GetSrc1()->IsRegOpnd());
    Assert(callInstr->GetSrc1()->AsRegOpnd()->m_sym);

    if (!(builtInFlags & Js::BuiltInFlags::BIF_IgnoreDst) && callInstr->GetDst() == nullptr && inlineCallOpCode != Js::OpCode::InlineArrayPop)
    {
        // Is seems that it's not worth optimizing odd cases where the result is unused.
        INLINE_TESTTRACE(_u("INLINING: Skip Inline: inlinee's return value is not assigned to anything\tInlinee: %s (#%d)\tCaller: %s (%s)\n"),
            Js::JavascriptLibrary::GetNameForBuiltIn(builtInId), (int)builtInId,
            inlinerData->GetBody()->GetDisplayName(), inlinerData->GetDebugNumberSet(debugStringBuffer));
        return callInstr->m_next;
    }

    // Number of arguments, not including "this".
    IntConstType requiredInlineCallArgCount = (IntConstType)Js::JavascriptLibrary::GetArgCForBuiltIn(builtInId);

    IR::Opnd* linkOpnd = callInstr->GetSrc2();
    Js::ArgSlot actualCount = linkOpnd->AsSymOpnd()->m_sym->AsStackSym()->GetArgSlotNum();

    // Check for missing actuals:
    // if number of passed params to built-in function is not what it needs, don't inline.
    bool usesThisArgument = (builtInFlags & Js::BuiltInFlags::BIF_UseSrc0) != 0;
    int inlineCallArgCount = (int)(usesThisArgument ? actualCount : actualCount - 1);
    Assert(inlineCallArgCount >= 0);

    if (linkOpnd->IsSymOpnd())
    {
        if((builtInFlags & Js::BuiltInFlags::BIF_VariableArgsNumber) != 0)
        {
            if(inlineCallArgCount > requiredInlineCallArgCount)
            {
                INLINE_TESTTRACE(_u("INLINING: Skip Inline: parameter count exceeds the maximum number of parameters allowed\tInlinee: %s (#%d)\tCaller: %s (%s)\n"),
                    Js::JavascriptLibrary::GetNameForBuiltIn(builtInId), (int)builtInId,
                    inlinerData->GetBody()->GetDisplayName(), inlinerData->GetDebugNumberSet(debugStringBuffer));
                return callInstr->m_next;
            }
        }
        else if(inlineCallArgCount != requiredInlineCallArgCount)
        {
            INLINE_TESTTRACE(_u("INLINING: Skip Inline: parameter count doesn't match dynamic profile\tInlinee: %s (#%d)\tCaller: %s (%s)\n"),
                Js::JavascriptLibrary::GetNameForBuiltIn(builtInId), (int)builtInId,
                inlinerData->GetBody()->GetDisplayName(), inlinerData->GetDebugNumberSet(debugStringBuffer));
            return callInstr->m_next;
        }
    }

    IR::Instr *inlineBuiltInEndInstr = nullptr;
    if (inlineCallOpCode ==  Js::OpCode::InlineFunctionApply)
    {
        inlineBuiltInEndInstr = InlineApply(callInstr, inlineeData, inlinerData, symCallerThis, pIsInlined, profileId, recursiveInlineDepth, inlineCallArgCount - (usesThisArgument ? 1 : 0));
        return inlineBuiltInEndInstr->m_next;
    }

    if (inlineCallOpCode ==  Js::OpCode::InlineFunctionCall || inlineCallOpCode == Js::OpCode::InlineCallInstanceFunction)
    {
        const bool isCallInstanceFunction = (inlineCallOpCode == Js::OpCode::InlineCallInstanceFunction);
        inlineBuiltInEndInstr = InlineCall(callInstr, inlineeData, inlinerData, symCallerThis, pIsInlined, profileId, recursiveInlineDepth, isCallInstanceFunction);
        return inlineBuiltInEndInstr->m_next;
    }

#if defined(ENABLE_DEBUG_CONFIG_OPTIONS)
    TraceInlining(inlinerData, Js::JavascriptLibrary::GetNameForBuiltIn(builtInId),
        nullptr, 0, this->topFunc->GetWorkItem()->GetJITTimeInfo(), 0, nullptr, profileId, callInstr->m_func->GetTopFunc()->IsLoopBody(), builtInId);
#endif

    // From now on we are committed to inlining.
    *pIsInlined = true;

    // Save off the call target operand (function object) so we can extend its lifetime as needed, even if
    // the call instruction gets transformed to CallIFixed.
    StackSym* originalCallTargetStackSym = callInstr->GetSrc1()->GetStackSym();
    bool originalCallTargetOpndIsJITOpt = callInstr->GetSrc1()->GetIsJITOptimizedReg();

    IR::ByteCodeUsesInstr* useCallTargetInstr = EmitFixedMethodOrFunctionObjectChecksForBuiltIns(callInstr, callInstr, inlineeData, false, true, false, true);

    // To push function object for cases when we have to make calls to helper method to assist in inlining
    if(inlineCallOpCode == Js::OpCode::CallDirect)
    {
        IR::Instr* argoutInstr;
        StackSym *dstSym = callInstr->m_func->m_symTable->GetArgSlotSym((uint16)(1));
        argoutInstr = IR::Instr::New(Js::OpCode::ArgOut_A_InlineSpecialized, IR::SymOpnd::New(dstSym, 0, TyMachPtr, callInstr->m_func), callInstr->UnlinkSrc1(), callInstr->UnlinkSrc2(), callInstr->m_func);
        argoutInstr->SetByteCodeOffset(callInstr);
        callInstr->GetInsertBeforeByteCodeUsesInstr()->InsertBefore(argoutInstr);

        Js::BuiltinFunction builtInFunctionId = Js::JavascriptLibrary::GetBuiltInForFuncInfo(inlineeData->GetLocalFunctionId());


        callInstr->m_opcode = inlineCallOpCode;
        SetupInlineInstrForCallDirect(builtInFunctionId, callInstr, argoutInstr);

        WrapArgsOutWithCoerse(builtInFunctionId, callInstr);

        // Generate ByteCodeArgOutCaptures and move the ArgOut_A/ArgOut_A_Inline close to the call instruction
        callInstr->MoveArgs(/*generateByteCodeCapture*/ true);

        inlineBuiltInEndInstr = callInstr;
    }
    else
    {
        inlineBuiltInEndInstr = InsertInlineeBuiltInStartEndTags(callInstr, actualCount);

        // InlineArrayPop - TrackCalls Need to be done at InlineArrayPop and not at the InlineBuiltInEnd
        // Hence we use a new opcode, to detect that it is an InlineArrayPop and we don't track the call during End of inlineBuiltInCall sequence
        if(inlineCallOpCode == Js::OpCode::InlineArrayPop)
        {
            inlineBuiltInEndInstr->m_opcode = Js::OpCode::InlineNonTrackingBuiltInEnd;
        }
    }

    if (useCallTargetInstr)
    {
        useCallTargetInstr->Unlink();
        callInstr->InsertBefore(useCallTargetInstr);
    }

    if(Js::JavascriptLibrary::IsTypeSpecRequired(builtInFlags))
    {
        // Emit byteCodeUses for function object
        IR::Instr * inlineBuiltInStartInstr = inlineBuiltInEndInstr;
        while(inlineBuiltInStartInstr->m_opcode != Js::OpCode::InlineBuiltInStart)
        {
            inlineBuiltInStartInstr = inlineBuiltInStartInstr->m_prev;
        }

        IR::Opnd * tmpDst = nullptr;
        IR::Opnd * callInstrDst = callInstr->GetDst();

        if(callInstrDst && inlineCallOpCode != Js::OpCode::InlineArrayPop)
        {
            StackSym * tmpSym = StackSym::New(callInstr->GetDst()->GetType(), callInstr->m_func);
            tmpDst = IR::RegOpnd::New(tmpSym, tmpSym->GetType(), callInstr->m_func);

            callInstrDst = callInstr->UnlinkDst();
            callInstr->SetDst(tmpDst);
        }
        else
        {
            AssertMsg(inlineCallOpCode == Js::OpCode::InlineArrayPush || inlineCallOpCode == Js::OpCode::InlineArrayPop,
                "Currently Dst can be null only for InlineArrayPush/InlineArrayPop");
        }

        // Insert a byteCodeUsesInstr to make sure the function object's lifetime is extended beyond the last bailout point
        // at which we may need to call the inlinee again in the interpreter.
        useCallTargetInstr = IR::ByteCodeUsesInstr::New(callInstr->GetPrevRealInstrOrLabel());
        useCallTargetInstr->SetRemovedOpndSymbol(originalCallTargetOpndIsJITOpt, originalCallTargetStackSym->m_id);

        if(inlineCallOpCode == Js::OpCode::InlineArrayPop)
        {
           callInstr->InsertBefore(useCallTargetInstr);
        }
        else
        {
            inlineBuiltInEndInstr->InsertBefore(useCallTargetInstr);
        }

        if(tmpDst)
        {
            IR::Instr * ldInstr = IR::Instr::New(Func::GetLoadOpForType(callInstrDst->GetType()), callInstrDst, tmpDst, callInstr->m_func);
            inlineBuiltInEndInstr->InsertBefore(ldInstr);
        }

        // Set srcs of the callInstr, and process ArgOuts.
        callInstr->UnlinkSrc1();
        callInstr->UnlinkSrc2();
        callInstr->m_opcode = inlineCallOpCode;

        int argIndex = inlineCallArgCount;    // We'll use it to fill call instr srcs from upper to lower.


        IR::ByteCodeUsesInstr * byteCodeUsesInstr = IR::ByteCodeUsesInstr::New(callInstr);
        IR::Instr *argInsertInstr = inlineBuiltInStartInstr;

        inlineBuiltInEndInstr->IterateArgInstrs([&](IR::Instr* argInstr) {
            StackSym *linkSym = linkOpnd->GetStackSym();
            linkSym->m_isInlinedArgSlot = true;
            linkSym->m_allocated = true;

            // We are going to replace the use on the call (below), insert byte code use if necessary
            if (OpCodeAttr::BailOutRec(inlineCallOpCode))
            {
                StackSym * sym = argInstr->GetSrc1()->GetStackSym();
                if (!sym->m_isSingleDef || !sym->m_instrDef->GetSrc1() || !sym->m_instrDef->GetSrc1()->IsConstOpnd())
                {
                    if (!sym->IsFromByteCodeConstantTable())
                    {
                        byteCodeUsesInstr->Set(argInstr->GetSrc1());
                    }
                }
            }

            // Convert the arg out to built in arg out, and get the src of the arg out
            IR::Opnd * argOpnd = ConvertToInlineBuiltInArgOut(argInstr);
            // Use parameter to the inline call to tempDst.
            if (argIndex == 2)
            {
                callInstr->SetSrc2(argOpnd);
                // Prevent inserting ByteCodeUses instr during globopt, as we already track the src in ArgOut.
                callInstr->GetSrc2()->SetIsJITOptimizedReg(true);
            }
            else if (argIndex == 1)
            {
                callInstr->SetSrc1(argOpnd);
                // Prevent inserting ByteCodeUses instr during globopt, as we already track the src in ArgOut.
                callInstr->GetSrc1()->SetIsJITOptimizedReg(true);
            }

            argIndex--;

            linkOpnd = argInstr->GetSrc2();

            // Move the arguments next to the call.
            argInstr->Move(argInsertInstr);
            argInsertInstr = argInstr;
            return false;
        });

        if(inlineCallOpCode == Js::OpCode::InlineMathImul || inlineCallOpCode == Js::OpCode::InlineMathClz)
        {
            // Convert:
            //     s1 = InlineMathImul s2, s3
            // Into:
            //     s4 = Or_A s2, 0
            //     s5 = Or_A s3, 0
            //     s1 = InlineMathImul s4, s5

            Func *const func = callInstr->m_func;
            IR::AddrOpnd *const zeroOpnd = IR::AddrOpnd::NewFromNumber(0, func, true);

            IR::RegOpnd *const s4 = IR::RegOpnd::New(TyVar, func);
            s4->SetIsJITOptimizedReg(true);
            IR::Instr *orInstr = IR::Instr::New(Js::OpCode::Or_A, s4, callInstr->UnlinkSrc1(), zeroOpnd, func);
            orInstr->SetByteCodeOffset(callInstr);
            callInstr->InsertBefore(orInstr);
            callInstr->SetSrc1(s4);
            if (inlineCallOpCode == Js::OpCode::InlineMathImul)
            {
                if (callInstr->GetSrc2()->IsEqual(callInstr->GetSrc1()))
                {
                    callInstr->ReplaceSrc2(s4);
                }
                else
                {
                    IR::RegOpnd *const s5 = IR::RegOpnd::New(TyVar, func);
                    s5->SetIsJITOptimizedReg(true);
                    orInstr = IR::Instr::New(Js::OpCode::Or_A, s5, callInstr->UnlinkSrc2(), zeroOpnd, func);
                    orInstr->SetByteCodeOffset(callInstr);
                    callInstr->InsertBefore(orInstr);
                    callInstr->SetSrc2(s5);
                }
            }
        }

        if(OpCodeAttr::BailOutRec(inlineCallOpCode))
        {
            inlineBuiltInEndInstr->InsertBefore(byteCodeUsesInstr);
        }

        Assert(linkOpnd->AsRegOpnd()->m_sym->GetInstrDef()->m_opcode == Js::OpCode::StartCall);
        Assert(linkOpnd->AsRegOpnd()->m_sym->GetInstrDef()->GetArgOutCount(/*getInterpreterArgOutCount*/ false) == actualCount);

        // Mark the StartCall's dst as an inlined arg slot as well so we know this is an inlined start call
        // and not adjust the stack height on x86
        linkOpnd->AsRegOpnd()->m_sym->m_isInlinedArgSlot = true;

        if(OpCodeAttr::BailOutRec(inlineCallOpCode))
        {
            callInstr = callInstr->ConvertToBailOutInstr(callInstr, IR::BailOutOnFloor);
        }
    }
    return inlineBuiltInEndInstr->m_next;
}

IR::Instr* Inline::InsertInlineeBuiltInStartEndTags(IR::Instr* callInstr, uint actualCount, IR::Instr** builtinStartInstr)
{
    IR::Instr* inlineBuiltInStartInstr = IR::Instr::New(Js::OpCode::InlineBuiltInStart, callInstr->m_func);
    inlineBuiltInStartInstr->SetSrc1(callInstr->GetSrc1());
    inlineBuiltInStartInstr->SetSrc2(callInstr->GetSrc2());
    inlineBuiltInStartInstr->SetByteCodeOffset(callInstr);
    callInstr->InsertBefore(inlineBuiltInStartInstr);
    if (builtinStartInstr)
    {
        *builtinStartInstr = inlineBuiltInStartInstr;
    }

    IR::Instr* inlineBuiltInEndInstr = IR::Instr::New(Js::OpCode::InlineBuiltInEnd, callInstr->m_func);
    inlineBuiltInEndInstr->SetSrc1(IR::IntConstOpnd::New(actualCount, TyInt32, callInstr->m_func));
    inlineBuiltInEndInstr->SetSrc2(callInstr->GetSrc2());
    inlineBuiltInEndInstr->SetByteCodeOffset(callInstr);
    callInstr->InsertAfter(inlineBuiltInEndInstr);
    return inlineBuiltInEndInstr;
}

IR::Instr* Inline::GetDefInstr(IR::Opnd* linkOpnd)
{
    StackSym *linkSym = linkOpnd->AsSymOpnd()->m_sym->AsStackSym();
    Assert(linkSym->m_isSingleDef);
    Assert(linkSym->IsArgSlotSym());

    return linkSym->m_instrDef;
}

IR::Instr* Inline::InlineApply(IR::Instr *callInstr, const FunctionJITTimeInfo *applyData, const FunctionJITTimeInfo * inlinerData, const StackSym *symCallerThis, bool* pIsInlined, uint callSiteId, uint recursiveInlineDepth, uint argsCount)
{
    // We may still decide not to inline.
    *pIsInlined = false;

    if (argsCount == 0)
    {
        return callInstr;
    }

    Js::BuiltinFunction builtInId = Js::JavascriptLibrary::GetBuiltInForFuncInfo(applyData->GetLocalFunctionId());
    const FunctionJITTimeInfo * inlineeData = nullptr;

    IR::Instr* arrayArgInstr = nullptr;
    IR::Opnd *arrayArgOpnd = nullptr;
    if (argsCount == 2) // apply was called with 2 arguments, most common case
    {
        IR::SymOpnd* linkOpnd = callInstr->GetSrc2()->AsSymOpnd();
        StackSym *arrayArgsym = linkOpnd->AsSymOpnd()->m_sym->AsStackSym();
        Assert(arrayArgsym->m_isSingleDef);
        Assert(arrayArgsym->IsArgSlotSym());

        arrayArgInstr = arrayArgsym->m_instrDef;
        arrayArgOpnd = arrayArgInstr->GetSrc1();
    }

    // if isArrayOpndArgumentsObject == false, the array opnd can still be the arguments object; we just can't say that for sure
    bool isArrayOpndArgumentsObject = arrayArgOpnd && arrayArgOpnd->IsArgumentsObject();

    IR::Instr * returnInstr = nullptr;
    if (!PHASE_OFF(Js::InlineApplyTargetPhase, this->topFunc))
    {
        if (InlineApplyScriptTarget(callInstr, inlinerData, &inlineeData, applyData, symCallerThis, &returnInstr, recursiveInlineDepth, isArrayOpndArgumentsObject, argsCount))
        {
            *pIsInlined = true;
            Assert(returnInstr);
            return returnInstr;
        }
    }

#if defined(ENABLE_DEBUG_CONFIG_OPTIONS)
    char16 debugStringBuffer[MAX_FUNCTION_BODY_DEBUG_STRING_SIZE];
#endif

    if (argsCount == 1) // apply called with just 1 argument, the 'this' object.
    {
        if (PHASE_OFF1(Js::InlineApplyWithoutArrayArgPhase))
        {
            *pIsInlined = false;
            return callInstr;
        }
        *pIsInlined = true;

#if defined(ENABLE_DEBUG_CONFIG_OPTIONS)
        TraceInlining(inlinerData, Js::JavascriptLibrary::GetNameForBuiltIn(builtInId),
            nullptr, 0, this->topFunc->GetWorkItem()->GetJITTimeInfo(), 0, nullptr, callSiteId, callInstr->m_func->GetTopFunc()->IsLoopBody(), builtInId);
#endif

        return InlineApplyWithoutArrayArgument(callInstr, applyData, inlineeData);
    }

    if (!isArrayOpndArgumentsObject)
    {
        if (inlineeData && inlineeData->GetBody() == nullptr)
        {
            *pIsInlined = true;

#if defined(ENABLE_DEBUG_CONFIG_OPTIONS)
            TraceInlining(inlinerData, Js::JavascriptLibrary::GetNameForBuiltIn(builtInId),
                nullptr, 0, this->topFunc->GetWorkItem()->GetJITTimeInfo(), 0, nullptr, callSiteId, callInstr->m_func->GetTopFunc()->IsLoopBody(), builtInId);
#endif

            // TODO: OOP JIT enable assert (readprocessmemory?)
            //Assert((inlineeData->GetFunctionInfo()->GetAttributes() & Js::FunctionInfo::Attributes::BuiltInInlinableAsLdFldInlinee) != 0);
            return InlineApplyBuiltInTargetWithArray(callInstr, applyData, inlineeData);
        }
        else
        {
            INLINE_TESTTRACE(_u("INLINING: Skip Inline: Supporting inlining func.apply(this, array) or func.apply(this, arguments) with formals in the parent function only when func is a built-in inlinable as apply target \tCaller: %s (%s)\n"),
                inlinerData->GetBody()->GetDisplayName(), inlinerData->GetDebugNumberSet(debugStringBuffer));
            return callInstr;
        }
    }

    *pIsInlined = true;

#if defined(ENABLE_DEBUG_CONFIG_OPTIONS)
    TraceInlining(inlinerData, Js::JavascriptLibrary::GetNameForBuiltIn(builtInId),
        nullptr, 0, this->topFunc->GetWorkItem()->GetJITTimeInfo(), 0, nullptr, callSiteId, callInstr->m_func->GetTopFunc()->IsLoopBody(), builtInId);
#endif

    return InlineApplyWithArgumentsObject(callInstr, arrayArgInstr, applyData);
}

IR::Instr * Inline::InlineApplyWithArgumentsObject(IR::Instr * callInstr, IR::Instr * argsObjectArgInstr, const FunctionJITTimeInfo * funcInfo)
{
    IR::Instr* ldHeapArguments = argsObjectArgInstr->GetSrc1()->GetStackSym()->GetInstrDef();
    argsObjectArgInstr->ReplaceSrc1(ldHeapArguments->GetDst());

    IR::Instr * implicitThisArgOut = nullptr;
    IR::Instr * explicitThisArgOut = nullptr;
    IR::Instr * argumentsObjArgOut = nullptr;
    uint argOutCount = 0;
    this->GetArgInstrsForCallAndApply(callInstr, &implicitThisArgOut, &explicitThisArgOut, &argumentsObjArgOut, argOutCount);

    Assert(implicitThisArgOut);
    Assert(explicitThisArgOut);
    Assert(argumentsObjArgOut);

    //      BailOnNotEqual  s4.var                  ---------------New additional BAILOUT if not stack args or actuals exceed 16 at runtime.
    //      Bailout: #004e (BailOutOnInlineFunction)
    //      linkOpnd      Argout_FromStackArgs s4.var
    //      linkOpnd1     ArgOut_A_Dynamic  s3.var, linkOpnd
    //                    CallI_Dynamic     s6.var,  linkOpnd1

    IR::Instr* bailOutOnNotStackArgs;
    IR::Instr* bailOutOnNotStackArgsInsertionPoint = implicitThisArgOut;

    // Save off the call target operand (function object) so we can extend its lifetime as needed, even if
    // the call instruction gets transformed to CallIFixed.
    StackSym* originalCallTargetStackSym = callInstr->GetSrc1()->GetStackSym();
    bool originalCallTargetOpndIsJITOpt = callInstr->GetSrc1()->GetIsJITOptimizedReg();

    // If we optimized the call instruction for a fixed function we will have bailed out earlier if the function
    // wasn't what we expected or was not a function at all.  However, we must still check and bail out on heap arguments.
    bool safeThis = false;
    if (TryOptimizeCallInstrWithFixedMethod(callInstr, funcInfo, false /*isPolymorphic*/, true /*isBuiltIn*/, false /*isCtor*/, true /*isInlined*/, safeThis /*unused here*/))
    {
        Assert(callInstr->m_opcode == Js::OpCode::CallIFixed);
        bailOutOnNotStackArgs = IR::BailOutInstr::New(Js::OpCode::BailOnNotStackArgs, IR::BailOutOnInlineFunction, callInstr, callInstr->m_func);
    }
    else
    {
        IR::Instr *primaryBailoutInstr = PrepareInsertionPoint(callInstr, funcInfo, implicitThisArgOut);
        bailOutOnNotStackArgs = IR::BailOutInstr::New(Js::OpCode::BailOnNotStackArgs, IR::BailOutOnInlineFunction, primaryBailoutInstr->GetBailOutInfo(), callInstr->m_func);
        bailOutOnNotStackArgsInsertionPoint = primaryBailoutInstr;
    }

    // set src1 to avoid CSE on BailOnNotStackArgs for different arguments object
    bailOutOnNotStackArgs->SetSrc1(ldHeapArguments->GetDst()->Copy(this->topFunc));
    bailOutOnNotStackArgsInsertionPoint->InsertBefore(bailOutOnNotStackArgs);

    // If we optimized the call instruction for a fixed function, we must extend the function object's lifetime until after
    // the bailout on non-stack arguments.
    if (callInstr->m_opcode == Js::OpCode::CallIFixed)
    {
        IR::ByteCodeUsesInstr * useCallTargetInstr = IR::ByteCodeUsesInstr::New(callInstr);
        useCallTargetInstr->SetRemovedOpndSymbol(originalCallTargetOpndIsJITOpt, originalCallTargetStackSym->m_id);
        callInstr->InsertBefore(useCallTargetInstr);
    }

    // Optimize .init.apply(this, arguments);
    IR::Instr* builtInStartInstr;
    InsertInlineeBuiltInStartEndTags(callInstr, 3, &builtInStartInstr); //3 args (implicit this + explicit this + arguments = 3)

    // Move argouts close to call. Globopt expects this for arguments object tracking.
    IR::Instr* argInsertInstr = builtInStartInstr;
    builtInStartInstr->IterateArgInstrs([&](IR::Instr* argInstr) {
        argInstr->Move(argInsertInstr);
        argInsertInstr = argInstr;
        return false;
    });

    IR::Instr *startCall = IR::Instr::New(Js::OpCode::StartCall, callInstr->m_func);
    startCall->SetDst(IR::RegOpnd::New(TyVar, callInstr->m_func));
    startCall->SetSrc1(IR::IntConstOpnd::New(2, TyInt32, callInstr->m_func)); //2 args (this pointer & ArgOut_A_From_StackArgs for this direct call to init

    callInstr->InsertBefore(startCall);

    StackSym *symDst = callInstr->m_func->m_symTable->GetArgSlotSym((uint16)(2));
    IR::SymOpnd* linkOpnd1 = IR::SymOpnd::New(symDst, 0, TyVar, callInstr->m_func);

    symDst = callInstr->m_func->m_symTable->GetArgSlotSym((uint16)(1));
    IR::Opnd *linkOpnd2 = IR::SymOpnd::New(symDst, 0, TyVar, callInstr->m_func);

    // This keeps the stack args alive for bailout to recover
    IR::Instr* argout = IR::Instr::New(Js::OpCode::ArgOut_A_FromStackArgs, linkOpnd1, ldHeapArguments->GetDst(), startCall->GetDst(), callInstr->m_func);
    callInstr->InsertBefore(argout);

    callInstr->ReplaceSrc1(implicitThisArgOut->GetSrc1());
    callInstr->ReplaceSrc2(linkOpnd2);
    callInstr->m_opcode = Js::OpCode::CallIDynamic;

    argout = IR::Instr::New(Js::OpCode::ArgOut_A_Dynamic, linkOpnd2, explicitThisArgOut->GetSrc1(), linkOpnd1, callInstr->m_func); // push explicit this as this pointer
    callInstr->InsertBefore(argout);
    return callInstr;
}

/*
This method will only do CallDirect style inlining of built-in targets. No script function inlining.
*/
IR::Instr * Inline::InlineApplyBuiltInTargetWithArray(IR::Instr * callInstr, const FunctionJITTimeInfo * applyInfo, const FunctionJITTimeInfo * builtInInfo)
{
    IR::Instr * implicitThisArgOut = nullptr;
    IR::Instr * explicitThisArgOut = nullptr;
    IR::Instr * arrayArgOut = nullptr;
    uint argOutCount = 0;
    this->GetArgInstrsForCallAndApply(callInstr, &implicitThisArgOut, &explicitThisArgOut, &arrayArgOut, argOutCount);

    Assert(implicitThisArgOut);
    Assert(explicitThisArgOut);
    Assert(arrayArgOut);
    Js::OpCode originalCallOpcode = callInstr->m_opcode;
    IR::Opnd * originalCallSrc1 = callInstr->GetSrc1()->Copy(this->topFunc);
    IR::AutoReuseOpnd autoReuseOriginalCallSrc1(originalCallSrc1, this->topFunc);

    IR::Instr* applyLdInstr = nullptr;
    IR::Instr* applyTargetLdInstr = nullptr;
    if (!TryGetCallApplyAndTargetLdInstrs(callInstr, &applyLdInstr, &applyTargetLdInstr))
    {
        return callInstr;
    }
    // Fixed function/function object checks for target built-in
    callInstr->ReplaceSrc1(applyTargetLdInstr->GetDst());
    {
        IR::ByteCodeUsesInstr * useCallTargetInstr =
            EmitFixedMethodOrFunctionObjectChecksForBuiltIns(callInstr, callInstr, builtInInfo, false /*isPolymorphic*/, true /*isBuiltIn*/, false /*isCtor*/, true /*isInlined*/);
        if (useCallTargetInstr)
        {
            // The applyTarget dst already has a use in the argout, this bytecode use is not valid
            useCallTargetInstr->Remove();
        }
    }

    // Fixed function/function object checks for .apply
    callInstr->m_opcode = originalCallOpcode;
    callInstr->ReplaceSrc1(originalCallSrc1);
    EmitFixedMethodOrFunctionObjectChecksForBuiltIns(callInstr, callInstr, applyInfo, false /*isPolymorphic*/, true /*isBuiltIn*/, false /*isCtor*/, true /*isInlined*/);

    IR::Instr* builtInEndInstr = InsertInlineeBuiltInStartEndTags(callInstr, 3); // 3 args (implicit this + explicit this + array = 3)
    builtInEndInstr->m_opcode = Js::OpCode::InlineNonTrackingBuiltInEnd; // We will call EndTrackCall when we see CallDirect for reasons explained in GlobOpt::TrackCalls

    IR::Instr * startCall = IR::Instr::New(Js::OpCode::StartCall,
                                           IR::RegOpnd::New(TyVar, callInstr->m_func),
                                           IR::IntConstOpnd::New(2, TyInt32, callInstr->m_func),
                                           callInstr->m_func);
    callInstr->InsertBefore(startCall);

    IR::Opnd * linkOpnd;
    StackSym * sym;

    sym = callInstr->m_func->m_symTable->GetArgSlotSym((uint16)(1));
    linkOpnd = IR::SymOpnd::New(sym, 0, TyVar, callInstr->m_func);
    IR::Instr * argOut = IR::Instr::New(Js::OpCode::ArgOut_A, linkOpnd, explicitThisArgOut->GetSrc1(), startCall->GetDst(), callInstr->m_func);
    callInstr->InsertBefore(argOut);

    sym = callInstr->m_func->m_symTable->GetArgSlotSym((uint16)(2));
    linkOpnd = IR::SymOpnd::New(sym, 0, TyVar, callInstr->m_func);
    argOut = IR::Instr::New(Js::OpCode::ArgOut_A, linkOpnd, arrayArgOut->GetSrc1(), argOut->GetDst(), callInstr->m_func);
    callInstr->InsertBefore(argOut);

    linkOpnd = IR::SymOpnd::New(callInstr->m_func->m_symTable->GetArgSlotSym((uint16)(1)), 0, TyMachPtr, callInstr->m_func);
    argOut = IR::Instr::New(Js::OpCode::ArgOut_A_InlineSpecialized, linkOpnd, implicitThisArgOut->GetSrc1(), argOut->GetDst(), callInstr->m_func);
    callInstr->InsertBefore(argOut);

    Js::BuiltinFunction builtInId = Js::JavascriptLibrary::GetBuiltInForFuncInfo(builtInInfo->GetLocalFunctionId());
    IR::HelperCallOpnd * helperCallOpnd = nullptr;
    switch (builtInId)
    {
    case Js::BuiltinFunction::Math_Max:
        helperCallOpnd = IR::HelperCallOpnd::New(IR::HelperOp_MaxInAnArray, callInstr->m_func);
        break;

    case Js::BuiltinFunction::Math_Min:
        helperCallOpnd = IR::HelperCallOpnd::New(IR::HelperOp_MinInAnArray, callInstr->m_func);
        break;

    default:
        Assert(false);
        __assume(UNREACHED);
    }
    callInstr->m_opcode = Js::OpCode::CallDirect;
    callInstr->ReplaceSrc1(helperCallOpnd);
    callInstr->ReplaceSrc2(argOut->GetDst());

    return callInstr;
}

IR::Instr * Inline::InlineApplyWithoutArrayArgument(IR::Instr *callInstr, const FunctionJITTimeInfo * applyInfo, const FunctionJITTimeInfo * applyTargetInfo)
{
    IR::Instr * implicitThisArgOut = nullptr;
    IR::Instr * explicitThisArgOut = nullptr;
    IR::Instr * dummyInstr = nullptr;
    uint argOutCount = 0;
    this->GetArgInstrsForCallAndApply(callInstr, &implicitThisArgOut, &explicitThisArgOut, &dummyInstr, argOutCount);

    Assert(implicitThisArgOut);
    Assert(explicitThisArgOut);

    EmitFixedMethodOrFunctionObjectChecksForBuiltIns(callInstr, callInstr, applyInfo, false /*isPolymorphic*/, true /*isBuiltIn*/, false /*isCtor*/, true /*isInlined*/);

    InsertInlineeBuiltInStartEndTags(callInstr, 2); // 2 args (implicit this + explicit this)

    IR::Instr * startCall = IR::Instr::New(Js::OpCode::StartCall,
        IR::RegOpnd::New(TyVar, callInstr->m_func),
        IR::IntConstOpnd::New(1, TyInt32, callInstr->m_func),
        callInstr->m_func);
    callInstr->InsertBefore(startCall);

    StackSym* symDst = callInstr->m_func->m_symTable->GetArgSlotSym((uint16)(1));
    IR::SymOpnd* linkOpnd = IR::SymOpnd::New(symDst, 0, TyVar, callInstr->m_func);
    IR::Instr* thisArgOut = IR::Instr::New(Js::OpCode::ArgOut_A, linkOpnd, explicitThisArgOut->GetSrc1(), startCall->GetDst(), callInstr->m_func);
    callInstr->InsertBefore(thisArgOut);

    callInstr->ReplaceSrc1(implicitThisArgOut->GetSrc1());
    callInstr->ReplaceSrc2(linkOpnd);
    callInstr->m_opcode = Js::OpCode::CallI;

    StackSym* callTargetStackSym = callInstr->GetSrc1()->GetStackSym();
    bool callTargetOpndIsJITOpt = callInstr->GetSrc1()->GetIsJITOptimizedReg();
    while (callTargetStackSym->IsSingleDef() && callTargetStackSym->GetInstrDef()->m_opcode == Js::OpCode::BytecodeArgOutCapture)
    {
        callTargetOpndIsJITOpt = callTargetStackSym->GetInstrDef()->GetSrc1()->GetIsJITOptimizedReg();
        callTargetStackSym = callTargetStackSym->GetInstrDef()->GetSrc1()->GetStackSym();
    }

    if (!callTargetStackSym->IsSingleDef())
    {
        return callInstr;
    }

    if (!applyTargetInfo)
    {
        return callInstr;
    }

    bool safeThis = false;
    if (TryOptimizeCallInstrWithFixedMethod(callInstr, applyTargetInfo, false /*isPolymorphic*/, false /*isBuiltIn*/, false /*isCtor*/, true /*isInlined*/, safeThis /*unused here*/))
    {
        Assert(callInstr->m_opcode == Js::OpCode::CallIFixed);
        IR::ByteCodeUsesInstr* bytecodeUses = IR::ByteCodeUsesInstr::New(callInstr);
        bytecodeUses->SetRemovedOpndSymbol(callTargetOpndIsJITOpt, callTargetStackSym->m_id);
        callInstr->InsertBefore(bytecodeUses);
    }

    return callInstr;
}

void Inline::GetArgInstrsForCallAndApply(IR::Instr* callInstr, IR::Instr** implicitThisArgOut, IR::Instr** explicitThisArgOut, IR::Instr** argumentsOrArrayArgOut, uint &argOutCount)
{
    IR::Opnd * linkOpnd = callInstr->GetSrc2()->AsSymOpnd();
    IR::Instr * argInsertInstr = callInstr;
    callInstr->IterateArgInstrs([&](IR::Instr* argInstr) {
        argOutCount++;

        *argumentsOrArrayArgOut = *explicitThisArgOut;
        *explicitThisArgOut = *implicitThisArgOut;
        *implicitThisArgOut = argInstr;

        linkOpnd->AsSymOpnd()->m_sym->AsStackSym()->m_isInlinedArgSlot = true;
        linkOpnd->AsSymOpnd()->m_sym->AsStackSym()->m_allocated = true;
        ConvertToInlineBuiltInArgOut(argInstr);

        argInstr->Move(argInsertInstr);
        argInsertInstr = argInstr;

        linkOpnd = argInstr->GetSrc2();
        return false;
    });
    linkOpnd->AsRegOpnd()->m_sym->m_isInlinedArgSlot = true;
}

_Success_(return != false)
bool Inline::TryGetCallApplyAndTargetLdInstrs(IR::Instr * callInstr, _Outptr_result_nullonfailure_ IR::Instr ** applyLdInstr, _Outptr_result_nullonfailure_ IR::Instr ** applyTargetLdInstr)
{
    IR::Opnd* applyOpnd = callInstr->GetSrc1();
    Assert(applyOpnd->IsRegOpnd());
    StackSym* applySym = applyOpnd->AsRegOpnd()->m_sym->AsStackSym();
    if (!applySym->IsSingleDef())
    {
        *applyLdInstr = nullptr;
        *applyTargetLdInstr = nullptr;
        return false;
    }
    *applyLdInstr = applySym->GetInstrDef();
    *applyTargetLdInstr = (*applyLdInstr)->m_prev;
    return true;
}

bool
Inline::TryGetCallApplyInlineeData(
    const FunctionJITTimeInfo* inlinerData,
    IR::Instr * callInstr,
    IR::Instr * callApplyLdInstr,
    IR::Instr * callApplyTargetLdInstr,
    const FunctionJITTimeInfo ** inlineeData,
    Js::InlineCacheIndex * inlineCacheIndex,
    IR::Instr ** callbackDefInstr,
    bool isCallInstanceFunction
    )
{
    *callbackDefInstr = nullptr;

    if (callApplyTargetLdInstr->m_opcode != Js::OpCode::LdFldForCallApplyTarget ||
        ((callApplyTargetLdInstr->AsProfiledInstr()->u.FldInfo().flags & Js::FldInfo_FromAccessor) != 0))
    {
        // Try to find a callback def instr for the method.
        if (isCallInstanceFunction)
        {
            *callbackDefInstr = TryGetCallbackDefInstrForCallInstanceFunction(callInstr);
        }
        else
        {
            *callbackDefInstr = TryGetCallbackDefInstrForCallApplyTarget(callApplyLdInstr);
        }

        if (*callbackDefInstr == nullptr)
        {
            return false;
        }

        Js::ProfileId callSiteId = static_cast<Js::ProfileId>((*callbackDefInstr)->AsProfiledInstr()->u.profileId);
        *inlineeData = (*callbackDefInstr)->m_func->GetWorkItem()->GetJITTimeInfo()->GetCallbackInlinee(callSiteId);

#if ENABLE_DEBUG_CONFIG_OPTIONS
        char16 debugStringBuffer[MAX_FUNCTION_BODY_DEBUG_STRING_SIZE];
        INLINE_CALLBACKS_TRACE(_u("INLINING : Found callback def instr for call/apply target callback at\tCallSite: %d\tCaller: %s (%s)\n"),
            callSiteId, inlinerData->GetBody()->GetDisplayName(), inlinerData->GetDebugNumberSet(debugStringBuffer));
#endif

        return true;
    }

    IR::Opnd *callTargetLdOpnd = callApplyTargetLdInstr->GetSrc1();
    if (!callTargetLdOpnd->IsSymOpnd() || !callTargetLdOpnd->AsSymOpnd()->IsPropertySymOpnd())
    {
        return false;
    }

    *inlineCacheIndex = callTargetLdOpnd->AsPropertySymOpnd()->m_inlineCacheIndex;
    *inlineeData = inlinerData->GetLdFldInlinee(*inlineCacheIndex);
    return true;
}

/*
This method only inlines targets which are script functions, under the
condition that the second argument (if any) passed to apply is arguments object.
*/
bool Inline::InlineApplyScriptTarget(IR::Instr *callInstr, const FunctionJITTimeInfo* inlinerData, const FunctionJITTimeInfo** pInlineeData, const FunctionJITTimeInfo *applyFuncInfo,
                            const StackSym *symCallerThis, IR::Instr ** returnInstr, uint recursiveInlineDepth, bool isArrayOpndArgumentsObject, uint argsCount)
{
#if ENABLE_DEBUG_CONFIG_OPTIONS
    char16 debugStringBuffer[MAX_FUNCTION_BODY_DEBUG_STRING_SIZE];
    char16 debugStringBuffer2[MAX_FUNCTION_BODY_DEBUG_STRING_SIZE];
#endif

    if (this->isApplyTargetInliningInProgress)
    {
        INLINE_TESTTRACE(_u("INLINING: Skip Inline: Skipping apply target inlining, Recursive apply inlining is not supported \tCaller: %s\t(%s) \tTop Func:%s\t(%s)\n"), inlinerData->GetBody()->GetDisplayName(),
                                inlinerData->GetDebugNumberSet(debugStringBuffer), this->topFunc->GetJITFunctionBody()->GetDisplayName(), this->topFunc->GetDebugNumberSet(debugStringBuffer2));
        return false;
    }

    // Begin inlining apply target

    IR::Instr* applyLdInstr = nullptr;
    IR::Instr* applyTargetLdInstr = nullptr;
<<<<<<< HEAD
    if (!TryGetCallApplyAndTargetLdInstrs(callInstr, &applyLdInstr, &applyTargetLdInstr))
=======
    if (!TryGetApplyAndTargetLdInstrs(callInstr, &applyLdInstr, &applyTargetLdInstr))
    {
        return false;
    }

    if(applyTargetLdInstr->m_opcode != Js::OpCode::LdFldForCallApplyTarget ||
        ((applyTargetLdInstr->AsProfiledInstr()->u.FldInfo().flags & Js::FldInfo_FromAccessor) != 0))
>>>>>>> aa0db708
    {
        return false;
    }

    const FunctionJITTimeInfo * inlineeData = nullptr;
    Js::InlineCacheIndex inlineCacheIndex = 0;
    IR::Instr * callbackDefInstr = nullptr;
    if (!TryGetCallApplyInlineeData(inlinerData, callInstr, applyLdInstr, applyTargetLdInstr, &inlineeData, &inlineCacheIndex, &callbackDefInstr, false))
    {
        return false;
    }

    if ((!isArrayOpndArgumentsObject && (argsCount != 1)) || SkipCallApplyScriptTargetInlining_Shared(callInstr, inlinerData, inlineeData, /*isApplyTarget*/ true, /*isCallTarget*/ false))
    {
        *pInlineeData = inlineeData;
        return false;
    }

    if (callInstr->m_func->IsTopFunc())
    {
        INLINE_TESTTRACE(_u("INLINING: Skip Inline: Skipping apply target inlining in top func\tCaller: %s\t(%s) \tTop Func:%s\t(%s)\n"), inlinerData->GetBody()->GetDisplayName(),
            inlinerData->GetDebugNumberSet(debugStringBuffer), this->topFunc->GetJITFunctionBody()->GetDisplayName(), this->topFunc->GetDebugNumberSet(debugStringBuffer2));
        return false;
    }

    const bool targetIsCallback = callbackDefInstr != nullptr;

    StackSym* originalCallTargetStackSym = callInstr->GetSrc1()->GetStackSym();
    bool originalCallTargetOpndIsJITOpt = callInstr->GetSrc1()->GetIsJITOptimizedReg();
    bool safeThis = false;

    if (!TryGetFixedMethodsForBuiltInAndTarget(callInstr, inlinerData, inlineeData, applyFuncInfo, applyLdInstr, applyTargetLdInstr, safeThis, /*isApplyTarget*/ true, targetIsCallback))
    {
        return false;
    }

    // o.foo.apply(obj[, arguments])
    //
    // StartCall
    // ArgOut_A         <-- implicit "this" (foo) argout
    // ArgOut_A         <-- explicit "this" (obj) argout
    // ArgOut_A         <-- arguments object argout
    // CallIFixed

    IR::Instr* implicitThisArgOut = nullptr;
    IR::Instr* explicitThisArgOut = nullptr;
    IR::Instr* argumentsObjArgOut = nullptr;
    callInstr->IterateArgInstrs([&](IR::Instr* argInstr)
    {
        argumentsObjArgOut = explicitThisArgOut;
        explicitThisArgOut = implicitThisArgOut;
        implicitThisArgOut = argInstr;

        argInstr->GenerateBytecodeArgOutCapture(); // Generate BytecodeArgOutCapture here to capture the implicit "this" (to be removed) and arguments object (to be expanded) argouts,
                                                   // so that any bailout in the call sequence restores the argouts stack as the interpreter would expect it to be.
        argInstr->GetDst()->AsSymOpnd()->GetStackSym()->DecrementArgSlotNum(); // We will be removing implicit "this" argout
        return false;
    });

    // If the arguments object was passed in as the first argument to apply,
    // 'arguments' access continues to exist even after apply target inlining
    if (!HasArgumentsAccess(explicitThisArgOut))
    {
        callInstr->m_func->SetApplyTargetInliningRemovedArgumentsAccess();
    }

    if (safeThis)
    {
        IR::Instr * byteCodeArgOutCapture = explicitThisArgOut->GetBytecodeArgOutCapture();
        Assert(byteCodeArgOutCapture->GetSrc1()->IsRegOpnd());

        if (byteCodeArgOutCapture->GetSrc1()->AsRegOpnd()->GetStackSym() != symCallerThis)
        {
            safeThis = false;
        }
    }

    Assert(implicitThisArgOut->GetSrc2()->IsRegOpnd());
    IR::Instr * startCall = implicitThisArgOut->GetSrc2()->AsRegOpnd()->m_sym->AsStackSym()->GetInstrDef();
    Assert(startCall->m_opcode == Js::OpCode::StartCall);

    if (argumentsObjArgOut)
    {
        Assert(argsCount == 2);
        IR::Instr* argObjByteCodeArgoutCapture = argumentsObjArgOut->GetBytecodeArgOutCapture();
        argObjByteCodeArgoutCapture->GetDst()->GetStackSym()->m_nonEscapingArgObjAlias = true;

        argumentsObjArgOut->m_opcode = Js::OpCode::ArgOut_A_FromStackArgs;

        IR::Instr *  bailOutOnNotStackArgs = IR::BailOutInstr::New(Js::OpCode::BailOnNotStackArgs, IR::BailOutOnInlineFunction,
            callInstr, callInstr->m_func);
        // set src1 to avoid CSE on BailOnNotStackArgs for different arguments object
        bailOutOnNotStackArgs->SetSrc1(argumentsObjArgOut->GetSrc1()->Copy(this->topFunc));
        argumentsObjArgOut->InsertBefore(bailOutOnNotStackArgs);
    }

    IR::Instr* byteCodeArgOutUse = IR::Instr::New(Js::OpCode::BytecodeArgOutUse, callInstr->m_func);
    byteCodeArgOutUse->SetSrc1(implicitThisArgOut->GetSrc1());
    if (argumentsObjArgOut)
    {
        byteCodeArgOutUse->SetSrc2(argumentsObjArgOut->GetSrc1());
    }
    callInstr->InsertBefore(byteCodeArgOutUse);

    // don't need the implicit "this" anymore
    explicitThisArgOut->ReplaceSrc2(startCall->GetDst());
    implicitThisArgOut->Remove();

    startCall->SetSrc2(IR::IntConstOpnd::New(startCall->GetArgOutCount(/*getInterpreterArgOutCount*/ false), TyUint32, startCall->m_func));
    startCall->GetSrc1()->AsIntConstOpnd()->IncrValue(-1); // update the count of argouts as seen by JIT, in the start call instruction

    *returnInstr = InlineCallApplyTarget_Shared(callInstr, originalCallTargetOpndIsJITOpt, originalCallTargetStackSym, inlineeData, inlineCacheIndex,
                                                safeThis, /*isApplyTarget*/ true, /*isCallTarget*/ false, callbackDefInstr, recursiveInlineDepth);
    return true;
}

IR::Instr *
Inline::InlineCallApplyTarget_Shared(IR::Instr *callInstr, bool originalCallTargetOpndIsJITOpt, StackSym* originalCallTargetStackSym, const FunctionJITTimeInfo *const inlineeData,
                                        uint inlineCacheIndex, bool safeThis, bool isApplyTarget, bool isCallTarget, IR::Instr * inlineeDefInstr, uint recursiveInlineDepth)
{
    Assert(isApplyTarget ^ isCallTarget);

    const bool isCallback = inlineeDefInstr != nullptr;

#if ENABLE_DEBUG_CONFIG_OPTIONS
    if (isCallback)
    {
        char16 debugStringBuffer[MAX_FUNCTION_BODY_DEBUG_STRING_SIZE];
        INLINE_CALLBACKS_TRACE(_u("INLINING CALLBACK : Inlining callback for call/apply target : \t%s (%s)\n"), inlineeData->GetBody()->GetDisplayName(),
            inlineeData->GetDebugNumberSet(debugStringBuffer));
    }
#endif

    // returnValueOpnd
    IR::RegOpnd * returnValueOpnd;
    Js::RegSlot returnRegSlot;
    if (callInstr->GetDst())
    {
        returnValueOpnd = callInstr->UnlinkDst()->AsRegOpnd();
        returnRegSlot = returnValueOpnd->m_sym->GetByteCodeRegSlot();
    }
    else
    {
        returnValueOpnd = nullptr;
        returnRegSlot = Js::Constants::NoRegister;
    }

    Assert(callInstr->IsProfiledInstr());
    Js::ProfileId callSiteId = static_cast<Js::ProfileId>(callInstr->AsProfiledInstr()->u.profileId);

    // inlinee
    CodeGenWorkItemIDL * workItemData = JitAnewStruct(this->topFunc->m_alloc, CodeGenWorkItemIDL);

    workItemData->isJitInDebugMode = this->topFunc->IsJitInDebugMode();
    workItemData->type = JsFunctionType;
    workItemData->jitMode = static_cast<char>(this->topFunc->GetWorkItem()->GetJitMode());
    workItemData->nativeDataAddr = this->topFunc->GetWorkItem()->GetWorkItemData()->nativeDataAddr;
    workItemData->loopNumber = Js::LoopHeader::NoLoop;

    workItemData->jitData = (FunctionJITTimeDataIDL*)(inlineeData);
    JITTimeWorkItem * jitWorkItem = JitAnew(this->topFunc->m_alloc, JITTimeWorkItem, workItemData);

    const FunctionJITRuntimeInfo * runtimeInfo = (inlineeDefInstr == nullptr)
        ? callInstr->m_func->GetWorkItem()->GetJITTimeInfo()->GetLdFldInlineeRuntimeData(inlineCacheIndex)
        : inlineeDefInstr->m_func->GetWorkItem()->GetJITTimeInfo()->GetInlineeForCallbackInlineeRuntimeData(static_cast<Js::ProfileId>(inlineeDefInstr->AsProfiledInstr()->u.profileId), inlineeData->GetBody()->GetAddr());

    JITTimePolymorphicInlineCacheInfo * entryPointPolymorphicInlineCacheInfo = inlineeData->HasBody() ? this->topFunc->GetWorkItem()->GetInlineePolymorphicInlineCacheInfo(inlineeData->GetBody()->GetAddr()) : nullptr;
#if !FLOATVAR
    Func * inlinee = JitAnew(this->topFunc->m_alloc,
        Func,
        this->topFunc->m_alloc,
        jitWorkItem,
        this->topFunc->GetThreadContextInfo(),
        this->topFunc->GetScriptContextInfo(),
        this->topFunc->GetJITOutput()->GetOutputData(),
        nullptr,
        runtimeInfo,
        entryPointPolymorphicInlineCacheInfo,
        this->topFunc->GetCodeGenAllocators(),
        this->topFunc->GetNumberAllocator(),
        this->topFunc->GetCodeGenProfiler(),
        this->topFunc->IsBackgroundJIT(),
        callInstr->m_func,
        callInstr->m_next->GetByteCodeOffset(),
        returnRegSlot,
        false,
        callSiteId,
        false);
#else
    Func * inlinee = JitAnew(this->topFunc->m_alloc,
        Func,
        this->topFunc->m_alloc,
        jitWorkItem,
        this->topFunc->GetThreadContextInfo(),
        this->topFunc->GetScriptContextInfo(),
        this->topFunc->GetJITOutput()->GetOutputData(),
        nullptr,
        runtimeInfo,
        entryPointPolymorphicInlineCacheInfo,
        this->topFunc->GetCodeGenAllocators(),
        this->topFunc->GetCodeGenProfiler(),
        this->topFunc->IsBackgroundJIT(),
        callInstr->m_func,
        callInstr->m_next->GetByteCodeOffset(),
        returnRegSlot,
        false,
        callSiteId,
        false);
#endif

    // instrNext
    IR::Instr* instrNext = callInstr->m_next;

    return InlineFunctionCommon(callInstr, originalCallTargetOpndIsJITOpt, originalCallTargetStackSym, inlineeData, inlinee, instrNext, returnValueOpnd, callInstr, nullptr, recursiveInlineDepth, safeThis, isApplyTarget)->m_prev;
}

IR::Opnd *
Inline::ConvertToInlineBuiltInArgOut(IR::Instr * argInstr)
{
    argInstr->m_opcode = Js::OpCode::ArgOut_A_InlineBuiltIn;
    argInstr->GenerateBytecodeArgOutCapture();
    return argInstr->GetSrc1();
}

IR::Instr*
Inline::InlineCall(IR::Instr *callInstr, const FunctionJITTimeInfo *funcInfo, const FunctionJITTimeInfo * inlinerData, const StackSym *symCallerThis, bool* pIsInlined, uint callSiteId, uint recursiveInlineDepth, bool isCallInstanceFunction)
{
    Func *func = callInstr->m_func;
    Js::BuiltinFunction builtInId = Js::JavascriptLibrary::GetBuiltInForFuncInfo(funcInfo->GetLocalFunctionId());

    *pIsInlined = false;
    if (PHASE_OFF(Js::InlineCallPhase, this->topFunc) || PHASE_OFF(Js::InlineCallPhase, func)
        || !this->topFunc->GetJITFunctionBody()->GetInParamsCount())
    {
        return callInstr;
    }

    // Convert all the current ARG_OUT to  ArgOut_A_InlineBuiltIn
    IR::Opnd *linkOpnd = callInstr->GetSrc2();

    if (!GetDefInstr(linkOpnd)->GetSrc2()->IsSymOpnd())
    {
        // There is no benefit of inlining.call() with no arguments.
        return callInstr;
    }

    *pIsInlined = true;
    const FunctionJITTimeInfo * inlineeData = nullptr;

    IR::Instr * returnInstr = nullptr;
    if (!PHASE_OFF(Js::InlineCallTargetPhase, this->topFunc))
    {
        if (InlineCallTarget(callInstr, inlinerData, &inlineeData, funcInfo, symCallerThis, &returnInstr, recursiveInlineDepth, isCallInstanceFunction))
        {
            Assert(returnInstr);
            return returnInstr;
        }
    }

#if defined(ENABLE_DEBUG_CONFIG_OPTIONS)
    TraceInlining(inlinerData, Js::JavascriptLibrary::GetNameForBuiltIn(builtInId),
        nullptr, 0, this->topFunc->GetWorkItem()->GetJITTimeInfo(), 0, nullptr, callSiteId, callInstr->m_func->GetTopFunc()->IsLoopBody(), builtInId);
#endif

    uint actualCount = 0;
    Assert(linkOpnd->IsSymOpnd());

    // We are trying to optimize this.superConstructor.call(this, a, b,c);
    // argImplicitInstr represents this.superConstructor which we need to call directly.
    IR::Instr * argImplicitThisInstr = nullptr;
    IR::Instr * argSecond = nullptr;
    IR::Instr * dummyInstr = nullptr;
    this->GetArgInstrsForCallAndApply(callInstr, &argImplicitThisInstr, &argSecond, &dummyInstr, actualCount);

    IR::Instr * functionInstr = isCallInstanceFunction ? argSecond : argImplicitThisInstr;
    Assert(functionInstr);

    IR::SymOpnd* orgLinkOpnd = callInstr->GetSrc2()->AsSymOpnd();

    EmitFixedMethodOrFunctionObjectChecksForBuiltIns(callInstr, callInstr, funcInfo, false /*isPolymorphic*/, true /*isBuiltIn*/, false /*isCtor*/, true /*isInlined*/);

    InsertInlineeBuiltInStartEndTags(callInstr, actualCount);

    uint actualCountToInlinedCall = actualCount - (isCallInstanceFunction ? 2 : 1);

    IR::Instr *startCall = IR::Instr::New(Js::OpCode::StartCall, func);
    startCall->SetDst(IR::RegOpnd::New(TyVar, func));
    startCall->SetSrc1(IR::IntConstOpnd::New(actualCountToInlinedCall, TyInt32, func)); // New call will have one less parameter.

    callInstr->InsertBefore(startCall);

    callInstr->ReplaceSrc1(functionInstr->GetSrc1());
    callInstr->UnlinkSrc2();
    callInstr->m_opcode = Js::OpCode::CallI;

    IR::Instr* insertBeforeInstr = callInstr;
    IR::Instr* clonedArgout = nullptr;
    IR::Instr* orgArgout = nullptr;

    for (uint i = actualCountToInlinedCall ; i > 0; i--)
    {
        orgArgout = GetDefInstr(orgLinkOpnd);
        orgLinkOpnd = orgArgout->GetSrc2()->AsSymOpnd();
        IR::Opnd *orgSrc1 = orgArgout->GetSrc1();

        // Change ArgOut to use temp as src1.
        StackSym * stackSym = StackSym::New(orgSrc1->GetStackSym()->GetType(), functionInstr->m_func);
        IR::Opnd* tempDst = IR::RegOpnd::New(stackSym, orgSrc1->GetType(), functionInstr->m_func);
        IR::Instr *assignInstr = IR::Instr::New(Func::GetLoadOpForType(orgSrc1->GetType()), tempDst, orgSrc1, functionInstr->m_func);
        assignInstr->SetByteCodeOffset(orgArgout);
        tempDst->SetIsJITOptimizedReg(true);
        orgArgout->InsertBefore(assignInstr);

        StackSym *symDst = callInstr->m_func->m_symTable->GetArgSlotSym((uint16)(i));
        IR::SymOpnd* newLinkOpnd = IR::SymOpnd::New(symDst, 0, TyVar, func);

        clonedArgout = IR::Instr::New(Js::OpCode::ArgOut_A, newLinkOpnd, tempDst, func);
        insertBeforeInstr->SetSrc2(newLinkOpnd);

        insertBeforeInstr->InsertBefore(clonedArgout);
        insertBeforeInstr = clonedArgout;
    }
    clonedArgout->SetSrc2(startCall->GetDst());
    Assert(GetDefInstr(orgLinkOpnd) == functionInstr);
    return callInstr;
}

bool
Inline::InlineCallTarget(IR::Instr *callInstr, const FunctionJITTimeInfo* inlinerData, const FunctionJITTimeInfo** pInlineeData, const FunctionJITTimeInfo *callFuncInfo,
                            const StackSym *symCallerThis, IR::Instr ** returnInstr, uint recursiveInlineDepth, bool isCallInstanceFunction)
{
    IR::Instr* callLdInstr = nullptr;
    IR::Instr* callTargetLdInstr = nullptr;
    if (!TryGetCallApplyAndTargetLdInstrs(callInstr, &callLdInstr, &callTargetLdInstr))
    {
        return false;
    }

    const FunctionJITTimeInfo * inlineeData = nullptr;
    Js::InlineCacheIndex inlineCacheIndex = 0;
    IR::Instr * callbackDefInstr = nullptr;
    if (!TryGetCallApplyInlineeData(inlinerData, callInstr, callLdInstr, callTargetLdInstr, &inlineeData, &inlineCacheIndex, &callbackDefInstr, isCallInstanceFunction))
    {
        return false;
    }

    if (SkipCallApplyScriptTargetInlining_Shared(callInstr, inlinerData, inlineeData, /*isApplyTarget*/ false, /*isCallTarget*/ true))
    {
        *pInlineeData = inlineeData;
        return false;
    }

    const bool targetIsCallback = callbackDefInstr != nullptr;

    StackSym* originalCallTargetStackSym = callInstr->GetSrc1()->GetStackSym();
    bool originalCallTargetOpndIsJITOpt = callInstr->GetSrc1()->GetIsJITOptimizedReg();
    bool safeThis = false;

    if (!TryGetFixedMethodsForBuiltInAndTarget(callInstr, inlinerData, inlineeData, callFuncInfo, callLdInstr, callTargetLdInstr, safeThis, /*isApplyTarget*/ false, targetIsCallback))
    {
        return false;
    }

    IR::Instr * firstArgOut = nullptr;
    IR::Instr * secondArgOut = nullptr;
    IR::Instr * thirdArgOut = nullptr;

    callInstr->IterateArgInstrs([&] (IR::Instr* argInstr)
    {
        thirdArgOut = secondArgOut;
        secondArgOut = firstArgOut;
        firstArgOut = argInstr;

        argInstr->GenerateBytecodeArgOutCapture(); // Generate BytecodeArgOutCapture here to capture the implicit "this" argout (which will be removed) as well,
                                                   // so that any bailout in the call sequence restores the argouts stack as the interpreter would expect it to be.

        StackSym * argSym = argInstr->GetDst()->AsSymOpnd()->GetStackSym();
        argSym->DecrementArgSlotNum(); // We will be removing implicit "this" argout

        if (isCallInstanceFunction && argSym->GetArgSlotNum() != 0)
        {
            argSym->DecrementArgSlotNum(); // We will also be removing the function argout
        }

        return false;
    });

    IR::Instr * implicitThisArgOut = firstArgOut;
    IR::Instr * explicitThisArgOut = isCallInstanceFunction ? thirdArgOut : secondArgOut;

    Assert(explicitThisArgOut);
    Assert(explicitThisArgOut->HasByteCodeArgOutCapture());
    if (safeThis)
    {
        IR::Instr * byteCodeArgOutCapture = explicitThisArgOut->GetBytecodeArgOutCapture();
        Assert(byteCodeArgOutCapture->GetSrc1()->IsRegOpnd());

        if (byteCodeArgOutCapture->GetSrc1()->AsRegOpnd()->GetStackSym() != symCallerThis)
        {
            safeThis = false;
        }
    }

    IR::Opnd* linkOpnd = implicitThisArgOut->GetSrc2();
    Assert(linkOpnd->IsRegOpnd() && linkOpnd->AsRegOpnd()->GetStackSym()->IsSingleDef());
    Assert(linkOpnd->AsRegOpnd()->GetStackSym()->GetInstrDef()->m_opcode == Js::OpCode::StartCall);

    IR::Instr* startCall = linkOpnd->AsRegOpnd()->GetStackSym()->GetInstrDef();

    explicitThisArgOut->ReplaceSrc2(startCall->GetDst());

    if (isCallInstanceFunction)
    {
        IR::Instr * functionArg = secondArgOut;
        IR::Instr * bytecodeArgOutUse = IR::Instr::New(Js::OpCode::BytecodeArgOutUse, callInstr->m_func);
        callInstr->ReplaceSrc1(functionArg->GetSrc1());
        bytecodeArgOutUse->SetSrc1(functionArg->GetSrc1());
        callInstr->InsertBefore(bytecodeArgOutUse); // Need to keep the function argout live till the call instruction for it to be captured by any bailout in the call sequence.
        functionArg->Remove();
    }

    IR::Instr * bytecodeArgOutUse = IR::Instr::New(Js::OpCode::BytecodeArgOutUse, callInstr->m_func);
    bytecodeArgOutUse->SetSrc1(implicitThisArgOut->GetSrc1());
    callInstr->InsertBefore(bytecodeArgOutUse); // Need to keep the implicit "this" argout live till the call instruction for it to be captured by any bailout in the call sequence.
    implicitThisArgOut->Remove();

    startCall->SetSrc2(IR::IntConstOpnd::New(startCall->GetArgOutCount(/*getInterpreterArgOutCount*/ false), TyUint32, startCall->m_func));

    uint argsRemoved = isCallInstanceFunction ? 2 : 1;
    startCall->GetSrc1()->AsIntConstOpnd()->SetValue(startCall->GetSrc1()->AsIntConstOpnd()->GetValue() - argsRemoved);

    *returnInstr = InlineCallApplyTarget_Shared(callInstr, originalCallTargetOpndIsJITOpt, originalCallTargetStackSym, inlineeData, inlineCacheIndex,
                                                safeThis, /*isApplyTarget*/ false, /*isCallTarget*/ true, callbackDefInstr, recursiveInlineDepth);

    return true;
}

bool
Inline::SkipCallApplyScriptTargetInlining_Shared(IR::Instr *callInstr, const FunctionJITTimeInfo* inlinerData, const FunctionJITTimeInfo* inlineeData, bool isApplyTarget, bool isCallTarget)
{
#if ENABLE_DEBUG_CONFIG_OPTIONS
    char16 debugStringBuffer[MAX_FUNCTION_BODY_DEBUG_STRING_SIZE];
    char16 debugStringBuffer2[MAX_FUNCTION_BODY_DEBUG_STRING_SIZE];
    char16 debugStringBuffer3[MAX_FUNCTION_BODY_DEBUG_STRING_SIZE];
#endif

    Assert(isApplyTarget ^ isCallTarget);

    if (PHASE_OFF(Js::FixedMethodsPhase, callInstr->m_func))
    {
        INLINE_TESTTRACE(_u("INLINING: Skip Inline: Skipping %s target inlining, Fixed Methods turned off\tCaller: %s\t(#%d) \tTop Func:%s\t(#%d)\n"), isApplyTarget ? _u("apply") : _u("call") ,
            inlinerData->GetBody()->GetDisplayName(), inlinerData->GetDebugNumberSet(debugStringBuffer),
            this->topFunc->GetJITFunctionBody()->GetDisplayName(), this->topFunc->GetDebugNumberSet(debugStringBuffer2));
        return true;
    }

    if (!inlineeData)
    {
        INLINE_TESTTRACE(_u("INLINING: Skip Inline: Skipping %s target inlining, inlineeData not present\tCaller: %s\t(#%d) \tTop Func:%s\t(#%d)\n"), isApplyTarget ? _u("apply") : _u("call"),
            inlinerData->GetBody()->GetDisplayName(), inlinerData->GetDebugNumberSet(debugStringBuffer),
            this->topFunc->GetJITFunctionBody()->GetDisplayName(), this->topFunc->GetDebugNumberSet(debugStringBuffer2));
        return true;
    }

    if (!inlineeData->GetBody())
    {
        if (isCallTarget)
        {
            INLINE_TESTTRACE(_u("INLINING: Skip Inline: Skipping .call inlining, target is a built-in\tCaller: %s\t(#%d) \tTop Func:%s\t(#%d)\n"),
                inlinerData->GetBody()->GetDisplayName(), inlinerData->GetDebugNumberSet(debugStringBuffer),
                this->topFunc->GetJITFunctionBody()->GetDisplayName(), this->topFunc->GetDebugNumberSet(debugStringBuffer2));
        }
        return true;
    }

    if (!inlinerData->IsLdFldInlineePresent())
    {
        INLINE_TESTTRACE(_u("INLINING: Skip Inline: Skipping %s target inlining, not registered as a LdFld inlinee \tInlinee: %s (#%d)\tCaller: %s\t(#%d) \tTop Func:%s\t(#%d)\n"), isApplyTarget ? _u("apply") : _u("call"),
            inlineeData->GetBody()->GetDisplayName(), inlineeData->GetDebugNumberSet(debugStringBuffer),
            inlinerData->GetBody()->GetDisplayName(), inlinerData->GetDebugNumberSet(debugStringBuffer2),
            this->topFunc->GetJITFunctionBody()->GetDisplayName(), this->topFunc->GetDebugNumberSet(debugStringBuffer3));
        return true;
    }

    return false;
}

bool
Inline::TryGetFixedMethodsForBuiltInAndTarget(IR::Instr *callInstr, const FunctionJITTimeInfo* inlinerData, const FunctionJITTimeInfo* inlineeData, const FunctionJITTimeInfo *builtInFuncInfo,
                                              IR::Instr* builtInLdInstr, IR::Instr* targetLdInstr, bool& safeThis, bool isApplyTarget, bool isCallback)
{
#if ENABLE_DEBUG_CONFIG_OPTIONS
    char16 debugStringBuffer[MAX_FUNCTION_BODY_DEBUG_STRING_SIZE];
    char16 debugStringBuffer2[MAX_FUNCTION_BODY_DEBUG_STRING_SIZE];
    char16 debugStringBuffer3[MAX_FUNCTION_BODY_DEBUG_STRING_SIZE];
#endif

    Assert(isApplyTarget || Js::JavascriptLibrary::GetBuiltInForFuncInfo(builtInFuncInfo->GetLocalFunctionId()));

    Js::OpCode originalCallOpCode = callInstr->m_opcode;
    StackSym* originalCallTargetStackSym = callInstr->GetSrc1()->GetStackSym();
    bool originalCallTargetOpndJITOpt = callInstr->GetSrc1()->GetIsJITOptimizedReg();

    IR::ByteCodeUsesInstr * useCallTargetInstr = IR::ByteCodeUsesInstr::New(callInstr);

    if (isCallback)
    {
        IR::Opnd * functionOpnd = GetCallbackFunctionOpnd(callInstr);

        // Emit Fixed Method check for apply/call
        safeThis = false;
        if (!TryOptimizeCallInstrWithFixedMethod(callInstr, builtInFuncInfo/*funcinfo for apply/call */, false /*isPolymorphic*/, true /*isBuiltIn*/, false /*isCtor*/, true /*isInlined*/, safeThis /*unused here*/))
        {
            callInstr->ReplaceSrc1(builtInLdInstr->GetDst());
            INLINE_CALLBACKS_TRACE(_u("INLINING: Skip Inline: Skipping callback.%s target inlining, did not get fixed method for %s \tInlinee: %s (%s)\tCaller: %s\t(%s) \tTop Func:%s\t(%s)\n"), isApplyTarget ? _u("apply") : _u("call"), isApplyTarget ? _u("apply") : _u("call"),
                inlineeData->GetBody()->GetDisplayName(), inlineeData->GetDebugNumberSet(debugStringBuffer),
                inlinerData->GetBody()->GetDisplayName(), inlinerData->GetDebugNumberSet(debugStringBuffer2),
                this->topFunc->GetJITFunctionBody()->GetDisplayName(), this->topFunc->GetDebugNumberSet(debugStringBuffer3));
            return false;
        }
        callInstr->m_opcode = originalCallOpCode;
        callInstr->ReplaceSrc1(functionOpnd);

        useCallTargetInstr->SetRemovedOpndSymbol(originalCallTargetOpndJITOpt, originalCallTargetStackSym->m_id);
        callInstr->InsertBefore(useCallTargetInstr);
        return true;
    }

    safeThis = false;
    // Check if we can get fixed method for call
    if (TryOptimizeCallInstrWithFixedMethod(callInstr, builtInFuncInfo/*funcinfo for call*/, false /*isPolymorphic*/, true /*isBuiltIn*/, false /*isCtor*/, true /*isInlined*/,
        safeThis /*unused here*/, true /*dontOptimizeJustCheck*/))
    {
        Assert(callInstr->m_opcode == originalCallOpCode); // check that we didn't change the opcode to CallIFixed.
        callInstr->ReplaceSrc1(targetLdInstr->GetDst());
        safeThis = false;
        // Check if we can get fixed method for call target
        if (!TryOptimizeCallInstrWithFixedMethod(callInstr, inlineeData, false /*isPolymorphic*/, false /*isBuiltIn*/, false /*isCtor*/, true /*isInlined*/,
            safeThis /*unused here*/, true /*dontOptimizeJustCheck*/))
        {
            callInstr->ReplaceSrc1(builtInLdInstr->GetDst());
            INLINE_TESTTRACE(_u("INLINING: Skip Inline: Skipping %s target inlining, did not get fixed method for %s target \tInlinee: %s (%s)\tCaller: %s\t(%s) \tTop Func:%s\t(%s)\n"), isApplyTarget ? _u("apply") : _u("call"), isApplyTarget ? _u("apply") : _u("call"),
                inlineeData->GetBody()->GetDisplayName(), inlineeData->GetDebugNumberSet(debugStringBuffer),
                inlinerData->GetBody()->GetDisplayName(), inlinerData->GetDebugNumberSet(debugStringBuffer2),
                this->topFunc->GetJITFunctionBody()->GetDisplayName(), this->topFunc->GetDebugNumberSet(debugStringBuffer3));
            return false;
        }
    }
    else
    {
        INLINE_TESTTRACE(_u("INLINING: Skip Inline: Skipping %s target inlining, did not get fixed method for %s \tInlinee: %s (%s)\tCaller: %s\t(%s) \tTop Func:%s\t(%s)\n"), isApplyTarget ? _u("apply") : _u("call"), isApplyTarget ? _u("apply") : _u("call"),
            inlineeData->GetBody()->GetDisplayName(), inlineeData->GetDebugNumberSet(debugStringBuffer),
            inlinerData->GetBody()->GetDisplayName(), inlinerData->GetDebugNumberSet(debugStringBuffer2),
            this->topFunc->GetJITFunctionBody()->GetDisplayName(), this->topFunc->GetDebugNumberSet(debugStringBuffer3));
        return false;
    }

    Assert(callInstr->m_opcode == originalCallOpCode);
    callInstr->ReplaceSrc1(builtInLdInstr->GetDst());

    // Emit Fixed Method check for apply/call
    safeThis = false;
    TryOptimizeCallInstrWithFixedMethod(callInstr, builtInFuncInfo/*funcinfo for apply/call */, false /*isPolymorphic*/, true /*isBuiltIn*/, false /*isCtor*/, true /*isInlined*/, safeThis /*unused here*/);

    // If we optimized the call instruction for a fixed function, we must extend the function object's lifetime until after
    // the bailout on non-stack arguments.
    Assert(callInstr->m_opcode == Js::OpCode::CallIFixed);
    useCallTargetInstr->SetRemovedOpndSymbol(originalCallTargetOpndJITOpt, originalCallTargetStackSym->m_id);

    // Make the target of apply/call as the target of the call instruction
    callInstr->ReplaceSrc1(targetLdInstr->GetDst());
    callInstr->m_opcode = originalCallOpCode;

    //Emit Fixed Method check for apply/call target
    originalCallTargetStackSym = callInstr->GetSrc1()->GetStackSym();
    safeThis = false;
    TryOptimizeCallInstrWithFixedMethod(callInstr, inlineeData, false /*isPolymorphic*/, false /*isBuiltIn*/, false /*isCtor*/, true /*isInlined*/, safeThis /*unused here*/);

    // If we optimized the call instruction for a fixed function, we must extend the function object's lifetime until after
    // the bailout on non-stack arguments.
    Assert(callInstr->m_opcode == Js::OpCode::CallIFixed);
    useCallTargetInstr->SetRemovedOpndSymbol(originalCallTargetOpndJITOpt, originalCallTargetStackSym->m_id);

    callInstr->InsertBefore(useCallTargetInstr);

    return true;
}

void
Inline::SetupInlineInstrForCallDirect(Js::BuiltinFunction builtInId, IR::Instr* callInstr, IR::Instr* argoutInstr)
{
    switch(builtInId)
    {
    case Js::BuiltinFunction::JavascriptArray_Concat:
        callInstr->SetSrc1(IR::HelperCallOpnd::New(IR::JnHelperMethod::HelperArray_Concat, callInstr->m_func));
        break;

    case Js::BuiltinFunction::JavascriptArray_IndexOf:
        callInstr->SetSrc1(IR::HelperCallOpnd::New(IR::JnHelperMethod::HelperArray_IndexOf, callInstr->m_func));
        break;

    case Js::BuiltinFunction::JavascriptArray_Includes:
        callInstr->SetSrc1(IR::HelperCallOpnd::New(IR::JnHelperMethod::HelperArray_Includes, callInstr->m_func));
        break;

    case Js::BuiltinFunction::JavascriptArray_Join:
        callInstr->SetSrc1(IR::HelperCallOpnd::New(IR::JnHelperMethod::HelperArray_Join, callInstr->m_func));
        break;

    case Js::BuiltinFunction::JavascriptArray_LastIndexOf:
        callInstr->SetSrc1(IR::HelperCallOpnd::New(IR::JnHelperMethod::HelperArray_LastIndexOf, callInstr->m_func));
        break;

    case Js::BuiltinFunction::JavascriptArray_Reverse:
        callInstr->SetSrc1(IR::HelperCallOpnd::New(IR::JnHelperMethod::HelperArray_Reverse, callInstr->m_func));
        break;

    case Js::BuiltinFunction::JavascriptArray_Shift:
        callInstr->SetSrc1(IR::HelperCallOpnd::New(IR::JnHelperMethod::HelperArray_Shift, callInstr->m_func));
        break;

    case Js::BuiltinFunction::JavascriptArray_Slice:
        callInstr->SetSrc1(IR::HelperCallOpnd::New(IR::JnHelperMethod::HelperArray_Slice, callInstr->m_func));
        break;

    case Js::BuiltinFunction::JavascriptArray_Splice:
        callInstr->SetSrc1(IR::HelperCallOpnd::New(IR::JnHelperMethod::HelperArray_Splice, callInstr->m_func));
        break;

    case Js::BuiltinFunction::JavascriptArray_Unshift:
        callInstr->SetSrc1(IR::HelperCallOpnd::New(IR::JnHelperMethod::HelperArray_Unshift, callInstr->m_func));
        break;

    case Js::BuiltinFunction::JavascriptString_Concat:
        callInstr->SetSrc1(IR::HelperCallOpnd::New(IR::JnHelperMethod::HelperString_Concat, callInstr->m_func));
        break;

    case Js::BuiltinFunction::JavascriptString_CharCodeAt:
        callInstr->SetSrc1(IR::HelperCallOpnd::New(IR::JnHelperMethod::HelperString_CharCodeAt, callInstr->m_func));
        break;

    case Js::BuiltinFunction::JavascriptString_CharAt:
        callInstr->SetSrc1(IR::HelperCallOpnd::New(IR::JnHelperMethod::HelperString_CharAt, callInstr->m_func));
        break;

    case Js::BuiltinFunction::JavascriptString_FromCharCode:
        callInstr->SetSrc1(IR::HelperCallOpnd::New(IR::JnHelperMethod::HelperString_FromCharCode, callInstr->m_func));
        break;

    case Js::BuiltinFunction::JavascriptString_FromCodePoint:
        callInstr->SetSrc1(IR::HelperCallOpnd::New(IR::JnHelperMethod::HelperString_FromCodePoint, callInstr->m_func));
        break;

    case Js::BuiltinFunction::JavascriptString_IndexOf:
        callInstr->SetSrc1(IR::HelperCallOpnd::New(IR::JnHelperMethod::HelperString_IndexOf, callInstr->m_func));
        break;

    case Js::BuiltinFunction::JavascriptString_LastIndexOf:
        callInstr->SetSrc1(IR::HelperCallOpnd::New(IR::JnHelperMethod::HelperString_LastIndexOf, callInstr->m_func));
        break;

    case Js::BuiltinFunction::JavascriptString_Link:
        callInstr->SetSrc1(IR::HelperCallOpnd::New(IR::JnHelperMethod::HelperString_Link, callInstr->m_func));
        break;

    case Js::BuiltinFunction::JavascriptString_Match:
        callInstr->SetSrc1(IR::HelperCallOpnd::New(IR::JnHelperMethod::HelperString_Match, callInstr->m_func));
        break;

    case Js::BuiltinFunction::JavascriptString_Replace:
        callInstr->SetSrc1(IR::HelperCallOpnd::New(IR::JnHelperMethod::HelperString_Replace, callInstr->m_func));
        break;

    case Js::BuiltinFunction::JavascriptString_Search:
        callInstr->SetSrc1(IR::HelperCallOpnd::New(IR::JnHelperMethod::HelperString_Search, callInstr->m_func));
        break;

    case Js::BuiltinFunction::JavascriptString_Slice:
        callInstr->SetSrc1(IR::HelperCallOpnd::New(IR::JnHelperMethod::HelperString_Slice, callInstr->m_func));
        break;

    case Js::BuiltinFunction::JavascriptString_Split:
        callInstr->SetSrc1(IR::HelperCallOpnd::New(IR::JnHelperMethod::HelperString_Split, callInstr->m_func));
        break;

    case Js::BuiltinFunction::JavascriptString_Substr:
        callInstr->SetSrc1(IR::HelperCallOpnd::New(IR::JnHelperMethod::HelperString_Substr, callInstr->m_func));
        break;

    case Js::BuiltinFunction::JavascriptString_Substring:
        callInstr->SetSrc1(IR::HelperCallOpnd::New(IR::JnHelperMethod::HelperString_Substring, callInstr->m_func));
        break;

    case Js::BuiltinFunction::JavascriptString_ToLocaleLowerCase:
        callInstr->SetSrc1(IR::HelperCallOpnd::New(IR::JnHelperMethod::HelperString_ToLocaleLowerCase, callInstr->m_func));
        break;

    case Js::BuiltinFunction::JavascriptString_ToLocaleUpperCase:
        callInstr->SetSrc1(IR::HelperCallOpnd::New(IR::JnHelperMethod::HelperString_ToLocaleUpperCase, callInstr->m_func));
        break;

    case Js::BuiltinFunction::JavascriptString_ToLowerCase:
        callInstr->SetSrc1(IR::HelperCallOpnd::New(IR::JnHelperMethod::HelperString_ToLowerCase, callInstr->m_func));
        break;

    case Js::BuiltinFunction::JavascriptString_ToUpperCase:
        callInstr->SetSrc1(IR::HelperCallOpnd::New(IR::JnHelperMethod::HelperString_ToUpperCase, callInstr->m_func));
        break;

    case Js::BuiltinFunction::JavascriptString_Trim:
        callInstr->SetSrc1(IR::HelperCallOpnd::New(IR::JnHelperMethod::HelperString_Trim, callInstr->m_func));
        break;

    case Js::BuiltinFunction::JavascriptString_TrimLeft:
        callInstr->SetSrc1(IR::HelperCallOpnd::New(IR::JnHelperMethod::HelperString_TrimLeft, callInstr->m_func));
        break;

    case Js::BuiltinFunction::JavascriptString_TrimRight:
        callInstr->SetSrc1(IR::HelperCallOpnd::New(IR::JnHelperMethod::HelperString_TrimRight, callInstr->m_func));
        break;

    case Js::BuiltinFunction::JavascriptString_PadStart:
        callInstr->SetSrc1(IR::HelperCallOpnd::New(IR::JnHelperMethod::HelperString_PadStart, callInstr->m_func));
        break;

    case Js::BuiltinFunction::JavascriptString_PadEnd:
        callInstr->SetSrc1(IR::HelperCallOpnd::New(IR::JnHelperMethod::HelperString_PadEnd, callInstr->m_func));
        break;

    case Js::BuiltinFunction::GlobalObject_ParseInt:
        callInstr->SetSrc1(IR::HelperCallOpnd::New(IR::JnHelperMethod::HelperGlobalObject_ParseInt, callInstr->m_func));
        break;

    case Js::BuiltinFunction::JavascriptRegExp_Exec:
        callInstr->SetSrc1(IR::HelperCallOpnd::New(IR::JnHelperMethod::HelperRegExp_Exec, callInstr->m_func));
        break;

    case Js::BuiltinFunction::JavascriptRegExp_SymbolSearch:
        callInstr->SetSrc1(IR::HelperCallOpnd::New(IR::JnHelperMethod::HelperRegExp_SymbolSearch, callInstr->m_func));
        break;

    case Js::BuiltinFunction::JavascriptObject_HasOwnProperty:
        callInstr->SetSrc1(IR::HelperCallOpnd::New(IR::JnHelperMethod::HelperObject_HasOwnProperty, callInstr->m_func));
        break;

    case Js::BuiltinFunction::JavascriptArray_IsArray:
        callInstr->SetSrc1(IR::HelperCallOpnd::New(IR::JnHelperMethod::HelperArray_IsArray, callInstr->m_func));
        break;
    };
    callInstr->SetSrc2(argoutInstr->GetDst());
    return;
}

void
Inline::WrapArgsOutWithCoerse(Js::BuiltinFunction builtInId, IR::Instr* callInstr)
{
    switch (builtInId)
    {
    case Js::BuiltinFunction::JavascriptString_Match:
        callInstr->ForEachCallDirectArgOutInstrBackward([&](IR::Instr *argOutInstr, uint argNum)
        {
            IR::Instr * newInstr = nullptr;
            bool isPreOpBailOutNeeded = false;
            if (argNum == 0)
            {
                newInstr = argOutInstr->HoistSrc1(Js::OpCode::Coerce_Str);
                isPreOpBailOutNeeded = true;
                newInstr->GetDst()->SetValueType(ValueType::String);
                newInstr->SetSrc2(IR::AddrOpnd::New(newInstr->m_func->GetThreadContextInfo()->GetStringMatchNameAddr(), IR::AddrOpndKindSz, newInstr->m_func));
                argOutInstr->GetSrc1()->SetValueType(ValueType::String);
            }
            else if (argNum == 1)
            {
                newInstr = argOutInstr->HoistSrc1(Js::OpCode::Coerce_Regex);
                isPreOpBailOutNeeded = true;
            }
            if (isPreOpBailOutNeeded)
            {
                newInstr->SetByteCodeOffset(argOutInstr);
                newInstr->forcePreOpBailOutIfNeeded = true;
            }
            return false;
        }, 2);
        break;

    case Js::BuiltinFunction::JavascriptString_Replace:
        callInstr->ForEachCallDirectArgOutInstrBackward([&](IR::Instr *argOutInstr, uint argNum)
        {
            IR::Instr * newInstr = nullptr;
            bool isPreOpBailOutNeeded = false;
            if (argNum == 0)
            {
                newInstr = argOutInstr->HoistSrc1(Js::OpCode::Coerce_Str);
                isPreOpBailOutNeeded = true;
                newInstr->GetDst()->SetValueType(ValueType::String);
                newInstr->SetSrc2(IR::AddrOpnd::New(newInstr->m_func->GetThreadContextInfo()->GetStringReplaceNameAddr(), IR::AddrOpndKindSz, newInstr->m_func));
                argOutInstr->GetSrc1()->SetValueType(ValueType::String);
            }
            if (argNum == 1)
            {
                newInstr = argOutInstr->HoistSrc1(Js::OpCode::Coerce_StrOrRegex);
                isPreOpBailOutNeeded = true;
            }
            if (isPreOpBailOutNeeded)
            {
                newInstr->SetByteCodeOffset(argOutInstr);
                newInstr->forcePreOpBailOutIfNeeded = true;
            }
            return false;
        }, 3);
        break;
    case Js::BuiltinFunction::JavascriptRegExp_Exec:
        callInstr->ForEachCallDirectArgOutInstrBackward([&](IR::Instr *argOutInstr, uint argNum)
        {
            IR::Instr * newInstr = nullptr;
            bool isPreOpBailOutNeeded = false;
            if (argNum == 0)
            {
                newInstr = argOutInstr->HoistSrc1(Js::OpCode::Coerce_Regex);
                isPreOpBailOutNeeded = true;
            }
            else if (argNum == 1)
            {
                newInstr = argOutInstr->HoistSrc1(Js::OpCode::Conv_Str);
                newInstr->GetDst()->SetValueType(ValueType::String);
                argOutInstr->GetSrc1()->SetValueType(ValueType::String);
                isPreOpBailOutNeeded = true;
            }
            if (isPreOpBailOutNeeded)
            {
                newInstr->SetByteCodeOffset(argOutInstr);
                newInstr->forcePreOpBailOutIfNeeded = true;
            }
            return false;
        }, 2);
        break;
    }
}

IR::Instr *
Inline::SimulateCallForGetterSetter(IR::Instr *accessorInstr, IR::Instr* insertInstr, IR::PropertySymOpnd* methodOpnd, bool isGetter)
{
    Assert(methodOpnd->UsesAccessor());

    IntConstType argOutCount = isGetter ? 1 : 2; // A setter would have an additional ArgOut in the form of the value being set.

    IR::Instr *ldMethodFld = IR::Instr::New(Js::OpCode::LdMethodFromFlags, IR::RegOpnd::New(TyVar, accessorInstr->m_func), methodOpnd, accessorInstr->m_func);
    insertInstr->InsertBefore(ldMethodFld);
    ldMethodFld = ldMethodFld->ConvertToBailOutInstr(accessorInstr, IR::BailOutFailedInlineTypeCheck);
    ldMethodFld->SetByteCodeOffset(accessorInstr);

    IR::Instr *startCall = IR::Instr::New(Js::OpCode::StartCall, accessorInstr->m_func);
    startCall->SetDst(IR::RegOpnd::New(TyVar, accessorInstr->m_func));
    startCall->SetSrc1(IR::IntConstOpnd::New(argOutCount, TyInt32, accessorInstr->m_func));
    insertInstr->InsertBefore(startCall);
    startCall->SetByteCodeOffset(accessorInstr);

    PropertySym * fieldSym = methodOpnd->AsSymOpnd()->m_sym->AsPropertySym();
    IR::RegOpnd * instanceOpnd = IR::RegOpnd::New(fieldSym->m_stackSym, TyVar, accessorInstr->m_func);

    IR::Instr *argOutThis = IR::Instr::New(Js::OpCode::ArgOut_A, accessorInstr->m_func);

    StackSym *symDst = accessorInstr->m_func->m_symTable->GetArgSlotSym((uint16)(1));
    argOutThis->SetDst(IR::SymOpnd::New(symDst, 0, TyVar, accessorInstr->m_func));

    argOutThis->SetSrc1(instanceOpnd);
    argOutThis->SetSrc2(startCall->GetDst());
    insertInstr->InsertBefore(argOutThis);

    IR::Instr * argOut = nullptr;
    if(!isGetter)
    {
        // Set the src1 of the StFld to be the second ArgOut.
        argOut = IR::Instr::New(Js::OpCode::ArgOut_A, accessorInstr->m_func);
        symDst = accessorInstr->m_func->m_symTable->GetArgSlotSym((uint16)(2));

        argOut->SetDst(IR::SymOpnd::New(symDst, 0, TyVar, accessorInstr->m_func));
        argOut->SetSrc1(accessorInstr->GetSrc1());
        argOut->SetSrc2(argOutThis->GetDst());

        insertInstr->InsertBefore(argOut);
    }

    accessorInstr->ReplaceSrc1(ldMethodFld->GetDst());
    isGetter ? accessorInstr->SetSrc2(argOutThis->GetDst()) : accessorInstr->SetSrc2(argOut->GetDst());

    if(!isGetter)
    {
        accessorInstr->UnlinkDst();
    }

    return startCall;
}

IR::Instr *
Inline::InlineGetterSetterFunction(IR::Instr *accessorInstr, const FunctionJITTimeInfo *const inlineeData, const StackSym *symCallerThis, const uint inlineCacheIndex, bool isGetter, bool *pIsInlined, uint recursiveInlineDepth)
{
    // This function is recursive, so when jitting in the foreground, probe the stack
    if (!this->topFunc->IsBackgroundJIT())
    {
        PROBE_STACK_NO_DISPOSE(this->topFunc->GetScriptContext(), Js::Constants::MinStackDefault);
    }

    *pIsInlined = true;
    IR::Instr *instrNext = accessorInstr->m_next;

    const JITTimeFunctionBody *funcCaller = accessorInstr->m_func->GetJITFunctionBody();
    JITTimeFunctionBody *funcBody = inlineeData->GetBody();

    Assert(!accessorInstr->GetSrc2());

    JS_ETW(EventWriteJSCRIPT_BACKEND_INLINE(
        funcCaller->GetFunctionNumber(), funcBody->GetFunctionNumber(),
        funcCaller->GetDisplayName(), funcBody->GetDisplayName()));

    IR::Instr *inlineBailoutChecksBeforeInstr = accessorInstr;


    IR::RegOpnd * returnValueOpnd;
    Js::RegSlot returnRegSlot;
    if (isGetter && accessorInstr->GetDst())
    {
        returnValueOpnd = accessorInstr->UnlinkDst()->AsRegOpnd();
        returnRegSlot = returnValueOpnd->m_sym->GetByteCodeRegSlot();
    }
    else
    {
        returnValueOpnd = nullptr;
        returnRegSlot = Js::Constants::NoRegister;
    }

    // inlinee
    CodeGenWorkItemIDL * workItemData = JitAnewStruct(this->topFunc->m_alloc, CodeGenWorkItemIDL);

    workItemData->isJitInDebugMode = this->topFunc->IsJitInDebugMode();
    workItemData->type = JsFunctionType;
    workItemData->jitMode = static_cast<char>(this->topFunc->GetWorkItem()->GetJitMode());
    workItemData->nativeDataAddr = this->topFunc->GetWorkItem()->GetWorkItemData()->nativeDataAddr;
    workItemData->loopNumber = Js::LoopHeader::NoLoop;

    workItemData->jitData = (FunctionJITTimeDataIDL*)(inlineeData);
    JITTimeWorkItem * jitWorkItem = JitAnew(this->topFunc->m_alloc, JITTimeWorkItem, workItemData);

    JITTimePolymorphicInlineCacheInfo * entryPointPolymorphicInlineCacheInfo = this->topFunc->GetWorkItem()->GetInlineePolymorphicInlineCacheInfo(funcBody->GetAddr());
#if !FLOATVAR
    Func * inlinee = JitAnew(this->topFunc->m_alloc,
        Func,
        this->topFunc->m_alloc,
        jitWorkItem,
        this->topFunc->GetThreadContextInfo(),
        this->topFunc->GetScriptContextInfo(),
        this->topFunc->GetJITOutput()->GetOutputData(),
        nullptr,
        accessorInstr->m_func->GetWorkItem()->GetJITTimeInfo()->GetLdFldInlineeRuntimeData(inlineCacheIndex),
        entryPointPolymorphicInlineCacheInfo,
        this->topFunc->GetCodeGenAllocators(),
        this->topFunc->GetNumberAllocator(),
        this->topFunc->GetCodeGenProfiler(),
        this->topFunc->IsBackgroundJIT(),
        accessorInstr->m_func,
        accessorInstr->m_next->GetByteCodeOffset(),
        returnRegSlot,
        false,
        UINT16_MAX,
        true);
#else
    Func * inlinee = JitAnew(this->topFunc->m_alloc,
        Func,
        this->topFunc->m_alloc,
        jitWorkItem,
        this->topFunc->GetThreadContextInfo(),
        this->topFunc->GetScriptContextInfo(),
        this->topFunc->GetJITOutput()->GetOutputData(),
        nullptr,
        accessorInstr->m_func->GetWorkItem()->GetJITTimeInfo()->GetLdFldInlineeRuntimeData(inlineCacheIndex),
        entryPointPolymorphicInlineCacheInfo,
        this->topFunc->GetCodeGenAllocators(),
        this->topFunc->GetCodeGenProfiler(),
        this->topFunc->IsBackgroundJIT(),
        accessorInstr->m_func,
        accessorInstr->m_next->GetByteCodeOffset(),
        returnRegSlot,
        false,
        UINT16_MAX,
        true);
#endif

    // funcBody->GetInParamsCount() can be greater than one even if it is all undefined. Example defineProperty(a,"foo", {get:function(a,b,c){}});

#ifdef ENABLE_DEBUG_CONFIG_OPTIONS
    if (Js::Configuration::Global.flags.TestTrace.IsEnabled(Js::InlinePhase) ||
        Js::Configuration::Global.flags.TestTrace.IsEnabled(Js::InlineAccessorsPhase) || Js::Configuration::Global.flags.Trace.IsEnabled(Js::InlineAccessorsPhase))
    {
        char16 debugStringBuffer [MAX_FUNCTION_BODY_DEBUG_STRING_SIZE];
        char16 debugStringBuffer2[MAX_FUNCTION_BODY_DEBUG_STRING_SIZE];
        PropertySym *propertySym = isGetter ? accessorInstr->GetSrc1()->AsSymOpnd()->m_sym->AsPropertySym() : accessorInstr->GetDst()->AsSymOpnd()->m_sym->AsPropertySym();
        if (JITManager::GetJITManager()->IsOOPJITEnabled())
        {
            Output::Print(_u("INLINING: %s: \tInlinee: %s (%s)\tCaller: %s (%s)\t fieldId: %d\n"), isGetter ? _u("Getter") : _u("Setter"),
                funcBody->GetDisplayName(), inlineeData->GetDebugNumberSet(debugStringBuffer), funcCaller->GetDisplayName(), accessorInstr->m_func->GetWorkItem()->GetJITTimeInfo()->GetDebugNumberSet(debugStringBuffer2),
                propertySym->m_propertyId);
        }
        else
        {
            Output::Print(_u("INLINING: %s: \tInlinee: %s (%s)\tCaller: %s (%s)\t fieldName: %s\n"), isGetter ? _u("Getter") : _u("Setter"),
                funcBody->GetDisplayName(), inlineeData->GetDebugNumberSet(debugStringBuffer), funcCaller->GetDisplayName(), accessorInstr->m_func->GetWorkItem()->GetJITTimeInfo()->GetDebugNumberSet(debugStringBuffer2),
                propertySym->GetFunc()->GetInProcThreadContext()->GetPropertyRecord(propertySym->m_propertyId)->GetBuffer());
        }
        Output::Flush();
    }
#endif
    IR::Opnd * methodOpnd = isGetter ? accessorInstr->GetSrc1() : accessorInstr->GetDst();
    Assert(methodOpnd->IsSymOpnd() && methodOpnd->AsSymOpnd()->IsPropertySymOpnd());

    inlineBailoutChecksBeforeInstr = SimulateCallForGetterSetter(accessorInstr, accessorInstr, methodOpnd->AsPropertySymOpnd(), isGetter);

    bool safeThis = false;
    TryOptimizeCallInstrWithFixedMethod(accessorInstr, inlineeData, false, false, false, true, safeThis);

    return InlineFunctionCommon(accessorInstr, false, nullptr, inlineeData, inlinee, instrNext, returnValueOpnd, inlineBailoutChecksBeforeInstr, symCallerThis, recursiveInlineDepth, safeThis);
}

IR::Instr *
Inline::InlineFunctionCommon(IR::Instr *callInstr, bool originalCallTargetOpndIsJITOpt, StackSym* originalCallTargetStackSym, const FunctionJITTimeInfo *funcInfo, Func *inlinee, IR::Instr *instrNext,
                                IR::RegOpnd * returnValueOpnd, IR::Instr *inlineBailoutChecksBeforeInstr, const StackSym *symCallerThis, uint recursiveInlineDepth, bool safeThis, bool isApplyTarget)
{
    BuildIRForInlinee(inlinee, funcInfo->GetBody(), callInstr, isApplyTarget, recursiveInlineDepth);

    Js::ArgSlot formalCount =
#ifdef ASMJS_PLAT
        funcInfo->GetBody()->IsAsmJsMode() ? funcInfo->GetBody()->GetAsmJsInfo()->GetArgCount() :
#endif
        funcInfo->GetBody()->GetInParamsCount();

    IR::Instr *argOuts[Js::InlineeCallInfo::MaxInlineeArgoutCount];
#if DBG
    memset(argOuts, 0, sizeof(argOuts));
#endif
    if (callInstr->m_opcode == Js::OpCode::CallIFixed)
    {
        Assert(callInstr->GetFixedFunction()->GetFuncInfoAddr() == funcInfo->GetFunctionInfoAddr());
    }
    else if(!this->topFunc->GetJITFunctionBody()->IsAsmJsMode())
    {
        PrepareInsertionPoint(callInstr, funcInfo, inlineBailoutChecksBeforeInstr);
    }

    Assert(formalCount <= Js::InlineeCallInfo::MaxInlineeArgoutCount);
    __analysis_assume(formalCount <= Js::InlineeCallInfo::MaxInlineeArgoutCount);

    IR::Instr *argOutsExtra[Js::InlineeCallInfo::MaxInlineeArgoutCount];
#if DBG
    memset(argOutsExtra, 0xFE, sizeof(argOutsExtra));
#endif

    bool stackArgsArgOutExpanded = false;
    Js::ArgSlot actualCount = MapActuals(callInstr, argOuts, formalCount, inlinee, (Js::ProfileId)callInstr->AsProfiledInstr()->u.profileId, &stackArgsArgOutExpanded, argOutsExtra);
    inlinee->actualCount = actualCount;
    Assert(actualCount > 0 || funcInfo->GetBody()->IsAsmJsMode());

#if DBG
    if(safeThis)
    {
        Assert(callInstr->m_opcode == Js::OpCode::CallIFixed);
    }
#endif

    MapFormals(inlinee, argOuts, formalCount, actualCount, returnValueOpnd, callInstr->GetSrc1(), symCallerThis, stackArgsArgOutExpanded, safeThis, argOutsExtra);

    if (callInstr->m_opcode == Js::OpCode::CallIFixed && !inlinee->isGetterSetter)
    {
        Assert(originalCallTargetStackSym != nullptr);

        // Insert a ByteCodeUsesInstr to make sure the function object's lifetimes is extended beyond the last bailout point
        // at which we may have to call the function again in the interpreter.
        // Don't need to do this for a getter/setter inlinee as, upon bailout, the execution will start in the interpreter at the LdFld/StFld itself.
        IR::ByteCodeUsesInstr* bytecodeUses = IR::ByteCodeUsesInstr::New(callInstr);
        bytecodeUses->SetRemovedOpndSymbol(originalCallTargetOpndIsJITOpt, originalCallTargetStackSym->m_id);
        callInstr->InsertBefore(bytecodeUses);
    }

    // InlineeStart indicate the beginning of the inlinee, and we need the stack arg for the inlinee until InlineeEnd
    callInstr->m_opcode = Js::OpCode::InlineeStart;

    // Set it to belong to the inlinee, so that we can use the actual count when lowering InlineeStart
    inlinee->SetInlineeStart(callInstr);
    callInstr->m_func = inlinee;
    callInstr->SetDst(IR::RegOpnd::New(returnValueOpnd ? returnValueOpnd->GetType() : TyVar, inlinee));
    // Put the meta arguments that the stack walker expects to find on the stack.
    SetupInlineeFrame(inlinee, callInstr, actualCount, callInstr->GetSrc1());

    // actualCount + MetaArgCount to include the meta arguments to pop from the inlinee argout stack.
    IR::Instr *inlineeEndInstr = IR::Instr::New(Js::OpCode::InlineeEnd, inlinee);
    inlineeEndInstr->SetByteCodeOffset(inlinee->m_tailInstr->GetPrevRealInstr());
    inlineeEndInstr->SetSrc1(IR::IntConstOpnd::New(actualCount + Js::Constants::InlineeMetaArgCount, TyInt32, callInstr->m_func));
    inlineeEndInstr->SetSrc2(callInstr->GetDst()); // Link the inlinee end to the inlinee Start
    callInstr->InsertAfter(inlineeEndInstr);

    // Move the ArgOut_A_Inlines close to the InlineeStart
    callInstr->MoveArgs();

    inlineeEndInstr->InsertRangeBefore(inlinee->m_headInstr->m_next, inlinee->m_tailInstr->m_prev);
    inlinee->m_headInstr->Free();
    inlinee->m_tailInstr->Free();

    this->topFunc->SetHasInlinee();

    InsertStatementBoundary(instrNext);

    return instrNext;
}

#ifdef ENABLE_DOM_FAST_PATH
// we have LdFld, src1 obj, src2: null; dest: return value
// We need to convert it to inlined method call.
// We cannot do CallDirect as it requires ArgOut and that cannot be hoisted/copyprop'd
// Create a new OpCode, DOMFastPathGetter. The OpCode takes three arguments:
// The function object, the "this" instance object, and the helper routine as we have one for each index
// A functionInfo->Index# table is created in scriptContext (and potentially movable to threadContext if WS is not a concern).
// we use the table to identify the helper that needs to be lowered.
// At lower time we create the call to helper, which is function entrypoint at this time.
void Inline::InlineDOMGetterSetterFunction(IR::Instr *ldFldInstr, const FunctionJITTimeInfo *const inlineeData, const FunctionJITTimeInfo *const inlinerData)
{
    intptr_t functionInfo = inlineeData->GetFunctionInfoAddr();

    Assert(ldFldInstr->GetSrc1()->IsSymOpnd() && ldFldInstr->GetSrc1()->AsSymOpnd()->IsPropertySymOpnd());

    Assert(ldFldInstr->GetSrc1()->AsPropertySymOpnd()->HasObjTypeSpecFldInfo());
    Assert(ldFldInstr->GetSrc1()->AsPropertySymOpnd()->GetObjTypeSpecInfo()->UsesAccessor());

    // Find the helper routine for this functionInfo.
    IR::JnHelperMethod helperMethod = this->topFunc->GetScriptContextInfo()->GetDOMFastPathHelper(functionInfo);
    if (helperMethod == IR::HelperInvalid)
    {
        // abort inlining if helper isn't found
        return;
    }
    // Find the instance object (External object).
    PropertySym * fieldSym = ldFldInstr->GetSrc1()->AsSymOpnd()->m_sym->AsPropertySym();
    IR::RegOpnd * instanceOpnd = IR::RegOpnd::New(fieldSym->m_stackSym, TyMachPtr, ldFldInstr->m_func);

    // Find the function object from getter inline cache. Need bailout to verify.
    IR::Instr *ldMethodFld = IR::Instr::New(Js::OpCode::LdMethodFromFlags, IR::RegOpnd::New(TyVar, ldFldInstr->m_func), ldFldInstr->GetSrc1(), ldFldInstr->m_func);
    ldFldInstr->InsertBefore(ldMethodFld);
    ldMethodFld = ldMethodFld->ConvertToBailOutInstr(ldFldInstr, IR::BailOutFailedInlineTypeCheck);

    ldFldInstr->ReplaceSrc1(ldMethodFld->GetDst());
    ldMethodFld->SetByteCodeOffset(ldFldInstr);

    // generate further object/type bailout
    PrepareInsertionPoint(ldFldInstr, inlineeData, ldFldInstr);

    // We have three arguments to pass to the OpCode. Create a new ExtendArg_A opcode to chain up the argument. It is similar to ArgOut chain
    // except that it is not argout.
    // The Opcode sequence is like:
    // (dst)helpArg1: ExtendArg_A (src1)thisObject (src2)null
    // (dst)helpArg2: ExtendArg_A (src1)funcObject (src2)helpArg1
    // method: DOMFastPathGetter (src1)HelperCall (src2)helpArg2
    IR::Instr* extendArg0 = IR::Instr::New(Js::OpCode::ExtendArg_A, IR::RegOpnd::New(TyVar, ldFldInstr->m_func), instanceOpnd, ldFldInstr->m_func);
    ldFldInstr->InsertBefore(extendArg0);
    IR::Instr* extendArg1 = IR::Instr::New(Js::OpCode::ExtendArg_A, IR::RegOpnd::New(TyVar, ldFldInstr->m_func), ldMethodFld->GetDst(), extendArg0->GetDst(), ldFldInstr->m_func);
    ldFldInstr->InsertBefore(extendArg1);
    ldFldInstr->ReplaceSrc1(IR::HelperCallOpnd::New(helperMethod, ldFldInstr->m_func));
    ldFldInstr->SetSrc2(extendArg1->GetDst());
    ldFldInstr->m_opcode = Js::OpCode::DOMFastPathGetter;

    StackSym * tmpSym = StackSym::New(ldFldInstr->GetDst()->GetType(), ldFldInstr->m_func);
    IR::Opnd * tmpDst = IR::RegOpnd::New(tmpSym, tmpSym->GetType(), ldFldInstr->m_func);
    // Ensure that the original LdFld's dst profile data is also copied to the new instruction for later
    // type-specific optimizations. Otherwise, this optimization to reduce calls into the host will also
    // result in relatively more expensive calls in the runtime.
    tmpDst->SetValueType(ldFldInstr->GetDst()->GetValueType());

    IR::Opnd * callInstrDst = ldFldInstr->UnlinkDst();
    ldFldInstr->SetDst(tmpDst);

    IR::Instr * ldInstr = IR::Instr::New(Js::OpCode::Ld_A, callInstrDst, tmpDst, ldFldInstr->m_func);
    ldFldInstr->InsertAfter(ldInstr);

    this->topFunc->SetHasInlinee();

    InsertStatementBoundary(ldInstr->m_next);
}
#endif
void
Inline::InsertStatementBoundary(IR::Instr * instrNext)
{
    if (lastStatementBoundary)
    {
        Assert(lastStatementBoundary->m_func == instrNext->m_func);
        IR::PragmaInstr * pragmaInstr = IR::PragmaInstr::New(Js::OpCode::StatementBoundary,
            lastStatementBoundary->m_statementIndex,
            lastStatementBoundary->m_func);
        pragmaInstr->SetByteCodeOffset(instrNext);
        instrNext->InsertBefore(pragmaInstr);
    }
}

IR::Instr *
Inline::InlineScriptFunction(IR::Instr *callInstr, const FunctionJITTimeInfo *const inlineeData, const StackSym *symCallerThis, const Js::ProfileId profileId, bool* pIsInlined, IR::Instr * inlineeDefInstr, uint recursiveInlineDepth)
{
    *pIsInlined = false;

    // This function is recursive, so when jitting in the foreground, probe the stack
    if (!this->topFunc->IsBackgroundJIT())
    {
        PROBE_STACK_NO_DISPOSE(this->topFunc->GetScriptContext(), Js::Constants::MinStackDefault);
    }

    IR::Instr *instrNext = callInstr->m_next;

    Func *funcCaller = callInstr->m_func;
    JITTimeFunctionBody *funcBody = inlineeData->GetBody();

    // We don't do stack args optimization in jitted loop body (because of lack of information about the code before and after the loop)
    // and we turn off stack arg optimization for the whole inline chain if we can't do it for one of the functionss.
    // Inlining a function that uses arguments object could potentially hurt perf because we'll have to create arguments object on the
    // heap for that function (versus otherwise the function will be jitted and have its arguments object creation optimized).
    // TODO: Allow arguments object creation to be optimized on a function level instead of an all-or-nothing approach.
    if (callInstr->m_func->IsLoopBody() && funcBody->UsesArgumentsObject())
    {
        return instrNext;
    }

    if (callInstr->GetSrc2() &&
        callInstr->GetSrc2()->IsSymOpnd() &&
        callInstr->GetSrc2()->AsSymOpnd()->m_sym->AsStackSym()->GetArgSlotNum() > Js::InlineeCallInfo::MaxInlineeArgoutCount)
    {
#if ENABLE_DEBUG_CONFIG_OPTIONS
        char16 debugStringBuffer[MAX_FUNCTION_BODY_DEBUG_STRING_SIZE];
        char16 debugStringBuffer2[MAX_FUNCTION_BODY_DEBUG_STRING_SIZE];
#endif
        // This is a hard limit as we only use 4 bits to encode the actual count in the InlineeCallInfo. Although
        // InliningDecider already checks for this, the check is against profile data that may not be accurate since profile
        // data matching does not take into account some types of changes to source code. Need to check this again with current
        // information.
        INLINE_TESTTRACE(_u("INLINING: Skip Inline: ArgSlot > MaxInlineeArgoutCount\tInlinee: %s (%s)\tArgSlotNum: %d\tMaxInlineeArgoutCount: %d\tCaller: %s (%s)\n"),
            funcBody->GetDisplayName(), inlineeData->GetDebugNumberSet(debugStringBuffer), callInstr->GetSrc2()->AsSymOpnd()->m_sym->AsStackSym()->GetArgSlotNum(),
            Js::InlineeCallInfo::MaxInlineeArgoutCount, funcCaller->GetJITFunctionBody()->GetDisplayName(), funcCaller->GetDebugNumberSet(debugStringBuffer2));
        return instrNext;
    }

    *pIsInlined = true;

    // Save off the call target operand (function object) so we can extend its lifetime as needed, even if
    // the call instruction gets transformed to CallIFixed.
    StackSym* originalCallTargetStackSym = callInstr->GetSrc1()->GetStackSym();
    bool originalCallTargetOpndIsJITOpt = callInstr->GetSrc1()->GetIsJITOptimizedReg();

    // We are committed to inlining, optimize the call instruction for fixed fields now and don't attempt it later.
    bool isFixed = false;

    JS_ETW(EventWriteJSCRIPT_BACKEND_INLINE(
        funcCaller->GetFunctionNumber(), funcBody->GetFunctionNumber(),
        funcCaller->GetJITFunctionBody()->GetDisplayName(), funcBody->GetDisplayName()));// REVIEW: OOP JIT, was GetExternalDisplayName, does this matter?

    bool isCtor = false;
    bool safeThis = false;
    IR::Instr *inlineBailoutChecksBeforeInstr;
    if (callInstr->m_opcode == Js::OpCode::NewScObject || callInstr->m_opcode == Js::OpCode::NewScObjArray)
    {
        isCtor = true;
        isFixed = TryOptimizeCallInstrWithFixedMethod(callInstr, inlineeData,
            false /*isPolymorphic*/, false /*isBuiltIn*/, isCtor /*isCtor*/, true /*isInlined*/, safeThis /*&safeThis*/);
        bool split = SplitConstructorCall(callInstr, true, isFixed, &inlineBailoutChecksBeforeInstr);
        Assert(split && inlineBailoutChecksBeforeInstr != nullptr);
    }
    else
    {
        isFixed = TryOptimizeCallInstrWithFixedMethod(callInstr, inlineeData,
            false /*isPolymorphic*/, false /*isBuiltIn*/, isCtor /*isCtor*/, true /*isInlined*/, safeThis /*&safeThis*/);
        inlineBailoutChecksBeforeInstr = callInstr;
    }

    Assert(callInstr->IsProfiledInstr());
    Js::ProfileId callSiteId = static_cast<Js::ProfileId>(callInstr->AsProfiledInstr()->u.profileId);

    IR::RegOpnd * returnValueOpnd;
    Js::RegSlot returnRegSlot;
    if (callInstr->GetDst())
    {
        returnValueOpnd = callInstr->UnlinkDst()->AsRegOpnd();
        returnRegSlot = returnValueOpnd->m_sym->GetByteCodeRegSlot();
    }
    else
    {
        returnValueOpnd = nullptr;
        returnRegSlot = Js::Constants::NoRegister;
    }

    CodeGenWorkItemIDL * workItemData = JitAnewStruct(this->topFunc->m_alloc, CodeGenWorkItemIDL);

    workItemData->isJitInDebugMode = this->topFunc->IsJitInDebugMode();
    workItemData->type = JsFunctionType;
    workItemData->jitMode = static_cast<char>(this->topFunc->GetWorkItem()->GetJitMode());
    workItemData->nativeDataAddr = this->topFunc->GetWorkItem()->GetWorkItemData()->nativeDataAddr;
    workItemData->loopNumber = Js::LoopHeader::NoLoop;

    workItemData->jitData = (FunctionJITTimeDataIDL*)(inlineeData);
    JITTimeWorkItem * jitWorkItem = JitAnew(this->topFunc->m_alloc, JITTimeWorkItem, workItemData);


    JITTimePolymorphicInlineCacheInfo * entryPointPolymorphicInlineCacheInfo = this->topFunc->GetWorkItem()->GetInlineePolymorphicInlineCacheInfo(funcBody->GetAddr());
    const FunctionJITRuntimeInfo * runtimeInfo = (inlineeDefInstr == nullptr)
        ? funcCaller->GetWorkItem()->GetJITTimeInfo()->GetInlineeForTargetInlineeRuntimeData(profileId, funcBody->GetAddr())
        : inlineeDefInstr->m_func->GetWorkItem()->GetJITTimeInfo()->GetInlineeForCallbackInlineeRuntimeData(static_cast<Js::ProfileId>(inlineeDefInstr->AsProfiledInstr()->u.profileId), funcBody->GetAddr());

#if !FLOATVAR
    Func * inlinee = JitAnew(this->topFunc->m_alloc,
        Func,
        this->topFunc->m_alloc,
        jitWorkItem,
        this->topFunc->GetThreadContextInfo(),
        this->topFunc->GetScriptContextInfo(),
        this->topFunc->GetJITOutput()->GetOutputData(),
        nullptr,
        runtimeInfo,
        entryPointPolymorphicInlineCacheInfo,
        this->topFunc->GetCodeGenAllocators(),
        this->topFunc->GetNumberAllocator(),
        this->topFunc->GetCodeGenProfiler(),
        this->topFunc->IsBackgroundJIT(),
        callInstr->m_func,
        callInstr->GetNextRealInstr()->GetByteCodeOffset(),
        returnRegSlot,
        isCtor,
        callSiteId,
        false);
#else
    Func * inlinee = JitAnew(this->topFunc->m_alloc,
        Func,
        this->topFunc->m_alloc,
        jitWorkItem,
        this->topFunc->GetThreadContextInfo(),
        this->topFunc->GetScriptContextInfo(),
        this->topFunc->GetJITOutput()->GetOutputData(),
        nullptr,
        runtimeInfo,
        entryPointPolymorphicInlineCacheInfo,
        this->topFunc->GetCodeGenAllocators(),
        this->topFunc->GetCodeGenProfiler(),
        this->topFunc->IsBackgroundJIT(),
        callInstr->m_func,
        callInstr->GetNextRealInstr()->GetByteCodeOffset(),
        returnRegSlot,
        isCtor,
        callSiteId,
        false);
#endif

    return InlineFunctionCommon(callInstr, originalCallTargetOpndIsJITOpt, originalCallTargetStackSym, inlineeData, inlinee, instrNext, returnValueOpnd, inlineBailoutChecksBeforeInstr, symCallerThis, recursiveInlineDepth, safeThis);
}

bool
Inline::SplitConstructorCall(IR::Instr *const newObjInstr, const bool isInlined, const bool isFixed, IR::Instr** createObjInstrOut, IR::Instr** callCtorInstrOut) const
{
    Assert(newObjInstr);
    Assert(newObjInstr->m_opcode == Js::OpCode::NewScObject);
    Assert(newObjInstr->GetSrc1());
    Assert(newObjInstr->GetSrc2());

    this->topFunc->SetHasTempObjectProducingInstr(true);

    return
        SplitConstructorCallCommon(
            newObjInstr,
            newObjInstr->GetSrc2(),
            Js::OpCode::NewScObjectNoCtor,
            isInlined,
            isFixed,
            createObjInstrOut,
            callCtorInstrOut);
}

bool
Inline::SplitConstructorCallCommon(
    IR::Instr *const newObjInstr,
    IR::Opnd *const lastArgOpnd,
    const Js::OpCode newObjOpCode,
    const bool isInlined,
    const bool isFixed,
    IR::Instr** createObjInstrOut,
    IR::Instr** callCtorInstrOut) const
{
    Assert(newObjInstr);
    Assert(newObjInstr->GetSrc1());
    Assert(lastArgOpnd);
    Assert(isInlined || isFixed);

    const auto callerFunc = newObjInstr->m_func;

    // Call the NoCtor version of NewScObject

    // Use a temporary register for the newly allocated object (before the call to ctor) - even if we know we'll return this
    // object from the whole operation.  That's so that we don't trash the bytecode register if we need to bail out at
    // object allocation (bytecode instruction has the form [Profiled]NewScObject R6 = R6).
    IR::RegOpnd* createObjDst = nullptr;
    IR::Instr* createObjInstr = nullptr;
    const JITTimeConstructorCache* constructorCache;
    bool returnCreatedObject = false;
    bool skipNewScObj = false;

    if (newObjInstr->IsProfiledInstr())
    {
        Js::ProfileId profiledCallSiteId = static_cast<Js::ProfileId>(newObjInstr->AsProfiledInstr()->u.profileId);
        constructorCache = newObjInstr->m_func->GetConstructorCache(profiledCallSiteId);
        returnCreatedObject = constructorCache != nullptr && constructorCache->CtorHasNoExplicitReturnValue();
        skipNewScObj = constructorCache != nullptr && constructorCache->SkipNewScObject();
        if (!skipNewScObj)
        {
            createObjDst = IR::RegOpnd::New(TyVar, callerFunc);
            createObjInstr = IR::ProfiledInstr::New(newObjOpCode, createObjDst, newObjInstr->GetSrc1(), callerFunc);
            createObjInstr->AsProfiledInstr()->u.profileId = profiledCallSiteId;
        }
    }
    else
    {
        constructorCache = nullptr;
        createObjDst = IR::RegOpnd::New(TyVar, callerFunc);
        createObjInstr = IR::Instr::New(newObjOpCode, createObjDst, newObjInstr->GetSrc1(), callerFunc);
    }

    Assert(!isInlined || !skipNewScObj);
    Assert(isFixed || !skipNewScObj);

    // For new Object() and new Array() we have special fast helpers.  We'll let the lowerer convert this instruction directly
    // into a call to one of these helpers.
    if (skipNewScObj)
    {
        FixedFieldInfo* ctor = newObjInstr->GetFixedFunction();
        intptr_t ctorInfo = ctor->GetFuncInfoAddr();
        if ((ctorInfo == topFunc->GetThreadContextInfo()->GetJavascriptObjectNewInstanceAddr() ||
            ctorInfo == topFunc->GetThreadContextInfo()->GetJavascriptArrayNewInstanceAddr()) &&
            newObjInstr->HasEmptyArgOutChain())
        {
            return false;
        }
    }

    IR::Opnd* thisPtrOpnd;
    if (createObjInstr != nullptr)
    {
        createObjInstr->SetByteCodeOffset(newObjInstr);
        createObjInstr->GetSrc1()->SetIsJITOptimizedReg(true);
        newObjInstr->InsertBefore(createObjInstr);

        createObjDst->SetValueType(ValueType::GetObject(ObjectType::UninitializedObject));
        thisPtrOpnd = createObjDst;
    }
    else
    {
        thisPtrOpnd = IR::AddrOpnd::NewNull(newObjInstr->m_func);
    }

    // Pass the new object to the constructor function with an ArgOut
    const auto thisArgOpnd = IR::SymOpnd::New(callerFunc->m_symTable->GetArgSlotSym(1), TyVar, callerFunc);
    auto instr = IR::Instr::New(Js::OpCode::ArgOut_A, thisArgOpnd, thisPtrOpnd, lastArgOpnd, callerFunc);
    instr->SetByteCodeOffset(newObjInstr);
    instr->GetDst()->SetIsJITOptimizedReg(true);
    instr->GetSrc2()->SetIsJITOptimizedReg(true);
    newObjInstr->InsertBefore(instr);

    // Call the constructor using CallI with isCtorCall set.  If we inline the constructor, and the inlined constructor
    // bails out, the interpreter would be entered with CallFlags_Value as well. If the interpreter starts using the
    // call flags, the proper call flags will need to be specified here by using a different op code specific to constructors.
    if (isFixed)
    {
        newObjInstr->m_opcode = Js::OpCode::CallIFixed;
    }
    else
    {
        newObjInstr->m_opcode = Js::OpCode::CallI;
    }

    newObjInstr->isCtorCall = true;

    if(newObjInstr->GetSrc2())
    {
        newObjInstr->FreeSrc2();
    }
    newObjInstr->SetSrc2(thisArgOpnd);

    const auto insertBeforeInstr = newObjInstr->m_next;
    Assert(insertBeforeInstr);
    const auto nextByteCodeOffsetInstr = newObjInstr->GetNextRealInstrOrLabel();

    // Determine which object to use as the final result of NewScObject, the object passed into the constructor as 'this', or
    // the object returned by the constructor.  We only need this if we don't have a hard-coded constructor cache, or if the
    // constructor returns something explicitly.  Otherwise, we simply return the object we allocated and passed to the constructor.
    if (returnCreatedObject)
    {
        instr = IR::Instr::New(Js::OpCode::Ld_A, newObjInstr->GetDst(), createObjDst, callerFunc);
        instr->SetByteCodeOffset(nextByteCodeOffsetInstr);
        instr->GetDst()->SetIsJITOptimizedReg(true);
        instr->GetSrc1()->SetIsJITOptimizedReg(true);
        insertBeforeInstr->InsertBefore(instr);
    }
    else if (!skipNewScObj)
    {
        Assert(createObjDst != newObjInstr->GetDst());

        // Since we're not returning the default new object, the constructor must be returning something explicitly.  We don't
        // know at this point whether it's an object or not.  If the constructor is later inlined, the value type will be determined
        // from the flow in glob opt.  Otherwise, we'll need to emit an object check.
        newObjInstr->GetDst()->SetValueType(ValueType::Uninitialized);

        instr = IR::Instr::New(Js::OpCode::GetNewScObject, newObjInstr->GetDst(), newObjInstr->GetDst(), createObjDst, callerFunc);
        instr->SetByteCodeOffset(nextByteCodeOffsetInstr);
        instr->GetDst()->SetIsJITOptimizedReg(true);
        instr->GetSrc1()->SetIsJITOptimizedReg(true);
        insertBeforeInstr->InsertBefore(instr);
    }

    // Update the NewScObject cache, but only if we don't have a hard-coded constructor cache.  We only clone caches that
    // don't require update, and once updated a cache never requires an update again.
    if (constructorCache == nullptr)
    {
        instr = IR::Instr::New(Js::OpCode::UpdateNewScObjectCache, callerFunc);
        instr->SetSrc1(newObjInstr->GetSrc1()); // constructor function
        instr->SetSrc2(newObjInstr->GetDst());  // the new object
        instr->SetByteCodeOffset(nextByteCodeOffsetInstr);
        instr->GetSrc1()->SetIsJITOptimizedReg(true);
        instr->GetSrc2()->SetIsJITOptimizedReg(true);
        insertBeforeInstr->InsertBefore(instr);
    }

    if (createObjInstrOut != nullptr)
    {
        *createObjInstrOut = createObjInstr;
    }

    if (callCtorInstrOut != nullptr)
    {
        *callCtorInstrOut = newObjInstr;
    }

    return true;
}

void
Inline::InsertObjectCheck(IR::RegOpnd * funcOpnd, IR::Instr* insertBeforeInstr, IR::Instr*bailOutIfNotObject)
{
    // Bailout if 'functionRegOpnd' is not an object.
    bailOutIfNotObject->SetSrc1(funcOpnd);
    bailOutIfNotObject->SetByteCodeOffset(insertBeforeInstr);
    insertBeforeInstr->InsertBefore(bailOutIfNotObject);
}

void
Inline::InsertFunctionTypeIdCheck(IR::RegOpnd * funcOpnd, IR::Instr* insertBeforeInstr, IR::Instr* bailOutIfNotJsFunction)
{
    // functionTypeRegOpnd = Ld functionRegOpnd->type
    IR::IndirOpnd *functionTypeIndirOpnd = IR::IndirOpnd::New(funcOpnd, Js::RecyclableObject::GetOffsetOfType(), TyMachPtr, insertBeforeInstr->m_func);
    IR::RegOpnd *functionTypeRegOpnd = IR::RegOpnd::New(TyVar, this->topFunc);
    IR::Instr *instr = IR::Instr::New(Js::OpCode::Ld_A, functionTypeRegOpnd, functionTypeIndirOpnd, insertBeforeInstr->m_func);
    if(instr->m_func->HasByteCodeOffset())
    {
        instr->SetByteCodeOffset(insertBeforeInstr);
    }
    insertBeforeInstr->InsertBefore(instr);

    CompileAssert(sizeof(Js::TypeId) == sizeof(int32));
    // if (functionTypeRegOpnd->typeId != TypeIds_Function) goto $noInlineLabel
    // BrNeq_I4 $noInlineLabel, functionTypeRegOpnd->typeId, TypeIds_Function
    IR::IndirOpnd *functionTypeIdIndirOpnd = IR::IndirOpnd::New(functionTypeRegOpnd, Js::Type::GetOffsetOfTypeId(), TyInt32, insertBeforeInstr->m_func);
    IR::IntConstOpnd *typeIdFunctionConstOpnd = IR::IntConstOpnd::New(Js::TypeIds_Function, TyInt32, insertBeforeInstr->m_func);
    bailOutIfNotJsFunction->SetSrc1(functionTypeIdIndirOpnd);
    bailOutIfNotJsFunction->SetSrc2(typeIdFunctionConstOpnd);
    insertBeforeInstr->InsertBefore(bailOutIfNotJsFunction);
}

void
Inline::InsertJsFunctionCheck(IR::Instr * callInstr, IR::Instr *insertBeforeInstr, IR::BailOutKind bailOutKind)
{
    // This function only inserts bailout for tagged int & TypeIds_Function.
    // As of now this is only used for polymorphic inlining.
    Assert(bailOutKind == IR::BailOutOnPolymorphicInlineFunction);

    Assert(insertBeforeInstr);
    Assert(insertBeforeInstr->m_func == callInstr->m_func);

    IR::RegOpnd * funcOpnd = callInstr->GetSrc1()->AsRegOpnd();

    // bailOutIfNotFunction is primary bailout instruction
    IR::Instr* bailOutIfNotFunction = IR::BailOutInstr::New(Js::OpCode::BailOnNotEqual, bailOutKind, insertBeforeInstr, callInstr->m_func);

    IR::Instr *bailOutIfNotObject = IR::BailOutInstr::New(Js::OpCode::BailOnNotObject, bailOutKind, bailOutIfNotFunction->GetBailOutInfo(), callInstr->m_func);
    InsertObjectCheck(funcOpnd, insertBeforeInstr, bailOutIfNotObject);

    InsertFunctionTypeIdCheck(funcOpnd, insertBeforeInstr, bailOutIfNotFunction);

}

void
Inline::InsertFunctionInfoCheck(IR::RegOpnd * funcOpnd, IR::Instr *insertBeforeInstr, IR::Instr* bailoutInstr, const FunctionJITTimeInfo *funcInfo)
{
    // if (VarTo<JavascriptFunction>(r1)->functionInfo != funcInfo) goto noInlineLabel
    // BrNeq_I4 noInlineLabel, r1->functionInfo, funcInfo
    IR::IndirOpnd* opndFuncInfo = IR::IndirOpnd::New(funcOpnd, Js::JavascriptFunction::GetOffsetOfFunctionInfo(), TyMachPtr, insertBeforeInstr->m_func);
    IR::AddrOpnd* inlinedFuncInfo = IR::AddrOpnd::New(funcInfo->GetFunctionInfoAddr(), IR::AddrOpndKindDynamicFunctionInfo, insertBeforeInstr->m_func);
    bailoutInstr->SetSrc1(opndFuncInfo);
    bailoutInstr->SetSrc2(inlinedFuncInfo);

    insertBeforeInstr->InsertBefore(bailoutInstr);
}

void
Inline::InsertFunctionObjectCheck(IR::RegOpnd * funcOpnd, IR::Instr *insertBeforeInstr, IR::Instr *bailOutInstr, const FunctionJITTimeInfo *funcInfo)
{
     Js::BuiltinFunction index = Js::JavascriptLibrary::GetBuiltInForFuncInfo(funcInfo->GetLocalFunctionId());
    AssertMsg(index < Js::BuiltinFunction::Count, "Invalid built-in index on a call target marked as built-in");

    bailOutInstr->SetSrc1(funcOpnd);
    bailOutInstr->SetSrc2(IR::IntConstOpnd::New(index, TyInt32, insertBeforeInstr->m_func));
    insertBeforeInstr->InsertBefore(bailOutInstr);
}

IR::Instr *
Inline::PrepareInsertionPoint(IR::Instr *callInstr, const FunctionJITTimeInfo *funcInfo, IR::Instr *insertBeforeInstr)
{
    Assert(insertBeforeInstr);
    Assert(insertBeforeInstr->m_func == callInstr->m_func);
    IR::BailOutKind bailOutKind = IR::BailOutOnInlineFunction;

    IR::RegOpnd * funcOpnd = callInstr->GetSrc1()->AsRegOpnd();

    // FunctionBody check is the primary bailout instruction, create it first
    IR::BailOutInstr* primaryBailOutInstr = IR::BailOutInstr::New(Js::OpCode::BailOnNotEqual, bailOutKind, insertBeforeInstr, callInstr->m_func);
    primaryBailOutInstr->SetByteCodeOffset(insertBeforeInstr);

    // 1. Bailout if function object is not an object.
    IR::Instr *bailOutIfNotObject = IR::BailOutInstr::New(Js::OpCode::BailOnNotObject,
                                                          bailOutKind,
                                                          primaryBailOutInstr->GetBailOutInfo(),
                                                          callInstr->m_func);
    InsertObjectCheck(funcOpnd, insertBeforeInstr, bailOutIfNotObject);

    // 2. Bailout if function object is not a TypeId_Function
    IR::Instr* bailOutIfNotJsFunction = IR::BailOutInstr::New(Js::OpCode::BailOnNotEqual, bailOutKind, primaryBailOutInstr->GetBailOutInfo(), callInstr->m_func);
    InsertFunctionTypeIdCheck(funcOpnd, insertBeforeInstr, bailOutIfNotJsFunction);

    // 3. Bailout if function body doesn't match funcInfo
    InsertFunctionInfoCheck(funcOpnd, insertBeforeInstr, primaryBailOutInstr, funcInfo);

    return primaryBailOutInstr;
}

IR::ByteCodeUsesInstr*
Inline::EmitFixedMethodOrFunctionObjectChecksForBuiltIns(IR::Instr *callInstr, IR::Instr * funcObjCheckInsertInstr, const FunctionJITTimeInfo * inlineeInfo, bool isPolymorphic, bool isBuiltIn, bool isCtor, bool isInlined)
{
    StackSym* originalCallTargetStackSym = callInstr->GetSrc1()->GetStackSym();
    bool originalCallTargetIsJITOpt = callInstr->GetSrc1()->GetIsJITOptimizedReg();

    IR::ByteCodeUsesInstr * useCallTargetInstr = nullptr;
    bool safeThis = false;
    if (TryOptimizeCallInstrWithFixedMethod(callInstr, inlineeInfo, isPolymorphic, isBuiltIn, isCtor, isInlined, safeThis))
    {
        Assert(callInstr->m_opcode == Js::OpCode::CallIFixed);
        Assert(callInstr->GetFixedFunction()->GetFuncInfoAddr() == inlineeInfo->GetFunctionInfoAddr());
        // If we optimized the call instruction for a fixed function, we must extend the function object's lifetime until after the last bailout before the call.
        useCallTargetInstr = IR::ByteCodeUsesInstr::New(callInstr);
        useCallTargetInstr->SetRemovedOpndSymbol(originalCallTargetIsJITOpt, originalCallTargetStackSym->m_id);
        callInstr->InsertBefore(useCallTargetInstr);
    }
    else
    {
        IR::BailOutInstr * bailOutInstr = IR::BailOutInstr::New(Js::OpCode::BailOnNotBuiltIn, IR::BailOutOnInlineFunction, callInstr, callInstr->m_func);
        InsertFunctionObjectCheck(callInstr->GetSrc1()->AsRegOpnd(), funcObjCheckInsertInstr, bailOutInstr, inlineeInfo);
    }
    return useCallTargetInstr;
}

uint Inline::CountActuals(IR::Instr *callInstr)
{
    IR::Opnd *linkOpnd = callInstr->GetSrc2();
    uint actualCount = 0;
    if (linkOpnd->IsSymOpnd())
    {
        IR::Instr *argInstr;
        do
        {
            Assert(linkOpnd->IsSymOpnd());
            StackSym *sym = linkOpnd->AsSymOpnd()->m_sym->AsStackSym();
            Assert(sym->m_isSingleDef);
            Assert(sym->IsArgSlotSym());
            argInstr = sym->m_instrDef;
            ++actualCount;
            linkOpnd = argInstr->GetSrc2();
        }
        while (linkOpnd->IsSymOpnd());
    }
    return actualCount;
}

bool Inline::InlConstFoldArg(IR::Instr *instr, __in_ecount_opt(callerArgOutCount) IR::Instr *callerArgOuts[], Js::ArgSlot callerArgOutCount)
{
    Assert(instr->m_opcode == Js::OpCode::ArgOut_A);

    if (PHASE_OFF(Js::InlinerConstFoldPhase, instr->m_func->GetTopFunc()))
    {
        return false;
    }
    if (instr->m_func->GetJITFunctionBody()->HasTry())
    {
        return false;
    }

    IR::Opnd *src1 = instr->GetSrc1();
    IntConstType value;

    if (!src1->IsRegOpnd())
    {
        return false;
    }

    StackSym *sym = instr->GetSrc1()->AsRegOpnd()->m_sym;

    if (!sym->IsSingleDef())
    {
        return false;
    }

    IR::Instr *instrDef = sym->GetInstrDef();
    if (!this->InlConstFold(instrDef, &value, callerArgOuts, callerArgOutCount))
    {
        return false;
    }
    return true;
}

bool Inline::InlConstFold(IR::Instr *instr, IntConstType *pValue, __in_ecount_opt(callerArgOutCount) IR::Instr *callerArgOuts[], Js::ArgSlot callerArgOutCount)
{
    IR::Opnd *src1 = instr->GetSrc1();

    if (!src1)
    {
        return false;
    }

    switch (src1->GetKind())
    {
    case IR::OpndKindReg:
        // Walk the tree below
        break;

    case IR::OpndKindIntConst:
        if (instr->m_opcode == Js::OpCode::LdC_A_I4)
        {
            // Found a constant
            *pValue = src1->AsIntConstOpnd()->GetValue();
            return true;
        }
        return false;

    case IR::OpndKindSym:
        if (callerArgOuts && instr->m_opcode == Js::OpCode::ArgIn_A)
        {
            // We have an ArgIn.  Walk the caller's ArgOut tree to see if a constant
            // is passed in to the inlinee.

            Assert(callerArgOuts && callerArgOutCount != (Js::ArgSlot) - 1);
            Assert(src1->AsSymOpnd()->m_sym->AsStackSym()->IsParamSlotSym());
            Js::ArgSlot paramSlot = src1->AsSymOpnd()->m_sym->AsStackSym()->GetParamSlotNum();
            if (paramSlot <= callerArgOutCount)
            {
                IR::Instr *argOut = callerArgOuts[paramSlot - 1];
                IR::Opnd *argOutSrc1 = argOut->GetSrc1();

                if (!argOutSrc1->IsRegOpnd())
                {
                    return false;
                }

                StackSym *sym = argOutSrc1->AsRegOpnd()->m_sym;

                if (!sym->IsSingleDef())
                {
                    return false;
                }

                IR::Instr *instrDef = sym->GetInstrDef();
                // Walk the caller
                return InlConstFold(instrDef, pValue, nullptr, (Js::ArgSlot) - 1);
            }
        }
        else if (src1->AsSymOpnd()->IsPropertySymOpnd())
        {
            // See if we have a LdFld of a fixed field.
            intptr_t var = TryOptimizeInstrWithFixedDataProperty(instr);
            if (!Js::TaggedInt::Is(var))
            {
                return false;
            }
            else
            {
                *pValue = Js::TaggedInt::ToInt32((Js::Var)var);
                return true;
            }
        }
        return false;

    default:
        return false;
    }

    // All that is left is RegOpnds
    Assert(src1->IsRegOpnd());

    StackSym *sym = instr->GetSrc1()->AsRegOpnd()->m_sym;

    if (!sym->IsSingleDef())
    {
        return false;
    }

    if (!src1 || !src1->IsRegOpnd() || !src1->AsRegOpnd()->m_sym->IsSingleDef())
    {
        return false;
    }

    IR::Opnd *src2 = instr->GetSrc2();

    if (src2)
    {
        if (!src2->IsRegOpnd() || !src2->AsRegOpnd()->m_sym->IsSingleDef())
        {
            return false;
        }
    }

    // See if src1 can be folded to a constant
    if (!InlConstFold(src1->AsRegOpnd()->m_sym->GetInstrDef(), pValue, callerArgOuts, callerArgOutCount))
    {
        return false;
    }
    IntConstType src1Constant = *pValue;

    // See if src2 (unless it is unary) can be folded to a constant
    if (src2 && !InlConstFold(src2->AsRegOpnd()->m_sym->GetInstrDef(), pValue, callerArgOuts, callerArgOutCount))
    {
        return false;
    }

    // Now let's try to constant fold the current instruction
    if (src2)
    {
        IntConstType src2Constant = *pValue;

        if (!instr->BinaryCalculator(src1Constant, src2Constant, pValue, TyInt32)
            || !Math::FitsInDWord(*pValue))
        {
            return false;
        }

        // Success
        StackSym *src1Sym = src1->AsRegOpnd()->m_sym;
        StackSym *src2Sym = src2->AsRegOpnd()->m_sym;

        if (src1Sym->HasByteCodeRegSlot() || src2Sym->HasByteCodeRegSlot())
        {
            IR::ByteCodeUsesInstr * byteCodeInstr = IR::ByteCodeUsesInstr::New(instr);
            if (src1Sym->HasByteCodeRegSlot())
            {
                byteCodeInstr->Set(src1);
            }
            if (src2Sym->HasByteCodeRegSlot())
            {
                byteCodeInstr->Set(src2);
            }
            instr->InsertBefore(byteCodeInstr);
        }

#if DBG_DUMP
        if (Js::Configuration::Global.flags.Trace.IsEnabled(Js::InlinerConstFoldPhase, this->topFunc->GetSourceContextId(), this->topFunc->GetLocalFunctionId()))
        {
            Output::Print(_u("Constant folding to %d\n"), *pValue);
            instr->Dump();
        }
#endif
        instr->m_opcode = Js::OpCode::LdC_A_I4;
        instr->ReplaceSrc1(IR::IntConstOpnd::New(*pValue, TyInt32, instr->m_func));
        instr->GetDst()->AsRegOpnd()->m_sym->SetIsConst();
        instr->FreeSrc2();
    }
    else
    {
        if (!instr->UnaryCalculator(src1Constant, pValue, TyInt32)
            || !Math::FitsInDWord(*pValue))
        {
            // Skip over BytecodeArgOutCapture
            if (instr->m_opcode == Js::OpCode::BytecodeArgOutCapture)
            {
                return true;
            }
            return false;
        }
        // Success
        StackSym *src1Sym = src1->AsRegOpnd()->m_sym;
        if (src1Sym->HasByteCodeRegSlot())
        {
            IR::ByteCodeUsesInstr * byteCodeInstr = IR::ByteCodeUsesInstr::New(instr);
            byteCodeInstr->Set(src1);
            instr->InsertBefore(byteCodeInstr);
        }

#if DBG_DUMP
        if (Js::Configuration::Global.flags.Trace.IsEnabled(Js::InlinerConstFoldPhase, this->topFunc->GetSourceContextId(), this->topFunc->GetLocalFunctionId()))
        {
            Output::Print(_u("Constant folding to %d\n"), *pValue);
            instr->Dump();
        }
#endif
        instr->m_opcode = Js::OpCode::LdC_A_I4;
        instr->ReplaceSrc1(IR::IntConstOpnd::New(*pValue, TyInt32, instr->m_func));
        instr->GetDst()->AsRegOpnd()->m_sym->SetIsConst();
    }

    return true;
}


Js::ArgSlot
Inline::MapActuals(IR::Instr *callInstr, __out_ecount(maxParamCount) IR::Instr *argOuts[],
    Js::ArgSlot formalCount,
    Func* inlinee,
    Js::ProfileId callSiteId,
    bool *stackArgsArgOutExpanded,
    IR::Instr *argOutsExtra[],
    Js::ArgSlot maxParamCount /* = Js::InlineeCallInfo::MaxInlineeArgoutCount*/)
{
    AnalysisAssert(formalCount <= maxParamCount);

    IR::Opnd *linkOpnd = callInstr->GetSrc2();
    Js::ArgSlot actualCount = 0;

    *stackArgsArgOutExpanded = false;
    uint inlineeFrameSlot = currentInlineeFrameSlot + (Js::Constants::InlineeMetaArgCount - 1);
    uint fixupArgoutCount = 0;

    if (inlinee)
    {
        bool hasArgumentsAccess = this->GetInlineeHasArgumentObject(inlinee);
        inlinee->SetHasUnoptimizedArgumentsAccess(hasArgumentsAccess);
    }

    if (linkOpnd->IsSymOpnd())
    {
        IR::Instr *argInstr;
        do
        {
            Assert(linkOpnd->IsSymOpnd());
            StackSym *sym = linkOpnd->AsSymOpnd()->m_sym->AsStackSym();

            Assert(sym->m_isSingleDef);
            Assert(sym->IsArgSlotSym());
            sym->m_isInlinedArgSlot = true;
            this->topFunc->SetArgOffset(sym, (inlineeFrameSlot + sym->GetArgSlotNum()) * MachPtr);
            argInstr = sym->m_instrDef;
            if (argInstr->m_opcode == Js::OpCode::ArgOut_A)
            {
                if(inlinee)
                {
                    if (!inlinee->GetHasUnoptimizedArgumentsAccess())
                    {
                        // This allows us to markTemp the argOut source.
                        argInstr->m_opcode = Js::OpCode::ArgOut_A_Inline;
                    }
                    if (!inlinee->GetJITFunctionBody()->IsAsmJsMode())
                    {
                        argInstr->GenerateBytecodeArgOutCapture();
                    }
                }
            }

            // Expand
            //
            // s31 ArgOut_A s32
            // s30 ArgOut_A_FromStackArgs s31
            //
            // to
            //
            // s31 ArgOut_A(_Inline) s32
            // sXX ArgOut_A_FixupForStackArgs s31
            // .
            // .
            // s34 ArgOut_A_FixupForStackArgs sXX
            // s30 ArgOut_A_FromStackArgs s34

            if (inlinee && argInstr->m_opcode == Js::OpCode::ArgOut_A_FromStackArgs)
            {
                IR::Instr * argFixupInstr;
                for(uint currentFormal = 1; currentFormal < formalCount; currentFormal++)
                {
                    StackSym* newStackSym = StackSym::NewArgSlotSym(sym->GetArgSlotNum(), argInstr->m_func);
                    newStackSym->m_isInlinedArgSlot = true;

                    IR::SymOpnd * newLinkOpnd = IR::SymOpnd::New(newStackSym, sym->GetType(), argInstr->m_func);
                    IR::Opnd * undefined = IR::AddrOpnd::New(this->topFunc->GetScriptContextInfo()->GetUndefinedAddr(),
                                                IR::AddrOpndKindDynamicVar, this->topFunc, true);
                    undefined->SetValueType(ValueType::Undefined);

                    argFixupInstr = IR::Instr::New(Js::OpCode::ArgOut_A_FixupForStackArgs, newLinkOpnd, undefined, argInstr->GetSrc2(), argInstr->m_func);
                    argInstr->InsertBefore(argFixupInstr);
                    argInstr->ReplaceSrc2(argFixupInstr->GetDst());
                    sym->IncrementArgSlotNum();
                    argInstr->m_func->SetArgOffset(sym, (inlineeFrameSlot + sym->GetArgSlotNum()) * MachPtr);

                    argFixupInstr->GenerateArgOutSnapshot();
                    fixupArgoutCount++;
                }
                // Now that the arguments object has been expanded, we don't require the sym corresponding to it.
                IR::IntConstOpnd* callSiteIdOpnd = IR::IntConstOpnd::New(callSiteId, TyUint16, argInstr->m_func);
                argInstr->ReplaceSrc1(callSiteIdOpnd);
                // Don't count ArgOut_A_FromStackArgs as an actual, when it has been expanded
                --actualCount;
                *stackArgsArgOutExpanded = true;
            }
            ++actualCount;
            const Js::ArgSlot currentActual = sym->GetArgSlotNum() - 1;
            if (currentActual < formalCount)
            {
                Assert(currentActual < Js::InlineeCallInfo::MaxInlineeArgoutCount);
                argOuts[currentActual] = argInstr;
            }

            // We don't want to treat ArgOut_A_FromStackArgs as an actual arg.
            else if (argInstr->m_opcode != Js::OpCode::ArgOut_A_FromStackArgs)
            {
                Assert(currentActual <= Js::InlineeCallInfo::MaxInlineeArgoutCount);
                if(argOutsExtra)
                {
                    argOutsExtra[currentActual] = argInstr;
                    if (currentActual < maxParamCount)
                    {
                        __analysis_assume(currentActual < Js::InlineeCallInfo::MaxInlineeArgoutCount);
                        argOuts[currentActual] = nullptr;
                    }
                }
            }
            linkOpnd = argInstr->GetSrc2();
        }
        while (linkOpnd->IsSymOpnd());
#if DBG
        Assert(actualCount <= Js::InlineeCallInfo::MaxInlineeArgoutCount);
        for(Js::ArgSlot i = 0; i < min(actualCount, formalCount); ++i)
        {
#pragma prefast(suppress:6001)
            Assert(argOuts[i]);
        }
#endif
    }

    Assert(linkOpnd->IsRegOpnd());
    Assert(linkOpnd->AsRegOpnd()->m_sym->m_isSingleDef);
    Js::OpCode startCallOpCode = linkOpnd->AsRegOpnd()->m_sym->m_instrDef->m_opcode;
    Assert(startCallOpCode == Js::OpCode::StartCall);

    // Update the count in StartCall to reflect
    //  1. ArgOut_A_FromStackArgs is not an actual once it has been expanded.
    //  2. The expanded argouts (from ArgOut_A_FromStackArgs).
    //
    // Note that the StartCall will reflect the formal count only as of now; the actual count would be set during MapFormals
    if(*stackArgsArgOutExpanded)
    {
        // TODO: Is an underflow here intended, it triggers on test\inlining\OS_2733280.js
        IR::IntConstOpnd * countOpnd = linkOpnd->AsRegOpnd()->m_sym->m_instrDef->GetSrc1()->AsIntConstOpnd();
        int32 count = countOpnd->AsInt32();
        count += fixupArgoutCount - 1;
        countOpnd->SetValue(count);

        callInstr->m_func->EnsureCallSiteToArgumentsOffsetFixupMap();
        Assert(!(callInstr->m_func->callSiteToArgumentsOffsetFixupMap->ContainsKey(callSiteId)));
        callInstr->m_func->callSiteToArgumentsOffsetFixupMap->Add(callSiteId, fixupArgoutCount - 1);
    }

    Assert(linkOpnd->AsRegOpnd()->m_sym->m_instrDef->GetArgOutCount(/*getInterpreterArgOutCount*/ false) == actualCount);

    // Mark the StartCall's dst as an inlined arg slot as well so we know this is an inlined start call
    // and not adjust the stack height on x86
    linkOpnd->AsRegOpnd()->m_sym->m_isInlinedArgSlot = true;

    // Missing arguments...
    for (Js::ArgSlot i = actualCount; i < formalCount; i++)
    {
        argOuts[i] = nullptr;
    }

    // We may not know the exact number of actuals that "b" gets in a.b.apply just yet, since we have expanded the ArgOut_A_FromStackArgs based on the number of formals "b" accepts.
    // So, return the actualCount stored on the func if the ArgOut_A_FromStackArgs was expanded (and thus, the expanded argouts were accounted for in calculating the local actualCount)
    return *stackArgsArgOutExpanded ? callInstr->m_func->actualCount : actualCount;
}

void
Inline::MapFormals(Func *inlinee,
    __in_ecount(formalCount) IR::Instr *argOuts[],
    uint formalCount,
    uint actualCount,
    IR::RegOpnd *retOpnd,
    IR::Opnd * funcObjOpnd,
    const StackSym *symCallerThis,
    bool stackArgsArgOutExpanded,
    bool fixedFunctionSafeThis,
    IR::Instr *argOutsExtra[])
{
    IR::SymOpnd *formalOpnd;
    uint argIndex;
    uint formalCountForInlinee;
    IR::Instr * argInstr;
    IR::Opnd * linkOpnd;

    bool fUsesSafeThis = false;
    bool fUsesConstThis = false;
    StackSym *symThis = nullptr;
    StackSym *thisConstSym = nullptr;

    FOREACH_INSTR_EDITING(instr, instrNext, inlinee->m_headInstr)
    {
        switch (instr->m_opcode)
        {
        case Js::OpCode::ArgIn_Rest:
        {
            // We only currently support a statically known number of actuals.
            if (stackArgsArgOutExpanded)
            {
                break;
            }

            int excess;
            uint restFuncFormalCount = 0;
            if (instr->m_func != inlinee)
            {
                restFuncFormalCount = instr->m_func->GetJITFunctionBody()->GetInParamsCount();
                Assert(restFuncFormalCount < 1 << 24); // 24 bits for arg count (see CallInfo.h)
                excess = actualCount - restFuncFormalCount;
            }
            else
            {
                excess = actualCount - formalCount;
            }
            IR::Opnd *restDst = instr->GetDst();

            Assert(actualCount < 1 << 24 && formalCount < 1 << 24); // 24 bits for arg count (see CallInfo.h)

            if (excess < 0)
            {
                excess = 0;
            }

            // Set the type info about the destination so the array offsets get calculated properly.
            restDst->SetValueType(
                ValueType::GetObject(ObjectType::Array)
                .SetHasNoMissingValues(true)
                .SetArrayTypeId(Js::TypeIds_Array));
            restDst->SetValueTypeFixed();

            // Create the array and assign the elements.
            IR::Instr *newArrInstr = IR::Instr::New(Js::OpCode::NewScArray, restDst, IR::IntConstOpnd::New(excess, TyUint32, inlinee), inlinee);
            instr->InsertBefore(newArrInstr);

            if (instr->m_func != inlinee)
            {
                uint index = 0;
                for (uint i = restFuncFormalCount; i < min(actualCount, formalCount); ++i)
                {
                    IR::IndirOpnd *arrayLocOpnd = IR::IndirOpnd::New(restDst->AsRegOpnd(), index, TyVar, inlinee);
                    IR::Instr *stElemInstr = IR::Instr::New(Js::OpCode::StElemC, arrayLocOpnd, argOuts[i]->GetBytecodeArgOutCapture()->GetDst(), inlinee);
                    instr->InsertBefore(stElemInstr);
                    index++;
                }
                for (uint i = max(formalCount, restFuncFormalCount); i < actualCount; ++i)
                {
                    IR::IndirOpnd *arrayLocOpnd = IR::IndirOpnd::New(restDst->AsRegOpnd(), index, TyVar, inlinee);
                    IR::Instr *stElemInstr = IR::Instr::New(Js::OpCode::StElemC, arrayLocOpnd, argOutsExtra[i]->GetBytecodeArgOutCapture()->GetDst(), inlinee);
                    instr->InsertBefore(stElemInstr);
                    index++;
                }
                AssertMsg(index == (uint)excess, "Incorrect rest args built");
                if (index != (uint)excess)
                {
                    throw Js::OperationAbortedException();
                }
            }
            else
            {
                for (uint i = formalCount; i < actualCount; ++i)
                {
                    IR::IndirOpnd *arrayLocOpnd = IR::IndirOpnd::New(restDst->AsRegOpnd(), i - formalCount, TyVar, inlinee);
                    IR::Instr *stElemInstr = IR::Instr::New(Js::OpCode::StElemC, arrayLocOpnd, argOutsExtra[i]->GetBytecodeArgOutCapture()->GetDst(), inlinee);
                    instr->InsertBefore(stElemInstr);
                }
            }

            instr->Remove();

            break;
        }

        case Js::OpCode::ArgIn_A:
            formalOpnd = instr->UnlinkSrc1()->AsSymOpnd();
            argIndex = formalOpnd->m_sym->AsStackSym()->GetParamSlotNum() - 1;
            if (argIndex >= formalCount)
            {
                Fatal();
            }
            formalOpnd->Free(this->topFunc);
            if (argOuts[argIndex])
            {
                IR::Instr *argOut = argOuts[argIndex];

                if (instr->m_func->GetJITFunctionBody()->IsAsmJsMode())
                {
                    instr->SetSrc1(argOut->GetSrc1());
                    instr->m_opcode = Func::GetLoadOpForType(argOut->GetSrc1()->GetType());
                }
                else
                {
                    IR::Instr* instrDef;
                    if (argOut->HasByteCodeArgOutCapture())
                    {
                        instrDef = argOut->GetBytecodeArgOutCapture();
                    }
                    else
                    {
                        Assert(argOut->m_opcode == Js::OpCode::ArgOut_A_FixupForStackArgs);
                        instrDef = argOut->GetArgOutSnapshot();
                    }

                    instr->SetSrc1(instrDef->GetDst());
                    instr->m_opcode = Js::OpCode::Ld_A;
                    IR::Opnd* dst = instr->GetDst();
                    IR::Opnd* src = instrDef->GetSrc1();

                    if (argIndex == 0)
                    {
                        // Look at the "this" argument source.
                        // If it's known to be a normal object (the caller has already guaranteed that, or
                        // it was defined by an instruction that produces normal objects), we'll omit CheckThis.
                        // If it's a constant value, we'll do the mapping at jit time and copy the final value.
                        if (src->IsRegOpnd())
                        {
                            symThis = dst->AsRegOpnd()->m_sym;

                            StackSym *symSrc = src->AsRegOpnd()->m_sym;
                            if (symSrc == symCallerThis ||
                                symSrc->m_isSafeThis ||
                                inlinee->IsInlinedConstructor())
                            {
                                fUsesSafeThis = true;
                            }
                            else if (symSrc->m_isSingleDef && symSrc->IsConst() && !symSrc->IsIntConst() && !symSrc->IsFloatConst())
                            {
                                thisConstSym = symSrc;
                                fUsesConstThis = true;
                            }
                            else if (fixedFunctionSafeThis)
                            {
                                // Note this need to come after we determined that this pointer is not const (undefined/null)
                                fUsesSafeThis = true;
                            }
                        }
                    }
                }
            }
            else
            {
                instr->SetSrc1(IR::AddrOpnd::New(this->topFunc->GetScriptContextInfo()->GetUndefinedAddr(),
                    IR::AddrOpndKindDynamicVar, this->topFunc, true));
                instr->GetSrc1()->SetValueType(ValueType::Undefined);
                instr->m_opcode = Js::OpCode::Ld_A;
            }
            break;

        case Js::OpCode::ArgOut_A_FromStackArgs:
            {
                linkOpnd = instr->GetSrc2();
                if(!linkOpnd->IsSymOpnd())
                {
                    break;
                }

                Assert(instr->GetSrc1()->IsIntConstOpnd());
                Js::ProfileId callSiteId = static_cast<Js::ProfileId>(instr->GetSrc1()->AsIntConstOpnd()->GetValue());

                argInstr = linkOpnd->AsSymOpnd()->m_sym->AsStackSym()->GetInstrDef();
                while(linkOpnd->IsSymOpnd())
                {
                    argInstr = linkOpnd->AsSymOpnd()->m_sym->AsStackSym()->GetInstrDef();
                    linkOpnd = argInstr->GetSrc2();
                }

                Assert(linkOpnd->IsRegOpnd());
                Js::OpCode startCallOpCode = linkOpnd->AsRegOpnd()->m_sym->AsStackSym()->GetInstrDef()->m_opcode;
                Assert(startCallOpCode == Js::OpCode::StartCall);
                IR::Instr* startCallForInlinee = linkOpnd->AsRegOpnd()->m_sym->AsStackSym()->GetInstrDef();
                formalCountForInlinee = startCallForInlinee->GetArgOutCount(false); // As of now, StartCall has the formal count

                if(actualCount < formalCountForInlinee)
                {
                    RemoveExtraFixupArgouts(instr, formalCountForInlinee - actualCount, callSiteId);
                    startCallForInlinee->GetSrc1()->AsIntConstOpnd()->DecrValue(formalCountForInlinee - actualCount); //account for the extra formals
                }

                linkOpnd = instr->GetSrc2();
                argInstr = linkOpnd->AsSymOpnd()->m_sym->AsStackSym()->GetInstrDef();
                argIndex = ((actualCount < formalCountForInlinee) ? actualCount : formalCountForInlinee) - 1;
                for ( ; argIndex > 0; argIndex--)
                {
                    if(argInstr->m_opcode != Js::OpCode::ArgOut_A_FixupForStackArgs)
                    {
                        break;
                    }

                    Assert(!argInstr->HasByteCodeArgOutCapture()); // ArgOut_A_FixupForStackArgs should not be restored on bailout, so we don't generate ByteCodeArgOutCapture for these argouts.

                    IR::Instr* currentArgOutInstr = nullptr;
                    if(argOuts[argIndex])
                    {
                        currentArgOutInstr = argOuts[argIndex];
                    }
                    else if(argOutsExtra && argOutsExtra[argIndex])
                    {
                        currentArgOutInstr = argOutsExtra[argIndex];
                    }
                    if(currentArgOutInstr)
                    {
                        Assert(currentArgOutInstr->m_opcode == Js::OpCode::ArgOut_A || currentArgOutInstr->m_opcode == Js::OpCode::ArgOut_A_Inline);

                        IR::Instr* bytecodeArgoutCapture = currentArgOutInstr->GetBytecodeArgOutCapture();
                        IR::Instr* formalArgOutUse = argInstr->GetArgOutSnapshot();

                        Assert(formalArgOutUse->m_opcode == Js::OpCode::Ld_A);
                        Assert((intptr_t)formalArgOutUse->GetSrc1()->AsAddrOpnd()->m_address == this->topFunc->GetScriptContextInfo()->GetUndefinedAddr());

                        formalArgOutUse->ReplaceSrc1(bytecodeArgoutCapture->GetDst());

                        linkOpnd = argInstr->GetSrc2();
                        argInstr = linkOpnd->AsSymOpnd()->m_sym->AsStackSym()->GetInstrDef();
                    }
                }

                if (formalCountForInlinee < actualCount)
                {
                    FixupExtraActualParams(instr, argOuts, argOutsExtra, formalCountForInlinee, actualCount, callSiteId);
                    startCallForInlinee->GetSrc1()->AsIntConstOpnd()->IncrValue(actualCount - formalCountForInlinee); //account for the extra actuals
                }

                break;
            }

        case Js::OpCode::InlineeStart:
            {
                linkOpnd = instr->GetSrc2();
                if(!linkOpnd->IsSymOpnd())
                {
                    break;
                }
                IR::Instr* stackArgsInstr = linkOpnd->AsSymOpnd()->m_sym->AsStackSym()->GetInstrDef();
                if (stackArgsInstr->m_opcode == Js::OpCode::ArgOut_A_FromStackArgs)
                {
                    linkOpnd = stackArgsInstr->GetSrc2();
                    argInstr = linkOpnd->AsSymOpnd()->m_sym->AsStackSym()->GetInstrDef();
                    Assert(argInstr->m_opcode == Js::OpCode::ArgOut_A_Inline || argInstr->m_opcode == Js::OpCode::ArgOut_A_FixupForStackArgs || argInstr->m_opcode == Js::OpCode::ArgOut_A);
                    stackArgsInstr->Remove();
                    Assert(argInstr->GetDst()->IsSymOpnd());
                    instr->ReplaceSrc2(argInstr->GetDst());
                }
                break;
            }
        case Js::OpCode::LdAsmJsEnv:
            if (instr->m_func == inlinee)
            {
                instr->SetSrc1(funcObjOpnd);
            }
            else
            {
                Assert(instr->GetSrc1() != nullptr);
            }
            break;
        case Js::OpCode::LdEnv:
            if (instr->m_func == inlinee)
            {
                // Need to give the inlinee's function to load the environment
                if (funcObjOpnd->IsAddrOpnd())
                {
                    instr->m_opcode = Js::OpCode::Ld_A;
                    instr->SetSrc1(IR::AddrOpnd::New(((FixedFieldInfo*)funcObjOpnd->AsAddrOpnd()->m_metadata)->GetEnvironmentAddr(),
                        IR::AddrOpndKindDynamicFrameDisplay, instr->m_func));
                }
                else
                {
                    instr->SetSrc1(funcObjOpnd);
                }
            }
            else
            {
                Assert(instr->GetSrc1() != nullptr);
            }
            break;

        case Js::OpCode::LdNewTarget:
            if (instr->m_func == inlinee)
            {
                if (instr->m_func->IsInlinedConstructor())
                {
                    instr->SetSrc1(funcObjOpnd);
                }
                else
                {
                    instr->SetSrc1(IR::AddrOpnd::New(this->topFunc->GetScriptContextInfo()->GetUndefinedAddr(),
                        IR::AddrOpndKindDynamicVar, this->topFunc, true));
                    instr->GetSrc1()->SetValueType(ValueType::Undefined);
                }
                instr->m_opcode = Js::OpCode::Ld_A;
            }
            break;

        case Js::OpCode::ChkNewCallFlag:
            if (instr->m_func == inlinee)
            {
                if (instr->m_func->IsInlinedConstructor())
                {
                    instr->Remove();
                }
                else
                {
                    // InliningDecider::Inline should have decided not to inline this since we are going to end up throwing anyway
                    Assert(false);
                }
            }
            break;

        case Js::OpCode::LdHomeObj:
        case Js::OpCode::LdFuncObj:
            if (instr->m_func == inlinee)
            {
                instr->SetSrc1(funcObjOpnd);
            }
            else
            {
                Assert(instr->GetSrc1() != nullptr);
            }
            break;


        case Js::OpCode::LdThis:
        case Js::OpCode::StrictLdThis:
            // Optimization of LdThis may be possible.
            // Verify that this is a use of the "this" passed by the caller (not a nested function).
            if (instr->GetSrc1()->AsRegOpnd()->m_sym == symThis)
            {
                if (fUsesSafeThis)
                {
                    // No need for any "this" mapping.
                    instrNext = this->RemoveLdThis(instr);
                    break;
                }
                else if (fUsesConstThis)
                {
                    // "this" is a constant, so map it now.
                    // Don't bother mapping if it's not an object, though, since we'd have to create a
                    // boxed value at JIT time, and that case doesn't seem worth it.
                    Js::TypeId typeId = Js::TypeIds_Limit;
                    Js::Var localVar = thisConstSym->GetConstAddress(topFunc->IsOOPJIT());
                    if (localVar != nullptr)
                    {
                        typeId = Js::JavascriptOperators::GetTypeIdNoCheck(localVar);
                    }
                    else
                    {
                        Assert(JITManager::GetJITManager()->IsJITServer());
                        // with OOP JIT we may create const Opnds for library vars without materializing a JITRecyclableObject
                        IR::Opnd * thisConstOpnd = thisConstSym->GetConstOpnd();
                        if (thisConstOpnd->GetValueType().IsUndefined())
                        {
                            typeId = Js::TypeIds_Undefined;
                        }
                        else if (thisConstOpnd->GetValueType().IsNull())
                        {
                            typeId = Js::TypeIds_Null;
                        }
                    }
                    if (typeId != Js::TypeIds_Limit && (Js::JavascriptOperators::IsObjectType(typeId) || Js::JavascriptOperators::IsUndefinedOrNullType(typeId)))
                    {
                        auto scriptContext = inlinee->GetScriptContextInfo();
                        Js::Var thisConstVar;
                        if (instr->m_opcode == Js::OpCode::LdThis)
                        {
                            int moduleId = instr->GetSrc2()->AsIntConstOpnd()->AsInt32();
                            // TODO OOP JIT, create and use server copy of module roots
                            Assert(!topFunc->IsOOPJIT() || moduleId == 0);
                            thisConstVar = Js::JavascriptOperators::GetThisHelper(localVar, typeId, moduleId, scriptContext);
                            instr->FreeSrc2();
                        }
                        else if (typeId == Js::TypeIds_ActivationObject)
                        {
                            thisConstVar = (Js::Var)scriptContext->GetUndefinedAddr();
                        }
                        else
                        {
                            thisConstVar = thisConstSym->GetConstAddress();
                        }
                        Assert(thisConstVar != nullptr);
                        IR::Opnd *thisOpnd = IR::AddrOpnd::New((intptr_t)thisConstVar, IR::AddrOpndKindDynamicVar, inlinee, true);

                        instr->m_opcode = Js::OpCode::Ld_A;
                        instr->ReplaceSrc1(thisOpnd);
                        break;
                    }
                }
            }

            // Couldn't eliminate the execution-time "this" mapping. Try to change it to a check.
            instrNext = this->DoCheckThisOpt(instr);
            break;

        case Js::OpCode::Throw:
            instr->m_opcode = Js::OpCode::InlineThrow;
            instr->m_func->SetHasImplicitCallsOnSelfAndParents();
            break;

        case Js::OpCode::RuntimeTypeError:
            instr->m_opcode = Js::OpCode::InlineRuntimeTypeError;
            instr->m_func->SetHasImplicitCallsOnSelfAndParents();
            break;

        case Js::OpCode::RuntimeReferenceError:
            instr->m_opcode = Js::OpCode::InlineRuntimeReferenceError;
            instr->m_func->SetHasImplicitCallsOnSelfAndParents();
            break;

        case Js::OpCode::Ret:
            if (!retOpnd)
            {
                instr->Remove();
            }
            else
            {
                Assert(instr->GetSrc1() != nullptr);
                instr->m_opcode = Func::GetLoadOpForType(instr->GetSrc1()->GetType());
                instr->SetDst(retOpnd);
            }
            break;
        }
    } NEXT_INSTR_EDITING;
}

void
Inline::SetupInlineeFrame(Func *inlinee, IR::Instr *inlineeStart, Js::ArgSlot actualCount, IR::Opnd *functionObject)
{
    Js::ArgSlot argSlots[Js::Constants::InlineeMetaArgCount] = {
        actualCount + 1u, /* argc */
        actualCount + 2u, /* function object */
        actualCount + 3u  /* arguments object slot */
    };

    IR::Opnd *srcs[Js::Constants::InlineeMetaArgCount] = {
        IR::IntConstOpnd::New(actualCount, TyInt16, inlinee, true /*dontEncode*/),

        /*
         * Don't initialize this slot with the function object yet. In compat mode we evaluate
         * the target only after evaluating all arguments. Having this SymOpnd here ensures it gets
         * the correct slot in the frame. Lowerer fills this slot with the function object just
         * before entering the inlinee when we're sure we've evaluated the target in all modes.
         */
        nullptr,

        IR::AddrOpnd::NewNull(inlinee)
    };

    const IRType types[Js::Constants::InlineeMetaArgCount] = {
        TyMachReg,
        TyVar,
        TyMachReg
    };

    for (unsigned instrIndex = 0; instrIndex < Js::Constants::InlineeMetaArgCount; instrIndex++)
    {
        StackSym    *stackSym = inlinee->m_symTable->GetArgSlotSym(argSlots[instrIndex]);
        stackSym->m_isInlinedArgSlot = true;
        this->topFunc->SetArgOffset(stackSym, (currentInlineeFrameSlot + instrIndex) * MachPtr);
        IR::SymOpnd *symOpnd  = IR::SymOpnd::New(stackSym, 0, types[instrIndex], inlinee);

        IR::Instr   *instr    = IR::Instr::New(Js::OpCode::InlineeMetaArg, inlinee);
        instr->SetDst(symOpnd);
        if (srcs[instrIndex])
        {
            instr->SetSrc1(srcs[instrIndex]);
        }
        inlineeStart->InsertBefore(instr);

        if (instrIndex == 0)
        {
            inlinee->SetInlineeFrameStartSym(stackSym);
        }
    }
}

void
Inline::FixupExtraActualParams(IR::Instr * instr, IR::Instr *argOuts[], IR::Instr *argOutsExtra[], uint index, uint actualCount, Js::ProfileId callSiteId)
{
    Assert(instr->m_opcode == Js::OpCode::ArgOut_A_FromStackArgs);

    int offsetFixup = INT_MAX;
    Assert(instr->m_func->callSiteToArgumentsOffsetFixupMap->ContainsKey(callSiteId));
    instr->m_func->callSiteToArgumentsOffsetFixupMap->TryGetValue(callSiteId, &offsetFixup);

    StackSym *sym = instr->GetDst()->AsSymOpnd()->m_sym->AsStackSym();
    while (index < actualCount)
    {
        Assert(offsetFixup != INT_MAX);
        IR::Instr* argOutToMapTo = argOuts[index] ? argOuts[index] : argOutsExtra[index];
        StackSym* newStackSym = StackSym::NewArgSlotSym(sym->GetArgSlotNum(), instr->m_func);
        newStackSym->m_isInlinedArgSlot = true;
        this->topFunc->SetArgOffset(newStackSym, sym->m_offset);
        sym->IncrementArgSlotNum();
        this->topFunc->SetArgOffset(sym, sym->m_offset + MachPtr);

        IR::SymOpnd * linkOpnd = IR::SymOpnd::New(newStackSym, sym->GetType(), instr->m_func);

        IR::Instr * extraActualParamInstr = IR::Instr::New(Js::OpCode::ArgOut_A_FixupForStackArgs, linkOpnd, argOutToMapTo->GetSrc1(), instr->GetSrc2(), instr->m_func);
        instr->InsertBefore(extraActualParamInstr);
        extraActualParamInstr->GenerateArgOutSnapshot();

        instr->m_func->callSiteToArgumentsOffsetFixupMap->Item(callSiteId, ++offsetFixup);

        instr->ReplaceSrc2(extraActualParamInstr->GetDst());

        index++;
    }
}

void
Inline::RemoveExtraFixupArgouts(IR::Instr* instr, uint argoutRemoveCount, Js::ProfileId callSiteId)
{
    Assert(instr->m_opcode == Js::OpCode::ArgOut_A_FromStackArgs);

    int offsetFixup = -1;
    Assert(instr->m_func->callSiteToArgumentsOffsetFixupMap->ContainsKey(callSiteId));
    instr->m_func->callSiteToArgumentsOffsetFixupMap->TryGetValue(callSiteId, &offsetFixup);

    StackSym* argSym = instr->GetDst()->AsSymOpnd()->m_sym->AsStackSym();
    IR::Instr* argInstr = instr->GetSrc2()->AsSymOpnd()->m_sym->AsStackSym()->GetInstrDef();
    for(uint argIndex = 0; argIndex < argoutRemoveCount; argIndex++)
    {
        Assert(offsetFixup != -1);
        Assert(argInstr->m_opcode == Js::OpCode::ArgOut_A_FixupForStackArgs);
        Assert(!argInstr->HasByteCodeArgOutCapture()); // ArgOut_A_FixupForStackArgs should not be restored on bailout, so we don't generate ByteCodeArgOutCapture for these argouts.

        instr->ReplaceSrc2(argInstr->GetSrc2());
        argSym->DecrementArgSlotNum();
        argSym->m_offset -= MachPtr;
        argSym->m_allocated = true;
        argInstr->Remove();

        instr->m_func->callSiteToArgumentsOffsetFixupMap->Item(callSiteId, --offsetFixup);

        argInstr = instr->GetSrc2()->AsSymOpnd()->m_sym->AsStackSym()->GetInstrDef();
    }
}

IR::Instr *
Inline::DoCheckThisOpt(IR::Instr * instr)
{
    IR::Instr * instrNext = instr->m_next;

    if (PHASE_OFF(Js::CheckThisPhase, instr->m_func->GetTopFunc()))
    {
        return instrNext;
    }

    if (!PHASE_FORCE(Js::CheckThisPhase, instr->m_func->GetTopFunc()))
    {
        if (!instr->m_func->HasProfileInfo())
        {
            return instrNext;
        }

        if (instr->m_func->GetReadOnlyProfileInfo()->GetThisInfo().thisType != Js::ThisType_Simple)
        {
            return instrNext;
        }

        if (instr->m_func->GetReadOnlyProfileInfo()->IsCheckThisDisabled())
        {
            return instrNext;
        }
    }

    // If the instr is an inlined LdThis, try to replace it with a CheckThis
    // that will bail out if a helper call is required to get the real "this" pointer.

    Assert(instr->m_opcode == Js::OpCode::LdThis || instr->m_opcode == Js::OpCode::StrictLdThis);
    Assert(instr->IsInlined());

    // Create the CheckThis. The target is the original offset, i.e., the LdThis still has to be executed.
    if(instr->m_opcode == Js::OpCode::LdThis)
    {
        instr->FreeSrc2();
    }
    IR::Instr *newInstr =
        IR::BailOutInstr::New( instr->m_opcode == Js::OpCode::LdThis ? Js::OpCode::CheckThis : Js::OpCode::StrictCheckThis, IR::BailOutCheckThis, instr, instr->m_func);
    // Just re-use the original src1 since the LdThis will usually be deleted.
    newInstr->SetSrc1(instr->GetSrc1());
    newInstr->SetByteCodeOffset(instr);
    instr->InsertBefore(newInstr);

    return this->RemoveLdThis(instr);
}

IR::Instr *
Inline::RemoveLdThis(IR::Instr *instr)
{
    // Replace the original instr with a copy, if needed.
    if (instr->GetDst()->IsEqual(instr->GetSrc1()))
    {
        // The copy would be a nop, so just delete.
        IR::Instr *instrNext = instr->m_next;
        instr->Remove();
        return instrNext;
    }
    else
    {
        if (instr->GetSrc2())
        {
            Assert(instr->m_opcode == Js::OpCode::LdThis);
            instr->FreeSrc2();
        }
        instr->m_opcode = Js::OpCode::Ld_A;
        return instr;
    }
}

bool
Inline::IsArgumentsOpnd(IR::Opnd* opnd, SymID argumentsSymId)
{
    if (opnd->IsRegOpnd())
    {
        return argumentsSymId ==  opnd->AsRegOpnd()->m_sym->m_id;
    }
    else if (opnd->IsSymOpnd())
    {
        Sym *sym = opnd->AsSymOpnd()->m_sym;
        if (sym && sym->IsPropertySym())
        {
            PropertySym *propertySym = sym->AsPropertySym();
            return argumentsSymId == propertySym->m_stackSym->m_id;
        }
        return false;
    }
    else if (opnd->IsIndirOpnd())
    {
        IR::RegOpnd *indexOpnd = opnd->AsIndirOpnd()->GetIndexOpnd();
        IR::RegOpnd *baseOpnd = opnd->AsIndirOpnd()->GetBaseOpnd();
        return  (argumentsSymId == baseOpnd->m_sym->m_id) || (indexOpnd && indexOpnd->m_sym->m_id == argumentsSymId);
    }
    AssertMsg(false, "Unknown type");
    return false;
}

bool
Inline::IsArgumentsOpnd(IR::Opnd* opnd)
{
    IR::Opnd * checkOpnd = opnd;
    while (checkOpnd)
    {
        if (checkOpnd->IsArgumentsObject())
        {
            return true;
        }
        checkOpnd = checkOpnd->GetStackSym() && checkOpnd->GetStackSym()->IsSingleDef() ? checkOpnd->GetStackSym()->GetInstrDef()->GetSrc1() : nullptr;
    }

    return false;
}

bool
Inline::HasArgumentsAccess(IR::Opnd *opnd, SymID argumentsSymId)
{
    // We should look at dst last to correctly handle cases where it's the same as one of the src operands.
    IR::Opnd * checkOpnd = opnd;
    while (checkOpnd)
    {
        if (checkOpnd->IsRegOpnd() || checkOpnd->IsSymOpnd() || checkOpnd->IsIndirOpnd())
        {
            if (IsArgumentsOpnd(checkOpnd, argumentsSymId))
            {
                return true;
            }
        }
        checkOpnd = checkOpnd->GetStackSym() && checkOpnd->GetStackSym()->IsSingleDef() ? checkOpnd->GetStackSym()->GetInstrDef()->GetSrc1() : nullptr;
    }

    return false;
}

bool
Inline::HasArgumentsAccess(IR::Instr * instr, SymID argumentsSymId)
{
    IR::Opnd* dst = instr->GetDst();
    IR::Opnd* src1 = instr->GetSrc1();
    IR::Opnd* src2 = instr->GetSrc2();

    // Super conservative here, if we see the arguments or any of its alias being used in any
    // other opcode just don't do this optimization.
    if (HasArgumentsAccess(src1, argumentsSymId) || HasArgumentsAccess(src2, argumentsSymId))
    {
        return true;
    }

    if (dst)
    {
        // For dst no need to check for RegOpnd
        if (dst->IsSymOpnd() || dst->IsIndirOpnd())
        {
            if (IsArgumentsOpnd(dst, argumentsSymId))
            {
                return true;
            }
        }
    }

    return false;
}

bool
Inline::HasArgumentsAccess(IR::Instr * instr)
{
    return (instr->GetSrc1() && IsArgumentsOpnd(instr->GetSrc1())) ||
        (instr->GetSrc2() && IsArgumentsOpnd(instr->GetSrc2()));
}

bool
Inline::GetInlineeHasArgumentObject(Func * inlinee)
{
    if (!inlinee->GetJITFunctionBody()->UsesArgumentsObject())
    {
        // If inlinee has no arguments access return false
        return false;
    }

    // Inlinee has arguments access

    if (!inlinee->GetApplyTargetInliningRemovedArgumentsAccess())
    {
        return true;
    }

    // Its possible there is no more arguments access after we inline apply target; validate the same.
    // This sounds expensive, but we are only walking inlinee which has apply target inlining optimization enabled.
    // Also we walk only instruction in that inlinee and not nested inlinees. So it is not expensive.
    SymID argumentsSymId = 0;
    FOREACH_INSTR_IN_FUNC(instr, inlinee)
    {
        if (instr->m_func != inlinee)
        {
            // Skip nested inlinees
            continue;
        }

        if (instr->m_opcode == Js::OpCode::LdHeapArguments || instr->m_opcode == Js::OpCode::LdLetHeapArguments)
        {
            argumentsSymId = instr->GetDst()->AsRegOpnd()->m_sym->m_id;
        }
        else if (argumentsSymId != 0)
        {
            // Once we find the arguments object i.e. argumentsSymId is set
            // Make sure no one refers to it.
            switch (instr->m_opcode)
            {
                case Js::OpCode::InlineBuiltInStart:
                    {
                        IR::Opnd* builtInOpnd = instr->GetSrc1();
                        if (builtInOpnd->IsAddrOpnd())
                        {
                            Assert(builtInOpnd->AsAddrOpnd()->m_isFunction);

                            Js::BuiltinFunction builtinFunction = Js::JavascriptLibrary::GetBuiltInForFuncInfo(((FixedFieldInfo*)builtInOpnd->AsAddrOpnd()->m_metadata)->GetLocalFuncId());
                            if (builtinFunction == Js::BuiltinFunction::JavascriptFunction_Apply)
                            {
                                this->SetIsInInlinedApplyCall(true);
                            }
                        }
                        else if (builtInOpnd->IsRegOpnd())
                        {
                            if (builtInOpnd->AsRegOpnd()->m_sym->m_builtInIndex == Js::BuiltinFunction::JavascriptFunction_Apply)
                            {
                                this->SetIsInInlinedApplyCall(true);
                            }
                        }
                        break;
                    }

                case Js::OpCode::InlineBuiltInEnd:
                    {
                        if(this->GetIsInInlinedApplyCall())
                        {
                            this->SetIsInInlinedApplyCall(false);
                        }
                        break;
                    }

                case Js::OpCode::BailOnNotStackArgs:
                case Js::OpCode::ArgOut_A_InlineBuiltIn:
                case Js::OpCode::BytecodeArgOutCapture:
                case Js::OpCode::BytecodeArgOutUse:
                    // These are part of arguments optimization and we are fine if they access stack args.
                    break;

                case Js::OpCode::ArgOut_A_FromStackArgs:
                    {
                        // If ArgOut_A_FromStackArgs is part of the call sequence for apply built-in inlining (as opposed to apply target inlining),
                        // then arguments access continues to exist.
                        if (this->GetIsInInlinedApplyCall() && HasArgumentsAccess(instr, argumentsSymId))
                        {
                            return true;
                        }
                        break;
                    }

                default:
                    {
                        if (HasArgumentsAccess(instr, argumentsSymId))
                        {
                            return true;
                        }
                    }
            }
        }
    }
    NEXT_INSTR_IN_FUNC;
    return false;
}

IR::Instr *
Inline::InlineSpread(IR::Instr *spreadCall)
{
    Assert(Lowerer::IsSpreadCall(spreadCall));

    if (spreadCall->m_func->GetJITFunctionBody()->IsInlineSpreadDisabled()
        || this->topFunc->GetJITFunctionBody()->IsInlineSpreadDisabled())
    {
        return spreadCall;
    }

    IR::Instr *spreadIndicesInstr = Lowerer::GetLdSpreadIndicesInstr(spreadCall);

    IR::Opnd *spreadIndicesOpnd = spreadIndicesInstr->GetSrc1();
    Assert(spreadIndicesOpnd->AsAddrOpnd()->GetAddrOpndKind() == IR::AddrOpndKindDynamicAuxBufferRef);

    Js::AuxArray<uint32>* spreadIndices = static_cast<Js::AuxArray<uint32>*>(spreadIndicesOpnd->AsAddrOpnd()->m_metadata);
    Assert(spreadIndices->count > 0);

    IR::Instr *argInstr = spreadIndicesInstr;

    IR::SymOpnd *argLinkOpnd = argInstr->GetSrc2()->AsSymOpnd();
    StackSym *argLinkSym  = argLinkOpnd->m_sym->AsStackSym();
    argInstr = argLinkSym->m_instrDef;

    // We only support one spread argument for inlining.
    if (argLinkSym->GetArgSlotNum() > 2)
    {
        return spreadCall;
    }

    // We are now committed to inlining spread. Remove the LdSpreadIndices instr
    // and convert the spread and 'this' ArgOuts.
    spreadCall->ReplaceSrc2(argLinkOpnd);
    spreadIndicesInstr->Remove();

    // Insert the bailout before the array ArgOut
    IR::Opnd *arrayOpnd = argInstr->GetSrc1();
    argInstr->m_opcode = Js::OpCode::ArgOut_A_SpreadArg;
    IR::Instr *bailoutInstr = IR::BailOutInstr::New(Js::OpCode::BailOnNotSpreadable, IR::BailOutOnInlineFunction, argInstr, argInstr->m_func);
    bailoutInstr->SetSrc1(arrayOpnd);
    argInstr->InsertBefore(bailoutInstr);

    argLinkOpnd = argInstr->GetSrc2()->AsSymOpnd();
    argLinkSym  = argLinkOpnd->m_sym->AsStackSym();
    argInstr = argLinkSym->m_instrDef;
    argInstr->m_opcode = Js::OpCode::ArgOut_A_Dynamic;

    IR::RegOpnd *startCallDstOpnd = argInstr->GetSrc2()->AsRegOpnd();
    argLinkSym = startCallDstOpnd->m_sym->AsStackSym();
    argInstr = argLinkSym->m_instrDef;
    Assert(argInstr->m_opcode == Js::OpCode::StartCall);

    spreadCall->m_opcode = Js::OpCode::CallIDynamicSpread;

    return spreadCall;
}

void
Inline::TryResetObjTypeSpecFldInfoOn(IR::PropertySymOpnd* propertySymOpnd)
{
    // if an objTypeSpecFldInfo was created just for the purpose of polymorphic inlining but didn't get used for the same (for some reason or the other), and the polymorphic cache it was created from, wasn't equivalent,
    // we should null out this info on the propertySymOpnd so that assumptions downstream around equivalent object type spec still hold.
    if (propertySymOpnd)
    {
        propertySymOpnd->TryResetObjTypeSpecFldInfo();
    }
}

void
Inline::TryDisableRuntimePolymorphicCacheOn(IR::PropertySymOpnd* propertySymOpnd)
{
    if (propertySymOpnd)
    {
        propertySymOpnd->TryDisableRuntimePolymorphicCache();
    }
}

IR::PropertySymOpnd*
Inline::GetMethodLdOpndForCallInstr(IR::Instr* callInstr)
{
    IR::Opnd* methodOpnd = callInstr->GetSrc1();
    if (methodOpnd->IsRegOpnd())
    {
        if (methodOpnd->AsRegOpnd()->m_sym->IsStackSym())
        {
            if (methodOpnd->AsRegOpnd()->m_sym->AsStackSym()->IsSingleDef())
            {
                IR::Instr* defInstr = methodOpnd->AsRegOpnd()->m_sym->AsStackSym()->GetInstrDef();
                if (defInstr->GetSrc1() && defInstr->GetSrc1()->IsSymOpnd() && defInstr->GetSrc1()->AsSymOpnd()->IsPropertySymOpnd())
                {
                    return defInstr->GetSrc1()->AsSymOpnd()->AsPropertySymOpnd();
                }
                return nullptr;
            }
            return nullptr;
        }
        return nullptr;
    }
    return nullptr;
}

#if defined(ENABLE_DEBUG_CONFIG_OPTIONS)
// static
void Inline::TraceInlining(const FunctionJITTimeInfo *const inliner, const char16* inlineeName, const char16* inlineeFunctionIdandNumberString, uint inlineeByteCodeCount,
    const FunctionJITTimeInfo* topFunc, uint inlinedByteCodeCount, const FunctionJITTimeInfo *const inlinee, uint callSiteId, bool inLoopBody, uint builtIn)
{
    char16 debugStringBuffer[MAX_FUNCTION_BODY_DEBUG_STRING_SIZE];
    char16 debugStringBuffer2[MAX_FUNCTION_BODY_DEBUG_STRING_SIZE];
    char16 debugStringBuffer3[MAX_FUNCTION_BODY_DEBUG_STRING_SIZE];
    if (inlineeName == nullptr)
    {

        int len = swprintf_s(debugStringBuffer3, MAX_FUNCTION_BODY_DEBUG_STRING_SIZE, _u("built In Id: %u"), builtIn);
        Assert(len > 14);
        inlineeName = debugStringBuffer3;
    }
    INLINE_TRACE_AND_TESTTRACE(_u("INLINING %s: Inlinee: %s (%s)\tSize: %d\tCaller: %s (%s)\tSize: %d\tInlineCount: %d\tRoot: %s (%s)\tSize: %d\tCallSiteId: %d\n"),
        inLoopBody ? _u("IN LOOP BODY") : _u(""),
        inlineeName, inlineeFunctionIdandNumberString, inlineeByteCodeCount,
        inliner->GetBody()->GetDisplayName(), inliner->GetDebugNumberSet(debugStringBuffer), inliner->GetBody()->GetByteCodeCount(), inlinedByteCodeCount,
        topFunc->GetBody()->GetDisplayName(),
        topFunc->GetDebugNumberSet(debugStringBuffer2), topFunc->GetBody()->GetByteCodeCount(),
        callSiteId
    );

    // Now Trace inlining across files cases

    if (builtIn != -1)  // built-in functions
    {
        return;
    }

    Assert(inliner && inlinee);

    if (inliner->GetSourceContextId() != inlinee->GetSourceContextId())
    {
        INLINE_TRACE_AND_TESTTRACE(_u("INLINING_ACROSS_FILES: Inlinee: %s (%s)\tSize: %d\tCaller: %s (%s)\tSize: %d\tInlineCount: %d\tRoot: %s (%s)\tSize: %d\n"),
            inlinee->GetDisplayName(), inlinee->GetDebugNumberSet(debugStringBuffer), inlinee->GetBody()->GetByteCodeCount(),
            inliner->GetDisplayName(), inliner->GetDebugNumberSet(debugStringBuffer2), inliner->GetBody()->GetByteCodeCount(), inlinedByteCodeCount,
            topFunc->GetBody()->GetDisplayName(), topFunc->GetDebugNumberSet(debugStringBuffer3), topFunc->GetBody()->GetByteCodeCount()
        );
    }

}
#endif<|MERGE_RESOLUTION|>--- conflicted
+++ resolved
@@ -2902,17 +2902,7 @@
 
     IR::Instr* applyLdInstr = nullptr;
     IR::Instr* applyTargetLdInstr = nullptr;
-<<<<<<< HEAD
     if (!TryGetCallApplyAndTargetLdInstrs(callInstr, &applyLdInstr, &applyTargetLdInstr))
-=======
-    if (!TryGetApplyAndTargetLdInstrs(callInstr, &applyLdInstr, &applyTargetLdInstr))
-    {
-        return false;
-    }
-
-    if(applyTargetLdInstr->m_opcode != Js::OpCode::LdFldForCallApplyTarget ||
-        ((applyTargetLdInstr->AsProfiledInstr()->u.FldInfo().flags & Js::FldInfo_FromAccessor) != 0))
->>>>>>> aa0db708
     {
         return false;
     }

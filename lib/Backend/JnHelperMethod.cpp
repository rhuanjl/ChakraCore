//-------------------------------------------------------------------------------------------------------
// Copyright (C) Microsoft Corporation and contributors. All rights reserved.
// Licensed under the MIT license. See LICENSE.txt file in the project root for full license information.
//-------------------------------------------------------------------------------------------------------
#include "Backend.h"
#include "ExternalHelperMethod.h"
// Parser includes
#include "RegexCommon.h"

#include "Library/RegexHelper.h"

#ifdef ENABLE_SCRIPT_DEBUGGING
#include "Debug/DiagHelperMethodWrapper.h"
#endif
#include "Math/CrtSSE2Math.h"
#include "Library/JavascriptGeneratorFunction.h"
#include "RuntimeMathPch.h"

namespace IR
{

intptr_t const JnHelperMethodAddresses[] =
{
#define HELPERCALL(Name, Address, Attributes) reinterpret_cast<intptr_t>(Address),
// Because of order-of-initialization problems with the vtable address static field
// and this array, we're going to have to fill these in as we go along.
#include "JnHelperMethodList.h"
#undef HELPERCALL

    NULL
};

intptr_t const *GetHelperMethods()
{
    return JnHelperMethodAddresses;
}

#if ENABLE_DEBUG_CONFIG_OPTIONS && defined(_CONTROL_FLOW_GUARD)
class HelperTableCheck
{
public:
    HelperTableCheck() {
        CheckJnHelperTable(JnHelperMethodAddresses);
    }
};

// Dummy global to trigger CheckJnHelperTable call at load time.
static HelperTableCheck LoadTimeHelperTableCheck;

void CheckJnHelperTable(intptr_t const* table)
{
    MEMORY_BASIC_INFORMATION memBuffer;

    // Make sure the helper table is in read-only memory for security reasons.
    SIZE_T byteCount;
    byteCount = VirtualQuery(table, &memBuffer, sizeof(memBuffer));

    Assert(byteCount);

    // Note: .rdata is merged with .text on x86.
    if (memBuffer.Protect != PAGE_READONLY && memBuffer.Protect != PAGE_EXECUTE_READ)
    {
        AssertMsg(false, "JnHelperMethodAddress table needs to be read-only for security reasons");

        Fatal();
    }
}
#endif

#ifdef ENABLE_SCRIPT_DEBUGGING
static intptr_t const helperMethodWrappers[] = {
    reinterpret_cast<intptr_t>(&Js::HelperMethodWrapper0),
    reinterpret_cast<intptr_t>(&Js::HelperMethodWrapper1),
    reinterpret_cast<intptr_t>(&Js::HelperMethodWrapper2),
    reinterpret_cast<intptr_t>(&Js::HelperMethodWrapper3),
    reinterpret_cast<intptr_t>(&Js::HelperMethodWrapper4),
    reinterpret_cast<intptr_t>(&Js::HelperMethodWrapper5),
    reinterpret_cast<intptr_t>(&Js::HelperMethodWrapper6),
    reinterpret_cast<intptr_t>(&Js::HelperMethodWrapper7),
    reinterpret_cast<intptr_t>(&Js::HelperMethodWrapper8),
    reinterpret_cast<intptr_t>(&Js::HelperMethodWrapper9),
    reinterpret_cast<intptr_t>(&Js::HelperMethodWrapper10),
    reinterpret_cast<intptr_t>(&Js::HelperMethodWrapper11),
    reinterpret_cast<intptr_t>(&Js::HelperMethodWrapper12),
    reinterpret_cast<intptr_t>(&Js::HelperMethodWrapper13),
    reinterpret_cast<intptr_t>(&Js::HelperMethodWrapper14),
    reinterpret_cast<intptr_t>(&Js::HelperMethodWrapper15),
    reinterpret_cast<intptr_t>(&Js::HelperMethodWrapper16),
};
#endif

///----------------------------------------------------------------------------
///
/// GetMethodAddress
///
///     returns the memory address of the helperMethod,
///     which can the address of debugger wrapper that intercept the original helper.
///
///----------------------------------------------------------------------------
intptr_t
GetMethodAddress(ThreadContextInfo * context, IR::HelperCallOpnd* opnd)
{
    Assert(opnd);
#ifdef ENABLE_SCRIPT_DEBUGGING
#if defined(_M_ARM32_OR_ARM64)
#define LowererMDFinal LowererMD
#else
#define LowererMDFinal LowererMDArch
#endif

    CompileAssert(_countof(helperMethodWrappers) == LowererMDFinal::MaxArgumentsToHelper + 1);

    if (opnd->IsDiagHelperCallOpnd())
    {
        // Note: all arguments are already loaded for the original helper. Here we just return the address.
        IR::DiagHelperCallOpnd* diagOpnd = (IR::DiagHelperCallOpnd*)opnd;

        if (0 <= diagOpnd->m_argCount && diagOpnd->m_argCount <= LowererMDFinal::MaxArgumentsToHelper)
        {
            return ShiftAddr(context, helperMethodWrappers[diagOpnd->m_argCount]);
        }
        else
        {
            AssertMsg(FALSE, "Unsupported arg count (need to implement).");
        }
    }
#endif
    return GetMethodOriginalAddress(context, opnd->m_fnHelper);
}

// TODO:  Remove this define once makes it into WINNT.h
#ifndef DECLSPEC_GUARDIGNORE
#if (_MSC_FULL_VER >= 170065501) && !defined(__clang__)
#define DECLSPEC_GUARDIGNORE  __declspec(guard(ignore))
#else
#define DECLSPEC_GUARDIGNORE
#endif
#endif

// We need the helper table to be in read-only memory for obvious security reasons.
// Import function ptr require dynamic initialization, and cause the table to be in read-write memory.
// Additionally, all function ptrs are automatically marked as safe CFG addresses by the compiler.
// __declspec(guard(ignore)) can be used on methods to have the compiler not mark these as valid CFG targets.
DECLSPEC_GUARDIGNORE  _NOINLINE intptr_t GetNonTableMethodAddress(ThreadContextInfo * context, JnHelperMethod helperMethod)
{
    switch (helperMethod)
    {
    //
    //  DllImport methods
    //
#if defined(_M_IX86)
    // These are internal CRT functions which don't use a standard calling convention
    case HelperDirectMath_Acos:
        return ShiftAddr(context, __libm_sse2_acos);

    case HelperDirectMath_Asin:
        return ShiftAddr(context, __libm_sse2_asin);

    case HelperDirectMath_Atan:
        return ShiftAddr(context, __libm_sse2_atan);

    case HelperDirectMath_Atan2:
        return ShiftAddr(context, __libm_sse2_atan2);

    case HelperDirectMath_Cos:
        return ShiftAddr(context, __libm_sse2_cos);

    case HelperDirectMath_Exp:
        return ShiftAddr(context, __libm_sse2_exp);

    case HelperDirectMath_Log:
        return ShiftAddr(context, __libm_sse2_log);

    case HelperDirectMath_Sin:
        return ShiftAddr(context, __libm_sse2_sin);

    case HelperDirectMath_Tan:
<<<<<<< HEAD
        return ShiftAddr(context, (double(*)(double))__libm_sse2_tan);

    case HelperAtomicStore64:
        return ShiftAddr(context, (double(*)(double))InterlockedExchange64);

    case HelperMemoryBarrier:
        return ShiftAddr(context, (void(*)())MemoryBarrier);
=======
        return ShiftAddr(context, __libm_sse2_tan);
>>>>>>> 7cb85ae5
#endif

    case HelperDirectMath_FloorDb:
        return ShiftStdcallAddr(context, Js::JavascriptMath::Floor);

    case HelperDirectMath_CeilDb:
        return ShiftStdcallAddr(context, Js::JavascriptMath::Ceil);

    case HelperDirectMath_FloorFlt:
        return ShiftStdcallAddr(context, Js::JavascriptMath::FloorF);

    case HelperDirectMath_CeilFlt:
        return ShiftStdcallAddr(context, Js::JavascriptMath::CeilF);

        //
        // These are statically initialized to an import thunk, but let's keep them out of the table in case a new CRT changes this
        //
    case HelperWMemCmp:
        return ShiftCdeclAddr(context, wmemcmp);

    case HelperMemCpy:
        return ShiftCdeclAddr(context, (void *(__cdecl *)(void *, void const*, size_t))memcpy);

#if defined(_M_X64) || defined(_M_ARM32_OR_ARM64)
    case HelperDirectMath_Acos:
        return ShiftCdeclAddr(context, (double(__cdecl *)(double))acos);

    case HelperDirectMath_Asin:
        return ShiftCdeclAddr(context, (double(__cdecl *)(double))asin);

    case HelperDirectMath_Atan:
        return ShiftCdeclAddr(context, (double(__cdecl *)(double))atan);

    case HelperDirectMath_Atan2:
        return ShiftCdeclAddr(context, (double(__cdecl *)(double, double))atan2);

    case HelperDirectMath_Cos:
        return ShiftCdeclAddr(context, (double(__cdecl *)(double))cos);

    case HelperDirectMath_Exp:
        return ShiftCdeclAddr(context, (double(__cdecl *)(double))exp);

    case HelperDirectMath_Log:
        return ShiftCdeclAddr(context, (double(__cdecl *)(double))log);

    case HelperDirectMath_Sin:
        return ShiftCdeclAddr(context, (double(__cdecl *)(double))sin);

    case HelperDirectMath_Tan:
        return ShiftCdeclAddr(context, (double(__cdecl *)(double))tan);
#endif

        //
        // Methods that we don't want to get marked as CFG targets as they make unprotected calls
        //

#ifdef _CONTROL_FLOW_GUARD
    case HelperGuardCheckCall:
        return  (intptr_t)__guard_check_icall_fptr; // OOP JIT: ntdll load at same address across all process
#endif

    case HelperOp_TryCatch:
        return ShiftStdcallAddr(context, Js::JavascriptExceptionOperators::OP_TryCatch);

    case HelperOp_TryFinally:
        return ShiftStdcallAddr(context, Js::JavascriptExceptionOperators::OP_TryFinally);


    case HelperOp_TryFinallySimpleJit:
        return ShiftStdcallAddr(context, Js::JavascriptExceptionOperators::OP_TryFinallySimpleJit);

        //
        // Methods that we don't want to get marked as CFG targets as they dump all registers to a controlled address
        //
    case HelperSaveAllRegistersAndBailOut:
        return ShiftStdcallAddr(context, LinearScanMD::SaveAllRegistersAndBailOut);
    case HelperSaveAllRegistersAndBranchBailOut:
        return ShiftStdcallAddr(context, LinearScanMD::SaveAllRegistersAndBranchBailOut);

#ifdef _M_IX86
    case HelperSaveAllRegistersNoSse2AndBailOut:
        return ShiftStdcallAddr(context, LinearScanMD::SaveAllRegistersNoSse2AndBailOut);
    case HelperSaveAllRegistersNoSse2AndBranchBailOut:
        return ShiftStdcallAddr(context, LinearScanMD::SaveAllRegistersNoSse2AndBranchBailOut);
#endif

    }

    Assume(UNREACHED);

    return 0;
}

///----------------------------------------------------------------------------
///
/// GetMethodOriginalAddress
///
///     returns the memory address of the helperMethod,
///     this one is never the intercepted by debugger helper.
///
///----------------------------------------------------------------------------
intptr_t GetMethodOriginalAddress(ThreadContextInfo * context, JnHelperMethod helperMethod)
{
    intptr_t address = GetHelperMethods()[static_cast<WORD>(helperMethod)];
    if (address == 0)
    {
        return GetNonTableMethodAddress(context, helperMethod);
    }

    return ShiftAddr(context, address);
}

#if DBG_DUMP || defined(ENABLE_IR_VIEWER)



char16 const * const JnHelperMethodNames[] =
{
#define HELPERCALL(Name, Address, Attributes) _u("") STRINGIZEW(Name) _u(""),
#include "JnHelperMethodList.h"
#undef HELPERCALL

    NULL
};

///----------------------------------------------------------------------------
///
/// GetMethodName
///
///     returns the string representing the name of the helperMethod.
///
///----------------------------------------------------------------------------

char16 const*
GetMethodName(JnHelperMethod helperMethod)
{
    return JnHelperMethodNames[static_cast<WORD>(helperMethod)];
}

#endif  //#if DBG_DUMP


} //namespace IR

#if DBG_DUMP || defined(ENABLE_IR_VIEWER)
const char16 *GetVtableName(VTableValue value)
{
    switch (value)
    {
#if !defined(_M_X64)
    case VtableJavascriptNumber:
        return _u("vtable JavascriptNumber");
        break;
#endif
    case VtableDynamicObject:
        return _u("vtable DynamicObject");
        break;
    case VtableInvalid:
        return _u("vtable Invalid");
        break;
    case VtablePropertyString:
        return _u("vtable PropertyString");
        break;
    case VtableJavascriptBoolean:
        return _u("vtable JavascriptBoolean");
        break;
    case VtableJavascriptArray:
        return _u("vtable JavascriptArray");
        break;
    case VtableInt8Array:
        return _u("vtable Int8Array");
        break;
    case VtableUint8Array:
        return _u("vtable Uint8Array");
        break;
    case VtableUint8ClampedArray:
        return _u("vtable Uint8ClampedArray");
        break;
    case VtableInt16Array:
        return _u("vtable Int16Array");
        break;
    case VtableUint16Array:
        return _u("vtable Uint16Array");
        break;
    case VtableInt32Array:
        return _u("vtable Int32Array");
        break;
    case VtableUint32Array:
        return _u("vtable Uint32Array");
        break;
    case VtableFloat32Array:
        return _u("vtable Float32Array");
        break;
    case VtableFloat64Array:
        return _u("vtable Float64Array");
        break;
    case VtableJavascriptPixelArray:
        return _u("vtable JavascriptPixelArray");
        break;
    case VtableInt64Array:
        return _u("vtable Int64Array");
        break;
    case VtableUint64Array:
        return _u("vtable Uint64Array");
        break;
    case VtableInt8VirtualArray:
        return _u("vtable Int8VirtualArray");
        break;
    case VtableUint8VirtualArray:
        return _u("vtable Uint8VirtualArray");
        break;
    case VtableUint8ClampedVirtualArray:
        return _u("vtable Uint8ClampedVirtualArray");
        break;
    case VtableInt16VirtualArray:
        return _u("vtable Int16VirtualArray");
        break;
    case VtableUint16VirtualArray:
        return _u("vtable Uint16VirtualArray");
        break;
    case VtableInt32VirtualArray:
        return _u("vtable Int32VirtualArray");
        break;
    case VtableUint32VirtualArray:
        return _u("vtable Uint32VirtualArray");
        break;
    case VtableFloat32VirtualArray:
        return _u("vtable Float32VirtualArray");
        break;
    case VtableFloat64VirtualArray:
        return _u("vtable Float64VirtualArray");
        break;
    case VtableBoolArray:
        return _u("vtable BoolArray");
        break;
    case VtableCharArray:
        return _u("vtable CharArray");
        break;
    case VtableNativeIntArray:
        return _u("vtable NativeIntArray");
        break;
    case VtableNativeFloatArray:
        return _u("vtable NativeFloatArray");
        break;
    case VtableJavascriptNativeIntArray:
        return _u("vtable JavascriptNativeIntArray");
        break;
    case VtableJavascriptRegExp:
        return _u("vtable JavascriptRegExp");
        break;
    case VtableStackScriptFunction:
        return _u("vtable StackScriptFunction");
        break;
    case VtableConcatStringMulti:
        return _u("vtable ConcatStringMulti");
        break;
    case VtableCompoundString:
        return _u("vtable CompoundString");
        break;
    default:
        Assert(false);
        break;
    }

    return _u("vtable unknown");
}
#endif

namespace HelperMethodAttributes
{

// Position: same as in JnHelperMethod enum.
// Value: one or more of OR'ed HelperMethodAttribute values.
static const BYTE JnHelperMethodAttributes[] =
{
#define HELPERCALL(Name, Address, Attributes) Attributes,
#include "JnHelperMethodList.h"
#undef HELPERCALL
};

// Returns true if the helper can throw non-OOM / non-SO exception.
bool CanThrow(IR::JnHelperMethod helper)
{
    return (JnHelperMethodAttributes[helper] & AttrCanThrow) != 0;
}

bool IsInVariant(IR::JnHelperMethod helper)
{
    return (JnHelperMethodAttributes[helper] & AttrInVariant) != 0;
}

} //namespace HelperMethodAttributes<|MERGE_RESOLUTION|>--- conflicted
+++ resolved
@@ -175,17 +175,13 @@
         return ShiftAddr(context, __libm_sse2_sin);
 
     case HelperDirectMath_Tan:
-<<<<<<< HEAD
-        return ShiftAddr(context, (double(*)(double))__libm_sse2_tan);
+        return ShiftAddr(context, __libm_sse2_tan);
 
     case HelperAtomicStore64:
         return ShiftAddr(context, (double(*)(double))InterlockedExchange64);
 
     case HelperMemoryBarrier:
         return ShiftAddr(context, (void(*)())MemoryBarrier);
-=======
-        return ShiftAddr(context, __libm_sse2_tan);
->>>>>>> 7cb85ae5
 #endif
 
     case HelperDirectMath_FloorDb:

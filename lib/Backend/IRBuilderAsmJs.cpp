//-------------------------------------------------------------------------------------------------------
// Copyright (C) Microsoft Corporation and contributors. All rights reserved.
// Licensed under the MIT license. See LICENSE.txt file in the project root for full license information.
//-------------------------------------------------------------------------------------------------------

#include "Backend.h"
#include "ByteCode/OpCodeUtilAsmJs.h"

void
IRBuilderAsmJs::Build()
{
    m_funcAlloc = m_func->m_alloc;

    NoRecoverMemoryJitArenaAllocator localAlloc(_u("BE-IRBuilder"), m_funcAlloc->GetPageAllocator(), Js::Throw::OutOfMemory);
    m_tempAlloc = &localAlloc;

    uint32 offset;
    uint32 statementIndex = m_statementReader.GetStatementIndex();

    m_argStack = JitAnew(m_tempAlloc, SList<IR::Instr *>, m_tempAlloc);
    m_tempList = JitAnew(m_tempAlloc, SList<IR::Instr *>, m_tempAlloc);
    m_argOffsetStack = JitAnew(m_tempAlloc, SList<int32>, m_tempAlloc);

    m_branchRelocList = JitAnew(m_tempAlloc, SList<BranchReloc *>, m_tempAlloc);

    m_switchBuilder.Init(m_func, m_tempAlloc, true);

    m_firstVarConst = 0;

    m_firstIntConst = AsmJsRegSlots::RegCount + m_firstVarConst;
    m_firstFloatConst = m_asmFuncInfo->GetIntConstCount() + m_firstIntConst;
    m_firstDoubleConst = m_asmFuncInfo->GetFloatConstCount() + m_firstFloatConst;


    m_firstSimdConst = m_asmFuncInfo->GetDoubleConstCount() + m_firstDoubleConst;
    m_firstIntVar = m_asmFuncInfo->GetSimdConstCount() + m_firstSimdConst;


    m_firstFloatVar = m_asmFuncInfo->GetIntVarCount() + m_firstIntVar;
    m_firstDoubleVar = m_asmFuncInfo->GetFloatVarCount() + m_firstFloatVar;

    m_firstSimdVar = m_asmFuncInfo->GetDoubleVarCount() + m_firstDoubleVar;
    m_firstIntTemp = m_asmFuncInfo->GetSimdVarCount() + m_firstSimdVar;

    m_firstFloatTemp = m_asmFuncInfo->GetIntTmpCount() + m_firstIntTemp;
    m_firstDoubleTemp = m_asmFuncInfo->GetFloatTmpCount() + m_firstFloatTemp;


    m_firstSimdTemp = m_asmFuncInfo->GetDoubleTmpCount() + m_firstDoubleTemp;
    m_firstIRTemp = m_asmFuncInfo->GetSimdTmpCount() + m_firstSimdTemp;

    m_simdOpcodesMap = JitAnewArrayZ(m_tempAlloc, Js::OpCode, Js::Simd128AsmJsOpcodeCount());
    {

#define MACRO_SIMD(opcode, asmjsLayout, opCodeAttrAsmJs, OpCodeAttr, ...) m_simdOpcodesMap[(uint32)(Js::OpCodeAsmJs::opcode - Js::OpCodeAsmJs::Simd128_Start)] = Js::OpCode::opcode;

#define MACRO_SIMD_WMS(opcode, asmjsLayout, opCodeAttrAsmJs, OpCodeAttr, ...) MACRO_SIMD(opcode, asmjsLayout, opCodeAttrAsmJs, OpCodeAttr)

        // append extended opcodes
#define MACRO_SIMD_EXTEND(opcode, asmjsLayout, opCodeAttrAsmJs, OpCodeAttr, ...) \
    m_simdOpcodesMap[(uint32)(Js::OpCodeAsmJs::opcode - Js::OpCodeAsmJs::Simd128_Start_Extend) + (Js::OpCodeAsmJs::Simd128_End - Js::OpCodeAsmJs::Simd128_Start + 1)] = Js::OpCode::opcode;

#define MACRO_SIMD_EXTEND_WMS(opcode, asmjsLayout, opCodeAttrAsmJs, OpCodeAttr, ...) MACRO_SIMD_EXTEND(opcode, asmjsLayout, opCodeAttrAsmJs, OpCodeAttr)

#include "ByteCode/OpCodesSimd.h"

    }

    // we will be using lower space for type specialized syms, so bump up where new temp syms can be created
    m_func->m_symTable->IncreaseStartingID(m_firstIRTemp - m_func->m_symTable->GetMaxSymID());

    Js::RegSlot tempCount = m_asmFuncInfo->GetDoubleTmpCount() + m_asmFuncInfo->GetFloatTmpCount() + m_asmFuncInfo->GetIntTmpCount();

    tempCount += m_asmFuncInfo->GetSimdTmpCount();

    if (tempCount > 0)
    {
        m_tempMap = (SymID*)m_tempAlloc->AllocZero(sizeof(SymID) * tempCount);
        m_fbvTempUsed = BVFixed::New<JitArenaAllocator>(tempCount, m_tempAlloc);
    }
    else
    {
        m_tempMap = nullptr;
        m_fbvTempUsed = nullptr;
    }

    m_func->m_headInstr = IR::EntryInstr::New(Js::OpCode::FunctionEntry, m_func);
    m_func->m_exitInstr = IR::ExitInstr::New(Js::OpCode::FunctionExit, m_func);
    m_func->m_tailInstr = m_func->m_exitInstr;
    m_func->m_headInstr->InsertAfter(m_func->m_tailInstr);
    m_func->m_isLeaf = true;  // until proven otherwise

    m_functionStartOffset = m_jnReader.GetCurrentOffset();
    m_lastInstr = m_func->m_headInstr;

    AssertMsg(sizeof(SymID) >= sizeof(Js::RegSlot), "sizeof(SymID) != sizeof(Js::RegSlot)!!");

    offset = m_functionStartOffset;

    // Skip the last EndOfBlock opcode
    // EndOfBlock opcode has same value in Asm
    Assert(!OpCodeAttr::HasMultiSizeLayout(Js::OpCode::EndOfBlock));
    uint32 lastOffset = m_func->GetJITFunctionBody()->GetByteCodeLength() - Js::OpCodeUtil::EncodedSize(Js::OpCode::EndOfBlock, Js::SmallLayout);
    uint32 offsetToInstructionCount = lastOffset;
    if (this->IsLoopBody())
    {
        // LdSlot needs to cover all the register, including the temps, because we might treat
        // those as if they are local for the value of the with statement
        this->m_ldSlots = BVFixed::New<JitArenaAllocator>(m_firstIntTemp + tempCount, m_tempAlloc);
        this->m_stSlots = BVFixed::New<JitArenaAllocator>(m_firstIntTemp, m_tempAlloc);
        this->m_loopBodyRetIPSym = StackSym::New(TyInt32, this->m_func);
#if DBG
        if (m_func->GetJITFunctionBody()->GetTempCount() != 0)
        {
            this->m_usedAsTemp = BVFixed::New<JitArenaAllocator>(m_func->GetJITFunctionBody()->GetTempCount(), m_tempAlloc);
        }
#endif
        lastOffset = m_func->GetWorkItem()->GetLoopHeader()->endOffset;
        // Ret is created at lastOffset + 1, so we need lastOffset + 2 entries
        offsetToInstructionCount = lastOffset + 2;
    }

#if DBG
    m_offsetToInstructionCount = offsetToInstructionCount;
#endif
    m_offsetToInstruction = JitAnewArrayZ(m_tempAlloc, IR::Instr *, offsetToInstructionCount);

    BuildConstantLoads();
    if (!this->IsLoopBody() && m_func->GetJITFunctionBody()->HasImplicitArgIns())
    {
        BuildImplicitArgIns();
    }

    if (m_statementReader.AtStatementBoundary(&m_jnReader))
    {
        statementIndex = AddStatementBoundary(statementIndex, offset);
    }

    Js::LayoutSize layoutSize;
    for (Js::OpCodeAsmJs newOpcode = m_jnReader.ReadAsmJsOp(layoutSize); (uint)m_jnReader.GetCurrentOffset() <= lastOffset; newOpcode = m_jnReader.ReadAsmJsOp(layoutSize))
    {
        Assert(newOpcode != Js::OpCodeAsmJs::EndOfBlock);

        AssertMsg(Js::OpCodeUtilAsmJs::IsValidByteCodeOpcode(newOpcode), "Error getting opcode from m_jnReader.Op()");

        uint layoutAndSize = layoutSize * Js::OpLayoutTypeAsmJs::Count + Js::OpCodeUtilAsmJs::GetOpCodeLayout(newOpcode);
        switch (layoutAndSize)
        {
#define LAYOUT_TYPE(layout) \
        case Js::OpLayoutTypeAsmJs::layout: \
            Assert(layoutSize == Js::SmallLayout); \
            Build##layout(newOpcode, offset); \
            break;
#define LAYOUT_TYPE_WMS(layout) \
        case Js::SmallLayout * Js::OpLayoutTypeAsmJs::Count + Js::OpLayoutTypeAsmJs::layout: \
            Build##layout<Js::SmallLayoutSizePolicy>(newOpcode, offset); \
            break; \
        case Js::MediumLayout * Js::OpLayoutTypeAsmJs::Count + Js::OpLayoutTypeAsmJs::layout: \
            Build##layout<Js::MediumLayoutSizePolicy>(newOpcode, offset); \
            break; \
        case Js::LargeLayout * Js::OpLayoutTypeAsmJs::Count + Js::OpLayoutTypeAsmJs::layout: \
            Build##layout<Js::LargeLayoutSizePolicy>(newOpcode, offset); \
            break;
#define EXCLUDE_FRONTEND_LAYOUT
#include "ByteCode/LayoutTypesAsmJs.h"

        default:
            AssertMsg(UNREACHED, "Unimplemented layout");
            break;
        }
        offset = m_jnReader.GetCurrentOffset();

        if (m_statementReader.AtStatementBoundary(&m_jnReader))
        {
            statementIndex = AddStatementBoundary(statementIndex, offset);
        }

    }

    if (Js::Constants::NoStatementIndex != statementIndex)
    {
        statementIndex = AddStatementBoundary(statementIndex, Js::Constants::NoByteCodeOffset);
    }

    if (IsLoopBody())
    {
        // Insert the LdSlot/StSlot and Ret
        IR::Opnd * retOpnd = this->InsertLoopBodyReturnIPInstr(offset, offset);

        // Restore and Ret are at the last offset + 1
        GenerateLoopBodySlotAccesses(lastOffset + 1);

        IR::Instr *      retInstr = IR::Instr::New(Js::OpCode::Ret, m_func);
        retInstr->SetSrc1(retOpnd);
        this->AddInstr(retInstr, lastOffset + 1);
    }

    // Now fix up the targets for all the branches we've introduced.
    InsertLabels();

    // Now that we know whether the func is a leaf or not, decide whether we'll emit fast paths.
    // Do this once and for all, per-func, since the source size on the ThreadContext will be
    // changing while we JIT.
    if (m_func->IsTopFunc())
    {
        m_func->SetDoFastPaths();
    }
}

void
IRBuilderAsmJs::AddInstr(IR::Instr * instr, uint32 offset)
{
    m_lastInstr->InsertAfter(instr);
    if (offset != Js::Constants::NoByteCodeOffset)
    {
        Assert(offset < m_offsetToInstructionCount);
        if (m_offsetToInstruction[offset] == nullptr)
        {
            m_offsetToInstruction[offset] = instr;
        }
        else
        {
            Assert(m_lastInstr->GetByteCodeOffset() == offset);
        }
        instr->SetByteCodeOffset(offset);
    }
    else
    {
        instr->SetByteCodeOffset(m_lastInstr->GetByteCodeOffset());
    }
    m_lastInstr = instr;

    Func *topFunc = m_func->GetTopFunc();
    if (!topFunc->GetHasTempObjectProducingInstr())
    {
        if (OpCodeAttr::TempObjectProducing(instr->m_opcode))
        {
            topFunc->SetHasTempObjectProducingInstr(true);
        }
    }

#if DBG_DUMP
    if (Js::Configuration::Global.flags.Trace.IsEnabled(Js::IRBuilderPhase, m_func->GetTopFunc()->GetSourceContextId(), m_func->GetTopFunc()->GetLocalFunctionId()))
    {
        instr->Dump();
    }
#endif
}

IR::RegOpnd *
IRBuilderAsmJs::BuildDstOpnd(Js::RegSlot dstRegSlot, IRType type)
{
    SymID symID;
    if (RegIsTemp(dstRegSlot))
    {
#if DBG
        if (this->IsLoopBody())
        {
            // If we are doing loop body, and a temp reg slot is loaded via LdSlot
            // That means that we have detected that the slot is live coming in to the loop.
            // This would only happen for the value of a "with" statement, so there shouldn't
            // be any def for those
            Assert(!this->m_ldSlots->Test(dstRegSlot));
            this->m_usedAsTemp->Set(dstRegSlot - m_firstIntTemp);
        }
#endif
        // This is a def of a temp. Create a new sym ID for it if it's been used since its last def.
        //     !!!NOTE: always process an instruction's temp uses before its temp defs!!!
        if (GetTempUsed(dstRegSlot))
        {
            symID = m_func->m_symTable->NewID();
            SetTempUsed(dstRegSlot, FALSE);
            SetMappedTemp(dstRegSlot, symID);
        }
        else
        {
            symID = GetMappedTemp(dstRegSlot);
            // The temp hasn't been used since its last def. There are 2 possibilities:
            if (symID == 0)
            {
                // First time we've seen the temp. Just use the number that the front end gave it.
                symID = static_cast<SymID>(dstRegSlot);
                SetMappedTemp(dstRegSlot, symID);
            }
            else if (IRType_IsSimd128(type))
            {
                //In Asm.js, SIMD register space is untyped, so we could have SIMD temp registers.
                //Make sure that the StackSym types matches before reusing simd temps.
                StackSym *  stackSym = m_func->m_symTable->FindStackSym(symID);
                if (!stackSym || stackSym->GetType() != type)
                {
                    symID = m_func->m_symTable->NewID();
                    SetMappedTemp(dstRegSlot, symID);
                }
            }
        }
    }
    else
    {
        symID = static_cast<SymID>(dstRegSlot);
        if (RegIsConstant(dstRegSlot))
        {
            // Don't need to track constant registers for bailout. Don't set the byte code register for constant.
            dstRegSlot = Js::Constants::NoRegister;
        }
        else if (IsLoopBody() && RegIsVar(dstRegSlot))
        {
            // Loop body and not constants
            this->m_stSlots->Set(symID);
            // We need to make sure that the symbols is loaded as well
            // so that the sym will be defined on all path.
            this->EnsureLoopBodyAsmJsLoadSlot(symID, type);
        }
        else
        {
            Assert(!IsLoopBody() || dstRegSlot == 0); // if loop body then one of the above two conditions should hold true
        }
    }

    //Simd return values of different IR types share the same reg slot.
    //To avoid symbol type mismatch, use the stack symbol with a dummy simd type.
    if (RegIsSimd128ReturnVar(symID))
    {
        type = TySimd128F4;
    }
    StackSym * symDst = StackSym::FindOrCreate(symID, dstRegSlot, m_func, type);
    // Always reset isSafeThis to false.  We'll set it to true for singleDef cases,
    // but want to reset it to false if it is multi-def.
    // NOTE: We could handle the multiDef if they are all safe, but it probably isn't very common.
    symDst->m_isSafeThis = false;

    IR::RegOpnd *regOpnd = IR::RegOpnd::New(symDst, type, m_func);
    return regOpnd;
}

IR::RegOpnd *
IRBuilderAsmJs::BuildSrcOpnd(Js::RegSlot srcRegSlot, IRType type)
{
    StackSym * symSrc = m_func->m_symTable->FindStackSym(BuildSrcStackSymID(srcRegSlot, type));
    AssertMsg(symSrc, "Tried to use an undefined stack slot?");
        IR::RegOpnd * regOpnd = IR::RegOpnd::New(symSrc, type, m_func);

    return regOpnd;
}

IR::RegOpnd *
IRBuilderAsmJs::BuildIntConstOpnd(Js::RegSlot regSlot)
{
    Js::Var * constTable = (Js::Var*)m_func->GetJITFunctionBody()->GetConstTable();
    int * intConstTable = reinterpret_cast<int *>(constTable + Js::AsmJsFunctionMemory::RequiredVarConstants - 1);
<<<<<<< HEAD
    uint32 intConstCount = m_func->GetJITFunctionBody()->GetAsmJsInfo()->GetIntConstCount();
=======
    uint32 intConstCount = m_func->GetJnFunction()->GetAsmJsFunctionInfoWithLock()->GetIntConstCount();
>>>>>>> 1334e38d

    Assert(regSlot >= Js::FunctionBody::FirstRegSlot && regSlot < intConstCount);
    const int32 value = intConstTable[regSlot];
    IR::IntConstOpnd *opnd = IR::IntConstOpnd::New(value, TyInt32, m_func);

    return (IR::RegOpnd*)opnd;
}

SymID
IRBuilderAsmJs::BuildSrcStackSymID(Js::RegSlot regSlot, IRType type /*= IRType::TyVar*/)
{
    SymID symID;

    if (this->RegIsTemp(regSlot))
    {
        // This is a use of a temp. Map the reg slot to its sym ID.
        //     !!!NOTE: always process an instruction's temp uses before its temp defs!!!
        symID = this->GetMappedTemp(regSlot);
        if (symID == 0)
        {
            // We might have temps that are live through the loop body via "with" statement
            // We need to treat those as if they are locals and don't remap them
            Assert(this->IsLoopBody());
            Assert(!this->m_usedAsTemp->Test(regSlot - m_firstIntTemp));

            symID = static_cast<SymID>(regSlot);
            this->SetMappedTemp(regSlot, symID);
            this->EnsureLoopBodyAsmJsLoadSlot(symID, type);
        }
        this->SetTempUsed(regSlot, TRUE);
    }
    else
    {
        symID = static_cast<SymID>(regSlot);
        if (IsLoopBody() && RegIsVar(regSlot))
        {
            this->EnsureLoopBodyAsmJsLoadSlot(symID, type);

        }
        else
        {
            Assert(!IsLoopBody() || this->RegIsConstant(regSlot) || regSlot == 0);
        }
    }
    return symID;

}

IR::SymOpnd *
IRBuilderAsmJs::BuildFieldOpnd(Js::RegSlot reg, Js::PropertyId propertyId, PropertyKind propertyKind, IRType type, bool scale)
{
    Js::PropertyId scaledPropertyId = propertyId;
    if (scale)
    {
        scaledPropertyId *= TySize[type];
    }
    PropertySym * propertySym = BuildFieldSym(reg, scaledPropertyId, propertyKind);
    IR::SymOpnd * symOpnd = IR::SymOpnd::New(propertySym, type, m_func);

    return symOpnd;
}

PropertySym *
IRBuilderAsmJs::BuildFieldSym(Js::RegSlot reg, Js::PropertyId propertyId, PropertyKind propertyKind)
{
    SymID symId = BuildSrcStackSymID(reg);

    AssertMsg(m_func->m_symTable->FindStackSym(symId), "Tried to use an undefined stacksym?");

    PropertySym * propertySym = PropertySym::FindOrCreate(symId, propertyId, (Js::PropertyIdIndexType)-1, (uint)-1, propertyKind, m_func);
    return propertySym;
}

uint
IRBuilderAsmJs::AddStatementBoundary(uint statementIndex, uint offset)
{
    IR::PragmaInstr* pragmaInstr = IR::PragmaInstr::New(Js::OpCode::StatementBoundary, statementIndex, m_func);
    this->AddInstr(pragmaInstr, offset);

    return m_statementReader.MoveNextStatementBoundary();
}

Js::RegSlot
IRBuilderAsmJs::GetRegSlotFromIntReg(Js::RegSlot srcIntReg)
{
    Assert(m_asmFuncInfo->GetIntConstCount() >= 0);
    Js::RegSlot reg;
    if (srcIntReg < (Js::RegSlot)m_asmFuncInfo->GetIntConstCount())
    {
        reg = srcIntReg + m_firstIntConst;
        Assert(reg >= m_firstIntConst && reg < m_firstFloatConst);
    }
    else if (srcIntReg < (Js::RegSlot)(m_asmFuncInfo->GetIntVarCount() + m_asmFuncInfo->GetIntConstCount()))
    {
        reg = srcIntReg - m_asmFuncInfo->GetIntConstCount() + m_firstIntVar;
        Assert(reg >= m_firstIntVar && reg < m_firstFloatVar);
    }
    else
    {
        reg = srcIntReg - (m_asmFuncInfo->GetIntVarCount() + m_asmFuncInfo->GetIntConstCount()) + m_firstIntTemp;
        Assert(reg >= m_firstIntTemp && reg < m_firstFloatTemp);
    }
    return reg;
}

Js::RegSlot
IRBuilderAsmJs::GetRegSlotFromFloatReg(Js::RegSlot srcFloatReg)
{
    Assert(m_asmFuncInfo->GetFloatConstCount() >= 0);
    Js::RegSlot reg;
    if (srcFloatReg < (Js::RegSlot)m_asmFuncInfo->GetFloatConstCount())
    {
        reg = srcFloatReg + m_firstFloatConst;
        Assert(reg >= m_firstFloatConst && reg < m_firstDoubleConst);
    }
    else if (srcFloatReg < (Js::RegSlot)(m_asmFuncInfo->GetFloatVarCount() + m_asmFuncInfo->GetFloatConstCount()))
    {
        reg = srcFloatReg - m_asmFuncInfo->GetFloatConstCount() + m_firstFloatVar;
        Assert(reg >= m_firstFloatVar && reg < m_firstDoubleVar);
    }
    else
    {
        reg = srcFloatReg - (m_asmFuncInfo->GetFloatVarCount() + m_asmFuncInfo->GetFloatConstCount()) + m_firstFloatTemp;
        Assert(reg >= m_firstFloatTemp && reg < m_firstDoubleTemp);
    }
    return reg;
}

Js::RegSlot
IRBuilderAsmJs::GetRegSlotFromDoubleReg(Js::RegSlot srcDoubleReg)
{
    Assert(m_asmFuncInfo->GetDoubleConstCount() >= 0);
    Js::RegSlot reg;
    if (srcDoubleReg < (Js::RegSlot)m_asmFuncInfo->GetDoubleConstCount())
    {
        reg = srcDoubleReg + m_firstDoubleConst;
        Assert(reg >= m_firstDoubleConst && reg < m_firstSimdConst);
    }
    else if (srcDoubleReg < (Js::RegSlot)(m_asmFuncInfo->GetDoubleVarCount() + m_asmFuncInfo->GetDoubleConstCount()))
    {
        reg = srcDoubleReg - m_asmFuncInfo->GetDoubleConstCount() + m_firstDoubleVar;
        Assert(reg >= m_firstDoubleVar && reg < m_firstSimdVar);
    }
    else
    {
        reg = srcDoubleReg - (m_asmFuncInfo->GetDoubleVarCount() + m_asmFuncInfo->GetDoubleConstCount()) + m_firstDoubleTemp;
        Assert(reg >= m_firstDoubleTemp && reg < m_firstSimdTemp);

    }
    return reg;
}

Js::RegSlot
IRBuilderAsmJs::GetRegSlotFromSimd128Reg(Js::RegSlot srcSimd128Reg)
{
    Js::RegSlot reg;
    if (srcSimd128Reg < (uint32)m_asmFuncInfo->GetSimdConstCount())
    {
        reg = srcSimd128Reg + m_firstSimdConst;
        Assert(reg >= m_firstSimdConst && reg < m_firstIntVar);
    }
    else if (srcSimd128Reg < (Js::RegSlot)(m_asmFuncInfo->GetSimdVarCount() + m_asmFuncInfo->GetSimdConstCount()))
    {
        reg = srcSimd128Reg - m_asmFuncInfo->GetSimdConstCount() + m_firstSimdVar;
        Assert(reg >= m_firstSimdVar && reg < m_firstIntTemp);
    }
    else
    {
        reg = srcSimd128Reg - (m_asmFuncInfo->GetSimdVarCount() + m_asmFuncInfo->GetSimdConstCount()) + m_firstSimdTemp;
        Assert(reg >= m_firstSimdTemp && reg < m_firstIRTemp);
    }
    return reg;
}

IR::Instr *
IRBuilderAsmJs::AddExtendedArg(IR::RegOpnd *src1, IR::RegOpnd *src2, uint32 offset)
{
    Assert(src1);
    IR::RegOpnd * dst = IR::RegOpnd::New(src1->GetType(), m_func);
    dst->SetValueType(src1->GetValueType());

    IR::Instr * instr = IR::Instr::New(Js::OpCode::ExtendArg_A, dst, src1, m_func);
    if (src2)
    {
        instr->SetSrc2(src2);
    }
    AddInstr(instr, offset);
    return instr;
}

Js::RegSlot
IRBuilderAsmJs::GetRegSlotFromVarReg(Js::RegSlot srcVarReg)
{
    Js::RegSlot reg;
    if (srcVarReg < (Js::RegSlot)(AsmJsRegSlots::RegCount - 1))
    {
        reg = srcVarReg + m_firstVarConst;
        Assert(reg >= m_firstVarConst && reg < m_firstIntConst);
    }
    else
    {
        reg = srcVarReg - AsmJsRegSlots::RegCount + m_firstIntTemp - 1;
        Assert(reg >= m_firstIntTemp);
    }
    return reg;
}

SymID
IRBuilderAsmJs::GetMappedTemp(Js::RegSlot reg)
{
    AssertMsg(RegIsTemp(reg), "Processing non-temp reg as a temp?");
    AssertMsg(m_tempMap, "Processing non-temp reg without a temp map?");

    return m_tempMap[reg - m_firstIntTemp];
}

void
IRBuilderAsmJs::SetMappedTemp(Js::RegSlot reg, SymID tempId)
{
    AssertMsg(RegIsTemp(reg), "Processing non-temp reg as a temp?");
    AssertMsg(m_tempMap, "Processing non-temp reg without a temp map?");

    m_tempMap[reg - m_firstIntTemp] = tempId;
}

BOOL
IRBuilderAsmJs::GetTempUsed(Js::RegSlot reg)
{
    AssertMsg(RegIsTemp(reg), "Processing non-temp reg as a temp?");
    AssertMsg(m_fbvTempUsed, "Processing non-temp reg without a used BV?");

    return m_fbvTempUsed->Test(reg - m_firstIntTemp);
}

void
IRBuilderAsmJs::SetTempUsed(Js::RegSlot reg, BOOL used)
{
    AssertMsg(RegIsTemp(reg), "Processing non-temp reg as a temp?");
    AssertMsg(m_fbvTempUsed, "Processing non-temp reg without a used BV?");

    if (used)
    {
        m_fbvTempUsed->Set(reg - m_firstIntTemp);
    }
    else
    {
        m_fbvTempUsed->Clear(reg - m_firstIntTemp);
    }
}

BOOL
IRBuilderAsmJs::RegIsTemp(Js::RegSlot reg)
{
    return reg >= m_firstIntTemp;
}

BOOL
IRBuilderAsmJs::RegIsVar(Js::RegSlot reg)
{
    BOOL result =  RegIsIntVar(reg) || RegIsFloatVar(reg) || RegIsDoubleVar(reg);
    result = result || RegIsSimd128Var(reg);
    return result;
}

BOOL
IRBuilderAsmJs::RegIsIntVar(Js::RegSlot reg)
{
    Js::RegSlot endVarSlotCount = (Js::RegSlot)(m_asmFuncInfo->GetIntVarCount()) + m_firstIntVar;
    return reg >= m_firstIntVar && reg < endVarSlotCount;

}
BOOL
IRBuilderAsmJs::RegIsFloatVar(Js::RegSlot reg)
{
    Js::RegSlot endVarSlotCount = (Js::RegSlot)(m_asmFuncInfo->GetFloatVarCount()) + m_firstFloatVar;
    return reg >= m_firstFloatVar && reg < endVarSlotCount;

}
BOOL
IRBuilderAsmJs::RegIsDoubleVar(Js::RegSlot reg)
{
    Js::RegSlot endVarSlotCount = (Js::RegSlot)(m_asmFuncInfo->GetDoubleVarCount()) + m_firstDoubleVar;
    return reg >= m_firstDoubleVar && reg < endVarSlotCount;

}
BOOL
IRBuilderAsmJs::RegIsSimd128Var(Js::RegSlot reg)
{
    Js::RegSlot endVarSlotCount = (Js::RegSlot)(m_asmFuncInfo->GetSimdVarCount()) + m_firstSimdVar;
    return reg >= m_firstSimdVar && reg < endVarSlotCount;

}
bool
IRBuilderAsmJs::RegIsSimd128ReturnVar(Js::RegSlot reg)
{
    return (reg == m_firstSimdConst &&
            m_asmFuncInfo->GetReturnType().toVarType().isSIMD());
}
BOOL
IRBuilderAsmJs::RegIsConstant(Js::RegSlot reg)
{
    return (reg > 0 && reg < m_firstIntVar);
}

BranchReloc *
IRBuilderAsmJs::AddBranchInstr(IR::BranchInstr * branchInstr, uint32 offset, uint32 targetOffset)
{
    //
    // Loop jitting would be done only till the LoopEnd
    // Any branches beyond that offset are for the return statement
    //
    if (IsLoopBodyOuterOffset(targetOffset))
    {
        // if we have loaded the loop IP sym from the ProfiledLoopEnd then don't add it here
        if (!IsLoopBodyReturnIPInstr(m_lastInstr))
        {
            this->InsertLoopBodyReturnIPInstr(targetOffset, offset);
        }

        // Jump the restore StSlot and Ret instruction
        targetOffset = GetLoopBodyExitInstrOffset();
    }
    BranchReloc *  reloc = nullptr;
    reloc = CreateRelocRecord(branchInstr, offset, targetOffset);

    AddInstr(branchInstr, offset);
    return reloc;
}

BranchReloc *
IRBuilderAsmJs::CreateRelocRecord(IR::BranchInstr * branchInstr, uint32 offset, uint32 targetOffset)
{
    BranchReloc * reloc = JitAnew(m_tempAlloc, BranchReloc, branchInstr, offset, targetOffset);
    m_branchRelocList->Prepend(reloc);
    return reloc;
}

void
IRBuilderAsmJs::BuildHeapBufferReload(uint32 offset)
{

    // ArrayBuffer
    IR::RegOpnd * dstOpnd = BuildDstOpnd(AsmJsRegSlots::ArrayReg, TyVar);
    IR::Opnd * srcOpnd = IR::IndirOpnd::New(BuildSrcOpnd(AsmJsRegSlots::ModuleMemReg, TyVar), Js::AsmJsModuleMemory::MemoryTableBeginOffset, TyVar, m_func);
    IR::Instr * instr = IR::Instr::New(Js::OpCode::Ld_A, dstOpnd, srcOpnd, m_func);
    AddInstr(instr, offset);

    // ArrayBuffer buffer
    dstOpnd = BuildDstOpnd(AsmJsRegSlots::BufferReg, TyVar);
    srcOpnd = IR::IndirOpnd::New(BuildSrcOpnd(AsmJsRegSlots::ArrayReg, TyVar), Js::ArrayBuffer::GetBufferOffset(), TyVar, m_func);
    instr = IR::Instr::New(Js::OpCode::Ld_A, dstOpnd, srcOpnd, m_func);
    AddInstr(instr, offset);

    // ArrayBuffer length
    dstOpnd = BuildDstOpnd(AsmJsRegSlots::LengthReg, TyUint32);
    srcOpnd = IR::IndirOpnd::New(BuildSrcOpnd(AsmJsRegSlots::ArrayReg, TyVar), Js::ArrayBuffer::GetByteLengthOffset(), TyUint32, m_func);
    instr = IR::Instr::New(Js::OpCode::Ld_A, dstOpnd, srcOpnd, m_func);
    AddInstr(instr, offset);
}

void
IRBuilderAsmJs::BuildConstantLoads()
{
<<<<<<< HEAD
    uint32 intConstCount = m_func->GetJITFunctionBody()->GetAsmJsInfo()->GetIntConstCount();
    uint32 floatConstCount = m_func->GetJITFunctionBody()->GetAsmJsInfo()->GetFloatConstCount();
    uint32 doubleConstCount = m_func->GetJITFunctionBody()->GetAsmJsInfo()->GetDoubleConstCount();
    Js::Var * constTable = (Js::Var *)m_func->GetJITFunctionBody()->GetConstTable();
=======
    Js::AsmJsFunctionInfo* asmJsFuncInfo = m_func->GetJnFunction()->GetAsmJsFunctionInfoWithLock();
    uint32 intConstCount = asmJsFuncInfo->GetIntConstCount();
    uint32 floatConstCount = asmJsFuncInfo->GetFloatConstCount();
    uint32 doubleConstCount = asmJsFuncInfo->GetDoubleConstCount();
    Js::Var * constTable = m_func->GetJnFunction()->GetConstTable();
>>>>>>> 1334e38d

    // Load FrameDisplay
    IR::RegOpnd * asmJsEnvDstOpnd = BuildDstOpnd(AsmJsRegSlots::ModuleMemReg, TyVar);
    IR::Instr * ldAsmJsEnvInstr = IR::Instr::New(Js::OpCode::LdAsmJsEnv, asmJsEnvDstOpnd, m_func);
    AddInstr(ldAsmJsEnvInstr, Js::Constants::NoByteCodeOffset);

    // Load heap buffer
    if (m_asmFuncInfo->UsesHeapBuffer())
    {
        BuildHeapBufferReload(Js::Constants::NoByteCodeOffset);
    }

    uint32 regAllocated = AsmJsRegSlots::RegCount;

    // build int const loads

    int * intConstTable = reinterpret_cast<int *>(constTable + Js::AsmJsFunctionMemory::RequiredVarConstants - 1);

    for (Js::RegSlot reg = Js::FunctionBody::FirstRegSlot; reg < intConstCount; ++reg)
    {
        int32 intConst = intConstTable[reg];

        IR::RegOpnd * dstOpnd = BuildDstOpnd(regAllocated + Js::FunctionBody::FirstRegSlot, TyInt32);
        Assert(RegIsConstant(reg));
        dstOpnd->m_sym->SetIsFromByteCodeConstantTable();
        dstOpnd->SetValueType(ValueType::GetInt(false));

        IR::Instr *instr = IR::Instr::New(Js::OpCode::Ld_I4, dstOpnd, IR::IntConstOpnd::New(intConst, TyInt32, m_func), m_func);

        if (dstOpnd->m_sym->IsSingleDef())
        {
            dstOpnd->m_sym->SetIsIntConst(intConst);
        }

        AddInstr(instr, Js::Constants::NoByteCodeOffset);

        ++regAllocated;
    }

    // do the same for float constants

    // Space for F0
    ++regAllocated;

    float * floatConstTable = reinterpret_cast<float *>(intConstTable + intConstCount);

    for (Js::RegSlot reg = Js::FunctionBody::FirstRegSlot; reg < floatConstCount; ++reg)
    {
        float floatConst = floatConstTable[reg];

        IR::RegOpnd * dstOpnd = BuildDstOpnd(regAllocated + Js::FunctionBody::FirstRegSlot, TyFloat32);
        Assert(RegIsConstant(reg));
        dstOpnd->m_sym->SetIsFromByteCodeConstantTable();
        dstOpnd->SetValueType(ValueType::Float);

        IR::Instr *instr = IR::Instr::New(Js::OpCode::LdC_F8_R8, dstOpnd, IR::FloatConstOpnd::New(floatConst, TyFloat32, m_func), m_func);

#if _M_IX86
        if (dstOpnd->m_sym->IsSingleDef())
        {
            dstOpnd->m_sym->SetIsFloatConst();
        }
#endif

        AddInstr(instr, Js::Constants::NoByteCodeOffset);

        ++regAllocated;
    }

    // ... and doubles

    // Space for D0
    ++regAllocated;
    double * doubleConstTable = reinterpret_cast<double *>(floatConstTable + floatConstCount);

    for (Js::RegSlot reg = Js::FunctionBody::FirstRegSlot; reg < doubleConstCount; ++reg)
    {
        double doubleConst = doubleConstTable[reg];

        IR::RegOpnd * dstOpnd = BuildDstOpnd(regAllocated + Js::FunctionBody::FirstRegSlot, TyFloat64);
        Assert(RegIsConstant(reg));
        dstOpnd->m_sym->SetIsFromByteCodeConstantTable();
        dstOpnd->SetValueType(ValueType::Float);

        IR::Instr *instr = IR::Instr::New(Js::OpCode::LdC_F8_R8, dstOpnd, IR::FloatConstOpnd::New(doubleConst, TyFloat64, m_func), m_func);

#if _M_IX86
        if (dstOpnd->m_sym->IsSingleDef())
        {
            dstOpnd->m_sym->SetIsFloatConst();
        }
#endif

        AddInstr(instr, Js::Constants::NoByteCodeOffset);

        ++regAllocated;
    }

<<<<<<< HEAD
    uint32 simdConstCount = m_func->GetJITFunctionBody()->GetAsmJsInfo()->GetSimdConstCount();
=======
    uint32 simdConstCount = asmJsFuncInfo->GetSimdConstCount();
>>>>>>> 1334e38d
    // Space for SIMD0
    ++regAllocated;
    AsmJsSIMDValue *simdConstTable = reinterpret_cast<AsmJsSIMDValue *>(doubleConstTable + doubleConstCount);

    for (Js::RegSlot reg = Js::FunctionBody::FirstRegSlot; reg < simdConstCount; ++reg)
    {
        AsmJsSIMDValue simdConst = simdConstTable[reg];

        // Simd constants are not sub-typed, we pick any IR type for now, when the constant is actually used (Ld_A to a variable), we type the variable from the opcode.
        IR::RegOpnd * dstOpnd = BuildDstOpnd(regAllocated + Js::FunctionBody::FirstRegSlot, TySimd128F4);
        Assert(RegIsConstant(reg));
        dstOpnd->m_sym->SetIsFromByteCodeConstantTable();
        // Constants vars are generic SIMD128 values, no sub-type. We currently don't have top SIMD128 type in ValueType, since it is not needed by globOpt.
        // However, for ASMJS, the IR type is enough to tell us it is a Simd128 value.
        dstOpnd->SetValueType(ValueType::UninitializedObject);

        IR::Instr *instrLdC = IR::Instr::New(Js::OpCode::Simd128_LdC, dstOpnd, IR::Simd128ConstOpnd::New(simdConst, TySimd128F4, m_func), m_func);

#if _M_IX86
        if (dstOpnd->m_sym->IsSingleDef())
        {
            dstOpnd->m_sym->SetIsSimd128Const();
        }
#endif

        AddInstr(instrLdC, Js::Constants::NoByteCodeOffset);
        ++regAllocated;
    }
}

void
IRBuilderAsmJs::BuildImplicitArgIns()
{
    int32 intArgInCount = 0;
    int32 floatArgInCount = 0;
    int32 doubleArgInCount = 0;
    int32 simd128ArgInCount = 0;

    // formal params are offset from EBP by the EBP chain, return address, and function object
    int32 offset = 3 * MachPtr;
    for (Js::ArgSlot i = 1; i < m_func->GetJITFunctionBody()->GetInParamsCount(); ++i)
    {
        StackSym * symSrc = nullptr;
        IR::Opnd * srcOpnd = nullptr;
        IR::RegOpnd * dstOpnd = nullptr;
        IR::Instr * instr = nullptr;
        // TODO: double args are not aligned on stack
<<<<<<< HEAD
        Js::AsmJsVarType varType = m_func->GetJITFunctionBody()->GetAsmJsInfo()->GetArgType(i - 1);
=======
        Js::AsmJsVarType varType = m_func->GetJnFunction()->GetAsmJsFunctionInfoWithLock()->GetArgType(i - 1);
>>>>>>> 1334e38d
        switch (varType.which())
        {
        case Js::AsmJsVarType::Which::Int:
            symSrc = StackSym::NewParamSlotSym(i, m_func, TyInt32);
            m_func->SetArgOffset(symSrc, offset);
            srcOpnd = IR::SymOpnd::New(symSrc, TyInt32, m_func);
            dstOpnd = BuildDstOpnd(m_firstIntVar + intArgInCount, TyInt32);
            dstOpnd->SetValueType(ValueType::GetInt(false));
            instr = IR::Instr::New(Js::OpCode::ArgIn_A, dstOpnd, srcOpnd, m_func);
            offset += MachPtr;
            ++intArgInCount;
            break;
        case Js::AsmJsVarType::Which::Float:
            symSrc = StackSym::NewParamSlotSym(i, m_func, TyFloat32);
            m_func->SetArgOffset(symSrc, offset);
            srcOpnd = IR::SymOpnd::New(symSrc, TyFloat32, m_func);
            dstOpnd = BuildDstOpnd(m_firstFloatVar + floatArgInCount, TyFloat32);
            dstOpnd->SetValueType(ValueType::Float);
            instr = IR::Instr::New(Js::OpCode::ArgIn_A, dstOpnd, srcOpnd, m_func);
            offset += MachPtr;
            ++floatArgInCount;
            break;
        case Js::AsmJsVarType::Which::Double:
            symSrc = StackSym::NewParamSlotSym(i, m_func, TyFloat64);
            m_func->SetArgOffset(symSrc, offset);
            srcOpnd = IR::SymOpnd::New(symSrc, TyFloat64, m_func);
            dstOpnd = BuildDstOpnd(m_firstDoubleVar + doubleArgInCount, TyFloat64);
            dstOpnd->SetValueType(ValueType::Float);
            instr = IR::Instr::New(Js::OpCode::ArgIn_A, dstOpnd, srcOpnd, m_func);
            offset += MachDouble;
            ++doubleArgInCount;
            break;

        default:
        {
            // SIMD_JS
            IRType argType;
            GetSimdTypesFromAsmType((Js::AsmJsType::Which)varType.which(), &argType);

            symSrc = StackSym::NewParamSlotSym(i, m_func, argType);
            m_func->SetArgOffset(symSrc, offset);
            srcOpnd = IR::SymOpnd::New(symSrc, argType, m_func);
            dstOpnd = BuildDstOpnd(m_firstSimdVar + simd128ArgInCount, argType);
            dstOpnd->SetValueType(ValueType::UninitializedObject);
            instr = IR::Instr::New(Js::OpCode::ArgIn_A, dstOpnd, srcOpnd, m_func);
            offset += sizeof(AsmJsSIMDValue);
            ++simd128ArgInCount;
            break;
        }
        
        }

        AddInstr(instr, Js::Constants::NoByteCodeOffset);
    }
}

void
IRBuilderAsmJs::InsertLabels()
{
    AssertMsg(m_branchRelocList, "Malformed branch reloc list");

    SList<BranchReloc *>::Iterator iter(m_branchRelocList);

    while (iter.Next())
    {
        IR::LabelInstr * labelInstr;
        BranchReloc * reloc = iter.Data();
        IR::BranchInstr * branchInstr = reloc->GetBranchInstr();
        uint offset = reloc->GetOffset();
        uint const branchOffset = reloc->GetBranchOffset();

        Assert(!IsLoopBody() || offset <= GetLoopBodyExitInstrOffset());

        if (branchInstr->m_opcode == Js::OpCode::MultiBr)
        {
            IR::MultiBranchInstr * multiBranchInstr = branchInstr->AsBranchInstr()->AsMultiBrInstr();

            multiBranchInstr->UpdateMultiBrTargetOffsets([&](uint32 offset) -> IR::LabelInstr *
            {
                labelInstr = this->CreateLabel(branchInstr, offset);
                multiBranchInstr->ChangeLabelRef(nullptr, labelInstr);
                return labelInstr;
            });
        }
        else
        {
            labelInstr = CreateLabel(branchInstr, offset);
            branchInstr->SetTarget(labelInstr);
        }

        if (!reloc->IsNotBackEdge() && branchOffset >= offset)
        {
            labelInstr->m_isLoopTop = true;
        }
    }
}

IR::LabelInstr *
IRBuilderAsmJs::CreateLabel(IR::BranchInstr * branchInstr, uint & offset)
{
    IR::Instr * targetInstr = nullptr;
    while (targetInstr == nullptr)
    {
        targetInstr = m_offsetToInstruction[offset];
        Assert(offset < m_offsetToInstructionCount);
        ++offset;
    }

    IR::Instr *instrPrev = targetInstr->m_prev;

    if (instrPrev)
    {
        instrPrev = targetInstr->GetPrevRealInstrOrLabel();
    }

    IR::LabelInstr * labelInstr;
    if (instrPrev && instrPrev->IsLabelInstr())
    {
        // Found an existing label at the right offset. Just reuse it.
        labelInstr = instrPrev->AsLabelInstr();
    }
    else
    {
        // No label at the desired offset. Create one.
        labelInstr = IR::LabelInstr::New(Js::OpCode::Label, m_func);
        labelInstr->SetByteCodeOffset(offset);
        if (instrPrev)
        {
            instrPrev->InsertAfter(labelInstr);
        }
        else
        {
            targetInstr->InsertBefore(labelInstr);
        }
    }
    return labelInstr;
}

void
IRBuilderAsmJs::BuildEmpty(Js::OpCodeAsmJs newOpcode, uint32 offset)
{
    m_jnReader.Empty();

    IR::Instr * instr = nullptr;
    IR::RegOpnd * regOpnd = nullptr;
    Js::RegSlot retSlot;
    switch (newOpcode)
    {
    case Js::OpCodeAsmJs::Ret:
        instr = IR::Instr::New(Js::OpCode::Ret, m_func);

        switch (m_asmFuncInfo->GetRetType())
        {
        case Js::AsmJsRetType::Which::Signed:
            retSlot = GetRegSlotFromIntReg(0);
            regOpnd = BuildDstOpnd(retSlot, TyInt32);
            regOpnd->SetValueType(ValueType::GetInt(false));
            break;

        case Js::AsmJsRetType::Which::Float:
            retSlot = GetRegSlotFromFloatReg(0);
            regOpnd = BuildDstOpnd(retSlot, TyFloat32);
            regOpnd->SetValueType(ValueType::Float);
            break;

        case Js::AsmJsRetType::Which::Double:
            retSlot = GetRegSlotFromDoubleReg(0);
            regOpnd = BuildDstOpnd(retSlot, TyFloat64);
            regOpnd->SetValueType(ValueType::Float);
            break;

        case Js::AsmJsRetType::Which::Void:
            retSlot = GetRegSlotFromVarReg(0);
            regOpnd = BuildDstOpnd(retSlot, TyVar);
            break;
        default:
        {
            IRType irType;
            ValueType vType;
            GetSimdTypesFromAsmType(m_asmFuncInfo->GetReturnType().toType().GetWhich(), &irType, &vType);
            retSlot = GetRegSlotFromSimd128Reg(0);
            regOpnd = BuildDstOpnd(retSlot, irType);
            regOpnd->SetValueType(vType);
        }

        }
        instr->SetSrc1(regOpnd);
        AddInstr(instr, offset);
        break;

    case Js::OpCodeAsmJs::Label:
        // NOP
        break;

    default:
        Assume(UNREACHED);
    }
}

template <typename SizePolicy>
void
IRBuilderAsmJs::BuildElementSlot(Js::OpCodeAsmJs newOpcode, uint32 offset)
{
    Assert(OpCodeAttrAsmJs::HasMultiSizeLayout(newOpcode));
    auto layout = m_jnReader.GetLayout<Js::OpLayoutT_ElementSlot<SizePolicy>>();
    BuildElementSlot(newOpcode, offset, layout->SlotIndex, layout->Value, layout->Instance);
}

template <typename SizePolicy>
void
IRBuilderAsmJs::BuildAsmUnsigned1(Js::OpCodeAsmJs newOpcode, uint value)
{
   // we do not support counter in loop body ,just read the layout here
   m_jnReader.GetLayout<Js::OpLayoutT_AsmUnsigned1<SizePolicy>>();
}
void
IRBuilderAsmJs::BuildElementSlot(Js::OpCodeAsmJs newOpcode, uint32 offset, int32 slotIndex, Js::RegSlot value, Js::RegSlot instance)
{
    Assert(OpCodeAttrAsmJs::HasMultiSizeLayout(newOpcode));

    Assert(instance == 1 || newOpcode == Js::OpCodeAsmJs::LdArr_Func);

    Js::RegSlot valueRegSlot;
    IR::Opnd * slotOpnd;
    IR::RegOpnd * regOpnd;
    IR::Instr * instr = nullptr;
    switch (newOpcode)
    {
    case Js::OpCodeAsmJs::LdSlot_Int:
        valueRegSlot = GetRegSlotFromIntReg(value);
        slotOpnd = BuildFieldOpnd(AsmJsRegSlots::ModuleMemReg, slotIndex, PropertyKindSlots, TyInt32);

        regOpnd = BuildDstOpnd(valueRegSlot, TyInt32);
        regOpnd->SetValueType(ValueType::GetInt(false));

        instr = IR::Instr::New(Js::OpCode::LdSlot, regOpnd, slotOpnd, m_func);
        break;

    case Js::OpCodeAsmJs::LdSlot_Flt:
        valueRegSlot = GetRegSlotFromFloatReg(value);

        slotOpnd = BuildFieldOpnd(AsmJsRegSlots::ModuleMemReg, slotIndex, PropertyKindSlots, TyFloat32);

        regOpnd = BuildDstOpnd(valueRegSlot, TyFloat32);
        regOpnd->SetValueType(ValueType::Float);
        instr = IR::Instr::New(Js::OpCode::LdSlot, regOpnd, slotOpnd, m_func);
        break;

    case Js::OpCodeAsmJs::LdSlot_Db:
        valueRegSlot = GetRegSlotFromDoubleReg(value);

        slotOpnd = BuildFieldOpnd(AsmJsRegSlots::ModuleMemReg, slotIndex, PropertyKindSlots, TyFloat64);

        regOpnd = BuildDstOpnd(valueRegSlot, TyFloat64);
        regOpnd->SetValueType(ValueType::Float);
        instr = IR::Instr::New(Js::OpCode::LdSlot, regOpnd, slotOpnd, m_func);
        break;

    case Js::OpCodeAsmJs::LdSlot:
        valueRegSlot = GetRegSlotFromVarReg(value);

        slotOpnd = BuildFieldOpnd(AsmJsRegSlots::ModuleMemReg, slotIndex, PropertyKindSlotArray, TyVar);

        regOpnd = BuildDstOpnd(valueRegSlot, TyVar);
        instr = IR::Instr::New(Js::OpCode::LdSlot, regOpnd, slotOpnd, m_func);
        break;

    case Js::OpCodeAsmJs::LdSlotArr:
        valueRegSlot = GetRegSlotFromVarReg(value);

        slotOpnd = BuildFieldOpnd(AsmJsRegSlots::ModuleMemReg, slotIndex, PropertyKindSlots, TyVar);

        regOpnd = BuildDstOpnd(valueRegSlot, TyVar);
        instr = IR::Instr::New(Js::OpCode::LdSlot, regOpnd, slotOpnd, m_func);
        break;

    case Js::OpCodeAsmJs::StSlot_Int:
        valueRegSlot = GetRegSlotFromIntReg(value);

        slotOpnd = BuildFieldOpnd(AsmJsRegSlots::ModuleMemReg, slotIndex, PropertyKindSlots, TyInt32);

        regOpnd = BuildSrcOpnd(valueRegSlot, TyInt32);
        regOpnd->SetValueType(ValueType::GetInt(false));
        instr = IR::Instr::New(Js::OpCode::StSlot, slotOpnd, regOpnd, m_func);
        break;

    case Js::OpCodeAsmJs::StSlot_Flt:
        valueRegSlot = GetRegSlotFromFloatReg(value);

        slotOpnd = BuildFieldOpnd(AsmJsRegSlots::ModuleMemReg, slotIndex, PropertyKindSlots, TyFloat32);

        regOpnd = BuildSrcOpnd(valueRegSlot, TyFloat32);
        regOpnd->SetValueType(ValueType::Float);
        instr = IR::Instr::New(Js::OpCode::StSlot, slotOpnd, regOpnd, m_func);
        break;

    case Js::OpCodeAsmJs::StSlot_Db:
        valueRegSlot = GetRegSlotFromDoubleReg(value);

        slotOpnd = BuildFieldOpnd(AsmJsRegSlots::ModuleMemReg, slotIndex, PropertyKindSlots, TyFloat64);

        regOpnd = BuildSrcOpnd(valueRegSlot, TyFloat64);
        regOpnd->SetValueType(ValueType::Float);
        instr = IR::Instr::New(Js::OpCode::StSlot, slotOpnd, regOpnd, m_func);
        break;

    case Js::OpCodeAsmJs::LdArr_Func:
    {
        IR::RegOpnd * baseOpnd = BuildSrcOpnd(GetRegSlotFromVarReg(instance), TyVar);
        IR::RegOpnd * indexOpnd = BuildSrcOpnd(GetRegSlotFromIntReg(slotIndex), TyUint32);
        // we multiply indexOpnd by 2^scale for the actual location
#if _M_IX86_OR_ARM32
        byte scale = 2;
#elif _M_X64_OR_ARM64
        byte scale = 3;
#endif
        IR::IndirOpnd * indirOpnd = IR::IndirOpnd::New(baseOpnd, indexOpnd, scale, TyVar, m_func);

        regOpnd = BuildDstOpnd(GetRegSlotFromVarReg(value), TyVar);
        instr = IR::Instr::New(Js::OpCode::Ld_A, regOpnd, indirOpnd, m_func);
        break;
    }

    case Js::OpCodeAsmJs::Simd128_LdSlot_I4:
    {
        valueRegSlot = GetRegSlotFromSimd128Reg(value);
        slotOpnd = BuildFieldOpnd(AsmJsRegSlots::ModuleMemReg, slotIndex, PropertyKindSlots, TySimd128I4);

        regOpnd = BuildDstOpnd(valueRegSlot, TySimd128I4);
        regOpnd->SetValueType(ValueType::GetSimd128(ObjectType::Simd128Int32x4));
        instr = IR::Instr::New(Js::OpCode::LdSlot, regOpnd, slotOpnd, m_func);
        break;
     }
    case Js::OpCodeAsmJs::Simd128_LdSlot_B4:
    {
        valueRegSlot = GetRegSlotFromSimd128Reg(value);
        slotOpnd = BuildFieldOpnd(AsmJsRegSlots::ModuleMemReg, slotIndex, PropertyKindSlots, TySimd128B4);

        regOpnd = BuildDstOpnd(valueRegSlot, TySimd128B4);
        regOpnd->SetValueType(ValueType::GetSimd128(ObjectType::Simd128Bool32x4));
        instr = IR::Instr::New(Js::OpCode::LdSlot, regOpnd, slotOpnd, m_func);
        break;
    }
    case Js::OpCodeAsmJs::Simd128_LdSlot_B8:
    {
        valueRegSlot = GetRegSlotFromSimd128Reg(value);
        slotOpnd = BuildFieldOpnd(AsmJsRegSlots::ModuleMemReg, slotIndex, PropertyKindSlots, TySimd128B8);

        regOpnd = BuildDstOpnd(valueRegSlot, TySimd128B8);
        regOpnd->SetValueType(ValueType::GetSimd128(ObjectType::Simd128Bool16x8));
        instr = IR::Instr::New(Js::OpCode::LdSlot, regOpnd, slotOpnd, m_func);
        break;
    }
    case Js::OpCodeAsmJs::Simd128_LdSlot_B16:
    {
        valueRegSlot = GetRegSlotFromSimd128Reg(value);
        slotOpnd = BuildFieldOpnd(AsmJsRegSlots::ModuleMemReg, slotIndex, PropertyKindSlots, TySimd128B16);

        regOpnd = BuildDstOpnd(valueRegSlot, TySimd128B16);
        regOpnd->SetValueType(ValueType::GetSimd128(ObjectType::Simd128Bool8x16));
        instr = IR::Instr::New(Js::OpCode::LdSlot, regOpnd, slotOpnd, m_func);
        break;
    }
    case Js::OpCodeAsmJs::Simd128_LdSlot_F4:
    {
        valueRegSlot = GetRegSlotFromSimd128Reg(value);
        slotOpnd = BuildFieldOpnd(AsmJsRegSlots::ModuleMemReg, slotIndex, PropertyKindSlots, TySimd128F4);
        regOpnd = BuildDstOpnd(valueRegSlot, TySimd128F4);
        regOpnd->SetValueType(ValueType::GetSimd128(ObjectType::Simd128Float32x4));
        instr = IR::Instr::New(Js::OpCode::LdSlot, regOpnd, slotOpnd, m_func);
        break;
     }
#if 0
    case Js::OpCodeAsmJs::Simd128_LdSlot_D2:
    {
        valueRegSlot = GetRegSlotFromSimd128Reg(value);
        slotOpnd = BuildFieldOpnd(AsmJsRegSlots::ModuleMemReg, slotIndex, PropertyKindSlots, TySimd128D2);
        regOpnd = BuildDstOpnd(valueRegSlot, TySimd128D2);
        regOpnd->SetValueType(ValueType::GetSimd128(ObjectType::Simd128Float64x2));
        instr = IR::Instr::New(Js::OpCode::LdSlot, regOpnd, slotOpnd, m_func);
        break;

    }
#endif // 0

    case Js::OpCodeAsmJs::Simd128_LdSlot_I8:
    {
        valueRegSlot = GetRegSlotFromSimd128Reg(value);
        slotOpnd = BuildFieldOpnd(AsmJsRegSlots::ModuleMemReg, slotIndex, PropertyKindSlots, TySimd128I8);

        regOpnd = BuildDstOpnd(valueRegSlot, TySimd128I8);
        regOpnd->SetValueType(ValueType::GetSimd128(ObjectType::Simd128Int16x8));
        instr = IR::Instr::New(Js::OpCode::LdSlot, regOpnd, slotOpnd, m_func);
        break;
    }
    case Js::OpCodeAsmJs::Simd128_LdSlot_I16:
    {
        valueRegSlot = GetRegSlotFromSimd128Reg(value);
        slotOpnd = BuildFieldOpnd(AsmJsRegSlots::ModuleMemReg, slotIndex, PropertyKindSlots, TySimd128I16);

        regOpnd = BuildDstOpnd(valueRegSlot, TySimd128I16);
        regOpnd->SetValueType(ValueType::GetSimd128(ObjectType::Simd128Int8x16));
        instr = IR::Instr::New(Js::OpCode::LdSlot, regOpnd, slotOpnd, m_func);
        break;
    }
    case Js::OpCodeAsmJs::Simd128_LdSlot_U4:
    {
        valueRegSlot = GetRegSlotFromSimd128Reg(value);
        slotOpnd = BuildFieldOpnd(AsmJsRegSlots::ModuleMemReg, slotIndex, PropertyKindSlots, TySimd128U4);

        regOpnd = BuildDstOpnd(valueRegSlot, TySimd128U4);
        regOpnd->SetValueType(ValueType::GetSimd128(ObjectType::Simd128Uint32x4));
        instr = IR::Instr::New(Js::OpCode::LdSlot, regOpnd, slotOpnd, m_func);
        break;
    }
    case Js::OpCodeAsmJs::Simd128_LdSlot_U8:
    {
        valueRegSlot = GetRegSlotFromSimd128Reg(value);
        slotOpnd = BuildFieldOpnd(AsmJsRegSlots::ModuleMemReg, slotIndex, PropertyKindSlots, TySimd128U8);

        regOpnd = BuildDstOpnd(valueRegSlot, TySimd128U8);
        regOpnd->SetValueType(ValueType::GetSimd128(ObjectType::Simd128Uint16x8));
        instr = IR::Instr::New(Js::OpCode::LdSlot, regOpnd, slotOpnd, m_func);
        break;
    }
    case Js::OpCodeAsmJs::Simd128_LdSlot_U16:
    {
        valueRegSlot = GetRegSlotFromSimd128Reg(value);
        slotOpnd = BuildFieldOpnd(AsmJsRegSlots::ModuleMemReg, slotIndex, PropertyKindSlots, TySimd128U16);

        regOpnd = BuildDstOpnd(valueRegSlot, TySimd128U16);
        regOpnd->SetValueType(ValueType::GetSimd128(ObjectType::Simd128Uint8x16));
        instr = IR::Instr::New(Js::OpCode::LdSlot, regOpnd, slotOpnd, m_func);
        break;
    }
    case Js::OpCodeAsmJs::Simd128_StSlot_I4:
    {
        valueRegSlot = GetRegSlotFromSimd128Reg(value);
        slotOpnd = BuildFieldOpnd(AsmJsRegSlots::ModuleMemReg, slotIndex, PropertyKindSlots, TySimd128I4);
        regOpnd = BuildSrcOpnd(valueRegSlot, TySimd128I4);
        regOpnd->SetValueType(ValueType::GetSimd128(ObjectType::Simd128Int32x4));
        instr = IR::Instr::New(Js::OpCode::StSlot, slotOpnd, regOpnd, m_func);
        break;
    }
    case Js::OpCodeAsmJs::Simd128_StSlot_B4:
    {
        valueRegSlot = GetRegSlotFromSimd128Reg(value);
        slotOpnd = BuildFieldOpnd(AsmJsRegSlots::ModuleMemReg, slotIndex, PropertyKindSlots, TySimd128B4);
        regOpnd = BuildSrcOpnd(valueRegSlot, TySimd128B4);
        regOpnd->SetValueType(ValueType::GetSimd128(ObjectType::Simd128Bool32x4));
        instr = IR::Instr::New(Js::OpCode::StSlot, slotOpnd, regOpnd, m_func);
        break;
    }
    case Js::OpCodeAsmJs::Simd128_StSlot_B8:
    {
        valueRegSlot = GetRegSlotFromSimd128Reg(value);
        slotOpnd = BuildFieldOpnd(AsmJsRegSlots::ModuleMemReg, slotIndex, PropertyKindSlots, TySimd128B8);
        regOpnd = BuildSrcOpnd(valueRegSlot, TySimd128B8);
        regOpnd->SetValueType(ValueType::GetSimd128(ObjectType::Simd128Bool16x8));
        instr = IR::Instr::New(Js::OpCode::StSlot, slotOpnd, regOpnd, m_func);
        break;
    }
    case Js::OpCodeAsmJs::Simd128_StSlot_B16:
    {
        valueRegSlot = GetRegSlotFromSimd128Reg(value);
        slotOpnd = BuildFieldOpnd(AsmJsRegSlots::ModuleMemReg, slotIndex, PropertyKindSlots, TySimd128B16);
        regOpnd = BuildSrcOpnd(valueRegSlot, TySimd128B16);
        regOpnd->SetValueType(ValueType::GetSimd128(ObjectType::Simd128Bool8x16));
        instr = IR::Instr::New(Js::OpCode::StSlot, slotOpnd, regOpnd, m_func);
        break;
    }
    case Js::OpCodeAsmJs::Simd128_StSlot_F4:
    {
        valueRegSlot = GetRegSlotFromSimd128Reg(value);
        slotOpnd = BuildFieldOpnd(AsmJsRegSlots::ModuleMemReg, slotIndex, PropertyKindSlots, TySimd128F4);
        regOpnd = BuildSrcOpnd(valueRegSlot, TySimd128F4);
        regOpnd->SetValueType(ValueType::GetSimd128(ObjectType::Simd128Float32x4));
        instr = IR::Instr::New(Js::OpCode::StSlot, slotOpnd, regOpnd, m_func);
        break;
    }
#if 0
    case Js::OpCodeAsmJs::Simd128_StSlot_D2:
    {
        valueRegSlot = GetRegSlotFromSimd128Reg(value);
        slotOpnd = BuildFieldOpnd(AsmJsRegSlots::ModuleMemReg, slotIndex, PropertyKindSlots, TySimd128D2);
        regOpnd = BuildSrcOpnd(valueRegSlot, TySimd128D2);
        regOpnd->SetValueType(ValueType::GetSimd128(ObjectType::Simd128Float64x2));
        instr = IR::Instr::New(Js::OpCode::StSlot, slotOpnd, regOpnd, m_func);
        break;
    }
#endif
    case Js::OpCodeAsmJs::Simd128_StSlot_I8:
    {
        valueRegSlot = GetRegSlotFromSimd128Reg(value);
        slotOpnd = BuildFieldOpnd(AsmJsRegSlots::ModuleMemReg, slotIndex, PropertyKindSlots, TySimd128I8);
        regOpnd = BuildSrcOpnd(valueRegSlot, TySimd128I8);
        regOpnd->SetValueType(ValueType::GetSimd128(ObjectType::Simd128Int16x8));
        instr = IR::Instr::New(Js::OpCode::StSlot, slotOpnd, regOpnd, m_func);
        break;
    }
    case Js::OpCodeAsmJs::Simd128_StSlot_I16:
    {
        valueRegSlot = GetRegSlotFromSimd128Reg(value);
        slotOpnd = BuildFieldOpnd(AsmJsRegSlots::ModuleMemReg, slotIndex, PropertyKindSlots, TySimd128I16);
        regOpnd = BuildSrcOpnd(valueRegSlot, TySimd128I16);
        regOpnd->SetValueType(ValueType::GetSimd128(ObjectType::Simd128Int8x16));
        instr = IR::Instr::New(Js::OpCode::StSlot, slotOpnd, regOpnd, m_func);
        break;
    }
    case Js::OpCodeAsmJs::Simd128_StSlot_U4:
    {
        valueRegSlot = GetRegSlotFromSimd128Reg(value);
        slotOpnd = BuildFieldOpnd(AsmJsRegSlots::ModuleMemReg, slotIndex, PropertyKindSlots, TySimd128U4);
        regOpnd = BuildSrcOpnd(valueRegSlot, TySimd128U4);
        regOpnd->SetValueType(ValueType::GetSimd128(ObjectType::Simd128Uint32x4));
        instr = IR::Instr::New(Js::OpCode::StSlot, slotOpnd, regOpnd, m_func);
        break;
    }
    case Js::OpCodeAsmJs::Simd128_StSlot_U8:
    {
        valueRegSlot = GetRegSlotFromSimd128Reg(value);
        slotOpnd = BuildFieldOpnd(AsmJsRegSlots::ModuleMemReg, slotIndex, PropertyKindSlots, TySimd128U8);
        regOpnd = BuildSrcOpnd(valueRegSlot, TySimd128U8);
        regOpnd->SetValueType(ValueType::GetSimd128(ObjectType::Simd128Uint16x8));
        instr = IR::Instr::New(Js::OpCode::StSlot, slotOpnd, regOpnd, m_func);
        break;
    }
    case Js::OpCodeAsmJs::Simd128_StSlot_U16:
    {
        valueRegSlot = GetRegSlotFromSimd128Reg(value);
        slotOpnd = BuildFieldOpnd(AsmJsRegSlots::ModuleMemReg, slotIndex, PropertyKindSlots, TySimd128U16);
        regOpnd = BuildSrcOpnd(valueRegSlot, TySimd128U16);
        regOpnd->SetValueType(ValueType::GetSimd128(ObjectType::Simd128Uint8x16));
        instr = IR::Instr::New(Js::OpCode::StSlot, slotOpnd, regOpnd, m_func);
        break;
    }

    default:
        Assume(UNREACHED);
    }

    AddInstr(instr, offset);
}

void
IRBuilderAsmJs::BuildStartCall(Js::OpCodeAsmJs newOpcode, uint32 offset)
{
    Assert(!OpCodeAttrAsmJs::HasMultiSizeLayout(newOpcode));

    const unaligned Js::OpLayoutStartCall * layout = m_jnReader.StartCall();
    IR::RegOpnd * dstOpnd = IR::RegOpnd::New(TyVar, m_func);
    IR::IntConstOpnd * srcOpnd = IR::IntConstOpnd::New(layout->ArgCount, TyInt32, m_func);

    IR::Instr * instr = nullptr;
    StackSym * symDst = nullptr;
    IR::SymOpnd * argDst = nullptr;
    IR::AddrOpnd * addrOpnd = nullptr;
    switch (newOpcode)
    {
    case Js::OpCodeAsmJs::I_StartCall:
        instr = IR::Instr::New(Js::OpCode::StartCall, dstOpnd, srcOpnd, m_func);

        AddInstr(instr, offset);

        // save this so we can calculate arg offsets later on
        m_argOffsetStack->Push(layout->ArgCount);
        m_argStack->Push(instr);
        break;

    case Js::OpCodeAsmJs::StartCall:
        instr = IR::Instr::New(Js::OpCode::StartCall, dstOpnd, srcOpnd, m_func);

        AddInstr(instr, offset);

        m_argStack->Push(instr);

        // also need to add undefined as arg0
        addrOpnd = IR::AddrOpnd::New(m_func->GetScriptContextInfo()->GetUndefinedAddr(), IR::AddrOpndKindDynamicVar, m_func, true);
        addrOpnd->SetValueType(ValueType::Undefined);

        symDst = m_func->m_symTable->GetArgSlotSym(1);

        argDst = IR::SymOpnd::New(symDst, TyVar, m_func);

        instr = IR::Instr::New(Js::OpCode::ArgOut_A, argDst, addrOpnd, m_func);

        AddInstr(instr, offset);
        m_argStack->Push(instr);

        break;
    default:
        Assume(UNREACHED);
    }
}

template <typename SizePolicy>
void
IRBuilderAsmJs::BuildAsmTypedArr(Js::OpCodeAsmJs newOpcode, uint32 offset)
{
    Assert(OpCodeAttrAsmJs::HasMultiSizeLayout(newOpcode));
    auto layout = m_jnReader.GetLayout<Js::OpLayoutT_AsmTypedArr<SizePolicy>>();
    BuildAsmTypedArr(newOpcode, offset, layout->SlotIndex, layout->Value, layout->ViewType);
}

void
IRBuilderAsmJs::BuildAsmTypedArr(Js::OpCodeAsmJs newOpcode, uint32 offset, uint32 slotIndex, Js::RegSlot value, int8 viewType)
{
    IRType type = TyInt32;
    Js::RegSlot valueRegSlot = Js::Constants::NoRegister;
    bool isLd = newOpcode == Js::OpCodeAsmJs::LdArr || newOpcode == Js::OpCodeAsmJs::LdArrConst;
    Js::OpCode op = Js::OpCode::InvalidOpCode;
    ValueType arrayType;
    switch (viewType)
    {
    case Js::ArrayBufferView::TYPE_INT8:
        valueRegSlot = GetRegSlotFromIntReg(value);
        arrayType = ValueType::GetObject(ObjectType::Int8Array);
        type = TyInt8;
        op = isLd ? Js::OpCode::LdInt8ArrViewElem : Js::OpCode::StInt8ArrViewElem;
        break;
    case Js::ArrayBufferView::TYPE_UINT8:
        valueRegSlot = GetRegSlotFromIntReg(value);
        arrayType = ValueType::GetObject(ObjectType::Uint8Array);
        type = TyUint8;
        op = isLd ? Js::OpCode::LdUInt8ArrViewElem : Js::OpCode::StUInt8ArrViewElem;
        break;
    case Js::ArrayBufferView::TYPE_INT16:
        valueRegSlot = GetRegSlotFromIntReg(value);
        arrayType = ValueType::GetObject(ObjectType::Int16Array);
        type = TyInt16;
        op = isLd ? Js::OpCode::LdInt16ArrViewElem : Js::OpCode::StInt16ArrViewElem;
        break;
    case Js::ArrayBufferView::TYPE_UINT16:
        valueRegSlot = GetRegSlotFromIntReg(value);
        arrayType = ValueType::GetObject(ObjectType::Uint16Array);
        type = TyUint16;
        op = isLd ? Js::OpCode::LdUInt16ArrViewElem : Js::OpCode::StUInt16ArrViewElem;
        break;
    case Js::ArrayBufferView::TYPE_INT32:
        valueRegSlot = GetRegSlotFromIntReg(value);
        arrayType = ValueType::GetObject(ObjectType::Int32Array);
        type = TyInt32;
        op = isLd ? Js::OpCode::LdInt32ArrViewElem : Js::OpCode::StInt32ArrViewElem;
        break;
    case Js::ArrayBufferView::TYPE_UINT32:
        valueRegSlot = GetRegSlotFromIntReg(value);
        arrayType = ValueType::GetObject(ObjectType::Uint32Array);
        type = TyUint32;
        op = isLd ? Js::OpCode::LdUInt32ArrViewElem : Js::OpCode::StUInt32ArrViewElem;
        break;
    case Js::ArrayBufferView::TYPE_FLOAT32:
        valueRegSlot = GetRegSlotFromFloatReg(value);
        arrayType = ValueType::GetObject(ObjectType::Float32Array);
        type = TyFloat32;
        op = isLd ? Js::OpCode::LdFloat32ArrViewElem : Js::OpCode::StFloat32ArrViewElem;
        break;
    case Js::ArrayBufferView::TYPE_FLOAT64:
        valueRegSlot = GetRegSlotFromDoubleReg(value);
        arrayType = ValueType::GetObject(ObjectType::Float64Array);
        type = TyFloat64;
        op = isLd ? Js::OpCode::LdFloat64ArrViewElem : Js::OpCode::StFloat64ArrViewElem;
        break;
    default:
        Assume(UNREACHED);
    }
    IR::Instr * instr = nullptr;
    IR::Instr * maskInstr = nullptr;
    IR::RegOpnd * regOpnd = nullptr;
    IR::IndirOpnd * indirOpnd = nullptr;

    if (newOpcode == Js::OpCodeAsmJs::LdArr || newOpcode == Js::OpCodeAsmJs::StArr)
    {
        uint32 mask = 0;
        switch (type)
        {
        case TyInt8:
        case TyUint8:
            // don't need to mask
            break;
        case TyInt16:
        case TyUint16:
            mask = (uint32)~1;
            break;
        case TyInt32:
        case TyUint32:
        case TyFloat32:
            mask = (uint32)~3;
            break;
        case TyFloat64:
            mask = (uint32)~7;
            break;
        default:
            Assume(UNREACHED);
        }
        Js::RegSlot indexRegSlot = GetRegSlotFromIntReg(slotIndex);
        IR::RegOpnd * maskedOpnd = nullptr;
        if (mask)
        {
            maskedOpnd = IR::RegOpnd::New(TyUint32, m_func);
            maskInstr = IR::Instr::New(Js::OpCode::And_I4, maskedOpnd, BuildSrcOpnd(indexRegSlot, TyInt32), IR::IntConstOpnd::New(mask, TyUint32, m_func), m_func);
        }
        else
        {
            maskedOpnd = BuildSrcOpnd(indexRegSlot, TyInt32);
        }
        indirOpnd = IR::IndirOpnd::New(BuildSrcOpnd(AsmJsRegSlots::BufferReg, TyVar), maskedOpnd, type, m_func);
        indirOpnd->GetBaseOpnd()->SetValueType(arrayType);

    }
    switch (newOpcode)
    {
    case Js::OpCodeAsmJs::LdArr:
        if (IRType_IsFloat(type))
        {
            regOpnd = BuildDstOpnd(valueRegSlot, type);
            regOpnd->SetValueType(ValueType::Float);
        }
        else
        {
            regOpnd = BuildDstOpnd(valueRegSlot, TyInt32);
            regOpnd->SetValueType(ValueType::GetInt(false));
        }
        instr = IR::Instr::New(op, regOpnd, indirOpnd, m_func);
        break;

    case Js::OpCodeAsmJs::LdArrConst:
        if (IRType_IsFloat(type))
        {
            regOpnd = BuildDstOpnd(valueRegSlot, type);
            regOpnd->SetValueType(ValueType::Float);
        }
        else
        {
            regOpnd = BuildDstOpnd(valueRegSlot, TyInt32);
            regOpnd->SetValueType(ValueType::GetInt(false));
        }

        indirOpnd = IR::IndirOpnd::New(BuildSrcOpnd(AsmJsRegSlots::BufferReg, TyVar), slotIndex, type, m_func);
        indirOpnd->GetBaseOpnd()->SetValueType(arrayType);
        instr = IR::Instr::New(op, regOpnd, indirOpnd, m_func);
        break;

    case Js::OpCodeAsmJs::StArr:

        if (IRType_IsFloat(type))
        {
            regOpnd = BuildSrcOpnd(valueRegSlot, type);
            regOpnd->SetValueType(ValueType::Float);
        }
        else
        {
            regOpnd = BuildSrcOpnd(valueRegSlot, TyInt32);
            regOpnd->SetValueType(ValueType::GetInt(false));
        }
        instr = IR::Instr::New(op, indirOpnd, regOpnd, m_func);
        break;

    case Js::OpCodeAsmJs::StArrConst:
        if (IRType_IsFloat(type))
        {
            regOpnd = BuildSrcOpnd(valueRegSlot, type);
            regOpnd->SetValueType(ValueType::Float);
        }
        else
        {
            regOpnd = BuildSrcOpnd(valueRegSlot, TyInt32);
            regOpnd->SetValueType(ValueType::GetInt(false));
        }

        indirOpnd = IR::IndirOpnd::New(BuildSrcOpnd(AsmJsRegSlots::BufferReg, TyVar), slotIndex, type, m_func);
        indirOpnd->GetBaseOpnd()->SetValueType(arrayType);
        instr = IR::Instr::New(op, indirOpnd, regOpnd, m_func);
        break;

    default:
        Assume(UNREACHED);
    }
    // constant loads won't have mask instr
    if (maskInstr)
    {
        AddInstr(maskInstr, offset);
    }
#if _M_IX86
    instr->SetSrc2(BuildSrcOpnd(AsmJsRegSlots::LengthReg, TyUint32));
#endif
    AddInstr(instr, offset);
}

template <typename SizePolicy>
void
IRBuilderAsmJs::BuildAsmCall(Js::OpCodeAsmJs newOpcode, uint32 offset)
{
    Assert(OpCodeAttrAsmJs::HasMultiSizeLayout(newOpcode));
    auto layout = m_jnReader.GetLayout<Js::OpLayoutT_AsmCall<SizePolicy>>();
    BuildAsmCall(newOpcode, offset, layout->ArgCount, layout->Return, layout->Function, layout->ReturnType);
}

void
IRBuilderAsmJs::BuildAsmCall(Js::OpCodeAsmJs newOpcode, uint32 offset, Js::ArgSlot argCount, Js::RegSlot ret, Js::RegSlot function, int8 returnType)
{
#if DBG
    int count = 0;
#endif

    IR::Instr * instr = nullptr;
    IR::RegOpnd * dstOpnd = nullptr;
    IR::Opnd * srcOpnd = nullptr;
    Js::RegSlot dstRegSlot;
    Js::RegSlot srcRegSlot;
    int32 argOffset = 0;
    switch (newOpcode)
    {
    case Js::OpCodeAsmJs::I_Call:
        srcRegSlot = GetRegSlotFromVarReg(function);
        srcOpnd = BuildSrcOpnd(srcRegSlot, TyVar);

        switch ((Js::AsmJsRetType::Which)returnType)
        {
        case Js::AsmJsRetType::Which::Signed:
            dstRegSlot = GetRegSlotFromIntReg(ret);
            dstOpnd = BuildDstOpnd(dstRegSlot, TyInt32);
            dstOpnd->SetValueType(ValueType::GetInt(false));
            break;

        case Js::AsmJsRetType::Which::Float:
            dstRegSlot = GetRegSlotFromFloatReg(ret);
            dstOpnd = BuildDstOpnd(dstRegSlot, TyFloat32);
            dstOpnd->SetValueType(ValueType::Float);
            break;

        case Js::AsmJsRetType::Which::Double:
            dstRegSlot = GetRegSlotFromDoubleReg(ret);
            dstOpnd = BuildDstOpnd(dstRegSlot, TyFloat64);
            dstOpnd->SetValueType(ValueType::Float);
            break;

        case Js::AsmJsRetType::Which::Void:
            break;

        case Js::AsmJsRetType::Which::Float32x4:
            dstRegSlot = GetRegSlotFromSimd128Reg(ret);
            dstOpnd = BuildDstOpnd(dstRegSlot, TySimd128F4);
            break;
        case Js::AsmJsRetType::Which::Int32x4:
            dstRegSlot = GetRegSlotFromSimd128Reg(ret);
            dstOpnd = BuildDstOpnd(dstRegSlot, TySimd128I4);
            break;
        case Js::AsmJsRetType::Which::Bool32x4:
            dstRegSlot = GetRegSlotFromSimd128Reg(ret);
            dstOpnd = BuildDstOpnd(dstRegSlot, TySimd128B4);
            break;
        case Js::AsmJsRetType::Which::Bool16x8:
            dstRegSlot = GetRegSlotFromSimd128Reg(ret);
            dstOpnd = BuildDstOpnd(dstRegSlot, TySimd128B8);
            break;
        case Js::AsmJsRetType::Which::Bool8x16:
            dstRegSlot = GetRegSlotFromSimd128Reg(ret);
            dstOpnd = BuildDstOpnd(dstRegSlot, TySimd128B16);
            break;
        case Js::AsmJsRetType::Which::Float64x2:
            dstRegSlot = GetRegSlotFromSimd128Reg(ret);
            dstOpnd = BuildDstOpnd(dstRegSlot, TySimd128D2);
            break;
        case Js::AsmJsRetType::Which::Int16x8:
            dstRegSlot = GetRegSlotFromSimd128Reg(ret);
            dstOpnd = BuildDstOpnd(dstRegSlot, TySimd128I8);
            break;
        case Js::AsmJsRetType::Which::Int8x16:
            dstRegSlot = GetRegSlotFromSimd128Reg(ret);
            dstOpnd = BuildDstOpnd(dstRegSlot, TySimd128I16);
            break;
        case Js::AsmJsRetType::Which::Uint32x4:
            dstRegSlot = GetRegSlotFromSimd128Reg(ret);
            dstOpnd = BuildDstOpnd(dstRegSlot, TySimd128U4);
            break;
        case Js::AsmJsRetType::Which::Uint16x8:
            dstRegSlot = GetRegSlotFromSimd128Reg(ret);
            dstOpnd = BuildDstOpnd(dstRegSlot, TySimd128U8);
            break;
        case Js::AsmJsRetType::Which::Uint8x16:
            dstRegSlot = GetRegSlotFromSimd128Reg(ret);
            dstOpnd = BuildDstOpnd(dstRegSlot, TySimd128U16);
            break;
            default:
            Assume(UNREACHED);
        }

        instr = IR::Instr::New(Js::OpCode::AsmJsCallI, m_func);
        instr->SetSrc1(srcOpnd);
        if (dstOpnd)
        {
            instr->SetDst(dstOpnd);
        }

        argOffset = m_argOffsetStack->Pop();
        argOffset -= MachPtr;
        break;

    case Js::OpCodeAsmJs::Call:
        srcRegSlot = GetRegSlotFromVarReg(function);
        srcOpnd = BuildSrcOpnd(srcRegSlot, TyVar);

        dstRegSlot = GetRegSlotFromVarReg(ret);
        dstOpnd = BuildDstOpnd(dstRegSlot, TyVar);

        instr = IR::Instr::New(Js::OpCode::AsmJsCallE, dstOpnd, srcOpnd, m_func);
        break;

    default:
        Assume(UNREACHED);
    }
    AddInstr(instr, offset);

    IR::Instr * argInstr = nullptr;
    IR::Instr * prevInstr = instr;


    for (argInstr = m_argStack->Pop(); argInstr && argInstr->m_opcode != Js::OpCode::StartCall; argInstr = m_argStack->Pop())
    {
        if (newOpcode == Js::OpCodeAsmJs::I_Call)
        {
#if _M_IX86
            argOffset -= argInstr->GetDst()->GetSize();
#elif _M_X64
            argOffset -= (argInstr->GetDst()->GetSize() <= MachPtr ? MachPtr : argInstr->GetDst()->GetSize());
#else
            Assert(UNREACHED);
#endif
            argInstr->GetDst()->GetStackSym()->m_offset = argOffset;

        }
        // associate the ArgOuts with this call via src2
        prevInstr->SetSrc2(argInstr->GetDst());
        prevInstr = argInstr;

#if defined(_M_X64)
        if (m_func->IsSIMDEnabled())
        {
            m_tempList->Push(argInstr);
        }
#endif

#if DBG
        count++;
#endif
    }
    Assert(argOffset == 0);
    AnalysisAssert(argInstr);
    prevInstr->SetSrc2(argInstr->GetDst());

#if defined(_M_X64)
    // Without SIMD vars, all args are Var in size. So offset in Var = arg position in args list.
    // With SIMD, args have variable size, so we need to track argument position in the args list to be able to assign arg register for first four args on x64.
    if (m_func->IsSIMDEnabled())
    {
        for (uint i = 1; !m_tempList->Empty(); i++)
        {
            IR::Instr * instrArg = m_tempList->Pop();
            // record argument position and make room for implicit args
            instrArg->GetDst()->GetStackSym()->m_argPosition = i;
            if (newOpcode == Js::OpCodeAsmJs::I_Call)
            {
                // implicit func obj arg
                instrArg->GetDst()->GetStackSym()->m_argPosition += 1;
            }
            else
            {
                // implicit func obj + callInfo args
                Assert(newOpcode == Js::OpCodeAsmJs::Call);
                instrArg->GetDst()->GetStackSym()->m_argPosition += 2;
            }
        }
    }
#endif

    if (m_func->m_argSlotsForFunctionsCalled < argCount)
    {
        m_func->m_argSlotsForFunctionsCalled = argCount;
    }
    if (m_asmFuncInfo->UsesHeapBuffer())
    {
        // if heap buffer can change, then we will insert reload after each call
        if (!m_asmFuncInfo->IsHeapBufferConst())
        {
            BuildHeapBufferReload(offset);
        }
        // after foreign function call, we need to make sure that the heap hasn't been detached
        if (newOpcode == Js::OpCodeAsmJs::Call)
        {
            IR::Instr * instrArrayDetachedCheck = IR::Instr::New(Js::OpCode::ArrayDetachedCheck, m_func);
            instrArrayDetachedCheck->SetSrc1(IR::IndirOpnd::New(BuildSrcOpnd(AsmJsRegSlots::ArrayReg, TyVar), Js::ArrayBuffer::GetIsDetachedOffset(), TyInt8, m_func));
            AddInstr(instrArrayDetachedCheck, offset);
        }
    }
}

void
IRBuilderAsmJs::BuildAsmBr(Js::OpCodeAsmJs newOpcode, uint32 offset)
{
    Assert(!OpCodeAttrAsmJs::HasMultiSizeLayout(newOpcode));

    const unaligned Js::OpLayoutAsmBr * branchInsn = m_jnReader.AsmBr();
    uint targetOffset = m_jnReader.GetCurrentOffset() + branchInsn->RelativeJumpOffset;

    if (newOpcode == Js::OpCodeAsmJs::EndSwitch_Int)
    {
        m_switchBuilder.EndSwitch(offset, targetOffset);
        return;
    }

    IR::BranchInstr * branchInstr = IR::BranchInstr::New(Js::OpCode::Br, NULL, m_func);
    AddBranchInstr(branchInstr, offset, targetOffset);
}

template <typename SizePolicy>
void
IRBuilderAsmJs::BuildAsmReg1(Js::OpCodeAsmJs newOpcode, uint32 offset)
{
    Assert(OpCodeAttrAsmJs::HasMultiSizeLayout(newOpcode));
    auto layout = m_jnReader.GetLayout<Js::OpLayoutT_AsmReg1<SizePolicy>>();
    BuildAsmReg1(newOpcode, offset, layout->R0);
}

void
IRBuilderAsmJs::BuildAsmReg1(Js::OpCodeAsmJs newOpcode, uint32 offset, Js::RegSlot dstReg)
{
    Assert(newOpcode == Js::OpCodeAsmJs::LdUndef);

    Js::RegSlot dstRegSlot = GetRegSlotFromVarReg(dstReg);

    IR::RegOpnd * dstOpnd = BuildDstOpnd(dstRegSlot, TyVar);

    if (dstOpnd->m_sym->m_isSingleDef)
    {
        dstOpnd->m_sym->m_isConst = true;
        dstOpnd->m_sym->m_isNotInt = true;
    }

    IR::AddrOpnd * addrOpnd = IR::AddrOpnd::New(m_func->GetScriptContextInfo()->GetUndefinedAddr(), IR::AddrOpndKindDynamicVar, m_func, true);
    addrOpnd->SetValueType(ValueType::Undefined);

    IR::Instr * instr = IR::Instr::New(Js::OpCode::Ld_A, dstOpnd, addrOpnd, m_func);
    AddInstr(instr, offset);
}

template <typename SizePolicy>
void
IRBuilderAsmJs::BuildInt1Double1(Js::OpCodeAsmJs newOpcode, uint32 offset)
{
    Assert(OpCodeAttrAsmJs::HasMultiSizeLayout(newOpcode));
    auto layout = m_jnReader.GetLayout<Js::OpLayoutT_Int1Double1<SizePolicy>>();
    BuildInt1Double1(newOpcode, offset, layout->I0, layout->D1);
}

void
IRBuilderAsmJs::BuildInt1Double1(Js::OpCodeAsmJs newOpcode, uint32 offset, Js::RegSlot dstIntReg, Js::RegSlot srcDoubleReg)
{
    Assert(newOpcode == Js::OpCodeAsmJs::Conv_DTI);

    Js::RegSlot dstRegSlot = GetRegSlotFromIntReg(dstIntReg);
    Js::RegSlot srcRegSlot = GetRegSlotFromDoubleReg(srcDoubleReg);

    IR::RegOpnd * srcOpnd = BuildSrcOpnd(srcRegSlot, TyFloat64);
    srcOpnd->SetValueType(ValueType::Float);

    IR::RegOpnd * dstOpnd = BuildDstOpnd(dstRegSlot, TyInt32);
    dstOpnd->SetValueType(ValueType::GetInt(false));

    IR::Instr * instr = IR::Instr::New(Js::OpCode::Conv_Prim, dstOpnd, srcOpnd, m_func);
    AddInstr(instr, offset);
}

template <typename SizePolicy>
void
IRBuilderAsmJs::BuildInt1Float1(Js::OpCodeAsmJs newOpcode, uint32 offset)
{
    Assert(OpCodeAttrAsmJs::HasMultiSizeLayout(newOpcode));
    auto layout = m_jnReader.GetLayout<Js::OpLayoutT_Int1Float1<SizePolicy>>();
    BuildInt1Float1(newOpcode, offset, layout->I0, layout->F1);
}

void
IRBuilderAsmJs::BuildInt1Float1(Js::OpCodeAsmJs newOpcode, uint32 offset, Js::RegSlot dstIntReg, Js::RegSlot srcFloatReg)
{
    Assert(newOpcode == Js::OpCodeAsmJs::Conv_FTI);

    Js::RegSlot dstRegSlot = GetRegSlotFromIntReg(dstIntReg);
    Js::RegSlot srcRegSlot = GetRegSlotFromFloatReg(srcFloatReg);

    IR::RegOpnd * srcOpnd = BuildSrcOpnd(srcRegSlot, TyFloat32);
    srcOpnd->SetValueType(ValueType::Float);

    IR::RegOpnd * dstOpnd = BuildDstOpnd(dstRegSlot, TyInt32);
    dstOpnd->SetValueType(ValueType::GetInt(false));

    IR::Instr * instr = IR::Instr::New(Js::OpCode::Conv_Prim, dstOpnd, srcOpnd, m_func);
    AddInstr(instr, offset);
}

template <typename SizePolicy>
void
IRBuilderAsmJs::BuildDouble1Int1(Js::OpCodeAsmJs newOpcode, uint32 offset)
{
    Assert(OpCodeAttrAsmJs::HasMultiSizeLayout(newOpcode));
    auto layout = m_jnReader.GetLayout<Js::OpLayoutT_Double1Int1<SizePolicy>>();
    BuildDouble1Int1(newOpcode, offset, layout->D0, layout->I1);
}

void
IRBuilderAsmJs::BuildDouble1Int1(Js::OpCodeAsmJs newOpcode, uint32 offset, Js::RegSlot dstDoubleReg, Js::RegSlot srcIntReg)
{
    Js::RegSlot srcRegSlot = GetRegSlotFromIntReg(srcIntReg);
    Js::RegSlot dstRegSlot = GetRegSlotFromDoubleReg(dstDoubleReg);

    IR::RegOpnd * srcOpnd = nullptr;
    switch (newOpcode)
    {
    case Js::OpCodeAsmJs::Conv_ITD:
        srcOpnd = BuildSrcOpnd(srcRegSlot, TyInt32);
        break;

    case Js::OpCodeAsmJs::Conv_UTD:
        srcOpnd = BuildSrcOpnd(srcRegSlot, TyUint32);
        break;

    default:
        Assume(UNREACHED);
    }
    srcOpnd->SetValueType(ValueType::GetInt(false));

    IR::RegOpnd * dstOpnd = BuildDstOpnd(dstRegSlot, TyFloat64);
    dstOpnd->SetValueType(ValueType::Float);

    IR::Instr * instr = IR::Instr::New(Js::OpCode::Conv_Prim, dstOpnd, srcOpnd, m_func);
    AddInstr(instr, offset);
}

template <typename SizePolicy>
void
IRBuilderAsmJs::BuildDouble1Float1(Js::OpCodeAsmJs newOpcode, uint32 offset)
{
    Assert(OpCodeAttrAsmJs::HasMultiSizeLayout(newOpcode));
    auto layout = m_jnReader.GetLayout<Js::OpLayoutT_Double1Float1<SizePolicy>>();
    BuildDouble1Float1(newOpcode, offset, layout->D0, layout->F1);
}

void
IRBuilderAsmJs::BuildDouble1Float1(Js::OpCodeAsmJs newOpcode, uint32 offset, Js::RegSlot dstDoubleReg, Js::RegSlot srcFloatReg)
{
    Assert(newOpcode == Js::OpCodeAsmJs::Conv_FTD);

    Js::RegSlot dstRegSlot = GetRegSlotFromDoubleReg(dstDoubleReg);
    Js::RegSlot srcRegSlot = GetRegSlotFromFloatReg(srcFloatReg);

    IR::RegOpnd * srcOpnd = BuildSrcOpnd(srcRegSlot, TyFloat32);
    srcOpnd->SetValueType(ValueType::Float);

    IR::RegOpnd * dstOpnd = BuildDstOpnd(dstRegSlot, TyFloat64);
    srcOpnd->SetValueType(ValueType::Float);

    IR::Instr * instr = IR::Instr::New(Js::OpCode::Conv_Prim, dstOpnd, srcOpnd, m_func);
    AddInstr(instr, offset);
}

template <typename SizePolicy>
void
IRBuilderAsmJs::BuildFloat1Reg1(Js::OpCodeAsmJs newOpcode, uint32 offset)
{
    Assert(OpCodeAttrAsmJs::HasMultiSizeLayout(newOpcode));
    auto layout = m_jnReader.GetLayout<Js::OpLayoutT_Float1Reg1<SizePolicy>>();
    BuildFloat1Reg1(newOpcode, offset, layout->F0, layout->R1);
}

void
IRBuilderAsmJs::BuildFloat1Reg1(Js::OpCodeAsmJs newOpcode, uint32 offset, Js::RegSlot dstFloatReg, Js::RegSlot srcVarReg)
{
    Assert(newOpcode == Js::OpCodeAsmJs::Conv_VTF);

    Js::RegSlot srcRegSlot = GetRegSlotFromVarReg(srcVarReg);
    Js::RegSlot dstRegSlot = GetRegSlotFromFloatReg(dstFloatReg);

    IR::RegOpnd * srcOpnd = BuildSrcOpnd(srcRegSlot, TyVar);
    IR::RegOpnd * dstOpnd = BuildDstOpnd(dstRegSlot, TyFloat32);
    dstOpnd->SetValueType(ValueType::Float);

    IR::Instr * instr = IR::Instr::New(Js::OpCode::FromVar, dstOpnd, srcOpnd, m_func);
    AddInstr(instr, offset);
}

template <typename SizePolicy>
void
IRBuilderAsmJs::BuildDouble1Reg1(Js::OpCodeAsmJs newOpcode, uint32 offset)
{
    Assert(OpCodeAttrAsmJs::HasMultiSizeLayout(newOpcode));
    auto layout = m_jnReader.GetLayout<Js::OpLayoutT_Double1Reg1<SizePolicy>>();
    BuildDouble1Reg1(newOpcode, offset, layout->D0, layout->R1);
}

void
IRBuilderAsmJs::BuildDouble1Reg1(Js::OpCodeAsmJs newOpcode, uint32 offset, Js::RegSlot dstDoubleReg, Js::RegSlot srcVarReg)
{
    Assert(newOpcode == Js::OpCodeAsmJs::Conv_VTD);
    Js::RegSlot srcRegSlot = GetRegSlotFromVarReg(srcVarReg);
    Js::RegSlot dstRegSlot = GetRegSlotFromDoubleReg(dstDoubleReg);

    IR::RegOpnd * srcOpnd = BuildSrcOpnd(srcRegSlot, TyVar);
    IR::RegOpnd * dstOpnd = BuildDstOpnd(dstRegSlot, TyFloat64);
    dstOpnd->SetValueType(ValueType::Float);

    IR::Instr * instr = IR::Instr::New(Js::OpCode::FromVar, dstOpnd, srcOpnd, m_func);
    AddInstr(instr, offset);
}

template <typename SizePolicy>
void
IRBuilderAsmJs::BuildInt1Reg1(Js::OpCodeAsmJs newOpcode, uint32 offset)
{
    Assert(OpCodeAttrAsmJs::HasMultiSizeLayout(newOpcode));
    auto layout = m_jnReader.GetLayout<Js::OpLayoutT_Int1Reg1<SizePolicy>>();
    BuildInt1Reg1(newOpcode, offset, layout->I0, layout->R1);
}

void
IRBuilderAsmJs::BuildInt1Reg1(Js::OpCodeAsmJs newOpcode, uint32 offset, Js::RegSlot dstIntReg, Js::RegSlot srcVarReg)
{
    Assert(newOpcode == Js::OpCodeAsmJs::Conv_VTI);

    Js::RegSlot srcRegSlot = GetRegSlotFromVarReg(srcVarReg);
    Js::RegSlot dstRegSlot = GetRegSlotFromIntReg(dstIntReg);

    IR::RegOpnd * srcOpnd = BuildSrcOpnd(srcRegSlot, TyVar);
    IR::RegOpnd * dstOpnd = BuildDstOpnd(dstRegSlot, TyInt32);
    dstOpnd->SetValueType(ValueType::GetInt(false));

    IR::Instr * instr = IR::Instr::New(Js::OpCode::FromVar, dstOpnd, srcOpnd, m_func);

    AddInstr(instr, offset);
}

template <typename SizePolicy>
void
IRBuilderAsmJs::BuildReg1Double1(Js::OpCodeAsmJs newOpcode, uint32 offset)
{
    Assert(OpCodeAttrAsmJs::HasMultiSizeLayout(newOpcode));
    auto layout = m_jnReader.GetLayout<Js::OpLayoutT_Reg1Double1<SizePolicy>>();
    BuildReg1Double1(newOpcode, offset, layout->R0, layout->D1);
}

void
IRBuilderAsmJs::BuildReg1Double1(Js::OpCodeAsmJs newOpcode, uint32 offset, Js::RegSlot dstReg, Js::RegSlot srcDoubleReg)
{
    Js::RegSlot srcRegSlot = GetRegSlotFromDoubleReg(srcDoubleReg);

    IR::RegOpnd * srcOpnd = BuildSrcOpnd(srcRegSlot, TyFloat64);
    srcOpnd->SetValueType(ValueType::Float);

    IR::Instr * instr = nullptr;
    IR::Opnd * dstOpnd = nullptr;
    IR::Opnd * tmpDst = nullptr;
    StackSym * symDst = nullptr;
    switch (newOpcode)
    {
    case Js::OpCodeAsmJs::ArgOut_Db:
        symDst = m_func->m_symTable->GetArgSlotSym((uint16)(dstReg+1));
        if ((uint16)(dstReg + 1) != (dstReg + 1))
        {
            AssertMsg(UNREACHED, "Arg count too big...");
            Fatal();
        }
        tmpDst = IR::RegOpnd::New(StackSym::New(m_func), TyVar, m_func);

        instr = IR::Instr::New(Js::OpCode::ToVar, tmpDst, srcOpnd, m_func);
        AddInstr(instr, offset);

        dstOpnd = IR::SymOpnd::New(symDst, TyVar, m_func);

        instr = IR::Instr::New(Js::OpCode::ArgOut_A, dstOpnd, tmpDst, m_func);
        AddInstr(instr, offset);

        m_argStack->Push(instr);
        break;

    case Js::OpCodeAsmJs::I_ArgOut_Db:
        symDst = StackSym::NewArgSlotSym((uint16)dstReg, m_func, TyFloat64);
        symDst->m_allocated = true;
        if ((uint16)(dstReg) != (dstReg))
        {
            AssertMsg(UNREACHED, "Arg count too big...");
            Fatal();
        }
        dstOpnd = IR::SymOpnd::New(symDst, TyFloat64, m_func);
        dstOpnd->SetValueType(ValueType::Float);

        instr = IR::Instr::New(Js::OpCode::ArgOut_A, dstOpnd, srcOpnd, m_func);
        AddInstr(instr, offset);

        m_argStack->Push(instr);
        break;

    default:
        Assume(UNREACHED);
    }
}

template <typename SizePolicy>
void
IRBuilderAsmJs::BuildReg1Float1(Js::OpCodeAsmJs newOpcode, uint32 offset)
{
    Assert(OpCodeAttrAsmJs::HasMultiSizeLayout(newOpcode));
    auto layout = m_jnReader.GetLayout<Js::OpLayoutT_Reg1Float1<SizePolicy>>();
    BuildReg1Float1(newOpcode, offset, layout->R0, layout->F1);
}

void
IRBuilderAsmJs::BuildReg1Float1(Js::OpCodeAsmJs newOpcode, uint32 offset, Js::RegSlot dstReg, Js::RegSlot srcFloatReg)
{
    Js::RegSlot srcRegSlot = GetRegSlotFromFloatReg(srcFloatReg);

    IR::RegOpnd * srcOpnd = BuildSrcOpnd(srcRegSlot, TyFloat32);
    srcOpnd->SetValueType(ValueType::Float);

    IR::Instr * instr = nullptr;
    IR::Opnd * dstOpnd = nullptr;
    switch (newOpcode)
    {
    case Js::OpCodeAsmJs::I_ArgOut_Flt:
    {
        StackSym * symDst = StackSym::NewArgSlotSym((uint16)dstReg, m_func, TyFloat32);
        symDst->m_allocated = true;
        if ((uint16)(dstReg) != (dstReg))
        {
            AssertMsg(UNREACHED, "Arg count too big...");
            Fatal();
        }
        dstOpnd = IR::SymOpnd::New(symDst, TyFloat32, m_func);
        dstOpnd->SetValueType(ValueType::Float);

        instr = IR::Instr::New(Js::OpCode::ArgOut_A, dstOpnd, srcOpnd, m_func);
        AddInstr(instr, offset);

        m_argStack->Push(instr);
        break;
    }
    default:
        Assume(UNREACHED);
    }
}


template <typename SizePolicy>
void
IRBuilderAsmJs::BuildReg1Int1(Js::OpCodeAsmJs newOpcode, uint32 offset)
{
    Assert(OpCodeAttrAsmJs::HasMultiSizeLayout(newOpcode));
    auto layout = m_jnReader.GetLayout<Js::OpLayoutT_Reg1Int1<SizePolicy>>();
    BuildReg1Int1(newOpcode, offset, layout->R0, layout->I1);
}

void
IRBuilderAsmJs::BuildReg1Int1(Js::OpCodeAsmJs newOpcode, uint32 offset, Js::RegSlot dstReg, Js::RegSlot srcIntReg)
{
    Js::RegSlot srcRegSlot = GetRegSlotFromIntReg(srcIntReg);

    IR::RegOpnd * srcOpnd = BuildSrcOpnd(srcRegSlot, TyInt32);
    srcOpnd->SetValueType(ValueType::GetInt(false));

    IR::Opnd * dstOpnd;
    IR::Opnd * tmpDst;
    IR::Instr * instr;
    StackSym * symDst;
    switch (newOpcode)
    {
    case Js::OpCodeAsmJs::ArgOut_Int:
        symDst = m_func->m_symTable->GetArgSlotSym((uint16)(dstReg + 1));
        if ((uint16)(dstReg + 1) != (dstReg + 1))
        {
            AssertMsg(UNREACHED, "Arg count too big...");
            Fatal();
        }
        tmpDst = IR::RegOpnd::New(StackSym::New(m_func), TyVar, m_func);

        instr = IR::Instr::New(Js::OpCode::ToVar, tmpDst, srcOpnd, m_func);
        AddInstr(instr, offset);

        dstOpnd = IR::SymOpnd::New(symDst, TyVar, m_func);

        instr = IR::Instr::New(Js::OpCode::ArgOut_A, dstOpnd, tmpDst, m_func);
        AddInstr(instr, offset);

        m_argStack->Push(instr);
        break;

    case Js::OpCodeAsmJs::I_ArgOut_Int:
        symDst = StackSym::NewArgSlotSym((uint16)dstReg, m_func, TyInt32);
        symDst->m_allocated = true;
        if ((uint16)(dstReg) != (dstReg))
        {
            AssertMsg(UNREACHED, "Arg count too big...");
            Fatal();
        }
        dstOpnd = IR::SymOpnd::New(symDst, TyInt32, m_func);
        dstOpnd->SetValueType(ValueType::GetInt(false));

        instr = IR::Instr::New(Js::OpCode::ArgOut_A, dstOpnd, srcOpnd, m_func);
        AddInstr(instr, offset);
        m_argStack->Push(instr);
        break;

    default:
        Assume(UNREACHED);
    }
}

template <typename SizePolicy>
void
IRBuilderAsmJs::BuildInt1Const1(Js::OpCodeAsmJs newOpcode, uint32 offset)
{
    Assert(OpCodeAttrAsmJs::HasMultiSizeLayout(newOpcode));
    auto layout = m_jnReader.GetLayout<Js::OpLayoutT_Int1Const1<SizePolicy>>();
    BuildInt1Const1(newOpcode, offset, layout->I0, layout->C1);
}

void
IRBuilderAsmJs::BuildInt1Const1(Js::OpCodeAsmJs newOpcode, uint32 offset, Js::RegSlot dstInt, int constInt)
{
    Assert(newOpcode == Js::OpCodeAsmJs::Ld_IntConst);

    Js::RegSlot dstRegSlot = GetRegSlotFromIntReg(dstInt);

    IR::RegOpnd * dstOpnd = BuildDstOpnd(dstRegSlot, TyInt32);
    dstOpnd->SetValueType(ValueType::GetInt(false));

    IR::Instr * instr = IR::Instr::New(Js::OpCode::Ld_I4, dstOpnd, IR::IntConstOpnd::New(constInt, TyInt32, m_func), m_func);

    if (dstOpnd->m_sym->IsSingleDef())
    {
        dstOpnd->m_sym->SetIsIntConst(constInt);
    }

    AddInstr(instr, offset);
}

template <typename SizePolicy>
void
IRBuilderAsmJs::BuildInt1Double2(Js::OpCodeAsmJs newOpcode, uint32 offset)
{
    Assert(OpCodeAttrAsmJs::HasMultiSizeLayout(newOpcode));
    auto layout = m_jnReader.GetLayout<Js::OpLayoutT_Int1Double2<SizePolicy>>();
    BuildInt1Double2(newOpcode, offset, layout->I0, layout->D1, layout->D2);
}

void
IRBuilderAsmJs::BuildInt1Double2(Js::OpCodeAsmJs newOpcode, uint32 offset, Js::RegSlot dst, Js::RegSlot src1, Js::RegSlot src2)
{
    Js::RegSlot dstRegSlot = GetRegSlotFromIntReg(dst);
    Js::RegSlot src1RegSlot = GetRegSlotFromDoubleReg(src1);
    Js::RegSlot src2RegSlot = GetRegSlotFromDoubleReg(src2);

    IR::RegOpnd * src1Opnd = BuildSrcOpnd(src1RegSlot, TyFloat64);
    src1Opnd->SetValueType(ValueType::Float);

    IR::RegOpnd * src2Opnd = BuildSrcOpnd(src2RegSlot, TyFloat64);
    src2Opnd->SetValueType(ValueType::Float);

    IR::RegOpnd * dstOpnd = BuildDstOpnd(dstRegSlot, TyInt32);
    dstOpnd->SetValueType(ValueType::GetInt(false));

    IR::Instr * instr = nullptr;
    switch (newOpcode)
    {
    case Js::OpCodeAsmJs::CmLt_Db:
        instr = IR::Instr::New(Js::OpCode::CmLt_A, dstOpnd, src1Opnd, src2Opnd, m_func);
        break;

    case Js::OpCodeAsmJs::CmLe_Db:
        instr = IR::Instr::New(Js::OpCode::CmLe_A, dstOpnd, src1Opnd, src2Opnd, m_func);
        break;

    case Js::OpCodeAsmJs::CmGt_Db:
        instr = IR::Instr::New(Js::OpCode::CmGt_A, dstOpnd, src1Opnd, src2Opnd, m_func);
        break;

    case Js::OpCodeAsmJs::CmGe_Db:
        instr = IR::Instr::New(Js::OpCode::CmGe_A, dstOpnd, src1Opnd, src2Opnd, m_func);
        break;

    case Js::OpCodeAsmJs::CmEq_Db:
        instr = IR::Instr::New(Js::OpCode::CmEq_A, dstOpnd, src1Opnd, src2Opnd, m_func);
        break;

    case Js::OpCodeAsmJs::CmNe_Db:
        instr = IR::Instr::New(Js::OpCode::CmNeq_A, dstOpnd, src1Opnd, src2Opnd, m_func);
        break;

    default:
        Assume(UNREACHED);
    }
    AddInstr(instr, offset);
}

template <typename SizePolicy>
void
IRBuilderAsmJs::BuildInt1Float2(Js::OpCodeAsmJs newOpcode, uint32 offset)
{
    Assert(OpCodeAttrAsmJs::HasMultiSizeLayout(newOpcode));
    auto layout = m_jnReader.GetLayout<Js::OpLayoutT_Int1Float2<SizePolicy>>();
    BuildInt1Float2(newOpcode, offset, layout->I0, layout->F1, layout->F2);
}

void
IRBuilderAsmJs::BuildInt1Float2(Js::OpCodeAsmJs newOpcode, uint32 offset, Js::RegSlot dst, Js::RegSlot src1, Js::RegSlot src2)
{
    Js::RegSlot dstRegSlot = GetRegSlotFromIntReg(dst);
    Js::RegSlot src1RegSlot = GetRegSlotFromFloatReg(src1);
    Js::RegSlot src2RegSlot = GetRegSlotFromFloatReg(src2);

    IR::RegOpnd * src1Opnd = BuildSrcOpnd(src1RegSlot, TyFloat32);
    src1Opnd->SetValueType(ValueType::Float);

    IR::RegOpnd * src2Opnd = BuildSrcOpnd(src2RegSlot, TyFloat32);
    src2Opnd->SetValueType(ValueType::Float);

    IR::RegOpnd * dstOpnd = BuildDstOpnd(dstRegSlot, TyInt32);
    dstOpnd->SetValueType(ValueType::GetInt(false));

    IR::Instr * instr = nullptr;
    switch (newOpcode)
    {
    case Js::OpCodeAsmJs::CmLt_Flt:
        instr = IR::Instr::New(Js::OpCode::CmLt_A, dstOpnd, src1Opnd, src2Opnd, m_func);
        break;

    case Js::OpCodeAsmJs::CmLe_Flt:
        instr = IR::Instr::New(Js::OpCode::CmLe_A, dstOpnd, src1Opnd, src2Opnd, m_func);
        break;

    case Js::OpCodeAsmJs::CmGt_Flt:
        instr = IR::Instr::New(Js::OpCode::CmGt_A, dstOpnd, src1Opnd, src2Opnd, m_func);
        break;

    case Js::OpCodeAsmJs::CmGe_Flt:
        instr = IR::Instr::New(Js::OpCode::CmGe_A, dstOpnd, src1Opnd, src2Opnd, m_func);
        break;

    case Js::OpCodeAsmJs::CmEq_Flt:
        instr = IR::Instr::New(Js::OpCode::CmEq_A, dstOpnd, src1Opnd, src2Opnd, m_func);
        break;

    case Js::OpCodeAsmJs::CmNe_Flt:
        instr = IR::Instr::New(Js::OpCode::CmNeq_A, dstOpnd, src1Opnd, src2Opnd, m_func);
        break;

    default:
        Assume(UNREACHED);
    }

    AddInstr(instr, offset);
}

template <typename SizePolicy>
void
IRBuilderAsmJs::BuildInt2(Js::OpCodeAsmJs newOpcode, uint32 offset)
{
    Assert(OpCodeAttrAsmJs::HasMultiSizeLayout(newOpcode));
    auto layout = m_jnReader.GetLayout<Js::OpLayoutT_Int2<SizePolicy>>();
    BuildInt2(newOpcode, offset, layout->I0, layout->I1);
}

void
IRBuilderAsmJs::BuildInt2(Js::OpCodeAsmJs newOpcode, uint32 offset, Js::RegSlot dst, Js::RegSlot src)
{
    Js::RegSlot dstRegSlot = GetRegSlotFromIntReg(dst);
    Js::RegSlot srcRegSlot = GetRegSlotFromIntReg(src);

    IR::RegOpnd * srcOpnd = BuildSrcOpnd(srcRegSlot, TyInt32);
    srcOpnd->SetValueType(ValueType::GetInt(false));

    IR::RegOpnd * dstOpnd = BuildDstOpnd(dstRegSlot, TyInt32);
    dstOpnd->SetValueType(ValueType::GetInt(false));

    IR::Instr * instr = nullptr;
    switch (newOpcode)
    {
    case Js::OpCodeAsmJs::BeginSwitch_Int:
        m_switchBuilder.BeginSwitch();
        // fall-through
    case Js::OpCodeAsmJs::Ld_Int:
        instr = IR::Instr::New(Js::OpCode::Ld_I4, dstOpnd, srcOpnd, m_func);
        break;

    case Js::OpCodeAsmJs::Neg_Int:
        instr = IR::Instr::New(Js::OpCode::Neg_I4, dstOpnd, srcOpnd, m_func);
        break;

    case Js::OpCodeAsmJs::Not_Int:
        instr = IR::Instr::New(Js::OpCode::Not_I4, dstOpnd, srcOpnd, m_func);
        break;

    case Js::OpCodeAsmJs::LogNot_Int:
        instr = IR::Instr::New(Js::OpCode::CmEq_I4, dstOpnd, srcOpnd, IR::IntConstOpnd::New(0, TyInt32, m_func), m_func);
        break;

    case Js::OpCodeAsmJs::Conv_ITB:
        instr = IR::Instr::New(Js::OpCode::CmNeq_I4, dstOpnd, srcOpnd, IR::IntConstOpnd::New(0, TyInt32, m_func), m_func);
        break;

    case Js::OpCodeAsmJs::Abs_Int:
        instr = IR::Instr::New(Js::OpCode::InlineMathAbs, dstOpnd, srcOpnd, m_func);
        break;

    case Js::OpCodeAsmJs::Clz32_Int:
        instr = IR::Instr::New(Js::OpCode::InlineMathClz32, dstOpnd, srcOpnd, m_func);
        break;

    case Js::OpCodeAsmJs::I_Conv_VTI:
        instr = IR::Instr::New(Js::OpCode::Ld_I4, dstOpnd, srcOpnd, m_func);
        break;

    case Js::OpCodeAsmJs::Return_Int:
        instr = IR::Instr::New(Js::OpCode::Ld_I4, dstOpnd, srcOpnd, m_func);
        if (m_func->IsLoopBody())
        {
            IR::Instr* slotInstr = GenerateStSlotForReturn(srcOpnd, IRType::TyInt32);
            AddInstr(slotInstr, offset);
        }

        break;

    default:
        Assume(UNREACHED);
    }
    AddInstr(instr, offset);
}

template <typename SizePolicy>
void
IRBuilderAsmJs::BuildInt3(Js::OpCodeAsmJs newOpcode, uint32 offset)
{
    Assert(OpCodeAttrAsmJs::HasMultiSizeLayout(newOpcode));
    auto layout = m_jnReader.GetLayout<Js::OpLayoutT_Int3<SizePolicy>>();
    BuildInt3(newOpcode, offset, layout->I0, layout->I1, layout->I2);
}

void
IRBuilderAsmJs::BuildInt3(Js::OpCodeAsmJs newOpcode, uint32 offset, Js::RegSlot dst, Js::RegSlot src1, Js::RegSlot src2)
{
    Js::RegSlot dstRegSlot = GetRegSlotFromIntReg(dst);
    Js::RegSlot src1RegSlot = GetRegSlotFromIntReg(src1);
    Js::RegSlot src2RegSlot = GetRegSlotFromIntReg(src2);


    IR::RegOpnd * src1Opnd = BuildSrcOpnd(src1RegSlot, TyInt32);
    src1Opnd->SetValueType(ValueType::GetInt(false));

    IR::RegOpnd * src2Opnd = BuildSrcOpnd(src2RegSlot, TyInt32);
    src2Opnd->SetValueType(ValueType::GetInt(false));

    IR::RegOpnd * dstOpnd = BuildDstOpnd(dstRegSlot, TyInt32);
    dstOpnd->SetValueType(ValueType::GetInt(false));

    IR::Instr * instr = nullptr;
    switch (newOpcode)
    {
    case Js::OpCodeAsmJs::Add_Int:
        instr = IR::Instr::New(Js::OpCode::Add_I4, dstOpnd, src1Opnd, src2Opnd, m_func);
        break;

    case Js::OpCodeAsmJs::Sub_Int:
        instr = IR::Instr::New(Js::OpCode::Sub_I4, dstOpnd, src1Opnd, src2Opnd, m_func);
        break;

    case Js::OpCodeAsmJs::Mul_UInt:
        src1Opnd->SetType(TyUint32);
        src2Opnd->SetType(TyUint32);
    case Js::OpCodeAsmJs::Mul_Int:
        instr = IR::Instr::New(Js::OpCode::Mul_I4, dstOpnd, src1Opnd, src2Opnd, m_func);
        break;

    case Js::OpCodeAsmJs::Div_UInt:
        src1Opnd->SetType(TyUint32);
        src2Opnd->SetType(TyUint32);
    case Js::OpCodeAsmJs::Div_Int:
        instr = IR::Instr::New(Js::OpCode::Div_I4, dstOpnd, src1Opnd, src2Opnd, m_func);
        break;

    case Js::OpCodeAsmJs::Rem_UInt:
        src1Opnd->SetType(TyUint32);
        src2Opnd->SetType(TyUint32);
    case Js::OpCodeAsmJs::Rem_Int:
        instr = IR::Instr::New(Js::OpCode::Rem_I4, dstOpnd, src1Opnd, src2Opnd, m_func);
        break;
    case Js::OpCodeAsmJs::And_Int:
        instr = IR::Instr::New(Js::OpCode::And_I4, dstOpnd, src1Opnd, src2Opnd, m_func);
        break;
    case Js::OpCodeAsmJs::Or_Int:
        instr = IR::Instr::New(Js::OpCode::Or_I4, dstOpnd, src1Opnd, src2Opnd, m_func);
        break;
    case Js::OpCodeAsmJs::Xor_Int:
        instr = IR::Instr::New(Js::OpCode::Xor_I4, dstOpnd, src1Opnd, src2Opnd, m_func);
        break;
    case Js::OpCodeAsmJs::Shl_Int:
        instr = IR::Instr::New(Js::OpCode::Shl_I4, dstOpnd, src1Opnd, src2Opnd, m_func);
        break;
    case Js::OpCodeAsmJs::Shr_Int:
        instr = IR::Instr::New(Js::OpCode::Shr_I4, dstOpnd, src1Opnd, src2Opnd, m_func);
        break;
    case Js::OpCodeAsmJs::ShrU_Int:
        instr = IR::Instr::New(Js::OpCode::ShrU_I4, dstOpnd, src1Opnd, src2Opnd, m_func);
        break;
    case Js::OpCodeAsmJs::CmLt_Int:
        instr = IR::Instr::New(Js::OpCode::CmLt_I4, dstOpnd, src1Opnd, src2Opnd, m_func);
        break;
    case Js::OpCodeAsmJs::CmLe_Int:
        instr = IR::Instr::New(Js::OpCode::CmLe_I4, dstOpnd, src1Opnd, src2Opnd, m_func);
        break;
    case Js::OpCodeAsmJs::CmGt_Int:
        instr = IR::Instr::New(Js::OpCode::CmGt_I4, dstOpnd, src1Opnd, src2Opnd, m_func);
        break;
    case Js::OpCodeAsmJs::CmGe_Int:
        instr = IR::Instr::New(Js::OpCode::CmGe_I4, dstOpnd, src1Opnd, src2Opnd, m_func);
        break;
    case Js::OpCodeAsmJs::CmEq_Int:
        instr = IR::Instr::New(Js::OpCode::CmEq_I4, dstOpnd, src1Opnd, src2Opnd, m_func);
        break;
    case Js::OpCodeAsmJs::CmNe_Int:
        instr = IR::Instr::New(Js::OpCode::CmNeq_I4, dstOpnd, src1Opnd, src2Opnd, m_func);
        break;
    case Js::OpCodeAsmJs::CmLt_UnInt:
        instr = IR::Instr::New(Js::OpCode::CmUnLt_I4, dstOpnd, src1Opnd, src2Opnd, m_func);
        break;
    case Js::OpCodeAsmJs::CmLe_UnInt:
        instr = IR::Instr::New(Js::OpCode::CmUnLe_I4, dstOpnd, src1Opnd, src2Opnd, m_func);
        break;
    case Js::OpCodeAsmJs::CmGt_UnInt:
        instr = IR::Instr::New(Js::OpCode::CmUnGt_I4, dstOpnd, src1Opnd, src2Opnd, m_func);
        break;
    case Js::OpCodeAsmJs::CmGe_UnInt:
        instr = IR::Instr::New(Js::OpCode::CmUnGe_I4, dstOpnd, src1Opnd, src2Opnd, m_func);
        break;
    case Js::OpCodeAsmJs::Min_Int:
        instr = IR::Instr::New(Js::OpCode::InlineMathMin, dstOpnd, src1Opnd, src2Opnd, m_func);
        break;
    case Js::OpCodeAsmJs::Max_Int:
        instr = IR::Instr::New(Js::OpCode::InlineMathMax, dstOpnd, src1Opnd, src2Opnd, m_func);
        break;
    case Js::OpCodeAsmJs::Imul_Int:
        instr = IR::Instr::New(Js::OpCode::InlineMathImul, dstOpnd, src1Opnd, src2Opnd, m_func);
        break;

    default:
        Assume(UNREACHED);
    }
    AddInstr(instr, offset);
}

template <typename SizePolicy>
void
IRBuilderAsmJs::BuildDouble2(Js::OpCodeAsmJs newOpcode, uint32 offset)
{
    Assert(OpCodeAttrAsmJs::HasMultiSizeLayout(newOpcode));
    auto layout = m_jnReader.GetLayout<Js::OpLayoutT_Double2<SizePolicy>>();
    BuildDouble2(newOpcode, offset, layout->D0, layout->D1);
}

void
IRBuilderAsmJs::BuildDouble2(Js::OpCodeAsmJs newOpcode, uint32 offset, Js::RegSlot dst, Js::RegSlot src)
{
    Js::RegSlot dstRegSlot = GetRegSlotFromDoubleReg(dst);
    Js::RegSlot srcRegSlot = GetRegSlotFromDoubleReg(src);


    IR::RegOpnd * srcOpnd = BuildSrcOpnd(srcRegSlot, TyFloat64);
    srcOpnd->SetValueType(ValueType::Float);

    IR::RegOpnd * dstOpnd = BuildDstOpnd(dstRegSlot, TyFloat64);
    dstOpnd->SetValueType(ValueType::Float);

    IR::Instr * instr = nullptr;
    switch (newOpcode)
    {
    case Js::OpCodeAsmJs::Ld_Db:
        instr = IR::Instr::New(Js::OpCode::Ld_A, dstOpnd, srcOpnd, m_func);
        break;
    case Js::OpCodeAsmJs::Neg_Db:
        instr = IR::Instr::New(Js::OpCode::Neg_A, dstOpnd, srcOpnd, m_func);
        break;
    case Js::OpCodeAsmJs::Sin_Db:
        instr = IR::Instr::New(Js::OpCode::InlineMathSin, dstOpnd, srcOpnd, m_func);
        break;
    case Js::OpCodeAsmJs::Cos_Db:
        instr = IR::Instr::New(Js::OpCode::InlineMathCos, dstOpnd, srcOpnd, m_func);
        break;
    case Js::OpCodeAsmJs::Tan_Db:
        instr = IR::Instr::New(Js::OpCode::InlineMathTan, dstOpnd, srcOpnd, m_func);
        break;
    case Js::OpCodeAsmJs::Asin_Db:
        instr = IR::Instr::New(Js::OpCode::InlineMathAsin, dstOpnd, srcOpnd, m_func);
        break;
    case Js::OpCodeAsmJs::Acos_Db:
        instr = IR::Instr::New(Js::OpCode::InlineMathAcos, dstOpnd, srcOpnd, m_func);
        break;
    case Js::OpCodeAsmJs::Atan_Db:
        instr = IR::Instr::New(Js::OpCode::InlineMathAtan, dstOpnd, srcOpnd, m_func);
        break;
    case Js::OpCodeAsmJs::Abs_Db:
        instr = IR::Instr::New(Js::OpCode::InlineMathAbs, dstOpnd, srcOpnd, m_func);
        break;
    case Js::OpCodeAsmJs::Ceil_Db:
        instr = IR::Instr::New(Js::OpCode::InlineMathCeil, dstOpnd, srcOpnd, m_func);
        break;
    case Js::OpCodeAsmJs::Floor_Db:
        instr = IR::Instr::New(Js::OpCode::InlineMathFloor, dstOpnd, srcOpnd, m_func);
        break;
    case Js::OpCodeAsmJs::Exp_Db:
        instr = IR::Instr::New(Js::OpCode::InlineMathExp, dstOpnd, srcOpnd, m_func);
        break;
    case Js::OpCodeAsmJs::Log_Db:
        instr = IR::Instr::New(Js::OpCode::InlineMathLog, dstOpnd, srcOpnd, m_func);
        break;
    case Js::OpCodeAsmJs::Sqrt_Db:
        instr = IR::Instr::New(Js::OpCode::InlineMathSqrt, dstOpnd, srcOpnd, m_func);
        break;
    case Js::OpCodeAsmJs::Return_Db:
        instr = IR::Instr::New(Js::OpCode::Ld_A, dstOpnd, srcOpnd, m_func);
        if (m_func->IsLoopBody())
        {
            IR::Instr* slotInstr = GenerateStSlotForReturn(srcOpnd, IRType::TyFloat64);
            AddInstr(slotInstr, offset);
        }
        break;
    case Js::OpCodeAsmJs::I_Conv_VTD:
        instr = IR::Instr::New(Js::OpCode::Ld_A, dstOpnd, srcOpnd, m_func);
        break;
    default:
        Assume(UNREACHED);
    }
    AddInstr(instr, offset);
}

template <typename SizePolicy>
void
IRBuilderAsmJs::BuildFloat2(Js::OpCodeAsmJs newOpcode, uint32 offset)
{
    Assert(OpCodeAttrAsmJs::HasMultiSizeLayout(newOpcode));
    auto layout = m_jnReader.GetLayout<Js::OpLayoutT_Float2<SizePolicy>>();
    BuildFloat2(newOpcode, offset, layout->F0, layout->F1);
}

void
IRBuilderAsmJs::BuildFloat2(Js::OpCodeAsmJs newOpcode, uint32 offset, Js::RegSlot dst, Js::RegSlot src)
{
    Js::RegSlot dstRegSlot = GetRegSlotFromFloatReg(dst);
    Js::RegSlot srcRegSlot = GetRegSlotFromFloatReg(src);

    IR::RegOpnd * srcOpnd = BuildSrcOpnd(srcRegSlot, TyFloat32);
    srcOpnd->SetValueType(ValueType::Float);

    IR::RegOpnd * dstOpnd = BuildDstOpnd(dstRegSlot, TyFloat32);
    dstOpnd->SetValueType(ValueType::Float);

    IR::Instr * instr = nullptr;
    switch (newOpcode)
    {
    case Js::OpCodeAsmJs::Ld_Flt:
        instr = IR::Instr::New(Js::OpCode::Ld_A, dstOpnd, srcOpnd, m_func);
        break;
    case Js::OpCodeAsmJs::Neg_Flt:
        instr = IR::Instr::New(Js::OpCode::Neg_A, dstOpnd, srcOpnd, m_func);
        break;
    case Js::OpCodeAsmJs::Ceil_Flt:
        instr = IR::Instr::New(Js::OpCode::InlineMathCeil, dstOpnd, srcOpnd, m_func);
        break;
    case Js::OpCodeAsmJs::Floor_Flt:
        instr = IR::Instr::New(Js::OpCode::InlineMathFloor, dstOpnd, srcOpnd, m_func);
        break;
    case Js::OpCodeAsmJs::Sqrt_Flt:
        instr = IR::Instr::New(Js::OpCode::InlineMathSqrt, dstOpnd, srcOpnd, m_func);
        break;
    case Js::OpCodeAsmJs::Abs_Flt:
        instr = IR::Instr::New(Js::OpCode::InlineMathAbs, dstOpnd, srcOpnd, m_func);
        break;
    case Js::OpCodeAsmJs::Fround_Flt:
        instr = IR::Instr::New(Js::OpCode::Ld_A, dstOpnd, srcOpnd, m_func);
        break;
    case Js::OpCodeAsmJs::Return_Flt:
        instr = IR::Instr::New(Js::OpCode::Ld_A, dstOpnd, srcOpnd, m_func);
        if (m_func->IsLoopBody())
        {
            IR::Instr* slotInstr = GenerateStSlotForReturn(srcOpnd, IRType::TyFloat32);
            AddInstr(slotInstr, offset);
        }
        break;
    case Js::OpCodeAsmJs::I_Conv_VTF:
        instr = IR::Instr::New(Js::OpCode::Ld_A, dstOpnd, srcOpnd, m_func);
        break;
    default:
        Assume(UNREACHED);
    }
    AddInstr(instr, offset);
}


template <typename SizePolicy>
void
IRBuilderAsmJs::BuildFloat3(Js::OpCodeAsmJs newOpcode, uint32 offset)
{
    Assert(OpCodeAttrAsmJs::HasMultiSizeLayout(newOpcode));
    auto layout = m_jnReader.GetLayout<Js::OpLayoutT_Float3<SizePolicy>>();
    BuildFloat3(newOpcode, offset, layout->F0, layout->F1, layout->F2);
}

void
IRBuilderAsmJs::BuildFloat3(Js::OpCodeAsmJs newOpcode, uint32 offset, Js::RegSlot dst, Js::RegSlot src1, Js::RegSlot src2)
{
    Js::RegSlot dstRegSlot = GetRegSlotFromFloatReg(dst);
    Js::RegSlot src1RegSlot = GetRegSlotFromFloatReg(src1);
    Js::RegSlot src2RegSlot = GetRegSlotFromFloatReg(src2);

    IR::RegOpnd * src1Opnd = BuildSrcOpnd(src1RegSlot, TyFloat32);
    src1Opnd->SetValueType(ValueType::Float);

    IR::RegOpnd * src2Opnd = BuildSrcOpnd(src2RegSlot, TyFloat32);
    src2Opnd->SetValueType(ValueType::Float);

    IR::RegOpnd * dstOpnd = BuildDstOpnd(dstRegSlot, TyFloat32);
    dstOpnd->SetValueType(ValueType::Float);

    IR::Instr * instr = nullptr;
    switch (newOpcode)
    {
    case Js::OpCodeAsmJs::Add_Flt:
        instr = IR::Instr::New(Js::OpCode::Add_A, dstOpnd, src1Opnd, src2Opnd, m_func);
        break;

    case Js::OpCodeAsmJs::Sub_Flt:
        instr = IR::Instr::New(Js::OpCode::Sub_A, dstOpnd, src1Opnd, src2Opnd, m_func);
        break;

    case Js::OpCodeAsmJs::Mul_Flt:
        instr = IR::Instr::New(Js::OpCode::Mul_A, dstOpnd, src1Opnd, src2Opnd, m_func);
        break;

    case Js::OpCodeAsmJs::Div_Flt:
        instr = IR::Instr::New(Js::OpCode::Div_A, dstOpnd, src1Opnd, src2Opnd, m_func);
        break;

    default:
        Assume(UNREACHED);
    }
    AddInstr(instr, offset);
}


template <typename SizePolicy>
void
IRBuilderAsmJs::BuildFloat1Double1(Js::OpCodeAsmJs newOpcode, uint32 offset)
{
    Assert(OpCodeAttrAsmJs::HasMultiSizeLayout(newOpcode));
    auto layout = m_jnReader.GetLayout<Js::OpLayoutT_Float1Double1<SizePolicy>>();
    BuildFloat1Double1(newOpcode, offset, layout->F0, layout->D1);
}

void
IRBuilderAsmJs::BuildFloat1Double1(Js::OpCodeAsmJs newOpcode, uint32 offset, Js::RegSlot dst, Js::RegSlot src)
{
    Assert(newOpcode == Js::OpCodeAsmJs::Fround_Db);

    Js::RegSlot dstRegSlot = GetRegSlotFromFloatReg(dst);
    Js::RegSlot srcRegSlot = GetRegSlotFromDoubleReg(src);

    IR::RegOpnd * srcOpnd = BuildSrcOpnd(srcRegSlot, TyFloat64);
    srcOpnd->SetValueType(ValueType::Float);

    IR::RegOpnd * dstOpnd = BuildDstOpnd(dstRegSlot, TyFloat32);
    dstOpnd->SetValueType(ValueType::Float);

    IR::Instr * instr = IR::Instr::New(Js::OpCode::InlineMathFround, dstOpnd, srcOpnd, m_func);
    AddInstr(instr, offset);
}

template <typename SizePolicy>
void
IRBuilderAsmJs::BuildFloat1Int1(Js::OpCodeAsmJs newOpcode, uint32 offset)
{
    Assert(OpCodeAttrAsmJs::HasMultiSizeLayout(newOpcode));
    auto layout = m_jnReader.GetLayout<Js::OpLayoutT_Float1Int1<SizePolicy>>();
    BuildFloat1Int1(newOpcode, offset, layout->F0, layout->I1);
}

void
IRBuilderAsmJs::BuildFloat1Int1(Js::OpCodeAsmJs newOpcode, uint32 offset, Js::RegSlot dst, Js::RegSlot src)
{
    Assert(newOpcode == Js::OpCodeAsmJs::Fround_Int);

    Js::RegSlot dstRegSlot = GetRegSlotFromFloatReg(dst);
    Js::RegSlot srcRegSlot = GetRegSlotFromIntReg(src);

    IR::RegOpnd * srcOpnd = BuildSrcOpnd(srcRegSlot, TyInt32);
    srcOpnd->SetValueType(ValueType::GetInt(false));

    IR::RegOpnd * dstOpnd = BuildDstOpnd(dstRegSlot, TyFloat32);
    dstOpnd->SetValueType(ValueType::Float);

    IR::Instr * instr = IR::Instr::New(Js::OpCode::Conv_Prim, dstOpnd, srcOpnd, m_func);
    AddInstr(instr, offset);
}

template <typename SizePolicy>
void
IRBuilderAsmJs::BuildDouble3(Js::OpCodeAsmJs newOpcode, uint32 offset)
{
    Assert(OpCodeAttrAsmJs::HasMultiSizeLayout(newOpcode));
    auto layout = m_jnReader.GetLayout<Js::OpLayoutT_Double3<SizePolicy>>();
    BuildDouble3(newOpcode, offset, layout->D0, layout->D1, layout->D2);
}

void
IRBuilderAsmJs::BuildDouble3(Js::OpCodeAsmJs newOpcode, uint32 offset, Js::RegSlot dst, Js::RegSlot src1, Js::RegSlot src2)
{
    Js::RegSlot dstRegSlot = GetRegSlotFromDoubleReg(dst);
    Js::RegSlot src1RegSlot = GetRegSlotFromDoubleReg(src1);
    Js::RegSlot src2RegSlot = GetRegSlotFromDoubleReg(src2);

    IR::RegOpnd * src1Opnd = BuildSrcOpnd(src1RegSlot, TyFloat64);
    src1Opnd->SetValueType(ValueType::Float);

    IR::RegOpnd * src2Opnd = BuildSrcOpnd(src2RegSlot, TyFloat64);
    src2Opnd->SetValueType(ValueType::Float);

    IR::RegOpnd * dstOpnd = BuildDstOpnd(dstRegSlot, TyFloat64);
    dstOpnd->SetValueType(ValueType::Float);

    IR::Instr * instr = nullptr;
    switch (newOpcode)
    {
    case Js::OpCodeAsmJs::Add_Db:
        instr = IR::Instr::New(Js::OpCode::Add_A, dstOpnd, src1Opnd, src2Opnd, m_func);
        break;

    case Js::OpCodeAsmJs::Sub_Db:
        instr = IR::Instr::New(Js::OpCode::Sub_A, dstOpnd, src1Opnd, src2Opnd, m_func);
        break;

    case Js::OpCodeAsmJs::Mul_Db:
        instr = IR::Instr::New(Js::OpCode::Mul_A, dstOpnd, src1Opnd, src2Opnd, m_func);
        break;

    case Js::OpCodeAsmJs::Div_Db:
        instr = IR::Instr::New(Js::OpCode::Div_A, dstOpnd, src1Opnd, src2Opnd, m_func);
        break;

    case Js::OpCodeAsmJs::Rem_Db:
        instr = IR::Instr::New(Js::OpCode::Rem_A, dstOpnd, src1Opnd, src2Opnd, m_func);
        break;

    case Js::OpCodeAsmJs::Pow_Db:
        instr = IR::Instr::New(Js::OpCode::InlineMathPow, dstOpnd, src1Opnd, src2Opnd, m_func);
        break;

    case Js::OpCodeAsmJs::Atan2_Db:
        instr = IR::Instr::New(Js::OpCode::InlineMathAtan2, dstOpnd, src1Opnd, src2Opnd, m_func);
        break;

    case Js::OpCodeAsmJs::Min_Db:
        instr = IR::Instr::New(Js::OpCode::InlineMathMin, dstOpnd, src1Opnd, src2Opnd, m_func);
        break;

    case Js::OpCodeAsmJs::Max_Db:
        instr = IR::Instr::New(Js::OpCode::InlineMathMax, dstOpnd, src1Opnd, src2Opnd, m_func);
        break;

    default:
        Assume(UNREACHED);
    }
    AddInstr(instr, offset);
}

template <typename SizePolicy>
void
IRBuilderAsmJs::BuildBrInt1(Js::OpCodeAsmJs newOpcode, uint32 offset)
{
    Assert(OpCodeAttrAsmJs::HasMultiSizeLayout(newOpcode));
    auto layout = m_jnReader.GetLayout<Js::OpLayoutT_BrInt1<SizePolicy>>();
    BuildBrInt1(newOpcode, offset, layout->RelativeJumpOffset, layout->I1);
}

void
IRBuilderAsmJs::BuildBrInt1(Js::OpCodeAsmJs newOpcode, uint32 offset, int32 relativeOffset, Js::RegSlot src)
{
    Assert(newOpcode == Js::OpCodeAsmJs::BrTrue_Int);

    Js::RegSlot src1RegSlot = GetRegSlotFromIntReg(src);
    IR::RegOpnd * src1Opnd = BuildSrcOpnd(src1RegSlot, TyInt32);
    src1Opnd->SetValueType(ValueType::GetInt(false));

    uint targetOffset = m_jnReader.GetCurrentOffset() + relativeOffset;

    IR::BranchInstr * branchInstr = IR::BranchInstr::New(Js::OpCode::BrTrue_I4, nullptr, src1Opnd, m_func);
    AddBranchInstr(branchInstr, offset, targetOffset);
}

template <typename SizePolicy>
void
IRBuilderAsmJs::BuildBrInt2(Js::OpCodeAsmJs newOpcode, uint32 offset)
{
    Assert(OpCodeAttrAsmJs::HasMultiSizeLayout(newOpcode));
    auto layout = m_jnReader.GetLayout<Js::OpLayoutT_BrInt2<SizePolicy>>();
    BuildBrInt2(newOpcode, offset, layout->RelativeJumpOffset, layout->I1, layout->I2);
}

void
IRBuilderAsmJs::BuildBrInt2(Js::OpCodeAsmJs newOpcode, uint32 offset, int32 relativeOffset, Js::RegSlot src1, Js::RegSlot src2)
{
    Js::RegSlot src1RegSlot = GetRegSlotFromIntReg(src1);
    Js::RegSlot src2RegSlot = GetRegSlotFromIntReg(src2);

    IR::RegOpnd * src1Opnd = BuildSrcOpnd(src1RegSlot, TyInt32);
    src1Opnd->SetValueType(ValueType::GetInt(false));

    IR::RegOpnd * src2Opnd = BuildSrcOpnd(src2RegSlot, TyInt32);
    src2Opnd->SetValueType(ValueType::GetInt(false));

    uint targetOffset = m_jnReader.GetCurrentOffset() + relativeOffset;

    if (newOpcode == Js::OpCodeAsmJs::Case_Int)
    {
        // branches for cases are generated entirely by the switch builder
        m_switchBuilder.OnCase(
            src1Opnd,
            src2Opnd,
            offset,
            targetOffset);
    }
    else
    {
        Assert(newOpcode == Js::OpCodeAsmJs::BrEq_Int);
        IR::BranchInstr * branchInstr = IR::BranchInstr::New(Js::OpCode::BrEq_I4, nullptr, src1Opnd, src2Opnd, m_func);
        AddBranchInstr(branchInstr, offset, targetOffset);
    }
}

///Loop Body Code

bool
IRBuilderAsmJs::IsLoopBody() const
{
    return m_func->IsLoopBody();
}

bool
IRBuilderAsmJs::IsLoopBodyReturnIPInstr(IR::Instr * instr) const
{
    IR::Opnd * dst = instr->GetDst();
    return (dst && dst->IsRegOpnd() && dst->AsRegOpnd()->m_sym == m_loopBodyRetIPSym);
}


bool
IRBuilderAsmJs::IsLoopBodyOuterOffset(uint offset) const
{
    if (!IsLoopBody())
    {
        return false;
    }

    return (offset >= m_func->GetWorkItem()->GetLoopHeader()->endOffset || offset < m_func->GetWorkItem()->GetLoopHeader()->startOffset);
}

uint
IRBuilderAsmJs::GetLoopBodyExitInstrOffset() const
{
    // End of loop body, start of StSlot and Ret instruction at endOffset + 1
    return m_func->GetWorkItem()->GetLoopHeader()->endOffset + 1;
}

IR::Instr *
IRBuilderAsmJs::CreateLoopBodyReturnIPInstr(uint targetOffset, uint offset)
{
    IR::RegOpnd * retOpnd = IR::RegOpnd::New(m_loopBodyRetIPSym, TyInt32, m_func);
    IR::IntConstOpnd * exitOffsetOpnd = IR::IntConstOpnd::New(targetOffset, TyInt32, m_func);
    return IR::Instr::New(Js::OpCode::Ld_I4, retOpnd, exitOffsetOpnd, m_func);
}


IR::Opnd *
IRBuilderAsmJs::InsertLoopBodyReturnIPInstr(uint targetOffset, uint offset)
{
    IR::Instr * setRetValueInstr = CreateLoopBodyReturnIPInstr(targetOffset, offset);
    this->AddInstr(setRetValueInstr, offset);
    return setRetValueInstr->GetDst();
}

IR::SymOpnd *
IRBuilderAsmJs::BuildAsmJsLoopBodySlotOpnd(SymID symId, IRType opndType)
{
    // Get the interpreter frame instance that was passed in.
    StackSym *loopParamSym = m_func->EnsureLoopParamSym();

    // Compute the offset of the start of the locals array as a Var index.
    size_t localsOffset = 0;
    if (!m_IsTJLoopBody)
    {
        localsOffset = Js::InterpreterStackFrame::GetOffsetOfLocals();
    }
    Assert(localsOffset % sizeof(AsmJsSIMDValue) == 0);
    Js::PropertyId propOffSet = 0;
    IRType type = IRType::TyInt32;
    BOOL scale = true;
    if (RegIsIntVar(symId))
    {
        const int intOffset = m_asmFuncInfo->GetIntByteOffset() / sizeof(int);
        Js::PropertyId localsStartSlot = (Js::PropertyId)(localsOffset / sizeof(int));

        // Get the bytecodeRegSlot
        Js::PropertyId intRegSlot = symId - m_firstIntVar + m_asmFuncInfo->GetIntConstCount();

        // Get the offset from m_localSlots
        propOffSet = (Js::PropertyId)(intRegSlot + intOffset + localsStartSlot);
        type = IRType::TyInt32;
    }
    else if (RegIsFloatVar(symId))
    {
        const int floatOffset = m_asmFuncInfo->GetFloatByteOffset() / sizeof(float);
        Js::PropertyId localsStartSlot = (Js::PropertyId)(localsOffset / sizeof(float));

        // Get the bytecodeRegSlot
        Js::PropertyId fltRegSlot = symId - m_firstFloatVar + m_asmFuncInfo->GetFloatConstCount();

        // Get the offset from m_localSlots
        propOffSet = (Js::PropertyId)(fltRegSlot + floatOffset + localsStartSlot);
        type = IRType::TyFloat32;
    }
    else if (RegIsDoubleVar(symId))
    {
        const int doubleOffset = m_asmFuncInfo->GetDoubleByteOffset() / sizeof(double);
        Js::PropertyId localsStartSlot = (Js::PropertyId)(localsOffset / sizeof(double));

        // Get the bytecodeRegSlot
        Js::PropertyId dbRegSlot = symId - m_firstDoubleVar + m_asmFuncInfo->GetDoubleConstCount();

        // Get the offset from m_localSlots
        propOffSet = (Js::PropertyId)(dbRegSlot + doubleOffset + localsStartSlot);

        type = IRType::TyFloat64;
    }
    else if (RegIsSimd128Var(symId))
    {
        // SimdByteOffset is not guaranteed to be divisible by Simd size. So we do computation in bytes.
        const int simdOffset = m_asmFuncInfo->GetSimdByteOffset();
        Js::PropertyId localsStartSlot = (Js::PropertyId)(localsOffset);

        // Get the bytecodeRegSlot
        Js::PropertyId dbRegSlot = symId - m_firstSimdVar + m_asmFuncInfo->GetSimdConstCount();
        // Get the offset from m_localSlots
        propOffSet = (Js::PropertyId)(dbRegSlot * sizeof(AsmJsSIMDValue) + simdOffset + localsStartSlot);
        type = opndType;
        scale = false;
    }
    else
    {
        Assert(UNREACHED);
    }
    if (scale)
    {
        // property ID is the offset
        propOffSet = propOffSet * TySize[type];
    }


    PropertySym * fieldSym = PropertySym::FindOrCreate(loopParamSym->m_id, propOffSet, (uint32)-1, (uint)-1, PropertyKindLocalSlots, m_func);
    return IR::SymOpnd::New(fieldSym, type, m_func);
}


void
IRBuilderAsmJs::EnsureLoopBodyAsmJsLoadSlot(SymID symId, IRType type)
{
    if (this->m_ldSlots->TestAndSet(symId))
    {
        return;
    }

    IR::SymOpnd * fieldSymOpnd = this->BuildAsmJsLoopBodySlotOpnd(symId, type);

    StackSym * symDst = StackSym::FindOrCreate(symId, (Js::RegSlot)symId, m_func, fieldSymOpnd->GetType());
    IR::RegOpnd * dstOpnd = IR::RegOpnd::New(symDst, symDst->GetType(), m_func);
    IR::Instr * ldSlotInstr;
#if 0 // TODO: OOP JIT, symIdToValueTypeMap do we actually need this for asm.js?
    JsLoopBodyCodeGen* loopBodyCodeGen = (JsLoopBodyCodeGen*)m_func->m_workItem;
    ValueType symValueType;
    if (loopBodyCodeGen->symIdToValueTypeMap && loopBodyCodeGen->symIdToValueTypeMap->TryGetValue(symId, &symValueType))
    {
        ldSlotInstr = IR::ProfiledInstr::New(Js::OpCode::LdSlot, dstOpnd, fieldSymOpnd, m_func);
        ldSlotInstr->AsProfiledInstr()->u.FldInfo().valueType = symValueType;
    }
    else
#endif
    {
        ldSlotInstr = IR::Instr::New(Js::OpCode::LdSlot, dstOpnd, fieldSymOpnd, m_func);
    }

    m_func->m_headInstr->InsertAfter(ldSlotInstr);
    if (m_lastInstr == m_func->m_headInstr)
    {
        m_lastInstr = ldSlotInstr;
    }
}


void
IRBuilderAsmJs::GenerateLoopBodySlotAccesses(uint offset)
{
    //
    // The interpreter instance is passed as 0th argument to the JITted loop body function.
    // Always load the argument, then use it to generate any necessary store-slots.
    //
    uint16      argument = 0;

    StackSym *symSrc = StackSym::NewParamSlotSym(argument + 1, m_func);
    symSrc->m_offset = (argument + LowererMD::GetFormalParamOffset()) * MachPtr;
    symSrc->m_allocated = true;
    IR::SymOpnd *srcOpnd = IR::SymOpnd::New(symSrc, TyMachPtr, m_func);

    StackSym *loopParamSym = m_func->EnsureLoopParamSym();
    IR::RegOpnd *loopParamOpnd = IR::RegOpnd::New(loopParamSym, TyMachPtr, m_func);

    IR::Instr *instrArgIn = IR::Instr::New(Js::OpCode::ArgIn_A, loopParamOpnd, srcOpnd, m_func);
    m_func->m_headInstr->InsertAfter(instrArgIn);

    GenerateLoopBodyStSlots(loopParamSym->m_id, offset);
}

void
IRBuilderAsmJs::GenerateLoopBodyStSlots(SymID loopParamSymId, uint offset)
{
    if (this->m_stSlots->Count() == 0)
    {
        return;
    }

    // Compute the offset to the start of the interpreter frame's locals array as a Var index.
    size_t localsOffset = 0;
    if (!m_IsTJLoopBody)
    {
        localsOffset  = Js::InterpreterStackFrame::GetOffsetOfLocals();
    }
    Assert(localsOffset % sizeof(AsmJsSIMDValue) == 0);
    // Offset m_localSlot
    const int intOffset = m_asmFuncInfo->GetIntByteOffset() / sizeof(int);
    const int doubleOffset = m_asmFuncInfo->GetDoubleByteOffset() / sizeof(double);
    const int floatOffset = m_asmFuncInfo->GetFloatByteOffset() / sizeof(float);
    BOOL scale = true;

    FOREACH_BITSET_IN_FIXEDBV(regSlot, this->m_stSlots)
    {
        Assert(!this->RegIsConstant((Js::RegSlot)regSlot));
        Js::PropertyId propOffSet = 0;
        IRType type = IRType::TyInt32;
        IR::RegOpnd * regOpnd = nullptr;
        if (RegIsIntVar(regSlot))
        {
            Js::PropertyId localsStartSlot = (Js::PropertyId)(localsOffset / sizeof(int));

            // Get the bytecodeRegSlot
            Js::PropertyId intRegSlot = regSlot - m_firstIntVar + m_asmFuncInfo->GetIntConstCount();

            // Get the offset from m_localSlots
            propOffSet = (Js::PropertyId)(intRegSlot + intOffset + localsStartSlot);

            type = IRType::TyInt32;
            regOpnd = this->BuildSrcOpnd((Js::RegSlot)regSlot, type);
            regOpnd->SetValueType(ValueType::GetInt(false));
        }
        else if (RegIsFloatVar(regSlot))
        {
            Js::PropertyId localsStartSlot = (Js::PropertyId)(localsOffset / sizeof(float));

            // Get the bytecodeRegSlot
            Js::PropertyId fltRegSlot = regSlot - m_firstFloatVar + m_asmFuncInfo->GetFloatConstCount();

            // Get the offset from m_localSlots
            propOffSet = (Js::PropertyId)(fltRegSlot + floatOffset + localsStartSlot);

            type = IRType::TyFloat32;
            regOpnd = this->BuildSrcOpnd((Js::RegSlot)regSlot, type);
            regOpnd->SetValueType(ValueType::Float);
        }
        else if (RegIsDoubleVar(regSlot))
        {
            Js::PropertyId localsStartSlot = (Js::PropertyId)(localsOffset / sizeof(double));

            // Get the bytecodeRegSlot
            Js::PropertyId dbRegSlot = regSlot - m_firstDoubleVar + m_asmFuncInfo->GetDoubleConstCount();

            // Get the bytecodeRegSlot and Get the offset from m_localSlots
            propOffSet = (Js::PropertyId)(dbRegSlot + doubleOffset + localsStartSlot);

            type = IRType::TyFloat64;
            // for double change the offset to ensure we don't have the same propertyId as the ints or floats
            // this will be corrected in the lowering code and the right offset will be used

            regOpnd = this->BuildSrcOpnd((Js::RegSlot)regSlot, type);
            regOpnd->SetValueType(ValueType::Float);
        }
        else if (RegIsSimd128Var(regSlot))
        {
            Js::PropertyId localsStartSlot = (Js::PropertyId)(localsOffset);
            int simdOffset = m_asmFuncInfo->GetSimdByteOffset();
            // Get the bytecodeRegSlot
            Js::PropertyId dbRegSlot = regSlot - m_firstSimdVar + m_asmFuncInfo->GetSimdConstCount();

            // Get the bytecodeRegSlot and Get the offset from m_localSlots
            propOffSet = (Js::PropertyId)(dbRegSlot * sizeof(AsmJsSIMDValue) + simdOffset + localsStartSlot);

            // SIMD regs are non-typed. There is no way to know the incoming SIMD type to a StSlot after a loop body, so we pick any type.
            // However, at this point all src syms are already defined and assigned a type.
            type = IRType::TySimd128F4;
            regOpnd = this->BuildSrcOpnd((Js::RegSlot)regSlot, type);

            regOpnd->SetValueType(ValueType::GetObject(ObjectType::UninitializedObject));
            scale = false;
        }
        else
        {
            AnalysisAssert(UNREACHED);
        }

        if (scale)
        {
            // we will use the actual offset as the propertyId
            propOffSet = propOffSet * TySize[type];
        }
        PropertySym * fieldSym = PropertySym::FindOrCreate(loopParamSymId, propOffSet, (uint32)-1, (uint)-1, PropertyKindLocalSlots, m_func);

        IR::SymOpnd * fieldSymOpnd = IR::SymOpnd::New(fieldSym, regOpnd->GetType(), m_func);
        Js::OpCode opcode = Js::OpCode::StSlot;
        IR::Instr * stSlotInstr = IR::Instr::New(opcode, fieldSymOpnd, regOpnd, m_func);
        this->AddInstr(stSlotInstr, offset);
    }
    NEXT_BITSET_IN_FIXEDBV;
}
IR::Instr* IRBuilderAsmJs::GenerateStSlotForReturn(IR::RegOpnd* srcOpnd, IRType retType)
{
    // Compute the offset to the start of the interpreter frame's locals array as a Var index.
    size_t localsOffset = 0;
    if (!m_IsTJLoopBody)
    {
        localsOffset = Js::InterpreterStackFrame::GetOffsetOfLocals();
    }
    Assert(localsOffset % sizeof(AsmJsSIMDValue) == 0);
    StackSym *loopParamSym = m_func->EnsureLoopParamSym();

    Js::PropertyId propOffSet = 0;
    // Offset m_localSlot
    const int intOffset = m_asmFuncInfo->GetIntByteOffset() / sizeof(int);
    const int doubleOffset = m_asmFuncInfo->GetDoubleByteOffset() / sizeof(double);
    const int floatOffset = m_asmFuncInfo->GetFloatByteOffset() / sizeof(float);
    const int simdOffset = m_asmFuncInfo->GetSimdByteOffset();

    BOOL scale = true;
    Js::PropertyId localsStartSlot = (Js::PropertyId)(localsOffset / sizeof(int));
    IRType type = IRType::TyInt32;
    switch (retType)
    {
    case IRType::TyInt32:
        propOffSet = (Js::PropertyId)(intOffset + localsStartSlot);
        type = IRType::TyInt32;
        break;
    case IRType::TyFloat32:
        localsStartSlot = (Js::PropertyId)(localsOffset / sizeof(float));
        propOffSet = (Js::PropertyId)(floatOffset + localsStartSlot);
        type = IRType::TyFloat32;
        break;
    case IRType::TyFloat64:
        localsStartSlot = (Js::PropertyId)(localsOffset / sizeof(double));
        propOffSet = (Js::PropertyId)(doubleOffset + localsStartSlot);
        type = IRType::TyFloat64;
        break;

    case IRType::TySimd128F4:
    case IRType::TySimd128I4:
    case IRType::TySimd128B4:
    case IRType::TySimd128B8:
    case IRType::TySimd128B16:
    case IRType::TySimd128D2:
    case IRType::TySimd128I8:
    case IRType::TySimd128U4:
    case IRType::TySimd128U8:
    case IRType::TySimd128U16:
    case IRType::TySimd128I16:
        localsStartSlot = (Js::PropertyId)(localsOffset);
        propOffSet = (Js::PropertyId)(simdOffset + localsStartSlot);
        type = retType;
        scale = false;
        break;

    default:
        Assume(false);

    }
    if (scale)
    {
        // we will use the actual offset as the propertyId
        propOffSet = propOffSet * TySize[type];
    }

    // Get the bytecodeRegSlot and Get the offset from m_localSlots
    PropertySym * fieldSym = PropertySym::FindOrCreate(loopParamSym->m_id, propOffSet, (uint32)-1, (uint)-1, PropertyKindLocalSlots, m_func);
    IR::SymOpnd * fieldSymOpnd = IR::SymOpnd::New(fieldSym, srcOpnd->GetType(), m_func);
    Js::OpCode opcode = Js::OpCode::StSlot;
    IR::Instr * stSlotInstr = IR::Instr::New(opcode, fieldSymOpnd, srcOpnd, m_func);
    return stSlotInstr;
}

inline Js::OpCode IRBuilderAsmJs::GetSimdOpcode(Js::OpCodeAsmJs asmjsOpcode)
{
    Js::OpCode opcode = (Js::OpCode) 0;
    Assert(IsSimd128AsmJsOpcode(asmjsOpcode));
    if (asmjsOpcode <= Js::OpCodeAsmJs::Simd128_End)
    {
        opcode =  m_simdOpcodesMap[(uint32)((Js::OpCodeAsmJs)asmjsOpcode - Js::OpCodeAsmJs::Simd128_Start)];
    }
    else
    {
        Assert(asmjsOpcode >= Js::OpCodeAsmJs::Simd128_Start_Extend && asmjsOpcode <= Js::OpCodeAsmJs::Simd128_End_Extend);
        opcode = m_simdOpcodesMap[(uint32)((Js::OpCodeAsmJs)asmjsOpcode - Js::OpCodeAsmJs::Simd128_Start_Extend) + (uint32)(Js::OpCodeAsmJs::Simd128_End - Js::OpCodeAsmJs::Simd128_Start) + 1];
    }
    Assert(IsSimd128Opcode(opcode));
    return opcode;
}

void IRBuilderAsmJs::GetSimdTypesFromAsmType(Js::AsmJsType::Which asmType, IRType *pIRType, ValueType *pValueType /* = nullptr */)
{
    IRType irType = IRType::TyVar;
    ValueType vType = ValueType::Uninitialized;

#define SIMD_TYPE_CHECK(type1, type2, type3) \
case Js::AsmJsType::Which::##type1: \
        irType = type2; \
        vType = ValueType::GetSimd128(ObjectType::##type3); \
        break;

    switch (asmType)
    {
        SIMD_TYPE_CHECK(Float32x4,  TySimd128F4,    Simd128Float32x4)
        SIMD_TYPE_CHECK(Int32x4,    TySimd128I4,    Simd128Int32x4  )
        SIMD_TYPE_CHECK(Int16x8,    TySimd128I8,    Simd128Int16x8  )
        SIMD_TYPE_CHECK(Int8x16,    TySimd128I16,   Simd128Int8x16  )
        SIMD_TYPE_CHECK(Uint32x4,   TySimd128U4,    Simd128Uint32x4 )
        SIMD_TYPE_CHECK(Uint16x8,   TySimd128U8,    Simd128Uint16x8 )
        SIMD_TYPE_CHECK(Uint8x16,   TySimd128U16,   Simd128Uint8x16 )
        SIMD_TYPE_CHECK(Bool32x4,   TySimd128B4,    Simd128Bool32x4 )
        SIMD_TYPE_CHECK(Bool16x8,   TySimd128B8,    Simd128Bool16x8 )
        SIMD_TYPE_CHECK(Bool8x16,   TySimd128B16,   Simd128Bool8x16 )
    default:
        Assert(UNREACHED);
    }
    *pIRType = irType;
    if (pValueType)
    {
        *pValueType = vType;
    }
#undef SIMD_TYPE_CHECK
}


// !!NOTE: Always build the src opnds first, before dst. So we record the use of any temps before assigning new symId for the dst temp.

// Float32x4
template <typename SizePolicy>
void
IRBuilderAsmJs::BuildFloat32x4_2(Js::OpCodeAsmJs newOpcode, uint32 offset)
{
    Assert(OpCodeAttrAsmJs::HasMultiSizeLayout(newOpcode));
    auto layout = m_jnReader.GetLayout<Js::OpLayoutT_Float32x4_2<SizePolicy>>();

    Js::RegSlot dstRegSlot = GetRegSlotFromSimd128Reg(layout->F4_0);
    Js::RegSlot src1RegSlot = GetRegSlotFromSimd128Reg(layout->F4_1);
    BuildSimd_2(newOpcode, offset, dstRegSlot, src1RegSlot, TySimd128F4);
}

template <typename SizePolicy>
void
IRBuilderAsmJs::BuildFloat32x4_3(Js::OpCodeAsmJs newOpcode, uint32 offset)
{
    Assert(OpCodeAttrAsmJs::HasMultiSizeLayout(newOpcode));
    auto layout = m_jnReader.GetLayout<Js::OpLayoutT_Float32x4_3<SizePolicy>>();

    Js::RegSlot src1RegSlot = GetRegSlotFromSimd128Reg(layout->F4_1);
    Js::RegSlot src2RegSlot = GetRegSlotFromSimd128Reg(layout->F4_2);
    Js::RegSlot dstRegSlot = GetRegSlotFromSimd128Reg(layout->F4_0);

    BuildSimd_3(newOpcode, offset, dstRegSlot, src1RegSlot, src2RegSlot, TySimd128F4);
}

template <typename SizePolicy>
void
IRBuilderAsmJs::BuildBool32x4_1Float32x4_2(Js::OpCodeAsmJs newOpcode, uint32 offset)
{
    Assert(OpCodeAttrAsmJs::HasMultiSizeLayout(newOpcode));
    auto layout = m_jnReader.GetLayout<Js::OpLayoutT_Bool32x4_1Float32x4_2<SizePolicy>>();

    Js::RegSlot dstRegSlot = GetRegSlotFromSimd128Reg(layout->B4_0);
    Js::RegSlot src1RegSlot = GetRegSlotFromSimd128Reg(layout->F4_1);
    Js::RegSlot src2RegSlot = GetRegSlotFromSimd128Reg(layout->F4_2);

    BuildSimd_3(newOpcode, offset, dstRegSlot, src1RegSlot, src2RegSlot, TySimd128B4, TySimd128F4);
}

template <typename SizePolicy>
void
IRBuilderAsmJs::BuildFloat32x4_1Bool32x4_1Float32x4_2(Js::OpCodeAsmJs newOpcode, uint32 offset)
{
    Assert(OpCodeAttrAsmJs::HasMultiSizeLayout(newOpcode));
    auto layout = m_jnReader.GetLayout<Js::OpLayoutT_Float32x4_1Bool32x4_1Float32x4_2<SizePolicy>>();

    Js::RegSlot dstRegSlot = GetRegSlotFromSimd128Reg(layout->F4_0);
    Js::RegSlot src1RegSlot = GetRegSlotFromSimd128Reg(layout->B4_1);
    Js::RegSlot src2RegSlot = GetRegSlotFromSimd128Reg(layout->F4_2);
    Js::RegSlot src3RegSlot = GetRegSlotFromSimd128Reg(layout->F4_3);

    IR::RegOpnd * src1Opnd = BuildSrcOpnd(src1RegSlot, TySimd128B4);
    IR::RegOpnd * src2Opnd = BuildSrcOpnd(src2RegSlot, TySimd128F4);
    IR::RegOpnd * src3Opnd = BuildSrcOpnd(src3RegSlot, TySimd128F4);
    IR::RegOpnd * dstOpnd = BuildDstOpnd(dstRegSlot, TySimd128F4);
    IR::Instr * instr = nullptr;

    dstOpnd->SetValueType(ValueType::GetSimd128(ObjectType::Simd128Float32x4));
    src1Opnd->SetValueType(ValueType::GetSimd128(ObjectType::Simd128Bool32x4));
    src2Opnd->SetValueType(ValueType::GetSimd128(ObjectType::Simd128Float32x4));
    src3Opnd->SetValueType(ValueType::GetSimd128(ObjectType::Simd128Float32x4));

    // Given bytecode: dst = op s1, s2, s3
    // Generate:
    // t1 = ExtendedArg_A s1
    // t2 = ExtendedArg_A s2, t1
    // t3 = ExtendedArg_A s3, t2
    // dst = op t3
    // Later phases will chain the arguments by following singleDefInstr of each use of ti.

    instr = AddExtendedArg(src1Opnd, nullptr, offset);
    instr = AddExtendedArg(src2Opnd, instr->GetDst()->AsRegOpnd(), offset);
    instr = AddExtendedArg(src3Opnd, instr->GetDst()->AsRegOpnd(), offset);

    Js::OpCode opcode = GetSimdOpcode(newOpcode);

    AssertMsg(opcode == Js::OpCode::Simd128_Select_F4, "Unexpected opcode for this format.");
    AddInstr(IR::Instr::New(opcode, dstOpnd, instr->GetDst(), m_func), offset);
}

template <typename SizePolicy>
void
IRBuilderAsmJs::BuildFloat32x4_4(Js::OpCodeAsmJs newOpcode, uint32 offset)
{
    Assert(OpCodeAttrAsmJs::HasMultiSizeLayout(newOpcode));
    auto layout = m_jnReader.GetLayout<Js::OpLayoutT_Float32x4_4<SizePolicy>>();

    Js::RegSlot dstRegSlot  = GetRegSlotFromSimd128Reg(layout->F4_0);
    Js::RegSlot src1RegSlot = GetRegSlotFromSimd128Reg(layout->F4_1);
    Js::RegSlot src2RegSlot = GetRegSlotFromSimd128Reg(layout->F4_2);
    Js::RegSlot src3RegSlot = GetRegSlotFromSimd128Reg(layout->F4_3);

    IR::RegOpnd * src1Opnd = BuildSrcOpnd(src1RegSlot, TySimd128F4);
    IR::RegOpnd * src2Opnd = BuildSrcOpnd(src2RegSlot, TySimd128F4);
    IR::RegOpnd * src3Opnd = BuildSrcOpnd(src3RegSlot, TySimd128F4);

    IR::RegOpnd * dstOpnd = BuildDstOpnd(dstRegSlot, TySimd128F4);

    IR::Instr * instr = nullptr;

    dstOpnd->SetValueType(ValueType::GetSimd128(ObjectType::Simd128Float32x4));
    src1Opnd->SetValueType(ValueType::GetSimd128(ObjectType::Simd128Float32x4));
    src2Opnd->SetValueType(ValueType::GetSimd128(ObjectType::Simd128Float32x4));
    src3Opnd->SetValueType(ValueType::GetSimd128(ObjectType::Simd128Float32x4));

    // Given bytecode: dst = op s1, s2, s3
    // Generate:
    // t1 = ExtendedArg_A s1
    // t2 = ExtendedArg_A s2, t1
    // t3 = ExtendedArg_A s3, t2
    // dst = op t3
    // Later phases will chain the arguments by following singleDefInstr of each use of ti.

    instr = AddExtendedArg(src1Opnd, nullptr, offset);
    instr = AddExtendedArg(src2Opnd, instr->GetDst()->AsRegOpnd(), offset);
    instr = AddExtendedArg(src3Opnd, instr->GetDst()->AsRegOpnd(), offset);

    Js::OpCode opcode = GetSimdOpcode(newOpcode);

    AssertMsg(opcode == Js::OpCode::Simd128_Select_I4, "Unexpected opcode for this format.");
    AddInstr(IR::Instr::New(opcode, dstOpnd, instr->GetDst(), m_func), offset);
}

template <typename SizePolicy>
void IRBuilderAsmJs::BuildFloat32x4_1Float4(Js::OpCodeAsmJs newOpcode, uint32 offset)
{
    Assert(OpCodeAttrAsmJs::HasMultiSizeLayout(newOpcode));
    auto layout = m_jnReader.GetLayout<Js::OpLayoutT_Float32x4_1Float4<SizePolicy>>();

    Js::RegSlot dstRegSlot = GetRegSlotFromSimd128Reg(layout->F4_0);
    Js::RegSlot src1RegSlot = GetRegSlotFromFloatReg(layout->F1);
    Js::RegSlot src2RegSlot = GetRegSlotFromFloatReg(layout->F2);
    Js::RegSlot src3RegSlot = GetRegSlotFromFloatReg(layout->F3);
    Js::RegSlot src4RegSlot = GetRegSlotFromFloatReg(layout->F4);


    IR::RegOpnd * src1Opnd = BuildSrcOpnd(src1RegSlot, TyFloat32);
    IR::RegOpnd * src2Opnd = BuildSrcOpnd(src2RegSlot, TyFloat32);
    IR::RegOpnd * src3Opnd = BuildSrcOpnd(src3RegSlot, TyFloat32);
    IR::RegOpnd * src4Opnd = BuildSrcOpnd(src4RegSlot, TyFloat32);

    IR::RegOpnd * dstOpnd = BuildDstOpnd(dstRegSlot, TySimd128F4);

    IR::Instr * instr = nullptr;

    dstOpnd->SetValueType(ValueType::GetSimd128(ObjectType::Simd128Float32x4));
    src1Opnd->SetValueType(ValueType::Float);
    src2Opnd->SetValueType(ValueType::Float);
    src3Opnd->SetValueType(ValueType::Float);
    src4Opnd->SetValueType(ValueType::Float);


    instr = AddExtendedArg(src1Opnd, nullptr, offset);
    instr = AddExtendedArg(src2Opnd, instr->GetDst()->AsRegOpnd(), offset);
    instr = AddExtendedArg(src3Opnd, instr->GetDst()->AsRegOpnd(), offset);
    instr = AddExtendedArg(src4Opnd, instr->GetDst()->AsRegOpnd(), offset);

    Js::OpCode opcode = GetSimdOpcode(newOpcode);

    AssertMsg(opcode == Js::OpCode::Simd128_FloatsToF4, "Unexpected opcode for this format.");
    AddInstr(IR::Instr::New(opcode, dstOpnd, instr->GetDst(), m_func), offset);

}

template <typename SizePolicy>
void
IRBuilderAsmJs::BuildFloat32x4_2Int4(Js::OpCodeAsmJs newOpcode, uint32 offset)
{
    Assert(OpCodeAttrAsmJs::HasMultiSizeLayout(newOpcode));
    auto layout = m_jnReader.GetLayout<Js::OpLayoutT_Float32x4_2Int4<SizePolicy>>();

    Js::RegSlot dstRegSlot = GetRegSlotFromSimd128Reg(layout->F4_0);
    Js::RegSlot src1RegSlot = GetRegSlotFromSimd128Reg(layout->F4_1);

    IR::RegOpnd * dstOpnd = BuildDstOpnd(dstRegSlot, TySimd128F4);
    IR::RegOpnd * src1Opnd = BuildSrcOpnd(src1RegSlot, TySimd128F4);

    IR::RegOpnd * src2Opnd = BuildIntConstOpnd(layout->I2);
    IR::RegOpnd * src3Opnd = BuildIntConstOpnd(layout->I3);
    IR::RegOpnd * src4Opnd = BuildIntConstOpnd(layout->I4);
    IR::RegOpnd * src5Opnd = BuildIntConstOpnd(layout->I5);

    IR::Instr * instr = nullptr;
    dstOpnd->SetValueType(ValueType::GetSimd128(ObjectType::Simd128Float32x4));
    src1Opnd->SetValueType(ValueType::GetSimd128(ObjectType::Simd128Float32x4));


    instr = AddExtendedArg(src1Opnd, nullptr, offset);
    instr = AddExtendedArg(src2Opnd, instr->GetDst()->AsRegOpnd(), offset);
    instr = AddExtendedArg(src3Opnd, instr->GetDst()->AsRegOpnd(), offset);
    instr = AddExtendedArg(src4Opnd, instr->GetDst()->AsRegOpnd(), offset);
    instr = AddExtendedArg(src5Opnd, instr->GetDst()->AsRegOpnd(), offset);

    Js::OpCode opcode = Js::OpCode::Simd128_Swizzle_F4;

    AddInstr(IR::Instr::New(opcode, dstOpnd, instr->GetDst(), m_func), offset);
}

template <typename SizePolicy>
void
IRBuilderAsmJs::BuildFloat32x4_3Int4(Js::OpCodeAsmJs newOpcode, uint32 offset)
{
    Assert(OpCodeAttrAsmJs::HasMultiSizeLayout(newOpcode));
    auto layout = m_jnReader.GetLayout<Js::OpLayoutT_Float32x4_3Int4<SizePolicy>>();

    Js::RegSlot dstRegSlot = GetRegSlotFromSimd128Reg(layout->F4_0);
    Js::RegSlot src1RegSlot = GetRegSlotFromSimd128Reg(layout->F4_1);
    Js::RegSlot src2RegSlot = GetRegSlotFromSimd128Reg(layout->F4_2);

    IR::RegOpnd * dstOpnd = BuildDstOpnd(dstRegSlot, TySimd128F4);
    IR::RegOpnd * src1Opnd = BuildSrcOpnd(src1RegSlot, TySimd128F4);
    IR::RegOpnd * src2Opnd = BuildSrcOpnd(src2RegSlot, TySimd128F4);

    IR::RegOpnd * src3Opnd = BuildIntConstOpnd(layout->I3);
    IR::RegOpnd * src4Opnd = BuildIntConstOpnd(layout->I4);
    IR::RegOpnd * src5Opnd = BuildIntConstOpnd(layout->I5);
    IR::RegOpnd * src6Opnd = BuildIntConstOpnd(layout->I6);

    IR::Instr * instr = nullptr;
    dstOpnd->SetValueType(ValueType::GetSimd128(ObjectType::Simd128Float32x4));
    src1Opnd->SetValueType(ValueType::GetSimd128(ObjectType::Simd128Float32x4));
    src2Opnd->SetValueType(ValueType::GetSimd128(ObjectType::Simd128Float32x4));


    instr = AddExtendedArg(src1Opnd, nullptr, offset);
    instr = AddExtendedArg(src2Opnd, instr->GetDst()->AsRegOpnd(), offset);
    instr = AddExtendedArg(src3Opnd, instr->GetDst()->AsRegOpnd(), offset);
    instr = AddExtendedArg(src4Opnd, instr->GetDst()->AsRegOpnd(), offset);
    instr = AddExtendedArg(src5Opnd, instr->GetDst()->AsRegOpnd(), offset);
    instr = AddExtendedArg(src6Opnd, instr->GetDst()->AsRegOpnd(), offset);

    Js::OpCode opcode = Js::OpCode::Simd128_Shuffle_F4;

    AddInstr(IR::Instr::New(opcode, dstOpnd, instr->GetDst(), m_func), offset);
}


template <typename SizePolicy>
void
IRBuilderAsmJs::BuildFloat32x4_1Float1(Js::OpCodeAsmJs newOpcode, uint32 offset)
{
    Assert(OpCodeAttrAsmJs::HasMultiSizeLayout(newOpcode));
    auto layout = m_jnReader.GetLayout<Js::OpLayoutT_Float32x4_1Float1<SizePolicy>>();

    Js::RegSlot dstRegSlot = GetRegSlotFromSimd128Reg(layout->F4_0);
    Js::RegSlot src1RegSlot = GetRegSlotFromFloatReg(layout->F1);


    IR::RegOpnd * src1Opnd = BuildSrcOpnd(src1RegSlot, TyFloat32);
    src1Opnd->SetValueType(ValueType::Float);

    IR::RegOpnd * dstOpnd = BuildDstOpnd(dstRegSlot, TySimd128F4);
    dstOpnd->SetValueType(ValueType::GetSimd128(ObjectType::Simd128Float32x4));

    Assert(newOpcode == Js::OpCodeAsmJs::Simd128_Splat_F4);
    Js::OpCode opcode = Js::OpCode::Simd128_Splat_F4;

    IR::Instr * instr = IR::Instr::New(opcode, dstOpnd, src1Opnd, m_func);
    AddInstr(instr, offset);
}

template <typename SizePolicy>
void
IRBuilderAsmJs::BuildFloat32x4_2Float1(Js::OpCodeAsmJs newOpcode, uint32 offset)
{
    Assert(OpCodeAttrAsmJs::HasMultiSizeLayout(newOpcode));
    auto layout = m_jnReader.GetLayout<Js::OpLayoutT_Float32x4_2Float1<SizePolicy>>();

    Js::RegSlot dstRegSlot = GetRegSlotFromSimd128Reg(layout->F4_0);
    Js::RegSlot src1RegSlot = GetRegSlotFromSimd128Reg(layout->F4_1);
    Js::RegSlot src2RegSlot = GetRegSlotFromFloatReg(layout->F2);

    IR::RegOpnd * src1Opnd = BuildSrcOpnd(src1RegSlot, TySimd128F4);
    src1Opnd->SetValueType(ValueType::GetSimd128(ObjectType::Simd128Float32x4));

    IR::RegOpnd * src2Opnd = BuildSrcOpnd(src2RegSlot, TyFloat32);
    src1Opnd->SetValueType(ValueType::Float);

    IR::RegOpnd * dstOpnd = BuildDstOpnd(dstRegSlot, TySimd128F4);
    dstOpnd->SetValueType(ValueType::GetSimd128(ObjectType::Simd128Float32x4));

    Js::OpCode opcode = GetSimdOpcode(newOpcode);
    AssertMsg((uint32)opcode, "Invalid backend SIMD opcode");


    IR::Instr * instr = IR::Instr::New(opcode, dstOpnd, src1Opnd, src2Opnd, m_func);
    AddInstr(instr, offset);
}

// Disable for now
#if 0
template <typename SizePolicy>
void
IRBuilderAsmJs::BuildFloat32x4_1Float64x2_1(Js::OpCodeAsmJs newOpcode, uint32 offset)
{
    Assert(OpCodeAttrAsmJs::HasMultiSizeLayout(newOpcode));
    auto layout = m_jnReader.GetLayout<Js::OpLayoutT_Float32x4_1Float64x2_1<SizePolicy>>();

    Js::RegSlot dstRegSlot = GetRegSlotFromSimd128Reg(layout->F4_0);
    Js::RegSlot src1RegSlot = GetRegSlotFromSimd128Reg(layout->D2_1);

    IR::RegOpnd * src1Opnd = BuildSrcOpnd(src1RegSlot, TySimd128D2);
    src1Opnd->SetValueType(ValueType::GetSimd128(ObjectType::Simd128Float64x2));

    IR::RegOpnd * dstOpnd = BuildDstOpnd(dstRegSlot, TySimd128F4);
    dstOpnd->SetValueType(ValueType::GetSimd128(ObjectType::Simd128Float32x4));

    Js::OpCode opcode = GetSimdOpcode(newOpcode);

    AssertMsg(opcode == Js::OpCode::Simd128_FromFloat64x2_F4 || opcode == Js::OpCode::Simd128_FromFloat64x2Bits_F4, "Unexpected opcode for this format.");

    IR::Instr * instr = IR::Instr::New(opcode, dstOpnd, src1Opnd, m_func);
    AddInstr(instr, offset);
}
#endif // 0


template <typename SizePolicy>
void
IRBuilderAsmJs::BuildFloat32x4_1Int32x4_1(Js::OpCodeAsmJs newOpcode, uint32 offset)
{
    Assert(OpCodeAttrAsmJs::HasMultiSizeLayout(newOpcode));
    auto layout = m_jnReader.GetLayout<Js::OpLayoutT_Float32x4_1Int32x4_1<SizePolicy>>();

    Js::RegSlot dstRegSlot = GetRegSlotFromSimd128Reg(layout->F4_0);
    Js::RegSlot src1RegSlot = GetRegSlotFromSimd128Reg(layout->I4_1);

    AssertMsg(newOpcode == Js::OpCodeAsmJs::Simd128_FromInt32x4_F4 || newOpcode == Js::OpCodeAsmJs::Simd128_FromInt32x4Bits_F4, "Unexpected opcode for this format.");
    BuildSimdConversion(newOpcode, offset, dstRegSlot, src1RegSlot, TySimd128F4, TySimd128I4);
}

template <typename SizePolicy>
void
IRBuilderAsmJs::BuildFloat32x4_1Uint32x4_1(Js::OpCodeAsmJs newOpcode, uint32 offset)
{
    Assert(OpCodeAttrAsmJs::HasMultiSizeLayout(newOpcode));
    auto layout = m_jnReader.GetLayout<Js::OpLayoutT_Float32x4_1Uint32x4_1<SizePolicy>>();

    Js::RegSlot dstRegSlot = GetRegSlotFromSimd128Reg(layout->F4_0);
    Js::RegSlot src1RegSlot = GetRegSlotFromSimd128Reg(layout->U4_1);

    AssertMsg(newOpcode == Js::OpCodeAsmJs::Simd128_FromUint32x4_F4 || newOpcode == Js::OpCodeAsmJs::Simd128_FromUint32x4Bits_F4, "Unexpected opcode for this format.");
    BuildSimdConversion(newOpcode, offset, dstRegSlot, src1RegSlot, TySimd128F4, TySimd128U4);
}

template <typename SizePolicy>
void
IRBuilderAsmJs::BuildFloat32x4_1Int16x8_1(Js::OpCodeAsmJs newOpcode, uint32 offset)
{
    Assert(OpCodeAttrAsmJs::HasMultiSizeLayout(newOpcode));
    auto layout = m_jnReader.GetLayout<Js::OpLayoutT_Float32x4_1Int16x8_1<SizePolicy>>();

    Js::RegSlot dstRegSlot = GetRegSlotFromSimd128Reg(layout->F4_0);
    Js::RegSlot src1RegSlot = GetRegSlotFromSimd128Reg(layout->I8_1);

    AssertMsg(newOpcode == Js::OpCodeAsmJs::Simd128_FromInt16x8Bits_F4, "Unexpected opcode for this format.");
    BuildSimdConversion(newOpcode, offset, dstRegSlot, src1RegSlot, TySimd128F4, TySimd128I8);
}

template <typename SizePolicy>
void
IRBuilderAsmJs::BuildFloat32x4_1Uint16x8_1(Js::OpCodeAsmJs newOpcode, uint32 offset)
{
    Assert(OpCodeAttrAsmJs::HasMultiSizeLayout(newOpcode));
    auto layout = m_jnReader.GetLayout<Js::OpLayoutT_Float32x4_1Uint16x8_1<SizePolicy>>();

    Js::RegSlot dstRegSlot = GetRegSlotFromSimd128Reg(layout->F4_0);
    Js::RegSlot src1RegSlot = GetRegSlotFromSimd128Reg(layout->U8_1);

    AssertMsg(newOpcode == Js::OpCodeAsmJs::Simd128_FromUint16x8Bits_F4, "Unexpected opcode for this format.");
    BuildSimdConversion(newOpcode, offset, dstRegSlot, src1RegSlot, TySimd128F4, TySimd128U8);
}

template <typename SizePolicy>
void
IRBuilderAsmJs::BuildFloat32x4_1Int8x16_1(Js::OpCodeAsmJs newOpcode, uint32 offset)
{
    Assert(OpCodeAttrAsmJs::HasMultiSizeLayout(newOpcode));
    auto layout = m_jnReader.GetLayout<Js::OpLayoutT_Float32x4_1Int8x16_1<SizePolicy>>();

    Js::RegSlot dstRegSlot = GetRegSlotFromSimd128Reg(layout->F4_0);
    Js::RegSlot src1RegSlot = GetRegSlotFromSimd128Reg(layout->I16_1);

    AssertMsg(newOpcode == Js::OpCodeAsmJs::Simd128_FromInt8x16Bits_F4, "Unexpected opcode for this format.");
    BuildSimdConversion(newOpcode, offset, dstRegSlot, src1RegSlot, TySimd128F4, TySimd128I16);
}

template <typename SizePolicy>
void
IRBuilderAsmJs::BuildFloat32x4_1Uint8x16_1(Js::OpCodeAsmJs newOpcode, uint32 offset)
{
    Assert(OpCodeAttrAsmJs::HasMultiSizeLayout(newOpcode));
    auto layout = m_jnReader.GetLayout<Js::OpLayoutT_Float32x4_1Uint8x16_1<SizePolicy>>();

    Js::RegSlot dstRegSlot = GetRegSlotFromSimd128Reg(layout->F4_0);
    Js::RegSlot src1RegSlot = GetRegSlotFromSimd128Reg(layout->U16_1);

    AssertMsg(newOpcode == Js::OpCodeAsmJs::Simd128_FromUint8x16Bits_F4, "Unexpected opcode for this format.");
    BuildSimdConversion(newOpcode, offset, dstRegSlot, src1RegSlot, TySimd128F4, TySimd128U16);
}

template <typename SizePolicy>
void IRBuilderAsmJs::BuildReg1Float32x4_1(Js::OpCodeAsmJs newOpcode, uint32 offset)
{
    Assert(OpCodeAttrAsmJs::HasMultiSizeLayout(newOpcode));
    auto layout = m_jnReader.GetLayout<Js::OpLayoutT_Reg1Float32x4_1<SizePolicy>>();

    Js::RegSlot srcRegSlot = GetRegSlotFromSimd128Reg(layout->F4_1);
    Js::RegSlot dstRegSlot = layout->R0;
    IR::RegOpnd * srcOpnd = BuildSrcOpnd(srcRegSlot, TySimd128F4);
    srcOpnd->SetValueType(ValueType::GetSimd128(ObjectType::Simd128Float32x4));

    IR::Instr * instr = nullptr;
    IR::Opnd * dstOpnd = nullptr;
    StackSym * symDst = nullptr;

    if (newOpcode == Js::OpCodeAsmJs::Simd128_I_ArgOut_F4)
    {
        symDst = StackSym::NewArgSlotSym((uint16)dstRegSlot, m_func, TySimd128F4);
        symDst->m_allocated = true;
        if ((uint16)(dstRegSlot) != (dstRegSlot))
        {
            AssertMsg(UNREACHED, "Arg count too big...");
            Fatal();
        }
        dstOpnd = IR::SymOpnd::New(symDst, TySimd128F4, m_func);
        dstOpnd->SetValueType(ValueType::GetSimd128(ObjectType::Simd128Float32x4));

        instr = IR::Instr::New(Js::OpCode::ArgOut_A, dstOpnd, srcOpnd, m_func);
        AddInstr(instr, offset);

        m_argStack->Push(instr);
    }
    else
    {
        Assert(UNREACHED);
    }
}

/* Int32x4 */
template <typename SizePolicy>
void
IRBuilderAsmJs::BuildInt32x4_2(Js::OpCodeAsmJs newOpcode, uint32 offset)
{
    Assert(OpCodeAttrAsmJs::HasMultiSizeLayout(newOpcode));
    auto layout = m_jnReader.GetLayout<Js::OpLayoutT_Int32x4_2<SizePolicy>>();

    Js::RegSlot dstRegSlot = GetRegSlotFromSimd128Reg(layout->I4_0);
    Js::RegSlot src1RegSlot = GetRegSlotFromSimd128Reg(layout->I4_1);
    
    BuildSimd_2(newOpcode, offset, dstRegSlot, src1RegSlot, TySimd128I4);
}

template <typename SizePolicy>
void
IRBuilderAsmJs::BuildInt32x4_3(Js::OpCodeAsmJs newOpcode, uint32 offset)
{
    Assert(OpCodeAttrAsmJs::HasMultiSizeLayout(newOpcode));
    auto layout = m_jnReader.GetLayout<Js::OpLayoutT_Int32x4_3<SizePolicy>>();

    Js::RegSlot dstRegSlot = GetRegSlotFromSimd128Reg(layout->I4_0);
    Js::RegSlot src1RegSlot = GetRegSlotFromSimd128Reg(layout->I4_1);
    Js::RegSlot src2RegSlot = GetRegSlotFromSimd128Reg(layout->I4_2);

    BuildSimd_3(newOpcode, offset, dstRegSlot, src1RegSlot, src2RegSlot, TySimd128I4);
}

template <typename SizePolicy>
void
IRBuilderAsmJs::BuildBool32x4_1Int32x4_2(Js::OpCodeAsmJs newOpcode, uint32 offset)
{
    Assert(OpCodeAttrAsmJs::HasMultiSizeLayout(newOpcode));
    auto layout = m_jnReader.GetLayout<Js::OpLayoutT_Bool32x4_1Int32x4_2<SizePolicy>>();

    Js::RegSlot dstRegSlot = GetRegSlotFromSimd128Reg(layout->B4_0);
    Js::RegSlot src1RegSlot = GetRegSlotFromSimd128Reg(layout->I4_1);
    Js::RegSlot src2RegSlot = GetRegSlotFromSimd128Reg(layout->I4_2);

    BuildSimd_3(newOpcode, offset, dstRegSlot, src1RegSlot, src2RegSlot, TySimd128B4, TySimd128I4);
}

template <typename SizePolicy>
void
IRBuilderAsmJs::BuildInt32x4_1Bool32x4_1Int32x4_2(Js::OpCodeAsmJs newOpcode, uint32 offset)
{
    Assert(OpCodeAttrAsmJs::HasMultiSizeLayout(newOpcode));
    auto layout = m_jnReader.GetLayout<Js::OpLayoutT_Int32x4_1Bool32x4_1Int32x4_2<SizePolicy>>();

    Js::RegSlot dstRegSlot = GetRegSlotFromSimd128Reg(layout->I4_0);
    Js::RegSlot src1RegSlot = GetRegSlotFromSimd128Reg(layout->B4_1);
    Js::RegSlot src2RegSlot = GetRegSlotFromSimd128Reg(layout->I4_2);
    Js::RegSlot src3RegSlot = GetRegSlotFromSimd128Reg(layout->I4_3);

    IR::RegOpnd * src1Opnd = BuildSrcOpnd(src1RegSlot, TySimd128B4);
    IR::RegOpnd * src2Opnd = BuildSrcOpnd(src2RegSlot, TySimd128I4);
    IR::RegOpnd * src3Opnd = BuildSrcOpnd(src3RegSlot, TySimd128I4);
    IR::RegOpnd * dstOpnd = BuildDstOpnd(dstRegSlot, TySimd128I4);
    IR::Instr * instr = nullptr;

    dstOpnd->SetValueType(ValueType::GetSimd128(ObjectType::Simd128Int32x4));
    src1Opnd->SetValueType(ValueType::GetSimd128(ObjectType::Simd128Bool32x4));
    src2Opnd->SetValueType(ValueType::GetSimd128(ObjectType::Simd128Int32x4));
    src3Opnd->SetValueType(ValueType::GetSimd128(ObjectType::Simd128Int32x4));

    // Given bytecode: dst = op s1, s2, s3
    // Generate:
    // t1 = ExtendedArg_A s1
    // t2 = ExtendedArg_A s2, t1
    // t3 = ExtendedArg_A s3, t2
    // dst = op t3
    // Later phases will chain the arguments by following singleDefInstr of each use of ti.

    instr = AddExtendedArg(src1Opnd, nullptr, offset);
    instr = AddExtendedArg(src2Opnd, instr->GetDst()->AsRegOpnd(), offset);
    instr = AddExtendedArg(src3Opnd, instr->GetDst()->AsRegOpnd(), offset);

    Js::OpCode opcode = GetSimdOpcode(newOpcode);

    AssertMsg(opcode == Js::OpCode::Simd128_Select_I4, "Unexpected opcode for this format.");
    AddInstr(IR::Instr::New(opcode, dstOpnd, instr->GetDst(), m_func), offset);
}

template <typename SizePolicy>
void IRBuilderAsmJs::BuildInt32x4_1Int4(Js::OpCodeAsmJs newOpcode, uint32 offset)
{
    Assert(OpCodeAttrAsmJs::HasMultiSizeLayout(newOpcode));
    AssertMsg(newOpcode == Js::OpCodeAsmJs::Simd128_IntsToI4, "Unexpected opcode for this format.");
    auto layout = m_jnReader.GetLayout<Js::OpLayoutT_Int32x4_1Int4<SizePolicy>>();

    Js::RegSlot dstRegSlot = GetRegSlotFromSimd128Reg(layout->I4_0);
    uint const LANES = 4;
    Js::RegSlot srcRegSlot[LANES];
    srcRegSlot[0] = GetRegSlotFromIntReg(layout->I1);
    srcRegSlot[1] = GetRegSlotFromIntReg(layout->I2);
    srcRegSlot[2] = GetRegSlotFromIntReg(layout->I3);
    srcRegSlot[3] = GetRegSlotFromIntReg(layout->I4);
    
    BuildSimd_1Ints(newOpcode, offset, TySimd128I4, srcRegSlot, dstRegSlot, LANES);
}

template <typename SizePolicy>
void IRBuilderAsmJs::BuildInt32x4_2Int4(Js::OpCodeAsmJs newOpcode, uint32 offset)
{
    Assert(OpCodeAttrAsmJs::HasMultiSizeLayout(newOpcode));
    auto layout = m_jnReader.GetLayout<Js::OpLayoutT_Int32x4_2Int4<SizePolicy>>();

    Js::RegSlot dstRegSlot = GetRegSlotFromSimd128Reg(layout->I4_0);
    Js::RegSlot src1RegSlot = GetRegSlotFromSimd128Reg(layout->I4_1);

    IR::RegOpnd * dstOpnd = BuildDstOpnd(dstRegSlot, TySimd128I4);
    IR::RegOpnd * src1Opnd = BuildSrcOpnd(src1RegSlot, TySimd128I4);

    IR::RegOpnd * src2Opnd = BuildIntConstOpnd(layout->I2);
    IR::RegOpnd * src3Opnd = BuildIntConstOpnd(layout->I3);
    IR::RegOpnd * src4Opnd = BuildIntConstOpnd(layout->I4);
    IR::RegOpnd * src5Opnd = BuildIntConstOpnd(layout->I5);

    IR::Instr * instr = nullptr;
    dstOpnd->SetValueType(ValueType::GetSimd128(ObjectType::Simd128Int32x4));
    src1Opnd->SetValueType(ValueType::GetSimd128(ObjectType::Simd128Int32x4));


    instr = AddExtendedArg(src1Opnd, nullptr, offset);
    instr = AddExtendedArg(src2Opnd, instr->GetDst()->AsRegOpnd(), offset);
    instr = AddExtendedArg(src3Opnd, instr->GetDst()->AsRegOpnd(), offset);
    instr = AddExtendedArg(src4Opnd, instr->GetDst()->AsRegOpnd(), offset);
    instr = AddExtendedArg(src5Opnd, instr->GetDst()->AsRegOpnd(), offset);

    Assert(newOpcode == Js::OpCodeAsmJs::Simd128_Swizzle_I4);
    Js::OpCode opcode = Js::OpCode::Simd128_Swizzle_I4;

    AddInstr(IR::Instr::New(opcode, dstOpnd, instr->GetDst(), m_func), offset);
}

template <typename SizePolicy>
void IRBuilderAsmJs::BuildInt32x4_3Int4(Js::OpCodeAsmJs newOpcode, uint32 offset)
{
    Assert(OpCodeAttrAsmJs::HasMultiSizeLayout(newOpcode));
    auto layout = m_jnReader.GetLayout<Js::OpLayoutT_Int32x4_3Int4<SizePolicy>>();

    Js::RegSlot dstRegSlot = GetRegSlotFromSimd128Reg(layout->I4_0);
    Js::RegSlot src1RegSlot = GetRegSlotFromSimd128Reg(layout->I4_1);
    Js::RegSlot src2RegSlot = GetRegSlotFromSimd128Reg(layout->I4_2);

    IR::RegOpnd * dstOpnd = BuildDstOpnd(dstRegSlot, TySimd128I4);
    IR::RegOpnd * src1Opnd = BuildSrcOpnd(src1RegSlot, TySimd128I4);
    IR::RegOpnd * src2Opnd = BuildSrcOpnd(src2RegSlot, TySimd128I4);

    IR::RegOpnd * src3Opnd = BuildIntConstOpnd(layout->I3);
    IR::RegOpnd * src4Opnd = BuildIntConstOpnd(layout->I4);
    IR::RegOpnd * src5Opnd = BuildIntConstOpnd(layout->I5);
    IR::RegOpnd * src6Opnd = BuildIntConstOpnd(layout->I6);

    IR::Instr * instr = nullptr;
    dstOpnd->SetValueType(ValueType::GetSimd128(ObjectType::Simd128Int32x4));
    src1Opnd->SetValueType(ValueType::GetSimd128(ObjectType::Simd128Int32x4));
    src2Opnd->SetValueType(ValueType::GetSimd128(ObjectType::Simd128Int32x4));


    instr = AddExtendedArg(src1Opnd, nullptr, offset);
    instr = AddExtendedArg(src2Opnd, instr->GetDst()->AsRegOpnd(), offset);
    instr = AddExtendedArg(src3Opnd, instr->GetDst()->AsRegOpnd(), offset);
    instr = AddExtendedArg(src4Opnd, instr->GetDst()->AsRegOpnd(), offset);
    instr = AddExtendedArg(src5Opnd, instr->GetDst()->AsRegOpnd(), offset);
    instr = AddExtendedArg(src6Opnd, instr->GetDst()->AsRegOpnd(), offset);

    Assert(newOpcode == Js::OpCodeAsmJs::Simd128_Shuffle_I4);
    Js::OpCode opcode = Js::OpCode::Simd128_Shuffle_I4;

    AddInstr(IR::Instr::New(opcode, dstOpnd, instr->GetDst(), m_func), offset);
}

template <typename SizePolicy>
void
IRBuilderAsmJs::BuildInt32x4_1Int1(Js::OpCodeAsmJs newOpcode, uint32 offset)
{
    Assert(OpCodeAttrAsmJs::HasMultiSizeLayout(newOpcode));
    auto layout = m_jnReader.GetLayout<Js::OpLayoutT_Int32x4_1Int1<SizePolicy>>();

    Js::RegSlot dstRegSlot = GetRegSlotFromSimd128Reg(layout->I4_0);
    Js::RegSlot src1RegSlot = GetRegSlotFromIntReg(layout->I1);
    Assert(newOpcode == Js::OpCodeAsmJs::Simd128_Splat_I4);
    BuildSimd_1Int1(newOpcode, offset, dstRegSlot, src1RegSlot, TySimd128I4);
}

template <typename SizePolicy>
void
IRBuilderAsmJs::BuildInt32x4_2Int1(Js::OpCodeAsmJs newOpcode, uint32 offset)
{
    Assert(OpCodeAttrAsmJs::HasMultiSizeLayout(newOpcode));
    auto layout = m_jnReader.GetLayout<Js::OpLayoutT_Int32x4_2Int1<SizePolicy>>();

    Js::RegSlot dstRegSlot = GetRegSlotFromSimd128Reg(layout->I4_0);
    Js::RegSlot src1RegSlot = GetRegSlotFromSimd128Reg(layout->I4_1);
    Js::RegSlot src2RegSlot = GetRegSlotFromIntReg(layout->I2);

    BuildSimd_2Int1(newOpcode, offset, dstRegSlot, src1RegSlot, src2RegSlot, TySimd128I4);
}
//ReplaceLane
template <typename SizePolicy>
void
IRBuilderAsmJs::BuildInt32x4_2Int2(Js::OpCodeAsmJs newOpcode, uint32 offset)
{
    Assert(OpCodeAttrAsmJs::HasMultiSizeLayout(newOpcode));
    auto layout = m_jnReader.GetLayout<Js::OpLayoutT_Int32x4_2Int2<SizePolicy>>();

    Js::RegSlot dstRegSlot = GetRegSlotFromSimd128Reg(layout->I4_0);
    Js::RegSlot src1RegSlot = GetRegSlotFromSimd128Reg(layout->I4_1);
    Js::RegSlot src2RegSlot = GetRegSlotFromIntReg(layout->I2);
    Js::RegSlot src3RegSlot = GetRegSlotFromIntReg(layout->I3);
    AssertMsg((newOpcode == Js::OpCodeAsmJs::Simd128_ReplaceLane_I4), "Unexpected opcode for this format.");
    BuildSimd_2Int2(newOpcode, offset, dstRegSlot, src1RegSlot, src2RegSlot, src3RegSlot, TySimd128I4);
}

template <typename SizePolicy>
void
IRBuilderAsmJs::BuildInt1Int32x4_1Int1(Js::OpCodeAsmJs newOpcode, uint32 offset)
{
    Assert(OpCodeAttrAsmJs::HasMultiSizeLayout(newOpcode));
    auto layout = m_jnReader.GetLayout<Js::OpLayoutT_Int1Int32x4_1Int1<SizePolicy>>();

    Js::RegSlot dstRegSlot  = GetRegSlotFromIntReg(layout->I0);
    Js::RegSlot src1RegSlot = GetRegSlotFromSimd128Reg(layout->I4_1);
    Js::RegSlot src2RegSlot = GetRegSlotFromIntReg(layout->I2);

    IR::RegOpnd * src1Opnd = BuildSrcOpnd(src1RegSlot, TySimd128I4);
    src1Opnd->SetValueType(ValueType::GetSimd128(ObjectType::Simd128Int32x4));

    IR::RegOpnd * src2Opnd = BuildSrcOpnd(src2RegSlot, TyInt32);
    src2Opnd->SetValueType(ValueType::GetInt(false));

    IR::RegOpnd * dstOpnd = BuildDstOpnd(dstRegSlot, TyInt32);
    dstOpnd->SetValueType(ValueType::GetInt(false));

    Js::OpCode opcode = GetSimdOpcode(newOpcode);

    AssertMsg((opcode == Js::OpCode::Simd128_ExtractLane_I4), "Unexpected opcode for this format.");

    IR::Instr * instr = IR::Instr::New(opcode, dstOpnd, src1Opnd, src2Opnd, m_func);
    AddInstr(instr, offset);
}

template <typename SizePolicy>
void
IRBuilderAsmJs::BuildFloat32x4_2Int1Float1(Js::OpCodeAsmJs newOpcode, uint32 offset)
{
    Assert(OpCodeAttrAsmJs::HasMultiSizeLayout(newOpcode));
    auto layout = m_jnReader.GetLayout<Js::OpLayoutT_Float32x4_2Int1Float1<SizePolicy>>();

    Js::RegSlot dstRegSlot  = GetRegSlotFromSimd128Reg(layout->F4_0);
    Js::RegSlot src1RegSlot = GetRegSlotFromSimd128Reg(layout->F4_1);
    Js::RegSlot src2RegSlot = GetRegSlotFromIntReg(layout->I2);
    Js::RegSlot src3RegSlot = GetRegSlotFromFloatReg(layout->F3);

    IR::RegOpnd * src1Opnd = BuildSrcOpnd(src1RegSlot, TySimd128F4);
    src1Opnd->SetValueType(ValueType::GetSimd128(ObjectType::Simd128Float32x4));

    IR::RegOpnd * src2Opnd = BuildSrcOpnd(src2RegSlot, TyInt32);
    src2Opnd->SetValueType(ValueType::GetInt(false));

    IR::RegOpnd * src3Opnd = BuildSrcOpnd(src3RegSlot, TyFloat32);
    src3Opnd->SetValueType(ValueType::Float);

    IR::RegOpnd * dstOpnd = BuildDstOpnd(dstRegSlot, TySimd128F4);
    dstOpnd->SetValueType(ValueType::GetSimd128(ObjectType::Simd128Float32x4));

    // Given bytecode: dst = op s1, s2, s3
    // Generate:
    // t1 = ExtendedArg_A s1
    // t2 = ExtendedArg_A s2, t1
    // t3 = ExtendedArg_A s3, t2
    // dst = op t3

    IR::Instr* instr = nullptr;

    instr = AddExtendedArg(src1Opnd, nullptr, offset);
    instr = AddExtendedArg(src2Opnd, instr->GetDst()->AsRegOpnd(), offset);
    instr = AddExtendedArg(src3Opnd, instr->GetDst()->AsRegOpnd(), offset);

    Js::OpCode opcode = GetSimdOpcode(newOpcode);
    AssertMsg((opcode == Js::OpCode::Simd128_ReplaceLane_F4), "Unexpected opcode for this format.");
    AddInstr(IR::Instr::New(opcode, dstOpnd, instr->GetDst(), m_func), offset);
}

template <typename SizePolicy>
void
IRBuilderAsmJs::BuildFloat1Float32x4_1Int1(Js::OpCodeAsmJs newOpcode, uint32 offset)
{
    Assert(OpCodeAttrAsmJs::HasMultiSizeLayout(newOpcode));
    auto layout = m_jnReader.GetLayout<Js::OpLayoutT_Float1Float32x4_1Int1<SizePolicy>>();

    Js::RegSlot dstRegSlot  = GetRegSlotFromFloatReg(layout->F0);
    Js::RegSlot src1RegSlot = GetRegSlotFromSimd128Reg(layout->F4_1);
    Js::RegSlot src2RegSlot = GetRegSlotFromIntReg(layout->I2);

    IR::RegOpnd * src1Opnd = BuildSrcOpnd(src1RegSlot, TySimd128F4);
    src1Opnd->SetValueType(ValueType::GetSimd128(ObjectType::Simd128Float32x4));

    IR::RegOpnd * src2Opnd = BuildSrcOpnd(src2RegSlot, TyInt32);
    src2Opnd->SetValueType(ValueType::GetInt(false));

    IR::RegOpnd * dstOpnd = BuildDstOpnd(dstRegSlot, TyFloat32);
    dstOpnd->SetValueType(ValueType::Float);

    Js::OpCode opcode = GetSimdOpcode(newOpcode);

    AssertMsg((opcode == Js::OpCode::Simd128_ExtractLane_F4), "Unexpected opcode for this format.");

    IR::Instr * instr = IR::Instr::New(opcode, dstOpnd, src1Opnd, src2Opnd, m_func);
    AddInstr(instr, offset);
}

template <typename SizePolicy>
void
IRBuilderAsmJs::BuildInt32x4_1Float32x4_1(Js::OpCodeAsmJs newOpcode, uint32 offset)
{
    Assert(OpCodeAttrAsmJs::HasMultiSizeLayout(newOpcode));
    auto layout = m_jnReader.GetLayout<Js::OpLayoutT_Int32x4_1Float32x4_1<SizePolicy>>();

    Js::RegSlot dstRegSlot = GetRegSlotFromSimd128Reg(layout->I4_0);
    Js::RegSlot src1RegSlot = GetRegSlotFromSimd128Reg(layout->F4_1);
    AssertMsg(newOpcode == Js::OpCodeAsmJs::Simd128_FromFloat32x4_I4 || newOpcode == Js::OpCodeAsmJs::Simd128_FromFloat32x4Bits_I4, "Unexpected opcode for this format.");
    BuildSimdConversion(newOpcode, offset, dstRegSlot, src1RegSlot, TySimd128I4, TySimd128F4);
}

template <typename SizePolicy>
void
IRBuilderAsmJs::BuildInt32x4_1Uint32x4_1(Js::OpCodeAsmJs newOpcode, uint32 offset)
{
    Assert(OpCodeAttrAsmJs::HasMultiSizeLayout(newOpcode));
    auto layout = m_jnReader.GetLayout<Js::OpLayoutT_Int32x4_1Uint32x4_1<SizePolicy>>();

    Js::RegSlot dstRegSlot = GetRegSlotFromSimd128Reg(layout->I4_0);
    Js::RegSlot src1RegSlot = GetRegSlotFromSimd128Reg(layout->U4_1);
    AssertMsg(newOpcode == Js::OpCodeAsmJs::Simd128_FromUint32x4Bits_I4, "Unexpected opcode for this format.");
    BuildSimdConversion(newOpcode, offset, dstRegSlot, src1RegSlot, TySimd128I4, TySimd128U4);
}


template <typename SizePolicy>
void
IRBuilderAsmJs::BuildInt32x4_1Int16x8_1(Js::OpCodeAsmJs newOpcode, uint32 offset)
{
    Assert(OpCodeAttrAsmJs::HasMultiSizeLayout(newOpcode));
    auto layout = m_jnReader.GetLayout<Js::OpLayoutT_Int32x4_1Int16x8_1<SizePolicy>>();

    Js::RegSlot dstRegSlot = GetRegSlotFromSimd128Reg(layout->I4_0);
    Js::RegSlot src1RegSlot = GetRegSlotFromSimd128Reg(layout->I8_1);

    AssertMsg(newOpcode == Js::OpCodeAsmJs::Simd128_FromInt16x8Bits_I4, "Unexpected opcode for this format.");
    BuildSimdConversion(newOpcode, offset, dstRegSlot, src1RegSlot, TySimd128I4, TySimd128I8);
}

template <typename SizePolicy>
void
IRBuilderAsmJs::BuildInt32x4_1Uint16x8_1(Js::OpCodeAsmJs newOpcode, uint32 offset)
{
    Assert(OpCodeAttrAsmJs::HasMultiSizeLayout(newOpcode));
    auto layout = m_jnReader.GetLayout<Js::OpLayoutT_Int32x4_1Uint16x8_1<SizePolicy>>();

    Js::RegSlot dstRegSlot = GetRegSlotFromSimd128Reg(layout->I4_0);
    Js::RegSlot src1RegSlot = GetRegSlotFromSimd128Reg(layout->U8_1);
    AssertMsg(newOpcode == Js::OpCodeAsmJs::Simd128_FromUint16x8Bits_I4, "Unexpected opcode for this format.");
    BuildSimdConversion(newOpcode, offset, dstRegSlot, src1RegSlot, TySimd128I4, TySimd128U8);
}

template <typename SizePolicy>
void
IRBuilderAsmJs::BuildInt32x4_1Int8x16_1(Js::OpCodeAsmJs newOpcode, uint32 offset)
{
    Assert(OpCodeAttrAsmJs::HasMultiSizeLayout(newOpcode));
    auto layout = m_jnReader.GetLayout<Js::OpLayoutT_Int32x4_1Int8x16_1<SizePolicy>>();

    Js::RegSlot dstRegSlot = GetRegSlotFromSimd128Reg(layout->I4_0);
    Js::RegSlot src1RegSlot = GetRegSlotFromSimd128Reg(layout->I16_1);

    AssertMsg(newOpcode == Js::OpCodeAsmJs::Simd128_FromInt8x16Bits_I4, "Unexpected opcode for this format.");
    BuildSimdConversion(newOpcode, offset, dstRegSlot, src1RegSlot, TySimd128I4, TySimd128I16);
}

template <typename SizePolicy>
void
IRBuilderAsmJs::BuildInt32x4_1Uint8x16_1(Js::OpCodeAsmJs newOpcode, uint32 offset)
{
    Assert(OpCodeAttrAsmJs::HasMultiSizeLayout(newOpcode));
    auto layout = m_jnReader.GetLayout<Js::OpLayoutT_Int32x4_1Uint8x16_1<SizePolicy>>();

    Js::RegSlot dstRegSlot = GetRegSlotFromSimd128Reg(layout->I4_0);
    Js::RegSlot src1RegSlot = GetRegSlotFromSimd128Reg(layout->U16_1);

    AssertMsg(newOpcode == Js::OpCodeAsmJs::Simd128_FromUint8x16Bits_I4, "Unexpected opcode for this format.");
    BuildSimdConversion(newOpcode, offset, dstRegSlot, src1RegSlot, TySimd128I4, TySimd128U16);
}

#if 0
template <typename SizePolicy>
void
IRBuilderAsmJs::BuildInt32x4_1Float64x2_1(Js::OpCodeAsmJs newOpcode, uint32 offset)
{
    Assert(OpCodeAttrAsmJs::HasMultiSizeLayout(newOpcode));
    auto layout = m_jnReader.GetLayout<Js::OpLayoutT_Int32x4_1Float64x2_1<SizePolicy>>();

    Js::RegSlot dstRegSlot = GetRegSlotFromSimd128Reg(layout->I4_0);
    Js::RegSlot src1RegSlot = GetRegSlotFromSimd128Reg(layout->D2_1);

    AssertMsg(newOpcode == Js::OpCodeAsmJs::Simd128_FromFloat64x2_I4 || newOpcode == Js::OpCodeAsmJs::Simd128_FromFloat64x2Bits_I4, "Unexpected opcode for this format.");
    BuildSimdConversion(newOpcode, offset, dstRegSlot, src1RegSlot, TySimd128I4, TySimd128D2);
}
#endif //0
template <typename SizePolicy>
void IRBuilderAsmJs::BuildReg1Int32x4_1(Js::OpCodeAsmJs newOpcode, uint32 offset)
{
    Assert(OpCodeAttrAsmJs::HasMultiSizeLayout(newOpcode));
    auto layout = m_jnReader.GetLayout<Js::OpLayoutT_Reg1Int32x4_1<SizePolicy>>();

    Js::RegSlot srcRegSlot = GetRegSlotFromSimd128Reg(layout->I4_1);
    Js::RegSlot dstRegSlot = layout->R0;
    IR::RegOpnd * srcOpnd = BuildSrcOpnd(srcRegSlot, TySimd128I4);
    srcOpnd->SetValueType(ValueType::GetSimd128(ObjectType::Simd128Int32x4));

    IR::Instr * instr = nullptr;
    IR::Opnd * dstOpnd = nullptr;
    StackSym * symDst = nullptr;

    if (newOpcode == Js::OpCodeAsmJs::Simd128_I_ArgOut_I4)
    {
        symDst = StackSym::NewArgSlotSym((uint16)dstRegSlot, m_func, TySimd128I4);
        symDst->m_allocated = true;
        if ((uint16)(dstRegSlot) != (dstRegSlot))
        {
            AssertMsg(UNREACHED, "Arg count too big...");
            Fatal();
        }

        dstOpnd = IR::SymOpnd::New(symDst, TySimd128I4, m_func);
        dstOpnd->SetValueType(ValueType::GetSimd128(ObjectType::Simd128Int32x4));

        instr = IR::Instr::New(Js::OpCode::ArgOut_A, dstOpnd, srcOpnd, m_func);
        AddInstr(instr, offset);

        m_argStack->Push(instr);
    }
    else
    {
        Assert(UNREACHED);
    }
}

//Int8x16
template <typename SizePolicy>
void
IRBuilderAsmJs::BuildInt8x16_2(Js::OpCodeAsmJs newOpcode, uint32 offset)
{
    Assert(OpCodeAttrAsmJs::HasMultiSizeLayout(newOpcode));
    auto layout = m_jnReader.GetLayout<Js::OpLayoutT_Int8x16_2<SizePolicy>>();

    Js::RegSlot dstRegSlot = GetRegSlotFromSimd128Reg(layout->I16_0);
    Js::RegSlot src1RegSlot = GetRegSlotFromSimd128Reg(layout->I16_1);

    BuildSimd_2(newOpcode, offset, dstRegSlot, src1RegSlot, TySimd128I16);
}
//
template <typename SizePolicy>
void
IRBuilderAsmJs::BuildInt8x16_3(Js::OpCodeAsmJs newOpcode, uint32 offset)
{
    Assert(OpCodeAttrAsmJs::HasMultiSizeLayout(newOpcode));
    auto layout = m_jnReader.GetLayout<Js::OpLayoutT_Int8x16_3<SizePolicy>>();

    Js::RegSlot dstRegSlot = GetRegSlotFromSimd128Reg(layout->I16_0);
    Js::RegSlot src1RegSlot = GetRegSlotFromSimd128Reg(layout->I16_1);
    Js::RegSlot src2RegSlot = GetRegSlotFromSimd128Reg(layout->I16_2);

    BuildSimd_3(newOpcode, offset, dstRegSlot, src1RegSlot, src2RegSlot, TySimd128I16);
}

template <typename SizePolicy>
void IRBuilderAsmJs::BuildInt8x16_1Int16(Js::OpCodeAsmJs newOpcode, uint32 offset)
{
    Assert(OpCodeAttrAsmJs::HasMultiSizeLayout(newOpcode));
    AssertMsg(newOpcode == Js::OpCodeAsmJs::Simd128_IntsToI16, "Unexpected opcode for this format.");
    auto layout = m_jnReader.GetLayout<Js::OpLayoutT_Int8x16_1Int16<SizePolicy>>();

    Js::RegSlot dstRegSlot = GetRegSlotFromSimd128Reg(layout->I16_0);
    uint const LANES = 16;
    Js::RegSlot srcRegSlots[LANES];

    srcRegSlots[0]  = GetRegSlotFromIntReg(layout->I1);
    srcRegSlots[1]  = GetRegSlotFromIntReg(layout->I2);
    srcRegSlots[2]  = GetRegSlotFromIntReg(layout->I3);
    srcRegSlots[3]  = GetRegSlotFromIntReg(layout->I4);
    srcRegSlots[4]  = GetRegSlotFromIntReg(layout->I5);
    srcRegSlots[5]  = GetRegSlotFromIntReg(layout->I6);
    srcRegSlots[6]  = GetRegSlotFromIntReg(layout->I7);
    srcRegSlots[7]  = GetRegSlotFromIntReg(layout->I8);
    srcRegSlots[8]  = GetRegSlotFromIntReg(layout->I9);
    srcRegSlots[9]  = GetRegSlotFromIntReg(layout->I10);
    srcRegSlots[10] = GetRegSlotFromIntReg(layout->I11);
    srcRegSlots[11] = GetRegSlotFromIntReg(layout->I12);
    srcRegSlots[12] = GetRegSlotFromIntReg(layout->I13);
    srcRegSlots[13] = GetRegSlotFromIntReg(layout->I14);
    srcRegSlots[14] = GetRegSlotFromIntReg(layout->I15);
    srcRegSlots[15] = GetRegSlotFromIntReg(layout->I16);

    BuildSimd_1Ints(newOpcode, offset, TySimd128I16, srcRegSlots, dstRegSlot, LANES);
}

template <typename SizePolicy>
void
IRBuilderAsmJs::BuildBool8x16_1Int8x16_2(Js::OpCodeAsmJs newOpcode, uint32 offset)
{
    Assert(OpCodeAttrAsmJs::HasMultiSizeLayout(newOpcode));
    auto layout = m_jnReader.GetLayout<Js::OpLayoutT_Bool8x16_1Int8x16_2<SizePolicy>>();

    Js::RegSlot dstRegSlot = GetRegSlotFromSimd128Reg(layout->B16_0);
    Js::RegSlot src1RegSlot = GetRegSlotFromSimd128Reg(layout->I16_1);
    Js::RegSlot src2RegSlot = GetRegSlotFromSimd128Reg(layout->I16_2);

    BuildSimd_3(newOpcode, offset, dstRegSlot, src1RegSlot, src2RegSlot, TySimd128B8, TySimd128I8);
}

template <typename SizePolicy>
void
IRBuilderAsmJs::BuildInt8x16_1Bool8x16_1Int8x16_2(Js::OpCodeAsmJs newOpcode, uint32 offset)
{
    Assert(OpCodeAttrAsmJs::HasMultiSizeLayout(newOpcode));
    auto layout = m_jnReader.GetLayout<Js::OpLayoutT_Int8x16_1Bool8x16_1Int8x16_2<SizePolicy>>();

    Js::RegSlot dstRegSlot = GetRegSlotFromSimd128Reg(layout->I16_0);
    Js::RegSlot src1RegSlot = GetRegSlotFromSimd128Reg(layout->B16_1);
    Js::RegSlot src2RegSlot = GetRegSlotFromSimd128Reg(layout->I16_2);
    Js::RegSlot src3RegSlot = GetRegSlotFromSimd128Reg(layout->I16_3);

    IR::RegOpnd * src1Opnd = BuildSrcOpnd(src1RegSlot, TySimd128B16);
    IR::RegOpnd * src2Opnd = BuildSrcOpnd(src2RegSlot, TySimd128I16);
    IR::RegOpnd * src3Opnd = BuildSrcOpnd(src3RegSlot, TySimd128I16);
    IR::RegOpnd * dstOpnd = BuildDstOpnd(dstRegSlot, TySimd128I16);
    IR::Instr * instr = nullptr;

    dstOpnd->SetValueType(ValueType::GetSimd128(ObjectType::Simd128Int8x16));
    src1Opnd->SetValueType(ValueType::GetSimd128(ObjectType::Simd128Bool8x16));
    src2Opnd->SetValueType(ValueType::GetSimd128(ObjectType::Simd128Int8x16));
    src3Opnd->SetValueType(ValueType::GetSimd128(ObjectType::Simd128Int8x16));

    // Given bytecode: dst = op s1, s2, s3
    // Generate:
    // t1 = ExtendedArg_A s1
    // t2 = ExtendedArg_A s2, t1
    // t3 = ExtendedArg_A s3, t2
    // dst = op t3
    // Later phases will chain the arguments by following singleDefInstr of each use of ti.

    instr = AddExtendedArg(src1Opnd, nullptr, offset);
    instr = AddExtendedArg(src2Opnd, instr->GetDst()->AsRegOpnd(), offset);
    instr = AddExtendedArg(src3Opnd, instr->GetDst()->AsRegOpnd(), offset);

    Js::OpCode opcode = GetSimdOpcode(newOpcode);

    AssertMsg(opcode == Js::OpCode::Simd128_Select_I16, "Unexpected opcode for this format.");
    AddInstr(IR::Instr::New(opcode, dstOpnd, instr->GetDst(), m_func), offset);
}


template <typename SizePolicy>
void
IRBuilderAsmJs::BuildInt8x16_1Int1(Js::OpCodeAsmJs newOpcode, uint32 offset)
{
    Assert(OpCodeAttrAsmJs::HasMultiSizeLayout(newOpcode));
    auto layout = m_jnReader.GetLayout<Js::OpLayoutT_Int8x16_1Int1<SizePolicy>>();

    Js::RegSlot dstRegSlot = GetRegSlotFromSimd128Reg(layout->I16_0);
    Js::RegSlot src1RegSlot = GetRegSlotFromIntReg(layout->I1);
    Assert(newOpcode == Js::OpCodeAsmJs::Simd128_Splat_I16);
    BuildSimd_1Int1(newOpcode, offset, dstRegSlot, src1RegSlot, TySimd128I16);
}
//ExtractLane ReplaceLane
template <typename SizePolicy>
void
IRBuilderAsmJs::BuildInt8x16_2Int1(Js::OpCodeAsmJs newOpcode, uint32 offset)
{
    Assert(OpCodeAttrAsmJs::HasMultiSizeLayout(newOpcode));
    auto layout = m_jnReader.GetLayout<Js::OpLayoutT_Int8x16_2Int1<SizePolicy>>();

    Js::RegSlot dstRegSlot = GetRegSlotFromSimd128Reg(layout->I16_0);
    Js::RegSlot src1RegSlot = GetRegSlotFromSimd128Reg(layout->I16_1);
    Js::RegSlot src2RegSlot = GetRegSlotFromIntReg(layout->I2);

    BuildSimd_2Int1(newOpcode, offset, dstRegSlot, src1RegSlot, src2RegSlot, TySimd128I16);
}

template <typename SizePolicy>
void
IRBuilderAsmJs::BuildInt8x16_2Int2(Js::OpCodeAsmJs newOpcode, uint32 offset)
{
    Assert(OpCodeAttrAsmJs::HasMultiSizeLayout(newOpcode));
    auto layout = m_jnReader.GetLayout<Js::OpLayoutT_Int8x16_2Int2<SizePolicy>>();

    Js::RegSlot dstRegSlot = GetRegSlotFromSimd128Reg(layout->I16_0);
    Js::RegSlot src1RegSlot = GetRegSlotFromSimd128Reg(layout->I16_1);
    Js::RegSlot src2RegSlot = GetRegSlotFromIntReg(layout->I2);
    Js::RegSlot src3RegSlot = GetRegSlotFromIntReg(layout->I3);
    AssertMsg((newOpcode == Js::OpCodeAsmJs::Simd128_ReplaceLane_I16), "Unexpected opcode for this format.");
    BuildSimd_2Int2(newOpcode, offset, dstRegSlot, src1RegSlot, src2RegSlot, src3RegSlot, TySimd128I16);
}

template <typename SizePolicy>
void
IRBuilderAsmJs::BuildInt1Int8x16_1Int1(Js::OpCodeAsmJs newOpcode, uint32 offset)
{
    Assert(OpCodeAttrAsmJs::HasMultiSizeLayout(newOpcode));
    auto layout = m_jnReader.GetLayout<Js::OpLayoutT_Int1Int8x16_1Int1<SizePolicy>>();

    Js::RegSlot dstRegSlot = GetRegSlotFromIntReg(layout->I0);
    Js::RegSlot src1RegSlot = GetRegSlotFromSimd128Reg(layout->I16_1);
    Js::RegSlot src2RegSlot = GetRegSlotFromIntReg(layout->I2);

    IR::RegOpnd * src1Opnd = BuildSrcOpnd(src1RegSlot, TySimd128I16);
    src1Opnd->SetValueType(ValueType::GetSimd128(ObjectType::Simd128Int8x16));

    IR::RegOpnd * src2Opnd = BuildSrcOpnd(src2RegSlot, TyInt32);
    src2Opnd->SetValueType(ValueType::GetInt(false));

    IR::RegOpnd * dstOpnd = BuildDstOpnd(dstRegSlot, TyInt32);
    dstOpnd->SetValueType(ValueType::GetInt(false));

    Js::OpCode opcode = GetSimdOpcode(newOpcode);

    AssertMsg((opcode == Js::OpCode::Simd128_ExtractLane_I16), "Unexpected opcode for this format.");

    IR::Instr * instr = IR::Instr::New(opcode, dstOpnd, src1Opnd, src2Opnd, m_func);
    AddInstr(instr, offset);
}

template <typename SizePolicy>
void IRBuilderAsmJs::BuildInt8x16_3Int16(Js::OpCodeAsmJs newOpcode, uint32 offset)
{
    Assert(OpCodeAttrAsmJs::HasMultiSizeLayout(newOpcode));
    auto layout = m_jnReader.GetLayout<Js::OpLayoutT_Int8x16_3Int16<SizePolicy>>();

    Js::RegSlot dstRegSlot  = GetRegSlotFromSimd128Reg(layout->I16_0);
    Js::RegSlot src1RegSlot = GetRegSlotFromSimd128Reg(layout->I16_1);
    Js::RegSlot src2RegSlot = GetRegSlotFromSimd128Reg(layout->I16_2);

    IR::RegOpnd * dstOpnd   = BuildDstOpnd(dstRegSlot, TySimd128I16);
    IR::RegOpnd * src1Opnd  = BuildSrcOpnd(src1RegSlot, TySimd128I16);
    IR::RegOpnd * src2Opnd  = BuildSrcOpnd(src2RegSlot, TySimd128I16);

    IR::RegOpnd* srcOpnds[16];

    srcOpnds[0] = BuildIntConstOpnd(layout->I3);
    srcOpnds[1] = BuildIntConstOpnd(layout->I4);
    srcOpnds[2] = BuildIntConstOpnd(layout->I5);
    srcOpnds[3] = BuildIntConstOpnd(layout->I6);
    srcOpnds[4] = BuildIntConstOpnd(layout->I7);
    srcOpnds[5] = BuildIntConstOpnd(layout->I8);
    srcOpnds[6] = BuildIntConstOpnd(layout->I9);
    srcOpnds[7] = BuildIntConstOpnd(layout->I10);
    srcOpnds[8] = BuildIntConstOpnd(layout->I11);
    srcOpnds[9] = BuildIntConstOpnd(layout->I12);
    srcOpnds[10] = BuildIntConstOpnd(layout->I13);
    srcOpnds[11] = BuildIntConstOpnd(layout->I14);
    srcOpnds[12] = BuildIntConstOpnd(layout->I15);
    srcOpnds[13] = BuildIntConstOpnd(layout->I16);
    srcOpnds[14] = BuildIntConstOpnd(layout->I17);
    srcOpnds[15] = BuildIntConstOpnd(layout->I18);

    IR::Instr * instr = nullptr;
    dstOpnd->SetValueType(ValueType::GetSimd128(ObjectType::Simd128Int8x16));
    src1Opnd->SetValueType(ValueType::GetSimd128(ObjectType::Simd128Int8x16));
    src2Opnd->SetValueType(ValueType::GetSimd128(ObjectType::Simd128Int8x16));


    instr = AddExtendedArg(src1Opnd, nullptr, offset);
    instr = AddExtendedArg(src2Opnd, instr->GetDst()->AsRegOpnd(), offset);
    
    for (int i = 0; i < 16; ++i)
    {
        instr = AddExtendedArg(srcOpnds[i], instr->GetDst()->AsRegOpnd(), offset);
    }

    Assert(newOpcode == Js::OpCodeAsmJs::Simd128_Shuffle_I16);
    Js::OpCode opcode = Js::OpCode::Simd128_Shuffle_I16;

    AddInstr(IR::Instr::New(opcode, dstOpnd, instr->GetDst(), m_func), offset);
}

template <typename SizePolicy>
void IRBuilderAsmJs::BuildInt8x16_2Int16(Js::OpCodeAsmJs newOpcode, uint32 offset)
{
    Assert(OpCodeAttrAsmJs::HasMultiSizeLayout(newOpcode));
    auto layout = m_jnReader.GetLayout<Js::OpLayoutT_Int8x16_2Int16<SizePolicy>>();

    Js::RegSlot dstRegSlot = GetRegSlotFromSimd128Reg(layout->I16_0);
    Js::RegSlot src1RegSlot = GetRegSlotFromSimd128Reg(layout->I16_1);

    IR::RegOpnd * dstOpnd = BuildDstOpnd(dstRegSlot, TySimd128I16);
    IR::RegOpnd * src1Opnd = BuildSrcOpnd(src1RegSlot, TySimd128I16);

    IR::RegOpnd* srcOpnds[16];

    srcOpnds[0]  = BuildIntConstOpnd(layout->I2);
    srcOpnds[1]  = BuildIntConstOpnd(layout->I3);
    srcOpnds[2]  = BuildIntConstOpnd(layout->I4);
    srcOpnds[3]  = BuildIntConstOpnd(layout->I5);
    srcOpnds[4]  = BuildIntConstOpnd(layout->I6);
    srcOpnds[5]  = BuildIntConstOpnd(layout->I7);
    srcOpnds[6]  = BuildIntConstOpnd(layout->I8);
    srcOpnds[7]  = BuildIntConstOpnd(layout->I9);
    srcOpnds[8]  = BuildIntConstOpnd(layout->I10);
    srcOpnds[9]  = BuildIntConstOpnd(layout->I11);
    srcOpnds[10] = BuildIntConstOpnd(layout->I12);
    srcOpnds[11] = BuildIntConstOpnd(layout->I13);
    srcOpnds[12] = BuildIntConstOpnd(layout->I14);
    srcOpnds[13] = BuildIntConstOpnd(layout->I15);
    srcOpnds[14] = BuildIntConstOpnd(layout->I16);
    srcOpnds[15] = BuildIntConstOpnd(layout->I17);

    IR::Instr * instr = nullptr;
    dstOpnd->SetValueType(ValueType::GetSimd128(ObjectType::Simd128Int8x16));
    src1Opnd->SetValueType(ValueType::GetSimd128(ObjectType::Simd128Int8x16));
    
    instr = AddExtendedArg(src1Opnd, nullptr, offset);

    for (int i = 0; i < 16; ++i)
    {
        instr = AddExtendedArg(srcOpnds[i], instr->GetDst()->AsRegOpnd(), offset);
    }

    Assert(newOpcode == Js::OpCodeAsmJs::Simd128_Swizzle_I16);
    Js::OpCode opcode = Js::OpCode::Simd128_Swizzle_I16;

    AddInstr(IR::Instr::New(opcode, dstOpnd, instr->GetDst(), m_func), offset);
}

template <typename SizePolicy>
void
IRBuilderAsmJs::BuildInt8x16_1Float32x4_1(Js::OpCodeAsmJs newOpcode, uint32 offset)
{
    Assert(OpCodeAttrAsmJs::HasMultiSizeLayout(newOpcode));
    auto layout = m_jnReader.GetLayout<Js::OpLayoutT_Int8x16_1Float32x4_1<SizePolicy>>();

    Js::RegSlot dstRegSlot = GetRegSlotFromSimd128Reg(layout->I16_0);
    Js::RegSlot src1RegSlot = GetRegSlotFromSimd128Reg(layout->F4_1);
    AssertMsg(newOpcode == Js::OpCodeAsmJs::Simd128_FromFloat32x4Bits_I16, "Unexpected opcode for this format.");
    BuildSimdConversion(newOpcode, offset, dstRegSlot, src1RegSlot, TySimd128I16, TySimd128F4);
}

template <typename SizePolicy>
void
IRBuilderAsmJs::BuildInt8x16_1Int32x4_1(Js::OpCodeAsmJs newOpcode, uint32 offset)
{
    Assert(OpCodeAttrAsmJs::HasMultiSizeLayout(newOpcode));
    auto layout = m_jnReader.GetLayout<Js::OpLayoutT_Int8x16_1Int32x4_1<SizePolicy>>();

    Js::RegSlot dstRegSlot = GetRegSlotFromSimd128Reg(layout->I16_0);
    Js::RegSlot src1RegSlot = GetRegSlotFromSimd128Reg(layout->I4_1);
    AssertMsg(newOpcode == Js::OpCodeAsmJs::Simd128_FromInt32x4Bits_I16, "Unexpected opcode for this format.");
    BuildSimdConversion(newOpcode, offset, dstRegSlot, src1RegSlot, TySimd128I16, TySimd128I4);
}

template <typename SizePolicy>
void
IRBuilderAsmJs::BuildInt8x16_1Int16x8_1(Js::OpCodeAsmJs newOpcode, uint32 offset)
{
    Assert(OpCodeAttrAsmJs::HasMultiSizeLayout(newOpcode));
    auto layout = m_jnReader.GetLayout<Js::OpLayoutT_Int8x16_1Int16x8_1<SizePolicy>>();

    Js::RegSlot dstRegSlot = GetRegSlotFromSimd128Reg(layout->I16_0);
    Js::RegSlot src1RegSlot = GetRegSlotFromSimd128Reg(layout->I8_1);
    AssertMsg(newOpcode == Js::OpCodeAsmJs::Simd128_FromInt16x8Bits_I16, "Unexpected opcode for this format.");
    BuildSimdConversion(newOpcode, offset, dstRegSlot, src1RegSlot, TySimd128I16, TySimd128I8);
}

template <typename SizePolicy>
void
IRBuilderAsmJs::BuildInt8x16_1Uint32x4_1(Js::OpCodeAsmJs newOpcode, uint32 offset)
{
    Assert(OpCodeAttrAsmJs::HasMultiSizeLayout(newOpcode));
    auto layout = m_jnReader.GetLayout<Js::OpLayoutT_Int8x16_1Uint32x4_1<SizePolicy>>();

    Js::RegSlot dstRegSlot = GetRegSlotFromSimd128Reg(layout->I16_0);
    Js::RegSlot src1RegSlot = GetRegSlotFromSimd128Reg(layout->U4_1);
    AssertMsg(newOpcode == Js::OpCodeAsmJs::Simd128_FromUint32x4Bits_I16, "Unexpected opcode for this format.");
    BuildSimdConversion(newOpcode, offset, dstRegSlot, src1RegSlot, TySimd128I16, TySimd128U4);
}

template <typename SizePolicy>
void
IRBuilderAsmJs::BuildInt8x16_1Uint16x8_1(Js::OpCodeAsmJs newOpcode, uint32 offset)
{
    Assert(OpCodeAttrAsmJs::HasMultiSizeLayout(newOpcode));
    auto layout = m_jnReader.GetLayout<Js::OpLayoutT_Int8x16_1Uint16x8_1<SizePolicy>>();

    Js::RegSlot dstRegSlot = GetRegSlotFromSimd128Reg(layout->I16_0);
    Js::RegSlot src1RegSlot = GetRegSlotFromSimd128Reg(layout->U8_1);
    AssertMsg(newOpcode == Js::OpCodeAsmJs::Simd128_FromUint16x8Bits_I16, "Unexpected opcode for this format.");
    BuildSimdConversion(newOpcode, offset, dstRegSlot, src1RegSlot, TySimd128I16, TySimd128U8);
}

template <typename SizePolicy>
void
IRBuilderAsmJs::BuildInt8x16_1Uint8x16_1(Js::OpCodeAsmJs newOpcode, uint32 offset)
{
    Assert(OpCodeAttrAsmJs::HasMultiSizeLayout(newOpcode));
    auto layout = m_jnReader.GetLayout<Js::OpLayoutT_Int8x16_1Uint8x16_1<SizePolicy>>();

    Js::RegSlot dstRegSlot = GetRegSlotFromSimd128Reg(layout->I16_0);
    Js::RegSlot src1RegSlot = GetRegSlotFromSimd128Reg(layout->U16_1);
    AssertMsg(newOpcode == Js::OpCodeAsmJs::Simd128_FromUint8x16Bits_I16, "Unexpected opcode for this format.");
    BuildSimdConversion(newOpcode, offset, dstRegSlot, src1RegSlot, TySimd128I16, TySimd128U16);
}

template <typename SizePolicy>
void IRBuilderAsmJs::BuildReg1Int8x16_1(Js::OpCodeAsmJs newOpcode, uint32 offset)
{
    Assert(OpCodeAttrAsmJs::HasMultiSizeLayout(newOpcode));
    auto layout = m_jnReader.GetLayout<Js::OpLayoutT_Reg1Int8x16_1<SizePolicy>>();

    Js::RegSlot srcRegSlot = GetRegSlotFromSimd128Reg(layout->I16_1);
    Js::RegSlot dstRegSlot = layout->R0;
    IR::RegOpnd * srcOpnd = BuildSrcOpnd(srcRegSlot, TySimd128I16);
    srcOpnd->SetValueType(ValueType::GetSimd128(ObjectType::Simd128Int8x16));

    IR::Instr * instr = nullptr;
    IR::Opnd * dstOpnd = nullptr;
    StackSym * symDst = nullptr;

    if (newOpcode == Js::OpCodeAsmJs::Simd128_I_ArgOut_I16)
    {
        symDst = StackSym::NewArgSlotSym((uint16)dstRegSlot, m_func, TySimd128I16);
        symDst->m_allocated = true;
        if (symDst == NULL || (uint16)(dstRegSlot) != (dstRegSlot))
        {
            AssertMsg(UNREACHED, "Arg count too big...");
            Fatal();
        }
        dstOpnd = IR::SymOpnd::New(symDst, TySimd128I16, m_func);
        dstOpnd->SetValueType(ValueType::GetSimd128(ObjectType::Simd128Int8x16));

        instr = IR::Instr::New(Js::OpCode::ArgOut_A, dstOpnd, srcOpnd, m_func);
        AddInstr(instr, offset);

        m_argStack->Push(instr);
    }
    else
    {
        Assert(UNREACHED);
    }
}

/* Float64x2 */
// Disabled for now
#if 0
template <typename SizePolicy>
void
IRBuilderAsmJs::BuildFloat64x2_2(Js::OpCodeAsmJs newOpcode, uint32 offset)
{
    Assert(OpCodeAttrAsmJs::HasMultiSizeLayout(newOpcode));
    auto layout = m_jnReader.GetLayout<Js::OpLayoutT_Float64x2_2<SizePolicy>>();

    Js::RegSlot dstRegSlot = GetRegSlotFromSimd128Reg(layout->D2_0);
    Js::RegSlot src1RegSlot = GetRegSlotFromSimd128Reg(layout->D2_1);

    IR::RegOpnd * src1Opnd = BuildSrcOpnd(src1RegSlot, TySimd128D2);
    src1Opnd->SetValueType(ValueType::GetSimd128(ObjectType::Simd128Float64x2));

    IR::RegOpnd * dstOpnd = BuildDstOpnd(dstRegSlot, TySimd128D2);
    dstOpnd->SetValueType(ValueType::GetSimd128(ObjectType::Simd128Float64x2));

    Js::OpCode opcode;

    switch (newOpcode)
    {
    case Js::OpCodeAsmJs::Simd128_Return_D2:
    if (m_func->IsLoopBody())
    {
        IR::Instr* slotInstr = GenerateStSlotForReturn(src1Opnd, IRType::TySimd128D2);
        AddInstr(slotInstr, offset);
    }
    opcode = Js::OpCode::Ld_A;
    break;
    case Js::OpCodeAsmJs::Simd128_I_Conv_VTD2:
    case Js::OpCodeAsmJs::Simd128_Ld_D2:
        opcode = Js::OpCode::Ld_A;
        break;
    default:
        opcode = GetSimdOpcode(newOpcode);
    }

    AssertMsg((uint32)opcode, "Invalid backend SIMD opcode");

    IR::Instr * instr = IR::Instr::New(opcode, dstOpnd, src1Opnd, m_func);
    AddInstr(instr, offset);
}

template <typename SizePolicy>
void
IRBuilderAsmJs::BuildFloat64x2_3(Js::OpCodeAsmJs newOpcode, uint32 offset)
{
    Assert(OpCodeAttrAsmJs::HasMultiSizeLayout(newOpcode));
    auto layout = m_jnReader.GetLayout<Js::OpLayoutT_Float64x2_3<SizePolicy>>();

    Js::RegSlot dstRegSlot = GetRegSlotFromSimd128Reg(layout->D2_0);
    Js::RegSlot src1RegSlot = GetRegSlotFromSimd128Reg(layout->D2_1);
    Js::RegSlot src2RegSlot = GetRegSlotFromSimd128Reg(layout->D2_2);

    IR::RegOpnd * src1Opnd = BuildSrcOpnd(src1RegSlot, TySimd128D2);
    src1Opnd->SetValueType(ValueType::GetSimd128(ObjectType::Simd128Float64x2));

    IR::RegOpnd * src2Opnd = BuildSrcOpnd(src2RegSlot, TySimd128D2);
    src2Opnd->SetValueType(ValueType::GetSimd128(ObjectType::Simd128Float64x2));

    IR::RegOpnd * dstOpnd = BuildDstOpnd(dstRegSlot, TySimd128D2);
    dstOpnd->SetValueType(ValueType::GetSimd128(ObjectType::Simd128Float64x2));

    Js::OpCode opcode;

    opcode = GetSimdOpcode(newOpcode);

    AssertMsg((uint32)opcode, "Invalid backend SIMD opcode");

    IR::Instr * instr = IR::Instr::New(opcode, dstOpnd, src1Opnd, src2Opnd, m_func);
    AddInstr(instr, offset);
}

template <typename SizePolicy>
void
IRBuilderAsmJs::BuildFloat64x2_4(Js::OpCodeAsmJs newOpcode, uint32 offset)
{
    Assert(OpCodeAttrAsmJs::HasMultiSizeLayout(newOpcode));
    auto layout = m_jnReader.GetLayout<Js::OpLayoutT_Float64x2_4<SizePolicy>>();

    Js::RegSlot dstRegSlot = GetRegSlotFromSimd128Reg(layout->D2_0);
    Js::RegSlot src1RegSlot = GetRegSlotFromSimd128Reg(layout->D2_1);
    Js::RegSlot src2RegSlot = GetRegSlotFromSimd128Reg(layout->D2_2);
    Js::RegSlot src3RegSlot = GetRegSlotFromSimd128Reg(layout->D2_3);

    IR::RegOpnd * src1Opnd = BuildSrcOpnd(src1RegSlot, TySimd128D2);
    IR::RegOpnd * src2Opnd = BuildSrcOpnd(src2RegSlot, TySimd128D2);
    IR::RegOpnd * src3Opnd = BuildSrcOpnd(src3RegSlot, TySimd128D2);
    IR::RegOpnd * dstOpnd = BuildDstOpnd(dstRegSlot, TySimd128D2);
    IR::Instr * instr = nullptr;

    dstOpnd->SetValueType(ValueType::GetSimd128(ObjectType::Simd128Float64x2));
    src1Opnd->SetValueType(ValueType::GetSimd128(ObjectType::Simd128Float64x2));
    src2Opnd->SetValueType(ValueType::GetSimd128(ObjectType::Simd128Float64x2));
    src3Opnd->SetValueType(ValueType::GetSimd128(ObjectType::Simd128Float64x2));

    // Given bytecode: dst = op s1, s2, s3
    // Generate:
    // t1 = ExtendedArg_A s1
    // t2 = ExtendedArg_A s2, t1
    // t3 = ExtendedArg_A s3, t2
    // dst = op t3
    // Later phases will chain the arguments by following singleDefInstr of each use of ti.

    instr = AddExtendedArg(src1Opnd, nullptr, offset);
    instr = AddExtendedArg(src2Opnd, instr->GetDst()->AsRegOpnd(), offset);
    instr = AddExtendedArg(src3Opnd, instr->GetDst()->AsRegOpnd(), offset);

    Js::OpCode opcode = GetSimdOpcode(newOpcode);

    AssertMsg(opcode == Js::OpCode::Simd128_Clamp_D2, "Unexpected opcode for this format.");
    AddInstr(IR::Instr::New(opcode, dstOpnd, instr->GetDst(), m_func), offset);
}

template <typename SizePolicy>
void IRBuilderAsmJs::BuildFloat64x2_1Double2(Js::OpCodeAsmJs newOpcode, uint32 offset)
{
    Assert(OpCodeAttrAsmJs::HasMultiSizeLayout(newOpcode));
    auto layout = m_jnReader.GetLayout<Js::OpLayoutT_Float64x2_1Double2<SizePolicy >> ();

    Js::RegSlot dstRegSlot = GetRegSlotFromSimd128Reg(layout->D2_0);
    Js::RegSlot src1RegSlot = GetRegSlotFromDoubleReg(layout->D1);
    Js::RegSlot src2RegSlot = GetRegSlotFromDoubleReg(layout->D2);

    IR::RegOpnd * src1Opnd = BuildSrcOpnd(src1RegSlot, TyFloat64);
    src1Opnd->SetValueType(ValueType::Float);

    IR::RegOpnd * src2Opnd = BuildSrcOpnd(src2RegSlot, TyFloat64);
    src2Opnd->SetValueType(ValueType::Float);

    IR::RegOpnd * dstOpnd = BuildDstOpnd(dstRegSlot, TySimd128D2);
    dstOpnd->SetValueType(ValueType::GetSimd128(ObjectType::Simd128Float64x2));

    Js::OpCode opcode = GetSimdOpcode(newOpcode);

    AssertMsg(opcode == Js::OpCode::Simd128_DoublesToD2, "Invalid backend SIMD opcode");
    IR::Instr * instr = IR::Instr::New(opcode, dstOpnd, src1Opnd, src2Opnd, m_func);
    AddInstr(instr, offset);
}

template <typename SizePolicy>
void IRBuilderAsmJs::BuildFloat64x2_1Double1(Js::OpCodeAsmJs newOpcode, uint32 offset)
{
    Assert(OpCodeAttrAsmJs::HasMultiSizeLayout(newOpcode));
    auto layout = m_jnReader.GetLayout<Js::OpLayoutT_Float64x2_1Double1<SizePolicy>>();

    Js::RegSlot dstRegSlot = GetRegSlotFromSimd128Reg(layout->D2_0);
    Js::RegSlot src1RegSlot = GetRegSlotFromDoubleReg(layout->D1);

    IR::RegOpnd * src1Opnd = BuildSrcOpnd(src1RegSlot, TyFloat64);
    src1Opnd->SetValueType(ValueType::Float);

    IR::RegOpnd * dstOpnd = BuildDstOpnd(dstRegSlot, TySimd128D2);
    dstOpnd->SetValueType(ValueType::GetSimd128(ObjectType::Simd128Float64x2));

    Js::OpCode opcode = GetSimdOpcode(newOpcode);

    AssertMsg(opcode == Js::OpCode::Simd128_Splat_D2, "Invalid backend SIMD opcode");
    IR::Instr * instr = IR::Instr::New(opcode, dstOpnd, src1Opnd, m_func);
    AddInstr(instr, offset);
}


template <typename SizePolicy>
void
IRBuilderAsmJs::BuildFloat64x2_2Double1(Js::OpCodeAsmJs newOpcode, uint32 offset)
{
    Assert(OpCodeAttrAsmJs::HasMultiSizeLayout(newOpcode));
    auto layout = m_jnReader.GetLayout<Js::OpLayoutT_Float64x2_2Double1<SizePolicy>>();

    Js::RegSlot dstRegSlot = GetRegSlotFromSimd128Reg(layout->D2_0);
    Js::RegSlot src1RegSlot = GetRegSlotFromSimd128Reg(layout->D2_1);
    Js::RegSlot src2RegSlot = GetRegSlotFromDoubleReg(layout->D2);

    IR::RegOpnd * src1Opnd = BuildSrcOpnd(src1RegSlot, TySimd128D2);
    src1Opnd->SetValueType(ValueType::GetSimd128(ObjectType::Simd128Float64x2));

    IR::RegOpnd * src2Opnd = BuildSrcOpnd(src2RegSlot, TyFloat64);
    src1Opnd->SetValueType(ValueType::Float);

    IR::RegOpnd * dstOpnd = BuildDstOpnd(dstRegSlot, TySimd128D2);
    dstOpnd->SetValueType(ValueType::GetSimd128(ObjectType::Simd128Float64x2));

    Js::OpCode opcode = GetSimdOpcode(newOpcode);
    AssertMsg((uint32)opcode, "Invalid backend SIMD opcode");


    IR::Instr * instr = IR::Instr::New(opcode, dstOpnd, src1Opnd, src2Opnd, m_func);
    AddInstr(instr, offset);
}

template <typename SizePolicy>
void
IRBuilderAsmJs::BuildFloat64x2_2Int2(Js::OpCodeAsmJs newOpcode, uint32 offset)
{
    Assert(OpCodeAttrAsmJs::HasMultiSizeLayout(newOpcode));
    auto layout = m_jnReader.GetLayout<Js::OpLayoutT_Float64x2_2Int2<SizePolicy>>();

    Js::RegSlot dstRegSlot = GetRegSlotFromSimd128Reg(layout->D2_0);
    Js::RegSlot src1RegSlot = GetRegSlotFromSimd128Reg(layout->D2_1);

    IR::RegOpnd * dstOpnd = BuildDstOpnd(dstRegSlot, TySimd128D2);
    IR::RegOpnd * src1Opnd = BuildSrcOpnd(src1RegSlot, TySimd128D2);

    IR::RegOpnd * src2Opnd = BuildIntConstOpnd(layout->I2);
    IR::RegOpnd * src3Opnd = BuildIntConstOpnd(layout->I3);

    IR::Instr * instr = nullptr;
    dstOpnd->SetValueType(ValueType::GetSimd128(ObjectType::Simd128Float64x2));
    src1Opnd->SetValueType(ValueType::GetSimd128(ObjectType::Simd128Float64x2));

    instr = AddExtendedArg(src1Opnd, nullptr, offset);
    instr = AddExtendedArg(src2Opnd, instr->GetDst()->AsRegOpnd(), offset);
    instr = AddExtendedArg(src3Opnd, instr->GetDst()->AsRegOpnd(), offset);

    Assert(newOpcode == Js::OpCodeAsmJs::Simd128_Swizzle_D2);
    Js::OpCode opcode = Js::OpCode::Simd128_Swizzle_D2;

    AddInstr(IR::Instr::New(opcode, dstOpnd, instr->GetDst(), m_func), offset);
}

template <typename SizePolicy>
void
IRBuilderAsmJs::BuildFloat64x2_3Int2(Js::OpCodeAsmJs newOpcode, uint32 offset)
{
    Assert(OpCodeAttrAsmJs::HasMultiSizeLayout(newOpcode));
    auto layout = m_jnReader.GetLayout<Js::OpLayoutT_Float64x2_3Int2<SizePolicy>>();

    Js::RegSlot dstRegSlot = GetRegSlotFromSimd128Reg(layout->D2_0);
    Js::RegSlot src1RegSlot = GetRegSlotFromSimd128Reg(layout->D2_1);
    Js::RegSlot src2RegSlot = GetRegSlotFromSimd128Reg(layout->D2_2);

    IR::RegOpnd * dstOpnd = BuildDstOpnd(dstRegSlot, TySimd128D2);
    IR::RegOpnd * src1Opnd = BuildSrcOpnd(src1RegSlot, TySimd128D2);
    IR::RegOpnd * src2Opnd = BuildSrcOpnd(src2RegSlot, TySimd128D2);

    IR::RegOpnd * src3Opnd = BuildIntConstOpnd(layout->I3);
    IR::RegOpnd * src4Opnd = BuildIntConstOpnd(layout->I4);

    IR::Instr * instr = nullptr;
    dstOpnd->SetValueType(ValueType::GetSimd128(ObjectType::Simd128Float64x2));
    src1Opnd->SetValueType(ValueType::GetSimd128(ObjectType::Simd128Float64x2));
    src2Opnd->SetValueType(ValueType::GetSimd128(ObjectType::Simd128Float64x2));

    instr = AddExtendedArg(src1Opnd, nullptr, offset);
    instr = AddExtendedArg(src2Opnd, instr->GetDst()->AsRegOpnd(), offset);
    instr = AddExtendedArg(src3Opnd, instr->GetDst()->AsRegOpnd(), offset);
    instr = AddExtendedArg(src4Opnd, instr->GetDst()->AsRegOpnd(), offset);

    Assert(newOpcode == Js::OpCodeAsmJs::Simd128_Shuffle_D2);
    Js::OpCode opcode = Js::OpCode::Simd128_Shuffle_D2;

    AddInstr(IR::Instr::New(opcode, dstOpnd, instr->GetDst(), m_func), offset);
}

template <typename SizePolicy>
void
IRBuilderAsmJs::BuildFloat64x2_1Float32x4_1(Js::OpCodeAsmJs newOpcode, uint32 offset)
{
    Assert(OpCodeAttrAsmJs::HasMultiSizeLayout(newOpcode));
    auto layout = m_jnReader.GetLayout<Js::OpLayoutT_Float64x2_1Float32x4_1<SizePolicy>>();

    Js::RegSlot dstRegSlot = GetRegSlotFromSimd128Reg(layout->D2_0);
    Js::RegSlot src1RegSlot = GetRegSlotFromSimd128Reg(layout->F4_1);

    IR::RegOpnd * src1Opnd = BuildSrcOpnd(src1RegSlot, TySimd128F4);
    src1Opnd->SetValueType(ValueType::GetSimd128(ObjectType::Simd128Float32x4));

    IR::RegOpnd * dstOpnd = BuildDstOpnd(dstRegSlot, TySimd128D2);
    dstOpnd->SetValueType(ValueType::GetSimd128(ObjectType::Simd128Float64x2));

    Js::OpCode opcode = GetSimdOpcode(newOpcode);

    AssertMsg(opcode == Js::OpCode::Simd128_FromFloat32x4_D2 || opcode == Js::OpCode::Simd128_FromFloat32x4Bits_D2, "Unexpected opcode for this format.");

    IR::Instr * instr = IR::Instr::New(opcode, dstOpnd, src1Opnd, m_func);
    AddInstr(instr, offset);
}

template <typename SizePolicy>
void
IRBuilderAsmJs::BuildFloat64x2_1Int32x4_1(Js::OpCodeAsmJs newOpcode, uint32 offset)
{
    Assert(OpCodeAttrAsmJs::HasMultiSizeLayout(newOpcode));
    auto layout = m_jnReader.GetLayout<Js::OpLayoutT_Float64x2_1Int32x4_1<SizePolicy>>();

    Js::RegSlot dstRegSlot = GetRegSlotFromSimd128Reg(layout->D2_0);
    Js::RegSlot src1RegSlot = GetRegSlotFromSimd128Reg(layout->I4_1);

    IR::RegOpnd * src1Opnd = BuildSrcOpnd(src1RegSlot, TySimd128I4);
    src1Opnd->SetValueType(ValueType::GetSimd128(ObjectType::Simd128Int32x4));

    IR::RegOpnd * dstOpnd = BuildDstOpnd(dstRegSlot, TySimd128D2);
    dstOpnd->SetValueType(ValueType::GetSimd128(ObjectType::Simd128Float64x2));

    Js::OpCode opcode = GetSimdOpcode(newOpcode);

    AssertMsg(opcode == Js::OpCode::Simd128_FromInt32x4_D2 || opcode == Js::OpCode::Simd128_FromInt32x4Bits_D2, "Unexpected opcode for this format.");

    IR::Instr * instr = IR::Instr::New(opcode, dstOpnd, src1Opnd, m_func);
    AddInstr(instr, offset);
}

template <typename SizePolicy>
void
IRBuilderAsmJs::BuildFloat64x2_1Int32x4_1Float64x2_2(Js::OpCodeAsmJs newOpcode, uint32 offset)
{
    Assert(OpCodeAttrAsmJs::HasMultiSizeLayout(newOpcode));
    auto layout = m_jnReader.GetLayout<Js::OpLayoutT_Float64x2_1Int32x4_1Float64x2_2<SizePolicy>>();

    Js::RegSlot dstRegSlot = GetRegSlotFromSimd128Reg(layout->D2_0);
    Js::RegSlot src1RegSlot = GetRegSlotFromSimd128Reg(layout->I4_1);
    Js::RegSlot src2RegSlot = GetRegSlotFromSimd128Reg(layout->D2_2);
    Js::RegSlot src3RegSlot = GetRegSlotFromSimd128Reg(layout->D2_3);

    IR::RegOpnd * src1Opnd = BuildSrcOpnd(src1RegSlot, TySimd128I4);
    IR::RegOpnd * src2Opnd = BuildSrcOpnd(src2RegSlot, TySimd128D2);
    IR::RegOpnd * src3Opnd = BuildSrcOpnd(src3RegSlot, TySimd128D2);
    IR::RegOpnd * dstOpnd = BuildDstOpnd(dstRegSlot, TySimd128D2);

    IR::Instr * instr = nullptr;

    dstOpnd->SetValueType(ValueType::GetSimd128(ObjectType::Simd128Float64x2));
    src1Opnd->SetValueType(ValueType::GetSimd128(ObjectType::Simd128Int32x4));
    src2Opnd->SetValueType(ValueType::GetSimd128(ObjectType::Simd128Float64x2));
    src3Opnd->SetValueType(ValueType::GetSimd128(ObjectType::Simd128Float64x2));

    instr = AddExtendedArg(src1Opnd, nullptr, offset);
    instr = AddExtendedArg(src2Opnd, instr->GetDst()->AsRegOpnd(), offset);
    instr = AddExtendedArg(src3Opnd, instr->GetDst()->AsRegOpnd(), offset);

    Js::OpCode opcode = GetSimdOpcode(newOpcode);

    AssertMsg(opcode == Js::OpCode::Simd128_Select_D2, "Unexpected opcode for this format.");
    AddInstr(IR::Instr::New(opcode, dstOpnd, instr->GetDst(), m_func), offset);
}

template <typename SizePolicy>
void IRBuilderAsmJs::BuildReg1Float64x2_1(Js::OpCodeAsmJs newOpcode, uint32 offset)
{
    Assert(OpCodeAttrAsmJs::HasMultiSizeLayout(newOpcode));
    auto layout = m_jnReader.GetLayout<Js::OpLayoutT_Reg1Float64x2_1<SizePolicy>>();

    Js::RegSlot srcRegSlot = GetRegSlotFromSimd128Reg(layout->D2_1);
    Js::RegSlot dstRegSlot = layout->R0;
    IR::RegOpnd * srcOpnd = BuildSrcOpnd(srcRegSlot, TySimd128D2);
    srcOpnd->SetValueType(ValueType::GetSimd128(ObjectType::Simd128Float64x2));

    IR::Instr * instr = nullptr;
    IR::Opnd * dstOpnd = nullptr;
    StackSym * symDst = nullptr;

    if (newOpcode == Js::OpCodeAsmJs::Simd128_I_ArgOut_D2)
    {
        symDst = StackSym::NewArgSlotSym((uint16)dstRegSlot, m_func, TySimd128D2);
        symDst->m_allocated = true;
        if ((uint16)(dstRegSlot) != (dstRegSlot))
        {
            AssertMsg(UNREACHED, "Arg count too big...");
            Fatal();
        }
        dstOpnd = IR::SymOpnd::New(symDst, TySimd128D2, m_func);
        dstOpnd->SetValueType(ValueType::GetSimd128(ObjectType::Simd128Float64x2));

        instr = IR::Instr::New(Js::OpCode::ArgOut_A, dstOpnd, srcOpnd, m_func);
        AddInstr(instr, offset);

        m_argStack->Push(instr);
    }
    else
    {
        Assert(UNREACHED);
    }
}
#endif // 0

/* Int16x8 */
template <typename SizePolicy>
void IRBuilderAsmJs::BuildInt16x8_1Int8(Js::OpCodeAsmJs newOpcode, uint32 offset)
{
    Assert(OpCodeAttrAsmJs::HasMultiSizeLayout(newOpcode));
    AssertMsg(newOpcode == Js::OpCodeAsmJs::Simd128_IntsToI8, "Unexpected opcode for this format.");

    auto layout = m_jnReader.GetLayout<Js::OpLayoutT_Int16x8_1Int8<SizePolicy>>();

    Js::RegSlot dstRegSlot = GetRegSlotFromSimd128Reg(layout->I8_0);
    uint const LANES = 8;
    Js::RegSlot srcRegSlots[LANES];

    srcRegSlots[0] = GetRegSlotFromIntReg(layout->I1);
    srcRegSlots[1] = GetRegSlotFromIntReg(layout->I2);
    srcRegSlots[2] = GetRegSlotFromIntReg(layout->I3);
    srcRegSlots[3] = GetRegSlotFromIntReg(layout->I4);
    srcRegSlots[4] = GetRegSlotFromIntReg(layout->I5);
    srcRegSlots[5] = GetRegSlotFromIntReg(layout->I6);
    srcRegSlots[6] = GetRegSlotFromIntReg(layout->I7);
    srcRegSlots[7] = GetRegSlotFromIntReg(layout->I8);

    BuildSimd_1Ints(newOpcode, offset, TySimd128I8, srcRegSlots, dstRegSlot, LANES);
}

template <typename SizePolicy>
void IRBuilderAsmJs::BuildReg1Int16x8_1(Js::OpCodeAsmJs newOpcode, uint32 offset)
{
    Assert(OpCodeAttrAsmJs::HasMultiSizeLayout(newOpcode));
    auto layout = m_jnReader.GetLayout<Js::OpLayoutT_Reg1Int16x8_1<SizePolicy>>();

    Js::RegSlot srcRegSlot = GetRegSlotFromSimd128Reg(layout->I8_1);
    Js::RegSlot dstRegSlot = layout->R0;
    IR::RegOpnd * srcOpnd = BuildSrcOpnd(srcRegSlot, TySimd128I8);
    srcOpnd->SetValueType(ValueType::GetSimd128(ObjectType::Simd128Int16x8));

    IR::Instr * instr = nullptr;
    IR::Opnd * dstOpnd = nullptr;
    StackSym * symDst = nullptr;

    if (newOpcode == Js::OpCodeAsmJs::Simd128_I_ArgOut_I8)
    {
        symDst = StackSym::NewArgSlotSym((uint16)dstRegSlot, m_func, TySimd128I8);
        symDst->m_allocated = true;
        if (symDst == nullptr || (uint16)(dstRegSlot) != (dstRegSlot))
        {
            AssertMsg(UNREACHED, "Arg count too big...");
            Fatal();
        }

        dstOpnd = IR::SymOpnd::New(symDst, TySimd128I8, m_func);
        dstOpnd->SetValueType(ValueType::GetSimd128(ObjectType::Simd128Int16x8));

        instr = IR::Instr::New(Js::OpCode::ArgOut_A, dstOpnd, srcOpnd, m_func);
        AddInstr(instr, offset);

        m_argStack->Push(instr);
    }
    else
    {
        Assert(UNREACHED);
    }
}

template <typename SizePolicy>
void
IRBuilderAsmJs::BuildInt1Int16x8_1Int1(Js::OpCodeAsmJs newOpcode, uint32 offset)
{
    Assert(OpCodeAttrAsmJs::HasMultiSizeLayout(newOpcode));
    auto layout = m_jnReader.GetLayout<Js::OpLayoutT_Int1Int16x8_1Int1<SizePolicy>>();

    Js::RegSlot dstRegSlot = GetRegSlotFromIntReg(layout->I0);
    Js::RegSlot src1RegSlot = GetRegSlotFromSimd128Reg(layout->I8_1);
    Js::RegSlot src2RegSlot = GetRegSlotFromIntReg(layout->I2);

    IR::RegOpnd * src1Opnd = BuildSrcOpnd(src1RegSlot, TySimd128I8);
    src1Opnd->SetValueType(ValueType::GetSimd128(ObjectType::Simd128Int16x8));

    IR::RegOpnd * src2Opnd = BuildSrcOpnd(src2RegSlot, TyInt32);
    src2Opnd->SetValueType(ValueType::GetInt(false));

    IR::RegOpnd * dstOpnd = BuildDstOpnd(dstRegSlot, TyInt32);
    dstOpnd->SetValueType(ValueType::GetInt(false));

    Js::OpCode opcode = GetSimdOpcode(newOpcode);

    AssertMsg((opcode == Js::OpCode::Simd128_ExtractLane_I8), "Unexpected opcode for this format.");

    IR::Instr * instr = IR::Instr::New(opcode, dstOpnd, src1Opnd, src2Opnd, m_func);
    AddInstr(instr, offset);
}

template <typename SizePolicy>
void IRBuilderAsmJs::BuildInt16x8_2Int8(Js::OpCodeAsmJs newOpcode, uint32 offset)
{
    Assert(OpCodeAttrAsmJs::HasMultiSizeLayout(newOpcode));
    auto layout = m_jnReader.GetLayout<Js::OpLayoutT_Int16x8_2Int8<SizePolicy>>();

    Js::RegSlot dstRegSlot = GetRegSlotFromSimd128Reg(layout->I8_0);
    Js::RegSlot src1RegSlot = GetRegSlotFromSimd128Reg(layout->I8_1);

    IR::RegOpnd * dstOpnd = BuildDstOpnd(dstRegSlot, TySimd128I8);
    IR::RegOpnd * src1Opnd = BuildSrcOpnd(src1RegSlot, TySimd128I8);

    IR::RegOpnd * src2Opnd = BuildIntConstOpnd(layout->I2);
    IR::RegOpnd * src3Opnd = BuildIntConstOpnd(layout->I3);
    IR::RegOpnd * src4Opnd = BuildIntConstOpnd(layout->I4);
    IR::RegOpnd * src5Opnd = BuildIntConstOpnd(layout->I5);
    IR::RegOpnd * src6Opnd = BuildIntConstOpnd(layout->I6);
    IR::RegOpnd * src7Opnd = BuildIntConstOpnd(layout->I7);
    IR::RegOpnd * src8Opnd = BuildIntConstOpnd(layout->I8);
    IR::RegOpnd * src9Opnd = BuildIntConstOpnd(layout->I9);

    IR::Instr * instr = nullptr;
    dstOpnd->SetValueType(ValueType::GetSimd128(ObjectType::Simd128Int16x8));
    src1Opnd->SetValueType(ValueType::GetSimd128(ObjectType::Simd128Int16x8));


    instr = AddExtendedArg(src1Opnd, nullptr, offset);
    instr = AddExtendedArg(src2Opnd, instr->GetDst()->AsRegOpnd(), offset);
    instr = AddExtendedArg(src3Opnd, instr->GetDst()->AsRegOpnd(), offset);
    instr = AddExtendedArg(src4Opnd, instr->GetDst()->AsRegOpnd(), offset);
    instr = AddExtendedArg(src5Opnd, instr->GetDst()->AsRegOpnd(), offset);
    instr = AddExtendedArg(src6Opnd, instr->GetDst()->AsRegOpnd(), offset);
    instr = AddExtendedArg(src7Opnd, instr->GetDst()->AsRegOpnd(), offset);
    instr = AddExtendedArg(src8Opnd, instr->GetDst()->AsRegOpnd(), offset);
    instr = AddExtendedArg(src9Opnd, instr->GetDst()->AsRegOpnd(), offset);

    Assert(newOpcode == Js::OpCodeAsmJs::Simd128_Swizzle_I8);
    Js::OpCode opcode = Js::OpCode::Simd128_Swizzle_I8;

    AddInstr(IR::Instr::New(opcode, dstOpnd, instr->GetDst(), m_func), offset);
}

template <typename SizePolicy>
void IRBuilderAsmJs::BuildInt16x8_3Int8(Js::OpCodeAsmJs newOpcode, uint32 offset)
{
    Assert(OpCodeAttrAsmJs::HasMultiSizeLayout(newOpcode));
    auto layout = m_jnReader.GetLayout<Js::OpLayoutT_Int16x8_3Int8<SizePolicy>>();

    Js::RegSlot dstRegSlot = GetRegSlotFromSimd128Reg(layout->I8_0);
    Js::RegSlot src1RegSlot = GetRegSlotFromSimd128Reg(layout->I8_1);
    Js::RegSlot src2RegSlot = GetRegSlotFromSimd128Reg(layout->I8_2);

    IR::RegOpnd * dstOpnd = BuildDstOpnd(dstRegSlot, TySimd128I8);
    IR::RegOpnd * src1Opnd = BuildSrcOpnd(src1RegSlot, TySimd128I8);
    IR::RegOpnd * src2Opnd = BuildSrcOpnd(src2RegSlot, TySimd128I8);

    IR::RegOpnd * src3Opnd = BuildIntConstOpnd(layout->I3);
    IR::RegOpnd * src4Opnd = BuildIntConstOpnd(layout->I4);
    IR::RegOpnd * src5Opnd = BuildIntConstOpnd(layout->I5);
    IR::RegOpnd * src6Opnd = BuildIntConstOpnd(layout->I6);
    IR::RegOpnd * src7Opnd = BuildIntConstOpnd(layout->I7);
    IR::RegOpnd * src8Opnd = BuildIntConstOpnd(layout->I8);
    IR::RegOpnd * src9Opnd = BuildIntConstOpnd(layout->I9);
    IR::RegOpnd * src10Opnd = BuildIntConstOpnd(layout->I10);

    IR::Instr * instr = nullptr;
    dstOpnd->SetValueType(ValueType::GetSimd128(ObjectType::Simd128Int16x8));
    src1Opnd->SetValueType(ValueType::GetSimd128(ObjectType::Simd128Int16x8));
    src2Opnd->SetValueType(ValueType::GetSimd128(ObjectType::Simd128Int16x8));


    instr = AddExtendedArg(src1Opnd, nullptr, offset);
    instr = AddExtendedArg(src2Opnd, instr->GetDst()->AsRegOpnd(), offset);
    instr = AddExtendedArg(src3Opnd, instr->GetDst()->AsRegOpnd(), offset);
    instr = AddExtendedArg(src4Opnd, instr->GetDst()->AsRegOpnd(), offset);
    instr = AddExtendedArg(src5Opnd, instr->GetDst()->AsRegOpnd(), offset);
    instr = AddExtendedArg(src6Opnd, instr->GetDst()->AsRegOpnd(), offset);
    instr = AddExtendedArg(src7Opnd, instr->GetDst()->AsRegOpnd(), offset);
    instr = AddExtendedArg(src8Opnd, instr->GetDst()->AsRegOpnd(), offset);
    instr = AddExtendedArg(src9Opnd, instr->GetDst()->AsRegOpnd(), offset);
    instr = AddExtendedArg(src10Opnd, instr->GetDst()->AsRegOpnd(), offset);

    Assert(newOpcode == Js::OpCodeAsmJs::Simd128_Shuffle_I8);
    Js::OpCode opcode = Js::OpCode::Simd128_Shuffle_U8;

    AddInstr(IR::Instr::New(opcode, dstOpnd, instr->GetDst(), m_func), offset);
}

template <typename SizePolicy>
void
IRBuilderAsmJs::BuildInt16x8_1Int1(Js::OpCodeAsmJs newOpcode, uint32 offset)
{
    Assert(OpCodeAttrAsmJs::HasMultiSizeLayout(newOpcode));
    auto layout = m_jnReader.GetLayout<Js::OpLayoutT_Int16x8_1Int1<SizePolicy>>();

    Js::RegSlot dstRegSlot = GetRegSlotFromSimd128Reg(layout->I8_0);
    Js::RegSlot src1RegSlot = GetRegSlotFromIntReg(layout->I1);
    Assert(newOpcode == Js::OpCodeAsmJs::Simd128_Splat_I8);
    BuildSimd_1Int1(newOpcode, offset, dstRegSlot, src1RegSlot, TySimd128I8);
}

template <typename SizePolicy>
void
IRBuilderAsmJs::BuildInt16x8_2Int2(Js::OpCodeAsmJs newOpcode, uint32 offset)
{
    Assert(OpCodeAttrAsmJs::HasMultiSizeLayout(newOpcode));
    auto layout = m_jnReader.GetLayout<Js::OpLayoutT_Int16x8_2Int2<SizePolicy>>();

    Js::RegSlot dstRegSlot = GetRegSlotFromSimd128Reg(layout->I8_0);
    Js::RegSlot src1RegSlot = GetRegSlotFromSimd128Reg(layout->I8_1);
    Js::RegSlot src2RegSlot = GetRegSlotFromIntReg(layout->I2);
    Js::RegSlot src3RegSlot = GetRegSlotFromIntReg(layout->I3);
    AssertMsg((newOpcode == Js::OpCodeAsmJs::Simd128_ReplaceLane_I8), "Unexpected opcode for this format.");
    BuildSimd_2Int2(newOpcode, offset, dstRegSlot, src1RegSlot, src2RegSlot, src3RegSlot, TySimd128I8);
}

template <typename SizePolicy>
void
IRBuilderAsmJs::BuildInt16x8_2(Js::OpCodeAsmJs newOpcode, uint32 offset)
{
    Assert(OpCodeAttrAsmJs::HasMultiSizeLayout(newOpcode));
    auto layout = m_jnReader.GetLayout<Js::OpLayoutT_Int16x8_2<SizePolicy>>();

    Js::RegSlot dstRegSlot = GetRegSlotFromSimd128Reg(layout->I8_0);
    Js::RegSlot src1RegSlot = GetRegSlotFromSimd128Reg(layout->I8_1);

    BuildSimd_2(newOpcode, offset, dstRegSlot, src1RegSlot, TySimd128I8);
}

template <typename SizePolicy>
void
IRBuilderAsmJs::BuildInt16x8_3(Js::OpCodeAsmJs newOpcode, uint32 offset)
{
    Assert(OpCodeAttrAsmJs::HasMultiSizeLayout(newOpcode));
    auto layout = m_jnReader.GetLayout<Js::OpLayoutT_Int16x8_3<SizePolicy>>();

    Js::RegSlot dstRegSlot = GetRegSlotFromSimd128Reg(layout->I8_0);
    Js::RegSlot src1RegSlot = GetRegSlotFromSimd128Reg(layout->I8_1);
    Js::RegSlot src2RegSlot = GetRegSlotFromSimd128Reg(layout->I8_2);

    BuildSimd_3(newOpcode, offset, dstRegSlot, src1RegSlot, src2RegSlot, TySimd128I8);
}

template <typename SizePolicy>
void
IRBuilderAsmJs::BuildBool16x8_1Int16x8_2(Js::OpCodeAsmJs newOpcode, uint32 offset)
{
    Assert(OpCodeAttrAsmJs::HasMultiSizeLayout(newOpcode));
    auto layout = m_jnReader.GetLayout<Js::OpLayoutT_Bool16x8_1Int16x8_2<SizePolicy>>();

    Js::RegSlot dstRegSlot = GetRegSlotFromSimd128Reg(layout->B8_0);
    Js::RegSlot src1RegSlot = GetRegSlotFromSimd128Reg(layout->I8_1);
    Js::RegSlot src2RegSlot = GetRegSlotFromSimd128Reg(layout->I8_2);

    BuildSimd_3(newOpcode, offset, dstRegSlot, src1RegSlot, src2RegSlot, TySimd128B8, TySimd128I8);
}

template <typename SizePolicy>
void
IRBuilderAsmJs::BuildInt16x8_1Bool16x8_1Int16x8_2(Js::OpCodeAsmJs newOpcode, uint32 offset)
{
    Assert(OpCodeAttrAsmJs::HasMultiSizeLayout(newOpcode));
    auto layout = m_jnReader.GetLayout<Js::OpLayoutT_Int16x8_1Bool16x8_1Int16x8_2<SizePolicy>>();

    Js::RegSlot dstRegSlot = GetRegSlotFromSimd128Reg(layout->I8_0);
    Js::RegSlot src1RegSlot = GetRegSlotFromSimd128Reg(layout->B8_1);
    Js::RegSlot src2RegSlot = GetRegSlotFromSimd128Reg(layout->I8_2);
    Js::RegSlot src3RegSlot = GetRegSlotFromSimd128Reg(layout->I8_3);

    IR::RegOpnd * src1Opnd = BuildSrcOpnd(src1RegSlot, TySimd128B8);
    IR::RegOpnd * src2Opnd = BuildSrcOpnd(src2RegSlot, TySimd128I8);
    IR::RegOpnd * src3Opnd = BuildSrcOpnd(src3RegSlot, TySimd128I8);
    IR::RegOpnd * dstOpnd = BuildDstOpnd(dstRegSlot, TySimd128I8);
    IR::Instr * instr = nullptr;

    dstOpnd->SetValueType(ValueType::GetSimd128(ObjectType::Simd128Int16x8));
    src1Opnd->SetValueType(ValueType::GetSimd128(ObjectType::Simd128Bool16x8));
    src2Opnd->SetValueType(ValueType::GetSimd128(ObjectType::Simd128Int16x8));
    src3Opnd->SetValueType(ValueType::GetSimd128(ObjectType::Simd128Int16x8));

    // Given bytecode: dst = op s1, s2, s3
    // Generate:
    // t1 = ExtendedArg_A s1
    // t2 = ExtendedArg_A s2, t1
    // t3 = ExtendedArg_A s3, t2
    // dst = op t3
    // Later phases will chain the arguments by following singleDefInstr of each use of ti.

    instr = AddExtendedArg(src1Opnd, nullptr, offset);
    instr = AddExtendedArg(src2Opnd, instr->GetDst()->AsRegOpnd(), offset);
    instr = AddExtendedArg(src3Opnd, instr->GetDst()->AsRegOpnd(), offset);

    Js::OpCode opcode = GetSimdOpcode(newOpcode);

    AssertMsg(opcode == Js::OpCode::Simd128_Select_I8, "Unexpected opcode for this format.");
    AddInstr(IR::Instr::New(opcode, dstOpnd, instr->GetDst(), m_func), offset);
}

template <typename SizePolicy>
void
IRBuilderAsmJs::BuildInt16x8_2Int1(Js::OpCodeAsmJs newOpcode, uint32 offset)
{
    Assert(OpCodeAttrAsmJs::HasMultiSizeLayout(newOpcode));
    auto layout = m_jnReader.GetLayout<Js::OpLayoutT_Int16x8_2Int1<SizePolicy>>();

    Js::RegSlot dstRegSlot = GetRegSlotFromSimd128Reg(layout->I8_0);
    Js::RegSlot src1RegSlot = GetRegSlotFromSimd128Reg(layout->I8_1);
    Js::RegSlot src2RegSlot = GetRegSlotFromIntReg(layout->I2);

    BuildSimd_2Int1(newOpcode, offset, dstRegSlot, src1RegSlot, src2RegSlot, TySimd128I8);
}

template <typename SizePolicy>
void
IRBuilderAsmJs::BuildInt16x8_1Float32x4_1(Js::OpCodeAsmJs newOpcode, uint32 offset)
{
    Assert(OpCodeAttrAsmJs::HasMultiSizeLayout(newOpcode));
    auto layout = m_jnReader.GetLayout<Js::OpLayoutT_Int16x8_1Float32x4_1<SizePolicy>>();

    Js::RegSlot dstRegSlot = GetRegSlotFromSimd128Reg(layout->I8_0);
    Js::RegSlot src1RegSlot = GetRegSlotFromSimd128Reg(layout->F4_1);
    AssertMsg(newOpcode == Js::OpCodeAsmJs::Simd128_FromFloat32x4Bits_I8, "Unexpected opcode for this format.");
    BuildSimdConversion(newOpcode, offset, dstRegSlot, src1RegSlot, TySimd128I8, TySimd128F4);
}

template <typename SizePolicy>
void
IRBuilderAsmJs::BuildInt16x8_1Int32x4_1(Js::OpCodeAsmJs newOpcode, uint32 offset)
{
    Assert(OpCodeAttrAsmJs::HasMultiSizeLayout(newOpcode));
    auto layout = m_jnReader.GetLayout<Js::OpLayoutT_Int16x8_1Int32x4_1<SizePolicy>>();

    Js::RegSlot dstRegSlot = GetRegSlotFromSimd128Reg(layout->I8_0);
    Js::RegSlot src1RegSlot = GetRegSlotFromSimd128Reg(layout->I4_1);
    AssertMsg(newOpcode == Js::OpCodeAsmJs::Simd128_FromInt32x4Bits_I8, "Unexpected opcode for this format.");
    BuildSimdConversion(newOpcode, offset, dstRegSlot, src1RegSlot, TySimd128I8, TySimd128I4);
}


template <typename SizePolicy>
void
IRBuilderAsmJs::BuildInt16x8_1Int8x16_1(Js::OpCodeAsmJs newOpcode, uint32 offset)
{
    Assert(OpCodeAttrAsmJs::HasMultiSizeLayout(newOpcode));
    auto layout = m_jnReader.GetLayout<Js::OpLayoutT_Int16x8_1Int8x16_1<SizePolicy>>();

    Js::RegSlot dstRegSlot = GetRegSlotFromSimd128Reg(layout->I8_0);
    Js::RegSlot src1RegSlot = GetRegSlotFromSimd128Reg(layout->I16_1);
    AssertMsg(newOpcode == Js::OpCodeAsmJs::Simd128_FromInt8x16Bits_I8, "Unexpected opcode for this format.");
    BuildSimdConversion(newOpcode, offset, dstRegSlot, src1RegSlot, TySimd128I8, TySimd128I16);
}


template <typename SizePolicy>
void
IRBuilderAsmJs::BuildInt16x8_1Uint32x4_1(Js::OpCodeAsmJs newOpcode, uint32 offset)
{
    Assert(OpCodeAttrAsmJs::HasMultiSizeLayout(newOpcode));
    auto layout = m_jnReader.GetLayout<Js::OpLayoutT_Int16x8_1Uint32x4_1<SizePolicy>>();

    Js::RegSlot dstRegSlot = GetRegSlotFromSimd128Reg(layout->I8_0);
    Js::RegSlot src1RegSlot = GetRegSlotFromSimd128Reg(layout->U4_1);
    AssertMsg(newOpcode == Js::OpCodeAsmJs::Simd128_FromUint32x4Bits_I8, "Unexpected opcode for this format.");
    BuildSimdConversion(newOpcode, offset, dstRegSlot, src1RegSlot, TySimd128I8, TySimd128U4);
}

template <typename SizePolicy>
void
IRBuilderAsmJs::BuildInt16x8_1Uint16x8_1(Js::OpCodeAsmJs newOpcode, uint32 offset)
{
    Assert(OpCodeAttrAsmJs::HasMultiSizeLayout(newOpcode));
    auto layout = m_jnReader.GetLayout<Js::OpLayoutT_Int16x8_1Uint16x8_1<SizePolicy>>();

    Js::RegSlot dstRegSlot = GetRegSlotFromSimd128Reg(layout->I8_0);
    Js::RegSlot src1RegSlot = GetRegSlotFromSimd128Reg(layout->U8_1);
    AssertMsg(newOpcode == Js::OpCodeAsmJs::Simd128_FromUint16x8Bits_I8, "Unexpected opcode for this format.");
    BuildSimdConversion(newOpcode, offset, dstRegSlot, src1RegSlot, TySimd128I8, TySimd128U8);
}

template <typename SizePolicy>
void
IRBuilderAsmJs::BuildInt16x8_1Uint8x16_1(Js::OpCodeAsmJs newOpcode, uint32 offset)
{
    Assert(OpCodeAttrAsmJs::HasMultiSizeLayout(newOpcode));
    auto layout = m_jnReader.GetLayout<Js::OpLayoutT_Int16x8_1Uint8x16_1<SizePolicy>>();

    Js::RegSlot dstRegSlot = GetRegSlotFromSimd128Reg(layout->I8_0);
    Js::RegSlot src1RegSlot = GetRegSlotFromSimd128Reg(layout->U16_1);
    AssertMsg(newOpcode == Js::OpCodeAsmJs::Simd128_FromUint8x16Bits_I8, "Unexpected opcode for this format.");
    BuildSimdConversion(newOpcode, offset, dstRegSlot, src1RegSlot, TySimd128I8, TySimd128U16);
}

/* Uint32x4 */
template <typename SizePolicy>
void IRBuilderAsmJs::BuildUint32x4_1Int4(Js::OpCodeAsmJs newOpcode, uint32 offset)
{
    Assert(OpCodeAttrAsmJs::HasMultiSizeLayout(newOpcode));
    AssertMsg(newOpcode == Js::OpCodeAsmJs::Simd128_IntsToU4, "Unexpected opcode for this format.");
    auto layout = m_jnReader.GetLayout<Js::OpLayoutT_Uint32x4_1Int4<SizePolicy>>();

    Js::RegSlot dstRegSlot = GetRegSlotFromSimd128Reg(layout->U4_0);
    uint const LANES = 4;
    Js::RegSlot srcRegSlot[LANES];
    srcRegSlot[0] = GetRegSlotFromIntReg(layout->I1);
    srcRegSlot[1] = GetRegSlotFromIntReg(layout->I2);
    srcRegSlot[2] = GetRegSlotFromIntReg(layout->I3);
    srcRegSlot[3] = GetRegSlotFromIntReg(layout->I4);

    BuildSimd_1Ints(newOpcode, offset, TySimd128U4, srcRegSlot, dstRegSlot, LANES);
}

template <typename SizePolicy>
void IRBuilderAsmJs::BuildReg1Uint32x4_1(Js::OpCodeAsmJs newOpcode, uint32 offset)
{
    Assert(OpCodeAttrAsmJs::HasMultiSizeLayout(newOpcode));
    auto layout = m_jnReader.GetLayout<Js::OpLayoutT_Reg1Uint32x4_1<SizePolicy>>();

    Js::RegSlot srcRegSlot = GetRegSlotFromSimd128Reg(layout->U4_1);
    Js::RegSlot dstRegSlot = layout->R0;
    IR::RegOpnd * srcOpnd = BuildSrcOpnd(srcRegSlot, TySimd128U4);
    srcOpnd->SetValueType(ValueType::GetSimd128(ObjectType::Simd128Uint32x4));

    IR::Instr * instr = nullptr;
    IR::Opnd * dstOpnd = nullptr;
    StackSym * symDst = nullptr;

    if (newOpcode == Js::OpCodeAsmJs::Simd128_I_ArgOut_U4)
    {
        symDst = StackSym::NewArgSlotSym((uint16)dstRegSlot, m_func, TySimd128U4);
        symDst->m_allocated = true;
        if (symDst == nullptr || (uint16)(dstRegSlot) != (dstRegSlot))
        {
            AssertMsg(UNREACHED, "Arg count too big...");
            Fatal();
        }

        dstOpnd = IR::SymOpnd::New(symDst, TySimd128U4, m_func);
        dstOpnd->SetValueType(ValueType::GetSimd128(ObjectType::Simd128Uint32x4));

        instr = IR::Instr::New(Js::OpCode::ArgOut_A, dstOpnd, srcOpnd, m_func);
        AddInstr(instr, offset);

        m_argStack->Push(instr);
    }
    else
    {
        Assert(UNREACHED);
    }
}


template <typename SizePolicy>
void
IRBuilderAsmJs::BuildInt1Uint32x4_1Int1(Js::OpCodeAsmJs newOpcode, uint32 offset)
{
    Assert(OpCodeAttrAsmJs::HasMultiSizeLayout(newOpcode));
    auto layout = m_jnReader.GetLayout<Js::OpLayoutT_Int1Uint32x4_1Int1<SizePolicy>>();

    Js::RegSlot dstRegSlot = GetRegSlotFromIntReg(layout->I0);
    Js::RegSlot src1RegSlot = GetRegSlotFromSimd128Reg(layout->U4_1);
    Js::RegSlot src2RegSlot = GetRegSlotFromIntReg(layout->I2);

    IR::RegOpnd * src1Opnd = BuildSrcOpnd(src1RegSlot, TySimd128U4);
    src1Opnd->SetValueType(ValueType::GetSimd128(ObjectType::Simd128Uint32x4));

    IR::RegOpnd * src2Opnd = BuildSrcOpnd(src2RegSlot, TyInt32);
    src2Opnd->SetValueType(ValueType::GetInt(false));

    IR::RegOpnd * dstOpnd = BuildDstOpnd(dstRegSlot, TyInt32);
    dstOpnd->SetValueType(ValueType::GetInt(false));

    Js::OpCode opcode = GetSimdOpcode(newOpcode);

    AssertMsg((opcode == Js::OpCode::Simd128_ExtractLane_U4), "Unexpected opcode for this format.");

    IR::Instr * instr = IR::Instr::New(opcode, dstOpnd, src1Opnd, src2Opnd, m_func);
    AddInstr(instr, offset);
}

template <typename SizePolicy>
void IRBuilderAsmJs::BuildUint32x4_2Int4(Js::OpCodeAsmJs newOpcode, uint32 offset)
{
    Assert(OpCodeAttrAsmJs::HasMultiSizeLayout(newOpcode));
    auto layout = m_jnReader.GetLayout<Js::OpLayoutT_Uint32x4_2Int4<SizePolicy>>();

    Js::RegSlot dstRegSlot = GetRegSlotFromSimd128Reg(layout->U4_0);
    Js::RegSlot src1RegSlot = GetRegSlotFromSimd128Reg(layout->U4_1);

    IR::RegOpnd * dstOpnd = BuildDstOpnd(dstRegSlot, TySimd128U4);
    IR::RegOpnd * src1Opnd = BuildSrcOpnd(src1RegSlot, TySimd128U4);

    IR::RegOpnd * src2Opnd = BuildIntConstOpnd(layout->I2);
    IR::RegOpnd * src3Opnd = BuildIntConstOpnd(layout->I3);
    IR::RegOpnd * src4Opnd = BuildIntConstOpnd(layout->I4);
    IR::RegOpnd * src5Opnd = BuildIntConstOpnd(layout->I5);

    IR::Instr * instr = nullptr;
    dstOpnd->SetValueType(ValueType::GetSimd128(ObjectType::Simd128Uint32x4));
    src1Opnd->SetValueType(ValueType::GetSimd128(ObjectType::Simd128Uint32x4));


    instr = AddExtendedArg(src1Opnd, nullptr, offset);
    instr = AddExtendedArg(src2Opnd, instr->GetDst()->AsRegOpnd(), offset);
    instr = AddExtendedArg(src3Opnd, instr->GetDst()->AsRegOpnd(), offset);
    instr = AddExtendedArg(src4Opnd, instr->GetDst()->AsRegOpnd(), offset);
    instr = AddExtendedArg(src5Opnd, instr->GetDst()->AsRegOpnd(), offset);

    Assert(newOpcode == Js::OpCodeAsmJs::Simd128_Swizzle_U4);
    Js::OpCode opcode = Js::OpCode::Simd128_Swizzle_U4;

    AddInstr(IR::Instr::New(opcode, dstOpnd, instr->GetDst(), m_func), offset);
}

template <typename SizePolicy>
void IRBuilderAsmJs::BuildUint32x4_3Int4(Js::OpCodeAsmJs newOpcode, uint32 offset)
{
    Assert(OpCodeAttrAsmJs::HasMultiSizeLayout(newOpcode));
    auto layout = m_jnReader.GetLayout<Js::OpLayoutT_Uint32x4_3Int4<SizePolicy>>();

    Js::RegSlot dstRegSlot = GetRegSlotFromSimd128Reg(layout->U4_0);
    Js::RegSlot src1RegSlot = GetRegSlotFromSimd128Reg(layout->U4_1);
    Js::RegSlot src2RegSlot = GetRegSlotFromSimd128Reg(layout->U4_2);

    IR::RegOpnd * dstOpnd = BuildDstOpnd(dstRegSlot, TySimd128U4);
    IR::RegOpnd * src1Opnd = BuildSrcOpnd(src1RegSlot, TySimd128U4);
    IR::RegOpnd * src2Opnd = BuildSrcOpnd(src2RegSlot, TySimd128U4);

    IR::RegOpnd * src3Opnd = BuildIntConstOpnd(layout->I3);
    IR::RegOpnd * src4Opnd = BuildIntConstOpnd(layout->I4);
    IR::RegOpnd * src5Opnd = BuildIntConstOpnd(layout->I5);
    IR::RegOpnd * src6Opnd = BuildIntConstOpnd(layout->I6);

    IR::Instr * instr = nullptr;
    dstOpnd->SetValueType(ValueType::GetSimd128(ObjectType::Simd128Uint32x4));
    src1Opnd->SetValueType(ValueType::GetSimd128(ObjectType::Simd128Uint32x4));
    src2Opnd->SetValueType(ValueType::GetSimd128(ObjectType::Simd128Uint32x4));


    instr = AddExtendedArg(src1Opnd, nullptr, offset);
    instr = AddExtendedArg(src2Opnd, instr->GetDst()->AsRegOpnd(), offset);
    instr = AddExtendedArg(src3Opnd, instr->GetDst()->AsRegOpnd(), offset);
    instr = AddExtendedArg(src4Opnd, instr->GetDst()->AsRegOpnd(), offset);
    instr = AddExtendedArg(src5Opnd, instr->GetDst()->AsRegOpnd(), offset);
    instr = AddExtendedArg(src6Opnd, instr->GetDst()->AsRegOpnd(), offset);

    Assert(newOpcode == Js::OpCodeAsmJs::Simd128_Shuffle_U4);
    Js::OpCode opcode = Js::OpCode::Simd128_Shuffle_U4;

    AddInstr(IR::Instr::New(opcode, dstOpnd, instr->GetDst(), m_func), offset);
}

template <typename SizePolicy>
void
IRBuilderAsmJs::BuildUint32x4_1Int1(Js::OpCodeAsmJs newOpcode, uint32 offset)
{
    Assert(OpCodeAttrAsmJs::HasMultiSizeLayout(newOpcode));
    auto layout = m_jnReader.GetLayout<Js::OpLayoutT_Uint32x4_1Int1<SizePolicy>>();

    Js::RegSlot dstRegSlot = GetRegSlotFromSimd128Reg(layout->U4_0);
    Js::RegSlot src1RegSlot = GetRegSlotFromIntReg(layout->I1);
    Assert(newOpcode == Js::OpCodeAsmJs::Simd128_Splat_U4);
    BuildSimd_1Int1(newOpcode, offset, dstRegSlot, src1RegSlot, TySimd128U4);
}

template <typename SizePolicy>
void
IRBuilderAsmJs::BuildUint32x4_2Int2(Js::OpCodeAsmJs newOpcode, uint32 offset)
{
    Assert(OpCodeAttrAsmJs::HasMultiSizeLayout(newOpcode));
    auto layout = m_jnReader.GetLayout<Js::OpLayoutT_Uint32x4_2Int2<SizePolicy>>();

    Js::RegSlot dstRegSlot = GetRegSlotFromSimd128Reg(layout->U4_0);
    Js::RegSlot src1RegSlot = GetRegSlotFromSimd128Reg(layout->U4_1);
    Js::RegSlot src2RegSlot = GetRegSlotFromIntReg(layout->I2);
    Js::RegSlot src3RegSlot = GetRegSlotFromIntReg(layout->I3);
    AssertMsg((newOpcode == Js::OpCodeAsmJs::Simd128_ReplaceLane_U4), "Unexpected opcode for this format.");
    BuildSimd_2Int2(newOpcode, offset, dstRegSlot, src1RegSlot, src2RegSlot, src3RegSlot, TySimd128U4);
}

template <typename SizePolicy>
void
IRBuilderAsmJs::BuildUint32x4_2(Js::OpCodeAsmJs newOpcode, uint32 offset)
{
    Assert(OpCodeAttrAsmJs::HasMultiSizeLayout(newOpcode));
    auto layout = m_jnReader.GetLayout<Js::OpLayoutT_Uint32x4_2<SizePolicy>>();

    Js::RegSlot dstRegSlot = GetRegSlotFromSimd128Reg(layout->U4_0);
    Js::RegSlot src1RegSlot = GetRegSlotFromSimd128Reg(layout->U4_1);

    BuildSimd_2(newOpcode, offset, dstRegSlot, src1RegSlot, TySimd128U4);
}

template <typename SizePolicy>
void
IRBuilderAsmJs::BuildUint32x4_3(Js::OpCodeAsmJs newOpcode, uint32 offset)
{
    Assert(OpCodeAttrAsmJs::HasMultiSizeLayout(newOpcode));
    auto layout = m_jnReader.GetLayout<Js::OpLayoutT_Uint32x4_3<SizePolicy>>();

    Js::RegSlot dstRegSlot = GetRegSlotFromSimd128Reg(layout->U4_0);
    Js::RegSlot src1RegSlot = GetRegSlotFromSimd128Reg(layout->U4_1);
    Js::RegSlot src2RegSlot = GetRegSlotFromSimd128Reg(layout->U4_2);

    BuildSimd_3(newOpcode, offset, dstRegSlot, src1RegSlot, src2RegSlot, TySimd128U4);
}

template <typename SizePolicy>
void
IRBuilderAsmJs::BuildBool32x4_1Uint32x4_2(Js::OpCodeAsmJs newOpcode, uint32 offset)
{
    Assert(OpCodeAttrAsmJs::HasMultiSizeLayout(newOpcode));
    auto layout = m_jnReader.GetLayout<Js::OpLayoutT_Bool32x4_1Uint32x4_2<SizePolicy>>();

    Js::RegSlot dstRegSlot = GetRegSlotFromSimd128Reg(layout->B4_0);
    Js::RegSlot src1RegSlot = GetRegSlotFromSimd128Reg(layout->U4_1);
    Js::RegSlot src2RegSlot = GetRegSlotFromSimd128Reg(layout->U4_2);

    BuildSimd_3(newOpcode, offset, dstRegSlot, src1RegSlot, src2RegSlot, TySimd128B4, TySimd128U4);
}

template <typename SizePolicy>
void
IRBuilderAsmJs::BuildUint32x4_1Bool32x4_1Uint32x4_2(Js::OpCodeAsmJs newOpcode, uint32 offset)
{
    Assert(OpCodeAttrAsmJs::HasMultiSizeLayout(newOpcode));
    auto layout = m_jnReader.GetLayout<Js::OpLayoutT_Uint32x4_1Bool32x4_1Uint32x4_2<SizePolicy>>();

    Js::RegSlot dstRegSlot = GetRegSlotFromSimd128Reg(layout->U4_0);
    Js::RegSlot src1RegSlot = GetRegSlotFromSimd128Reg(layout->B4_1);
    Js::RegSlot src2RegSlot = GetRegSlotFromSimd128Reg(layout->U4_2);
    Js::RegSlot src3RegSlot = GetRegSlotFromSimd128Reg(layout->U4_3);

    IR::RegOpnd * src1Opnd = BuildSrcOpnd(src1RegSlot, TySimd128B4);
    IR::RegOpnd * src2Opnd = BuildSrcOpnd(src2RegSlot, TySimd128U4);
    IR::RegOpnd * src3Opnd = BuildSrcOpnd(src3RegSlot, TySimd128U4);
    IR::RegOpnd * dstOpnd = BuildDstOpnd(dstRegSlot, TySimd128U4);
    IR::Instr * instr = nullptr;

    dstOpnd->SetValueType(ValueType::GetSimd128(ObjectType::Simd128Uint32x4));
    src1Opnd->SetValueType(ValueType::GetSimd128(ObjectType::Simd128Bool32x4));
    src2Opnd->SetValueType(ValueType::GetSimd128(ObjectType::Simd128Uint32x4));
    src3Opnd->SetValueType(ValueType::GetSimd128(ObjectType::Simd128Uint32x4));

    // Given bytecode: dst = op s1, s2, s3
    // Generate:
    // t1 = ExtendedArg_A s1
    // t2 = ExtendedArg_A s2, t1
    // t3 = ExtendedArg_A s3, t2
    // dst = op t3
    // Later phases will chain the arguments by following singleDefInstr of each use of ti.

    instr = AddExtendedArg(src1Opnd, nullptr, offset);
    instr = AddExtendedArg(src2Opnd, instr->GetDst()->AsRegOpnd(), offset);
    instr = AddExtendedArg(src3Opnd, instr->GetDst()->AsRegOpnd(), offset);

    Js::OpCode opcode = GetSimdOpcode(newOpcode);

    AssertMsg(opcode == Js::OpCode::Simd128_Select_U4, "Unexpected opcode for this format.");
    AddInstr(IR::Instr::New(opcode, dstOpnd, instr->GetDst(), m_func), offset);
}

template <typename SizePolicy>
void
IRBuilderAsmJs::BuildUint32x4_2Int1(Js::OpCodeAsmJs newOpcode, uint32 offset)
{
    Assert(OpCodeAttrAsmJs::HasMultiSizeLayout(newOpcode));
    auto layout = m_jnReader.GetLayout<Js::OpLayoutT_Uint32x4_2Int1<SizePolicy>>();

    Js::RegSlot dstRegSlot = GetRegSlotFromSimd128Reg(layout->U4_0);
    Js::RegSlot src1RegSlot = GetRegSlotFromSimd128Reg(layout->U4_1);
    Js::RegSlot src2RegSlot = GetRegSlotFromIntReg(layout->I2);

    BuildSimd_2Int1(newOpcode, offset, dstRegSlot, src1RegSlot, src2RegSlot, TySimd128U4);
}

template <typename SizePolicy>
void
IRBuilderAsmJs::BuildUint32x4_1Float32x4_1(Js::OpCodeAsmJs newOpcode, uint32 offset)
{
    Assert(OpCodeAttrAsmJs::HasMultiSizeLayout(newOpcode));
    auto layout = m_jnReader.GetLayout<Js::OpLayoutT_Uint32x4_1Float32x4_1<SizePolicy>>();

    Js::RegSlot dstRegSlot = GetRegSlotFromSimd128Reg(layout->U4_0);
    Js::RegSlot src1RegSlot = GetRegSlotFromSimd128Reg(layout->F4_1);
    AssertMsg(newOpcode == Js::OpCodeAsmJs::Simd128_FromFloat32x4_U4 || newOpcode == Js::OpCodeAsmJs::Simd128_FromFloat32x4Bits_U4, "Unexpected opcode for this format.");
    BuildSimdConversion(newOpcode, offset, dstRegSlot, src1RegSlot, TySimd128U4, TySimd128F4);
}

template <typename SizePolicy>
void
IRBuilderAsmJs::BuildUint32x4_1Int32x4_1(Js::OpCodeAsmJs newOpcode, uint32 offset)
{
    Assert(OpCodeAttrAsmJs::HasMultiSizeLayout(newOpcode));
    auto layout = m_jnReader.GetLayout<Js::OpLayoutT_Uint32x4_1Int32x4_1<SizePolicy>>();

    Js::RegSlot dstRegSlot = GetRegSlotFromSimd128Reg(layout->U4_0);
    Js::RegSlot src1RegSlot = GetRegSlotFromSimd128Reg(layout->I4_1);
    AssertMsg(newOpcode == Js::OpCodeAsmJs::Simd128_FromInt32x4Bits_U4, "Unexpected opcode for this format.");
    BuildSimdConversion(newOpcode, offset, dstRegSlot, src1RegSlot, TySimd128U4, TySimd128I4);
}

template <typename SizePolicy>
void
IRBuilderAsmJs::BuildUint32x4_1Int16x8_1(Js::OpCodeAsmJs newOpcode, uint32 offset)
{
    Assert(OpCodeAttrAsmJs::HasMultiSizeLayout(newOpcode));
    auto layout = m_jnReader.GetLayout<Js::OpLayoutT_Uint32x4_1Int16x8_1<SizePolicy>>();

    Js::RegSlot dstRegSlot = GetRegSlotFromSimd128Reg(layout->U4_0);
    Js::RegSlot src1RegSlot = GetRegSlotFromSimd128Reg(layout->I8_1);
    AssertMsg(newOpcode == Js::OpCodeAsmJs::Simd128_FromInt16x8Bits_U4, "Unexpected opcode for this format.");
    BuildSimdConversion(newOpcode, offset, dstRegSlot, src1RegSlot, TySimd128U4, TySimd128I8);
}

/* Enable with Int8x16 support*/

template <typename SizePolicy>
void
IRBuilderAsmJs::BuildUint32x4_1Int8x16_1(Js::OpCodeAsmJs newOpcode, uint32 offset)
{
    Assert(OpCodeAttrAsmJs::HasMultiSizeLayout(newOpcode));
    auto layout = m_jnReader.GetLayout<Js::OpLayoutT_Uint32x4_1Int8x16_1<SizePolicy>>();

    Js::RegSlot dstRegSlot = GetRegSlotFromSimd128Reg(layout->U4_0);
    Js::RegSlot src1RegSlot = GetRegSlotFromSimd128Reg(layout->I16_1);
    AssertMsg(newOpcode == Js::OpCodeAsmJs::Simd128_FromInt8x16Bits_U4, "Unexpected opcode for this format.");
    BuildSimdConversion(newOpcode, offset, dstRegSlot, src1RegSlot, TySimd128U4, TySimd128I16);
}


template <typename SizePolicy>
void
IRBuilderAsmJs::BuildUint32x4_1Uint16x8_1(Js::OpCodeAsmJs newOpcode, uint32 offset)
{
    Assert(OpCodeAttrAsmJs::HasMultiSizeLayout(newOpcode));
    auto layout = m_jnReader.GetLayout<Js::OpLayoutT_Uint32x4_1Uint16x8_1<SizePolicy>>();

    Js::RegSlot dstRegSlot = GetRegSlotFromSimd128Reg(layout->U4_0);
    Js::RegSlot src1RegSlot = GetRegSlotFromSimd128Reg(layout->U8_1);
    AssertMsg(newOpcode == Js::OpCodeAsmJs::Simd128_FromUint16x8Bits_U4, "Unexpected opcode for this format.");
    BuildSimdConversion(newOpcode, offset, dstRegSlot, src1RegSlot, TySimd128U4, TySimd128U8);
}

template <typename SizePolicy>
void
IRBuilderAsmJs::BuildUint32x4_1Uint8x16_1(Js::OpCodeAsmJs newOpcode, uint32 offset)
{
    Assert(OpCodeAttrAsmJs::HasMultiSizeLayout(newOpcode));
    auto layout = m_jnReader.GetLayout<Js::OpLayoutT_Uint32x4_1Uint8x16_1<SizePolicy>>();

    Js::RegSlot dstRegSlot = GetRegSlotFromSimd128Reg(layout->U4_0);
    Js::RegSlot src1RegSlot = GetRegSlotFromSimd128Reg(layout->U16_1);
    AssertMsg(newOpcode == Js::OpCodeAsmJs::Simd128_FromUint8x16Bits_U4, "Unexpected opcode for this format.");
    BuildSimdConversion(newOpcode, offset, dstRegSlot, src1RegSlot, TySimd128U4, TySimd128U16);
}

/* Uint16x8 */
template <typename SizePolicy>
void IRBuilderAsmJs::BuildUint16x8_1Int8(Js::OpCodeAsmJs newOpcode, uint32 offset)
{
    Assert(OpCodeAttrAsmJs::HasMultiSizeLayout(newOpcode));
    AssertMsg(newOpcode == Js::OpCodeAsmJs::Simd128_IntsToU8, "Unexpected opcode for this format.");

    auto layout = m_jnReader.GetLayout<Js::OpLayoutT_Uint16x8_1Int8<SizePolicy>>();

    Js::RegSlot dstRegSlot = GetRegSlotFromSimd128Reg(layout->U8_0);
    uint const LANES = 8;
    Js::RegSlot srcRegSlots[LANES];

    srcRegSlots[0] = GetRegSlotFromIntReg(layout->I1);
    srcRegSlots[1] = GetRegSlotFromIntReg(layout->I2);
    srcRegSlots[2] = GetRegSlotFromIntReg(layout->I3);
    srcRegSlots[3] = GetRegSlotFromIntReg(layout->I4);
    srcRegSlots[4] = GetRegSlotFromIntReg(layout->I5);
    srcRegSlots[5] = GetRegSlotFromIntReg(layout->I6);
    srcRegSlots[6] = GetRegSlotFromIntReg(layout->I7);
    srcRegSlots[7] = GetRegSlotFromIntReg(layout->I8);

    BuildSimd_1Ints(newOpcode, offset, TySimd128U8, srcRegSlots, dstRegSlot, LANES);
}

template <typename SizePolicy>
void IRBuilderAsmJs::BuildReg1Uint16x8_1(Js::OpCodeAsmJs newOpcode, uint32 offset)
{
    Assert(OpCodeAttrAsmJs::HasMultiSizeLayout(newOpcode));
    auto layout = m_jnReader.GetLayout<Js::OpLayoutT_Reg1Uint16x8_1<SizePolicy>>();

    Js::RegSlot srcRegSlot = GetRegSlotFromSimd128Reg(layout->U8_1);
    Js::RegSlot dstRegSlot = layout->R0;
    IR::RegOpnd * srcOpnd = BuildSrcOpnd(srcRegSlot, TySimd128U8);
    srcOpnd->SetValueType(ValueType::GetSimd128(ObjectType::Simd128Uint16x8));

    IR::Instr * instr = nullptr;
    IR::Opnd * dstOpnd = nullptr;
    StackSym * symDst = nullptr;

    if (newOpcode == Js::OpCodeAsmJs::Simd128_I_ArgOut_U8)
    {
        symDst = StackSym::NewArgSlotSym((uint16)dstRegSlot, m_func, TySimd128U8);
        symDst->m_allocated = true;
        if (symDst == nullptr || (uint16)(dstRegSlot) != (dstRegSlot))
        {
            AssertMsg(UNREACHED, "Arg count too big...");
            Fatal();
        }

        dstOpnd = IR::SymOpnd::New(symDst, TySimd128U4, m_func);
        dstOpnd->SetValueType(ValueType::GetSimd128(ObjectType::Simd128Uint16x8));

        instr = IR::Instr::New(Js::OpCode::ArgOut_A, dstOpnd, srcOpnd, m_func);
        AddInstr(instr, offset);

        m_argStack->Push(instr);
    }
    else
    {
        Assert(UNREACHED);
    }
}

template <typename SizePolicy>
void
IRBuilderAsmJs::BuildInt1Uint16x8_1Int1(Js::OpCodeAsmJs newOpcode, uint32 offset)
{
    Assert(OpCodeAttrAsmJs::HasMultiSizeLayout(newOpcode));
    auto layout = m_jnReader.GetLayout<Js::OpLayoutT_Int1Uint16x8_1Int1<SizePolicy>>();

    Js::RegSlot dstRegSlot = GetRegSlotFromIntReg(layout->I0);
    Js::RegSlot src1RegSlot = GetRegSlotFromSimd128Reg(layout->U8_1);
    Js::RegSlot src2RegSlot = GetRegSlotFromIntReg(layout->I2);

    IR::RegOpnd * src1Opnd = BuildSrcOpnd(src1RegSlot, TySimd128U8);
    src1Opnd->SetValueType(ValueType::GetSimd128(ObjectType::Simd128Uint16x8));

    IR::RegOpnd * src2Opnd = BuildSrcOpnd(src2RegSlot, TyInt32);
    src2Opnd->SetValueType(ValueType::GetInt(false));

    IR::RegOpnd * dstOpnd = BuildDstOpnd(dstRegSlot, TyInt32);
    dstOpnd->SetValueType(ValueType::GetInt(false));

    Js::OpCode opcode = GetSimdOpcode(newOpcode);

    AssertMsg((opcode == Js::OpCode::Simd128_ExtractLane_U8), "Unexpected opcode for this format.");

    IR::Instr * instr = IR::Instr::New(opcode, dstOpnd, src1Opnd, src2Opnd, m_func);
    AddInstr(instr, offset);
}

template <typename SizePolicy>
void IRBuilderAsmJs::BuildUint16x8_2Int8(Js::OpCodeAsmJs newOpcode, uint32 offset)
{
    Assert(OpCodeAttrAsmJs::HasMultiSizeLayout(newOpcode));
    auto layout = m_jnReader.GetLayout<Js::OpLayoutT_Uint16x8_2Int8<SizePolicy>>();

    Js::RegSlot dstRegSlot = GetRegSlotFromSimd128Reg(layout->U8_0);
    Js::RegSlot src1RegSlot = GetRegSlotFromSimd128Reg(layout->U8_1);

    IR::RegOpnd * dstOpnd = BuildDstOpnd(dstRegSlot, TySimd128U8);
    IR::RegOpnd * src1Opnd = BuildSrcOpnd(src1RegSlot, TySimd128U8);

    IR::RegOpnd * src2Opnd = BuildIntConstOpnd(layout->I2);
    IR::RegOpnd * src3Opnd = BuildIntConstOpnd(layout->I3);
    IR::RegOpnd * src4Opnd = BuildIntConstOpnd(layout->I4);
    IR::RegOpnd * src5Opnd = BuildIntConstOpnd(layout->I5);
    IR::RegOpnd * src6Opnd = BuildIntConstOpnd(layout->I6);
    IR::RegOpnd * src7Opnd = BuildIntConstOpnd(layout->I7);
    IR::RegOpnd * src8Opnd = BuildIntConstOpnd(layout->I8);
    IR::RegOpnd * src9Opnd = BuildIntConstOpnd(layout->I9);

    IR::Instr * instr = nullptr;
    dstOpnd->SetValueType(ValueType::GetSimd128(ObjectType::Simd128Uint16x8));
    src1Opnd->SetValueType(ValueType::GetSimd128(ObjectType::Simd128Uint16x8));


    instr = AddExtendedArg(src1Opnd, nullptr, offset);
    instr = AddExtendedArg(src2Opnd, instr->GetDst()->AsRegOpnd(), offset);
    instr = AddExtendedArg(src3Opnd, instr->GetDst()->AsRegOpnd(), offset);
    instr = AddExtendedArg(src4Opnd, instr->GetDst()->AsRegOpnd(), offset);
    instr = AddExtendedArg(src5Opnd, instr->GetDst()->AsRegOpnd(), offset);
    instr = AddExtendedArg(src6Opnd, instr->GetDst()->AsRegOpnd(), offset);
    instr = AddExtendedArg(src7Opnd, instr->GetDst()->AsRegOpnd(), offset);
    instr = AddExtendedArg(src8Opnd, instr->GetDst()->AsRegOpnd(), offset);
    instr = AddExtendedArg(src9Opnd, instr->GetDst()->AsRegOpnd(), offset);

    Assert(newOpcode == Js::OpCodeAsmJs::Simd128_Swizzle_U8);
    Js::OpCode opcode = Js::OpCode::Simd128_Swizzle_U8;

    AddInstr(IR::Instr::New(opcode, dstOpnd, instr->GetDst(), m_func), offset);
}

template <typename SizePolicy>
void IRBuilderAsmJs::BuildUint16x8_3Int8(Js::OpCodeAsmJs newOpcode, uint32 offset)
{
    Assert(OpCodeAttrAsmJs::HasMultiSizeLayout(newOpcode));
    auto layout = m_jnReader.GetLayout<Js::OpLayoutT_Uint16x8_3Int8<SizePolicy>>();

    Js::RegSlot dstRegSlot = GetRegSlotFromSimd128Reg(layout->U8_0);
    Js::RegSlot src1RegSlot = GetRegSlotFromSimd128Reg(layout->U8_1);
    Js::RegSlot src2RegSlot = GetRegSlotFromSimd128Reg(layout->U8_2);

    IR::RegOpnd * dstOpnd = BuildDstOpnd(dstRegSlot, TySimd128U8);
    IR::RegOpnd * src1Opnd = BuildSrcOpnd(src1RegSlot, TySimd128U8);
    IR::RegOpnd * src2Opnd = BuildSrcOpnd(src2RegSlot, TySimd128U8);

    IR::RegOpnd * src3Opnd = BuildIntConstOpnd(layout->I3);
    IR::RegOpnd * src4Opnd = BuildIntConstOpnd(layout->I4);
    IR::RegOpnd * src5Opnd = BuildIntConstOpnd(layout->I5);
    IR::RegOpnd * src6Opnd = BuildIntConstOpnd(layout->I6);
    IR::RegOpnd * src7Opnd = BuildIntConstOpnd(layout->I7);
    IR::RegOpnd * src8Opnd = BuildIntConstOpnd(layout->I8);
    IR::RegOpnd * src9Opnd = BuildIntConstOpnd(layout->I9);
    IR::RegOpnd * src10Opnd = BuildIntConstOpnd(layout->I10);

    IR::Instr * instr = nullptr;
    dstOpnd->SetValueType(ValueType::GetSimd128(ObjectType::Simd128Uint16x8));
    src1Opnd->SetValueType(ValueType::GetSimd128(ObjectType::Simd128Uint16x8));
    src2Opnd->SetValueType(ValueType::GetSimd128(ObjectType::Simd128Uint16x8));


    instr = AddExtendedArg(src1Opnd, nullptr, offset);
    instr = AddExtendedArg(src2Opnd, instr->GetDst()->AsRegOpnd(), offset);
    instr = AddExtendedArg(src3Opnd, instr->GetDst()->AsRegOpnd(), offset);
    instr = AddExtendedArg(src4Opnd, instr->GetDst()->AsRegOpnd(), offset);
    instr = AddExtendedArg(src5Opnd, instr->GetDst()->AsRegOpnd(), offset);
    instr = AddExtendedArg(src6Opnd, instr->GetDst()->AsRegOpnd(), offset);
    instr = AddExtendedArg(src7Opnd, instr->GetDst()->AsRegOpnd(), offset);
    instr = AddExtendedArg(src8Opnd, instr->GetDst()->AsRegOpnd(), offset);
    instr = AddExtendedArg(src9Opnd, instr->GetDst()->AsRegOpnd(), offset);
    instr = AddExtendedArg(src10Opnd, instr->GetDst()->AsRegOpnd(), offset);

    Assert(newOpcode == Js::OpCodeAsmJs::Simd128_Shuffle_U8);
    Js::OpCode opcode = Js::OpCode::Simd128_Shuffle_U8;

    AddInstr(IR::Instr::New(opcode, dstOpnd, instr->GetDst(), m_func), offset);
}

template <typename SizePolicy>
void
IRBuilderAsmJs::BuildUint16x8_1Int1(Js::OpCodeAsmJs newOpcode, uint32 offset)
{
    Assert(OpCodeAttrAsmJs::HasMultiSizeLayout(newOpcode));
    auto layout = m_jnReader.GetLayout<Js::OpLayoutT_Uint16x8_1Int1<SizePolicy>>();

    Js::RegSlot dstRegSlot = GetRegSlotFromSimd128Reg(layout->U8_0);
    Js::RegSlot src1RegSlot = GetRegSlotFromIntReg(layout->I1);
    Assert(newOpcode == Js::OpCodeAsmJs::Simd128_Splat_U8);
    BuildSimd_1Int1(newOpcode, offset, dstRegSlot, src1RegSlot, TySimd128U8);
}


template <typename SizePolicy>
void
IRBuilderAsmJs::BuildUint16x8_2Int2(Js::OpCodeAsmJs newOpcode, uint32 offset)
{
    Assert(OpCodeAttrAsmJs::HasMultiSizeLayout(newOpcode));
    auto layout = m_jnReader.GetLayout<Js::OpLayoutT_Uint16x8_2Int2<SizePolicy>>();

    Js::RegSlot dstRegSlot = GetRegSlotFromSimd128Reg(layout->U8_0);
    Js::RegSlot src1RegSlot = GetRegSlotFromSimd128Reg(layout->U8_1);
    Js::RegSlot src2RegSlot = GetRegSlotFromIntReg(layout->I2);
    Js::RegSlot src3RegSlot = GetRegSlotFromIntReg(layout->I3);
    AssertMsg((newOpcode == Js::OpCodeAsmJs::Simd128_ReplaceLane_U8), "Unexpected opcode for this format.");
    BuildSimd_2Int2(newOpcode, offset, dstRegSlot, src1RegSlot, src2RegSlot, src3RegSlot, TySimd128U8);
}

template <typename SizePolicy>
void
IRBuilderAsmJs::BuildUint16x8_2(Js::OpCodeAsmJs newOpcode, uint32 offset)
{
    Assert(OpCodeAttrAsmJs::HasMultiSizeLayout(newOpcode));
    auto layout = m_jnReader.GetLayout<Js::OpLayoutT_Uint16x8_2<SizePolicy>>();

    Js::RegSlot dstRegSlot = GetRegSlotFromSimd128Reg(layout->U8_0);
    Js::RegSlot src1RegSlot = GetRegSlotFromSimd128Reg(layout->U8_1);

    BuildSimd_2(newOpcode, offset, dstRegSlot, src1RegSlot, TySimd128U8);
}

template <typename SizePolicy>
void
IRBuilderAsmJs::BuildUint16x8_3(Js::OpCodeAsmJs newOpcode, uint32 offset)
{
    Assert(OpCodeAttrAsmJs::HasMultiSizeLayout(newOpcode));
    auto layout = m_jnReader.GetLayout<Js::OpLayoutT_Uint16x8_3<SizePolicy>>();

    Js::RegSlot dstRegSlot = GetRegSlotFromSimd128Reg(layout->U8_0);
    Js::RegSlot src1RegSlot = GetRegSlotFromSimd128Reg(layout->U8_1);
    Js::RegSlot src2RegSlot = GetRegSlotFromSimd128Reg(layout->U8_2);

    BuildSimd_3(newOpcode, offset, dstRegSlot, src1RegSlot, src2RegSlot, TySimd128U8);
}

template <typename SizePolicy>
void
IRBuilderAsmJs::BuildBool16x8_1Uint16x8_2(Js::OpCodeAsmJs newOpcode, uint32 offset)
{
    Assert(OpCodeAttrAsmJs::HasMultiSizeLayout(newOpcode));
    auto layout = m_jnReader.GetLayout<Js::OpLayoutT_Bool16x8_1Uint16x8_2<SizePolicy>>();

    Js::RegSlot dstRegSlot = GetRegSlotFromSimd128Reg(layout->B8_0);
    Js::RegSlot src1RegSlot = GetRegSlotFromSimd128Reg(layout->U8_1);
    Js::RegSlot src2RegSlot = GetRegSlotFromSimd128Reg(layout->U8_2);

    BuildSimd_3(newOpcode, offset, dstRegSlot, src1RegSlot, src2RegSlot, TySimd128B8, TySimd128U8);
}

template <typename SizePolicy>
void
IRBuilderAsmJs::BuildUint16x8_1Bool16x8_1Uint16x8_2(Js::OpCodeAsmJs newOpcode, uint32 offset)
{
    Assert(OpCodeAttrAsmJs::HasMultiSizeLayout(newOpcode));
    auto layout = m_jnReader.GetLayout<Js::OpLayoutT_Uint16x8_1Bool16x8_1Uint16x8_2<SizePolicy>>();

    Js::RegSlot dstRegSlot = GetRegSlotFromSimd128Reg(layout->U8_0);
    Js::RegSlot src1RegSlot = GetRegSlotFromSimd128Reg(layout->B8_1);
    Js::RegSlot src2RegSlot = GetRegSlotFromSimd128Reg(layout->U8_2);
    Js::RegSlot src3RegSlot = GetRegSlotFromSimd128Reg(layout->U8_3);

    IR::RegOpnd * src1Opnd = BuildSrcOpnd(src1RegSlot, TySimd128B8);
    IR::RegOpnd * src2Opnd = BuildSrcOpnd(src2RegSlot, TySimd128U8);
    IR::RegOpnd * src3Opnd = BuildSrcOpnd(src3RegSlot, TySimd128U8);
    IR::RegOpnd * dstOpnd = BuildDstOpnd(dstRegSlot, TySimd128U8);
    IR::Instr * instr = nullptr;

    dstOpnd->SetValueType(ValueType::GetSimd128(ObjectType::Simd128Uint16x8));
    src1Opnd->SetValueType(ValueType::GetSimd128(ObjectType::Simd128Bool16x8));
    src2Opnd->SetValueType(ValueType::GetSimd128(ObjectType::Simd128Uint16x8));
    src3Opnd->SetValueType(ValueType::GetSimd128(ObjectType::Simd128Uint16x8));

    // Given bytecode: dst = op s1, s2, s3
    // Generate:
    // t1 = ExtendedArg_A s1
    // t2 = ExtendedArg_A s2, t1
    // t3 = ExtendedArg_A s3, t2
    // dst = op t3
    // Later phases will chain the arguments by following singleDefInstr of each use of ti.

    instr = AddExtendedArg(src1Opnd, nullptr, offset);
    instr = AddExtendedArg(src2Opnd, instr->GetDst()->AsRegOpnd(), offset);
    instr = AddExtendedArg(src3Opnd, instr->GetDst()->AsRegOpnd(), offset);

    Js::OpCode opcode = GetSimdOpcode(newOpcode);

    AssertMsg(opcode == Js::OpCode::Simd128_Select_U8, "Unexpected opcode for this format.");
    AddInstr(IR::Instr::New(opcode, dstOpnd, instr->GetDst(), m_func), offset);
}

template <typename SizePolicy>
void
IRBuilderAsmJs::BuildUint16x8_2Int1(Js::OpCodeAsmJs newOpcode, uint32 offset)
{
    Assert(OpCodeAttrAsmJs::HasMultiSizeLayout(newOpcode));
    auto layout = m_jnReader.GetLayout<Js::OpLayoutT_Uint16x8_2Int1<SizePolicy>>();

    Js::RegSlot dstRegSlot = GetRegSlotFromSimd128Reg(layout->U8_0);
    Js::RegSlot src1RegSlot = GetRegSlotFromSimd128Reg(layout->U8_1);
    Js::RegSlot src2RegSlot = GetRegSlotFromIntReg(layout->I2);

    BuildSimd_2Int1(newOpcode, offset, dstRegSlot, src1RegSlot, src2RegSlot, TySimd128U8);
}

template <typename SizePolicy>
void
IRBuilderAsmJs::BuildUint16x8_1Float32x4_1(Js::OpCodeAsmJs newOpcode, uint32 offset)
{
    Assert(OpCodeAttrAsmJs::HasMultiSizeLayout(newOpcode));
    auto layout = m_jnReader.GetLayout<Js::OpLayoutT_Uint16x8_1Float32x4_1<SizePolicy>>();

    Js::RegSlot dstRegSlot = GetRegSlotFromSimd128Reg(layout->U8_0);
    Js::RegSlot src1RegSlot = GetRegSlotFromSimd128Reg(layout->F4_1);
    AssertMsg(newOpcode == Js::OpCodeAsmJs::Simd128_FromFloat32x4Bits_U8, "Unexpected opcode for this format.");
    BuildSimdConversion(newOpcode, offset, dstRegSlot, src1RegSlot, TySimd128U8, TySimd128F4);
}

template <typename SizePolicy>
void
IRBuilderAsmJs::BuildUint16x8_1Int32x4_1(Js::OpCodeAsmJs newOpcode, uint32 offset)
{
    Assert(OpCodeAttrAsmJs::HasMultiSizeLayout(newOpcode));
    auto layout = m_jnReader.GetLayout<Js::OpLayoutT_Uint16x8_1Int32x4_1<SizePolicy>>();

    Js::RegSlot dstRegSlot = GetRegSlotFromSimd128Reg(layout->U8_0);
    Js::RegSlot src1RegSlot = GetRegSlotFromSimd128Reg(layout->I4_1);
    AssertMsg(newOpcode == Js::OpCodeAsmJs::Simd128_FromInt32x4Bits_U8, "Unexpected opcode for this format.");
    BuildSimdConversion(newOpcode, offset, dstRegSlot, src1RegSlot, TySimd128U8, TySimd128I4);
}

template <typename SizePolicy>
void
IRBuilderAsmJs::BuildUint16x8_1Int16x8_1(Js::OpCodeAsmJs newOpcode, uint32 offset)
{
    Assert(OpCodeAttrAsmJs::HasMultiSizeLayout(newOpcode));
    auto layout = m_jnReader.GetLayout<Js::OpLayoutT_Uint16x8_1Int16x8_1<SizePolicy>>();

    Js::RegSlot dstRegSlot = GetRegSlotFromSimd128Reg(layout->U8_0);
    Js::RegSlot src1RegSlot = GetRegSlotFromSimd128Reg(layout->I8_1);
    AssertMsg(newOpcode == Js::OpCodeAsmJs::Simd128_FromInt16x8Bits_U8, "Unexpected opcode for this format.");
    BuildSimdConversion(newOpcode, offset, dstRegSlot, src1RegSlot, TySimd128U8, TySimd128I8);
}

template <typename SizePolicy>
void
IRBuilderAsmJs::BuildUint16x8_1Int8x16_1(Js::OpCodeAsmJs newOpcode, uint32 offset)
{
    Assert(OpCodeAttrAsmJs::HasMultiSizeLayout(newOpcode));
    auto layout = m_jnReader.GetLayout<Js::OpLayoutT_Uint16x8_1Int8x16_1<SizePolicy>>();

    Js::RegSlot dstRegSlot = GetRegSlotFromSimd128Reg(layout->U8_0);
    Js::RegSlot src1RegSlot = GetRegSlotFromSimd128Reg(layout->I16_1);
    AssertMsg(newOpcode == Js::OpCodeAsmJs::Simd128_FromInt8x16Bits_U8, "Unexpected opcode for this format.");
    BuildSimdConversion(newOpcode, offset, dstRegSlot, src1RegSlot, TySimd128U8, TySimd128I16);
}


template <typename SizePolicy>
void
IRBuilderAsmJs::BuildUint16x8_1Uint32x4_1(Js::OpCodeAsmJs newOpcode, uint32 offset)
{
    Assert(OpCodeAttrAsmJs::HasMultiSizeLayout(newOpcode));
    auto layout = m_jnReader.GetLayout<Js::OpLayoutT_Uint16x8_1Uint32x4_1<SizePolicy>>();

    Js::RegSlot dstRegSlot = GetRegSlotFromSimd128Reg(layout->U8_0);
    Js::RegSlot src1RegSlot = GetRegSlotFromSimd128Reg(layout->U4_1);
    AssertMsg(newOpcode == Js::OpCodeAsmJs::Simd128_FromUint32x4Bits_U8, "Unexpected opcode for this format.");
    BuildSimdConversion(newOpcode, offset, dstRegSlot, src1RegSlot, TySimd128U8, TySimd128U4);
}

template <typename SizePolicy>
void
IRBuilderAsmJs::BuildUint16x8_1Uint8x16_1(Js::OpCodeAsmJs newOpcode, uint32 offset)
{
    Assert(OpCodeAttrAsmJs::HasMultiSizeLayout(newOpcode));
    auto layout = m_jnReader.GetLayout<Js::OpLayoutT_Uint16x8_1Uint8x16_1<SizePolicy>>();

    Js::RegSlot dstRegSlot = GetRegSlotFromSimd128Reg(layout->U8_0);
    Js::RegSlot src1RegSlot = GetRegSlotFromSimd128Reg(layout->U16_1);
    AssertMsg(newOpcode == Js::OpCodeAsmJs::Simd128_FromUint8x16Bits_U8, "Unexpected opcode for this format.");
    BuildSimdConversion(newOpcode, offset, dstRegSlot, src1RegSlot, TySimd128U8, TySimd128U16);
}


/* Uint8x16 */
template <typename SizePolicy>
void IRBuilderAsmJs::BuildUint8x16_1Int16(Js::OpCodeAsmJs newOpcode, uint32 offset)
{
    Assert(OpCodeAttrAsmJs::HasMultiSizeLayout(newOpcode));
    AssertMsg(newOpcode == Js::OpCodeAsmJs::Simd128_IntsToU16, "Unexpected opcode for this format.");
    auto layout = m_jnReader.GetLayout<Js::OpLayoutT_Uint8x16_1Int16<SizePolicy>>();

    Js::RegSlot dstRegSlot = GetRegSlotFromSimd128Reg(layout->U16_0);
    uint const LANES = 16;
    Js::RegSlot srcRegSlots[LANES];

    srcRegSlots[0] = GetRegSlotFromIntReg(layout->I1);
    srcRegSlots[1] = GetRegSlotFromIntReg(layout->I2);
    srcRegSlots[2] = GetRegSlotFromIntReg(layout->I3);
    srcRegSlots[3] = GetRegSlotFromIntReg(layout->I4);
    srcRegSlots[4] = GetRegSlotFromIntReg(layout->I5);
    srcRegSlots[5] = GetRegSlotFromIntReg(layout->I6);
    srcRegSlots[6] = GetRegSlotFromIntReg(layout->I7);
    srcRegSlots[7] = GetRegSlotFromIntReg(layout->I8);
    srcRegSlots[8] = GetRegSlotFromIntReg(layout->I9);
    srcRegSlots[9] = GetRegSlotFromIntReg(layout->I10);
    srcRegSlots[10] = GetRegSlotFromIntReg(layout->I11);
    srcRegSlots[11] = GetRegSlotFromIntReg(layout->I12);
    srcRegSlots[12] = GetRegSlotFromIntReg(layout->I13);
    srcRegSlots[13] = GetRegSlotFromIntReg(layout->I14);
    srcRegSlots[14] = GetRegSlotFromIntReg(layout->I15);
    srcRegSlots[15] = GetRegSlotFromIntReg(layout->I16);

    BuildSimd_1Ints(newOpcode, offset, TySimd128U16, srcRegSlots, dstRegSlot, LANES);
}

template <typename SizePolicy>
void IRBuilderAsmJs::BuildReg1Uint8x16_1(Js::OpCodeAsmJs newOpcode, uint32 offset)
{
    Assert(OpCodeAttrAsmJs::HasMultiSizeLayout(newOpcode));
    auto layout = m_jnReader.GetLayout<Js::OpLayoutT_Reg1Uint8x16_1<SizePolicy>>();

    Js::RegSlot srcRegSlot = GetRegSlotFromSimd128Reg(layout->U16_1);
    Js::RegSlot dstRegSlot = layout->R0;
    IR::RegOpnd * srcOpnd = BuildSrcOpnd(srcRegSlot, TySimd128U16);
    srcOpnd->SetValueType(ValueType::GetSimd128(ObjectType::Simd128Uint8x16));

    IR::Instr * instr = nullptr;
    IR::Opnd * dstOpnd = nullptr;
    StackSym * symDst = nullptr;

    if (newOpcode == Js::OpCodeAsmJs::Simd128_I_ArgOut_U16)
    {
        symDst = StackSym::NewArgSlotSym((uint16)dstRegSlot, m_func, TySimd128U16);
        symDst->m_allocated = true;
        if (symDst == nullptr || (uint16)(dstRegSlot) != (dstRegSlot))
        {
            AssertMsg(UNREACHED, "Arg count too big...");
            Fatal();
        }

        dstOpnd = IR::SymOpnd::New(symDst, TySimd128U16, m_func);
        dstOpnd->SetValueType(ValueType::GetSimd128(ObjectType::Simd128Uint16x8));

        instr = IR::Instr::New(Js::OpCode::ArgOut_A, dstOpnd, srcOpnd, m_func);
        AddInstr(instr, offset);

        m_argStack->Push(instr);
    }
    else
    {
        Assert(UNREACHED);
    }
}

template <typename SizePolicy>
void
IRBuilderAsmJs::BuildUint8x16_2(Js::OpCodeAsmJs newOpcode, uint32 offset)
{
    Assert(OpCodeAttrAsmJs::HasMultiSizeLayout(newOpcode));
    auto layout = m_jnReader.GetLayout<Js::OpLayoutT_Uint8x16_2<SizePolicy>>();

    Js::RegSlot dstRegSlot = GetRegSlotFromSimd128Reg(layout->U16_0);
    Js::RegSlot src1RegSlot = GetRegSlotFromSimd128Reg(layout->U16_1);

    BuildSimd_2(newOpcode, offset, dstRegSlot, src1RegSlot, TySimd128U16);
}

template <typename SizePolicy>
void
IRBuilderAsmJs::BuildInt1Uint8x16_1Int1(Js::OpCodeAsmJs newOpcode, uint32 offset)
{
    Assert(OpCodeAttrAsmJs::HasMultiSizeLayout(newOpcode));
    auto layout = m_jnReader.GetLayout<Js::OpLayoutT_Int1Uint8x16_1Int1<SizePolicy>>();

    Js::RegSlot dstRegSlot = GetRegSlotFromIntReg(layout->I0);
    Js::RegSlot src1RegSlot = GetRegSlotFromSimd128Reg(layout->U16_1);
    Js::RegSlot src2RegSlot = GetRegSlotFromIntReg(layout->I2);

    IR::RegOpnd * src1Opnd = BuildSrcOpnd(src1RegSlot, TySimd128U16);
    src1Opnd->SetValueType(ValueType::GetSimd128(ObjectType::Simd128Uint8x16));

    IR::RegOpnd * src2Opnd = BuildSrcOpnd(src2RegSlot, TyInt32);
    src2Opnd->SetValueType(ValueType::GetInt(false));

    IR::RegOpnd * dstOpnd = BuildDstOpnd(dstRegSlot, TyInt32);
    dstOpnd->SetValueType(ValueType::GetInt(false));

    Js::OpCode opcode = GetSimdOpcode(newOpcode);

    AssertMsg((opcode == Js::OpCode::Simd128_ExtractLane_U16), "Unexpected opcode for this format.");

    IR::Instr * instr = IR::Instr::New(opcode, dstOpnd, src1Opnd, src2Opnd, m_func);
    AddInstr(instr, offset);
}

template <typename SizePolicy>
void IRBuilderAsmJs::BuildUint8x16_2Int16(Js::OpCodeAsmJs newOpcode, uint32 offset)
{
    Assert(OpCodeAttrAsmJs::HasMultiSizeLayout(newOpcode));
    auto layout = m_jnReader.GetLayout<Js::OpLayoutT_Uint8x16_2Int16<SizePolicy>>();

    Js::RegSlot dstRegSlot = GetRegSlotFromSimd128Reg(layout->U16_0);
    Js::RegSlot src1RegSlot = GetRegSlotFromSimd128Reg(layout->U16_1);

    IR::RegOpnd * dstOpnd = BuildDstOpnd(dstRegSlot, TySimd128U16);
    IR::RegOpnd * src1Opnd = BuildSrcOpnd(src1RegSlot, TySimd128U16);

    IR::RegOpnd * src2Opnd = BuildIntConstOpnd(layout->I2);
    IR::RegOpnd * src3Opnd = BuildIntConstOpnd(layout->I3);
    IR::RegOpnd * src4Opnd = BuildIntConstOpnd(layout->I4);
    IR::RegOpnd * src5Opnd = BuildIntConstOpnd(layout->I5);
    IR::RegOpnd * src6Opnd = BuildIntConstOpnd(layout->I6);
    IR::RegOpnd * src7Opnd = BuildIntConstOpnd(layout->I7);
    IR::RegOpnd * src8Opnd = BuildIntConstOpnd(layout->I8);
    IR::RegOpnd * src9Opnd = BuildIntConstOpnd(layout->I9);
    IR::RegOpnd * src10Opnd = BuildIntConstOpnd(layout->I10);
    IR::RegOpnd * src11Opnd = BuildIntConstOpnd(layout->I11);
    IR::RegOpnd * src12Opnd = BuildIntConstOpnd(layout->I12);
    IR::RegOpnd * src13Opnd = BuildIntConstOpnd(layout->I13);
    IR::RegOpnd * src14Opnd = BuildIntConstOpnd(layout->I14);
    IR::RegOpnd * src15Opnd = BuildIntConstOpnd(layout->I15);
    IR::RegOpnd * src16Opnd = BuildIntConstOpnd(layout->I16);
    IR::RegOpnd * src17Opnd = BuildIntConstOpnd(layout->I17);

    IR::Instr * instr = nullptr;
    dstOpnd->SetValueType(ValueType::GetSimd128(ObjectType::Simd128Uint8x16));
    src1Opnd->SetValueType(ValueType::GetSimd128(ObjectType::Simd128Uint8x16));


    instr = AddExtendedArg(src1Opnd, nullptr, offset);
    instr = AddExtendedArg(src2Opnd, instr->GetDst()->AsRegOpnd(), offset);
    instr = AddExtendedArg(src3Opnd, instr->GetDst()->AsRegOpnd(), offset);
    instr = AddExtendedArg(src4Opnd, instr->GetDst()->AsRegOpnd(), offset);
    instr = AddExtendedArg(src5Opnd, instr->GetDst()->AsRegOpnd(), offset);

    instr = AddExtendedArg(src6Opnd, instr->GetDst()->AsRegOpnd(), offset);
    instr = AddExtendedArg(src7Opnd, instr->GetDst()->AsRegOpnd(), offset);
    instr = AddExtendedArg(src8Opnd, instr->GetDst()->AsRegOpnd(), offset);
    instr = AddExtendedArg(src9Opnd, instr->GetDst()->AsRegOpnd(), offset);

    instr = AddExtendedArg(src10Opnd, instr->GetDst()->AsRegOpnd(), offset);
    instr = AddExtendedArg(src11Opnd, instr->GetDst()->AsRegOpnd(), offset);
    instr = AddExtendedArg(src12Opnd, instr->GetDst()->AsRegOpnd(), offset);
    instr = AddExtendedArg(src13Opnd, instr->GetDst()->AsRegOpnd(), offset);

    instr = AddExtendedArg(src14Opnd, instr->GetDst()->AsRegOpnd(), offset);
    instr = AddExtendedArg(src15Opnd, instr->GetDst()->AsRegOpnd(), offset);
    instr = AddExtendedArg(src16Opnd, instr->GetDst()->AsRegOpnd(), offset);
    instr = AddExtendedArg(src17Opnd, instr->GetDst()->AsRegOpnd(), offset);
    Assert(newOpcode == Js::OpCodeAsmJs::Simd128_Swizzle_U16);
    Js::OpCode opcode = Js::OpCode::Simd128_Swizzle_U16;

    AddInstr(IR::Instr::New(opcode, dstOpnd, instr->GetDst(), m_func), offset);
}

template <typename SizePolicy>
void IRBuilderAsmJs::BuildUint8x16_3Int16(Js::OpCodeAsmJs newOpcode, uint32 offset)
{
    Assert(OpCodeAttrAsmJs::HasMultiSizeLayout(newOpcode));
    auto layout = m_jnReader.GetLayout<Js::OpLayoutT_Uint8x16_3Int16<SizePolicy>>();

    Js::RegSlot dstRegSlot = GetRegSlotFromSimd128Reg(layout->U16_0);
    Js::RegSlot src1RegSlot = GetRegSlotFromSimd128Reg(layout->U16_1);
    Js::RegSlot src2RegSlot = GetRegSlotFromSimd128Reg(layout->U16_2);

    IR::RegOpnd * dstOpnd = BuildDstOpnd(dstRegSlot, TySimd128U16);
    IR::RegOpnd * src1Opnd = BuildSrcOpnd(src1RegSlot, TySimd128U16);
    IR::RegOpnd * src2Opnd = BuildSrcOpnd(src2RegSlot, TySimd128U16);

    IR::RegOpnd * src3Opnd = BuildIntConstOpnd(layout->I3);
    IR::RegOpnd * src4Opnd = BuildIntConstOpnd(layout->I4);
    IR::RegOpnd * src5Opnd = BuildIntConstOpnd(layout->I5);
    IR::RegOpnd * src6Opnd = BuildIntConstOpnd(layout->I6);
    IR::RegOpnd * src7Opnd = BuildIntConstOpnd(layout->I7);
    IR::RegOpnd * src8Opnd = BuildIntConstOpnd(layout->I8);
    IR::RegOpnd * src9Opnd = BuildIntConstOpnd(layout->I9);
    IR::RegOpnd * src10Opnd = BuildIntConstOpnd(layout->I10);

    IR::RegOpnd * src11Opnd = BuildIntConstOpnd(layout->I11);
    IR::RegOpnd * src12Opnd = BuildIntConstOpnd(layout->I12);
    IR::RegOpnd * src13Opnd = BuildIntConstOpnd(layout->I13);
    IR::RegOpnd * src14Opnd = BuildIntConstOpnd(layout->I14);
    IR::RegOpnd * src15Opnd = BuildIntConstOpnd(layout->I15);
    IR::RegOpnd * src16Opnd = BuildIntConstOpnd(layout->I16);
    IR::RegOpnd * src17Opnd = BuildIntConstOpnd(layout->I17);
    IR::RegOpnd * src18Opnd = BuildIntConstOpnd(layout->I18);

    IR::Instr * instr = nullptr;
    dstOpnd->SetValueType(ValueType::GetSimd128(ObjectType::Simd128Uint8x16));
    src1Opnd->SetValueType(ValueType::GetSimd128(ObjectType::Simd128Uint8x16));
    src2Opnd->SetValueType(ValueType::GetSimd128(ObjectType::Simd128Uint8x16));


    instr = AddExtendedArg(src1Opnd, nullptr, offset);
    instr = AddExtendedArg(src2Opnd, instr->GetDst()->AsRegOpnd(), offset);
    instr = AddExtendedArg(src3Opnd, instr->GetDst()->AsRegOpnd(), offset);
    instr = AddExtendedArg(src4Opnd, instr->GetDst()->AsRegOpnd(), offset);
    instr = AddExtendedArg(src5Opnd, instr->GetDst()->AsRegOpnd(), offset);
    instr = AddExtendedArg(src6Opnd, instr->GetDst()->AsRegOpnd(), offset);

    instr = AddExtendedArg(src7Opnd, instr->GetDst()->AsRegOpnd(), offset);
    instr = AddExtendedArg(src8Opnd, instr->GetDst()->AsRegOpnd(), offset);
    instr = AddExtendedArg(src9Opnd, instr->GetDst()->AsRegOpnd(), offset);
    instr = AddExtendedArg(src10Opnd, instr->GetDst()->AsRegOpnd(), offset);

    instr = AddExtendedArg(src11Opnd, instr->GetDst()->AsRegOpnd(), offset);
    instr = AddExtendedArg(src12Opnd, instr->GetDst()->AsRegOpnd(), offset);
    instr = AddExtendedArg(src13Opnd, instr->GetDst()->AsRegOpnd(), offset);
    instr = AddExtendedArg(src14Opnd, instr->GetDst()->AsRegOpnd(), offset);

    instr = AddExtendedArg(src15Opnd, instr->GetDst()->AsRegOpnd(), offset);
    instr = AddExtendedArg(src16Opnd, instr->GetDst()->AsRegOpnd(), offset);
    instr = AddExtendedArg(src17Opnd, instr->GetDst()->AsRegOpnd(), offset);
    instr = AddExtendedArg(src18Opnd, instr->GetDst()->AsRegOpnd(), offset);

    Assert(newOpcode == Js::OpCodeAsmJs::Simd128_Shuffle_U16);
    Js::OpCode opcode = Js::OpCode::Simd128_Shuffle_U16;

    AddInstr(IR::Instr::New(opcode, dstOpnd, instr->GetDst(), m_func), offset);
}

template <typename SizePolicy>
void
IRBuilderAsmJs::BuildUint8x16_2Int2(Js::OpCodeAsmJs newOpcode, uint32 offset)
{
    Assert(OpCodeAttrAsmJs::HasMultiSizeLayout(newOpcode));
    auto layout = m_jnReader.GetLayout<Js::OpLayoutT_Uint8x16_2Int2<SizePolicy>>();

    Js::RegSlot dstRegSlot = GetRegSlotFromSimd128Reg(layout->U16_0);
    Js::RegSlot src1RegSlot = GetRegSlotFromSimd128Reg(layout->U16_1);
    Js::RegSlot src2RegSlot = GetRegSlotFromIntReg(layout->I2);
    Js::RegSlot src3RegSlot = GetRegSlotFromIntReg(layout->I3);
    AssertMsg((newOpcode == Js::OpCodeAsmJs::Simd128_ReplaceLane_U16), "Unexpected opcode for this format.");
    BuildSimd_2Int2(newOpcode, offset, dstRegSlot, src1RegSlot, src2RegSlot, src3RegSlot, TySimd128U16);
}

template <typename SizePolicy>
void
IRBuilderAsmJs::BuildUint8x16_1Int1(Js::OpCodeAsmJs newOpcode, uint32 offset)
{
    Assert(OpCodeAttrAsmJs::HasMultiSizeLayout(newOpcode));
    auto layout = m_jnReader.GetLayout<Js::OpLayoutT_Uint8x16_1Int1<SizePolicy>>();

    Js::RegSlot dstRegSlot = GetRegSlotFromSimd128Reg(layout->U16_0);
    Js::RegSlot src1RegSlot = GetRegSlotFromIntReg(layout->I1);
    Assert(newOpcode == Js::OpCodeAsmJs::Simd128_Splat_U16);
    BuildSimd_1Int1(newOpcode, offset, dstRegSlot, src1RegSlot, TySimd128U16);
}

template <typename SizePolicy>
void
IRBuilderAsmJs::BuildUint8x16_3(Js::OpCodeAsmJs newOpcode, uint32 offset)
{
    Assert(OpCodeAttrAsmJs::HasMultiSizeLayout(newOpcode));
    auto layout = m_jnReader.GetLayout<Js::OpLayoutT_Uint8x16_3<SizePolicy>>();

    Js::RegSlot dstRegSlot = GetRegSlotFromSimd128Reg(layout->U16_0);
    Js::RegSlot src1RegSlot = GetRegSlotFromSimd128Reg(layout->U16_1);
    Js::RegSlot src2RegSlot = GetRegSlotFromSimd128Reg(layout->U16_2);

    BuildSimd_3(newOpcode, offset, dstRegSlot, src1RegSlot, src2RegSlot, TySimd128U16);
}

template <typename SizePolicy>
void
IRBuilderAsmJs::BuildBool8x16_1Uint8x16_2(Js::OpCodeAsmJs newOpcode, uint32 offset)
{
    Assert(OpCodeAttrAsmJs::HasMultiSizeLayout(newOpcode));
    auto layout = m_jnReader.GetLayout<Js::OpLayoutT_Bool8x16_1Uint8x16_2<SizePolicy>>();

    Js::RegSlot dstRegSlot = GetRegSlotFromSimd128Reg(layout->B16_0);
    Js::RegSlot src1RegSlot = GetRegSlotFromSimd128Reg(layout->U16_1);
    Js::RegSlot src2RegSlot = GetRegSlotFromSimd128Reg(layout->U16_2);

    BuildSimd_3(newOpcode, offset, dstRegSlot, src1RegSlot, src2RegSlot, TySimd128B16, TySimd128U16);
}

template <typename SizePolicy>
void
IRBuilderAsmJs::BuildUint8x16_1Bool8x16_1Uint8x16_2(Js::OpCodeAsmJs newOpcode, uint32 offset)
{
    Assert(OpCodeAttrAsmJs::HasMultiSizeLayout(newOpcode));
    auto layout = m_jnReader.GetLayout<Js::OpLayoutT_Uint8x16_1Bool8x16_1Uint8x16_2<SizePolicy>>();

    Js::RegSlot dstRegSlot = GetRegSlotFromSimd128Reg(layout->U16_0);
    Js::RegSlot src1RegSlot = GetRegSlotFromSimd128Reg(layout->B16_1);
    Js::RegSlot src2RegSlot = GetRegSlotFromSimd128Reg(layout->U16_2);
    Js::RegSlot src3RegSlot = GetRegSlotFromSimd128Reg(layout->U16_3);

    IR::RegOpnd * src1Opnd = BuildSrcOpnd(src1RegSlot, TySimd128B16);
    IR::RegOpnd * src2Opnd = BuildSrcOpnd(src2RegSlot, TySimd128U16);
    IR::RegOpnd * src3Opnd = BuildSrcOpnd(src3RegSlot, TySimd128U16);
    IR::RegOpnd * dstOpnd = BuildDstOpnd(dstRegSlot, TySimd128U16);
    IR::Instr * instr = nullptr;

    dstOpnd->SetValueType(ValueType::GetSimd128(ObjectType::Simd128Uint8x16));
    src1Opnd->SetValueType(ValueType::GetSimd128(ObjectType::Simd128Bool8x16));
    src2Opnd->SetValueType(ValueType::GetSimd128(ObjectType::Simd128Uint8x16));
    src3Opnd->SetValueType(ValueType::GetSimd128(ObjectType::Simd128Uint8x16));

    // Given bytecode: dst = op s1, s2, s3
    // Generate:
    // t1 = ExtendedArg_A s1
    // t2 = ExtendedArg_A s2, t1
    // t3 = ExtendedArg_A s3, t2
    // dst = op t3
    // Later phases will chain the arguments by following singleDefInstr of each use of ti.

    instr = AddExtendedArg(src1Opnd, nullptr, offset);
    instr = AddExtendedArg(src2Opnd, instr->GetDst()->AsRegOpnd(), offset);
    instr = AddExtendedArg(src3Opnd, instr->GetDst()->AsRegOpnd(), offset);

    Js::OpCode opcode = GetSimdOpcode(newOpcode);

    AssertMsg(opcode == Js::OpCode::Simd128_Select_U16, "Unexpected opcode for this format.");
    AddInstr(IR::Instr::New(opcode, dstOpnd, instr->GetDst(), m_func), offset);
}

template <typename SizePolicy>
void
IRBuilderAsmJs::BuildUint8x16_2Int1(Js::OpCodeAsmJs newOpcode, uint32 offset)
{
    Assert(OpCodeAttrAsmJs::HasMultiSizeLayout(newOpcode));
    auto layout = m_jnReader.GetLayout<Js::OpLayoutT_Uint8x16_2Int1<SizePolicy>>();

    Js::RegSlot dstRegSlot = GetRegSlotFromSimd128Reg(layout->U16_0);
    Js::RegSlot src1RegSlot = GetRegSlotFromSimd128Reg(layout->U16_1);
    Js::RegSlot src2RegSlot = GetRegSlotFromIntReg(layout->I2);

    BuildSimd_2Int1(newOpcode, offset, dstRegSlot, src1RegSlot, src2RegSlot, TySimd128U16);
}

template <typename SizePolicy>
void
IRBuilderAsmJs::BuildUint8x16_1Float32x4_1(Js::OpCodeAsmJs newOpcode, uint32 offset)
{
    Assert(OpCodeAttrAsmJs::HasMultiSizeLayout(newOpcode));
    auto layout = m_jnReader.GetLayout<Js::OpLayoutT_Uint8x16_1Float32x4_1<SizePolicy>>();

    Js::RegSlot dstRegSlot = GetRegSlotFromSimd128Reg(layout->U16_0);
    Js::RegSlot src1RegSlot = GetRegSlotFromSimd128Reg(layout->F4_1);
    AssertMsg(newOpcode == Js::OpCodeAsmJs::Simd128_FromFloat32x4Bits_U16, "Unexpected opcode for this format.");
    BuildSimdConversion(newOpcode, offset, dstRegSlot, src1RegSlot, TySimd128U16, TySimd128F4);
}

template <typename SizePolicy>
void
IRBuilderAsmJs::BuildUint8x16_1Int32x4_1(Js::OpCodeAsmJs newOpcode, uint32 offset)
{
    Assert(OpCodeAttrAsmJs::HasMultiSizeLayout(newOpcode));
    auto layout = m_jnReader.GetLayout<Js::OpLayoutT_Uint8x16_1Int32x4_1<SizePolicy>>();

    Js::RegSlot dstRegSlot = GetRegSlotFromSimd128Reg(layout->U16_0);
    Js::RegSlot src1RegSlot = GetRegSlotFromSimd128Reg(layout->I4_1);
    AssertMsg(newOpcode == Js::OpCodeAsmJs::Simd128_FromInt32x4Bits_U16, "Unexpected opcode for this format.");
    BuildSimdConversion(newOpcode, offset, dstRegSlot, src1RegSlot, TySimd128U16, TySimd128I4);
}

template <typename SizePolicy>
void
IRBuilderAsmJs::BuildUint8x16_1Int16x8_1(Js::OpCodeAsmJs newOpcode, uint32 offset)
{
    Assert(OpCodeAttrAsmJs::HasMultiSizeLayout(newOpcode));
    auto layout = m_jnReader.GetLayout<Js::OpLayoutT_Uint8x16_1Int16x8_1<SizePolicy>>();

    Js::RegSlot dstRegSlot = GetRegSlotFromSimd128Reg(layout->U16_0);
    Js::RegSlot src1RegSlot = GetRegSlotFromSimd128Reg(layout->I8_1);
    AssertMsg(newOpcode == Js::OpCodeAsmJs::Simd128_FromInt16x8Bits_U16, "Unexpected opcode for this format.");
    BuildSimdConversion(newOpcode, offset, dstRegSlot, src1RegSlot, TySimd128U16, TySimd128I8);
}

/* Enable with Int8x16 support */

template <typename SizePolicy>
void
IRBuilderAsmJs::BuildUint8x16_1Int8x16_1(Js::OpCodeAsmJs newOpcode, uint32 offset)
{
    Assert(OpCodeAttrAsmJs::HasMultiSizeLayout(newOpcode));
    auto layout = m_jnReader.GetLayout<Js::OpLayoutT_Uint8x16_1Int8x16_1<SizePolicy>>();

    Js::RegSlot dstRegSlot = GetRegSlotFromSimd128Reg(layout->U16_0);
    Js::RegSlot src1RegSlot = GetRegSlotFromSimd128Reg(layout->I16_1);
    AssertMsg(newOpcode == Js::OpCodeAsmJs::Simd128_FromInt8x16Bits_U16, "Unexpected opcode for this format.");
    BuildSimdConversion(newOpcode, offset, dstRegSlot, src1RegSlot, TySimd128U16, TySimd128I16);
}


template <typename SizePolicy>
void
IRBuilderAsmJs::BuildUint8x16_1Uint32x4_1(Js::OpCodeAsmJs newOpcode, uint32 offset)
{
    Assert(OpCodeAttrAsmJs::HasMultiSizeLayout(newOpcode));
    auto layout = m_jnReader.GetLayout<Js::OpLayoutT_Uint8x16_1Uint32x4_1<SizePolicy>>();

    Js::RegSlot dstRegSlot = GetRegSlotFromSimd128Reg(layout->U16_0);
    Js::RegSlot src1RegSlot = GetRegSlotFromSimd128Reg(layout->U4_1);
    AssertMsg(newOpcode == Js::OpCodeAsmJs::Simd128_FromUint32x4Bits_U16, "Unexpected opcode for this format.");
    BuildSimdConversion(newOpcode, offset, dstRegSlot, src1RegSlot, TySimd128U16, TySimd128U4);
}

template <typename SizePolicy>
void
IRBuilderAsmJs::BuildUint8x16_1Uint16x8_1(Js::OpCodeAsmJs newOpcode, uint32 offset)
{
    Assert(OpCodeAttrAsmJs::HasMultiSizeLayout(newOpcode));
    auto layout = m_jnReader.GetLayout<Js::OpLayoutT_Uint8x16_1Uint16x8_1<SizePolicy>>();

    Js::RegSlot dstRegSlot = GetRegSlotFromSimd128Reg(layout->U16_0);
    Js::RegSlot src1RegSlot = GetRegSlotFromSimd128Reg(layout->U8_1);
    AssertMsg(newOpcode == Js::OpCodeAsmJs::Simd128_FromUint16x8Bits_U16, "Unexpected opcode for this format.");
    BuildSimdConversion(newOpcode, offset, dstRegSlot, src1RegSlot, TySimd128U16, TySimd128U8);
}


//Bool32x4
template <typename SizePolicy>
void IRBuilderAsmJs::BuildBool32x4_1Int4(Js::OpCodeAsmJs newOpcode, uint32 offset)
{
    Assert(OpCodeAttrAsmJs::HasMultiSizeLayout(newOpcode));
    AssertMsg(newOpcode == Js::OpCodeAsmJs::Simd128_IntsToB4, "Unexpected opcode for this format.");
    auto layout = m_jnReader.GetLayout<Js::OpLayoutT_Bool32x4_1Int4<SizePolicy>>();

    Js::RegSlot dstRegSlot = GetRegSlotFromSimd128Reg(layout->B4_0);
    uint const LANES = 4;
    Js::RegSlot srcRegSlot[LANES];
    srcRegSlot[0] = GetRegSlotFromIntReg(layout->I1);
    srcRegSlot[1] = GetRegSlotFromIntReg(layout->I2);
    srcRegSlot[2] = GetRegSlotFromIntReg(layout->I3);
    srcRegSlot[3] = GetRegSlotFromIntReg(layout->I4);

    BuildSimd_1Ints(newOpcode, offset, TySimd128B4, srcRegSlot, dstRegSlot, LANES);
}

template <typename SizePolicy>
void
IRBuilderAsmJs::BuildInt1Bool32x4_1(Js::OpCodeAsmJs newOpcode, uint32 offset)
{
    Assert(OpCodeAttrAsmJs::HasMultiSizeLayout(newOpcode));
    auto layout = m_jnReader.GetLayout<Js::OpLayoutT_Int1Bool32x4_1<SizePolicy>>();

    Js::RegSlot dstRegSlot = GetRegSlotFromIntReg(layout->I0);
    Js::RegSlot src1RegSlot = GetRegSlotFromSimd128Reg(layout->B4_1);

    IR::RegOpnd * src1Opnd = BuildSrcOpnd(src1RegSlot, TySimd128B4);
    src1Opnd->SetValueType(ValueType::GetSimd128(ObjectType::Simd128Bool32x4));

    IR::RegOpnd * dstOpnd = BuildDstOpnd(dstRegSlot, TyInt32);
    dstOpnd->SetValueType(ValueType::GetInt(false));

    Js::OpCode opcode = GetSimdOpcode(newOpcode);

    AssertMsg((opcode == Js::OpCode::Simd128_AllTrue_B4 || opcode == Js::OpCode::Simd128_AnyTrue_B4),
        "Unexpected opcode for this format.");

    IR::Instr * instr = IR::Instr::New(opcode, dstOpnd, src1Opnd, m_func);
    AddInstr(instr, offset);
}

template <typename SizePolicy>
void
IRBuilderAsmJs::BuildBool32x4_2(Js::OpCodeAsmJs newOpcode, uint32 offset)
{
    Assert(OpCodeAttrAsmJs::HasMultiSizeLayout(newOpcode));
    auto layout = m_jnReader.GetLayout<Js::OpLayoutT_Bool32x4_2<SizePolicy>>();

    Js::RegSlot dstRegSlot = GetRegSlotFromSimd128Reg(layout->B4_0);
    Js::RegSlot src1RegSlot = GetRegSlotFromSimd128Reg(layout->B4_1);

    BuildSimd_2(newOpcode, offset, dstRegSlot, src1RegSlot, TySimd128B4);
}

template <typename SizePolicy>
void
IRBuilderAsmJs::BuildBool32x4_3(Js::OpCodeAsmJs newOpcode, uint32 offset)
{
    Assert(OpCodeAttrAsmJs::HasMultiSizeLayout(newOpcode));
    auto layout = m_jnReader.GetLayout<Js::OpLayoutT_Bool32x4_3<SizePolicy>>();

    Js::RegSlot dstRegSlot = GetRegSlotFromSimd128Reg(layout->B4_0);
    Js::RegSlot src1RegSlot = GetRegSlotFromSimd128Reg(layout->B4_1);
    Js::RegSlot src2RegSlot = GetRegSlotFromSimd128Reg(layout->B4_2);

    BuildSimd_3(newOpcode, offset, dstRegSlot, src1RegSlot, src2RegSlot, TySimd128B4);
}

template <typename SizePolicy>
void IRBuilderAsmJs::BuildReg1Bool32x4_1(Js::OpCodeAsmJs newOpcode, uint32 offset)
{
    Assert(OpCodeAttrAsmJs::HasMultiSizeLayout(newOpcode));
    auto layout = m_jnReader.GetLayout<Js::OpLayoutT_Reg1Bool32x4_1<SizePolicy>>();

    Js::RegSlot srcRegSlot = GetRegSlotFromSimd128Reg(layout->B4_1);
    Js::RegSlot dstRegSlot = layout->R0;
    IR::RegOpnd * srcOpnd = BuildSrcOpnd(srcRegSlot, TySimd128B4);
    srcOpnd->SetValueType(ValueType::GetSimd128(ObjectType::Simd128Bool32x4));

    IR::Instr * instr = nullptr;
    IR::Opnd * dstOpnd = nullptr;
    StackSym * symDst = nullptr;

    if (newOpcode == Js::OpCodeAsmJs::Simd128_I_ArgOut_B4)
    {
        symDst = StackSym::NewArgSlotSym((uint16)dstRegSlot, m_func, TySimd128B4);
        symDst->m_allocated = true;
        if ((uint16)(dstRegSlot) != (dstRegSlot))
        {
            AssertMsg(UNREACHED, "Arg count too big...");
            Fatal();
        }

        dstOpnd = IR::SymOpnd::New(symDst, TySimd128B4, m_func);
        dstOpnd->SetValueType(ValueType::GetSimd128(ObjectType::Simd128Bool32x4));

        instr = IR::Instr::New(Js::OpCode::ArgOut_A, dstOpnd, srcOpnd, m_func);
        AddInstr(instr, offset);

        m_argStack->Push(instr);
    }
    else
    {
        Assert(UNREACHED);
    }
}

//Bool16x8
template <typename SizePolicy>
void IRBuilderAsmJs::BuildBool16x8_1Int8(Js::OpCodeAsmJs newOpcode, uint32 offset)
{
    Assert(OpCodeAttrAsmJs::HasMultiSizeLayout(newOpcode));
    AssertMsg(newOpcode == Js::OpCodeAsmJs::Simd128_IntsToB8, "Unexpected opcode for this format.");

    auto layout = m_jnReader.GetLayout<Js::OpLayoutT_Bool16x8_1Int8<SizePolicy>>();

    Js::RegSlot dstRegSlot = GetRegSlotFromSimd128Reg(layout->B8_0);
    uint const LANES = 8;
    Js::RegSlot srcRegSlots[LANES];

    srcRegSlots[0] = GetRegSlotFromIntReg(layout->I1);
    srcRegSlots[1] = GetRegSlotFromIntReg(layout->I2);
    srcRegSlots[2] = GetRegSlotFromIntReg(layout->I3);
    srcRegSlots[3] = GetRegSlotFromIntReg(layout->I4);
    srcRegSlots[4] = GetRegSlotFromIntReg(layout->I5);
    srcRegSlots[5] = GetRegSlotFromIntReg(layout->I6);
    srcRegSlots[6] = GetRegSlotFromIntReg(layout->I7);
    srcRegSlots[7] = GetRegSlotFromIntReg(layout->I8);

    BuildSimd_1Ints(newOpcode, offset, TySimd128B8, srcRegSlots, dstRegSlot, LANES);
}

template <typename SizePolicy>
void
IRBuilderAsmJs::BuildInt1Bool16x8_1(Js::OpCodeAsmJs newOpcode, uint32 offset)
{
    Assert(OpCodeAttrAsmJs::HasMultiSizeLayout(newOpcode));
    auto layout = m_jnReader.GetLayout<Js::OpLayoutT_Int1Bool16x8_1<SizePolicy>>();

    Js::RegSlot dstRegSlot = GetRegSlotFromIntReg(layout->I0);
    Js::RegSlot src1RegSlot = GetRegSlotFromSimd128Reg(layout->B8_1);

    IR::RegOpnd * src1Opnd = BuildSrcOpnd(src1RegSlot, TySimd128B8);
    src1Opnd->SetValueType(ValueType::GetSimd128(ObjectType::Simd128Bool16x8));

    IR::RegOpnd * dstOpnd = BuildDstOpnd(dstRegSlot, TyInt32);
    dstOpnd->SetValueType(ValueType::GetInt(false));

    Js::OpCode opcode = GetSimdOpcode(newOpcode);

    AssertMsg((opcode == Js::OpCode::Simd128_AllTrue_B8 || opcode == Js::OpCode::Simd128_AnyTrue_B8),
        "Unexpected opcode for this format.");

    IR::Instr * instr = IR::Instr::New(opcode, dstOpnd, src1Opnd, m_func);
    AddInstr(instr, offset);
}

template <typename SizePolicy>
void
IRBuilderAsmJs::BuildBool16x8_2(Js::OpCodeAsmJs newOpcode, uint32 offset)
{
    Assert(OpCodeAttrAsmJs::HasMultiSizeLayout(newOpcode));
    auto layout = m_jnReader.GetLayout<Js::OpLayoutT_Bool16x8_2<SizePolicy>>();

    Js::RegSlot dstRegSlot = GetRegSlotFromSimd128Reg(layout->B8_0);
    Js::RegSlot src1RegSlot = GetRegSlotFromSimd128Reg(layout->B8_1);

    BuildSimd_2(newOpcode, offset, dstRegSlot, src1RegSlot, TySimd128B8);
}

template <typename SizePolicy>
void
IRBuilderAsmJs::BuildBool16x8_3(Js::OpCodeAsmJs newOpcode, uint32 offset)
{
    Assert(OpCodeAttrAsmJs::HasMultiSizeLayout(newOpcode));
    auto layout = m_jnReader.GetLayout<Js::OpLayoutT_Bool16x8_3<SizePolicy>>();

    Js::RegSlot dstRegSlot = GetRegSlotFromSimd128Reg(layout->B8_0);
    Js::RegSlot src1RegSlot = GetRegSlotFromSimd128Reg(layout->B8_1);
    Js::RegSlot src2RegSlot = GetRegSlotFromSimd128Reg(layout->B8_2);

    BuildSimd_3(newOpcode, offset, dstRegSlot, src1RegSlot, src2RegSlot, TySimd128B8);
}

template <typename SizePolicy>
void IRBuilderAsmJs::BuildReg1Bool16x8_1(Js::OpCodeAsmJs newOpcode, uint32 offset)
{
    Assert(OpCodeAttrAsmJs::HasMultiSizeLayout(newOpcode));
    auto layout = m_jnReader.GetLayout<Js::OpLayoutT_Reg1Bool16x8_1<SizePolicy>>();

    Js::RegSlot srcRegSlot = GetRegSlotFromSimd128Reg(layout->B8_1);
    Js::RegSlot dstRegSlot = layout->R0;
    IR::RegOpnd * srcOpnd = BuildSrcOpnd(srcRegSlot, TySimd128B8);
    srcOpnd->SetValueType(ValueType::GetSimd128(ObjectType::Simd128Bool16x8));

    IR::Instr * instr = nullptr;
    IR::Opnd * dstOpnd = nullptr;
    StackSym * symDst = nullptr;

    if (newOpcode == Js::OpCodeAsmJs::Simd128_I_ArgOut_B8)
    {
        symDst = StackSym::NewArgSlotSym((uint16)dstRegSlot, m_func, TySimd128B8);
        symDst->m_allocated = true;
        if ((uint16)(dstRegSlot) != (dstRegSlot))
        {
            AssertMsg(UNREACHED, "Arg count too big...");
            Fatal();
        }

        dstOpnd = IR::SymOpnd::New(symDst, TySimd128B8, m_func);
        dstOpnd->SetValueType(ValueType::GetSimd128(ObjectType::Simd128Bool16x8));

        instr = IR::Instr::New(Js::OpCode::ArgOut_A, dstOpnd, srcOpnd, m_func);
        AddInstr(instr, offset);

        m_argStack->Push(instr);
    }
    else
    {
        Assert(UNREACHED);
    }
}

//Bool8x16
template <typename SizePolicy>
void IRBuilderAsmJs::BuildBool8x16_1Int16(Js::OpCodeAsmJs newOpcode, uint32 offset)
{
    Assert(OpCodeAttrAsmJs::HasMultiSizeLayout(newOpcode));
    AssertMsg(newOpcode == Js::OpCodeAsmJs::Simd128_IntsToB16, "Unexpected opcode for this format.");
    auto layout = m_jnReader.GetLayout<Js::OpLayoutT_Bool8x16_1Int16<SizePolicy>>();

    Js::RegSlot dstRegSlot = GetRegSlotFromSimd128Reg(layout->B16_0);
    uint const LANES = 16;
    Js::RegSlot srcRegSlots[LANES];

    srcRegSlots[0] = GetRegSlotFromIntReg(layout->I1);
    srcRegSlots[1] = GetRegSlotFromIntReg(layout->I2);
    srcRegSlots[2] = GetRegSlotFromIntReg(layout->I3);
    srcRegSlots[3] = GetRegSlotFromIntReg(layout->I4);
    srcRegSlots[4] = GetRegSlotFromIntReg(layout->I5);
    srcRegSlots[5] = GetRegSlotFromIntReg(layout->I6);
    srcRegSlots[6] = GetRegSlotFromIntReg(layout->I7);
    srcRegSlots[7] = GetRegSlotFromIntReg(layout->I8);
    srcRegSlots[8] = GetRegSlotFromIntReg(layout->I9);
    srcRegSlots[9] = GetRegSlotFromIntReg(layout->I10);
    srcRegSlots[10] = GetRegSlotFromIntReg(layout->I11);
    srcRegSlots[11] = GetRegSlotFromIntReg(layout->I12);
    srcRegSlots[12] = GetRegSlotFromIntReg(layout->I13);
    srcRegSlots[13] = GetRegSlotFromIntReg(layout->I14);
    srcRegSlots[14] = GetRegSlotFromIntReg(layout->I15);
    srcRegSlots[15] = GetRegSlotFromIntReg(layout->I16);

    BuildSimd_1Ints(newOpcode, offset, TySimd128B16, srcRegSlots, dstRegSlot, LANES);
}

template <typename SizePolicy>
void
IRBuilderAsmJs::BuildInt1Bool8x16_1(Js::OpCodeAsmJs newOpcode, uint32 offset)
{
    Assert(OpCodeAttrAsmJs::HasMultiSizeLayout(newOpcode));
    auto layout = m_jnReader.GetLayout<Js::OpLayoutT_Int1Bool8x16_1<SizePolicy>>();

    Js::RegSlot dstRegSlot = GetRegSlotFromIntReg(layout->I0);
    Js::RegSlot src1RegSlot = GetRegSlotFromSimd128Reg(layout->B16_1);

    IR::RegOpnd * src1Opnd = BuildSrcOpnd(src1RegSlot, TySimd128B16);
    src1Opnd->SetValueType(ValueType::GetSimd128(ObjectType::Simd128Bool8x16));

    IR::RegOpnd * dstOpnd = BuildDstOpnd(dstRegSlot, TyInt32);
    dstOpnd->SetValueType(ValueType::GetInt(false));

    Js::OpCode opcode = GetSimdOpcode(newOpcode);

    AssertMsg((opcode == Js::OpCode::Simd128_AllTrue_B16 || opcode == Js::OpCode::Simd128_AnyTrue_B16),
        "Unexpected opcode for this format.");

    IR::Instr * instr = IR::Instr::New(opcode, dstOpnd, src1Opnd, m_func);
    AddInstr(instr, offset);
}

template <typename SizePolicy>
void
IRBuilderAsmJs::BuildBool8x16_2(Js::OpCodeAsmJs newOpcode, uint32 offset)
{
    Assert(OpCodeAttrAsmJs::HasMultiSizeLayout(newOpcode));
    auto layout = m_jnReader.GetLayout<Js::OpLayoutT_Bool8x16_2<SizePolicy>>();

    Js::RegSlot dstRegSlot = GetRegSlotFromSimd128Reg(layout->B16_0);
    Js::RegSlot src1RegSlot = GetRegSlotFromSimd128Reg(layout->B16_1);

    BuildSimd_2(newOpcode, offset, dstRegSlot, src1RegSlot, TySimd128B16);
}

template <typename SizePolicy>
void
IRBuilderAsmJs::BuildBool8x16_3(Js::OpCodeAsmJs newOpcode, uint32 offset)
{
    Assert(OpCodeAttrAsmJs::HasMultiSizeLayout(newOpcode));
    auto layout = m_jnReader.GetLayout<Js::OpLayoutT_Bool8x16_3<SizePolicy>>();

    Js::RegSlot dstRegSlot = GetRegSlotFromSimd128Reg(layout->B16_0);
    Js::RegSlot src1RegSlot = GetRegSlotFromSimd128Reg(layout->B16_1);
    Js::RegSlot src2RegSlot = GetRegSlotFromSimd128Reg(layout->B16_2);

    BuildSimd_3(newOpcode, offset, dstRegSlot, src1RegSlot, src2RegSlot, TySimd128B16);
}

template <typename SizePolicy>
void IRBuilderAsmJs::BuildReg1Bool8x16_1(Js::OpCodeAsmJs newOpcode, uint32 offset)
{
    Assert(OpCodeAttrAsmJs::HasMultiSizeLayout(newOpcode));
    auto layout = m_jnReader.GetLayout<Js::OpLayoutT_Reg1Bool8x16_1<SizePolicy>>();

    Js::RegSlot srcRegSlot = GetRegSlotFromSimd128Reg(layout->B16_1);
    Js::RegSlot dstRegSlot = layout->R0;
    IR::RegOpnd * srcOpnd = BuildSrcOpnd(srcRegSlot, TySimd128B16);
    srcOpnd->SetValueType(ValueType::GetSimd128(ObjectType::Simd128Bool8x16));

    IR::Instr * instr = nullptr;
    IR::Opnd * dstOpnd = nullptr;
    StackSym * symDst = nullptr;

    if (newOpcode == Js::OpCodeAsmJs::Simd128_I_ArgOut_B16)
    {
        symDst = StackSym::NewArgSlotSym((uint16)dstRegSlot, m_func, TySimd128B16);
        symDst->m_allocated = true;
        if ((uint16)(dstRegSlot) != (dstRegSlot))
        {
            AssertMsg(UNREACHED, "Arg count too big...");
            Fatal();
        }

        dstOpnd = IR::SymOpnd::New(symDst, TySimd128B16, m_func);
        dstOpnd->SetValueType(ValueType::GetSimd128(ObjectType::Simd128Bool8x16));

        instr = IR::Instr::New(Js::OpCode::ArgOut_A, dstOpnd, srcOpnd, m_func);
        AddInstr(instr, offset);

        m_argStack->Push(instr);
    }
    else
    {
        Assert(UNREACHED);
    }
}

//Bool extractLane/ReplaceLane
template <typename SizePolicy>
void
IRBuilderAsmJs::BuildBool32x4_2Int2(Js::OpCodeAsmJs newOpcode, uint32 offset)
{
    Assert(OpCodeAttrAsmJs::HasMultiSizeLayout(newOpcode));
    auto layout = m_jnReader.GetLayout<Js::OpLayoutT_Bool32x4_2Int2<SizePolicy>>();

    Js::RegSlot dstRegSlot = GetRegSlotFromSimd128Reg(layout->B4_0);
    Js::RegSlot src1RegSlot = GetRegSlotFromSimd128Reg(layout->B4_1);
    Js::RegSlot src2RegSlot = GetRegSlotFromIntReg(layout->I2);
    Js::RegSlot src3RegSlot = GetRegSlotFromIntReg(layout->I3);
    AssertMsg((newOpcode == Js::OpCodeAsmJs::Simd128_ReplaceLane_B4), "Unexpected opcode for this format.");
    BuildSimd_2Int2(newOpcode, offset, dstRegSlot, src1RegSlot, src2RegSlot, src3RegSlot, TySimd128B4);
}

template <typename SizePolicy>
void
IRBuilderAsmJs::BuildBool16x8_2Int2(Js::OpCodeAsmJs newOpcode, uint32 offset)
{
    Assert(OpCodeAttrAsmJs::HasMultiSizeLayout(newOpcode));
    auto layout = m_jnReader.GetLayout<Js::OpLayoutT_Bool16x8_2Int2<SizePolicy>>();

    Js::RegSlot dstRegSlot = GetRegSlotFromSimd128Reg(layout->B8_0);
    Js::RegSlot src1RegSlot = GetRegSlotFromSimd128Reg(layout->B8_1);
    Js::RegSlot src2RegSlot = GetRegSlotFromIntReg(layout->I2);
    Js::RegSlot src3RegSlot = GetRegSlotFromIntReg(layout->I3);
    AssertMsg((newOpcode == Js::OpCodeAsmJs::Simd128_ReplaceLane_B8), "Unexpected opcode for this format.");
    BuildSimd_2Int2(newOpcode, offset, dstRegSlot, src1RegSlot, src2RegSlot, src3RegSlot, TySimd128B8);
}

template <typename SizePolicy>
void
IRBuilderAsmJs::BuildBool8x16_2Int2(Js::OpCodeAsmJs newOpcode, uint32 offset)
{
    Assert(OpCodeAttrAsmJs::HasMultiSizeLayout(newOpcode));
    auto layout = m_jnReader.GetLayout<Js::OpLayoutT_Bool8x16_2Int2<SizePolicy>>();

    Js::RegSlot dstRegSlot = GetRegSlotFromSimd128Reg(layout->B16_0);
    Js::RegSlot src1RegSlot = GetRegSlotFromSimd128Reg(layout->B16_1);
    Js::RegSlot src2RegSlot = GetRegSlotFromIntReg(layout->I2);
    Js::RegSlot src3RegSlot = GetRegSlotFromIntReg(layout->I3);
    AssertMsg((newOpcode == Js::OpCodeAsmJs::Simd128_ReplaceLane_B16), "Unexpected opcode for this format.");
    BuildSimd_2Int2(newOpcode, offset, dstRegSlot, src1RegSlot, src2RegSlot, src3RegSlot, TySimd128B16);
}

template <typename SizePolicy>
void
IRBuilderAsmJs::BuildInt1Bool32x4_1Int1(Js::OpCodeAsmJs newOpcode, uint32 offset)
{
    Assert(OpCodeAttrAsmJs::HasMultiSizeLayout(newOpcode));
    auto layout = m_jnReader.GetLayout<Js::OpLayoutT_Int1Bool32x4_1Int1<SizePolicy>>();

    Js::RegSlot dstRegSlot = GetRegSlotFromIntReg(layout->I0);
    Js::RegSlot src1RegSlot = GetRegSlotFromSimd128Reg(layout->B4_1);
    Js::RegSlot src2RegSlot = GetRegSlotFromIntReg(layout->I2);

    IR::RegOpnd * src1Opnd = BuildSrcOpnd(src1RegSlot, TySimd128B4);
    src1Opnd->SetValueType(ValueType::GetSimd128(ObjectType::Simd128Bool32x4));

    IR::RegOpnd * src2Opnd = BuildSrcOpnd(src2RegSlot, TyInt32);
    src2Opnd->SetValueType(ValueType::GetInt(false));

    IR::RegOpnd * dstOpnd = BuildDstOpnd(dstRegSlot, TyInt32);
    dstOpnd->SetValueType(ValueType::GetInt(false));

    Js::OpCode opcode = GetSimdOpcode(newOpcode);

    AssertMsg((opcode == Js::OpCode::Simd128_ExtractLane_B4), "Unexpected opcode for this format.");

    IR::Instr * instr = IR::Instr::New(opcode, dstOpnd, src1Opnd, src2Opnd, m_func);
    AddInstr(instr, offset);
}

template <typename SizePolicy>
void
IRBuilderAsmJs::BuildInt1Bool16x8_1Int1(Js::OpCodeAsmJs newOpcode, uint32 offset)
{
    Assert(OpCodeAttrAsmJs::HasMultiSizeLayout(newOpcode));
    auto layout = m_jnReader.GetLayout<Js::OpLayoutT_Int1Bool16x8_1Int1<SizePolicy>>();

    Js::RegSlot dstRegSlot = GetRegSlotFromIntReg(layout->I0);
    Js::RegSlot src1RegSlot = GetRegSlotFromSimd128Reg(layout->B8_1);
    Js::RegSlot src2RegSlot = GetRegSlotFromIntReg(layout->I2);

    IR::RegOpnd * src1Opnd = BuildSrcOpnd(src1RegSlot, TySimd128B8);
    src1Opnd->SetValueType(ValueType::GetSimd128(ObjectType::Simd128Bool16x8));

    IR::RegOpnd * src2Opnd = BuildSrcOpnd(src2RegSlot, TyInt32);
    src2Opnd->SetValueType(ValueType::GetInt(false));

    IR::RegOpnd * dstOpnd = BuildDstOpnd(dstRegSlot, TyInt32);
    dstOpnd->SetValueType(ValueType::GetInt(false));

    Js::OpCode opcode = GetSimdOpcode(newOpcode);

    AssertMsg((opcode == Js::OpCode::Simd128_ExtractLane_B8), "Unexpected opcode for this format.");

    IR::Instr * instr = IR::Instr::New(opcode, dstOpnd, src1Opnd, src2Opnd, m_func);
    AddInstr(instr, offset);
}

template <typename SizePolicy>
void
IRBuilderAsmJs::BuildInt1Bool8x16_1Int1(Js::OpCodeAsmJs newOpcode, uint32 offset)
{
    Assert(OpCodeAttrAsmJs::HasMultiSizeLayout(newOpcode));
    auto layout = m_jnReader.GetLayout<Js::OpLayoutT_Int1Bool8x16_1Int1<SizePolicy>>();

    Js::RegSlot dstRegSlot = GetRegSlotFromIntReg(layout->I0);
    Js::RegSlot src1RegSlot = GetRegSlotFromSimd128Reg(layout->B16_1);
    Js::RegSlot src2RegSlot = GetRegSlotFromIntReg(layout->I2);

    IR::RegOpnd * src1Opnd = BuildSrcOpnd(src1RegSlot, TySimd128B16);
    src1Opnd->SetValueType(ValueType::GetSimd128(ObjectType::Simd128Bool8x16));

    IR::RegOpnd * src2Opnd = BuildSrcOpnd(src2RegSlot, TyInt32);
    src2Opnd->SetValueType(ValueType::GetInt(false));

    IR::RegOpnd * dstOpnd = BuildDstOpnd(dstRegSlot, TyInt32);
    dstOpnd->SetValueType(ValueType::GetInt(false));

    Js::OpCode opcode = GetSimdOpcode(newOpcode);

    AssertMsg((opcode == Js::OpCode::Simd128_ExtractLane_B16), "Unexpected opcode for this format.");

    IR::Instr * instr = IR::Instr::New(opcode, dstOpnd, src1Opnd, src2Opnd, m_func);
    AddInstr(instr, offset);
}


void IRBuilderAsmJs::BuildSimd_1Int1(Js::OpCodeAsmJs newOpcode, uint32 offset, Js::RegSlot dstRegSlot, Js::RegSlot src1RegSlot, IRType simdType)
{
    IR::RegOpnd * src1Opnd = BuildSrcOpnd(src1RegSlot, TyInt32);
    src1Opnd->SetValueType(ValueType::GetInt(false));
    IR::RegOpnd * dstOpnd = BuildDstOpnd(dstRegSlot, simdType);
    dstOpnd->SetValueType(GetSimdValueTypeFromIRType(simdType));
    Js::OpCode opcode = GetSimdOpcode(newOpcode);
    IR::Instr * instr = IR::Instr::New(opcode, dstOpnd, src1Opnd, m_func);
    AddInstr(instr, offset);
}

void IRBuilderAsmJs::BuildSimd_2Int2(Js::OpCodeAsmJs newOpcode, uint32 offset, Js::RegSlot dstRegSlot, Js::RegSlot src1RegSlot, Js::RegSlot src2RegSlot, Js::RegSlot src3RegSlot, IRType simdType)
{
    ValueType valueType = GetSimdValueTypeFromIRType(simdType);

    IR::RegOpnd * src1Opnd = BuildSrcOpnd(src1RegSlot, simdType);
    src1Opnd->SetValueType(valueType);

    IR::RegOpnd * src2Opnd = BuildSrcOpnd(src2RegSlot, TyInt32);
    src2Opnd->SetValueType(ValueType::GetInt(false));

    IR::RegOpnd * src3Opnd = BuildSrcOpnd(src3RegSlot, TyInt32);
    src3Opnd->SetValueType(ValueType::GetInt(false));

    IR::RegOpnd * dstOpnd = BuildDstOpnd(dstRegSlot, simdType);
    dstOpnd->SetValueType(valueType);

    // Given bytecode: dst = op s1, s2, s3
    // Generate:
    // t1 = ExtendedArg_A s1
    // t2 = ExtendedArg_A s2, t1
    // t3 = ExtendedArg_A s3, t2
    // dst = op t3

    IR::Instr* instr = nullptr;

    instr = AddExtendedArg(src1Opnd, nullptr, offset);
    instr = AddExtendedArg(src2Opnd, instr->GetDst()->AsRegOpnd(), offset);
    instr = AddExtendedArg(src3Opnd, instr->GetDst()->AsRegOpnd(), offset);

    Js::OpCode opcode = GetSimdOpcode(newOpcode);
    AddInstr(IR::Instr::New(opcode, dstOpnd, instr->GetDst(), m_func), offset);
}

void IRBuilderAsmJs::BuildSimd_2(Js::OpCodeAsmJs newOpcode, uint32 offset, Js::RegSlot dstRegSlot, Js::RegSlot src1RegSlot, IRType simdType)
{
    ValueType valueType = GetSimdValueTypeFromIRType(simdType);
    IR::RegOpnd * src1Opnd = BuildSrcOpnd(src1RegSlot, simdType);
    src1Opnd->SetValueType(valueType);

    IR::RegOpnd * dstOpnd = BuildDstOpnd(dstRegSlot, simdType);
    dstOpnd->SetValueType(valueType);

    Js::OpCode opcode;

    switch (newOpcode)
    {
    case Js::OpCodeAsmJs::Simd128_Return_F4:
    case Js::OpCodeAsmJs::Simd128_Return_I4:
    case Js::OpCodeAsmJs::Simd128_Return_I8:
    case Js::OpCodeAsmJs::Simd128_Return_I16:
    case Js::OpCodeAsmJs::Simd128_Return_U4:
    case Js::OpCodeAsmJs::Simd128_Return_U8:
    case Js::OpCodeAsmJs::Simd128_Return_U16:
    case Js::OpCodeAsmJs::Simd128_Return_B4:
    case Js::OpCodeAsmJs::Simd128_Return_B8:
    case Js::OpCodeAsmJs::Simd128_Return_B16:
        if (m_func->IsLoopBody())
        {
            IR::Instr* slotInstr = GenerateStSlotForReturn(src1Opnd, simdType);
            AddInstr(slotInstr, offset);
        }
        opcode = Js::OpCode::Ld_A;
        break;
    case Js::OpCodeAsmJs::Simd128_I_Conv_VTF4:
    case Js::OpCodeAsmJs::Simd128_I_Conv_VTI4:
    case Js::OpCodeAsmJs::Simd128_I_Conv_VTI8:
    case Js::OpCodeAsmJs::Simd128_I_Conv_VTI16:
    case Js::OpCodeAsmJs::Simd128_I_Conv_VTU4:
    case Js::OpCodeAsmJs::Simd128_I_Conv_VTU8:
    case Js::OpCodeAsmJs::Simd128_I_Conv_VTU16:
    case Js::OpCodeAsmJs::Simd128_I_Conv_VTB4:
    case Js::OpCodeAsmJs::Simd128_I_Conv_VTB8:
    case Js::OpCodeAsmJs::Simd128_I_Conv_VTB16:
    case Js::OpCodeAsmJs::Simd128_Ld_F4:
    case Js::OpCodeAsmJs::Simd128_Ld_I4:
    case Js::OpCodeAsmJs::Simd128_Ld_I8:
    case Js::OpCodeAsmJs::Simd128_Ld_I16:
    case Js::OpCodeAsmJs::Simd128_Ld_U4:
    case Js::OpCodeAsmJs::Simd128_Ld_U8:
    case Js::OpCodeAsmJs::Simd128_Ld_U16:
    case Js::OpCodeAsmJs::Simd128_Ld_B4:
    case Js::OpCodeAsmJs::Simd128_Ld_B8:
    case Js::OpCodeAsmJs::Simd128_Ld_B16:
        opcode = Js::OpCode::Ld_A;
        break;
    default:
        opcode = GetSimdOpcode(newOpcode);
    }

    AssertMsg((uint32)opcode, "Invalid backend SIMD opcode");

    IR::Instr * instr = IR::Instr::New(opcode, dstOpnd, src1Opnd, m_func);
    AddInstr(instr, offset);
}

void IRBuilderAsmJs::BuildSimd_2Int1(Js::OpCodeAsmJs newOpcode, uint32 offset, Js::RegSlot dstRegSlot, Js::RegSlot src1RegSlot, Js::RegSlot src2RegSlot, IRType simdType)
{
    ValueType valueType = GetSimdValueTypeFromIRType(simdType);
    IR::RegOpnd * src1Opnd = BuildSrcOpnd(src1RegSlot, simdType);
    src1Opnd->SetValueType(valueType);

    IR::RegOpnd * src2Opnd = BuildSrcOpnd(src2RegSlot, TyInt32);
    src2Opnd->SetValueType(ValueType::GetInt(false));

    IR::RegOpnd * dstOpnd = BuildDstOpnd(dstRegSlot, simdType);
    dstOpnd->SetValueType(valueType);

    Js::OpCode opcode = GetSimdOpcode(newOpcode);
    AssertMsg((uint32)opcode, "Invalid backend SIMD opcode");

    IR::Instr * instr = IR::Instr::New(opcode, dstOpnd, src1Opnd, src2Opnd, m_func);
    AddInstr(instr, offset);
}
void IRBuilderAsmJs::BuildSimd_3(Js::OpCodeAsmJs newOpcode, uint32 offset, Js::RegSlot dstRegSlot, Js::RegSlot src1RegSlot, Js::RegSlot src2RegSlot, IRType simdType)
{
    BuildSimd_3(newOpcode, offset, dstRegSlot, src1RegSlot, src2RegSlot, simdType, simdType);
}

void IRBuilderAsmJs::BuildSimd_3(Js::OpCodeAsmJs newOpcode, uint32 offset, Js::RegSlot dstRegSlot, Js::RegSlot src1RegSlot, Js::RegSlot src2RegSlot, IRType dstSimdType, IRType srcSimdType)
{
    ValueType valueType = GetSimdValueTypeFromIRType(srcSimdType);
    IR::RegOpnd * src1Opnd = BuildSrcOpnd(src1RegSlot, srcSimdType);
    src1Opnd->SetValueType(valueType);

    IR::RegOpnd * src2Opnd = BuildSrcOpnd(src2RegSlot, srcSimdType);
    src2Opnd->SetValueType(valueType);

    IR::RegOpnd * dstOpnd = BuildDstOpnd(dstRegSlot, dstSimdType);
    dstOpnd->SetValueType(GetSimdValueTypeFromIRType(dstSimdType));

    Js::OpCode opcode;

    opcode = GetSimdOpcode(newOpcode);

    AssertMsg((uint32)opcode, "Invalid backend SIMD opcode");

    IR::Instr * instr = IR::Instr::New(opcode, dstOpnd, src1Opnd, src2Opnd, m_func);
    AddInstr(instr, offset);
}

// bool32x4
template <typename SizePolicy>
void
IRBuilderAsmJs::BuildBool32x4_1Int1(Js::OpCodeAsmJs newOpcode, uint32 offset)
{
    Assert(OpCodeAttrAsmJs::HasMultiSizeLayout(newOpcode));
    auto layout = m_jnReader.GetLayout<Js::OpLayoutT_Bool32x4_1Int1<SizePolicy>>();

    Js::RegSlot dstRegSlot = GetRegSlotFromSimd128Reg(layout->B4_0);
    Js::RegSlot src1RegSlot = GetRegSlotFromIntReg(layout->I1);
    Assert(newOpcode == Js::OpCodeAsmJs::Simd128_Splat_B4);
    BuildSimd_1Int1(newOpcode, offset, dstRegSlot, src1RegSlot, TySimd128B4);
 
}

// bool16x8
template <typename SizePolicy>
void
IRBuilderAsmJs::BuildBool16x8_1Int1(Js::OpCodeAsmJs newOpcode, uint32 offset)
{
    Assert(OpCodeAttrAsmJs::HasMultiSizeLayout(newOpcode));
    auto layout = m_jnReader.GetLayout<Js::OpLayoutT_Bool16x8_1Int1<SizePolicy>>();

    Js::RegSlot dstRegSlot = GetRegSlotFromSimd128Reg(layout->B8_0);
    Js::RegSlot src1RegSlot = GetRegSlotFromIntReg(layout->I1);
    Assert(newOpcode == Js::OpCodeAsmJs::Simd128_Splat_B8);
    BuildSimd_1Int1(newOpcode, offset, dstRegSlot, src1RegSlot, TySimd128B8);
}

// bool8x16
template <typename SizePolicy>
void
IRBuilderAsmJs::BuildBool8x16_1Int1(Js::OpCodeAsmJs newOpcode, uint32 offset)
{
    Assert(OpCodeAttrAsmJs::HasMultiSizeLayout(newOpcode));
    auto layout = m_jnReader.GetLayout<Js::OpLayoutT_Bool8x16_1Int1<SizePolicy>>();

    Js::RegSlot dstRegSlot = GetRegSlotFromSimd128Reg(layout->B16_0);
    Js::RegSlot src1RegSlot = GetRegSlotFromIntReg(layout->I1);
    Assert(newOpcode == Js::OpCodeAsmJs::Simd128_Splat_B16);
    BuildSimd_1Int1(newOpcode, offset, dstRegSlot, src1RegSlot, TySimd128B16);
}

void IRBuilderAsmJs::BuildSimdConversion(Js::OpCodeAsmJs newOpcode, uint32 offset, Js::RegSlot dstRegSlot, Js::RegSlot srcRegSlot, IRType dstSimdType, IRType srcSimdType)
{
    ValueType srcValueType = GetSimdValueTypeFromIRType(srcSimdType);
    ValueType dstValueType = GetSimdValueTypeFromIRType(dstSimdType);

    IR::RegOpnd * src1Opnd = BuildSrcOpnd(srcRegSlot, srcSimdType);
    src1Opnd->SetValueType(srcValueType);

    IR::RegOpnd * dstOpnd = BuildDstOpnd(dstRegSlot, dstSimdType);
    dstOpnd->SetValueType(dstValueType);

    Js::OpCode opcode = GetSimdOpcode(newOpcode);
    IR::Instr * instr = IR::Instr::New(opcode, dstOpnd, src1Opnd, m_func);
    AddInstr(instr, offset);
}

ValueType IRBuilderAsmJs::GetSimdValueTypeFromIRType(IRType type)
{
    switch (type)
    {
    case TySimd128F4:
        return ValueType::GetSimd128(ObjectType::Simd128Float32x4);
    case TySimd128D2:
        return ValueType::GetSimd128(ObjectType::Simd128Float64x2);
    case TySimd128I4:
        return ValueType::GetSimd128(ObjectType::Simd128Int32x4);
    case TySimd128I8:
        return ValueType::GetSimd128(ObjectType::Simd128Int16x8);
    case TySimd128I16:
        return ValueType::GetSimd128(ObjectType::Simd128Int8x16);
    case TySimd128U4:
        return ValueType::GetSimd128(ObjectType::Simd128Uint32x4);
    case TySimd128U8:
        return ValueType::GetSimd128(ObjectType::Simd128Uint16x8);
    case TySimd128U16:
        return ValueType::GetSimd128(ObjectType::Simd128Uint8x16);
    case TySimd128B4:
        return ValueType::GetSimd128(ObjectType::Simd128Bool32x4);
    case TySimd128B8:
        return ValueType::GetSimd128(ObjectType::Simd128Bool16x8);
    case TySimd128B16:
        return ValueType::GetSimd128(ObjectType::Simd128Bool8x16);
    default:
        Assert(UNREACHED);
    }
    return ValueType::GetObject(ObjectType::UninitializedObject);
    
}

void IRBuilderAsmJs::BuildSimd_1Ints(Js::OpCodeAsmJs newOpcode, uint32 offset, IRType dstSimdType, Js::RegSlot* srcRegSlots, Js::RegSlot dstRegSlot, uint LANES)
{

    Assert(dstSimdType == TySimd128B4 || dstSimdType == TySimd128I4 || dstSimdType == TySimd128U4 ||
           dstSimdType == TySimd128B8 || dstSimdType == TySimd128I8 || dstSimdType == TySimd128U8 ||
           dstSimdType == TySimd128B16|| dstSimdType == TySimd128I16|| dstSimdType == TySimd128U16);

    IR::RegOpnd * srcOpnds[16];
    IR::Instr * instr = nullptr;
    Assert(LANES <= 16);
    Js::OpCode opcode = GetSimdOpcode(newOpcode);
    // first arg
    srcOpnds[0] = BuildSrcOpnd(srcRegSlots[0], TyInt32);
    srcOpnds[0]->SetValueType(ValueType::GetInt(false));
    instr = AddExtendedArg(srcOpnds[0], nullptr, offset);
    // reset of args
    for (uint i = 1; i < LANES && i < 16; i++)
    {
        srcOpnds[i] = BuildSrcOpnd(srcRegSlots[i], TyInt32);
        srcOpnds[i]->SetValueType(ValueType::GetInt(false));
        instr = AddExtendedArg(srcOpnds[i], instr->GetDst()->AsRegOpnd(), offset);
    }

    IR::RegOpnd * dstOpnd = BuildDstOpnd(dstRegSlot, dstSimdType);
    dstOpnd->SetValueType(GetSimdValueTypeFromIRType(dstSimdType));

    AddInstr(IR::Instr::New(opcode, dstOpnd, instr->GetDst(), m_func), offset);
}

template <typename SizePolicy>
void IRBuilderAsmJs::BuildAsmSimdTypedArr(Js::OpCodeAsmJs newOpcode, uint32 offset)
{
    Assert(OpCodeAttrAsmJs::HasMultiSizeLayout(newOpcode));
    auto layout = m_jnReader.GetLayout<Js::OpLayoutT_AsmSimdTypedArr<SizePolicy>>();
    BuildAsmSimdTypedArr(newOpcode, offset, layout->SlotIndex, layout->Value, layout->ViewType, layout->DataWidth);
}

void
IRBuilderAsmJs::BuildAsmSimdTypedArr(Js::OpCodeAsmJs newOpcode, uint32 offset, uint32 slotIndex, Js::RegSlot value, int8 viewType, uint8 dataWidth)
{
    IRType type = TySimd128F4;
    Js::RegSlot valueRegSlot = GetRegSlotFromSimd128Reg(value);

    IR::RegOpnd * maskedOpnd = nullptr;
    IR::Instr * maskInstr = nullptr;

    Js::OpCode op = GetSimdOpcode(newOpcode);
    ValueType arrayType, valueType;
    bool isLd = false, isConst = false;
    uint32 mask = 0;

    switch (newOpcode)
    {
    case Js::OpCodeAsmJs::Simd128_LdArr_I4:
        valueType = ValueType::GetObject(ObjectType::Simd128Int32x4);
        isLd = true;
        isConst = false;
        type = TySimd128I4;
        break;
    case Js::OpCodeAsmJs::Simd128_LdArr_I8:
        valueType = ValueType::GetObject(ObjectType::Simd128Int16x8);
        isLd = true;
        isConst = false;
        type = TySimd128I8;
        break;
    case Js::OpCodeAsmJs::Simd128_LdArr_I16:
        valueType = ValueType::GetObject(ObjectType::Simd128Int8x16);
        isLd = true;
        isConst = false;
        type = TySimd128I16;
        break;
    case Js::OpCodeAsmJs::Simd128_LdArr_U4:
        valueType = ValueType::GetObject(ObjectType::Simd128Uint32x4);
        isLd = true;
        isConst = false;
        type = TySimd128U4;
        break;
    case Js::OpCodeAsmJs::Simd128_LdArr_U8:
        valueType = ValueType::GetObject(ObjectType::Simd128Uint16x8);
        isLd = true;
        isConst = false;
        type = TySimd128U8;
        break;
    case Js::OpCodeAsmJs::Simd128_LdArr_U16:
        valueType = ValueType::GetObject(ObjectType::Simd128Uint8x16);
        isLd = true;
        isConst = false;
        type = TySimd128U16;
        break;
    case Js::OpCodeAsmJs::Simd128_LdArr_F4:
        valueType = ValueType::GetObject(ObjectType::Simd128Float32x4);
        isLd = true;
        isConst = false;
        type = TySimd128F4;
        break;
#if 0
    case Js::OpCodeAsmJs::Simd128_LdArr_D2:
        valueType = ValueType::GetObject(ObjectType::Simd128Float64x2);
        isLd = true;
        isConst = false;
        type = TySimd128D2;
        break;
#endif // 0

    case Js::OpCodeAsmJs::Simd128_StArr_I4:
        valueType = ValueType::GetObject(ObjectType::Simd128Int32x4);
        isLd = false;
        isConst = false;
        type = TySimd128I4;
        break;
    case Js::OpCodeAsmJs::Simd128_StArr_I8:
        valueType = ValueType::GetObject(ObjectType::Simd128Int16x8);
        isLd = false;
        isConst = false;
        type = TySimd128I8;
        break;
    case Js::OpCodeAsmJs::Simd128_StArr_I16:
        valueType = ValueType::GetObject(ObjectType::Simd128Int8x16);
        isLd = false;
        isConst = false;
        type = TySimd128I16;
        break;
    case Js::OpCodeAsmJs::Simd128_StArr_U4:
        valueType = ValueType::GetObject(ObjectType::Simd128Uint32x4);
        isLd = false;
        isConst = false;
        type = TySimd128U4;
        break;
    case Js::OpCodeAsmJs::Simd128_StArr_U8:
        valueType = ValueType::GetObject(ObjectType::Simd128Uint16x8);
        isLd = false;
        isConst = false;
        type = TySimd128U8;
        break;
    case Js::OpCodeAsmJs::Simd128_StArr_U16:
        valueType = ValueType::GetObject(ObjectType::Simd128Uint8x16);
        isLd = false;
        isConst = false;
        type = TySimd128U16;
        break;
    case Js::OpCodeAsmJs::Simd128_StArr_F4:
        valueType = ValueType::GetObject(ObjectType::Simd128Float32x4);
        isLd = false;
        isConst = false;
        type = TySimd128F4;
        break;
#if 0
    case Js::OpCodeAsmJs::Simd128_StArr_D2:
        valueType = ValueType::GetObject(ObjectType::Simd128Float64x2);
        isLd = false;
        isConst = false;
        type = TySimd128D2;
        break;
#endif // 0

    case Js::OpCodeAsmJs::Simd128_LdArrConst_I4:
        valueType = ValueType::GetObject(ObjectType::Simd128Int32x4);
        isLd = true;
        isConst = true;
        type = TySimd128I4;
        break;
    case Js::OpCodeAsmJs::Simd128_LdArrConst_I8:
        valueType = ValueType::GetObject(ObjectType::Simd128Int16x8);
        isLd = true;
        isConst = true;
        type = TySimd128I8;
        break;
    case Js::OpCodeAsmJs::Simd128_LdArrConst_I16:
        valueType = ValueType::GetObject(ObjectType::Simd128Int8x16);
        isLd = true;
        isConst = true;
        type = TySimd128I16;
        break;
    case Js::OpCodeAsmJs::Simd128_LdArrConst_U4:
        valueType = ValueType::GetObject(ObjectType::Simd128Uint32x4);
        isLd = true;
        isConst = true;
        type = TySimd128U4;
        break;
    case Js::OpCodeAsmJs::Simd128_LdArrConst_U8:
        valueType = ValueType::GetObject(ObjectType::Simd128Uint16x8);
        isLd = true;
        isConst = true;
        type = TySimd128U8;
        break;
    case Js::OpCodeAsmJs::Simd128_LdArrConst_U16:
        valueType = ValueType::GetObject(ObjectType::Simd128Uint8x16);
        isLd = true;
        isConst = true;
        type = TySimd128U16;
        break;
    case Js::OpCodeAsmJs::Simd128_LdArrConst_F4:
        valueType = ValueType::GetObject(ObjectType::Simd128Float32x4);
        isLd = true;
        isConst = true;
        type = TySimd128F4;
        break;
#if 0
    case Js::OpCodeAsmJs::Simd128_LdArrConst_D2:
        valueType = ValueType::GetObject(ObjectType::Simd128Float64x2);
        isLd = true;
        isConst = true;
        type = TySimd128D2;
        break;
#endif
    case Js::OpCodeAsmJs::Simd128_StArrConst_I4:
        valueType = ValueType::GetObject(ObjectType::Simd128Int32x4);
        isLd = false;
        type = TySimd128I4;
        isConst = true;
        break;
    case Js::OpCodeAsmJs::Simd128_StArrConst_I8:
        valueType = ValueType::GetObject(ObjectType::Simd128Int16x8);
        isLd = false;
        isConst = true;
        type = TySimd128I8;
        break;
    case Js::OpCodeAsmJs::Simd128_StArrConst_I16:
        valueType = ValueType::GetObject(ObjectType::Simd128Int8x16);
        isLd = false;
        isConst = true;
        type = TySimd128I16;
        break;
    case Js::OpCodeAsmJs::Simd128_StArrConst_U4:
        valueType = ValueType::GetObject(ObjectType::Simd128Uint32x4);
        isLd = false;
        isConst = true;
        type = TySimd128U4;
        break;
    case Js::OpCodeAsmJs::Simd128_StArrConst_U8:
        valueType = ValueType::GetObject(ObjectType::Simd128Uint16x8);
        isLd = false;
        isConst = true;
        type = TySimd128U8;
        break;
    case Js::OpCodeAsmJs::Simd128_StArrConst_U16:
        valueType = ValueType::GetObject(ObjectType::Simd128Uint8x16);
        isLd = false;
        isConst = true;
        type = TySimd128U16;
        break;
    case Js::OpCodeAsmJs::Simd128_StArrConst_F4:
        valueType = ValueType::GetObject(ObjectType::Simd128Float32x4);
        isLd = false;
        isConst = true;
        type = TySimd128F4;
        break;
#if 0
    case Js::OpCodeAsmJs::Simd128_StArrConst_D2:
        valueType = ValueType::GetObject(ObjectType::Simd128Float64x2);
        isLd = false;
        isConst = true;
        type = TySimd128D2;
        break;
#endif
    default:
        Assert(UNREACHED);
    }

    switch (viewType)
    {
    case Js::ArrayBufferView::TYPE_INT8:
        arrayType = ValueType::GetObject(ObjectType::Int8Array);
        break;
    case Js::ArrayBufferView::TYPE_UINT8:
        arrayType = ValueType::GetObject(ObjectType::Uint8Array);
        break;
    case Js::ArrayBufferView::TYPE_INT16:
        arrayType = ValueType::GetObject(ObjectType::Int16Array);
        mask = (uint32)~1;
        break;
    case Js::ArrayBufferView::TYPE_UINT16:
        arrayType = ValueType::GetObject(ObjectType::Uint16Array);
        mask = (uint32)~1;
        break;
    case Js::ArrayBufferView::TYPE_INT32:
        arrayType = ValueType::GetObject(ObjectType::Int32Array);
        mask = (uint32)~3;
        break;
    case Js::ArrayBufferView::TYPE_UINT32:
        arrayType = ValueType::GetObject(ObjectType::Uint32Array);
        mask = (uint32)~3;
        break;
    case Js::ArrayBufferView::TYPE_FLOAT32:
        arrayType = ValueType::GetObject(ObjectType::Float32Array);
        mask = (uint32)~3;
        break;
    case Js::ArrayBufferView::TYPE_FLOAT64:
        arrayType = ValueType::GetObject(ObjectType::Float64Array);
        mask = (uint32)~7;
        break;
    default:
        Assert(UNREACHED);
    }

    IR::Opnd * sizeOpnd = BuildSrcOpnd(AsmJsRegSlots::LengthReg, TyUint32);
    if (!isConst)
    {

        Js::RegSlot indexRegSlot = GetRegSlotFromIntReg(slotIndex);

        if (mask)
        {
            // AND_I4 index, mask
            maskedOpnd = IR::RegOpnd::New(TyUint32, m_func);
            maskInstr = IR::Instr::New(Js::OpCode::And_I4, maskedOpnd, BuildSrcOpnd(indexRegSlot, TyInt32), IR::IntConstOpnd::New(mask, TyUint32, m_func), m_func);

        }
        else
        {
            maskedOpnd = BuildSrcOpnd(indexRegSlot, TyInt32);
        }
    }

    IR::Instr * instr = nullptr;
    IR::RegOpnd * regOpnd = nullptr;
    IR::IndirOpnd * indirOpnd = nullptr;
    IR::RegOpnd * baseOpnd = BuildSrcOpnd(AsmJsRegSlots::BufferReg, TyVar);
    baseOpnd->SetValueType(arrayType);
    baseOpnd->SetValueTypeFixed();

    if (isLd)
    {
        regOpnd = BuildDstOpnd(valueRegSlot, type);
        regOpnd->SetValueType(valueType);
        if (!isConst)
        {
            Assert(maskedOpnd);
            // Js::OpCodeAsmJs::Simd128_LdArr_I4:
            // Js::OpCodeAsmJs::Simd128_LdArr_F4:
            // Js::OpCodeAsmJs::Simd128_LdArr_D2:
            indirOpnd = IR::IndirOpnd::New(baseOpnd, maskedOpnd, type, m_func);
        }
        else
        {
            // Js::OpCodeAsmJs::Simd128_LdArrConst_I4:
            // Js::OpCodeAsmJs::Simd128_LdArrConst_F4:
            // Js::OpCodeAsmJs::Simd128_LdArrConst_D2:
            indirOpnd = IR::IndirOpnd::New(baseOpnd, slotIndex, type, m_func);
        }
        instr = IR::Instr::New(op, regOpnd, indirOpnd, sizeOpnd, m_func);
    }
    else
    {
        regOpnd = BuildSrcOpnd(valueRegSlot, type);
        regOpnd->SetValueType(valueType);
        if (!isConst)
        {
            Assert(maskedOpnd);
            // Js::OpCodeAsmJs::Simd128_StArr_I4:
            // Js::OpCodeAsmJs::Simd128_StArr_F4:
            // Js::OpCodeAsmJs::Simd128_StArr_D2:
            indirOpnd = IR::IndirOpnd::New(baseOpnd, maskedOpnd, type, m_func);
        }
        else
        {
            // Js::OpCodeAsmJs::Simd128_StArrConst_I4:
            // Js::OpCodeAsmJs::Simd128_StArrConst_F4:
            // Js::OpCodeAsmJs::Simd128_StArrConst_D2:
            indirOpnd = IR::IndirOpnd::New(baseOpnd, slotIndex, type, m_func);
        }
        instr = IR::Instr::New(op, indirOpnd, regOpnd, sizeOpnd, m_func);
    }
    // REVIEW: Store dataWidth in the instruction itself instead of an argument to avoid using ExtendedArgs or excessive opcodes.
    Assert(dataWidth >= 4 && dataWidth <= 16);
    instr->dataWidth = dataWidth;
    if (maskInstr)
    {
        AddInstr(maskInstr, offset);
    }
    AddInstr(instr, offset);

}<|MERGE_RESOLUTION|>--- conflicted
+++ resolved
@@ -348,11 +348,7 @@
 {
     Js::Var * constTable = (Js::Var*)m_func->GetJITFunctionBody()->GetConstTable();
     int * intConstTable = reinterpret_cast<int *>(constTable + Js::AsmJsFunctionMemory::RequiredVarConstants - 1);
-<<<<<<< HEAD
     uint32 intConstCount = m_func->GetJITFunctionBody()->GetAsmJsInfo()->GetIntConstCount();
-=======
-    uint32 intConstCount = m_func->GetJnFunction()->GetAsmJsFunctionInfoWithLock()->GetIntConstCount();
->>>>>>> 1334e38d
 
     Assert(regSlot >= Js::FunctionBody::FirstRegSlot && regSlot < intConstCount);
     const int32 value = intConstTable[regSlot];
@@ -649,7 +645,7 @@
 IRBuilderAsmJs::RegIsSimd128ReturnVar(Js::RegSlot reg)
 {
     return (reg == m_firstSimdConst &&
-            m_asmFuncInfo->GetReturnType().toVarType().isSIMD());
+            Js::AsmJsRetType(m_asmFuncInfo->GetRetType()).toVarType().isSIMD());
 }
 BOOL
 IRBuilderAsmJs::RegIsConstant(Js::RegSlot reg)
@@ -716,18 +712,10 @@
 void
 IRBuilderAsmJs::BuildConstantLoads()
 {
-<<<<<<< HEAD
     uint32 intConstCount = m_func->GetJITFunctionBody()->GetAsmJsInfo()->GetIntConstCount();
     uint32 floatConstCount = m_func->GetJITFunctionBody()->GetAsmJsInfo()->GetFloatConstCount();
     uint32 doubleConstCount = m_func->GetJITFunctionBody()->GetAsmJsInfo()->GetDoubleConstCount();
     Js::Var * constTable = (Js::Var *)m_func->GetJITFunctionBody()->GetConstTable();
-=======
-    Js::AsmJsFunctionInfo* asmJsFuncInfo = m_func->GetJnFunction()->GetAsmJsFunctionInfoWithLock();
-    uint32 intConstCount = asmJsFuncInfo->GetIntConstCount();
-    uint32 floatConstCount = asmJsFuncInfo->GetFloatConstCount();
-    uint32 doubleConstCount = asmJsFuncInfo->GetDoubleConstCount();
-    Js::Var * constTable = m_func->GetJnFunction()->GetConstTable();
->>>>>>> 1334e38d
 
     // Load FrameDisplay
     IR::RegOpnd * asmJsEnvDstOpnd = BuildDstOpnd(AsmJsRegSlots::ModuleMemReg, TyVar);
@@ -826,11 +814,7 @@
         ++regAllocated;
     }
 
-<<<<<<< HEAD
     uint32 simdConstCount = m_func->GetJITFunctionBody()->GetAsmJsInfo()->GetSimdConstCount();
-=======
-    uint32 simdConstCount = asmJsFuncInfo->GetSimdConstCount();
->>>>>>> 1334e38d
     // Space for SIMD0
     ++regAllocated;
     AsmJsSIMDValue *simdConstTable = reinterpret_cast<AsmJsSIMDValue *>(doubleConstTable + doubleConstCount);
@@ -878,11 +862,7 @@
         IR::RegOpnd * dstOpnd = nullptr;
         IR::Instr * instr = nullptr;
         // TODO: double args are not aligned on stack
-<<<<<<< HEAD
         Js::AsmJsVarType varType = m_func->GetJITFunctionBody()->GetAsmJsInfo()->GetArgType(i - 1);
-=======
-        Js::AsmJsVarType varType = m_func->GetJnFunction()->GetAsmJsFunctionInfoWithLock()->GetArgType(i - 1);
->>>>>>> 1334e38d
         switch (varType.which())
         {
         case Js::AsmJsVarType::Which::Int:
@@ -1062,7 +1042,7 @@
         {
             IRType irType;
             ValueType vType;
-            GetSimdTypesFromAsmType(m_asmFuncInfo->GetReturnType().toType().GetWhich(), &irType, &vType);
+            GetSimdTypesFromAsmType(Js::AsmJsRetType(m_asmFuncInfo->GetRetType()).toType().GetWhich(), &irType, &vType);
             retSlot = GetRegSlotFromSimd128Reg(0);
             regOpnd = BuildDstOpnd(retSlot, irType);
             regOpnd->SetValueType(vType);

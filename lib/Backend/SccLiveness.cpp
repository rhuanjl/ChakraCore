//-------------------------------------------------------------------------------------------------------
// Copyright (C) Microsoft Corporation and contributors. All rights reserved.
// Licensed under the MIT license. See LICENSE.txt file in the project root for full license information.
//-------------------------------------------------------------------------------------------------------

#include "Backend.h"

#include "SccLiveness.h"


// Build SCC liveness.  SCC stands for Strongly Connected Components.  It's a simple
// conservative algorithm which has the advantage of being O(N).  A simple forward walk
// of the IR looks at the first and last use of each symbols and creates the lifetimes.
// The code assumes the blocks are in R-DFO order to start with.  For loops, the lifetimes
// are simply extended to cover the whole loop.
//
// The disadvantages are:
//      o Separate lifetimes of a given symbol are not separated
//      o Very conservative in loops, which is where we'd like precise info...
//
// Single-def symbols do not have the first issue.  We also try to make up for number 2
// by not extending the lifetime of symbols if the first def and the last use are in
// same loop.
//
// The code builds a list of lifetimes sorted in start order.
// We actually build the list in reverse start order, and then reverse it.

void
SCCLiveness::Build()
{
    // First, lets number each instruction to get an ordering.
    // Note that we assume the blocks are in RDFO.

    // NOTE: Currently the DoInterruptProbe pass will number the instructions. If it has,
    // then the numbering here is not necessary. But there should be no phase between the two
    // that can invalidate the numbering.
    if (!this->func->HasInstrNumber())
    {
        this->func->NumberInstrs();
    }

    IR::LabelInstr *lastLabelInstr = nullptr;

    FOREACH_INSTR_IN_FUNC_EDITING(instr, instrNext, this->func)
    {
        IR::Opnd *dst, *src1, *src2;
        uint32 instrNum = instr->GetNumber();

        // End of loop?
        if (this->curLoop && instrNum >= this->curLoop->regAlloc.loopEnd)
        {
            AssertMsg(this->loopNest > 0, "Loop nest is messed up");
            AssertMsg(instr->IsBranchInstr(), "Loop tail should be a branchInstr");
            AssertMsg(instr->AsBranchInstr()->IsLoopTail(this->func), "Loop tail not marked correctly");

            Loop *loop = this->curLoop;
            while (loop && loop->regAlloc.loopEnd == this->curLoop->regAlloc.loopEnd)
            {
                FOREACH_SLIST_ENTRY(Lifetime *, lifetime, loop->regAlloc.extendedLifetime)
                {
                    if (loop->regAlloc.hasNonOpHelperCall)
                    {
                        lifetime->isLiveAcrossUserCalls = true;
                    }
                    if (loop->regAlloc.hasCall)
                    {
                        lifetime->isLiveAcrossCalls = true;
                    }
                    if (lifetime->end == loop->regAlloc.loopEnd)
                    {
                        lifetime->totalOpHelperLengthByEnd = this->totalOpHelperFullVisitedLength + CurrentOpHelperVisitedLength(instr);
                    }
                }
                NEXT_SLIST_ENTRY;

                loop->regAlloc.helperLength = this->totalOpHelperFullVisitedLength + CurrentOpHelperVisitedLength(instr);
                Assert(!loop->parent || loop->parent && loop->parent->regAlloc.loopEnd >= loop->regAlloc.loopEnd);
                loop = loop->parent;
            }
            while (this->curLoop && instrNum >= this->curLoop->regAlloc.loopEnd)
            {
                this->curLoop = this->curLoop->parent;
                this->loopNest--;
            }
        }

        if (instr->HasBailOutInfo())
        {
            // At this point, the bailout should be lowered to a CALL to BailOut
#if DBG
            Assert(LowererMD::IsCall(instr));
            IR::Opnd * helperOpnd = nullptr;
            if (instr->GetSrc1()->IsHelperCallOpnd())
            {
                helperOpnd = instr->GetSrc1();
            }
            else if (instr->GetSrc1()->AsRegOpnd()->m_sym)
            {
                Assert(instr->GetSrc1()->AsRegOpnd()->m_sym->m_instrDef);
                helperOpnd = instr->GetSrc1()->AsRegOpnd()->m_sym->m_instrDef->GetSrc1();
            }
            Assert(!helperOpnd || BailOutInfo::IsBailOutHelper(helperOpnd->AsHelperCallOpnd()->m_fnHelper));
#endif
            ProcessBailOutUses(instr);
        }

        if (instr->m_opcode == Js::OpCode::InlineeEnd  && instr->m_func->m_hasInlineArgsOpt)
        {
            instr->m_func->frameInfo->IterateSyms([=](StackSym* argSym)
            {
                this->ProcessStackSymUse(argSym, instr);
            });
        }

        // Process srcs
        src1 = instr->GetSrc1();
        if (src1)
        {
            this->ProcessSrc(src1, instr);

            src2 = instr->GetSrc2();
            if (src2)
            {
                this->ProcessSrc(src2, instr);
            }
        }

        // Keep track of the last call instruction number to find out whether a lifetime crosses a call
        // Do not count call to bailout which exits anyways
        if (LowererMD::IsCall(instr) && !instr->HasBailOutInfo())
        {
            if (this->lastOpHelperLabel == nullptr)
            {
                // Catch only user calls (non op helper calls)
                this->lastNonOpHelperCall = instr->GetNumber();
                if (this->curLoop)
                {
                    this->curLoop->regAlloc.hasNonOpHelperCall = true;
                }
            }
            // Catch all calls
            this->lastCall = instr->GetNumber();
            if (this->curLoop)
            {
                this->curLoop->regAlloc.hasCall = true;
            }
        }

        // Process dst
        dst = instr->GetDst();
        if (dst)
        {
            this->ProcessDst(dst, instr);
        }


        if (instr->IsLabelInstr())
        {
            IR::LabelInstr * const labelInstr = instr->AsLabelInstr();

            if (labelInstr->IsUnreferenced())
            {
                // Unreferenced labels can potentially be removed. See if the label tells
                // us we're transitioning between a helper and non-helper block.
                if (labelInstr->isOpHelper == (this->lastOpHelperLabel != nullptr)
                    && lastLabelInstr && labelInstr->isOpHelper == lastLabelInstr->isOpHelper)
                {
                    labelInstr->Remove();
                    continue;
                }
            }
            lastLabelInstr = labelInstr;

            Region * region = labelInstr->GetRegion();
            if (region != nullptr)
            {
                if (this->curRegion && this->curRegion != region)
                {
                    this->curRegion->SetEnd(labelInstr->m_prev);
                }
                if (region->GetStart() == nullptr)
                {
                    region->SetStart(labelInstr);
                }
                region->SetEnd(nullptr);
                this->curRegion = region;
            }
            else
            {
                labelInstr->SetRegion(this->curRegion);
            }

            // Look for start of loop
            if (labelInstr->m_isLoopTop)
            {
                this->loopNest++;       // used in spill cost calculation.

                uint32 lastBranchNum = 0;
                IR::BranchInstr *lastBranchInstr = nullptr;

                FOREACH_SLISTCOUNTED_ENTRY(IR::BranchInstr *, ref, &labelInstr->labelRefs)
                {
                    if (ref->GetNumber() > lastBranchNum)
                    {
                        lastBranchInstr = ref;
                        lastBranchNum = lastBranchInstr->GetNumber();
                    }
                }
                NEXT_SLISTCOUNTED_ENTRY;

                AssertMsg(instrNum < lastBranchNum, "Didn't find back edge...");
                AssertMsg(lastBranchInstr->IsLoopTail(this->func), "Loop tail not marked properly");

                Loop * loop = labelInstr->GetLoop();
                loop->parent = this->curLoop;
                this->curLoop = loop;
                loop->regAlloc.loopStart = instrNum;
                loop->regAlloc.loopEnd = lastBranchNum;

#if LOWER_SPLIT_INT64
                func->Int64SplitExtendLoopLifetime(loop);
#endif

                // Tail duplication can result in cases in which an outer loop lexically ends before the inner loop.
                // The register allocator could then thrash in the inner loop registers used for a live-on-back-edge
                // sym on the outer loop. To prevent this, we need to mark the end of the outer loop as the end of the
                // inner loop and update the lifetimes already extended in the outer loop in keeping with this change.
                for (Loop* parentLoop = loop->parent; parentLoop != nullptr; parentLoop = parentLoop->parent)
                {
                    if (parentLoop->regAlloc.loopEnd < loop->regAlloc.loopEnd)
                    {
                        // We need to go over extended lifetimes in outer loops to update the lifetimes of symbols that might
                        // have had their lifetime extended to the outer loop end (which is before the current loop end) and
                        // may not have any uses in the current loop to extend their lifetimes to the current loop end.
                        FOREACH_SLIST_ENTRY(Lifetime *, lifetime, parentLoop->regAlloc.extendedLifetime)
                        {
                            if (lifetime->end == parentLoop->regAlloc.loopEnd)
                            {
                                lifetime->end = loop->regAlloc.loopEnd;
                            }
                        }
                        NEXT_SLIST_ENTRY;
                        parentLoop->regAlloc.loopEnd = loop->regAlloc.loopEnd;
                    }
                }
                loop->regAlloc.extendedLifetime = JitAnew(this->tempAlloc, SList<Lifetime *>, this->tempAlloc);
                loop->regAlloc.hasNonOpHelperCall = false;
                loop->regAlloc.hasCall = false;
                loop->regAlloc.hasAirLock = false;
            }

            // track whether we are in a helper block or not
            if (this->lastOpHelperLabel != nullptr)
            {
                this->EndOpHelper(labelInstr);
            }
            if (labelInstr->isOpHelper && !PHASE_OFF(Js::OpHelperRegOptPhase, this->func))
            {
                this->lastOpHelperLabel = labelInstr;
            }
        }
        else if (instr->IsBranchInstr() && !instr->AsBranchInstr()->IsMultiBranch())
        {
            IR::LabelInstr * branchTarget = instr->AsBranchInstr()->GetTarget();
            Js::OpCode brOpcode = instr->m_opcode;
            if (branchTarget->GetRegion() == nullptr && this->func->HasTry())
            {
                Assert(brOpcode != Js::OpCode::Leave && brOpcode != Js::OpCode::TryCatch && brOpcode != Js::OpCode::TryFinally);
                branchTarget->SetRegion(this->curRegion);
            }
        }
        if (this->lastOpHelperLabel != nullptr && instr->IsBranchInstr())
        {
            IR::LabelInstr *targetLabel = instr->AsBranchInstr()->GetTarget();

            if (targetLabel->isOpHelper && instr->AsBranchInstr()->IsConditional())
            {
                // If we have:
                //    L1: [helper]
                //           CMP
                //           JCC  helperLabel
                //           code
                // Insert a helper label before 'code' to mark this is also helper code.
                IR::Instr *branchInstrNext = instr->GetNextRealInstrOrLabel();
                if (!branchInstrNext->IsLabelInstr())
                {
                    instrNext = IR::LabelInstr::New(Js::OpCode::Label, instr->m_func, true);
                    instr->InsertAfter(instrNext);
                    instrNext->CopyNumber(instrNext->m_next);
                }
            }
            this->EndOpHelper(instr);
        }

    }NEXT_INSTR_IN_FUNC_EDITING;

    if (this->func->HasTry())
    {
#if DBG
        FOREACH_INSTR_IN_FUNC(instr, this->func)
        {
            if (instr->IsLabelInstr())
            {
                Assert(instr->AsLabelInstr()->GetRegion() != nullptr);
            }
        }
        NEXT_INSTR_IN_FUNC
#endif
        AssertMsg(this->curRegion, "Function with try but no regions?");
        AssertMsg(this->curRegion->GetStart() && !this->curRegion->GetEnd(), "Current region not active?");

        // Check for lifetimes that have been extended such that they now span multiple regions.
        this->curRegion->SetEnd(this->func->m_exitInstr);
        if (this->func->HasTry() && !this->func->DoOptimizeTry())
        {
            FOREACH_SLIST_ENTRY(Lifetime *, lifetime, &this->lifetimeList)
            {
                if (lifetime->dontAllocate)
                {
                    continue;
                }
                if (lifetime->start < lifetime->region->GetStart()->GetNumber() ||
                    lifetime->end > lifetime->region->GetEnd()->GetNumber())
                {
                    lifetime->dontAllocate = true;
                }
            }
            NEXT_SLIST_ENTRY;
        }
    }

    AssertMsg(this->loopNest == 0, "LoopNest is messed up");

    // The list is built in reverse order.  Let's flip it in increasing start order.

    this->lifetimeList.Reverse();
    this->opHelperBlockList.Reverse();

#if DBG_DUMP
    if (PHASE_DUMP(Js::LivenessPhase, this->func))
    {
        this->Dump();
    }
#endif
}

void
SCCLiveness::EndOpHelper(IR::Instr * instr)
{
    Assert(this->lastOpHelperLabel != nullptr);

    OpHelperBlock * opHelperBlock = this->opHelperBlockList.PrependNode(this->tempAlloc);
    Assert(opHelperBlock != nullptr);
    opHelperBlock->opHelperLabel = this->lastOpHelperLabel;
    opHelperBlock->opHelperEndInstr = instr;

    this->totalOpHelperFullVisitedLength += opHelperBlock->Length();
    this->lastOpHelperLabel = nullptr;
}

// SCCLiveness::ProcessSrc
void
SCCLiveness::ProcessSrc(IR::Opnd *src, IR::Instr *instr)
{
    if (src->IsRegOpnd())
    {
        this->ProcessRegUse(src->AsRegOpnd(), instr);
    }
    else if (src->IsIndirOpnd())
    {
        IR::IndirOpnd *indirOpnd = src->AsIndirOpnd();

        if (!this->FoldIndir(instr, indirOpnd))
        {
            if (indirOpnd->GetBaseOpnd())
            {
                this->ProcessRegUse(indirOpnd->GetBaseOpnd(), instr);
            }

            if (indirOpnd->GetIndexOpnd())
            {
                this->ProcessRegUse(indirOpnd->GetIndexOpnd(), instr);
            }
        }
    }
    else if (!this->lastCall && src->IsSymOpnd() && src->AsSymOpnd()->m_sym->AsStackSym()->IsParamSlotSym())
    {
        IR::SymOpnd *symOpnd = src->AsSymOpnd();
        RegNum reg = LinearScanMD::GetParamReg(symOpnd, this->func);

        if (reg != RegNOREG && PHASE_ON(Js::RegParamsPhase, this->func))
        {
            StackSym *stackSym = symOpnd->m_sym->AsStackSym();
            Lifetime *lifetime = stackSym->scratch.linearScan.lifetime;

            if (lifetime == nullptr)
            {
                lifetime = this->InsertLifetime(stackSym, reg, this->func->m_headInstr->m_next);
                lifetime->region = this->curRegion;
<<<<<<< HEAD
                lifetime->isFloat = symOpnd->IsFloat();
                lifetime->isSimd128F4 = symOpnd->IsSimd128F4();
                lifetime->isSimd128I4 = symOpnd->IsSimd128I4();
                lifetime->isSimd128I8 = symOpnd->IsSimd128I8();
                lifetime->isSimd128I16 = symOpnd->IsSimd128I16();
                lifetime->isSimd128U4 = symOpnd->IsSimd128U4();
                lifetime->isSimd128U8 = symOpnd->IsSimd128U8();
                lifetime->isSimd128U16 = symOpnd->IsSimd128U16();
                lifetime->isSimd128B4 = symOpnd->IsSimd128B4();
                lifetime->isSimd128B8 = symOpnd->IsSimd128B8();
                lifetime->isSimd128B16 = symOpnd->IsSimd128B16();
                lifetime->isSimd128D2 = symOpnd->IsSimd128D2();
                lifetime->isSimd128I2 = symOpnd->IsSimd128I2();
=======
                lifetime->isFloat = symOpnd->IsFloat() || symOpnd->IsSimd128();
>>>>>>> 706b65c6
            }

            IR::RegOpnd * newRegOpnd = IR::RegOpnd::New(stackSym, reg, symOpnd->GetType(), this->func);
            instr->ReplaceSrc(symOpnd, newRegOpnd);
            this->ProcessRegUse(newRegOpnd, instr);
        }
    }
}

// SCCLiveness::ProcessDst
void
SCCLiveness::ProcessDst(IR::Opnd *dst, IR::Instr *instr)
{
    if (dst->IsIndirOpnd())
    {
        // Indir regs are really uses

        IR::IndirOpnd *indirOpnd = dst->AsIndirOpnd();

        if (!this->FoldIndir(instr, indirOpnd))
        {
            if (indirOpnd->GetBaseOpnd())
            {
                this->ProcessRegUse(indirOpnd->GetBaseOpnd(), instr);
            }
            if (indirOpnd->GetIndexOpnd())
            {
                this->ProcessRegUse(indirOpnd->GetIndexOpnd(), instr);
            }
        }
    }
#if defined(_M_X64) || defined(_M_IX86)
    else if (instr->m_opcode == Js::OpCode::SHUFPS || instr->m_opcode == Js::OpCode::SHUFPD)
    {
        // dst is the first src, make sure it gets the same live reg
        this->ProcessRegUse(dst->AsRegOpnd(), instr);
    }
#endif
    else if (dst->IsRegOpnd())
    {
        this->ProcessRegDef(dst->AsRegOpnd(), instr);
    }
}

void
SCCLiveness::ProcessBailOutUses(IR::Instr * instr)
{
    BailOutInfo * bailOutInfo = instr->GetBailOutInfo();
    FOREACH_BITSET_IN_SPARSEBV(id, bailOutInfo->byteCodeUpwardExposedUsed)
    {
        StackSym * stackSym = this->func->m_symTable->FindStackSym(id);
        Assert(stackSym != nullptr);
        ProcessStackSymUse(stackSym, instr);
    }
    NEXT_BITSET_IN_SPARSEBV;

    FOREACH_SLISTBASE_ENTRY(CopyPropSyms, copyPropSyms, &bailOutInfo->usedCapturedValues.copyPropSyms)
    {
        ProcessStackSymUse(copyPropSyms.Value(), instr);
    }
    NEXT_SLISTBASE_ENTRY;


    bailOutInfo->IterateArgOutSyms([=] (uint, uint, StackSym* sym) {
        if(!sym->IsArgSlotSym() && sym->m_isBailOutReferenced)
        {
            ProcessStackSymUse(sym, instr);
        }
    });

    if(bailOutInfo->branchConditionOpnd)
    {
        ProcessSrc(bailOutInfo->branchConditionOpnd, instr);
    }

    // BailOnNoProfile might have caused the deletion of a cloned InlineeEnd. As a result, argument
    // lifetimes wouldn't have been extended beyond the bailout point (InlineeEnd extends the lifetimes)
    // Extend argument lifetimes up to the bail out point to allow LinearScan::SpillInlineeArgs to spill
    // inlinee args.
    if (instr->HasBailOnNoProfile() && !instr->m_func->IsTopFunc())
    {
        Func * inlinee = instr->m_func;
        while (!inlinee->IsTopFunc())
        {
            if (inlinee->m_hasInlineArgsOpt && inlinee->frameInfo->isRecorded)
            {
                inlinee->frameInfo->IterateSyms([=](StackSym* argSym)
                {
                    this->ProcessStackSymUse(argSym, instr);
                });
                inlinee = inlinee->GetParentFunc();
            }
            else
            {
                // if an inlinee's arguments haven't been optimized away, it's ancestors' shouldn't have been too.
                break;
            }
        }
    }
}

void
SCCLiveness::ProcessStackSymUse(StackSym * stackSym, IR::Instr * instr, int usageSize)
{
    Lifetime * lifetime = stackSym->scratch.linearScan.lifetime;

    if (lifetime == nullptr)
    {
#if DBG
        char16 debugStringBuffer[MAX_FUNCTION_BODY_DEBUG_STRING_SIZE];
        Output::Print(_u("Function: %s (%s)       "), this->func->GetJITFunctionBody()->GetDisplayName(), this->func->GetDebugNumberSet(debugStringBuffer));
        Output::Print(_u("Reg: "));
        stackSym->Dump();
        Output::Print(_u("\n"));
        Output::Flush();
#endif
        AnalysisAssertMsg(UNREACHED, "Uninitialized reg?");
    }
    else
    {
        if (lifetime->region != this->curRegion && !this->func->DoOptimizeTry())
        {
            lifetime->dontAllocate = true;
        }

        ExtendLifetime(lifetime, instr);
    }
    lifetime->AddToUseCount(LinearScan::GetUseSpillCost(this->loopNest, (this->lastOpHelperLabel != nullptr)), this->curLoop, this->func);
    if (lifetime->start < this->lastCall)
    {
        lifetime->isLiveAcrossCalls = true;
    }
    if (lifetime->start < this->lastNonOpHelperCall)
    {
        lifetime->isLiveAcrossUserCalls = true;
    }
    lifetime->isDeadStore = false;

    lifetime->intUsageBv.Set(usageSize);
}

// SCCLiveness::ProcessRegUse
void
SCCLiveness::ProcessRegUse(IR::RegOpnd *regUse, IR::Instr *instr)
{
    StackSym * stackSym = regUse->m_sym;

    if (stackSym == nullptr)
    {
        return;
    }

    ProcessStackSymUse(stackSym, instr, TySize[regUse->GetType()]);

}

// SCCLiveness::ProcessRegDef
void
SCCLiveness::ProcessRegDef(IR::RegOpnd *regDef, IR::Instr *instr)
{
    StackSym * stackSym = regDef->m_sym;

    // PhysReg
    if (stackSym == nullptr || regDef->GetReg() != RegNOREG)
    {
        IR::Opnd *src = instr->GetSrc1();

        // If this symbol is assigned to a physical register, let's tell the register
        // allocator to prefer assigning that register to the lifetime.
        //
        // Note: this only pays off if this is the last-use of the symbol, but
        // unfortunately we don't have a way to tell that currently...
        if (LowererMD::IsAssign(instr) && src->IsRegOpnd() && src->AsRegOpnd()->m_sym)
        {
            StackSym *srcSym = src->AsRegOpnd()->m_sym;

            srcSym->scratch.linearScan.lifetime->regPreference.Set(regDef->GetReg());
        }

        // This physreg doesn't have a lifetime, just return.
        if (stackSym == nullptr)
        {
            return;
        }
    }

    // Arg slot sym can be in a RegOpnd for param passed via registers
    // Skip creating a lifetime for those.
    if (stackSym->IsArgSlotSym())
    {
        return;
    }

    // We'll extend the lifetime only if there are uses in a different loop region
    // from one of the defs.

    Lifetime * lifetime = stackSym->scratch.linearScan.lifetime;

    if (lifetime == nullptr)
    {
        lifetime = this->InsertLifetime(stackSym, regDef->GetReg(), instr);
        lifetime->region = this->curRegion;
<<<<<<< HEAD
        lifetime->isFloat = regDef->IsFloat();
        lifetime->isSimd128F4   = regDef->IsSimd128F4();
        lifetime->isSimd128I4   = regDef->IsSimd128I4 ();
        lifetime->isSimd128I8   = regDef->IsSimd128I8 ();
        lifetime->isSimd128I16  = regDef->IsSimd128I16();
        lifetime->isSimd128U4   = regDef->IsSimd128U4 ();
        lifetime->isSimd128U8   = regDef->IsSimd128U8 ();
        lifetime->isSimd128U16  = regDef->IsSimd128U16();
        lifetime->isSimd128B4 = regDef->IsSimd128B4();
        lifetime->isSimd128B8 = regDef->IsSimd128B8();
        lifetime->isSimd128B16 = regDef->IsSimd128B16();
        lifetime->isSimd128D2   = regDef->IsSimd128D2();
        lifetime->isSimd128I2 = regDef->IsSimd128I2();
=======
        lifetime->isFloat = regDef->IsFloat() || regDef->IsSimd128();
>>>>>>> 706b65c6
    }
    else
    {
        AssertMsg(lifetime->start <= instr->GetNumber(), "Lifetime start not set correctly");

        ExtendLifetime(lifetime, instr);

        if (lifetime->region != this->curRegion && !this->func->DoOptimizeTry())
        {
            lifetime->dontAllocate = true;
        }
    }
    lifetime->AddToUseCount(LinearScan::GetUseSpillCost(this->loopNest, (this->lastOpHelperLabel != nullptr)), this->curLoop, this->func);
    lifetime->intUsageBv.Set(TySize[regDef->GetType()]);
}

// SCCLiveness::ExtendLifetime
//      Manages extend lifetimes to the end of loops if the corresponding symbol
//      is live on the back edge of the loop
void
SCCLiveness::ExtendLifetime(Lifetime *lifetime, IR::Instr *instr)
{
    AssertMsg(lifetime != nullptr, "Lifetime not provided");
    AssertMsg(lifetime->sym != nullptr, "Lifetime has no symbol");
    Assert(this->extendedLifetimesLoopList->Empty());

    // Find the loop that we need to extend the lifetime to
    StackSym * sym = lifetime->sym;
    Loop * loop = this->curLoop;
    uint32 extendedLifetimeStart = lifetime->start;
    uint32 extendedLifetimeEnd = lifetime->end;
    bool isLiveOnBackEdge = false;
    bool loopAddedToList = false;

    while (loop)
    {
        if (loop->regAlloc.liveOnBackEdgeSyms->Test(sym->m_id))
        {
            isLiveOnBackEdge = true;
            if (loop->regAlloc.loopStart < extendedLifetimeStart)
            {
                extendedLifetimeStart = loop->regAlloc.loopStart;
                this->extendedLifetimesLoopList->Prepend(this->tempAlloc, loop);
                loopAddedToList = true;
            }
            if (loop->regAlloc.loopEnd > extendedLifetimeEnd)
            {
                extendedLifetimeEnd = loop->regAlloc.loopEnd;
                if (!loopAddedToList)
                {
                    this->extendedLifetimesLoopList->Prepend(this->tempAlloc, loop);
                }
            }
        }
        loop = loop->parent;
        loopAddedToList = false;
    }

    if (!isLiveOnBackEdge)
    {
        // Don't extend lifetime to loop boundary if the use are not live on back edge
        // Note: the above loop doesn't detect a reg that is live on an outer back edge
        // but not an inner one, so we can't assume here that the lifetime hasn't been extended
        // past the current instruction.
        if (lifetime->end < instr->GetNumber())
        {
            lifetime->end = instr->GetNumber();
            lifetime->totalOpHelperLengthByEnd = this->totalOpHelperFullVisitedLength + CurrentOpHelperVisitedLength(instr);
        }
    }
    else
    {
        // extend lifetime to the outer most loop boundary that have the symbol live on back edge.
        bool isLifetimeExtended = false;
        if (lifetime->start > extendedLifetimeStart)
        {
            isLifetimeExtended = true;
            lifetime->start = extendedLifetimeStart;
        }

        if (lifetime->end < extendedLifetimeEnd)
        {
            isLifetimeExtended = true;
            lifetime->end = extendedLifetimeEnd;
            // The total op helper length by the end of this lifetime will be updated once we reach the loop tail
        }

        if (isLifetimeExtended)
        {
            // Keep track of the lifetime extended for this loop so we can update the call bits
            FOREACH_SLISTBASE_ENTRY(Loop *, currLoop, this->extendedLifetimesLoopList)
            {
                currLoop->regAlloc.extendedLifetime->Prepend(lifetime);
            }
            NEXT_SLISTBASE_ENTRY
        }
        AssertMsg(lifetime->end > instr->GetNumber(), "Lifetime end not set correctly");
    }
    this->extendedLifetimesLoopList->Clear(this->tempAlloc);
}

// SCCLiveness::InsertLifetime
//      Insert a new lifetime in the list of lifetime.  The lifetime are inserted
//      in the reverse order of the lifetime starts.
Lifetime *
SCCLiveness::InsertLifetime(StackSym *stackSym, RegNum reg, IR::Instr *const currentInstr)
{
    const uint start = currentInstr->GetNumber(), end = start;
    Lifetime * newLlifetime = JitAnew(tempAlloc, Lifetime, tempAlloc, stackSym, reg, start, end, this->func);
    newLlifetime->totalOpHelperLengthByEnd = this->totalOpHelperFullVisitedLength + CurrentOpHelperVisitedLength(currentInstr);

    // Find insertion point
    // This looks like a search, but we should almost exit on the first iteration, except
    // when we have loops and some lifetimes where extended.
    FOREACH_SLIST_ENTRY_EDITING(Lifetime *, lifetime, &this->lifetimeList, iter)
    {
        if (lifetime->start <= start)
        {
            break;
        }
    }
    NEXT_SLIST_ENTRY_EDITING;

    iter.InsertBefore(newLlifetime);

    // let's say 'var a = 10;'. if a is not used in the function, we still want to have the instr, otherwise the write-through will not happen and upon debug bailout
    // we would not be able to restore the values to see in locals window.
    if (this->func->IsJitInDebugMode() && stackSym->HasByteCodeRegSlot() && this->func->IsNonTempLocalVar(stackSym->GetByteCodeRegSlot()))
    {
        newLlifetime->isDeadStore = false;
    }

    stackSym->scratch.linearScan.lifetime = newLlifetime;
    return newLlifetime;
}

bool
SCCLiveness::FoldIndir(IR::Instr *instr, IR::Opnd *opnd)
{
#ifdef _M_ARM
    // Can't be folded on ARM
    return false;
#else
    IR::IndirOpnd *indir = opnd->AsIndirOpnd();

    if(indir->GetIndexOpnd())
    {
        IR::RegOpnd *index = indir->GetIndexOpnd();
        if (!index->m_sym || !index->m_sym->IsIntConst())
        {
            return false;
        }

        // offset = indir.offset + (index << scale)
        int32 offset = index->m_sym->GetIntConstValue();
        if((indir->GetScale() != 0 && Int32Math::Shl(offset, indir->GetScale(), &offset)) ||
           (indir->GetOffset() != 0 && Int32Math::Add(indir->GetOffset(), offset, &offset)))
        {
            return false;
        }
        indir->SetOffset(offset);
        indir->SetIndexOpnd(nullptr);
    }

    IR::RegOpnd *base = indir->GetBaseOpnd();
    uint8 *constValue = nullptr;
    if (base)
    {
        if (!base->m_sym || !base->m_sym->IsConst() || base->m_sym->IsIntConst() || base->m_sym->IsFloatConst())
        {
            return false;
        }
        constValue = static_cast<uint8 *>(base->m_sym->GetConstAddress());
        if (indir->GetOffset() < 0 ? constValue + indir->GetOffset() > constValue : constValue + indir->GetOffset() < constValue)
        {
            return false;
        }
    }
    constValue += indir->GetOffset();

#ifdef _M_X64
    // Encoding only allows 32bits worth
    if(!Math::FitsInDWord((size_t)constValue))
    {
        Assert(base != nullptr);
        return false;
    }
#endif

    IR::MemRefOpnd *memref = IR::MemRefOpnd::New(constValue, indir->GetType(), instr->m_func);

    if (indir == instr->GetDst())
    {
        instr->ReplaceDst(memref);
    }
    else
    {
        instr->ReplaceSrc(indir, memref);
    }
    return true;
#endif
}

uint SCCLiveness::CurrentOpHelperVisitedLength(IR::Instr *const currentInstr) const
{
    Assert(currentInstr);

    if(!lastOpHelperLabel)
    {
        return 0;
    }

    Assert(currentInstr->GetNumber() >= lastOpHelperLabel->GetNumber());
    uint visitedLength = currentInstr->GetNumber() - lastOpHelperLabel->GetNumber();
    if(!currentInstr->IsLabelInstr())
    {
        // Consider the current instruction to have been visited
        ++visitedLength;
    }
    return visitedLength;
}

#if DBG_DUMP

// SCCLiveness::Dump
void
SCCLiveness::Dump()
{
    this->func->DumpHeader();
    Output::Print(_u("************   Liveness   ************\n"));

    FOREACH_SLIST_ENTRY(Lifetime *, lifetime, &this->lifetimeList)
    {
        lifetime->sym->Dump();
        Output::Print(_u(": live range %3d - %3d (XUserCall: %d, XCall: %d)\n"), lifetime->start, lifetime->end,
            lifetime->isLiveAcrossUserCalls,
            lifetime->isLiveAcrossCalls);
    }
    NEXT_SLIST_ENTRY;


    FOREACH_INSTR_IN_FUNC(instr, func)
    {
        Output::Print(_u("%3d > "), instr->GetNumber());
        instr->Dump();
    } NEXT_INSTR_IN_FUNC;
}

#endif

uint OpHelperBlock::Length() const
{
    Assert(opHelperLabel);
    Assert(opHelperEndInstr);

    uint length = opHelperEndInstr->GetNumber() - opHelperLabel->GetNumber();
    if(!opHelperEndInstr->IsLabelInstr())
    {
        ++length;
    }
    return length;
}<|MERGE_RESOLUTION|>--- conflicted
+++ resolved
@@ -397,23 +397,8 @@
             {
                 lifetime = this->InsertLifetime(stackSym, reg, this->func->m_headInstr->m_next);
                 lifetime->region = this->curRegion;
-<<<<<<< HEAD
-                lifetime->isFloat = symOpnd->IsFloat();
-                lifetime->isSimd128F4 = symOpnd->IsSimd128F4();
-                lifetime->isSimd128I4 = symOpnd->IsSimd128I4();
-                lifetime->isSimd128I8 = symOpnd->IsSimd128I8();
-                lifetime->isSimd128I16 = symOpnd->IsSimd128I16();
-                lifetime->isSimd128U4 = symOpnd->IsSimd128U4();
-                lifetime->isSimd128U8 = symOpnd->IsSimd128U8();
-                lifetime->isSimd128U16 = symOpnd->IsSimd128U16();
-                lifetime->isSimd128B4 = symOpnd->IsSimd128B4();
-                lifetime->isSimd128B8 = symOpnd->IsSimd128B8();
-                lifetime->isSimd128B16 = symOpnd->IsSimd128B16();
-                lifetime->isSimd128D2 = symOpnd->IsSimd128D2();
-                lifetime->isSimd128I2 = symOpnd->IsSimd128I2();
-=======
                 lifetime->isFloat = symOpnd->IsFloat() || symOpnd->IsSimd128();
->>>>>>> 706b65c6
+
             }
 
             IR::RegOpnd * newRegOpnd = IR::RegOpnd::New(stackSym, reg, symOpnd->GetType(), this->func);
@@ -616,23 +601,7 @@
     {
         lifetime = this->InsertLifetime(stackSym, regDef->GetReg(), instr);
         lifetime->region = this->curRegion;
-<<<<<<< HEAD
-        lifetime->isFloat = regDef->IsFloat();
-        lifetime->isSimd128F4   = regDef->IsSimd128F4();
-        lifetime->isSimd128I4   = regDef->IsSimd128I4 ();
-        lifetime->isSimd128I8   = regDef->IsSimd128I8 ();
-        lifetime->isSimd128I16  = regDef->IsSimd128I16();
-        lifetime->isSimd128U4   = regDef->IsSimd128U4 ();
-        lifetime->isSimd128U8   = regDef->IsSimd128U8 ();
-        lifetime->isSimd128U16  = regDef->IsSimd128U16();
-        lifetime->isSimd128B4 = regDef->IsSimd128B4();
-        lifetime->isSimd128B8 = regDef->IsSimd128B8();
-        lifetime->isSimd128B16 = regDef->IsSimd128B16();
-        lifetime->isSimd128D2   = regDef->IsSimd128D2();
-        lifetime->isSimd128I2 = regDef->IsSimd128I2();
-=======
         lifetime->isFloat = regDef->IsFloat() || regDef->IsSimd128();
->>>>>>> 706b65c6
     }
     else
     {

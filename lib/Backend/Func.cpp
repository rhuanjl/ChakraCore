//-------------------------------------------------------------------------------------------------------
// Copyright (C) Microsoft. All rights reserved.
// Licensed under the MIT license. See LICENSE.txt file in the project root for full license information.
//-------------------------------------------------------------------------------------------------------
#include "Backend.h"
#include "Base/EtwTrace.h"
#include "Base/ScriptContextProfiler.h"
#ifdef VTUNE_PROFILING
#include "Base/VTuneChakraProfile.h"
#endif

Func::Func(JitArenaAllocator *alloc, JITTimeWorkItem * workItem,
    ThreadContextInfo * threadContextInfo,
    ScriptContextInfo * scriptContextInfo,
    JITOutputIDL * outputData,
    Js::EntryPointInfo* epInfo,
    const FunctionJITRuntimeInfo *const runtimeInfo,
    JITTimePolymorphicInlineCacheInfo * const polymorphicInlineCacheInfo, CodeGenAllocators *const codeGenAllocators,
    CodeGenNumberAllocator * numberAllocator,
    Js::ScriptContextProfiler *const codeGenProfiler, const bool isBackgroundJIT, Func * parentFunc,
    uint postCallByteCodeOffset, Js::RegSlot returnValueRegSlot, const bool isInlinedConstructor,
    Js::ProfileId callSiteIdInParentFunc, bool isGetterSetter) :
    m_alloc(alloc),
    m_workItem(workItem),
    m_output(outputData),
    m_entryPointInfo(epInfo),
    m_threadContextInfo(threadContextInfo),
    m_scriptContextInfo(scriptContextInfo),
    m_runtimeInfo(runtimeInfo),
    m_polymorphicInlineCacheInfo(polymorphicInlineCacheInfo),
    m_codeGenAllocators(codeGenAllocators),
    m_inlineeId(0),
    pinnedTypeRefs(nullptr),
    singleTypeGuards(nullptr),
    equivalentTypeGuards(nullptr),
    propertyGuardsByPropertyId(nullptr),
    ctorCachesByPropertyId(nullptr),
    callSiteToArgumentsOffsetFixupMap(nullptr),
    indexedPropertyGuardCount(0),
    propertiesWrittenTo(nullptr),
    lazyBailoutProperties(alloc),
    anyPropertyMayBeWrittenTo(false),
#ifdef PROFILE_EXEC
    m_codeGenProfiler(codeGenProfiler),
#endif
    m_isBackgroundJIT(isBackgroundJIT),
    m_cloner(nullptr),
    m_cloneMap(nullptr),
    m_loopParamSym(nullptr),
    m_funcObjSym(nullptr),
    m_localClosureSym(nullptr),
    m_paramClosureSym(nullptr),
    m_localFrameDisplaySym(nullptr),
    m_bailoutReturnValueSym(nullptr),
    m_hasBailedOutSym(nullptr),
    m_inlineeFrameStartSym(nullptr),
    m_regsUsed(0),
    m_fg(nullptr),
    m_labelCount(0),
    m_argSlotsForFunctionsCalled(0),
    m_isLeaf(false),
    m_hasCalls(false),
    m_hasInlineArgsOpt(false),
    m_canDoInlineArgsOpt(true),
    m_doFastPaths(false),
    hasBailout(false),
    hasBailoutInEHRegion(false),
    hasInstrNumber(false),
    maintainByteCodeOffset(true),
    frameSize(0),
    parentFunc(parentFunc),
    argObjSyms(nullptr),
    m_nonTempLocalVars(nullptr),
    hasAnyStackNestedFunc(false),
    hasMarkTempObjects(false),
    postCallByteCodeOffset(postCallByteCodeOffset),
    maxInlineeArgOutCount(0),
    returnValueRegSlot(returnValueRegSlot),
    firstActualStackOffset(-1),
    m_localVarSlotsOffset(Js::Constants::InvalidOffset),
    m_hasLocalVarChangedOffset(Js::Constants::InvalidOffset),
    actualCount((Js::ArgSlot) - 1),
    tryCatchNestingLevel(0),
    m_localStackHeight(0),
    tempSymDouble(nullptr),
    tempSymBool(nullptr),
    hasInlinee(false),
    thisOrParentInlinerHasArguments(false),
    hasStackArgs(false),
    hasImplicitParamLoad(false),
    hasThrow(false),
    hasNonSimpleParams(false),
    hasUnoptimizedArgumentsAcccess(false),
    hasApplyTargetInlining(false),
    hasImplicitCalls(false),
    hasTempObjectProducingInstr(false),
    isInlinedConstructor(isInlinedConstructor),
    numberAllocator(numberAllocator),
    loopCount(0),
    callSiteIdInParentFunc(callSiteIdInParentFunc),
    isGetterSetter(isGetterSetter),
    frameInfo(nullptr),
    isTJLoopBody(false),
    m_nativeCodeDataSym(nullptr),
    isFlowGraphValid(false),
#if DBG
    m_callSiteCount(0),
#endif
    stackNestedFunc(false),
    stackClosure(false)
#if defined(_M_ARM32_OR_ARM64)
    , m_ArgumentsOffset(0)
    , m_epilogLabel(nullptr)
#endif
    , m_funcStartLabel(nullptr)
    , m_funcEndLabel(nullptr)
#ifdef _M_X64
    , m_prologEncoder(alloc)
#endif
#if DBG
    , hasCalledSetDoFastPaths(false)
    , allowRemoveBailOutArgInstr(false)
    , currentPhases(alloc)
    , isPostLower(false)
    , isPostRegAlloc(false)
    , isPostPeeps(false)
    , isPostLayout(false)
    , isPostFinalLower(false)
    , vtableMap(nullptr)
#endif
    , m_yieldOffsetResumeLabelList(nullptr)
    , m_bailOutNoSaveLabel(nullptr)
    , constantAddressRegOpnd(alloc)
    , lastConstantAddressRegLoadInstr(nullptr)
    , m_totalJumpTableSizeInBytesForSwitchStatements(0)
    , slotArrayCheckTable(nullptr)
    , frameDisplayCheckTable(nullptr)
    , stackArgWithFormalsTracker(nullptr)
    , argInsCount(0)
    , m_globalObjTypeSpecFldInfoArray(nullptr)
{

    Assert(this->IsInlined() == !!runtimeInfo);

    if (this->IsTopFunc())
    {
        outputData->hasJittedStackClosure = false;
        outputData->localVarSlotsOffset = m_localVarSlotsOffset;
        outputData->localVarChangedOffset = m_hasLocalVarChangedOffset;
    }

    if (this->IsInlined())
    {
        m_inlineeId = ++(GetTopFunc()->m_inlineeId);
    }
    bool doStackNestedFunc = GetJITFunctionBody()->DoStackNestedFunc();

    bool doStackClosure = GetJITFunctionBody()->DoStackClosure() && !PHASE_OFF(Js::FrameDisplayFastPathPhase, this) && !PHASE_OFF(Js::StackClosurePhase, this);
    Assert(!doStackClosure || doStackNestedFunc);
    this->stackClosure = doStackClosure && this->IsTopFunc();
    if (this->stackClosure)
    {
        // TODO: calculate on runtime side?
        m_output.SetHasJITStackClosure();
    }

    if (GetJITFunctionBody()->DoBackendArgumentsOptimization() && !GetJITFunctionBody()->HasTry())
    {
        // doBackendArgumentsOptimization bit is set when there is no eval inside a function
        // as determined by the bytecode generator.
        SetHasStackArgs(true);
    }

    if (m_workItem->Type() == JsFunctionType &&
        m_jnFunction->GetDoBackendArgumentsOptimization() && 
        !m_jnFunction->GetHasTry())
    {
<<<<<<< HEAD
        if (doStackNestedFunc && GetJITFunctionBody()->GetNestedCount() != 0 &&
            this->GetTopFunc()->m_workItem->Type() != JsLoopBodyWorkItemType) // make sure none of the functions inlined in a jitted loop body allocate nested functions on the stack
        {
            Assert(!(this->IsJitInDebugMode() && !GetJITFunctionBody()->IsLibraryCode()));
            stackNestedFunc = true;
            this->GetTopFunc()->hasAnyStackNestedFunc = true;
        }
=======
        // doBackendArgumentsOptimization bit is set when there is no eval inside a function
        // as determined by the bytecode generator.
        SetHasStackArgs(true);
>>>>>>> 1cbb1dc6
    }
    if (doStackNestedFunc && m_jnFunction->GetNestedCount() != 0 &&
        (this->IsTopFunc() || this->GetTopFunc()->m_workItem->Type() != JsLoopBodyWorkItemType)) // make sure none of the functions inlined in a jitted loop body allocate nested functions on the stack
    {
<<<<<<< HEAD
        Assert(m_workItem->IsLoopBody());
=======
        Assert(!(this->IsJitInDebugMode() && !m_jnFunction->GetUtf8SourceInfo()->GetIsLibraryCode()));
        stackNestedFunc = true;
        this->GetTopFunc()->hasAnyStackNestedFunc = true;
>>>>>>> 1cbb1dc6
    }

    if (GetJITFunctionBody()->HasOrParentHasArguments() || parentFunc && parentFunc->thisOrParentInlinerHasArguments)
    {
        thisOrParentInlinerHasArguments = true;
    }

    if (parentFunc == nullptr)
    {
        inlineDepth = 0;
        m_symTable = JitAnew(alloc, SymTable);
        m_symTable->Init(this);
        m_symTable->SetStartingID(static_cast<SymID>(workItem->GetJITFunctionBody()->GetLocalsCount() + 1));

        Assert(Js::Constants::NoByteCodeOffset == postCallByteCodeOffset);
        Assert(Js::Constants::NoRegister == returnValueRegSlot);

#if defined(_M_IX86) ||  defined(_M_X64)
        if (HasArgumentSlot())
        {
            // Pre-allocate the single argument slot we'll reserve for the arguments object.
            // For ARM, the argument slot is not part of the local but part of the register saves
            m_localStackHeight = MachArgsSlotOffset;
        }
#endif
    }
    else
    {
        inlineDepth = parentFunc->inlineDepth + 1;
        Assert(Js::Constants::NoByteCodeOffset != postCallByteCodeOffset);
    }

    this->constructorCacheCount = 0;
    this->constructorCaches = AnewArrayZ(this->m_alloc, JITTimeConstructorCache*, GetJITFunctionBody()->GetProfiledCallSiteCount());

#if DBG_DUMP
    m_codeSize = -1;
#endif

#if defined(_M_X64)
    m_spillSize = -1;
    m_argsSize = -1;
    m_savedRegSize = -1;
#endif

    if (this->IsJitInDebugMode())
    {
        m_nonTempLocalVars = Anew(this->m_alloc, BVSparse<JitArenaAllocator>, this->m_alloc);
    }

    if (GetJITFunctionBody()->IsCoroutine())
    {
        m_yieldOffsetResumeLabelList = YieldOffsetResumeLabelList::New(this->m_alloc);
    }

    if (this->IsTopFunc())
    {
        m_globalObjTypeSpecFldInfoArray = JitAnewArrayZ(this->m_alloc, JITObjTypeSpecFldInfo*, GetWorkItem()->GetJITTimeInfo()->GetGlobalObjTypeSpecFldInfoCount());
    }

    for (uint i = 0; i < GetJITFunctionBody()->GetInlineCacheCount(); ++i)
    {
        JITObjTypeSpecFldInfo * info = GetWorkItem()->GetJITTimeInfo()->GetObjTypeSpecFldInfo(i);
        if (info != nullptr)
        {
            Assert(info->GetObjTypeSpecFldId() < GetTopFunc()->GetWorkItem()->GetJITTimeInfo()->GetGlobalObjTypeSpecFldInfoCount());
            GetTopFunc()->m_globalObjTypeSpecFldInfoArray[info->GetObjTypeSpecFldId()] = info;
        }
    }

    canHoistConstantAddressLoad = !PHASE_OFF(Js::HoistConstAddrPhase, this);
}

bool
Func::IsLoopBodyInTry() const
{
    return IsLoopBody() && m_workItem->GetLoopHeader()->isInTry;
}

/* static */
void
Func::Codegen(JitArenaAllocator *alloc, JITTimeWorkItem * workItem,
    ThreadContextInfo * threadContextInfo,
    ScriptContextInfo * scriptContextInfo,
    JITOutputIDL * outputData,
    Js::EntryPointInfo* epInfo, // for in-proc jit only
    const FunctionJITRuntimeInfo *const runtimeInfo,
    JITTimePolymorphicInlineCacheInfo * const polymorphicInlineCacheInfo, CodeGenAllocators *const codeGenAllocators,
    CodeGenNumberAllocator * numberAllocator,
    Js::ScriptContextProfiler *const codeGenProfiler, const bool isBackgroundJIT)
{
    bool rejit;
    do
    {
        Func func(alloc, workItem, threadContextInfo,
            scriptContextInfo, outputData, epInfo, runtimeInfo,
            polymorphicInlineCacheInfo, codeGenAllocators, numberAllocator,
            codeGenProfiler, isBackgroundJIT);
        try
        {
            func.TryCodegen();
            rejit = false;
        }
        catch (Js::RejitException ex)
        {
            // The work item needs to be rejitted, likely due to some optimization that was too aggressive
            if (ex.Reason() == RejitReason::AggressiveIntTypeSpecDisabled)
            {
                workItem->GetJITFunctionBody()->GetProfileInfo()->DisableAggressiveIntTypeSpec(func.IsLoopBody());
                outputData->disableAggressiveIntTypeSpec = TRUE;
            }
            else if (ex.Reason() == RejitReason::InlineApplyDisabled)
            {
                workItem->GetJITFunctionBody()->DisableInlineApply();
                outputData->disableInlineApply = TRUE;
            }
            else if (ex.Reason() == RejitReason::InlineSpreadDisabled)
            {
                workItem->GetJITFunctionBody()->DisableInlineSpread();
                outputData->disableInlineSpread = TRUE;
            }
            else if (ex.Reason() == RejitReason::DisableStackArgOpt)
            {
                workItem->GetJITFunctionBody()->GetProfileInfo()->DisableStackArgOpt();
                outputData->disableStackArgOpt = TRUE;
            }
            else if (ex.Reason() == RejitReason::DisableSwitchOptExpectingInteger ||
                ex.Reason() == RejitReason::DisableSwitchOptExpectingString)
            {
                workItem->GetJITFunctionBody()->GetProfileInfo()->DisableSwitchOpt();
                outputData->disableSwitchOpt = TRUE;
            }
            else
            {
                Assert(ex.Reason() == RejitReason::TrackIntOverflowDisabled);
                workItem->GetJITFunctionBody()->GetProfileInfo()->DisableTrackCompoundedIntOverflow();
                outputData->disableTrackCompoundedIntOverflow = TRUE;
            }

            if (PHASE_TRACE(Js::ReJITPhase, &func))
            {
                char16 debugStringBuffer[MAX_FUNCTION_BODY_DEBUG_STRING_SIZE];
                Output::Print(
                    _u("Rejit (compile-time): function: %s (%s) reason: %S\n"),
                    workItem->GetJITFunctionBody()->GetDisplayName(),
                    workItem->GetJITTimeInfo()->GetDebugNumberSet(debugStringBuffer),
                    ex.ReasonName());
            }

            rejit = true;
        }
        // Either the entry point has a reference to the number now, or we failed to code gen and we
        // don't need to numbers, we can flush the completed page now.
        //
        // If the number allocator is NULL then we are shutting down the thread context and so too the
        // code generator. The number allocator must be freed before the recycler (and thus before the
        // code generator) so we can't and don't need to flush it.

        // TODO: OOP JIT, allocator cleanup
    } while (rejit);
}

///----------------------------------------------------------------------------
///
/// Func::TryCodegen
///
///     Attempt to Codegen this function.
///
///----------------------------------------------------------------------------
void
Func::TryCodegen()
{
    Assert(!IsJitInDebugMode() || !GetJITFunctionBody()->HasTry());

    BEGIN_CODEGEN_PHASE(this, Js::BackEndPhase);
    {
        // IRBuilder

        BEGIN_CODEGEN_PHASE(this, Js::IRBuilderPhase);

        if (GetJITFunctionBody()->IsAsmJsMode())
        {
            IRBuilderAsmJs asmIrBuilder(this);
            asmIrBuilder.Build();
        }
        else
        {
            IRBuilder irBuilder(this);
            irBuilder.Build();
        }

        END_CODEGEN_PHASE(this, Js::IRBuilderPhase);

#ifdef IR_VIEWER
        IRtoJSObjectBuilder::DumpIRtoGlobalObject(this, Js::IRBuilderPhase);
#endif /* IR_VIEWER */

        BEGIN_CODEGEN_PHASE(this, Js::InlinePhase);

        InliningHeuristics heuristics(GetWorkItem()->GetJITTimeInfo(), this->IsLoopBody());
        Inline inliner(this, heuristics);
        inliner.Optimize();

        END_CODEGEN_PHASE(this, Js::InlinePhase);

        ThrowIfScriptClosed();

        // FlowGraph
        {
            // Scope for FlowGraph arena
            NoRecoverMemoryJitArenaAllocator fgAlloc(_u("BE-FlowGraph"), m_alloc->GetPageAllocator(), Js::Throw::OutOfMemory);

            BEGIN_CODEGEN_PHASE(this, Js::FGBuildPhase);

            this->m_fg = FlowGraph::New(this, &fgAlloc);
            this->m_fg->Build();

            END_CODEGEN_PHASE(this, Js::FGBuildPhase);

            // Global Optimization and Type Specialization
            BEGIN_CODEGEN_PHASE(this, Js::GlobOptPhase);

            GlobOpt globOpt(this);
            globOpt.Optimize();

            END_CODEGEN_PHASE(this, Js::GlobOptPhase);

            // Delete flowGraph now
            this->m_fg->Destroy();
            this->m_fg = nullptr;
        }

#ifdef IR_VIEWER
        IRtoJSObjectBuilder::DumpIRtoGlobalObject(this, Js::GlobOptPhase);
#endif /* IR_VIEWER */

        ThrowIfScriptClosed();

        // Lowering
        Lowerer lowerer(this);
        BEGIN_CODEGEN_PHASE(this, Js::LowererPhase);
        lowerer.Lower();
        END_CODEGEN_PHASE(this, Js::LowererPhase);

#ifdef IR_VIEWER
        IRtoJSObjectBuilder::DumpIRtoGlobalObject(this, Js::LowererPhase);
#endif /* IR_VIEWER */

        // Encode constants

        Security security(this);

        BEGIN_CODEGEN_PHASE(this, Js::EncodeConstantsPhase)
        security.EncodeLargeConstants();
        END_CODEGEN_PHASE(this, Js::EncodeConstantsPhase);
        if (GetJITFunctionBody()->DoInterruptProbe())
        {
            BEGIN_CODEGEN_PHASE(this, Js::InterruptProbePhase)
            lowerer.DoInterruptProbes();
            END_CODEGEN_PHASE(this, Js::InterruptProbePhase)
        }

        // Register Allocation

        BEGIN_CODEGEN_PHASE(this, Js::RegAllocPhase);

        LinearScan linearScan(this);
        linearScan.RegAlloc();

        END_CODEGEN_PHASE(this, Js::RegAllocPhase);

#ifdef IR_VIEWER
        IRtoJSObjectBuilder::DumpIRtoGlobalObject(this, Js::RegAllocPhase);
#endif /* IR_VIEWER */

        ThrowIfScriptClosed();

        // Peephole optimizations

        BEGIN_CODEGEN_PHASE(this, Js::PeepsPhase);

        Peeps peeps(this);
        peeps.PeepFunc();

        END_CODEGEN_PHASE(this, Js::PeepsPhase);

        // Layout

        BEGIN_CODEGEN_PHASE(this, Js::LayoutPhase);

        SimpleLayout layout(this);
        layout.Layout();

        END_CODEGEN_PHASE(this, Js::LayoutPhase);

        if (this->HasTry() && this->hasBailoutInEHRegion)
        {
            BEGIN_CODEGEN_PHASE(this, Js::EHBailoutPatchUpPhase);
            lowerer.EHBailoutPatchUp();
            END_CODEGEN_PHASE(this, Js::EHBailoutPatchUpPhase);
        }

        // Insert NOPs (moving this before prolog/epilog for AMD64 and possibly ARM).
        BEGIN_CODEGEN_PHASE(this, Js::InsertNOPsPhase);
        security.InsertNOPs();
        END_CODEGEN_PHASE(this, Js::InsertNOPsPhase);

        // Prolog/Epilog
        BEGIN_CODEGEN_PHASE(this, Js::PrologEpilogPhase);
        if (GetJITFunctionBody()->IsAsmJsMode())
        {
            lowerer.LowerPrologEpilogAsmJs();
        }
        else
        {
            lowerer.LowerPrologEpilog();
        }
        END_CODEGEN_PHASE(this, Js::PrologEpilogPhase);

        BEGIN_CODEGEN_PHASE(this, Js::FinalLowerPhase);
        lowerer.FinalLower();
        END_CODEGEN_PHASE(this, Js::FinalLowerPhase);

        // Encoder
        BEGIN_CODEGEN_PHASE(this, Js::EncoderPhase);

        Encoder encoder(this);
        encoder.Encode();

        END_CODEGEN_PHASE_NO_DUMP(this, Js::EncoderPhase);

#ifdef IR_VIEWER
        IRtoJSObjectBuilder::DumpIRtoGlobalObject(this, Js::EncoderPhase);
#endif /* IR_VIEWER */

    }

#if DBG_DUMP
    if (Js::Configuration::Global.flags.IsEnabled(Js::AsmDumpModeFlag))
    {
        FILE * oldFile = 0;
        FILE * asmFile = GetScriptContext()->GetNativeCodeGenerator()->asmFile;
        if (asmFile)
        {
            oldFile = Output::SetFile(asmFile);
        }

        this->Dump(IRDumpFlags_AsmDumpMode);

        Output::Flush();

        if (asmFile)
        {
            FILE *openedFile = Output::SetFile(oldFile);
            Assert(openedFile == asmFile);
        }
    }
#endif
    if (this->IsOOPJIT())
    {
        BEGIN_CODEGEN_PHASE(this, Js::NativeCodeDataPhase);

        auto dataAllocator = this->GetNativeCodeDataAllocator();
        if (dataAllocator->allocCount > 0)
        {
            // fill in the fixup list by scanning the memory
            // todo: this should be done while generating code

            NativeCodeData::DataChunk *chunk = (NativeCodeData::DataChunk*)dataAllocator->chunkList;
            NativeCodeData::DataChunk *next1 = chunk;
            while (next1)
            {
                if (next1->fixupFunc)
                {
                    next1->fixupFunc(next1->data, chunk);
                }

#if DBG
                NativeCodeData::DataChunk *next2 = chunk;
                while (next2)
                {
                    for (unsigned int i = 0; i < next1->len / sizeof(void*); i++)
                    {
                        if (((void**)next1->data)[i] == (void*)next2->data)
                        {
                            NativeCodeData::VerifyExistFixupEntry((void*)next2->data, &((void**)next1->data)[i], next1->data);
                            //NativeCodeData::AddFixupEntry((void*)next2->data, &((void**)next1->data)[i], next1->data, chunk);
                        }
                    }
                    next2 = next2->next;
                }
#endif
                next1 = next1->next;
            }
            ////

            JITOutputIDL* jitOutputData = m_output.GetOutputData();
            size_t allocSize = offsetof(NativeDataFixupTable, fixupRecords) + sizeof(NativeDataFixupRecord)* (dataAllocator->allocCount);
            jitOutputData->nativeDataFixupTable = (NativeDataFixupTable*)midl_user_allocate(allocSize);
            if (jitOutputData->nativeDataFixupTable)
            {
                Js::Throw::OutOfMemory();
            }
            __analysis_assume(jitOutputData->nativeDataFixupTable);
            jitOutputData->nativeDataFixupTable->count = dataAllocator->allocCount;

            jitOutputData->buffer = (NativeDataBuffer*)midl_user_allocate(offsetof(NativeDataBuffer, data) + dataAllocator->totalSize);
            jitOutputData->buffer->len = dataAllocator->totalSize;

            unsigned int len = 0;
            unsigned int count = 0;
            next1 = chunk;
            while (next1)
            {
                memcpy(jitOutputData->buffer->data + len, next1->data, next1->len);
                len += next1->len;

                jitOutputData->nativeDataFixupTable->fixupRecords[count].index = next1->allocIndex;
                jitOutputData->nativeDataFixupTable->fixupRecords[count].length = next1->len;
                jitOutputData->nativeDataFixupTable->fixupRecords[count].startOffset = next1->offset;
                jitOutputData->nativeDataFixupTable->fixupRecords[count].updateList = next1->fixupList;

                count++;
                next1 = next1->next;
            }

#if DBG
            if (PHASE_TRACE1(Js::NativeCodeDataPhase))
            {
                Output::Print(L"NativeCodeData Server Buffer: %p, len: %x, chunk head: %p\n", jitOutputData->buffer->data, jitOutputData->buffer->len, chunk);
            }
#endif
        }
        END_CODEGEN_PHASE(this, Js::NativeCodeDataPhase);
    }

    END_CODEGEN_PHASE(this, Js::BackEndPhase);
}

///----------------------------------------------------------------------------
/// Func::StackAllocate
///     Allocate stack space of given size.
///----------------------------------------------------------------------------
int32
Func::StackAllocate(int size)
{
    Assert(this->IsTopFunc());

    int32 offset;

#ifdef MD_GROW_LOCALS_AREA_UP
    // Locals have positive offsets and are allocated from bottom to top.
    m_localStackHeight = Math::Align(m_localStackHeight, min(size, MachStackAlignment));

    offset = m_localStackHeight;
    m_localStackHeight += size;
#else
    // Locals have negative offsets and are allocated from top to bottom.
    m_localStackHeight += size;
    m_localStackHeight = Math::Align(m_localStackHeight, min(size, MachStackAlignment));

    offset = -m_localStackHeight;
#endif

    return offset;
}

///----------------------------------------------------------------------------
///
/// Func::StackAllocate
///
///     Allocate stack space for this symbol.
///
///----------------------------------------------------------------------------

int32
Func::StackAllocate(StackSym *stackSym, int size)
{
    Assert(size > 0);
    if (stackSym->IsArgSlotSym() || stackSym->IsParamSlotSym() || stackSym->IsAllocated())
    {
        return stackSym->m_offset;
    }
    Assert(stackSym->m_offset == 0);
    stackSym->m_allocated = true;
    stackSym->m_offset = StackAllocate(size);

    return stackSym->m_offset;
}

void
Func::SetArgOffset(StackSym *stackSym, int32 offset)
{
    AssertMsg(offset >= 0, "Why is the offset, negative?");
    stackSym->m_offset = offset;
    stackSym->m_allocated = true;
}

///
/// Ensures that local var slots are created, if the function has locals.
///     Allocate stack space for locals used for debugging
///     (for local non-temp vars we write-through memory so that locals inspection can make use of that.).
//      On stack, after local slots we allocate space for metadata (in particular, whether any the locals was changed in debugger).
///
void
Func::EnsureLocalVarSlots()
{
    Assert(IsJitInDebugMode());

    if (!this->HasLocalVarSlotCreated())
    {
        uint32 localSlotCount = GetJITFunctionBody()->GetNonTempLocalVarCount();
        if (localSlotCount && m_localVarSlotsOffset == Js::Constants::InvalidOffset)
        {
            // Allocate the slots.
            int32 size = localSlotCount * GetDiagLocalSlotSize();
            m_localVarSlotsOffset = StackAllocate(size);
            m_hasLocalVarChangedOffset = StackAllocate(max(1, MachStackAlignment)); // Can't alloc less than StackAlignment bytes.

            Assert(m_workItem->Type() == JsFunctionType);

            m_output.SetVarSlotsOffset(AdjustOffsetValue(m_localVarSlotsOffset));
            m_output.SetVarChangedOffset(AdjustOffsetValue(m_hasLocalVarChangedOffset));
        }
    }
}

void Func::SetFirstArgOffset(IR::Instr* inlineeStart)
{
    Assert(inlineeStart->m_func == this);
    Assert(!IsTopFunc());
    int32 lastOffset;

    IR::Instr* arg = inlineeStart->GetNextArg();
    const auto lastArgOutStackSym = arg->GetDst()->AsSymOpnd()->m_sym->AsStackSym();
    lastOffset = lastArgOutStackSym->m_offset;
    Assert(lastArgOutStackSym->m_isSingleDef);
    const auto secondLastArgOutOpnd = lastArgOutStackSym->m_instrDef->GetSrc2();
    if (secondLastArgOutOpnd->IsSymOpnd())
    {
        const auto secondLastOffset = secondLastArgOutOpnd->AsSymOpnd()->m_sym->AsStackSym()->m_offset;
        if (secondLastOffset > lastOffset)
        {
            lastOffset = secondLastOffset;
        }
    }
    lastOffset += MachPtr;
    int32 firstActualStackOffset = lastOffset - ((this->actualCount + Js::Constants::InlineeMetaArgCount) * MachPtr);
    Assert((this->firstActualStackOffset == -1) || (this->firstActualStackOffset == firstActualStackOffset));
    this->firstActualStackOffset = firstActualStackOffset;
}

int32
Func::GetLocalVarSlotOffset(int32 slotId)
{
    this->EnsureLocalVarSlots();
    Assert(m_localVarSlotsOffset != Js::Constants::InvalidOffset);

    int32 slotOffset = slotId * GetDiagLocalSlotSize();

    return m_localVarSlotsOffset + slotOffset;
}

void Func::OnAddSym(Sym* sym)
{
    Assert(sym);
    if (this->IsJitInDebugMode() && this->IsNonTempLocalVar(sym->m_id))
    {
        Assert(m_nonTempLocalVars);
        m_nonTempLocalVars->Set(sym->m_id);
    }
}

///
/// Returns offset of the flag (1 byte) whether any local was changed (in debugger).
/// If the function does not have any locals, returns -1.
///
int32
Func::GetHasLocalVarChangedOffset()
{
    this->EnsureLocalVarSlots();
    return m_hasLocalVarChangedOffset;
}

bool
Func::IsJitInDebugMode()
{
    return m_workItem->IsJitInDebugMode();
}

bool
Func::IsNonTempLocalVar(uint32 slotIndex)
{
    return GetJITFunctionBody()->IsNonTempLocalVar(slotIndex);
}

int32
Func::AdjustOffsetValue(int32 offset)
{
#ifdef MD_GROW_LOCALS_AREA_UP
        return -(offset + BailOutInfo::StackSymBias);
#else
        // Stack offset are negative, includes the PUSH EBP and return address
        return offset - (2 * MachPtr);
#endif
}

#ifdef MD_GROW_LOCALS_AREA_UP
// Note: this is called during jit-compile when we finalize bail out record.
void
Func::AjustLocalVarSlotOffset()
{
    if (GetJITFunctionBody()->GetNonTempLocalVarCount())
    {
        // Turn positive SP-relative base locals offset into negative frame-pointer-relative offset
        // This is changing value for restoring the locals when read due to locals inspection.

        int localsOffset = m_localVarSlotsOffset - (m_localStackHeight + m_ArgumentsOffset);
        int valueChangeOffset = m_hasLocalVarChangedOffset - (m_localStackHeight + m_ArgumentsOffset);

        Js::FunctionEntryPointInfo * entryPointInfo = static_cast<Js::FunctionEntryPointInfo*>(this->m_workItem->GetEntryPoint());
        Assert(entryPointInfo != nullptr);

        entryPointInfo->localVarSlotsOffset = localsOffset;
        entryPointInfo->localVarChangedOffset = valueChangeOffset;
    }
}
#endif

bool
Func::DoGlobOptsForGeneratorFunc() const
{
    // Disable GlobOpt optimizations for generators initially. Will visit and enable each one by one.
    return !GetJITFunctionBody()->IsCoroutine();
}

bool
Func::DoSimpleJitDynamicProfile() const
{
    return IsSimpleJit() && !PHASE_OFF(Js::SimpleJitDynamicProfilePhase, GetTopFunc()) && !CONFIG_FLAG(NewSimpleJit);
}

void
Func::SetDoFastPaths()
{
    // Make sure we only call this once!
    Assert(!this->hasCalledSetDoFastPaths);

    bool doFastPaths = false;

    if(!PHASE_OFF(Js::FastPathPhase, this) && (!IsSimpleJit() || CONFIG_FLAG(NewSimpleJit)))
    {
        doFastPaths = true;
    }

    this->m_doFastPaths = doFastPaths;
#ifdef DBG
    this->hasCalledSetDoFastPaths = true;
#endif
}

#ifdef _M_ARM

RegNum
Func::GetLocalsPointer() const
{
#ifdef DBG
    if (Js::Configuration::Global.flags.IsEnabled(Js::ForceLocalsPtrFlag))
    {
        return ALT_LOCALS_PTR;
    }
#endif

    if (GetJITFunctionBody()->HasTry())
    {
        return ALT_LOCALS_PTR;
    }

    return RegSP;
}

#endif

void Func::AddSlotArrayCheck(IR::SymOpnd *fieldOpnd)
{
    if (PHASE_OFF(Js::ClosureRangeCheckPhase, this))
    {
        return;
    }

    Assert(IsTopFunc());
    if (this->slotArrayCheckTable == nullptr)
    {
        this->slotArrayCheckTable = SlotArrayCheckTable::New(m_alloc, 4);
    }

    PropertySym *propertySym = fieldOpnd->m_sym->AsPropertySym();
    uint32 slot = propertySym->m_propertyId;
    uint32 *pSlotId = this->slotArrayCheckTable->FindOrInsert(slot, propertySym->m_stackSym->m_id);

    if (pSlotId && (*pSlotId == (uint32)-1 || *pSlotId < slot))
    {
        *pSlotId = propertySym->m_propertyId;
    }
}

void Func::AddFrameDisplayCheck(IR::SymOpnd *fieldOpnd, uint32 slotId)
{
    if (PHASE_OFF(Js::ClosureRangeCheckPhase, this))
    {
        return;
    }

    Assert(IsTopFunc());
    if (this->frameDisplayCheckTable == nullptr)
    {
        this->frameDisplayCheckTable = FrameDisplayCheckTable::New(m_alloc, 4);
    }

    PropertySym *propertySym = fieldOpnd->m_sym->AsPropertySym();
    FrameDisplayCheckRecord **record = this->frameDisplayCheckTable->FindOrInsertNew(propertySym->m_stackSym->m_id);
    if (*record == nullptr)
    {
        *record = JitAnew(m_alloc, FrameDisplayCheckRecord);
    }

    uint32 frameDisplaySlot = propertySym->m_propertyId;
    if ((*record)->table == nullptr || (*record)->slotId < frameDisplaySlot)
    {
        (*record)->slotId = frameDisplaySlot;
    }

    if (slotId != (uint32)-1)
    {
        if ((*record)->table == nullptr)
        {
            (*record)->table = SlotArrayCheckTable::New(m_alloc, 4);
        }
        uint32 *pSlotId = (*record)->table->FindOrInsert(slotId, frameDisplaySlot);
        if (pSlotId && *pSlotId < slotId)
        {
            *pSlotId = slotId;
        }
    }
}

void Func::InitLocalClosureSyms()
{
    Assert(this->m_localClosureSym == nullptr);

    // Allocate stack space for closure pointers. Do this only if we're jitting for stack closures, and
    // tell bailout that these are not byte code symbols so that we don't try to encode them in the bailout record,
    // as they don't have normal lifetimes.
    Js::RegSlot regSlot = GetJITFunctionBody()->GetLocalClosureReg();
    if (regSlot != Js::Constants::NoRegister)
    {
        this->m_localClosureSym =
            StackSym::FindOrCreate(static_cast<SymID>(regSlot),
                                   this->DoStackFrameDisplay() ? (Js::RegSlot)-1 : regSlot,
                                   this);
    }

    regSlot = this->GetJITFunctionBody()->GetParamClosureReg();
    if (regSlot != Js::Constants::NoRegister)
    {
        Assert(this->GetParamClosureSym() == nullptr && !this->GetJITFunctionBody()->IsParamAndBodyScopeMerged());
        this->m_paramClosureSym =
            StackSym::FindOrCreate(static_cast<SymID>(regSlot),
                this->DoStackFrameDisplay() ? (Js::RegSlot) - 1 : regSlot,
                this);
    }

    regSlot = GetJITFunctionBody()->GetLocalFrameDisplayReg();
    if (regSlot != Js::Constants::NoRegister)
    {
        this->m_localFrameDisplaySym =
            StackSym::FindOrCreate(static_cast<SymID>(regSlot),
                                   this->DoStackFrameDisplay() ? (Js::RegSlot)-1 : regSlot,
                                   this);
    }
}

bool Func::CanAllocInPreReservedHeapPageSegment ()
{
#ifdef _CONTROL_FLOW_GUARD
    return PHASE_FORCE1(Js::PreReservedHeapAllocPhase) || (!PHASE_OFF1(Js::PreReservedHeapAllocPhase) &&
        !IsJitInDebugMode() && GetThreadContextInfo()->IsCFGEnabled()
        //&& !GetScriptContext()->IsScriptContextInDebugMode()
#if _M_IX86
        && m_workItem->GetJitMode() == ExecutionMode::FullJit && GetCodeGenAllocators()->canCreatePreReservedSegment);
#elif _M_X64
        && true);
#else
        && false); //Not yet implemented for architectures other than x86 and amd64.
#endif  //_M_ARCH
#else
    return false;
#endif//_CONTROL_FLOW_GUARD
}

///----------------------------------------------------------------------------
///
/// Func::GetInstrCount
///
///     Returns the number of instrs.
///     Note: It counts all instrs for now, including labels, etc.
///
///----------------------------------------------------------------------------
uint32
Func::GetInstrCount()
{
    uint instrCount = 0;

    FOREACH_INSTR_IN_FUNC(instr, this)
    {
        instrCount++;
    }NEXT_INSTR_IN_FUNC;

    return instrCount;
}

///----------------------------------------------------------------------------
///
/// Func::NumberInstrs
///
///     Number each instruction in order of appearance in the function.
///
///----------------------------------------------------------------------------
void
Func::NumberInstrs()
{
#if DBG_DUMP
    Assert(this->IsTopFunc());
    Assert(!this->hasInstrNumber);
    this->hasInstrNumber = true;
#endif
    uint instrCount = 1;

    FOREACH_INSTR_IN_FUNC(instr, this)
    {
        instr->SetNumber(instrCount++);
    }
    NEXT_INSTR_IN_FUNC;
}

///----------------------------------------------------------------------------
///
/// Func::IsInPhase
///
/// Determines whether the function is currently in the provided phase
///
///----------------------------------------------------------------------------
#if DBG
bool
Func::IsInPhase(Js::Phase tag)
{
    return this->GetTopFunc()->currentPhases.Contains(tag);
}
#endif

///----------------------------------------------------------------------------
///
/// Func::BeginPhase
///
/// Takes care of the profiler
///
///----------------------------------------------------------------------------
void
Func::BeginPhase(Js::Phase tag)
{
#ifdef DBG
    this->GetTopFunc()->currentPhases.Push(tag);
#endif

#ifdef PROFILE_EXEC
    AssertMsg((this->m_codeGenProfiler != nullptr) == Js::Configuration::Global.flags.IsEnabled(Js::ProfileFlag),
        "Profiler tag is supplied but the profiler pointer is NULL");
    if (this->m_codeGenProfiler)
    {
        this->m_codeGenProfiler->ProfileBegin(tag);
    }
#endif
}

///----------------------------------------------------------------------------
///
/// Func::EndPhase
///
/// Takes care of the profiler and dumper
///
///----------------------------------------------------------------------------
void
Func::EndProfiler(Js::Phase tag)
{
#ifdef DBG
    Assert(this->GetTopFunc()->currentPhases.Count() > 0);
    Js::Phase popped = this->GetTopFunc()->currentPhases.Pop();
    Assert(tag == popped);
#endif

#ifdef PROFILE_EXEC
    AssertMsg((this->m_codeGenProfiler != nullptr) == Js::Configuration::Global.flags.IsEnabled(Js::ProfileFlag),
        "Profiler tag is supplied but the profiler pointer is NULL");
    if (this->m_codeGenProfiler)
    {
        this->m_codeGenProfiler->ProfileEnd(tag);
    }
#endif
}

void
Func::EndPhase(Js::Phase tag, bool dump)
{
    this->EndProfiler(tag);
#if DBG_DUMP
    if(dump && (PHASE_DUMP(tag, this)
        || PHASE_DUMP(Js::BackEndPhase, this)))
    {
        Output::Print(_u("-----------------------------------------------------------------------------\n"));

        if (IsLoopBody())
        {
            Output::Print(_u("************   IR after %s (%S) Loop %d ************\n"),
                Js::PhaseNames[tag],
                ExecutionModeName(m_workItem->GetJitMode()),
                m_workItem->GetLoopNumber());
        }
        else
        {
            Output::Print(_u("************   IR after %s (%S)  ************\n"),
                Js::PhaseNames[tag],
                ExecutionModeName(m_workItem->GetJitMode()));
        }
        this->Dump(Js::Configuration::Global.flags.AsmDiff? IRDumpFlags_AsmDumpMode : IRDumpFlags_None);
    }
#endif

#if DBG
    if (tag == Js::LowererPhase)
    {
        Assert(!this->isPostLower);
        this->isPostLower = true;
    }
    else if (tag == Js::RegAllocPhase)
    {
        Assert(!this->isPostRegAlloc);
        this->isPostRegAlloc = true;
    }
    else if (tag == Js::PeepsPhase)
    {
        Assert(this->isPostLower && !this->isPostLayout);
        this->isPostPeeps = true;
    }
    else if (tag == Js::LayoutPhase)
    {
        Assert(this->isPostPeeps && !this->isPostLayout);
        this->isPostLayout = true;
    }
    else if (tag == Js::FinalLowerPhase)
    {
        Assert(this->isPostLayout && !this->isPostFinalLower);
        this->isPostFinalLower = true;
    }
    if (this->isPostLower)
    {
#ifndef _M_ARM    // Need to verify ARM is clean.
        DbCheckPostLower dbCheck(this);

        dbCheck.Check();
#endif
    }
#endif
}

Func const *
Func::GetTopFunc() const
{
    Func const * func = this;
    while (!func->IsTopFunc())
    {
        func = func->parentFunc;
    }
    return func;
}

Func *
Func::GetTopFunc()
{
    Func * func = this;
    while (!func->IsTopFunc())
    {
        func = func->parentFunc;
    }
    return func;
}

StackSym *
Func::EnsureLoopParamSym()
{
    if (this->m_loopParamSym == nullptr)
    {
        this->m_loopParamSym = StackSym::New(TyMachPtr, this);
    }
    return this->m_loopParamSym;
}

void
Func::UpdateMaxInlineeArgOutCount(uint inlineeArgOutCount)
{
    if (maxInlineeArgOutCount < inlineeArgOutCount)
    {
        maxInlineeArgOutCount = inlineeArgOutCount;
    }
}

void
Func::BeginClone(Lowerer * lowerer, JitArenaAllocator *alloc)
{
    Assert(this->IsTopFunc());
    AssertMsg(m_cloner == nullptr, "Starting new clone while one is in progress");
    m_cloner = JitAnew(alloc, Cloner, lowerer, alloc);
    if (m_cloneMap == nullptr)
    {
         m_cloneMap = JitAnew(alloc, InstrMap, alloc, 7);
    }
}

void
Func::EndClone()
{
    Assert(this->IsTopFunc());
    if (m_cloner)
    {
        m_cloner->Finish();
        JitAdelete(m_cloner->alloc, m_cloner);
        m_cloner = nullptr;
    }
}

IR::SymOpnd *
Func::GetInlineeOpndAtOffset(int32 offset)
{
    Assert(IsInlinee());

    StackSym *stackSym = CreateInlineeStackSym();
    this->SetArgOffset(stackSym, stackSym->m_offset + offset);
    Assert(stackSym->m_offset >= 0);

    return IR::SymOpnd::New(stackSym, 0, TyMachReg, this);
}

StackSym *
Func::CreateInlineeStackSym()
{
    // Make sure this is an inlinee and that GlobOpt has initialized the offset
    // in the inlinee's frame.
    Assert(IsInlinee());
    Assert(m_inlineeFrameStartSym->m_offset != -1);

    StackSym *stackSym = m_symTable->GetArgSlotSym((Js::ArgSlot)-1);
    stackSym->m_isInlinedArgSlot = true;
    stackSym->m_offset = m_inlineeFrameStartSym->m_offset;
    stackSym->m_allocated = true;

    return stackSym;
}

uint16
Func::GetArgUsedForBranch() const
{
    // this value can change while JITing, so or these together
    return GetJITFunctionBody()->GetArgUsedForBranch() | GetJITOutput()->GetArgUsedForBranch();
}

intptr_t
Func::GetJittedLoopIterationsSinceLastBailoutAddress() const
{
    Assert(this->m_workItem->Type() == JsLoopBodyWorkItemType);

    return m_workItem->GetJittedLoopIterationsSinceLastBailoutAddr();
}

intptr_t
Func::GetWeakFuncRef() const
{
    // TODO: OOP JIT figure out if this can be null

    return m_workItem->GetJITTimeInfo()->GetWeakFuncRef();
}

intptr_t
Func::GetRuntimeInlineCache(const uint index) const
{
    if(m_runtimeInfo != nullptr && m_runtimeInfo->HasClonedInlineCaches())
    {
        intptr_t inlineCache = m_runtimeInfo->GetClonedInlineCache(index);
        if(inlineCache)
        {
            return inlineCache;
        }
    }

    return GetJITFunctionBody()->GetInlineCache(index);
}

JITTimePolymorphicInlineCache *
Func::GetRuntimePolymorphicInlineCache(const uint index) const
{
    if (this->m_polymorphicInlineCacheInfo && this->m_polymorphicInlineCacheInfo->HasInlineCaches())
    {
        return this->m_polymorphicInlineCacheInfo->GetInlineCache(index);
    }
    return nullptr;
}

byte
Func::GetPolyCacheUtilToInitialize(const uint index) const
{
    return this->GetRuntimePolymorphicInlineCache(index) ? this->GetPolyCacheUtil(index) : PolymorphicInlineCacheUtilizationMinValue;
}

byte
Func::GetPolyCacheUtil(const uint index) const
{
    return this->m_polymorphicInlineCacheInfo->GetUtil(index);
}

JITObjTypeSpecFldInfo*
Func::GetObjTypeSpecFldInfo(const uint index) const
{
    if (GetJITFunctionBody()->GetInlineCacheCount() == 0)
    {
        Assert(UNREACHED);
        return nullptr;
    }

    return GetWorkItem()->GetJITTimeInfo()->GetObjTypeSpecFldInfo(index);
}

JITObjTypeSpecFldInfo*
Func::GetGlobalObjTypeSpecFldInfo(uint propertyInfoId) const
{
    Assert(propertyInfoId < GetTopFunc()->GetWorkItem()->GetJITTimeInfo()->GetGlobalObjTypeSpecFldInfoCount());
    return GetTopFunc()->m_globalObjTypeSpecFldInfoArray[propertyInfoId];
}

void
Func::EnsurePinnedTypeRefs()
{
    if (this->pinnedTypeRefs == nullptr)
    {
        this->pinnedTypeRefs = JitAnew(this->m_alloc, TypeRefSet, this->m_alloc);
    }
}

void
Func::PinTypeRef(void* typeRef)
{
    EnsurePinnedTypeRefs();
    this->pinnedTypeRefs->AddNew(typeRef);
}

void
Func::EnsureSingleTypeGuards()
{
    if (this->singleTypeGuards == nullptr)
    {
        this->singleTypeGuards = JitAnew(this->m_alloc, TypePropertyGuardDictionary, this->m_alloc);
    }
}

Js::JitTypePropertyGuard*
Func::GetOrCreateSingleTypeGuard(intptr_t typeAddr)
{
    EnsureSingleTypeGuards();

    Js::JitTypePropertyGuard* guard;
    if (!this->singleTypeGuards->TryGetValue(typeAddr, &guard))
    {
        // Property guards are allocated by NativeCodeData::Allocator so that their lifetime extends as long as the EntryPointInfo is alive.
        guard = NativeCodeDataNewNoFixup(GetNativeCodeDataAllocator(), Js::JitTypePropertyGuard, typeAddr, this->indexedPropertyGuardCount++);
        this->singleTypeGuards->Add(typeAddr, guard);
    }
    else
    {
        Assert(guard->GetTypeAddr() == typeAddr);
    }

    return guard;
}

void
Func::EnsureEquivalentTypeGuards()
{
    if (this->equivalentTypeGuards == nullptr)
    {
        this->equivalentTypeGuards = JitAnew(this->m_alloc, EquivalentTypeGuardList, this->m_alloc);
    }
}

Js::JitEquivalentTypeGuard*
Func::CreateEquivalentTypeGuard(JITTypeHolder type, uint32 objTypeSpecFldId)
{
    EnsureEquivalentTypeGuards();

    Js::JitEquivalentTypeGuard* guard = NativeCodeDataNew(GetNativeCodeDataAllocator(), Js::JitEquivalentTypeGuard, type.t->GetAddr(), this->indexedPropertyGuardCount++, objTypeSpecFldId);

    // If we want to hard code the address of the cache, we will need to go back to allocating it from the native code data allocator.
    // We would then need to maintain consistency (double write) to both the recycler allocated cache and the one on the heap.
    Js::EquivalentTypeCache* cache = nullptr;
    if (this->IsOOPJIT())
    {
        cache = JitAnewZ(this->m_alloc, Js::EquivalentTypeCache);
    }
    else
    {
        cache = NativeCodeDataNewZ(GetTransferDataAllocator(), Js::EquivalentTypeCache);
    }
    guard->SetCache(cache);

    // Give the cache a back-pointer to the guard so that the guard can be cleared at runtime if necessary.
    cache->SetGuard(guard);
    this->equivalentTypeGuards->Prepend(guard);

    return guard;
}

void
Func::EnsurePropertyGuardsByPropertyId()
{
    if (this->propertyGuardsByPropertyId == nullptr)
    {
        this->propertyGuardsByPropertyId = JitAnew(this->m_alloc, PropertyGuardByPropertyIdMap, this->m_alloc);
    }
}

void
Func::EnsureCtorCachesByPropertyId()
{
    if (this->ctorCachesByPropertyId == nullptr)
    {
        this->ctorCachesByPropertyId = JitAnew(this->m_alloc, CtorCachesByPropertyIdMap, this->m_alloc);
    }
}

void
Func::LinkGuardToPropertyId(Js::PropertyId propertyId, Js::JitIndexedPropertyGuard* guard)
{
    Assert(guard != nullptr);
    Assert(guard->GetValue() != NULL);

    Assert(this->propertyGuardsByPropertyId != nullptr);

    IndexedPropertyGuardSet* set;
    if (!this->propertyGuardsByPropertyId->TryGetValue(propertyId, &set))
    {
        set = JitAnew(this->m_alloc, IndexedPropertyGuardSet, this->m_alloc);
        this->propertyGuardsByPropertyId->Add(propertyId, set);
    }

    set->Item(guard);
}

void
Func::LinkCtorCacheToPropertyId(Js::PropertyId propertyId, JITTimeConstructorCache* cache)
{
    Assert(cache != nullptr);
    Assert(this->ctorCachesByPropertyId != nullptr);

    CtorCacheSet* set;
    if (!this->ctorCachesByPropertyId->TryGetValue(propertyId, &set))
    {
        set = JitAnew(this->m_alloc, CtorCacheSet, this->m_alloc);
        this->ctorCachesByPropertyId->Add(propertyId, set);
    }

    set->Item(cache->GetRuntimeCacheAddr());
}

JITTimeConstructorCache* Func::GetConstructorCache(const Js::ProfileId profiledCallSiteId)
{
    Assert(profiledCallSiteId < GetJITFunctionBody()->GetProfiledCallSiteCount());
    Assert(this->constructorCaches != nullptr);
    return this->constructorCaches[profiledCallSiteId];
}

void Func::SetConstructorCache(const Js::ProfileId profiledCallSiteId, JITTimeConstructorCache* constructorCache)
{
    Assert(profiledCallSiteId < GetJITFunctionBody()->GetProfiledCallSiteCount());
    Assert(constructorCache != nullptr);
    Assert(this->constructorCaches != nullptr);
    Assert(this->constructorCaches[profiledCallSiteId] == nullptr);
    this->constructorCacheCount++;
    this->constructorCaches[profiledCallSiteId] = constructorCache;
}

void Func::EnsurePropertiesWrittenTo()
{
    if (this->propertiesWrittenTo == nullptr)
    {
        this->propertiesWrittenTo = JitAnew(this->m_alloc, PropertyIdSet, this->m_alloc);
    }
}

void Func::EnsureCallSiteToArgumentsOffsetFixupMap()
{
    if (this->callSiteToArgumentsOffsetFixupMap == nullptr)
    {
        this->callSiteToArgumentsOffsetFixupMap = JitAnew(this->m_alloc, CallSiteToArgumentsOffsetFixupMap, this->m_alloc);
    }
}

IR::LabelInstr *
Func::GetFuncStartLabel()
{
    return m_funcStartLabel;
}

IR::LabelInstr *
Func::EnsureFuncStartLabel()
{
    if(m_funcStartLabel == nullptr)
    {
        m_funcStartLabel = IR::LabelInstr::New( Js::OpCode::Label, this );
    }
    return m_funcStartLabel;
}

IR::LabelInstr *
Func::GetFuncEndLabel()
{
    return m_funcEndLabel;
}

IR::LabelInstr *
Func::EnsureFuncEndLabel()
{
    if(m_funcEndLabel == nullptr)
    {
        m_funcEndLabel = IR::LabelInstr::New( Js::OpCode::Label, this );
    }
    return m_funcEndLabel;
}

void
Func::EnsureStackArgWithFormalsTracker()
{
    if (stackArgWithFormalsTracker == nullptr)
    {
        stackArgWithFormalsTracker = JitAnew(m_alloc, StackArgWithFormalsTracker, m_alloc);
    }
}

BOOL
Func::IsFormalsArraySym(SymID symId)
{
    if (stackArgWithFormalsTracker == nullptr || stackArgWithFormalsTracker->GetFormalsArraySyms() == nullptr)
    {
        return false;
    }
    return stackArgWithFormalsTracker->GetFormalsArraySyms()->Test(symId);
}

void 
Func::TrackFormalsArraySym(SymID symId)
{
    EnsureStackArgWithFormalsTracker();
    stackArgWithFormalsTracker->SetFormalsArraySyms(symId);
}

void 
Func::TrackStackSymForFormalIndex(Js::ArgSlot formalsIndex, StackSym * sym)
{
    EnsureStackArgWithFormalsTracker();
    Js::ArgSlot formalsCount = GetJITFunctionBody()->GetInParamsCount() - 1;
    stackArgWithFormalsTracker->SetStackSymInFormalsIndexMap(sym, formalsIndex, formalsCount);
}

StackSym * 
Func::GetStackSymForFormal(Js::ArgSlot formalsIndex)
{
    if (stackArgWithFormalsTracker == nullptr || stackArgWithFormalsTracker->GetFormalsIndexToStackSymMap() == nullptr)
    {
        return nullptr;
    }

    Js::ArgSlot formalsCount = GetJITFunctionBody()->GetInParamsCount() - 1;
    StackSym ** formalsIndexToStackSymMap = stackArgWithFormalsTracker->GetFormalsIndexToStackSymMap();
    AssertMsg(formalsIndex < formalsCount, "OutOfRange ? ");
    return formalsIndexToStackSymMap[formalsIndex];
}

bool
Func::HasStackSymForFormal(Js::ArgSlot formalsIndex)
{
    if (stackArgWithFormalsTracker == nullptr || stackArgWithFormalsTracker->GetFormalsIndexToStackSymMap() == nullptr)
    {
        return false;
    }
    return GetStackSymForFormal(formalsIndex) != nullptr;
}

void
Func::SetScopeObjSym(StackSym * sym)
{
    EnsureStackArgWithFormalsTracker();
    stackArgWithFormalsTracker->SetScopeObjSym(sym);
}

StackSym *
Func::GetNativeCodeDataSym() const
{
    Assert(IsOOPJIT());
    return m_nativeCodeDataSym;
}

void
Func::SetNativeCodeDataSym(StackSym * opnd)
{
    Assert(IsOOPJIT());
    m_nativeCodeDataSym = opnd;
}

StackSym* 
Func::GetScopeObjSym()
{
    if (stackArgWithFormalsTracker == nullptr)
    {
        return nullptr;
    }
    return stackArgWithFormalsTracker->GetScopeObjSym();
}

BVSparse<JitArenaAllocator> * 
StackArgWithFormalsTracker::GetFormalsArraySyms()
{
    return formalsArraySyms;
}

void
StackArgWithFormalsTracker::SetFormalsArraySyms(SymID symId)
{
    if (formalsArraySyms == nullptr)
    {
        formalsArraySyms = JitAnew(alloc, BVSparse<JitArenaAllocator>, alloc);
    }
    formalsArraySyms->Set(symId);
}

StackSym ** 
StackArgWithFormalsTracker::GetFormalsIndexToStackSymMap()
{
    return formalsIndexToStackSymMap;
}

void 
StackArgWithFormalsTracker::SetStackSymInFormalsIndexMap(StackSym * sym, Js::ArgSlot formalsIndex, Js::ArgSlot formalsCount)
{
    if(formalsIndexToStackSymMap == nullptr)
    {
        formalsIndexToStackSymMap = JitAnewArrayZ(alloc, StackSym*, formalsCount);
    }
    AssertMsg(formalsIndex < formalsCount, "Out of range ?");
    formalsIndexToStackSymMap[formalsIndex] = sym;
}

void 
StackArgWithFormalsTracker::SetScopeObjSym(StackSym * sym)
{
    m_scopeObjSym = sym;
}

StackSym * 
StackArgWithFormalsTracker::GetScopeObjSym()
{
    return m_scopeObjSym;
}


void
Cloner::AddInstr(IR::Instr * instrOrig, IR::Instr * instrClone)
{
    if (!this->instrFirst)
    {
        this->instrFirst = instrClone;
    }
    this->instrLast = instrClone;
}

void
Cloner::Finish()
{
    this->RetargetClonedBranches();
    if (this->lowerer)
    {
        lowerer->LowerRange(this->instrFirst, this->instrLast, false, false);
    }
}

void
Cloner::RetargetClonedBranches()
{
    if (!this->fRetargetClonedBranch)
    {
        return;
    }

    FOREACH_INSTR_IN_RANGE(instr, this->instrFirst, this->instrLast)
    {
        if (instr->IsBranchInstr())
        {
            instr->AsBranchInstr()->RetargetClonedBranch();
        }
    }
    NEXT_INSTR_IN_RANGE;
}

void Func::ThrowIfScriptClosed()
{
    if (GetScriptContextInfo()->IsClosed())
    {
        // Should not be jitting something in the foreground when the script context is actually closed
        Assert(IsBackgroundJIT() || !GetScriptContext()->IsActuallyClosed());

        throw Js::OperationAbortedException();
    }
}

IR::IndirOpnd * Func::GetConstantAddressIndirOpnd(intptr_t address, IR::AddrOpndKind kind, IRType type, Js::OpCode loadOpCode)
{
    Assert(this->GetTopFunc() == this);
    if (!canHoistConstantAddressLoad)
    {
        // We can't hoist constant address load after lower, as we can't mark the sym as
        // live on back edge
        return nullptr;
    }
    int offset = 0;
    IR::RegOpnd ** foundRegOpnd = this->constantAddressRegOpnd.Find([address, &offset](IR::RegOpnd * regOpnd)
    {
        Assert(regOpnd->m_sym->IsSingleDef());
        void * curr = regOpnd->m_sym->m_instrDef->GetSrc1()->AsAddrOpnd()->m_address;
        ptrdiff_t diff = (intptr_t)address - (intptr_t)curr;
        if (!Math::FitsInDWord(diff))
        {
            return false;
        }

        offset = (int)diff;
        return true;
    });

    IR::RegOpnd * addressRegOpnd;
    if (foundRegOpnd != nullptr)
    {
        addressRegOpnd = *foundRegOpnd;
    }
    else
    {
        Assert(offset == 0);
        addressRegOpnd = IR::RegOpnd::New(TyMachPtr, this);
        IR::Instr *const newInstr =
            IR::Instr::New(
            loadOpCode,
            addressRegOpnd,
            IR::AddrOpnd::New(address, kind, this, true),
            this);
        this->constantAddressRegOpnd.Prepend(addressRegOpnd);

        IR::Instr * insertBeforeInstr = this->lastConstantAddressRegLoadInstr;
        if (insertBeforeInstr == nullptr)
        {
            insertBeforeInstr = this->GetFunctionEntryInsertionPoint();
            this->lastConstantAddressRegLoadInstr = newInstr;
        }
        insertBeforeInstr->InsertBefore(newInstr);
    }
    IR::IndirOpnd * indirOpnd =  IR::IndirOpnd::New(addressRegOpnd, offset, type, this, true);
#if DBG_DUMP
    // TODO: michhol make intptr_t
    indirOpnd->SetAddrKind(kind, (void*)address);
#endif
    return indirOpnd;
}

void Func::MarkConstantAddressSyms(BVSparse<JitArenaAllocator> * bv)
{
    Assert(this->GetTopFunc() == this);
    this->constantAddressRegOpnd.Iterate([bv](IR::RegOpnd * regOpnd)
    {
        bv->Set(regOpnd->m_sym->m_id);
    });
}

IR::Instr *
Func::GetFunctionEntryInsertionPoint()
{
    Assert(this->GetTopFunc() == this);
    IR::Instr * insertInsert = this->lastConstantAddressRegLoadInstr;
    if (insertInsert != nullptr)
    {
        return insertInsert->m_next;
    }

    insertInsert = this->m_headInstr;

    if (this->HasTry())
    {
        // Insert it inside the root region
        insertInsert = insertInsert->m_next;
        Assert(insertInsert->IsLabelInstr() && insertInsert->AsLabelInstr()->GetRegion()->GetType() == RegionTypeRoot);
    }

    return insertInsert->m_next;
}

Js::Var
Func::AllocateNumber(double value)
{
    Js::Var number = nullptr;
#if FLOATVAR
    number = Js::JavascriptNumber::NewCodeGenInstance(GetNumberAllocator(), (double)value, nullptr);
#else
    if (!IsOOPJIT()) // in-proc jit
    {
        number = Js::JavascriptNumber::NewCodeGenInstance(GetNumberAllocator(), (double)value, GetScriptContext());
    }
    else // OOP JIT
    {
        number = GetXProcNumberAllocator()->AllocateNumber(this->GetThreadContextInfo()->GetProcessHandle(),
            value,
            (Js::StaticType*)this->GetScriptContextInfo()->GetNumberTypeStaticAddr(),
            (void*)this->GetScriptContextInfo()->GetVTableAddress(VTableValue::VtableJavascriptNumber));
    }
#endif

    return number;
}

#ifdef ENABLE_DEBUG_CONFIG_OPTIONS
void
Func::DumpFullFunctionName()
{
    wchar_t debugStringBuffer[MAX_FUNCTION_BODY_DEBUG_STRING_SIZE];

    Output::Print(L"Function %s (%s)", GetJITFunctionBody()->GetDisplayName(), GetDebugNumberSet(debugStringBuffer));
}
#endif

#if DBG_DUMP
///----------------------------------------------------------------------------
///
/// Func::DumpHeader
///
///----------------------------------------------------------------------------
void
Func::DumpHeader()
{
    Output::Print(_u("-----------------------------------------------------------------------------\n"));

    DumpFullFunctionName();

    Output::SkipToColumn(50);
    Output::Print(_u("Instr Count:%d"), GetInstrCount());

    if(m_codeSize > 0)
    {
        Output::Print(_u("\t\tSize:%d\n\n"), m_codeSize);
    }
    else
    {
        Output::Print(_u("\n\n"));
    }
}

///----------------------------------------------------------------------------
///
/// Func::Dump
///
///----------------------------------------------------------------------------
void
Func::Dump(IRDumpFlags flags)
{
    this->DumpHeader();

    FOREACH_INSTR_IN_FUNC(instr, this)
    {
        instr->DumpGlobOptInstrString();
        instr->Dump(flags);
    }NEXT_INSTR_IN_FUNC;

    Output::Flush();
}

void
Func::Dump()
{
    this->Dump(IRDumpFlags_None);
}
#endif

#if DBG_DUMP || defined(ENABLE_IR_VIEWER)
LPCSTR
Func::GetVtableName(INT_PTR address)
{
#if DBG
    if (vtableMap == nullptr)
    {
        vtableMap = VirtualTableRegistry::CreateVtableHashMap(this->m_alloc);
    };
    LPCSTR name = vtableMap->Lookup(address, nullptr);
    if (name)
    {
         if (strncmp(name, "class ", _countof("class ") - 1) == 0)
         {
             name += _countof("class ") - 1;
         }
    }
    return name;
#else
    return "";
#endif
}
#endif

#if DBG_DUMP | defined(VTUNE_PROFILING)
bool Func::DoRecordNativeMap() const
{
#if defined(VTUNE_PROFILING)
    if (VTuneChakraProfile::isJitProfilingActive)
    {
        return true;
    }
#endif
#if DBG_DUMP
    return PHASE_DUMP(Js::EncoderPhase, this) && Js::Configuration::Global.flags.Verbose;
#else
    return false;
#endif
}
#endif

#ifdef PERF_HINT
void WritePerfHint(PerfHints hint, Func* func, uint byteCodeOffset /*= Js::Constants::NoByteCodeOffset*/)
{
    if (!func->IsOOPJIT())
    {
        WritePerfHint(hint, (Js::FunctionBody*)func->GetJITFunctionBody()->GetAddr(), byteCodeOffset);
    }
}
#endif<|MERGE_RESOLUTION|>--- conflicted
+++ resolved
@@ -164,41 +164,20 @@
         m_output.SetHasJITStackClosure();
     }
 
-    if (GetJITFunctionBody()->DoBackendArgumentsOptimization() && !GetJITFunctionBody()->HasTry())
+    if (m_workItem->Type() == JsFunctionType &&
+        GetJITFunctionBody()->DoBackendArgumentsOptimization() && 
+        !GetJITFunctionBody()->HasTry())
     {
         // doBackendArgumentsOptimization bit is set when there is no eval inside a function
         // as determined by the bytecode generator.
         SetHasStackArgs(true);
     }
-
-    if (m_workItem->Type() == JsFunctionType &&
-        m_jnFunction->GetDoBackendArgumentsOptimization() && 
-        !m_jnFunction->GetHasTry())
-    {
-<<<<<<< HEAD
-        if (doStackNestedFunc && GetJITFunctionBody()->GetNestedCount() != 0 &&
-            this->GetTopFunc()->m_workItem->Type() != JsLoopBodyWorkItemType) // make sure none of the functions inlined in a jitted loop body allocate nested functions on the stack
-        {
-            Assert(!(this->IsJitInDebugMode() && !GetJITFunctionBody()->IsLibraryCode()));
-            stackNestedFunc = true;
-            this->GetTopFunc()->hasAnyStackNestedFunc = true;
-        }
-=======
-        // doBackendArgumentsOptimization bit is set when there is no eval inside a function
-        // as determined by the bytecode generator.
-        SetHasStackArgs(true);
->>>>>>> 1cbb1dc6
-    }
-    if (doStackNestedFunc && m_jnFunction->GetNestedCount() != 0 &&
+    if (doStackNestedFunc && GetJITFunctionBody()->GetNestedCount() != 0 &&
         (this->IsTopFunc() || this->GetTopFunc()->m_workItem->Type() != JsLoopBodyWorkItemType)) // make sure none of the functions inlined in a jitted loop body allocate nested functions on the stack
     {
-<<<<<<< HEAD
-        Assert(m_workItem->IsLoopBody());
-=======
-        Assert(!(this->IsJitInDebugMode() && !m_jnFunction->GetUtf8SourceInfo()->GetIsLibraryCode()));
+        Assert(!(this->IsJitInDebugMode() && !GetJITFunctionBody()->IsLibraryCode()));
         stackNestedFunc = true;
         this->GetTopFunc()->hasAnyStackNestedFunc = true;
->>>>>>> 1cbb1dc6
     }
 
     if (GetJITFunctionBody()->HasOrParentHasArguments() || parentFunc && parentFunc->thisOrParentInlinerHasArguments)

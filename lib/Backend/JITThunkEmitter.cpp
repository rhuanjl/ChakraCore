--- conflicted
+++ resolved
@@ -94,11 +94,7 @@
 
     if (IsThunkPageEmpty(pageStartAddress))
     {
-<<<<<<< HEAD
-        if (this->codeAllocator->Alloc((PVOID)pageStartAddress, AutoSystemInfo::PageSize, MEM_COMMIT, PAGE_EXECUTE_READ, true) == nullptr)
-=======
-        if (this->codeAllocator->AllocPages((PVOID)pageStartAddress, 1, MEM_COMMIT, PAGE_EXECUTE, true) == nullptr)
->>>>>>> e02b39aa
+        if (this->codeAllocator->AllocPages((PVOID)pageStartAddress, 1, MEM_COMMIT, PAGE_EXECUTE_READ, true) == nullptr)
         {
             this->codeAllocator->FreeLocal(localPageAddress);
             return NULL;
@@ -186,11 +182,7 @@
         // check again because we did the first one outside of lock
         if (this->baseAddress == NULL)
         {
-<<<<<<< HEAD
-            this->baseAddress = (uintptr_t)this->codeAllocator->Alloc(nullptr, TotalThunkSize, MEM_RESERVE, PAGE_EXECUTE_READ, true);
-=======
-            this->baseAddress = (uintptr_t)this->codeAllocator->AllocPages(nullptr, PageCount, MEM_RESERVE, PAGE_EXECUTE, true);
->>>>>>> e02b39aa
+            this->baseAddress = (uintptr_t)this->codeAllocator->AllocPages(nullptr, PageCount, MEM_RESERVE, PAGE_EXECUTE_READ, true);
         }
     }
     return this->baseAddress;

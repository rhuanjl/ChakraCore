--- conflicted
+++ resolved
@@ -5126,206 +5126,6 @@
     }
 }
 
-<<<<<<< HEAD
-bool LowererMD::GenerateFastCharAt(Js::BuiltinFunction index, IR::Opnd *dst, IR::Opnd *srcStr, IR::Opnd *srcIndex, IR::Instr *callInstr,
-                                   IR::Instr *insertInstr, IR::LabelInstr *labelHelper, IR::LabelInstr *doneLabel)
-{
-    //  if regSrcStr is not object, JMP $helper
-    //  CMP [regSrcStr + offset(type)] , static string type   -- check base string type
-    //  BNE $helper
-    //  MOV r1, [regSrcStr + offset(m_pszValue)]
-    //  CBZ r1, $helper
-    //  MOV r2, srcIndex
-    //  If r2 is not int, B $helper
-    //  Convert r2 to int
-    //  CMP [regSrcStr + offsetof(length)], r2
-    //  BLS $helper
-    //  LDRH r2, [r1 + r2 * 2]
-    //  if (charAt)
-    //      MOV x0, r1
-    //      MOV x1, scriptContext
-    //      BL GetStringFromChar
-    //      MOV dst, x0
-    //  else (charCodeAt)
-    //      if (codePointAt)
-    //          Lowerer.GenerateFastCodePointAt -- Common inline functions
-    //      Convert r2 to Var
-    //      MOV dst, r2
-    bool isInt = false;
-    bool isNotTaggedValue = false;
-    IR::Instr *instr;
-    IR::RegOpnd *regSrcStr;
-
-    if (srcStr->IsRegOpnd())
-    {
-        if (srcStr->AsRegOpnd()->IsTaggedInt())
-        {
-            isInt = true;
-
-        }
-        else if (srcStr->AsRegOpnd()->IsNotTaggedValue())
-        {
-            isNotTaggedValue = true;
-        }
-    }
-
-    if (srcStr->IsRegOpnd() == false)
-    {
-        IR::RegOpnd *regOpnd = IR::RegOpnd::New(TyVar, this->m_func);
-        instr = IR::Instr::New(Js::OpCode::MOV, regOpnd, srcStr, this->m_func);
-        insertInstr->InsertBefore(instr);
-        regSrcStr = regOpnd;
-    }
-    else
-    {
-        regSrcStr = srcStr->AsRegOpnd();
-    }
-
-    if (!isNotTaggedValue)
-    {
-        if (!isInt)
-        {
-            GenerateObjectTest(regSrcStr, insertInstr, labelHelper);
-        }
-        else
-        {
-            // Insert delete branch opcode to tell the dbChecks not to assert on this helper label
-            IR::Instr *fakeBr = IR::PragmaInstr::New(Js::OpCode::DeletedNonHelperBranch, 0, this->m_func);
-            insertInstr->InsertBefore(fakeBr);
-
-            instr = IR::BranchInstr::New(Js::OpCode::B, labelHelper, this->m_func);
-            insertInstr->InsertBefore(instr);
-        }
-    }
-
-    // Bail out if index a constant and is less than zero.
-    if (srcIndex->IsAddrOpnd() && Js::TaggedInt::ToInt32(srcIndex->AsAddrOpnd()->m_address) < 0)
-    {
-        labelHelper->isOpHelper = false;
-        instr = IR::BranchInstr::New(Js::OpCode::B, labelHelper, this->m_func);
-        insertInstr->InsertBefore(instr);
-        return false;
-    }
-
-    this->m_lowerer->GenerateStringTest(regSrcStr, insertInstr, labelHelper, nullptr, false);
-
-    // r1 contains the value of the char16* pointer inside JavascriptString.
-    // MOV r1, [regSrcStr + offset(m_pszValue)]
-    IR::RegOpnd *r1 = IR::RegOpnd::New(TyMachReg, this->m_func);
-    IR::IndirOpnd * indirOpnd = IR::IndirOpnd::New(regSrcStr->AsRegOpnd(), Js::JavascriptString::GetOffsetOfpszValue(), TyMachPtr, this->m_func);
-    instr = IR::Instr::New(Js::OpCode::MOV, r1, indirOpnd, this->m_func);
-    insertInstr->InsertBefore(instr);
-    Legalize(instr);
-
-    // CBZ r1, $helper -- Null pointer test
-    instr = IR::BranchInstr::New(Js::OpCode::CBZ, labelHelper, this->m_func);
-    instr->SetSrc1(r1);
-    insertInstr->InsertBefore(instr);
-
-    IR::IndirOpnd *strLength = IR::IndirOpnd::New(regSrcStr, offsetof(Js::JavascriptString, m_charLength), TyUint32, this->m_func);
-    if (srcIndex->IsAddrOpnd())
-    {
-        // CMP [regSrcStr + offsetof(length)], index
-        instr = IR::Instr::New(Js::OpCode::CMP, this->m_func);
-        instr->SetSrc1(strLength);
-        instr->SetSrc2(IR::IntConstOpnd::New(Js::TaggedInt::ToUInt32(srcIndex->AsAddrOpnd()->m_address), TyUint32, this->m_func));
-        insertInstr->InsertBefore(instr);
-        Legalize(instr);
-
-        // Use unsigned compare, this should handle negative indexes as well (they become > INT_MAX)
-        // BLS $helper
-        instr = IR::BranchInstr::New(Js::OpCode::BLS, labelHelper, this->m_func);
-        insertInstr->InsertBefore(instr);
-
-        indirOpnd = IR::IndirOpnd::New(r1, Js::TaggedInt::ToUInt32(srcIndex->AsAddrOpnd()->m_address) * sizeof(char16), TyUint16, this->m_func);
-    }
-    else
-    {
-        IR::RegOpnd *r2 = IR::RegOpnd::New(TyVar, this->m_func);
-        // MOV r2, srcIndex
-        instr = IR::Instr::New(Js::OpCode::MOV, r2, srcIndex, this->m_func);
-        insertInstr->InsertBefore(instr);
-
-        if (!srcIndex->IsRegOpnd() || !srcIndex->AsRegOpnd()->IsTaggedInt())
-        {
-            GenerateSmIntTest(r2, insertInstr, labelHelper);
-        }
-
-        // Remove the tag
-        // MOV r2, r2 [32-bit move zeros upper 32 bits and thus the tag]
-        IR::Opnd * r2_32 = r2->UseWithNewType(TyInt32, this->m_func);
-        instr = IR::Instr::New(Js::OpCode::MOV_TRUNC, r2_32, r2_32, this->m_func);
-        insertInstr->InsertBefore(instr);
-        r2 = r2_32->AsRegOpnd();
-
-        // CMP [regSrcStr + offsetof(length)], r2
-        instr = IR::Instr::New(Js::OpCode::CMP, this->m_func);
-        instr->SetSrc1(strLength);
-        instr->SetSrc2(r2);
-        insertInstr->InsertBefore(instr);
-        Legalize(instr);
-
-        if (r2->GetSize() != MachPtr)
-        {
-            r2 = r2->UseWithNewType(TyMachPtr, this->m_func)->AsRegOpnd();
-        }
-
-        // Use unsigned compare, this should handle negative indexes as well (they become > INT_MAX)
-        // BLS $helper
-        instr = IR::BranchInstr::New(Js::OpCode::BLS, labelHelper, this->m_func);
-        insertInstr->InsertBefore(instr);
-
-        indirOpnd = IR::IndirOpnd::New(r1, r2, 1, TyUint16, this->m_func);
-    }
-    // LDRH charReg, [r1 + r2 * 2]  -- this is the value of the char
-    IR::RegOpnd *charReg = IR::RegOpnd::New(TyMachReg, this->m_func);
-    Lowerer::InsertMove(charReg, indirOpnd, insertInstr);
-
-    if (index == Js::BuiltinFunction::JavascriptString_CharAt)
-    {
-        IR::Opnd *resultOpnd;
-        if (dst->IsEqual(srcStr))
-        {
-            resultOpnd = IR::RegOpnd::New(TyVar, this->m_func);
-        }
-        else
-        {
-            resultOpnd = dst;
-        }
-        this->m_lowerer->GenerateGetSingleCharString(charReg, resultOpnd, labelHelper, doneLabel, insertInstr, false);
-    }
-    else
-    {
-        Assert(index == Js::BuiltinFunction::JavascriptString_CharCodeAt || index == Js::BuiltinFunction::JavascriptString_CodePointAt);
-
-        if (index == Js::BuiltinFunction::JavascriptString_CodePointAt)
-        {
-            this->m_lowerer->GenerateFastInlineStringCodePointAt(insertInstr, this->m_func, strLength, srcIndex, charReg, r1);
-        }
-
-        GenerateInt32ToVarConversion(charReg, insertInstr);
-
-        // MOV dst, charReg
-        instr = IR::Instr::New(Js::OpCode::MOV, dst, charReg, this->m_func);
-        insertInstr->InsertBefore(instr);
-    }
-    return true;
-=======
-IR::Instr *
-LowererMD::LoadStackAddress(StackSym *sym, IR::RegOpnd* regDst)
-{
-    if (regDst == nullptr)
-    {
-        regDst = IR::RegOpnd::New(TyMachReg, this->m_func);
-    }
-
-    IR::SymOpnd * symSrc = IR::SymOpnd::New(sym, TyMachPtr, this->m_func);
-    IR::Instr * lea = IR::Instr::New(Js::OpCode::LEA, regDst, symSrc, this->m_func);
-
-    return lea;
->>>>>>> 263ab1b4
-}
-
 void
 LowererMD::EmitInt4Instr(IR::Instr *instr)
 {

--- conflicted
+++ resolved
@@ -34,7 +34,6 @@
             instr->m_opcode == Js::OpCode::FMOV ||
             instr->m_opcode == Js::OpCode::LDIMM ||
             instr->m_opcode == Js::OpCode::LDR ||
-            instr->m_opcode == Js::OpCode::LDRS ||
             instr->m_opcode == Js::OpCode::FLDR ||
             instr->m_opcode == Js::OpCode::STR ||
             instr->m_opcode == Js::OpCode::FSTR);
@@ -380,9 +379,8 @@
     Assert(instr->m_opcode == Js::OpCode::ArgOut_A_Dynamic);
     IR::RegOpnd* src2 = instr->UnlinkSrc2()->AsRegOpnd();
 
-    IR::Instr *add = IR::Instr::New(Js::OpCode::SUB, IR::RegOpnd::New(src2->GetType(), this->m_func), src2, IR::IntConstOpnd::New(1, TyInt8, this->m_func), this->m_func);
+    IR::Instr *add = IR::Instr::New(Js::OpCode::SUB, IR::RegOpnd::New(TyInt32, this->m_func), src2, IR::IntConstOpnd::New(1, TyInt8, this->m_func), this->m_func);
     instr->InsertBefore(add);
-    LegalizeMD::LegalizeInstr(add, false);
     //We need store nth actuals, so stack location is after function object, callinfo & this pointer
     IR::RegOpnd *stackPointer   = IR::RegOpnd::New(nullptr, GetRegStackPointer(), TyMachReg, this->m_func);
     IR::IndirOpnd *actualsLocation = IR::IndirOpnd::New(stackPointer, add->GetDst()->AsRegOpnd(), GetDefaultIndirScale(), TyMachReg, this->m_func);
@@ -1274,12 +1272,8 @@
         insertInstr->InsertBefore(instrStp);
 
         // ADD fp, sp, #offs
-        // For exception handling, do this part AFTER the prolog to allow for proper unwinding
-        if (!layout.HasTry())
-        {
-            IR::Instr * instrAdd = IR::Instr::New(Js::OpCode::ADD, fpOpnd, spOpnd, IR::IntConstOpnd::New(fpOffset, TyMachReg, this->m_func), this->m_func);
-            insertInstr->InsertBefore(instrAdd);
-        }
+        IR::Instr * instrAdd = IR::Instr::New(Js::OpCode::ADD, fpOpnd, spOpnd, IR::IntConstOpnd::New(fpOffset, TyMachReg, this->m_func), this->m_func);
+        insertInstr->InsertBefore(instrAdd);
     }
 
     // Perform the second (potentially large) stack allocation
@@ -1297,14 +1291,6 @@
     IR::LabelInstr *prologEndLabel = IR::LabelInstr::New(Js::OpCode::Label, this->m_func);
     insertInstr->InsertBefore(prologEndLabel);
     this->m_func->m_unwindInfo.SetFunctionOffsetLabel(UnwindPrologEnd, prologEndLabel);
-
-    // Compute the FP now if there is a try present
-    if (layout.HasTry())
-    {
-        IR::Instr * instrAdd = IR::Instr::New(Js::OpCode::ADD, fpOpnd, spOpnd, IR::IntConstOpnd::New(layout.FpLrOffset(), TyMachReg, this->m_func), this->m_func);
-        insertInstr->InsertBefore(instrAdd);
-        Legalize(instrAdd);
-    }
 
     // Zero the argument slot if present
     IR::RegOpnd *zrOpnd = IR::RegOpnd::New(nullptr, RegZR, TyMachReg, this->m_func);
@@ -1386,17 +1372,6 @@
     IR::RegOpnd *spOpnd = IR::RegOpnd::New(nullptr, RegSP, TyMachReg, this->m_func);
     IR::RegOpnd *fpOpnd = IR::RegOpnd::New(nullptr, RegFP, TyMachReg, this->m_func);
 
-<<<<<<< HEAD
-    // Exception handling regions exit via the same epilog
-    IR::LabelInstr* ehEpilogLabel = this->m_func->m_epilogLabel;
-    if (ehEpilogLabel != nullptr)
-    {
-        ehEpilogLabel->Unlink();
-        exitInstr->InsertBefore(ehEpilogLabel);
-    }
-
-=======
->>>>>>> accdd83c
     // Undo the last stack allocation
     if (stackAllocation2 > 0)
     {
@@ -1810,7 +1785,7 @@
     if (func->IsStackArgsEnabled())
     {
         // The initial args slot value is zero.
-        instrArgs->m_opcode = Js::OpCode::LDIMM;
+        instrArgs->m_opcode = Js::OpCode::MOV;
         instrArgs->ReplaceSrc1(IR::AddrOpnd::NewNull(func));
         if (PHASE_TRACE1(Js::StackArgFormalsOptPhase) && func->GetJITFunctionBody()->GetInParamsCount() > 1)
         {
@@ -1913,7 +1888,7 @@
 
     if (instrArgs->m_func->IsStackArgsEnabled())
     {
-        instrArgs->m_opcode = Js::OpCode::LDIMM;
+        instrArgs->m_opcode = Js::OpCode::MOV;
         instrArgs->ReplaceSrc1(IR::AddrOpnd::NewNull(func));
 
         if (PHASE_TRACE1(Js::StackArgFormalsOptPhase) && func->GetJITFunctionBody()->GetInParamsCount() > 1)
@@ -2090,18 +2065,17 @@
 }
 
 IR::Instr *
-LowererMD::ChangeToAssign(IR::Instr * instr, IRType destType)
+LowererMD::ChangeToAssign(IR::Instr * instr, IRType type)
 {
     Assert(!instr->HasBailOutInfo() || instr->GetBailOutKind() == IR::BailOutExpectingInteger
                                        || instr->GetBailOutKind() == IR::BailOutExpectingString);
 
     IR::Opnd *src = instr->GetSrc1();
-    IRType srcType = src->GetType();
     if (src->IsImmediateOpnd() || src->IsLabelOpnd())
     {
         instr->m_opcode = Js::OpCode::LDIMM;
     }
-    else if(destType == TyFloat32 && instr->GetDst()->IsRegOpnd())
+    else if(type == TyFloat32 && instr->GetDst()->IsRegOpnd())
     {
         Assert(instr->GetSrc1()->IsFloat32());
         instr->m_opcode = Js::OpCode::FLDR;
@@ -2114,30 +2088,9 @@
             instr->ReplaceSrc1(instr->GetSrc1()->UseWithNewType(TyFloat64, instr->m_func));
         }
     }
-    else if (TySize[destType] > TySize[srcType] && (IRType_IsSignedInt(destType) || IRType_IsUnsignedInt(destType)))
-    {
-        // If we're moving between different lengths of registers, we need to use the
-        // right operator - sign extend if the source is int, zero extend if uint.
-        if (IRType_IsSignedInt(srcType))
-        {
-            instr->ReplaceSrc1(src->UseWithNewType(IRType_EnsureSigned(destType), instr->m_func));
-            instr->SetSrc2(IR::IntConstOpnd::New(BITFIELD(0, (TySize[srcType] * MachBits) - 1), TyMachReg, instr->m_func, true));
-            instr->m_opcode = Js::OpCode::SBFX;
-        }
-        else if (IRType_IsUnsignedInt(srcType))
-        {
-            instr->ReplaceSrc1(src->UseWithNewType(IRType_EnsureUnsigned(destType), instr->m_func));
-            instr->SetSrc2(IR::IntConstOpnd::New(BITFIELD(0, (TySize[srcType] * MachBits) - 1), TyMachReg, instr->m_func, true));
-            instr->m_opcode = Js::OpCode::UBFX;
-        }
-        else
-        {
-            AssertMsg(false, "argument size mismatch for mov instruction, with non int/uint types!");
-        }
-    }
     else
     {
-        instr->m_opcode = IRType_IsFloat(destType) ? Js::OpCode::FMOV : Js::OpCode::MOV;
+        instr->m_opcode = LowererMD::GetMoveOp(type);
     }
     LegalizeMD::LegalizeInstr(instr, false);
 
@@ -2908,9 +2861,6 @@
     //      LDIMM dst, falseResult
     //      B $fallthru
 
-    src1 = src1->UseWithNewType(TyInt32, m_func);
-    src2 = src2->UseWithNewType(TyInt32, m_func);
-
     instr->InsertBefore(IR::Instr::New(Js::OpCode::LDIMM, dst, opndTrue, m_func));
     IR::Instr *instrCmp = IR::Instr::New(Js::OpCode::CMP, m_func);
     instrCmp->SetSrc1(src1);
@@ -3191,7 +3141,8 @@
     // s1 = MOV src1
 
     opndReg = IR::RegOpnd::New(TyInt32, this->m_func);
-    Lowerer::InsertMove(opndReg, opndSrc1, instrSub);
+    instr = IR::Instr::New(Js::OpCode::MOV, opndReg, opndSrc1, this->m_func);
+    instrSub->InsertBefore(instr);
 
     // s1 = SUBS s1, src2
 
@@ -3320,12 +3271,29 @@
     // s1 = MOV src1
 
     opndReg1 = IR::RegOpnd::New(TyInt32, this->m_func);
-    Lowerer::InsertMove(opndReg1, opndSrc1, instrMul);
-
-    // s2 = MOV src2
-
-    opndReg2 = IR::RegOpnd::New(TyInt32, this->m_func);
-    Lowerer::InsertMove(opndReg2, opndSrc2, instrMul);
+    instr = IR::Instr::New(Js::OpCode::MOV, opndReg1, opndSrc1, this->m_func);
+    instrMul->InsertBefore(instr);
+
+    if (opndSrc2->IsImmediateOpnd())
+    {
+        Assert(opndSrc2->IsAddrOpnd() && opndSrc2->AsAddrOpnd()->IsVar());
+
+        IR::Opnd *opnd2 = IR::IntConstOpnd::New(Js::TaggedInt::ToInt32(opndSrc2->AsAddrOpnd()->m_address), TyInt32, this->m_func);
+
+        // s2 = MOV src2
+
+        opndReg2 = IR::RegOpnd::New(TyInt32, this->m_func);
+        instr = IR::Instr::New(Js::OpCode::LDIMM, opndReg2, opnd2, this->m_func);
+        instrMul->InsertBefore(instr);
+    }
+    else
+    {
+        // s2 = MOV src2
+
+        opndReg2 = IR::RegOpnd::New(TyInt32, this->m_func);
+        instr = IR::Instr::New(Js::OpCode::MOV, opndReg2, opndSrc2, this->m_func);
+        instrMul->InsertBefore(instr);
+    }
 
     // s3 = SMULL s1, s2
 
@@ -3742,8 +3710,10 @@
     else
     {
         // s2 = MOV src2
+        opndSrc2 = opndSrc2->UseWithNewType(TyInt32, this->m_func);
         opndReg = IR::RegOpnd::New(TyInt32, this->m_func);
-        Lowerer::InsertMove(opndReg, opndSrc2, instrShift);
+        instr = IR::Instr::New(Js::OpCode::MOV, opndReg, opndSrc2, this->m_func);
+        instrShift->InsertBefore(instr);
         opndSrc2 = opndReg;
     }
 
@@ -3761,7 +3731,8 @@
 
     // s1 = MOV src1
     opndReg = IR::RegOpnd::New(TyInt32, this->m_func);
-    Lowerer::InsertMove(opndReg, opndSrc1, instrShift);
+    instr = IR::Instr::New(Js::OpCode::MOV, opndReg, opndSrc1, this->m_func);
+    instrShift->InsertBefore(instr);
 
     // s1 = ASR/LSR s1, RCX
     instr = IR::Instr::New(isUnsigned ? Js::OpCode::LSR : Js::OpCode::ASR, opndReg, opndReg, opndSrc2, this->m_func);
@@ -4544,7 +4515,6 @@
     IR::PropertySymOpnd * propertySymOpnd = propertyBase->AsPropertySymOpnd();
 
     opndBase = propertySymOpnd->CreatePropertyOwnerOpnd(m_func);
-    const IR::AutoReuseOpnd holdAfterLegalization(opndBase, m_func);
     AssertMsg(opndBase->m_sym->m_isSingleDef, "We assume this isn't redefined");
 
     labelHelper = IR::LabelInstr::New(Js::OpCode::Label, this->m_func, true);
@@ -4552,7 +4522,8 @@
     // LDR s1, [base, offset(length)]     -- get the length on array and test if it is 1.
     indirOpnd = IR::IndirOpnd::New(opndBase, Js::FrameDisplay::GetOffsetOfLength(), TyInt16, this->m_func);
     opndReg1 = IR::RegOpnd::New(TyInt32, this->m_func);
-    Lowerer::InsertMove(opndReg1, indirOpnd, instrScopedFld);
+    instr = IR::Instr::New(Js::OpCode::LDR, opndReg1, indirOpnd, this->m_func);
+    instrScopedFld->InsertBefore(instr);
 
     // CMP s1, 1                                -- get the length on array and test if it is 1.
     instr = IR::Instr::New(Js::OpCode::CMP,  this->m_func);
@@ -4568,7 +4539,8 @@
     // LDR s2, [base, offset(scopes)]           -- load the first scope
     indirOpnd = IR::IndirOpnd::New(opndBase, Js::FrameDisplay::GetOffsetOfScopes(), TyMachReg,this->m_func);
     opndReg2 = IR::RegOpnd::New(TyMachReg, this->m_func);
-    Lowerer::InsertMove(opndReg2, indirOpnd, instrScopedFld);
+    instr = IR::Instr::New(Js::OpCode::LDR, opndReg2, indirOpnd, this->m_func);
+    instrScopedFld->InsertBefore(instr);
 
     // LDR s3, [s2, offset(type)]
     // LDIMM s4, inlineCache
@@ -5610,7 +5582,8 @@
 
         // s1 = MOV src
         IR::RegOpnd *regSrc = IR::RegOpnd::New(TyInt32, this->m_func);
-        Lowerer::InsertMove(regSrc, src, insertInstr);
+        instr = IR::Instr::New(Js::OpCode::MOV, regSrc, src, this->m_func);
+        insertInstr->InsertBefore(instr);
 
         //      CMP s1, #0
         instr = IR::Instr::New(Js::OpCode::CMP, this->m_func);
@@ -5823,8 +5796,8 @@
     }
     // LDRH charReg, [r1 + r2 * 2]  -- this is the value of the char
     IR::RegOpnd *charReg = IR::RegOpnd::New(TyMachReg, this->m_func);
-    Lowerer::InsertMove(charReg, indirOpnd, insertInstr);
-
+    instr = IR::Instr::New(Js::OpCode::LDR, charReg, indirOpnd, this->m_func);
+    insertInstr->InsertBefore(instr);
     if (index == Js::BuiltinFunction::JavascriptString_CharAt)
     {
         IR::Opnd *resultOpnd;
@@ -6700,7 +6673,6 @@
 
     IR::LabelInstr *labelInstr = IR::LabelInstr::New(Js::OpCode::Label, this->m_func);
     this->m_func->m_epilogLabel = labelInstr;
-    this->m_func->m_exitInstr->InsertBefore(labelInstr);
     return labelInstr;
 }
 
@@ -7076,7 +7048,7 @@
 
     // MSR FPSR, xzr
     IR::Instr* setFPSRInstr = IR::Instr::New(Js::OpCode::MSR_FPSR, instr->m_func);
-    setFPSRInstr->SetSrc1(IR::RegOpnd::New(nullptr, RegZR, TyUint32, instr->m_func));
+    setFPSRInstr->SetSrc1(IR::RegOpnd::New(nullptr, RegZR, TyMachReg, instr->m_func));
     instr->InsertBefore(setFPSRInstr);
 
     // FMOV_GEN negZeroReg, floatOpnd (note this is done before the 0.5 add below)
@@ -7103,7 +7075,7 @@
     }
 
     // MRS exceptReg, FPSR
-    IR::Opnd * exceptReg = IR::RegOpnd::New(TyUint32, this->m_func);
+    IR::Opnd * exceptReg = IR::RegOpnd::New(TyMachReg, this->m_func);
     instr->InsertBefore(IR::Instr::New(Js::OpCode::MRS_FPSR, exceptReg, instr->m_func));
 
     // CBZ negZeroReg, bailout
@@ -7151,7 +7123,6 @@
         cmpInstr->SetSrc1(src1);
         cmpInstr->SetSrc2(src2);
         instr->InsertBefore(cmpInstr);
-        Legalize(cmpInstr);
 
         // (min) CSELLT dst, src1, src2
         // (max) CSELLT dst, src2, src1
@@ -7630,7 +7601,8 @@
             switch (instr->m_opcode)
             {
             case Js::OpCode::Leave:
-                Assert(this->m_func->DoOptimizeTry() && !this->m_func->IsLoopBodyInTry());
+                // ToDo (SaAgarwa) - Commented to compile debug build
+                // Assert(this->m_func->DoOptimizeTryCatch() && !this->m_func->IsLoopBodyInTry());
                 instrPrev = this->LowerLeave(instr, instr->AsBranchInstr()->GetTarget(), true /*fromFinalLower*/);
                 break;
             }
@@ -7646,7 +7618,7 @@
 
                 if (branchInstr->GetTarget() && !LowererMD::IsUnconditionalBranch(branchInstr)) //Ignore BX register based branches & B
                 {
-                    uint32 targetOffset = (uint32)branchInstr->GetTarget()->GetOffset();
+                    uint32 targetOffset = branchInstr->GetTarget()->GetOffset();
 
                     if (targetOffset != 0)
                     {
@@ -7923,6 +7895,7 @@
     m_lowerer->LowerUnaryHelperMem(typeOfInstr, IR::HelperOp_Typeof);
 }
 
+// ToDo (SaAgarwa) - Copied from arm\LowerMD.cpp to compile debug build
 #if DBG
 //
 // Helps in debugging of fast paths.

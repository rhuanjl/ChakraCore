--- conflicted
+++ resolved
@@ -348,13 +348,8 @@
     }
 }
 
-<<<<<<< HEAD
 int64
-Opnd::GetImmediateValue()
-=======
-intptr_t
 Opnd::GetImmediateValue(Func* func)
->>>>>>> 84d09cf0
 {
     switch (this->GetKind())
     {

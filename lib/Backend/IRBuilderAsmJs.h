//-------------------------------------------------------------------------------------------------------
// Copyright (C) Microsoft Corporation and contributors. All rights reserved.
// Licensed under the MIT license. See LICENSE.txt file in the project root for full license information.
//-------------------------------------------------------------------------------------------------------

#pragma once

namespace AsmJsRegSlots
{
    enum ConstSlots
    {
        ReturnReg = 0,
        ModuleMemReg,
        ArrayReg,
        BufferReg,
        LengthReg,
        RegCount
    };
};

class IRBuilderAsmJs
{
    friend struct IRBuilderAsmJsSwitchAdapter;

public:
    IRBuilderAsmJs(Func * func)
        : m_func(func)
        , m_IsTJLoopBody(false)
        , m_switchAdapter(this)
        , m_switchBuilder(&m_switchAdapter)
    {
<<<<<<< HEAD
        func->m_workItem->InitializeReader(&m_jnReader, &m_statementReader);
        m_asmFuncInfo = m_func->GetJITFunctionBody()->GetAsmJsInfo();
#if 0
        // templatized JIT loop body
=======
        func->m_workItem->InitializeReader(m_jnReader, m_statementReader);
        m_asmFuncInfo = m_func->GetJnFunction()->GetAsmJsFunctionInfoWithLock();
>>>>>>> 1334e38d
        if (func->IsLoopBody())
        {
            Js::LoopEntryPointInfo* loopEntryPointInfo = (Js::LoopEntryPointInfo*)(func->m_workItem->GetEntryPoint());
            if (loopEntryPointInfo->GetIsTJMode())
            {
                m_IsTJLoopBody = true;
                func->isTJLoopBody = true;
            }
        }
#endif
    }

    void Build();

private:

    void                    AddInstr(IR::Instr * instr, uint32 offset);
    bool                    IsLoopBody()const;
    uint                    GetLoopBodyExitInstrOffset() const;
    IR::SymOpnd *           BuildLoopBodySlotOpnd(SymID symId);
    IR::SymOpnd *           BuildAsmJsLoopBodySlotOpnd(SymID symId, IRType opndType);
    void                    EnsureLoopBodyLoadSlot(SymID symId);
    void                    EnsureLoopBodyAsmJsLoadSlot(SymID symId, IRType type);
    bool                    IsLoopBodyOuterOffset(uint offset) const;
    bool                    IsLoopBodyReturnIPInstr(IR::Instr * instr) const;
    IR::Opnd *              InsertLoopBodyReturnIPInstr(uint targetOffset, uint offset);
    IR::Instr *             CreateLoopBodyReturnIPInstr(uint targetOffset, uint offset);
    IR::RegOpnd *           BuildDstOpnd(Js::RegSlot dstRegSlot, IRType type);
    IR::RegOpnd *           BuildSrcOpnd(Js::RegSlot srcRegSlot, IRType type);
    IR::RegOpnd *           BuildIntConstOpnd(Js::RegSlot regSlot);
    SymID                   BuildSrcStackSymID(Js::RegSlot regSlot, IRType type = IRType::TyVar);

    IR::SymOpnd *           BuildFieldOpnd(Js::RegSlot reg, Js::PropertyId propertyId, PropertyKind propertyKind, IRType type, bool scale = true);
    PropertySym *           BuildFieldSym(Js::RegSlot reg, Js::PropertyId propertyId, PropertyKind propertyKind);
    uint                    AddStatementBoundary(uint statementIndex, uint offset);
    BranchReloc *           AddBranchInstr(IR::BranchInstr *instr, uint32 offset, uint32 targetOffset);
    BranchReloc *           CreateRelocRecord(IR::BranchInstr * branchInstr, uint32 offset, uint32 targetOffset);
    void                    BuildHeapBufferReload(uint32 offset);
    void                    BuildConstantLoads();
    void                    BuildImplicitArgIns();
    void                    InsertLabels();
    IR::LabelInstr *        CreateLabel(IR::BranchInstr * branchInstr, uint& offset);
#if DBG
    BVFixed *               m_usedAsTemp;
#endif
    Js::RegSlot             GetRegSlotFromIntReg(Js::RegSlot srcIntReg);
    Js::RegSlot             GetRegSlotFromFloatReg(Js::RegSlot srcFloatReg);
    Js::RegSlot             GetRegSlotFromDoubleReg(Js::RegSlot srcDoubleReg);
    Js::RegSlot             GetRegSlotFromVarReg(Js::RegSlot srcVarReg);
    Js::OpCode              GetSimdOpcode(Js::OpCodeAsmJs asmjsOpcode);
    void                    GetSimdTypesFromAsmType(Js::AsmJsType::Which asmType, IRType *pIRType, ValueType *pValueType = nullptr);
    Js::RegSlot             GetRegSlotFromSimd128Reg(Js::RegSlot srcSimd128Reg);
    IR::Instr *             AddExtendedArg(IR::RegOpnd *src1, IR::RegOpnd *src2, uint32 offset);
    BOOL                    RegIsSimd128Var(Js::RegSlot reg);
    bool                    RegIsSimd128ReturnVar(Js::RegSlot reg);
    SymID                   GetMappedTemp(Js::RegSlot reg);
    void                    SetMappedTemp(Js::RegSlot reg, SymID tempId);
    BOOL                    GetTempUsed(Js::RegSlot reg);
    void                    SetTempUsed(Js::RegSlot reg, BOOL used);
    BOOL                    RegIsTemp(Js::RegSlot reg);
    BOOL                    RegIsConstant(Js::RegSlot reg);
    BOOL                    RegIsVar(Js::RegSlot reg);
    BOOL                    RegIsIntVar(Js::RegSlot reg);
    BOOL                    RegIsFloatVar(Js::RegSlot reg);
    BOOL                    RegIsDoubleVar(Js::RegSlot reg);

#define LAYOUT_TYPE(layout) \
    void                    Build##layout(Js::OpCodeAsmJs newOpcode, uint32 offset);
#define LAYOUT_TYPE_WMS(layout) \
    template <typename SizePolicy> void Build##layout(Js::OpCodeAsmJs newOpcode, uint32 offset);
#define EXCLUDE_FRONTEND_LAYOUT
#include "ByteCode/LayoutTypesAsmJs.h"
    void                    BuildSimd_1Ints(Js::OpCodeAsmJs newOpcode, uint32 offset, IRType dstSimdType, Js::RegSlot* srcRegSlots, Js::RegSlot dstRegSlot, uint LANES);
    void                    BuildSimd_1Int1(Js::OpCodeAsmJs newOpcode, uint32 offset, Js::RegSlot dstRegSlot, Js::RegSlot src1RegSlot, IRType simdType);
    void                    BuildSimd_2Int2(Js::OpCodeAsmJs newOpcode, uint32 offset, Js::RegSlot dstRegSlot, Js::RegSlot src1RegSlot, Js::RegSlot src2RegSlot, Js::RegSlot src3RegSlot, IRType simdType);
    void                    BuildSimd_2(Js::OpCodeAsmJs newOpcode, uint32 offset, Js::RegSlot dstRegSlot, Js::RegSlot src1RegSlot, IRType simdType);
    void                    BuildSimd_2Int1(Js::OpCodeAsmJs newOpcode, uint32 offset, Js::RegSlot dstRegSlot, Js::RegSlot src1RegSlot, Js::RegSlot src2RegSlot, IRType simdType);
    void                    BuildSimd_3(Js::OpCodeAsmJs newOpcode, uint32 offset, Js::RegSlot dstRegSlot, Js::RegSlot src1RegSlot, Js::RegSlot src2RegSlot, IRType simdType);
    void                    BuildSimd_3(Js::OpCodeAsmJs newOpcode, uint32 offset, Js::RegSlot dstRegSlot, Js::RegSlot src1RegSlot, Js::RegSlot src2RegSlot, IRType dstSimdType, IRType srcSimdType);
    void                    BuildSimdConversion(Js::OpCodeAsmJs newOpcode, uint32 offset, Js::RegSlot dstRegSlot, Js::RegSlot srcRegSlot, IRType dstSimdType, IRType srcSimdType);
    ValueType               GetSimdValueTypeFromIRType(IRType type);

    void                    BuildElementSlot(Js::OpCodeAsmJs newOpcode, uint32 offset, int32 slotIndex, Js::RegSlot value, Js::RegSlot instance);
    void                    BuildAsmUnsigned1(Js::OpCodeAsmJs newOpcode, uint value);
    void                    BuildAsmTypedArr(Js::OpCodeAsmJs newOpcode, uint32 offset, uint32 slotIndex, Js::RegSlot value, int8 viewType);
    void                    BuildAsmSimdTypedArr(Js::OpCodeAsmJs newOpcode, uint32 offset, uint32 slotIndex, Js::RegSlot value, int8 viewType, uint8 DataWidth);
    void                    BuildAsmCall(Js::OpCodeAsmJs newOpcode, uint32 offset, Js::ArgSlot argCount, Js::RegSlot ret, Js::RegSlot function, int8 returnType);
    void                    BuildAsmReg1(Js::OpCodeAsmJs newOpcode, uint32 offset, Js::RegSlot dstReg);
    void                    BuildInt1Double1(Js::OpCodeAsmJs newOpcode, uint32 offset, Js::RegSlot dstIntReg, Js::RegSlot srcDoubleReg);
    void                    BuildInt1Float1(Js::OpCodeAsmJs newOpcode, uint32 offset, Js::RegSlot dstIntReg, Js::RegSlot srcFloatReg);
    void                    BuildDouble1Int1(Js::OpCodeAsmJs newOpcode, uint32 offset, Js::RegSlot dstDoubleReg, Js::RegSlot srcIntReg);
    void                    BuildDouble1Float1(Js::OpCodeAsmJs newOpcode, uint32 offset, Js::RegSlot dstDoubleReg, Js::RegSlot srcFloatReg);
    void                    BuildFloat1Reg1(Js::OpCodeAsmJs newOpcode, uint32 offset, Js::RegSlot dstFloatReg, Js::RegSlot srcVarReg);
    void                    BuildDouble1Reg1(Js::OpCodeAsmJs newOpcode, uint32 offset, Js::RegSlot dstDoubleReg, Js::RegSlot srcVarReg);
    void                    BuildInt1Reg1(Js::OpCodeAsmJs newOpcode, uint32 offset, Js::RegSlot dstIntReg, Js::RegSlot srcVarReg);
    void                    BuildReg1Double1(Js::OpCodeAsmJs newOpcode, uint32 offset, Js::RegSlot dstReg, Js::RegSlot srcDoubleReg);
    void                    BuildReg1Float1(Js::OpCodeAsmJs newOpcode, uint32 offset, Js::RegSlot dstReg, Js::RegSlot srcFloatReg);
    void                    BuildReg1Int1(Js::OpCodeAsmJs newOpcode, uint32 offset, Js::RegSlot dstReg, Js::RegSlot srcIntReg);
    void                    BuildInt1Const1(Js::OpCodeAsmJs newOpcode, uint32 offset, Js::RegSlot dstInt, int constInt);
    void                    BuildInt1Double2(Js::OpCodeAsmJs newOpcode, uint32 offset, Js::RegSlot dst, Js::RegSlot src1, Js::RegSlot src2);
    void                    BuildInt1Float2(Js::OpCodeAsmJs newOpcode, uint32 offset, Js::RegSlot dst, Js::RegSlot src1, Js::RegSlot src2);
    void                    BuildInt2(Js::OpCodeAsmJs newOpcode, uint32 offset, Js::RegSlot dst, Js::RegSlot src);
    void                    BuildInt3(Js::OpCodeAsmJs newOpcode, uint32 offset, Js::RegSlot dst, Js::RegSlot src1, Js::RegSlot src2);
    void                    BuildDouble2(Js::OpCodeAsmJs newOpcode, uint32 offset, Js::RegSlot dst, Js::RegSlot src);
    void                    BuildFloat2(Js::OpCodeAsmJs newOpcode, uint32 offset, Js::RegSlot dst, Js::RegSlot src);
    void                    BuildFloat3(Js::OpCodeAsmJs newOpcode, uint32 offset, Js::RegSlot dst, Js::RegSlot src1, Js::RegSlot src2);
    void                    BuildFloat1Double1(Js::OpCodeAsmJs newOpcode, uint32 offset, Js::RegSlot dst, Js::RegSlot src);
    void                    BuildFloat1Int1(Js::OpCodeAsmJs newOpcode, uint32 offset, Js::RegSlot dst, Js::RegSlot src);
    void                    BuildDouble3(Js::OpCodeAsmJs newOpcode, uint32 offset, Js::RegSlot dst, Js::RegSlot src1, Js::RegSlot src2);
    void                    BuildBrInt1(Js::OpCodeAsmJs newOpcode, uint32 offset, int32 relativeOffset, Js::RegSlot src);
    void                    BuildBrInt2(Js::OpCodeAsmJs newOpcode, uint32 offset, int32 relativeOffset, Js::RegSlot src1, Js::RegSlot src2);
    void                    GenerateLoopBodySlotAccesses(uint offset);
    void                    GenerateLoopBodyStSlots(SymID loopParamSymId, uint offset);
    IR::Instr*              GenerateStSlotForReturn(IR::RegOpnd* srcOpnd, IRType type);
    JitArenaAllocator *     m_tempAlloc;
    JitArenaAllocator *     m_funcAlloc;
    Func *                  m_func;
    IR::Instr *             m_lastInstr;
    IR::Instr **            m_offsetToInstruction;
    Js::ByteCodeReader      m_jnReader;
    Js::StatementReader     m_statementReader;
    SList<IR::Instr *> *    m_argStack;
    SList<IR::Instr *> *    m_tempList;
    SList<int32> *          m_argOffsetStack;
    SList<BranchReloc *> *  m_branchRelocList;
    Js::RegSlot             m_firstIntConst;
    Js::RegSlot             m_firstFloatConst;
    Js::RegSlot             m_firstDoubleConst;
    Js::RegSlot             m_firstVarConst;
    Js::RegSlot             m_firstIntVar;
    Js::RegSlot             m_firstFloatVar;
    Js::RegSlot             m_firstDoubleVar;
    Js::RegSlot             m_firstIntTemp;
    Js::RegSlot             m_firstFloatTemp;
    Js::RegSlot             m_firstDoubleTemp;
    Js::RegSlot             m_firstIRTemp;
    Js::RegSlot             m_firstSimdConst;
    Js::RegSlot             m_firstSimdVar;
    Js::RegSlot             m_firstSimdTemp;
    Js::OpCode *            m_simdOpcodesMap;

    SymID *                 m_tempMap;
    BVFixed *               m_fbvTempUsed;
    uint32                  m_functionStartOffset;
    const AsmJsJITInfo *    m_asmFuncInfo;
    StackSym *              m_loopBodyRetIPSym;
    BVFixed *               m_ldSlots;
    BVFixed *               m_stSlots;
    BOOL                    m_IsTJLoopBody;
    IRBuilderAsmJsSwitchAdapter m_switchAdapter;
    SwitchIRBuilder         m_switchBuilder;
    IR::RegOpnd *           m_funcOpnd;
#if DBG
    uint32                  m_offsetToInstructionCount;
#endif
};<|MERGE_RESOLUTION|>--- conflicted
+++ resolved
@@ -29,15 +29,10 @@
         , m_switchAdapter(this)
         , m_switchBuilder(&m_switchAdapter)
     {
-<<<<<<< HEAD
         func->m_workItem->InitializeReader(&m_jnReader, &m_statementReader);
         m_asmFuncInfo = m_func->GetJITFunctionBody()->GetAsmJsInfo();
 #if 0
         // templatized JIT loop body
-=======
-        func->m_workItem->InitializeReader(m_jnReader, m_statementReader);
-        m_asmFuncInfo = m_func->GetJnFunction()->GetAsmJsFunctionInfoWithLock();
->>>>>>> 1334e38d
         if (func->IsLoopBody())
         {
             Js::LoopEntryPointInfo* loopEntryPointInfo = (Js::LoopEntryPointInfo*)(func->m_workItem->GetEntryPoint());

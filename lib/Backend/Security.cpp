//-------------------------------------------------------------------------------------------------------
// Copyright (C) Microsoft. All rights reserved.
// Licensed under the MIT license. See LICENSE.txt file in the project root for full license information.
//-------------------------------------------------------------------------------------------------------
#include "Backend.h"

void
Security::EncodeLargeConstants()
{
#pragma prefast(suppress:6236 6285, "logical-or of constants is by design")
    if (PHASE_OFF(Js::EncodeConstantsPhase, this->func) || CONFIG_ISENABLED(Js::DebugFlag) || !MD_ENCODE_LG_CONSTS)
    {
        return;
    }

    uint prevInstrConstSize = 0;
    FOREACH_INSTR_IN_FUNC_EDITING(instr, instrNext, this->func)
    {
        if (!instr->IsRealInstr())
        {
            if (instr->IsLabelInstr())
            {
                IR::LabelInstr * label = instr->AsLabelInstr();

                if (label->labelRefs.Count() > 1 || (label->labelRefs.Count() == 1 && label->labelRefs.Head() != label->m_prev))
                {
                    if (this->cookieOpnd != nullptr)
                    {
                        this->cookieOpnd->Free(this->func);
                    }
                    this->baseOpnd = nullptr;
                    this->cookieOpnd = nullptr;
                    this->basePlusCookieOpnd = nullptr;
                }
            }
            continue;
        }

        IR::Opnd *src1 = instr->GetSrc1();
        IR::Opnd *src2 = instr->GetSrc2();
        IR::Opnd *dst = instr->GetDst();

        if (dst && this->baseOpnd && dst->IsEqual(this->baseOpnd))
        {
            if (this->cookieOpnd != nullptr)
            {
                this->cookieOpnd->Free(this->func);
            }
            this->baseOpnd = nullptr;
            this->cookieOpnd = nullptr;
            this->basePlusCookieOpnd = nullptr;
        }

        uint currInstrConstSize = 0;
        uint dstSize = dst ? CalculateConstSize(dst) : 0;
        uint src1Size = 0;
        uint src2Size = 0;
        if (src1)
        {
            src1Size = CalculateConstSize(src1);
            if (src2)
            {
                src2Size = CalculateConstSize(src2);
            }
        }

        prevInstrConstSize = currInstrConstSize;
        currInstrConstSize = dstSize + src1Size + src2Size;

        // we don't need to blind constants if user controlled byte size < 3
        if (currInstrConstSize + prevInstrConstSize <= 2 && !PHASE_FORCE1(Js::EncodeConstantsPhase))
        {
            continue;
        }

        bool isSrc1EqualDst = false;
        if (dstSize >= 2)
        {
            // don't count instrs where dst == src1 against size
            if (src1 && dstSize == src1Size && src1->IsEqual(dst))
            {
                currInstrConstSize -= dstSize;
                isSrc1EqualDst = true;

                if (currInstrConstSize + prevInstrConstSize <= 2 && !PHASE_FORCE1(Js::EncodeConstantsPhase))
                {
                    continue;
                }
            }

            this->EncodeOpnd(instr, dst);
            if (isSrc1EqualDst)
            {
                instr->ReplaceSrc1(dst);
            }
            currInstrConstSize -= dstSize;
            if (currInstrConstSize + prevInstrConstSize <= 2 && !PHASE_FORCE1(Js::EncodeConstantsPhase))
            {
                continue;
            }
        }
        if (src1Size >= 2 && !isSrc1EqualDst)
        {
            this->EncodeOpnd(instr, src1);
            currInstrConstSize -= src1Size;
            if (currInstrConstSize + prevInstrConstSize <= 2 && !PHASE_FORCE1(Js::EncodeConstantsPhase))
            {
                continue;
            }
        }
        if (src2Size >= 2)
        {
            this->EncodeOpnd(instr, src2);
            currInstrConstSize -= src2Size;
        }
    } NEXT_INSTR_IN_FUNC_EDITING;

}

int
Security::GetNextNOPInsertPoint()
{
    uint frequency = (1 << CONFIG_FLAG(NopFrequency)) - 1;
    return (Math::Rand() & frequency) + 1;
}

void
Security::InsertRandomFunctionPad(IR::Instr * instrBeforeInstr)
{
    if (PHASE_OFF(Js::InsertNOPsPhase, instrBeforeInstr->m_func->GetTopFunc())
        || CONFIG_ISENABLED(Js::DebugFlag) || CONFIG_ISENABLED(Js::BenchmarkFlag))
    {
        return;
    }
    DWORD randomPad = Math::Rand() & ((0 - INSTR_ALIGNMENT) & 0xF);
#ifndef _M_ARM
    if (randomPad == 1)
    {
        InsertSmallNOP(instrBeforeInstr, 1);
        return;
    }
    if (randomPad & 1)
    {
        InsertSmallNOP(instrBeforeInstr, 3);
        randomPad -= 3;
    }
#endif
    Assert((randomPad & 1) == 0);
    while (randomPad >= 4)
    {
        InsertSmallNOP(instrBeforeInstr, 4);
        randomPad -= 4;
    }
    Assert(randomPad == 2 || randomPad == 0);
    if (randomPad == 2)
    {
        InsertSmallNOP(instrBeforeInstr, 2);
    }
}


void
Security::InsertNOPs()
{
    if (PHASE_OFF(Js::InsertNOPsPhase, this->func) || CONFIG_ISENABLED(Js::DebugFlag) || CONFIG_ISENABLED(Js::BenchmarkFlag))
    {
        return;
    }

    int count = 0;
    IR::Instr *instr = this->func->m_headInstr;

    while (true)
    {
        count = this->GetNextNOPInsertPoint();
        while (instr && count--)
        {
            instr = instr->GetNextRealInstr();
        }
        if (instr == nullptr)
        {
            break;
        }
        this->InsertNOPBefore(instr);
    };
}

void
Security::InsertNOPBefore(IR::Instr *instr)
{
    InsertSmallNOP(instr, (Math::Rand() & 0x3) + 1);
}

void
Security::InsertSmallNOP(IR::Instr * instr, DWORD nopSize)
{
#if defined(_M_IX86) || defined(_M_X64)
#ifdef _M_IX86
    if (AutoSystemInfo::Data.SSE2Available())
    {   // on x86 system that has SSE2, encode fast NOPs as x64 does
#endif
        Assert(nopSize >= 1 || nopSize <= 4);
        IR::Instr *nop = IR::Instr::New(Js::OpCode::NOP, instr->m_func);

        // Let the encoder know what the size of the NOP needs to be.
        if (nopSize > 1)
        {
            // 2, 3 or 4 byte NOP.
            IR::IntConstOpnd *nopSizeOpnd = IR::IntConstOpnd::New(nopSize, TyInt8, instr->m_func);
            nop->SetSrc1(nopSizeOpnd);
        }

        instr->InsertBefore(nop);
#ifdef _M_IX86
    }
    else
    {
        IR::Instr *nopInstr = nullptr;
        IR::RegOpnd *regOpnd;
        IR::IndirOpnd *indirOpnd;
        switch (nopSize)
        {
        case 1:
            // nop
            nopInstr = IR::Instr::New(Js::OpCode::NOP, instr->m_func);
            break;
        case 2:
            // mov edi, edi         ; 2 bytes
            regOpnd = IR::RegOpnd::New(nullptr, RegEDI, TyInt32, instr->m_func);
            nopInstr = IR::Instr::New(Js::OpCode::MOV, regOpnd, regOpnd, instr->m_func);
            break;
        case 3:
            // lea ecx, [ecx+00]    ; 3 bytes
            regOpnd = IR::RegOpnd::New(nullptr, RegECX, TyInt32, instr->m_func);
            indirOpnd = IR::IndirOpnd::New(regOpnd, (int32)0, TyInt32, instr->m_func);
            nopInstr = IR::Instr::New(Js::OpCode::LEA, regOpnd, indirOpnd, instr->m_func);
            break;
        case 4:
            // lea esp, [esp+00]    ; 4 bytes
            regOpnd = IR::RegOpnd::New(nullptr, RegESP, TyInt32, instr->m_func);
            indirOpnd = IR::IndirOpnd::New(regOpnd, (int32)0, TyInt32, instr->m_func);
            nopInstr = IR::Instr::New(Js::OpCode::LEA, regOpnd, indirOpnd, instr->m_func);
            break;
        default:
            Assert(false);
            break;
        }
        instr->InsertBefore(nopInstr);
    }
#endif
#elif defined(_M_ARM)
    // Can't insert 3 bytes, must choose between 2 and 4.

    IR::Instr *nopInstr = nullptr;

    switch (nopSize)
    {
    case 1:
    case 2:
        nopInstr = IR::Instr::New(Js::OpCode::NOP, instr->m_func);
        break;
    case 3:
    case 4:
        nopInstr = IR::Instr::New(Js::OpCode::NOP_W, instr->m_func);
        break;
    default:
        Assert(false);
        break;
    }

    instr->InsertBefore(nopInstr);
#elif defined(_M_ARM64)

    // All ARM64 instructions are 4 bytes.
    IR::Instr *nopInstr = IR::Instr::New(Js::OpCode::NOP, instr->m_func);
    instr->InsertBefore(nopInstr);

#endif
}

bool
Security::DontEncode(IR::Opnd *opnd)
{
    switch (opnd->GetKind())
    {
    case IR::OpndKindIntConst:
    {
        IR::IntConstOpnd *intConstOpnd = opnd->AsIntConstOpnd();
        return intConstOpnd->m_dontEncode;
    }

    case IR::OpndKindAddr:
    {
        IR::AddrOpnd *addrOpnd = opnd->AsAddrOpnd();
        return (addrOpnd->m_dontEncode ||
            !addrOpnd->IsVar() ||
            addrOpnd->m_address == nullptr ||
            !Js::TaggedNumber::Is(addrOpnd->m_address));
    }
    case IR::OpndKindIndir:
    {
        IR::IndirOpnd *indirOpnd = opnd->AsIndirOpnd();
        return indirOpnd->m_dontEncode || indirOpnd->GetOffset() == 0;
    }
<<<<<<< HEAD
    case IR::OpndKindList:
    {
        // We should only have RegOpnd in the ListOpnd therefor, we don't need to encode anything
        Assert(opnd->AsListOpnd()->All([](IR::ListOpndType* opnd) { return DontEncode(opnd); }));
    }
=======
    case IR::OpndKindInt64Const:
        return false;
>>>>>>> 4c2e0f3d
    default:
        return true;
    }
}

uint
Security::CalculateConstSize(IR::Opnd *opnd)
{
    if (DontEncode(opnd))
    {
        return 0;
    }
    switch (opnd->GetKind())
    {
#if TARGET_64
    case IR::OpndKindInt64Const:
    {
        IR::Int64ConstOpnd *intConstOpnd = opnd->AsInt64ConstOpnd();
        return GetByteCount(intConstOpnd->GetValue());
    }
#endif
    case IR::OpndKindIntConst:
    {
        IR::IntConstOpnd *intConstOpnd = opnd->AsIntConstOpnd();
        return GetByteCount(intConstOpnd->GetValue());
    }
    case IR::OpndKindAddr:
    {
        IR::AddrOpnd *addrOpnd = opnd->AsAddrOpnd();
        return Js::TaggedInt::Is(addrOpnd->m_address) ? GetByteCount(Js::TaggedInt::ToInt32(addrOpnd->m_address)) : GetByteCount((intptr_t)addrOpnd->m_address);
    }
    case IR::OpndKindIndir:
    {
        IR::IndirOpnd * indirOpnd = opnd->AsIndirOpnd();
        return GetByteCount(indirOpnd->GetOffset());
    }
    default:
        Assume(UNREACHED);
    }
    return 0;
}
bool
Security::EncodeOpnd(IR::Instr * instr, IR::Opnd *opnd)
{
    IR::RegOpnd *newOpnd;
    bool isSrc2 = false;

    const auto unlinkSrc = [&]() {
        if (opnd != instr->GetSrc1())
        {
            Assert(opnd == instr->GetSrc2());
            isSrc2 = true;
            instr->UnlinkSrc2();
        }
        else
        {
            instr->UnlinkSrc1();
        }
    };

    switch (opnd->GetKind())
    {
    case IR::OpndKindIntConst:
    {
        IR::IntConstOpnd *intConstOpnd = opnd->AsIntConstOpnd();

        unlinkSrc();

        intConstOpnd->SetEncodedValue(EncodeValue(instr, intConstOpnd, intConstOpnd->GetValue(), &newOpnd));
    }
    break;

    case IR::OpndKindAddr:
    {
        IR::AddrOpnd *addrOpnd = opnd->AsAddrOpnd();

        unlinkSrc();

        addrOpnd->SetEncodedValue((Js::Var)this->EncodeValue(instr, addrOpnd, (IntConstType)addrOpnd->m_address, &newOpnd), addrOpnd->GetAddrOpndKind());
    }
    break;

    case IR::OpndKindIndir:
    {
        IR::IndirOpnd *indirOpnd = opnd->AsIndirOpnd();

        // Using 32 bit cookie causes major perf loss on the subsequent indirs, so only support this path for 16 bit offset
        // It's relatively rare for base to be null or to have index + offset, so fall back to the more generic xor method for these
        if (indirOpnd->GetBaseOpnd() && indirOpnd->GetIndexOpnd() == nullptr && Math::FitsInWord(indirOpnd->GetOffset()))
        {
            if (!this->baseOpnd || !this->baseOpnd->IsEqual(indirOpnd->GetBaseOpnd()))
            {
                if (this->cookieOpnd != nullptr)
                {
                    this->cookieOpnd->Free(this->func);
                }
                this->cookieOpnd = BuildCookieOpnd(TyInt16, instr->m_func);
                this->basePlusCookieOpnd = IR::RegOpnd::New(TyMachReg, instr->m_func);
                this->baseOpnd = indirOpnd->GetBaseOpnd();
                IR::IndirOpnd * indir = IR::IndirOpnd::New(this->baseOpnd, this->cookieOpnd->AsInt32(), TyMachReg, instr->m_func);
                Lowerer::InsertLea(this->basePlusCookieOpnd, indir, instr);
            }
            int32 diff = indirOpnd->GetOffset() - this->cookieOpnd->AsInt32();
            indirOpnd->SetOffset((int32)diff);
            indirOpnd->SetBaseOpnd(this->basePlusCookieOpnd);
            return true;
        }

        IR::IntConstOpnd *indexOpnd = IR::IntConstOpnd::New(indirOpnd->GetOffset(), TyMachReg, instr->m_func);

        indexOpnd->SetValue(EncodeValue(instr, indexOpnd, indexOpnd->GetValue(), &newOpnd));

        indirOpnd->SetOffset(0);
        if (indirOpnd->GetIndexOpnd() != nullptr)
        {
            // update the base rather than the index, because index might have scale
            if (indirOpnd->GetBaseOpnd() != nullptr)
            {
                IR::RegOpnd * newBaseOpnd = IR::RegOpnd::New(TyMachReg, instr->m_func);
                Lowerer::InsertAdd(false, newBaseOpnd, newOpnd, indirOpnd->GetBaseOpnd(), instr);
                indirOpnd->ReplaceBaseOpnd(newBaseOpnd);
            }
            else
            {
                indirOpnd->SetBaseOpnd(newOpnd);
            }
        }
        else
        {
            indirOpnd->SetIndexOpnd(newOpnd);
        }
    }
    return true;

    default:
        return false;
    }

    IR::Opnd *dst = instr->GetDst();

    if (dst)
    {
#if TARGET_64
        // Ensure the left and right operand has the same type (that might not be true for constants on x64)
        newOpnd = (IR::RegOpnd *)newOpnd->UseWithNewType(dst->GetType(), instr->m_func);
#endif
        if (dst->IsRegOpnd())
        {
            IR::RegOpnd *dstRegOpnd = dst->AsRegOpnd();
            StackSym *dstSym = dstRegOpnd->m_sym;

            if (dstSym)
            {
                dstSym->m_isConst = false;
                dstSym->m_isIntConst = false;
                dstSym->m_isInt64Const = false;
                dstSym->m_isTaggableIntConst = false;
                dstSym->m_isFltConst = false;
            }
        }
    }

    LowererMD::ImmedSrcToReg(instr, newOpnd, isSrc2 ? 2 : 1);
    return true;
}

IR::IntConstOpnd *
Security::BuildCookieOpnd(IRType type, Func * func)
{
    IntConstType cookie = 0;
    switch (type)
    {
    case TyInt8:
        cookie = (int8)Math::Rand();
        break;
    case TyUint8:
        cookie = (uint8)Math::Rand();
        break;
    case TyInt16:
        cookie = (int16)Math::Rand();
        break;
    case TyUint16:
        cookie = (uint16)Math::Rand();
        break;
#if TARGET_32
    case TyVar:
#endif
    case TyInt32:
        cookie = (int32)Math::Rand();
        break;
    case TyUint32:
        cookie = (uint32)Math::Rand();
        break;
#if TARGET_64
    case TyVar:
    case TyInt64:
    case TyUint64:
        cookie = Math::Rand();
        break;
#endif
    default:
        Assume(UNREACHED);
    }
    IR::IntConstOpnd * cookieOpnd = IR::IntConstOpnd::New(cookie, type, func);

#if DBG_DUMP
    cookieOpnd->SetName(_u("cookie"));
#endif
    return cookieOpnd;
}

IntConstType
Security::EncodeValue(IR::Instr * instr, IR::Opnd *opnd, IntConstType constValue, _Out_ IR::RegOpnd **pNewOpnd)
{
    if (opnd->GetType() == TyInt32 || opnd->GetType() == TyInt16 || opnd->GetType() == TyInt8
#if TARGET_32
        || opnd->GetType() == TyVar
#endif
        )
    {
        IR::RegOpnd *regOpnd = IR::RegOpnd::New(StackSym::New(opnd->GetType(), instr->m_func), opnd->GetType(), instr->m_func);
        IR::Instr * instrNew = Lowerer::InsertMove(regOpnd, opnd, instr);
        IR::IntConstOpnd * cookieOpnd = BuildCookieOpnd(opnd->GetType(), instr->m_func);
        instrNew = IR::Instr::New(LowererMD::MDXorOpcode, regOpnd, regOpnd, cookieOpnd, instr->m_func);
        instr->InsertBefore(instrNew);
        LowererMD::Legalize(instrNew);

        StackSym * stackSym = regOpnd->m_sym;
        Assert(!stackSym->m_isSingleDef);
        Assert(stackSym->m_instrDef == nullptr);
        stackSym->m_isEncodedConstant = true;
        stackSym->constantValue = (int32)constValue;

        *pNewOpnd = regOpnd;

        int32 value = (int32)constValue;
        value = value ^ cookieOpnd->AsInt32();
        return value;
    }
    else if (opnd->GetType() == TyUint32 || opnd->GetType() == TyUint16 || opnd->GetType() == TyUint8)
    {
        IR::RegOpnd *regOpnd = IR::RegOpnd::New(StackSym::New(opnd->GetType(), instr->m_func), opnd->GetType(), instr->m_func);
        IR::Instr * instrNew = Lowerer::InsertMove(regOpnd, opnd, instr);

        IR::IntConstOpnd * cookieOpnd = BuildCookieOpnd(opnd->GetType(), instr->m_func);

        instrNew = IR::Instr::New(LowererMD::MDXorOpcode, regOpnd, regOpnd, cookieOpnd, instr->m_func);
        instr->InsertBefore(instrNew);
        LowererMD::Legalize(instrNew);

        StackSym * stackSym = regOpnd->m_sym;
        Assert(!stackSym->m_isSingleDef);
        Assert(stackSym->m_instrDef == nullptr);
        stackSym->m_isEncodedConstant = true;
        stackSym->constantValue = (uint32)constValue;

        *pNewOpnd = regOpnd;

        uint32 value = (uint32)constValue;
        value = value ^ cookieOpnd->AsUint32();
        return (IntConstType)value;
    }
    else
    {
#if TARGET_64
        return this->EncodeAddress(instr, opnd, constValue, pNewOpnd);
#else
        Assert(false);
        // (Prefast warning on failure to assign *pNewOpnd.)
        *pNewOpnd = nullptr;
        return 0;
#endif
    }
}

#if TARGET_64
size_t
Security::EncodeAddress(IR::Instr * instr, IR::Opnd *opnd, size_t value, _Out_ IR::RegOpnd **pNewOpnd)
{
    IR::Instr   *instrNew = nullptr;
    IR::RegOpnd *regOpnd = IR::RegOpnd::New(TyMachReg, instr->m_func);

    instrNew = Lowerer::InsertMove(regOpnd, opnd, instr);

    IR::IntConstOpnd *cookieOpnd = BuildCookieOpnd(TyMachReg, instr->m_func);
    instrNew = IR::Instr::New(LowererMD::MDXorOpcode, regOpnd, regOpnd, cookieOpnd, instr->m_func);
    instr->InsertBefore(instrNew);
    LowererMD::Legalize(instrNew);

    StackSym * stackSym = regOpnd->m_sym;
    Assert(!stackSym->m_isSingleDef);
    Assert(stackSym->m_instrDef == nullptr);
    stackSym->m_isEncodedConstant = true;
    stackSym->constantValue = value;

    *pNewOpnd = regOpnd;
    return value ^ cookieOpnd->GetValue();
}
#endif<|MERGE_RESOLUTION|>--- conflicted
+++ resolved
@@ -302,16 +302,13 @@
         IR::IndirOpnd *indirOpnd = opnd->AsIndirOpnd();
         return indirOpnd->m_dontEncode || indirOpnd->GetOffset() == 0;
     }
-<<<<<<< HEAD
     case IR::OpndKindList:
     {
         // We should only have RegOpnd in the ListOpnd therefor, we don't need to encode anything
         Assert(opnd->AsListOpnd()->All([](IR::ListOpndType* opnd) { return DontEncode(opnd); }));
     }
-=======
     case IR::OpndKindInt64Const:
         return false;
->>>>>>> 4c2e0f3d
     default:
         return true;
     }

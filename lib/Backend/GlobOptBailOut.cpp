//-------------------------------------------------------------------------------------------------------
// Copyright (C) Microsoft. All rights reserved.
// Licensed under the MIT license. See LICENSE.txt file in the project root for full license information.
//-------------------------------------------------------------------------------------------------------
#include "Backend.h"

void
GlobOpt::CaptureCopyPropValue(BasicBlock * block, Sym * sym, Value * val, SListBase<CopyPropSyms>::EditingIterator & bailOutCopySymsIter)
{
    if (!sym->IsStackSym())
    {
        return;
    }

    StackSym * copyPropSym = block->globOptData.GetCopyPropSym(sym, val);
    if (copyPropSym != nullptr)
    {
        bailOutCopySymsIter.InsertNodeBefore(this->func->m_alloc, sym->AsStackSym(), copyPropSym);
    }
}

void
GlobOpt::CaptureValuesFromScratch(BasicBlock * block,
    SListBase<ConstantStackSymValue>::EditingIterator & bailOutConstValuesIter,
    SListBase<CopyPropSyms>::EditingIterator & bailOutCopySymsIter,
    BVSparse<JitArenaAllocator>* argsToCapture)
{
    Sym * sym = nullptr;
    Value * value = nullptr;
    ValueInfo * valueInfo = nullptr;

    block->globOptData.changedSyms->ClearAll();

    FOREACH_VALUEHASHTABLE_ENTRY(GlobHashBucket, bucket, block->globOptData.symToValueMap)
    {
        value = bucket.element;
        valueInfo = value->GetValueInfo();

        if (valueInfo->GetSymStore() == nullptr && !valueInfo->HasIntConstantValue())
        {
            continue;
        }

        sym = bucket.value;
        if (sym == nullptr || !sym->IsStackSym() || !(sym->AsStackSym()->HasByteCodeRegSlot()))
        {
            continue;
        }
        block->globOptData.changedSyms->Set(sym->m_id);
    }
    NEXT_VALUEHASHTABLE_ENTRY;

    if (argsToCapture)
    {
        block->globOptData.changedSyms->Or(argsToCapture);
    }

    FOREACH_BITSET_IN_SPARSEBV(symId, block->globOptData.changedSyms)
    {
        HashBucket<Sym*, Value*> * bucket = block->globOptData.symToValueMap->GetBucket(symId);
        StackSym * stackSym = bucket->value->AsStackSym();
        value =  bucket->element;
        valueInfo = value->GetValueInfo();

        int intConstantValue;
        if (valueInfo->TryGetIntConstantValue(&intConstantValue))
        {
            BailoutConstantValue constValue;
            constValue.InitIntConstValue(intConstantValue);
            bailOutConstValuesIter.InsertNodeBefore(this->func->m_alloc, stackSym, constValue);
        }
        else if (valueInfo->IsVarConstant())
        {
            BailoutConstantValue constValue;
            constValue.InitVarConstValue(valueInfo->AsVarConstant()->VarValue());
            bailOutConstValuesIter.InsertNodeBefore(this->func->m_alloc, stackSym, constValue);
        }
        else
        {
            CaptureCopyPropValue(block, stackSym, value, bailOutCopySymsIter);
        }
    }
    NEXT_BITSET_IN_SPARSEBV
}

void
GlobOpt::CaptureValuesIncremental(BasicBlock * block,
    SListBase<ConstantStackSymValue>::EditingIterator & bailOutConstValuesIter,
    SListBase<CopyPropSyms>::EditingIterator & bailOutCopySymsIter,
    BVSparse<JitArenaAllocator>* argsToCapture)
{
    CapturedValues * currCapturedValues = block->globOptData.capturedValues;
    SListBase<ConstantStackSymValue>::Iterator iterConst(currCapturedValues ? &currCapturedValues->constantValues : nullptr);
    SListBase<CopyPropSyms>::Iterator iterCopyPropSym(currCapturedValues ? &currCapturedValues->copyPropSyms : nullptr);
    bool hasConstValue = currCapturedValues ? iterConst.Next() : false;
    bool hasCopyPropSym = currCapturedValues ? iterCopyPropSym.Next() : false;

    block->globOptData.changedSyms->Set(Js::Constants::InvalidSymID);

    if (argsToCapture)
    {
        block->globOptData.changedSyms->Or(argsToCapture);
    }

    FOREACH_BITSET_IN_SPARSEBV(symId, block->globOptData.changedSyms)
    {
        Value * val = nullptr;

        // First process all unchanged syms with m_id < symId. Then, recapture the current changed sym.

        // copy unchanged const sym to new capturedValues
        Sym * constSym = hasConstValue ? iterConst.Data().Key() : nullptr;
        while (constSym && constSym->m_id < symId)
        {
            Assert(constSym->IsStackSym());
            if (!constSym->AsStackSym()->HasArgSlotNum())
            {
                bailOutConstValuesIter.InsertNodeBefore(this->func->m_alloc, constSym->AsStackSym(), iterConst.Data().Value());
            }

            hasConstValue = iterConst.Next();
            constSym = hasConstValue ? iterConst.Data().Key() : nullptr;
        }
        if (constSym && constSym->m_id == symId)
        {
            hasConstValue = iterConst.Next();
        }

        // process unchanged sym; copy-prop sym might have changed
        Sym * capturedSym = hasCopyPropSym ? iterCopyPropSym.Data().Key() : nullptr;
        while (capturedSym && capturedSym->m_id < symId)
        {
            StackSym * capturedCopyPropSym = iterCopyPropSym.Data().Value();

            Assert(capturedSym->IsStackSym());

            if (!block->globOptData.changedSyms->Test(capturedCopyPropSym->m_id))
            {
                if (!capturedSym->AsStackSym()->HasArgSlotNum())
                {
                    bailOutCopySymsIter.InsertNodeBefore(this->func->m_alloc, capturedSym->AsStackSym(), capturedCopyPropSym);
                }
            }
            else
            {
                if (!capturedSym->AsStackSym()->HasArgSlotNum())
                {
                    val = this->currentBlock->globOptData.FindValue(capturedSym);
                    if (val != nullptr)
                    {
                        CaptureCopyPropValue(block, capturedSym, val, bailOutCopySymsIter);
                    }
                }
            }

            hasCopyPropSym = iterCopyPropSym.Next();
            capturedSym = hasCopyPropSym ? iterCopyPropSym.Data().Key() : nullptr;
        }
        if (capturedSym && capturedSym->m_id == symId)
        {
            hasCopyPropSym = iterCopyPropSym.Next();
        }

        // recapture changed sym
        HashBucket<Sym *, Value *> * symIdBucket = nullptr;
        if (symId != Js::Constants::InvalidSymID)
        {
            symIdBucket = block->globOptData.symToValueMap->GetBucket(symId);
            if (symIdBucket != nullptr)
            {
                Sym * symIdSym = symIdBucket->value;
                Assert(symIdSym->IsStackSym() && (symIdSym->AsStackSym()->HasByteCodeRegSlot() || symIdSym->AsStackSym()->HasArgSlotNum()));

                val = symIdBucket->element;
                Assert(val);
                ValueInfo* valueInfo = val->GetValueInfo();

                if (valueInfo->GetSymStore() != nullptr)
                {
                    int32 intConstValue;
                    BailoutConstantValue constValue;

                    if (valueInfo->TryGetIntConstantValue(&intConstValue))
                    {
                        constValue.InitIntConstValue(intConstValue);
                        bailOutConstValuesIter.InsertNodeBefore(this->func->m_alloc, symIdSym->AsStackSym(), constValue);
                    }
                    else if (valueInfo->IsVarConstant())
                    {
                        constValue.InitVarConstValue(valueInfo->AsVarConstant()->VarValue());
                        bailOutConstValuesIter.InsertNodeBefore(this->func->m_alloc, symIdSym->AsStackSym(), constValue);
                    }
                    else
                    {
                        CaptureCopyPropValue(block, symIdSym, val, bailOutCopySymsIter);
                    }
                }
            }
        }
    }
    NEXT_BITSET_IN_SPARSEBV

    // If, after going over the set of changed syms since the last time we captured values,
    // there are remaining unprocessed entries in the current captured values set,
    // they can simply be copied over to the new bailout info.
    while (hasConstValue)
    {
        Sym * constSym = iterConst.Data().Key();
        Assert(constSym->IsStackSym());
        Assert(!block->globOptData.changedSyms->Test(constSym->m_id));

        if (!constSym->AsStackSym()->HasArgSlotNum())
        {
            bailOutConstValuesIter.InsertNodeBefore(this->func->m_alloc, constSym->AsStackSym(), iterConst.Data().Value());
        }

        hasConstValue = iterConst.Next();
    }

    while (hasCopyPropSym)
    {
        Sym * capturedSym = iterCopyPropSym.Data().Key();
        StackSym * capturedCopyPropSym = iterCopyPropSym.Data().Value();

        Assert(capturedSym->IsStackSym());
        Assert(!block->globOptData.changedSyms->Test(capturedSym->m_id) &&
            !block->globOptData.changedSyms->Test(capturedCopyPropSym->m_id));

        if (!capturedSym->AsStackSym()->HasArgSlotNum())
        {
            bailOutCopySymsIter.InsertNodeBefore(this->func->m_alloc, capturedSym->AsStackSym(), capturedCopyPropSym);
        }

        hasCopyPropSym = iterCopyPropSym.Next();
    }
}


void
GlobOpt::CaptureValues(BasicBlock *block, BailOutInfo * bailOutInfo, BVSparse<JitArenaAllocator>* argsToCapture)
{
    CapturedValues capturedValues;
    SListBase<ConstantStackSymValue>::EditingIterator bailOutConstValuesIter(&capturedValues.constantValues);
    SListBase<CopyPropSyms>::EditingIterator bailOutCopySymsIter(&capturedValues.copyPropSyms);

    bailOutConstValuesIter.Next();
    bailOutCopySymsIter.Next();

    if (!block->globOptData.capturedValues)
    {
        CaptureValuesFromScratch(block, bailOutConstValuesIter, bailOutCopySymsIter, argsToCapture);
    }
    else
    {
        CaptureValuesIncremental(block, bailOutConstValuesIter, bailOutCopySymsIter, argsToCapture);
    }

    // attach capturedValues to bailOutInfo

    bailOutInfo->capturedValues->constantValues.Clear(this->func->m_alloc);
    bailOutConstValuesIter.SetNext(&bailOutInfo->capturedValues->constantValues);
    bailOutInfo->capturedValues->constantValues = capturedValues.constantValues;

    bailOutInfo->capturedValues->copyPropSyms.Clear(this->func->m_alloc);
    bailOutCopySymsIter.SetNext(&bailOutInfo->capturedValues->copyPropSyms);
    bailOutInfo->capturedValues->copyPropSyms = capturedValues.copyPropSyms;

    // In pre-pass only bailout info created should be for the loop header, and that doesn't take into account the back edge.
    // Don't use the captured values on that bailout for incremental capturing of values.
    if (!PHASE_OFF(Js::IncrementalBailoutPhase, func) && !this->IsLoopPrePass())
    {
        // cache the pointer of current bailout as potential baseline for later bailout in this block
        if (block->globOptData.capturedValuesCandidate)
        {
            block->globOptData.capturedValuesCandidate->DecrementRefCount();
        }
        block->globOptData.capturedValuesCandidate = bailOutInfo->capturedValues;
        block->globOptData.capturedValuesCandidate->IncrementRefCount();

        // reset changed syms to track symbols change after the above captured values candidate
        this->changedSymsAfterIncBailoutCandidate->ClearAll();
    }
}

void
GlobOpt::CaptureArguments(BasicBlock *block, BailOutInfo * bailOutInfo, JitArenaAllocator *allocator)
{
    FOREACH_BITSET_IN_SPARSEBV(id, this->currentBlock->globOptData.argObjSyms)
    {
        StackSym * stackSym = this->func->m_symTable->FindStackSym(id);
        Assert(stackSym != nullptr);
        if (!stackSym->HasByteCodeRegSlot())
        {
            continue;
        }

        if (!bailOutInfo->capturedValues->argObjSyms)
        {
            bailOutInfo->capturedValues->argObjSyms = JitAnew(allocator, BVSparse<JitArenaAllocator>, allocator);
        }

        bailOutInfo->capturedValues->argObjSyms->Set(id);
        // Add to BailOutInfo
    }
    NEXT_BITSET_IN_SPARSEBV
}

void
GlobOpt::TrackByteCodeSymUsed(IR::Instr * instr, BVSparse<JitArenaAllocator> * instrByteCodeStackSymUsed, PropertySym **pPropertySym)
{
    if(instr->m_func->GetJITFunctionBody()->IsAsmJsMode())
    {
        return;
    }
    IR::Opnd * src = instr->GetSrc1();
    if (src)
    {
        TrackByteCodeSymUsed(src, instrByteCodeStackSymUsed, pPropertySym);
        src = instr->GetSrc2();
        if (src)
        {
            TrackByteCodeSymUsed(src, instrByteCodeStackSymUsed, pPropertySym);
        }
    }

#if DBG
    // There should be no more than one property sym used.
    PropertySym *propertySymFromSrc = *pPropertySym;
#endif

    IR::Opnd * dst = instr->GetDst();
    if (dst)
    {
        StackSym *stackSym = dst->GetStackSym();

        // We want stackSym uses: IndirOpnd and SymOpnds of propertySyms.
        // RegOpnd and SymOPnd of StackSyms are stack sym defs.
        if (stackSym == NULL)
        {
            TrackByteCodeSymUsed(dst, instrByteCodeStackSymUsed, pPropertySym);
        }
    }

#if DBG
    AssertMsg(propertySymFromSrc == NULL || propertySymFromSrc == *pPropertySym,
              "Lost a property sym use?");
#endif
}

void
GlobOpt::TrackByteCodeSymUsed(IR::RegOpnd * regOpnd, BVSparse<JitArenaAllocator> * instrByteCodeStackSymUsed)
{
    // Check JITOptimizedReg to catch case where baseOpnd of indir was optimized.
    if (!regOpnd->GetIsJITOptimizedReg())
    {
        TrackByteCodeSymUsed(regOpnd->m_sym, instrByteCodeStackSymUsed);
    }
}

void
GlobOpt::TrackByteCodeSymUsed(IR::Opnd * opnd, BVSparse<JitArenaAllocator> * instrByteCodeStackSymUsed, PropertySym **pPropertySym)
{
    if (opnd->GetIsJITOptimizedReg())
    {
        AssertMsg(!opnd->IsIndirOpnd(), "TrackByteCodeSymUsed doesn't expect IndirOpnd with IsJITOptimizedReg turned on");
        return;
    }

    switch(opnd->GetKind())
    {
    case IR::OpndKindReg:
        TrackByteCodeSymUsed(opnd->AsRegOpnd(), instrByteCodeStackSymUsed);
        break;
    case IR::OpndKindSym:
        {
            Sym * sym = opnd->AsSymOpnd()->m_sym;
            if (sym->IsStackSym())
            {
                TrackByteCodeSymUsed(sym->AsStackSym(), instrByteCodeStackSymUsed);
            }
            else
            {
                TrackByteCodeSymUsed(sym->AsPropertySym()->m_stackSym, instrByteCodeStackSymUsed);
                *pPropertySym = sym->AsPropertySym();
            }
        }
        break;
    case IR::OpndKindIndir:
        TrackByteCodeSymUsed(opnd->AsIndirOpnd()->GetBaseOpnd(), instrByteCodeStackSymUsed);
        {
            IR::RegOpnd * indexOpnd = opnd->AsIndirOpnd()->GetIndexOpnd();
            if (indexOpnd)
            {
                TrackByteCodeSymUsed(indexOpnd, instrByteCodeStackSymUsed);
            }
        }
        break;
    }
}

void
GlobOpt::TrackByteCodeSymUsed(StackSym * sym, BVSparse<JitArenaAllocator> * instrByteCodeStackSymUsed)
{
    // We only care about stack sym that has a corresponding byte code register
    if (sym->HasByteCodeRegSlot())
    {
        if (sym->IsTypeSpec())
        {
            // It has to have a var version for byte code regs
            sym = sym->GetVarEquivSym(nullptr);
        }
        instrByteCodeStackSymUsed->Set(sym->m_id);
    }
}

void
GlobOpt::MarkNonByteCodeUsed(IR::Instr * instr)
{
    IR::Opnd * dst = instr->GetDst();
    if (dst)
    {
        MarkNonByteCodeUsed(dst);
    }

    IR::Opnd * src1 = instr->GetSrc1();
    if (src1)
    {
        MarkNonByteCodeUsed(src1);
        IR::Opnd * src2 = instr->GetSrc2();
        if (src2)
        {
            MarkNonByteCodeUsed(src2);
        }
    }
}

void
GlobOpt::MarkNonByteCodeUsed(IR::Opnd * opnd)
{
    switch(opnd->GetKind())
    {
    case IR::OpndKindReg:
        opnd->AsRegOpnd()->SetIsJITOptimizedReg(true);
        break;
    case IR::OpndKindIndir:
        opnd->AsIndirOpnd()->GetBaseOpnd()->SetIsJITOptimizedReg(true);
        {
            IR::RegOpnd * indexOpnd = opnd->AsIndirOpnd()->GetIndexOpnd();
            if (indexOpnd)
            {
                indexOpnd->SetIsJITOptimizedReg(true);
            }
        }
        break;
    }
}

void
GlobOpt::CaptureByteCodeSymUses(IR::Instr * instr)
{
    if (this->byteCodeUses || this->func->GetJITFunctionBody()->IsAsmJsMode())
    {
        // We already captured it before.
        return;
    }
    Assert(this->propertySymUse == NULL);
    this->byteCodeUses = JitAnew(this->alloc, BVSparse<JitArenaAllocator>, this->alloc);
    GlobOpt::TrackByteCodeSymUsed(instr, this->byteCodeUses, &this->propertySymUse);

    AssertMsg(this->byteCodeUses->Equal(this->byteCodeUsesBeforeOpt),
        "Instruction edited before capturing the byte code use");
}

void
GlobOpt::ProcessInlineeEnd(IR::Instr* instr)
{
    if (!PHASE_OFF(Js::StackArgLenConstOptPhase, instr->m_func) &&
        !IsLoopPrePass() &&
        (!instr->m_func->GetJITFunctionBody()->UsesArgumentsObject() || instr->m_func->IsStackArgsEnabled()))
    {
        if (instr->m_func->unoptimizableArgumentsObjReference == 0 && instr->m_func->unoptimizableArgumentsObjReferenceInInlinees == 0)
        {
            instr->m_func->hasUnoptimizedArgumentsAccess = false;
            if (!instr->m_func->m_hasInlineArgsOpt && DoInlineArgsOpt(instr->m_func))
            {
                instr->m_func->m_hasInlineArgsOpt = true;
                Assert(instr->m_func->cachedInlineeFrameInfo);
                instr->m_func->frameInfo = instr->m_func->cachedInlineeFrameInfo;
            }
        }
        else
        {
            instr->m_func->hasUnoptimizedArgumentsAccess = true;

            if (instr->m_func->m_hasInlineArgsOpt && instr->m_func->cachedInlineeFrameInfo)
            {
                instr->m_func->m_hasInlineArgsOpt = false;
                ClearInlineeFrameInfo(instr);
            }
        }
    }

    if (instr->m_func->m_hasInlineArgsOpt)
    {
        RecordInlineeFrameInfo(instr);
    }
    EndTrackingOfArgObjSymsForInlinee();

    Assert(this->currentBlock->globOptData.inlinedArgOutSize >= instr->GetArgOutSize(/*getInterpreterArgOutCount*/ false));
    this->currentBlock->globOptData.inlinedArgOutSize -= instr->GetArgOutSize(/*getInterpreterArgOutCount*/ false);

    instr->m_func->GetParentFunc()->unoptimizableArgumentsObjReferenceInInlinees += instr->m_func->unoptimizableArgumentsObjReference;
}

void
GlobOpt::TrackCalls(IR::Instr * instr)
{
    // Keep track of out params for bailout
    switch (instr->m_opcode)
    {
    case Js::OpCode::StartCall:
        Assert(!this->isCallHelper);
        Assert(instr->GetDst()->IsRegOpnd());
        Assert(instr->GetDst()->AsRegOpnd()->m_sym->m_isSingleDef);

        if (this->currentBlock->globOptData.callSequence == nullptr)
        {
            this->currentBlock->globOptData.callSequence = JitAnew(this->alloc, SListBase<IR::Opnd *>);
        }
        this->currentBlock->globOptData.callSequence->Prepend(this->alloc, instr->GetDst());

        this->currentBlock->globOptData.totalOutParamCount += instr->GetArgOutCount(/*getInterpreterArgOutCount*/ true);
        this->currentBlock->globOptData.startCallCount++;

        break;
    case Js::OpCode::BytecodeArgOutCapture:
        {
            this->currentBlock->globOptData.callSequence->Prepend(this->alloc, instr->GetDst());
            this->currentBlock->globOptData.argOutCount++;
            break;
        }
    case Js::OpCode::ArgOut_A:
    case Js::OpCode::ArgOut_A_Inline:
    case Js::OpCode::ArgOut_A_FixupForStackArgs:
    case Js::OpCode::ArgOut_A_InlineBuiltIn:
    case Js::OpCode::ArgOut_A_Dynamic:
    case Js::OpCode::ArgOut_A_FromStackArgs:
    case Js::OpCode::ArgOut_A_SpreadArg:
    {
        IR::Opnd * opnd = instr->GetDst();
        if (opnd->IsSymOpnd())
        {
            Assert(!this->isCallHelper);
            Assert(!this->currentBlock->globOptData.callSequence->Empty());
            StackSym* stackSym = opnd->AsSymOpnd()->m_sym->AsStackSym();

            // These scenarios are already tracked using BytecodeArgOutCapture,
            // and we don't want to be tracking ArgOut_A_FixupForStackArgs as these are only visible to the JIT and we should not be restoring them upon bailout.
            if (!stackSym->m_isArgCaptured && instr->m_opcode != Js::OpCode::ArgOut_A_FixupForStackArgs)
            {
                this->currentBlock->globOptData.callSequence->Prepend(this->alloc, instr->GetDst());
                this->currentBlock->globOptData.argOutCount++;
            }
            Assert(stackSym->IsArgSlotSym());
            if (stackSym->m_isInlinedArgSlot)
            {
                uint size = TySize[instr->GetDst()->GetType()];
                this->currentBlock->globOptData.inlinedArgOutSize += size < MachPtr ? MachPtr : size;
                // We want to update the offsets only once: don't do in prepass.
                if (!this->IsLoopPrePass() && stackSym->m_offset >= 0)
                {
                    Func * currentFunc = instr->m_func;
                    stackSym->FixupStackOffset(currentFunc);
                }
            }
        }
        else
        {
            // It is a reg opnd if it is a helper call
            // It should be all ArgOut until the CallHelper instruction
            Assert(opnd->IsRegOpnd());
            this->isCallHelper = true;
        }

        if (instr->m_opcode == Js::OpCode::ArgOut_A_FixupForStackArgs && !this->IsLoopPrePass())
        {
            instr->m_opcode = Js::OpCode::ArgOut_A_Inline;
        }
        break;
    }

    case Js::OpCode::InlineeStart:
    {
        Assert(instr->m_func->GetParentFunc() == this->currentBlock->globOptData.curFunc);
        Assert(instr->m_func->GetParentFunc());
        this->currentBlock->globOptData.curFunc = instr->m_func;

        this->func->UpdateMaxInlineeArgOutSize(this->currentBlock->globOptData.inlinedArgOutSize);
        this->EndTrackCall(instr);

        InlineeFrameInfo* inlineeFrameInfo = InlineeFrameInfo::New(instr->m_func->m_alloc);
        inlineeFrameInfo->functionSymStartValue = instr->GetSrc1()->GetSym() ?
            CurrentBlockData()->FindValue(instr->GetSrc1()->GetSym()) : nullptr;
        inlineeFrameInfo->floatSyms = CurrentBlockData()->liveFloat64Syms->CopyNew(this->alloc);
        inlineeFrameInfo->intSyms = CurrentBlockData()->liveInt32Syms->MinusNew(CurrentBlockData()->liveLossyInt32Syms, this->alloc);
        inlineeFrameInfo->varSyms = CurrentBlockData()->liveVarSyms->CopyNew(this->alloc);

        if (DoInlineArgsOpt(instr->m_func))
        {
            instr->m_func->m_hasInlineArgsOpt = true;
            instr->m_func->frameInfo = inlineeFrameInfo;
        }
        else
        {
            instr->m_func->cachedInlineeFrameInfo = inlineeFrameInfo;
        }
        break;
    }

    case Js::OpCode::EndCallForPolymorphicInlinee:
        // Have this opcode mimic the functions of both InlineeStart and InlineeEnd in the bailout block of a polymorphic call inlined using fixed methods.
        this->EndTrackCall(instr);
        break;

    case Js::OpCode::CallHelper:
    case Js::OpCode::IsInst:
        Assert(this->isCallHelper);
        this->isCallHelper = false;
        break;

    case Js::OpCode::InlineeEnd:
        ProcessInlineeEnd(instr);
        break;

    case Js::OpCode::InlineeMetaArg:
    {
        Assert(instr->GetDst()->IsSymOpnd());
        StackSym * stackSym = instr->GetDst()->AsSymOpnd()->m_sym->AsStackSym();
        Assert(stackSym->IsArgSlotSym());

        // InlineeMetaArg has the m_func set as the "inlinee" and not the "inliner"
        // TODO: Review this and fix the m_func of InlineeMetaArg to be "inliner" (as for the rest of the ArgOut's)
        // We want to update the offsets only once: don't do in prepass.
        if (!this->IsLoopPrePass())
        {
            Func * currentFunc = instr->m_func->GetParentFunc();
            stackSym->FixupStackOffset(currentFunc);
        }
        this->currentBlock->globOptData.inlinedArgOutSize += MachPtr;
        break;
    }

    case Js::OpCode::InlineBuiltInStart:
        this->inInlinedBuiltIn = true;
        break;

    case Js::OpCode::InlineNonTrackingBuiltInEnd:
    case Js::OpCode::InlineBuiltInEnd:
    {
        // If extra bailouts were added for the InlineMathXXX call itself,
        // move InlineeBuiltInStart just above the InlineMathXXX.
        // This is needed so that the function argument has lifetime after all bailouts for InlineMathXXX,
        // otherwise when we bailout we would get wrong function.
        IR::Instr* inlineBuiltInStartInstr = instr->m_prev;
        while (inlineBuiltInStartInstr->m_opcode != Js::OpCode::InlineBuiltInStart)
        {
            inlineBuiltInStartInstr = inlineBuiltInStartInstr->m_prev;
        }

        IR::Instr *byteCodeUsesInstr = inlineBuiltInStartInstr->m_prev;
        IR::Instr * insertBeforeInstr = instr->m_prev;
        IR::Instr * tmpInstr = insertBeforeInstr;
        while(tmpInstr->m_opcode != Js::OpCode::InlineBuiltInStart )
        {
            if(tmpInstr->m_opcode == Js::OpCode::ByteCodeUses)
            {
                insertBeforeInstr = tmpInstr;
            }
            tmpInstr = tmpInstr->m_prev;
        }
        inlineBuiltInStartInstr->Unlink();
        if(insertBeforeInstr == instr->m_prev)
        {
            insertBeforeInstr->InsertBefore(inlineBuiltInStartInstr);
        }

        else
        {
            insertBeforeInstr->m_prev->InsertBefore(inlineBuiltInStartInstr);
        }

        // Need to move the byte code uses instructions associated with inline built-in start instruction as well. For instance,
        // copy-prop may have replaced the function sym and inserted a byte code uses for the original sym holding the function.
        // That byte code uses instruction needs to appear after bailouts inserted for the InlinMathXXX instruction since the
        // byte code register holding the function object needs to be restored on bailout.
        IR::Instr *const insertByteCodeUsesAfterInstr = inlineBuiltInStartInstr->m_prev;
        if(byteCodeUsesInstr != insertByteCodeUsesAfterInstr)
        {
            // The InlineBuiltInStart instruction was moved, look for its ByteCodeUses instructions that also need to be moved
            while(
                byteCodeUsesInstr->IsByteCodeUsesInstr() &&
                byteCodeUsesInstr->AsByteCodeUsesInstr()->GetByteCodeOffset() == inlineBuiltInStartInstr->GetByteCodeOffset())
            {
                IR::Instr *const instrToMove = byteCodeUsesInstr;
                byteCodeUsesInstr = byteCodeUsesInstr->m_prev;
                instrToMove->Unlink();
                insertByteCodeUsesAfterInstr->InsertAfter(instrToMove);
            }
        }

        // The following code makes more sense to be processed when we hit InlineeBuiltInStart,
        // but when extra bailouts are added for the InlineMathXXX and InlineArrayPop instructions itself, those bailouts
        // need to know about current bailout record, but since they are added after TrackCalls is called
        // for InlineeBuiltInStart, we can't clear current record when got InlineeBuiltInStart

        // Do not track calls for InlineNonTrackingBuiltInEnd, as it is already tracked for InlineArrayPop
        if(instr->m_opcode == Js::OpCode::InlineBuiltInEnd)
        {
            this->EndTrackCall(instr);
        }

        Assert(this->currentBlock->globOptData.inlinedArgOutSize >= instr->GetArgOutSize(/*getInterpreterArgOutCount*/ false));
        this->currentBlock->globOptData.inlinedArgOutSize -= instr->GetArgOutSize(/*getInterpreterArgOutCount*/ false);

        this->inInlinedBuiltIn = false;
        break;
    }

    case Js::OpCode::InlineArrayPop:
    {
        // EndTrackCall should be called here as the Post-op BailOutOnImplicitCalls will bail out to the instruction after the Pop function call instr.
        // This bailout shouldn't be tracking the call sequence as it will then erroneously reserve stack space for arguments when the call would have already happened
        // Can't wait till InlineBuiltinEnd like we do for other InlineMathXXX because by then we would have filled bailout info for the BailOutOnImplicitCalls for InlineArrayPop.
        this->EndTrackCall(instr);
        break;
    }

    default:
        if (OpCodeAttr::CallInstr(instr->m_opcode))
        {
            this->EndTrackCall(instr);
            // With `InlineeBuiltInStart` and `InlineeBuiltInEnd` surrounding CallI/CallIDirect/CallIDynamic/CallIFixed,
            // we are not popping the call sequence correctly. That makes the bailout code thinks that we need to restore
            // argouts of the remaining call even though we shouldn't.
            // Also see Inline::InlineApplyWithArgumentsObject,  Inline::InlineApplyWithoutArrayArgument, Inline::InlineCall
            // in which we set the end tag instruction's opcode to InlineNonTrackingBuiltInEnd
            if (this->inInlinedBuiltIn &&
                (instr->m_opcode == Js::OpCode::CallDirect || instr->m_opcode == Js::OpCode::CallI ||
                 instr->m_opcode == Js::OpCode::CallIDynamic || instr->m_opcode == Js::OpCode::CallIFixed))
            {
                // We can end up in this situation when a built-in apply target is inlined to a CallDirect. We have the following IR:
                //
                // StartCall
                // ArgOut_InlineBuiltIn
                // ArgOut_InlineBuiltIn
                // ArgOut_InlineBuiltIn
                // InlineBuiltInStart
                //      ArgOut_A_InlineSpecialized
                //      ArgOut_A
                //      ArgOut_A
                //      CallDirect
                // InlineNonTrackingBuiltInEnd
                //
                // We need to call EndTrackCall twice for CallDirect in this case. The CallDirect may get a BailOutOnImplicitCalls later,
                // but it should not be tracking the call sequence for the apply call as it is a post op bailout and the call would have
                // happened when we bail out.
                // Can't wait till InlineBuiltinEnd like we do for other InlineMathXXX because by then we would have filled bailout info for the BailOutOnImplicitCalls for CallDirect.
                this->EndTrackCall(instr);
            }
        }
        break;
    }
}

void GlobOpt::ClearInlineeFrameInfo(IR::Instr* inlineeEnd)
{
    if (this->IsLoopPrePass())
    {
        return;
    }

    InlineeFrameInfo* frameInfo = inlineeEnd->m_func->frameInfo;
    inlineeEnd->m_func->frameInfo = nullptr;

    if (!frameInfo || !frameInfo->isRecorded)
    {
        return;
    }
    frameInfo->function = InlineFrameInfoValue();
    frameInfo->arguments->Clear();
}

void GlobOpt::RecordInlineeFrameInfo(IR::Instr* inlineeEnd)
{
    if (this->IsLoopPrePass())
    {
        return;
    }
    InlineeFrameInfo* frameInfo = inlineeEnd->m_func->frameInfo;
    if (frameInfo->isRecorded)
    {
        Assert(frameInfo->function.type != InlineeFrameInfoValueType_None);
        // Due to Cmp peeps in flow graph - InlineeEnd can be cloned.
        return;
    }
    inlineeEnd->IterateArgInstrs([=] (IR::Instr* argInstr)
    {
        if (argInstr->m_opcode == Js::OpCode::InlineeStart)
        {
            Assert(frameInfo->function.type == InlineeFrameInfoValueType_None);
            IR::RegOpnd* functionObject = argInstr->GetSrc1()->AsRegOpnd();
            if (functionObject->m_sym->IsConst())
            {
                frameInfo->function = InlineFrameInfoValue(functionObject->m_sym->GetConstValueForBailout());
            }
            else
            {
                // If the value of the functionObject symbol has changed between the inlineeStart and the inlineeEnd,
                // we don't record the inlinee frame info (see OS#18318884).
                Assert(frameInfo->functionSymStartValue != nullptr);
                if (!frameInfo->functionSymStartValue->IsEqualTo(CurrentBlockData()->FindValue(functionObject->m_sym)))
                {
                    argInstr->m_func->DisableCanDoInlineArgOpt();
                    return true;
                }

                frameInfo->function = InlineFrameInfoValue(functionObject->m_sym);
            }
        }
        else if(!GetIsAsmJSFunc()) // don't care about saving arg syms for wasm/asm.js
        {
            Js::ArgSlot argSlot = argInstr->GetDst()->AsSymOpnd()->m_sym->AsStackSym()->GetArgSlotNum();
            IR::Opnd* argOpnd = argInstr->GetSrc1();
            InlineFrameInfoValue frameInfoValue;
            StackSym* argSym = argOpnd->GetStackSym();
            if (!argSym)
            {
                frameInfoValue = InlineFrameInfoValue(argOpnd->GetConstValue());
            }
            else if (argSym->IsConst() && !argSym->IsInt64Const())
            {
                // InlineFrameInfo doesn't currently support Int64Const
                frameInfoValue = InlineFrameInfoValue(argSym->GetConstValueForBailout());
            }
            else
            {
                if (!PHASE_OFF(Js::CopyPropPhase, func))
                {
                    Value* value = this->currentBlock->globOptData.FindValue(argSym);
                    if (value)
                    {
                        StackSym * copyPropSym = this->currentBlock->globOptData.GetCopyPropSym(argSym, value);
                        if (copyPropSym &&
                            frameInfo->varSyms->TestEmpty() && frameInfo->varSyms->Test(copyPropSym->m_id))
                        {
                            argSym = copyPropSym;
                        }
                    }
                }

                if (frameInfo->intSyms->TestEmpty() && frameInfo->intSyms->Test(argSym->m_id))
                {
                    // Var version of the sym is not live, use the int32 version
                    argSym = argSym->GetInt32EquivSym(nullptr);
                    Assert(argSym);
                }
                else if (frameInfo->floatSyms->TestEmpty() && frameInfo->floatSyms->Test(argSym->m_id))
                {
                    // Var/int32 version of the sym is not live, use the float64 version
                    argSym = argSym->GetFloat64EquivSym(nullptr);
                    Assert(argSym);
                }
                else
                {
                    Assert(frameInfo->varSyms->Test(argSym->m_id));
                }

                if (argSym->IsConst() && !argSym->IsInt64Const())
                {
                    frameInfoValue = InlineFrameInfoValue(argSym->GetConstValueForBailout());
                }
                else
                {
                    frameInfoValue = InlineFrameInfoValue(argSym);
                }
            }
            Assert(argSlot >= 1);
            frameInfo->arguments->SetItem(argSlot - 1, frameInfoValue);
        }
        return false;
    });

    JitAdelete(this->alloc, frameInfo->intSyms);
    frameInfo->intSyms = nullptr;
    JitAdelete(this->alloc, frameInfo->floatSyms);
    frameInfo->floatSyms = nullptr;
    JitAdelete(this->alloc, frameInfo->varSyms);
    frameInfo->varSyms = nullptr;
    frameInfo->isRecorded = true;
}

void GlobOpt::EndTrackingOfArgObjSymsForInlinee()
{
    Assert(this->currentBlock->globOptData.curFunc->GetParentFunc());
    if (this->currentBlock->globOptData.curFunc->argObjSyms && TrackArgumentsObject())
    {
        BVSparse<JitArenaAllocator> * tempBv = JitAnew(this->tempAlloc, BVSparse<JitArenaAllocator>, this->tempAlloc);
        tempBv->Minus(this->currentBlock->globOptData.curFunc->argObjSyms, this->currentBlock->globOptData.argObjSyms);
        if(!tempBv->IsEmpty())
        {
            // This means there are arguments object symbols in the current function which are not in the current block.
            // This could happen when one of the blocks has a throw and arguments object aliased in it and other blocks don't see it.
            // Rare case, abort stack arguments optimization in this case.
            CannotAllocateArgumentsObjectOnStack(this->currentBlock->globOptData.curFunc);
        }
        else
        {
            Assert(this->currentBlock->globOptData.argObjSyms->OrNew(this->currentBlock->globOptData.curFunc->argObjSyms)->Equal(this->currentBlock->globOptData.argObjSyms));
            this->currentBlock->globOptData.argObjSyms->Minus(this->currentBlock->globOptData.curFunc->argObjSyms);
        }
        JitAdelete(this->tempAlloc, tempBv);
    }
    this->currentBlock->globOptData.curFunc = this->currentBlock->globOptData.curFunc->GetParentFunc();
}

void GlobOpt::EndTrackCall(IR::Instr* instr)
{
    Assert(instr);
    Assert(OpCodeAttr::CallInstr(instr->m_opcode) || instr->m_opcode == Js::OpCode::InlineeStart || instr->m_opcode == Js::OpCode::InlineBuiltInEnd
        || instr->m_opcode == Js::OpCode::InlineArrayPop || instr->m_opcode == Js::OpCode::EndCallForPolymorphicInlinee);

    Assert(!this->isCallHelper);
    Assert(!this->currentBlock->globOptData.callSequence->Empty());


#if DBG
    uint origArgOutCount = this->currentBlock->globOptData.argOutCount;
#endif
    while (this->currentBlock->globOptData.callSequence->Head()->GetStackSym()->HasArgSlotNum())
    {
        this->currentBlock->globOptData.argOutCount--;
        this->currentBlock->globOptData.callSequence->RemoveHead(this->alloc);
    }
    StackSym * sym = this->currentBlock->globOptData.callSequence->Head()->AsRegOpnd()->m_sym->AsStackSym();
    this->currentBlock->globOptData.callSequence->RemoveHead(this->alloc);

#if DBG
    Assert(sym->m_isSingleDef);
    Assert(sym->m_instrDef->m_opcode == Js::OpCode::StartCall);

    // Number of argument set should be the same as indicated at StartCall
    // except NewScObject has an implicit arg1
    Assert((uint)sym->m_instrDef->GetArgOutCount(/*getInterpreterArgOutCount*/ true) ==
        origArgOutCount - this->currentBlock->globOptData.argOutCount +
           (instr->m_opcode == Js::OpCode::NewScObject || instr->m_opcode == Js::OpCode::NewScObjArray
           || instr->m_opcode == Js::OpCode::NewScObjectSpread || instr->m_opcode == Js::OpCode::NewScObjArraySpread));

#endif

    this->currentBlock->globOptData.totalOutParamCount -= sym->m_instrDef->GetArgOutCount(/*getInterpreterArgOutCount*/ true);
    this->currentBlock->globOptData.startCallCount--;
}

void
GlobOpt::FillBailOutInfo(BasicBlock *block, BailOutInfo * bailOutInfo)
{
    AssertMsg(!this->isCallHelper, "Bail out can't be inserted the middle of CallHelper sequence");

    BVSparse<JitArenaAllocator>* argsToCapture = nullptr;

    bailOutInfo->liveVarSyms = block->globOptData.liveVarSyms->CopyNew(this->func->m_alloc);
    bailOutInfo->liveFloat64Syms = block->globOptData.liveFloat64Syms->CopyNew(this->func->m_alloc);
    // The live int32 syms in the bailout info are only the syms resulting from lossless conversion to int. If the int32 value
    // was created from a lossy conversion to int, the original var value cannot be re-materialized from the int32 value. So, the
    // int32 version is considered to be not live for the purposes of bailout, which forces the var or float versions to be used
    // directly for restoring the value during bailout. Otherwise, bailout may try to re-materialize the var value by converting
    // the lossily-converted int value back into a var, restoring the wrong value.
    bailOutInfo->liveLosslessInt32Syms =
        block->globOptData.liveInt32Syms->MinusNew(block->globOptData.liveLossyInt32Syms, this->func->m_alloc);

    // Save the stack literal init field count so we can null out the uninitialized fields
    StackLiteralInitFldDataMap * stackLiteralInitFldDataMap = block->globOptData.stackLiteralInitFldDataMap;
    if (stackLiteralInitFldDataMap != nullptr)
    {
        uint stackLiteralInitFldDataCount = stackLiteralInitFldDataMap->Count();
        if (stackLiteralInitFldDataCount != 0)
        {
            auto stackLiteralBailOutInfo = AnewArray(this->func->m_alloc,
                BailOutInfo::StackLiteralBailOutInfo, stackLiteralInitFldDataCount);
            uint i = 0;
            stackLiteralInitFldDataMap->Map(
                [stackLiteralBailOutInfo, stackLiteralInitFldDataCount, &i](StackSym * stackSym, StackLiteralInitFldData const& data)
            {
                Assert(i < stackLiteralInitFldDataCount);
                stackLiteralBailOutInfo[i].stackSym = stackSym;
                stackLiteralBailOutInfo[i].initFldCount = data.currentInitFldCount;
                i++;
            });

            Assert(i == stackLiteralInitFldDataCount);
            bailOutInfo->stackLiteralBailOutInfoCount = stackLiteralInitFldDataCount;
            bailOutInfo->stackLiteralBailOutInfo = stackLiteralBailOutInfo;
        }
    }

    if (TrackArgumentsObject())
    {
        this->CaptureArguments(block, bailOutInfo, this->func->m_alloc);
    }

    if (block->globOptData.callSequence && !block->globOptData.callSequence->Empty())
    {
        uint currentArgOutCount = 0;
        uint startCallNumber = block->globOptData.startCallCount;

        bailOutInfo->startCallInfo = JitAnewArray(this->func->m_alloc, BailOutInfo::StartCallInfo, startCallNumber);
        bailOutInfo->startCallCount = startCallNumber;

        // Save the start call's func to identify the function (inlined) that the call sequence is for
        // We might not have any arg out yet to get the function from
        bailOutInfo->startCallFunc = JitAnewArray(this->func->m_alloc, Func *, startCallNumber);
#ifdef _M_IX86
        bailOutInfo->inlinedStartCall = BVFixed::New(startCallNumber, this->func->m_alloc, false);
#endif
        uint totalOutParamCount = block->globOptData.totalOutParamCount;
        bailOutInfo->totalOutParamCount = totalOutParamCount;
        bailOutInfo->argOutSyms = JitAnewArrayZ(this->func->m_alloc, StackSym *, totalOutParamCount);

        FOREACH_SLISTBASE_ENTRY(IR::Opnd *, opnd, block->globOptData.callSequence)
        {
            if(opnd->GetStackSym()->HasArgSlotNum())
            {
                StackSym * sym;
                if(opnd->IsSymOpnd())
                {
                    sym = opnd->AsSymOpnd()->m_sym->AsStackSym();
                    Assert(sym->IsArgSlotSym());
                    Assert(sym->m_isSingleDef);
                    Assert(sym->m_instrDef->m_opcode == Js::OpCode::ArgOut_A
                        || sym->m_instrDef->m_opcode == Js::OpCode::ArgOut_A_Inline
                        || sym->m_instrDef->m_opcode == Js::OpCode::ArgOut_A_InlineBuiltIn
                        || sym->m_instrDef->m_opcode == Js::OpCode::ArgOut_A_SpreadArg
                        || sym->m_instrDef->m_opcode == Js::OpCode::ArgOut_A_Dynamic);
                }
                else
                {
                    sym = opnd->GetStackSym();
                    Assert(this->currentBlock->globOptData.FindValue(sym));
                    // StackSym args need to be re-captured
                    if (!argsToCapture)
                    {
                        argsToCapture = JitAnew(this->tempAlloc, BVSparse<JitArenaAllocator>, this->tempAlloc);
                    }

                    argsToCapture->Set(sym->m_id);
                }

                Assert(totalOutParamCount != 0);
                Assert(totalOutParamCount > currentArgOutCount);
                currentArgOutCount++;
#pragma prefast(suppress:26000, "currentArgOutCount is never 0");
                bailOutInfo->argOutSyms[totalOutParamCount - currentArgOutCount] = sym;
                // Note that there could be ArgOuts below current bailout instr that belong to current call (currentArgOutCount < argOutCount),
                // in which case we will have nulls in argOutSyms[] in start of section for current call, because we fill from tail.
                // Example: StartCall 3, ArgOut1,.. ArgOut2, Bailout,.. Argout3 -> [NULL, ArgOut1, ArgOut2].
            }
            else
            {
                Assert(opnd->IsRegOpnd());
                StackSym * sym = opnd->AsRegOpnd()->m_sym;
                Assert(!sym->IsArgSlotSym());
                Assert(sym->m_isSingleDef);
                Assert(sym->m_instrDef->m_opcode == Js::OpCode::StartCall);

                Assert(startCallNumber != 0);
                startCallNumber--;

                bailOutInfo->startCallFunc[startCallNumber] = sym->m_instrDef->m_func;
#ifdef _M_IX86
                if (sym->m_isInlinedArgSlot)
                {
                    bailOutInfo->inlinedStartCall->Set(startCallNumber);
                }
#endif
                uint argOutCount = sym->m_instrDef->GetArgOutCount(/*getInterpreterArgOutCount*/ true);
                Assert(totalOutParamCount >= argOutCount);
                Assert(argOutCount >= currentArgOutCount);

                bailOutInfo->RecordStartCallInfo(startCallNumber, sym->m_instrDef);
                totalOutParamCount -= argOutCount;
                currentArgOutCount = 0;
            }
        }
        NEXT_SLISTBASE_ENTRY;

        Assert(totalOutParamCount == 0);
        Assert(startCallNumber == 0);
        Assert(currentArgOutCount == 0);
    }

    // Save the constant values that we know so we can restore them directly.
    // This allows us to dead store the constant value assign.
    this->CaptureValues(block, bailOutInfo, argsToCapture);
}

void
GlobOpt::FillBailOutInfo(BasicBlock *block, _In_ IR::Instr * instr)
{
    AssertMsg(!this->isCallHelper, "Bail out can't be inserted the middle of CallHelper sequence");
    Assert(instr->HasBailOutInfo());

    if (this->isRecursiveCallOnLandingPad)
    {
        Assert(block->IsLandingPad());
        Loop * loop = block->next->loop;
        EnsureBailTarget(loop);
        if (instr->GetBailOutInfo() != loop->bailOutInfo)
        {
            instr->ReplaceBailOutInfo(loop->bailOutInfo);
        }
        return;
    }

    FillBailOutInfo(block, instr->GetBailOutInfo());
}

IR::ByteCodeUsesInstr *
GlobOpt::InsertByteCodeUses(IR::Instr * instr, bool includeDef)
{
    IR::ByteCodeUsesInstr * byteCodeUsesInstr = nullptr;
    if (!this->byteCodeUses)
    {
        Assert(this->isAsmJSFunc);
        return nullptr;
    }
    IR::RegOpnd * dstOpnd = nullptr;
    if (includeDef)
    {
        IR::Opnd * opnd = instr->GetDst();
        if (opnd && opnd->IsRegOpnd())
        {
            dstOpnd = opnd->AsRegOpnd();
            if (dstOpnd->GetIsJITOptimizedReg() || !dstOpnd->m_sym->HasByteCodeRegSlot())
            {
                dstOpnd = nullptr;
            }
        }
    }
    if (!this->byteCodeUses->IsEmpty() || this->propertySymUse || dstOpnd != nullptr)
    {
        if (instr->GetByteCodeOffset() != Js::Constants::NoByteCodeOffset || !instr->HasBailOutInfo())
        {
            byteCodeUsesInstr = IR::ByteCodeUsesInstr::New(instr);
        }
        else
        {
            byteCodeUsesInstr = IR::ByteCodeUsesInstr::New(instr->m_func, instr->GetBailOutInfo()->bailOutOffset);
        }
        if (!this->byteCodeUses->IsEmpty())
        {
            byteCodeUsesInstr->SetBV(byteCodeUses->CopyNew(instr->m_func->m_alloc));
        }
        if (dstOpnd != nullptr)
        {
            byteCodeUsesInstr->SetFakeDst(dstOpnd);
        }
        if (this->propertySymUse)
        {
            byteCodeUsesInstr->propertySymUse = this->propertySymUse;
        }
        instr->InsertBefore(byteCodeUsesInstr);
    }

    JitAdelete(this->alloc, this->byteCodeUses);
    this->byteCodeUses = nullptr;
    this->propertySymUse = nullptr;
    return byteCodeUsesInstr;
}

IR::ByteCodeUsesInstr *
GlobOpt::ConvertToByteCodeUses(IR::Instr * instr)
{
#if DBG
    PropertySym *propertySymUseBefore = NULL;
    Assert(this->byteCodeUses == nullptr);
    this->byteCodeUsesBeforeOpt->ClearAll();
    GlobOpt::TrackByteCodeSymUsed(instr, this->byteCodeUsesBeforeOpt, &propertySymUseBefore);
#endif
    this->CaptureByteCodeSymUses(instr);
    IR::ByteCodeUsesInstr * byteCodeUsesInstr = this->InsertByteCodeUses(instr, true);
    instr->Remove();
    if (byteCodeUsesInstr)
    {
        byteCodeUsesInstr->AggregateFollowingByteCodeUses();
    }
    return byteCodeUsesInstr;
}

bool
GlobOpt::MayNeedBailOut(Loop * loop) const
{
    Assert(this->IsLoopPrePass());
    return loop->CanHoistInvariants() || this->DoFieldCopyProp(loop) ;
}

bool
GlobOpt::MaySrcNeedBailOnImplicitCall(IR::Opnd const * opnd, Value const * val)
{
    switch (opnd->GetKind())
    {
    case IR::OpndKindAddr:
    case IR::OpndKindFloatConst:
    case IR::OpndKindIntConst:
        return false;
    case IR::OpndKindReg:
        // Only need implicit call if the operation will call ToPrimitive and we haven't prove
        // that it is already a primitive
        return
            !(val && val->GetValueInfo()->IsPrimitive()) &&
            !opnd->AsRegOpnd()->GetValueType().IsPrimitive() &&
            !opnd->AsRegOpnd()->m_sym->IsInt32() &&
            !opnd->AsRegOpnd()->m_sym->IsFloat64() &&
            !opnd->AsRegOpnd()->m_sym->IsFloatConst() &&
            !opnd->AsRegOpnd()->m_sym->IsIntConst();
    case IR::OpndKindSym:
        if (opnd->AsSymOpnd()->IsPropertySymOpnd())
        {
            IR::PropertySymOpnd const * propertySymOpnd = opnd->AsSymOpnd()->AsPropertySymOpnd();
            if (!propertySymOpnd->MayHaveImplicitCall())
            {
                return false;
            }
        }
        return true;
    default:
        return true;
    };
}

bool
GlobOpt::IsLazyBailOutCurrentlyNeeded(IR::Instr * instr, Value const * src1Val, Value const * src2Val, bool isHoisted) const
{
#ifdef _M_X64

    if (!this->func->ShouldDoLazyBailOut() ||
        this->IsLoopPrePass() ||
        isHoisted
    )
    {
        return false;
    }

    if (this->currentBlock->IsLandingPad())
    {
        Assert(!instr->HasAnyImplicitCalls() || this->currentBlock->GetNext()->loop->endDisableImplicitCall != nullptr);
        return false;
    }

    // These opcodes can change the value of a field regardless whether the
    // instruction has any implicit call
    if (OpCodeAttr::CallInstr(instr->m_opcode) || instr->IsStElemVariant() || instr->IsStFldVariant())
    {
        return true;
    }

    // Now onto those that might change values of fixed fields through implicit calls.
    // There are certain bailouts that are already attached to this instruction that
    // prevent implicit calls from happening, so we won't need lazy bailout for those.

    // If a type check fails, we will bail out and therefore no need for lazy bailout
    if (instr->HasTypeCheckBailOut())
    {
        return false;
    }

    // We decided to do StackArgs optimization, which means that this instruction
    // could only either be LdElemI_A or TypeofElem, and that it does not have
    // an implicit call. So no need for lazy bailout.
    if (instr->HasBailOutInfo() && instr->GetBailOutKind() == IR::BailOnStackArgsOutOfActualsRange)
    {
        Assert(instr->m_opcode == Js::OpCode::LdElemI_A || instr->m_opcode == Js::OpCode::TypeofElem);
        return false;
    }

    // If all operands are type specialized, we won't generate helper path;
    // therefore no need for lazy bailout
    if (instr->AreAllOpndsTypeSpecialized())
    {
        return false;
    }

    // The instruction might have other bailouts that prevent
    // implicit calls from happening. That is captured in
    // GlobOpt::MayNeedBailOnImplicitCall. So we only
    // need lazy bailout of we think there might be implicit calls
    // or if there aren't any bailouts that prevent them from happening.
    return this->MayNeedBailOnImplicitCall(instr, src1Val, src2Val);

#else // _M_X64

    return false;

#endif
}

void
GlobOpt::GenerateLazyBailOut(IR::Instr *&instr)
{
    // LazyBailOut:
    //  + For all StFld variants (o.x), in the forward pass, we set LazyBailOutBit in the instruction.
    //    In DeadStore, we will remove the bit if the field that the instruction is setting to is not fixed
    //    downstream.
    //  + For StElem variants (o[x]), we do not need LazyBailOut if the `x` operand is a number because
    //    we currently only "fix" a field if the property name is non-numeric.
    //  + For all other cases (instructions that may have implicit calls), we will just add on the bit anyway and figure
    //    out later whether we need LazyBailOut during DeadStore.
    // 
    // Note that for StFld and StElem instructions which can change fixed fields whether or not implicit calls will happen,
    // if such instructions already have a preop bailout, they should both have BailOnImplicitCallPreOp and LazyBailOut attached.
    // This is to cover two cases:
    //  + if the operation turns out to be an implicit call, we do a preop bailout
    //  + if the operation isn't an implicit call, but if it invalidates our fixed field's PropertyGuard, then LazyBailOut preop
    //    is triggered. LazyBailOut preop means that we will perform the StFld/StElem again in the interpreter, but that is fine
    //    since we are simply overwriting the value again.
    if (instr->forcePreOpBailOutIfNeeded)
    {
        // `forcePreOpBailOutIfNeeded` indicates that when we need to bail on implicit calls,
        // the bailout should be preop because these instructions are lowerered to multiple helper calls.
        // In such cases, simply adding a postop lazy bailout to the instruction wouldn't be correct,
        // so we must generate a bailout on implicit calls preop in place of lazy bailout.
        if (instr->HasBailOutInfo())
        {
            Assert(instr->GetBailOutKind() == IR::BailOutOnImplicitCallsPreOp);
            instr->SetBailOutKind(BailOutInfo::WithLazyBailOut(instr->GetBailOutKind()));
        }
        else
        {
            this->GenerateBailAtOperation(&instr, BailOutInfo::WithLazyBailOut(IR::BailOutOnImplicitCallsPreOp));
        }
    }
    else if (!instr->IsStElemVariant() || this->IsNonNumericRegOpnd(instr->GetDst()->AsIndirOpnd()->GetIndexOpnd(), true /* inGlobOpt */))
    {
        if (instr->HasBailOutInfo())
        {
            instr->SetBailOutKind(BailOutInfo::WithLazyBailOut(instr->GetBailOutKind()));
        }
        else
        {
            this->GenerateBailAfterOperation(&instr, IR::LazyBailOut);
        }
    }
}

bool
GlobOpt::IsImplicitCallBailOutCurrentlyNeeded(IR::Instr * instr, Value const * src1Val, Value const * src2Val) const
{
    Assert(!this->IsLoopPrePass());

    return this->IsImplicitCallBailOutCurrentlyNeeded(
        instr, src1Val, src2Val, this->currentBlock,
        (!this->currentBlock->globOptData.liveFields->IsEmpty()) /* hasLiveFields */,
        !this->currentBlock->IsLandingPad() /* mayNeedImplicitCallBailOut */,
        true /* isForwardPass */
    );
}

bool
GlobOpt::IsImplicitCallBailOutCurrentlyNeeded(IR::Instr * instr, Value const * src1Val, Value const * src2Val, BasicBlock const * block,
    bool hasLiveFields, bool mayNeedImplicitCallBailOut, bool isForwardPass, bool mayNeedLazyBailOut) const
{
    // We use BailOnImplicitCallPreOp for fixed field optimization in place of LazyBailOut when
    // an instruction already has a preop bailout. This function is called both from the forward
    // and backward passes to check if implicit bailout is needed and use the result to insert/remove
    // bailout. In the backward pass, we would want to override the decision to not
    // use implicit call to true when we need lazy bailout so that the bailout isn't removed.
    // In the forward pass, however, we don't want to influence the result. So make sure that
    // mayNeedLazyBailOut is false when we are in the forward pass.
    Assert(!isForwardPass || !mayNeedLazyBailOut);

    if (mayNeedImplicitCallBailOut &&

        // If we know that we are calling an accessor, don't insert bailout on implicit calls
        // because we will bail out anyway. However, with fixed field optimization we still
        // want the bailout to prevent any side effects from happening.
        (!instr->CallsAccessor() || mayNeedLazyBailOut) &&
        (
            NeedBailOnImplicitCallForLiveValues(block, isForwardPass) ||
            NeedBailOnImplicitCallForCSE(block, isForwardPass) ||
            NeedBailOnImplicitCallWithFieldOpts(block->loop, hasLiveFields) ||
<<<<<<< HEAD
            NeedBailOnImplicitCallForArrayCheckHoist(block, isForwardPass) ||
            mayNeedLazyBailOut
=======
            NeedBailOnImplicitCallForArrayCheckHoist(block, isForwardPass) || 
            (instr->HasBailOutInfo() && (instr->GetBailOutKind() & IR::BailOutMarkTempObject) != 0)
>>>>>>> 5ed29856
        ) &&
        (!instr->HasTypeCheckBailOut() && MayNeedBailOnImplicitCall(instr, src1Val, src2Val)))
    {
        return true;
    }

#if DBG
    if (Js::Configuration::Global.flags.IsEnabled(Js::BailOutAtEveryImplicitCallFlag) &&
        !instr->HasBailOutInfo() && MayNeedBailOnImplicitCall(instr, nullptr, nullptr))
    {
        // always add implicit call bailout even if we don't need it, but only on opcode that supports it
        return true;
    }
#endif

    return false;
}

bool
GlobOpt::IsTypeCheckProtected(const IR::Instr * instr)
{
#if DBG
    IR::Opnd* dst = instr->GetDst();
    IR::Opnd* src1 = instr->GetSrc1();
    IR::Opnd* src2 = instr->GetSrc2();
    AssertMsg(!dst || !dst->IsSymOpnd() || !dst->AsSymOpnd()->IsPropertySymOpnd() ||
        !src1 || !src1->IsSymOpnd() || !src1->AsSymOpnd()->IsPropertySymOpnd(), "No instruction should have a src1 and dst be a PropertySymOpnd.");
    AssertMsg(!src2 || !src2->IsSymOpnd() || !src2->AsSymOpnd()->IsPropertySymOpnd(), "No instruction should have a src2 be a PropertySymOpnd.");
#endif

    IR::Opnd * opnd = instr->GetDst();
    if (opnd && opnd->IsSymOpnd() && opnd->AsSymOpnd()->IsPropertySymOpnd())
    {
        return opnd->AsPropertySymOpnd()->IsTypeCheckProtected();
    }
    opnd = instr->GetSrc1();
    if (opnd && opnd->IsSymOpnd() && opnd->AsSymOpnd()->IsPropertySymOpnd())
    {
        return opnd->AsPropertySymOpnd()->IsTypeCheckProtected();
    }
    return false;
}

bool
GlobOpt::NeedsTypeCheckBailOut(const IR::Instr *instr, IR::PropertySymOpnd *propertySymOpnd, bool isStore, bool* pIsTypeCheckProtected, IR::BailOutKind *pBailOutKind)
{
    if (instr->m_opcode == Js::OpCode::CheckPropertyGuardAndLoadType || instr->m_opcode == Js::OpCode::LdMethodFldPolyInlineMiss)
    {
        return false;
    }
    // CheckFixedFld always requires a type check and bailout either at the instruction or upstream.
    Assert(instr->m_opcode != Js::OpCode::CheckFixedFld || (propertySymOpnd->UsesFixedValue() && propertySymOpnd->MayNeedTypeCheckProtection()));

    if (propertySymOpnd->MayNeedTypeCheckProtection())
    {
        bool isCheckFixedFld = instr->m_opcode == Js::OpCode::CheckFixedFld;
        AssertMsg(!isCheckFixedFld || !PHASE_OFF(Js::FixedMethodsPhase, instr->m_func) ||
            !PHASE_OFF(Js::UseFixedDataPropsPhase, instr->m_func), "CheckFixedFld with fixed method/data phase disabled?");
        Assert(!isStore || !isCheckFixedFld);
        // We don't share caches between field loads and stores.  We should never have a field store involving a proto cache.
        Assert(!isStore || !propertySymOpnd->IsLoadedFromProto());

        if (propertySymOpnd->NeedsTypeCheckAndBailOut())
        {
            *pBailOutKind = propertySymOpnd->HasEquivalentTypeSet() && !propertySymOpnd->MustDoMonoCheck() ?
                (isCheckFixedFld ? IR::BailOutFailedEquivalentFixedFieldTypeCheck : IR::BailOutFailedEquivalentTypeCheck) :
                (isCheckFixedFld ? IR::BailOutFailedFixedFieldTypeCheck : IR::BailOutFailedTypeCheck);
            return true;
        }
        else
        {
            *pIsTypeCheckProtected = propertySymOpnd->IsTypeCheckProtected();
            *pBailOutKind = IR::BailOutInvalid;
            return false;
        }
    }
    else
    {
        Assert(instr->m_opcode != Js::OpCode::CheckFixedFld);
        *pBailOutKind = IR::BailOutInvalid;
        return false;
    }
}

bool
GlobOpt::MayNeedBailOnImplicitCall(IR::Instr const * instr, Value const * src1Val, Value const * src2Val)
{
    if (!instr->HasAnyImplicitCalls())
    {
        return false;
    }

    bool isLdElem = false;
    switch (instr->m_opcode)
    {
    case Js::OpCode::LdLen_A:
    {
        const ValueType baseValueType(instr->GetSrc1()->GetValueType());
        return
            !(
                baseValueType.IsString() ||
                baseValueType.IsArray() ||
                (instr->HasBailOutInfo() && instr->GetBailOutKindNoBits() == IR::BailOutOnIrregularLength) // guarantees no implicit calls
            );
    }

    case Js::OpCode::LdElemI_A:
    case Js::OpCode::LdMethodElem:
    case Js::OpCode::InlineArrayPop:
        isLdElem = true;
        // fall-through

    case Js::OpCode::StElemI_A:
    case Js::OpCode::StElemI_A_Strict:
    case Js::OpCode::InlineArrayPush:
    {
        if(!instr->HasBailOutInfo())
        {
            return true;
        }

        // The following bailout kinds already prevent implicit calls from happening. Any conditions that could trigger an
        // implicit call result in a pre-op bailout.
        const IR::BailOutKind bailOutKind = instr->GetBailOutKind();
        return
            !(
                (bailOutKind & ~IR::BailOutKindBits) == IR::BailOutConventionalTypedArrayAccessOnly ||
                bailOutKind & IR::BailOutOnArrayAccessHelperCall ||
                (isLdElem && bailOutKind & IR::BailOutConventionalNativeArrayAccessOnly)
            );
    }

    case Js::OpCode::NewScObjectNoCtor:
        if (instr->HasBailOutInfo() && (instr->GetBailOutKind() & ~IR::BailOutKindBits) == IR::BailOutFailedCtorGuardCheck)
        {
            // No helper call with this bailout.
            return false;
        }
        break;

    default:
        break;
    }

    if (OpCodeAttr::HasImplicitCall(instr->m_opcode))
    {
        // Operation has an implicit call regardless of operand attributes.
        return true;
    }

    IR::Opnd const * opnd = instr->GetDst();

    if (opnd)
    {
        switch (opnd->GetKind())
        {
        case IR::OpndKindReg:
            break;

        case IR::OpndKindSym:
            // No implicit call if we are just storing to a stack sym. Note that stores to non-configurable root
            // object fields may still need implicit call bailout. That's because a non-configurable field may still
            // become read-only and thus the store field will not take place (or throw in strict mode). Hence, we
            // can't optimize (e.g. copy prop) across such field stores.
            if (opnd->AsSymOpnd()->m_sym->IsStackSym())
            {
                return false;
            }

            if (opnd->AsSymOpnd()->IsPropertySymOpnd())
            {
                IR::PropertySymOpnd const * propertySymOpnd = opnd->AsSymOpnd()->AsPropertySymOpnd();
                if (!propertySymOpnd->MayHaveImplicitCall())
                {
                    return false;
                }
            }

            return true;

        case IR::OpndKindIndir:
            return true;

        default:
            Assume(UNREACHED);
        }
    }

    opnd = instr->GetSrc1();
    if (opnd != nullptr && MaySrcNeedBailOnImplicitCall(opnd, src1Val))
    {
        return true;
    }
    opnd = instr->GetSrc2();
    if (opnd != nullptr && MaySrcNeedBailOnImplicitCall(opnd, src2Val))
    {
        return true;
    }

    return false;
}

void
GlobOpt::GenerateBailAfterOperation(IR::Instr * *const pInstr, IR::BailOutKind kind)
{
    Assert(pInstr && *pInstr);

    IR::Instr* instr = *pInstr;
    IR::Instr * nextInstr = instr->GetNextByteCodeInstr();
    IR::Instr * bailOutInstr = instr->ConvertToBailOutInstr(nextInstr, kind);
    if (this->currentBlock->GetLastInstr() == instr)
    {
        this->currentBlock->SetLastInstr(bailOutInstr);
    }
    FillBailOutInfo(this->currentBlock, bailOutInstr);
    *pInstr = bailOutInstr;
}

void
GlobOpt::GenerateBailAtOperation(IR::Instr * *const pInstr, const IR::BailOutKind bailOutKind)
{
    Assert(pInstr);

    IR::Instr * instr = *pInstr;
    Assert(instr);
    Assert(instr->GetByteCodeOffset() != Js::Constants::NoByteCodeOffset);
    Assert(bailOutKind != IR::BailOutInvalid);

    IR::Instr * bailOutInstr = instr->ConvertToBailOutInstr(instr, bailOutKind);
    if (this->currentBlock->GetLastInstr() == instr)
    {
        this->currentBlock->SetLastInstr(bailOutInstr);
    }
    FillBailOutInfo(currentBlock, bailOutInstr);
    *pInstr = bailOutInstr;
}

IR::Instr *
GlobOpt::EnsureBailTarget(Loop * loop)
{
    BailOutInfo * bailOutInfo = loop->bailOutInfo;
    IR::Instr * bailOutInstr = bailOutInfo->bailOutInstr;
    if (bailOutInstr == nullptr)
    {
        bailOutInstr = IR::BailOutInstr::New(Js::OpCode::BailTarget, IR::BailOutShared, bailOutInfo, bailOutInfo->bailOutFunc);
        loop->landingPad->InsertAfter(bailOutInstr);
    }
    return bailOutInstr;
}<|MERGE_RESOLUTION|>--- conflicted
+++ resolved
@@ -1387,13 +1387,9 @@
             NeedBailOnImplicitCallForLiveValues(block, isForwardPass) ||
             NeedBailOnImplicitCallForCSE(block, isForwardPass) ||
             NeedBailOnImplicitCallWithFieldOpts(block->loop, hasLiveFields) ||
-<<<<<<< HEAD
             NeedBailOnImplicitCallForArrayCheckHoist(block, isForwardPass) ||
+            (instr->HasBailOutInfo() && (instr->GetBailOutKind() & IR::BailOutMarkTempObject) != 0) ||
             mayNeedLazyBailOut
-=======
-            NeedBailOnImplicitCallForArrayCheckHoist(block, isForwardPass) || 
-            (instr->HasBailOutInfo() && (instr->GetBailOutKind() & IR::BailOutMarkTempObject) != 0)
->>>>>>> 5ed29856
         ) &&
         (!instr->HasTypeCheckBailOut() && MayNeedBailOnImplicitCall(instr, src1Val, src2Val)))
     {

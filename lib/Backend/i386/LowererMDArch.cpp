--- conflicted
+++ resolved
@@ -1867,60 +1867,8 @@
     exitInstr = LowerExitInstrCommon(exitInstr);
 
     // get asm.js return type
-<<<<<<< HEAD
-    Js::AsmJsFunctionInfo* asmJsFuncInfo = m_func->GetJnFunction()->GetAsmJsFunctionInfoWithLock();
-    Js::AsmJsRetType asmRetType = asmJsFuncInfo->GetReturnType();
     IR::IntConstOpnd* intSrc = nullptr;
-=======
-    Js::AsmJsRetType::Which asmRetType = m_func->GetJITFunctionBody()->GetAsmJsInfo()->GetRetType();
-    IRType regType;
-    switch (asmRetType)
-    {
-    case Js::AsmJsRetType::Double:
-        regType = TyFloat64;
-        break;
-    case Js::AsmJsRetType::Float:
-        regType = TyFloat32;
-        break;
-    case Js::AsmJsRetType::Float32x4:
-        regType = TySimd128F4;
-        break;
-    case Js::AsmJsRetType::Int32x4:
-        regType = TySimd128I4;
-        break;
-    case Js::AsmJsRetType::Float64x2:
-        regType = TySimd128D2;
-        break;
-    case Js::AsmJsRetType::Int16x8:
-        regType = TySimd128I8;
-        break;
-    case Js::AsmJsRetType::Int8x16:
-        regType = TySimd128I16;
-        break;
-    case Js::AsmJsRetType::Uint32x4:
-        regType = TySimd128U4;
-        break;
-    case Js::AsmJsRetType::Uint16x8:
-        regType = TySimd128U8;
-        break;
-    case Js::AsmJsRetType::Uint8x16:
-        regType = TySimd128U16;
-        break;
-    case Js::AsmJsRetType::Bool32x4:
-        regType = TySimd128B4;
-        break;
-    case Js::AsmJsRetType::Bool16x8:
-        regType = TySimd128B8;
-        break;
-    case Js::AsmJsRetType::Bool8x16:
-        regType = TySimd128B16;
-        break;
-    default:
-        Assert(asmRetType == Js::AsmJsRetType::Signed || asmRetType == Js::AsmJsRetType::Void);
-        regType = TyInt32;
-    }
-
->>>>>>> 84d09cf0
+
     if (m_func->IsLoopBody())
     {
         // Insert RET
@@ -1929,18 +1877,8 @@
     else
     {
         // Generate RET
-<<<<<<< HEAD
-        int32 alignedSize = Math::Align<int32>(asmJsFuncInfo->GetArgByteSize(), MachStackAlignment);
+        int32 alignedSize = Math::Align<int32>(m_func->GetJITFunctionBody()->GetAsmJsInfo()->GetArgByteSize(), MachStackAlignment);
         intSrc = IR::IntConstOpnd::New(alignedSize + MachPtr, TyMachReg, m_func);
-=======
-        int32 alignedSize = Math::Align<int32>(m_func->GetJITFunctionBody()->GetAsmJsInfo()->GetArgByteSize(), MachStackAlignment);
-        IR::IntConstOpnd * intSrc = IR::IntConstOpnd::New(alignedSize + MachPtr, TyMachReg, m_func);
-        IR::RegOpnd * retReg = IR::RegOpnd::New(nullptr, GetRegReturnAsmJs(regType), regType, m_func);
-        IR::Instr *retInstr = IR::Instr::New(Js::OpCode::RET, m_func);
-        retInstr->SetSrc1(intSrc);
-        retInstr->SetSrc2(retReg);
-        exitInstr->InsertBefore(retInstr);
->>>>>>> 84d09cf0
     }
     IR::Instr *retInstr = IR::Instr::New(Js::OpCode::RET, m_func);
     retInstr->SetSrc1(intSrc);

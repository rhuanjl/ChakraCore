//-------------------------------------------------------------------------------------------------------
// Copyright (C) Microsoft Corporation and contributors. All rights reserved.
// Licensed under the MIT license. See LICENSE.txt file in the project root for full license information.
//-------------------------------------------------------------------------------------------------------

#include "Backend.h"

#include "X86Encode.h"


static const BYTE OpcodeByte2[]={
#define MACRO(name, jnLayout, attrib, byte2, ...) byte2,
#include "MdOpCodes.h"
#undef MACRO
};

struct FormTemplate{ BYTE form[6]; };

#define f(form) TEMPLATE_FORM_ ## form
static const struct FormTemplate OpcodeFormTemplate[] =
{
#define MACRO(name, jnLayout, attrib, byte2, form, ...) form ,
#include "MdOpCodes.h"
#undef MACRO
};
#undef f

struct OpbyteTemplate { byte opbyte[6]; };

static const struct OpbyteTemplate Opbyte[] =
{
#define MACRO(name, jnLayout, attrib, byte2, form, opbyte, ...) opbyte,
#include "MdOpCodes.h"
#undef MACRO
};

static const uint32 Opdope[] =
{
#define MACRO(name, jnLayout, attrib, byte2, form, opbyte, dope, ...) dope,
#include "MdOpCodes.h"
#undef MACRO
};

static const BYTE RegEncode[] =
{
#define REGDAT(Name, Listing, Encoding, ...) Encoding,
#include "RegList.h"
#undef REGDAT
};

static const enum Forms OpcodeForms[] =
{
#define MACRO(name, jnLayout, attrib, byte2, form, ...) form,
#include "MdOpCodes.h"
#undef MACRO
};

static const uint32 OpcodeLeadIn[] =
{
#define MACRO(name, jnLayout, attrib, byte2, form, opByte, dope, leadIn, ...) leadIn,
#include "MdOpCodes.h"
#undef MACRO
};

static const BYTE  Nop1[] = { 0x90 };                   /* nop                     */
static const BYTE  Nop2[] = { 0x66, 0x90 };             /* 66 nop                  */
static const BYTE  Nop3[] = { 0x0F, 0x1F, 0x00 };       /* nop dword ptr [eax]     */
static const BYTE  Nop4[] = { 0x0F, 0x1F, 0x40, 0x00 }; /* nop dword ptr [eax + 0] */
static const BYTE *Nop[4] = { Nop1, Nop2, Nop3, Nop4 };


enum CMP_IMM8
{
    EQ,
    LT,
    LE,
    UNORD,
    NEQ,
    NLT,
    NLE,
    ORD
};

///----------------------------------------------------------------------------
///
/// EncoderMD::Init
///
///----------------------------------------------------------------------------

void
EncoderMD::Init(Encoder *encoder)
{
    m_encoder = encoder;
    m_relocList = nullptr;
    m_lastLoopLabelPosition = -1;
}


///----------------------------------------------------------------------------
///
/// EncoderMD::GetOpcodeByte2
///
///     Get the second byte encoding of the given instr.
///
///----------------------------------------------------------------------------

const BYTE
EncoderMD::GetOpcodeByte2(IR::Instr *instr)
{
    return OpcodeByte2[instr->m_opcode - (Js::OpCode::MDStart+1)];
}

///----------------------------------------------------------------------------
///
/// EncoderMD::GetInstrForm
///
///     Get the form list of the given instruction.  The form list contains
///     the possible encoding forms of an instruction.
///
///----------------------------------------------------------------------------

Forms
EncoderMD::GetInstrForm(IR::Instr *instr)
{
    return OpcodeForms[instr->m_opcode - (Js::OpCode::MDStart+1)];
}

const BYTE *
EncoderMD::GetFormTemplate(IR::Instr *instr)
{
    return OpcodeFormTemplate[instr->m_opcode - (Js::OpCode::MDStart + 1)].form;
}

///----------------------------------------------------------------------------
///
/// EncoderMD::GetOpbyte
///
///     Get the first byte opcode of an instr.
///
///----------------------------------------------------------------------------

const BYTE *
EncoderMD::GetOpbyte(IR::Instr *instr)
{
    return Opbyte[instr->m_opcode - (Js::OpCode::MDStart+1)].opbyte;
}

///----------------------------------------------------------------------------
///
/// EncoderMD::GetRegEncode
///
///     Get the x86 encoding of a given register.
///
///----------------------------------------------------------------------------

const BYTE
EncoderMD::GetRegEncode(IR::RegOpnd *regOpnd)
{
    AssertMsg(regOpnd->GetReg() != RegNOREG, "RegOpnd should have valid reg in encoder");

    return RegEncode[regOpnd->GetReg()];
}

///----------------------------------------------------------------------------
///
/// EncoderMD::GetOpdope
///
///     Get the dope vector of a particular instr.  The dope vector describes
///     certain properties of an instr.
///
///----------------------------------------------------------------------------

const uint32
EncoderMD::GetOpdope(IR::Instr *instr)
{
    return Opdope[instr->m_opcode - (Js::OpCode::MDStart+1)];
}

///----------------------------------------------------------------------------
///
/// EncoderMD::GetLeadIn
///
///     Get the leadin of a particular instr.
///
///----------------------------------------------------------------------------

const uint32
EncoderMD::GetLeadIn(IR::Instr * instr)
{
    return OpcodeLeadIn[instr->m_opcode - (Js::OpCode::MDStart+1)];
}
///----------------------------------------------------------------------------
///
/// EncoderMD::FitsInByte
///
///     Can we encode this value into a signed extended byte?
///
///----------------------------------------------------------------------------

bool
EncoderMD::FitsInByte(size_t value)
{
    return ((size_t)(signed char)(value & 0xFF) == value);
}

///----------------------------------------------------------------------------
///
/// EncoderMD::GetMod
///
///     Get the "MOD" part of a MODRM encoding for a given operand.
///
///----------------------------------------------------------------------------

BYTE
EncoderMD::GetMod(IR::IndirOpnd * opr, int* pDispSize)
{
    return GetMod(opr->AsIndirOpnd()->GetOffset(), (opr->GetBaseOpnd()->GetReg() == RegEBP), pDispSize);
}

BYTE
EncoderMD::GetMod(IR::SymOpnd * symOpnd, int * pDispSize, RegNum& rmReg)
{
    StackSym * stackSym = symOpnd->m_sym->AsStackSym();
    int32 offset = stackSym->m_offset;
    rmReg = RegEBP;
    if (stackSym->IsArgSlotSym() && !stackSym->m_isOrphanedArg)
    {
        if (stackSym->m_isInlinedArgSlot)
        {
            Assert(offset >= 0);
            offset -= this->m_func->m_localStackHeight;
            stackSym->m_offset = offset;
            stackSym->m_allocated = true;
        }
        else
        {
            rmReg = RegESP;
        }
    }
    else
    {
        Assert(offset != 0);
    }
    return GetMod(offset + symOpnd->m_offset, rmReg == RegEBP, pDispSize);
}

BYTE
EncoderMD::GetMod(size_t offset, bool baseRegIsEBP, int * pDispSize)
{
    if (offset == 0 && !baseRegIsEBP)
    {
        *(pDispSize) = 0;
        return 0x00;
    }
    else if (this->FitsInByte(offset))
    {
        *(pDispSize) = 1;
        return 0x40;
    }
    else
    {
        *(pDispSize) = 4;
        return 0x80;
    }
}

///----------------------------------------------------------------------------
///
/// EncoderMD::EmitModRM
///
///     Emit an effective address using the MODRM byte.
///
///----------------------------------------------------------------------------

void
EncoderMD::EmitModRM(IR::Instr * instr, IR::Opnd *opnd, BYTE reg1)
{
    RegNum  rmReg;
    int dispSize;
    IR::IndirOpnd *indirOpnd;
    IR::RegOpnd *regOpnd;
    IR::RegOpnd *baseOpnd;
    IR::RegOpnd *indexOpnd;
    BYTE reg;
    BYTE regBase;
    BYTE regIndex;

#ifdef DBG
    dispSize = -1;
#endif

    reg1 = (reg1 & 7) << 3;       // mask and put in reg field

    switch (opnd->GetKind())
    {
    case IR::OpndKindReg:
        regOpnd = opnd->AsRegOpnd();

        AssertMsg(regOpnd->GetReg() != RegNOREG, "All regOpnd should have a valid reg set during encoder");

        reg = this->GetRegEncode(regOpnd);

        // Special handling for TEST_AH
        if (instr->m_opcode == Js::OpCode::TEST_AH)
        {
            // We can't represent AH in the IR.  We should have AL now, add 4 to represent AH.
            Assert(regOpnd->GetReg() == RegEAX && regOpnd->GetType() == TyInt8);
            reg += 4;
        }
        this->EmitConst((0xC0| reg1 | reg), 1);

        return;

    case IR::OpndKindSym:
        AssertMsg(opnd->AsSymOpnd()->m_sym->IsStackSym(), "Should only see stackSym syms in encoder.");

        BYTE mod;
        BYTE byte;
        uint32 baseRegEncode;

        mod = this->GetMod(opnd->AsSymOpnd(), &dispSize, rmReg);
        AssertMsg(rmReg != RegNOREG, "rmReg should have been set");
        baseRegEncode = rmReg - RegEAX;
        byte = (BYTE)(mod | reg1 | baseRegEncode);
        *(m_pc++) = byte;
        if (rmReg == RegESP)
        {
            byte = (BYTE)(((baseRegEncode & 7) << 3) | (baseRegEncode & 7));
            *(m_pc++) = byte;
        }
        else
        {
            AssertMsg(opnd->AsSymOpnd()->m_sym->AsStackSym()->m_offset, "Expected stackSym offset to be set.");
        }

        break;

    case IR::OpndKindIndir:
        indirOpnd = opnd->AsIndirOpnd();
        AssertMsg(indirOpnd->GetBaseOpnd() != nullptr, "Expected base to be set in indirOpnd");

        baseOpnd = indirOpnd->GetBaseOpnd();
        indexOpnd = indirOpnd->GetIndexOpnd();
        AssertMsg(!indexOpnd || indexOpnd->GetReg() != RegESP, "ESP cannot be the index of an indir.");

        regBase = this->GetRegEncode(baseOpnd);
        if (indexOpnd != nullptr)
        {
            regIndex = this->GetRegEncode(indexOpnd);
            *(m_pc++) = (this->GetMod(indirOpnd, &dispSize) | reg1 | 0x4);
            *(m_pc++) = (((indirOpnd->GetScale() & 3) << 6) | ((regIndex & 7) << 3) | (regBase & 7));
        }
        else
        {
            *(m_pc++) = (this->GetMod(indirOpnd, &dispSize) | reg1 | regBase);
            if (baseOpnd->GetReg() == RegESP)
            {
                // needs SIB byte
                *(m_pc++) = ((regBase & 7) << 3) | (regBase & 7);
            }
        }
        break;

    case IR::OpndKindMemRef:
        *(m_pc++) = (char)(reg1 | 0x5);
        dispSize = 4;
        break;

    default:
#if DBG
        AssertMsg(UNREACHED, "Unexpected operand kind");
        dispSize = -1;  // Satisfy prefast
        break;
#else
        __assume(UNREACHED);
#endif
    }

    AssertMsg(dispSize != -1, "Uninitialized dispSize");

    this->EmitImmed(opnd, dispSize, 0);
}

///----------------------------------------------------------------------------
///
/// EncoderMD::EmitConst
///
///     Emit a constant of the given size.
///
///----------------------------------------------------------------------------

void
EncoderMD::EmitConst(size_t val, int size)
{
    switch (size) {
    case 0:
        return;

    case 1:
        *(uint8*)m_pc = (char)val;
        break;

    case 2:
        *(uint16*)m_pc = (short)val;
        break;

    case 4:
        *(uint32*)m_pc = (uint32)val;
        break;

    default:
        AssertMsg(UNREACHED, "Unexpected size");
    }
    m_pc += size;
}

///----------------------------------------------------------------------------
///
/// EncoderMD::EmitImmed
///
///     Emit the immediate value of the given operand.  It returns 0x2 for a
///     sbit encoding, 0 otherwise.
///
///----------------------------------------------------------------------------

int
EncoderMD::EmitImmed(IR::Opnd * opnd, int opSize, int sbit)
{
    int retval = 0;
    StackSym *stackSym;
    size_t value = 0;

    switch (opnd->GetKind()) {
    case IR::OpndKindAddr:
        value = (uint32)opnd->AsAddrOpnd()->m_address;
        goto intConst;

    case IR::OpndKindIntConst:
        value = opnd->AsIntConstOpnd()->GetValue();
intConst:
        if (sbit && opSize > 1 && this->FitsInByte(value))
        {
            opSize = 1;
            retval = 0x2;   /* set S bit */
        }
        break;

    case IR::OpndKindSym:
        AssertMsg(opnd->AsSymOpnd()->m_sym->IsStackSym(), "Should only see stackSym here");
        stackSym = opnd->AsSymOpnd()->m_sym->AsStackSym();
        value = stackSym->m_offset + opnd->AsSymOpnd()->m_offset;
        break;

    case IR::OpndKindIndir:
        value = opnd->AsIndirOpnd()->GetOffset();
        break;

    case IR::OpndKindMemRef:
        value = (size_t)opnd->AsMemRefOpnd()->GetMemLoc();
        break;

    default:
        AssertMsg(UNREACHED, "Unimplemented...");
    }

    this->EmitConst(value, opSize);

    return retval;
}

///----------------------------------------------------------------------------
///
/// EncoderMD::EmitCondBranch
///
///     First pass of branch encoding: create a branch reloc that pairs the
/// branch with its label and records the branch's byte offset.
///
///----------------------------------------------------------------------------

void
EncoderMD::EmitCondBranch(IR::BranchInstr * branchInstr)
{
    IR::LabelInstr * labelInstr;

    // TODO: Make this more table-driven by mapping opcodes to condcodes.
    // (Will become more useful when we're emitting short branches as well.)

    switch (branchInstr->m_opcode)
    {
    case Js::OpCode::JA:
        *(m_pc++) = 0x87;
        break;

    case Js::OpCode::JAE:
        *(m_pc++) = 0x83;
        break;

    case Js::OpCode::JEQ:
        *(m_pc++) = 0x84;
        break;

    case Js::OpCode::JNE:
        *(m_pc++) = 0x85;
        break;

    case Js::OpCode::JNP:
        *(m_pc++) = 0x8B;
        break;

    case Js::OpCode::JB:
        *(m_pc++) = 0x82;
        break;

    case Js::OpCode::JBE:
        *(m_pc++) = 0x86;
        break;

    case Js::OpCode::JLT:
        *(m_pc++) = 0x8c;
        break;

    case Js::OpCode::JLE:
        *(m_pc++) = 0x8e;
        break;

    case Js::OpCode::JGT:
        *(m_pc++) = 0x8f;
        break;

    case Js::OpCode::JGE:
        *(m_pc++) = 0x8d;
        break;

    case Js::OpCode::JO:
        *(m_pc++) = 0x80;
        break;

    case Js::OpCode::JP:
        *(m_pc++) = 0x8A;
        break;

    case Js::OpCode::JNO:
        *(m_pc++) = 0x81;
        break;

    case Js::OpCode::JSB:
        *(m_pc++) = 0x88;
        break;

    case Js::OpCode::JNSB:
        *(m_pc++) = 0x89;
        break;

    default:
        AssertMsg(0, "Unsupported branch opcode");
        break;
    }

    AppendRelocEntry(RelocTypeBranch, (void*) m_pc);

    // Save the target LabelInstr's address in the encoder buffer itself, using the 4-byte
    // pcrel field of the branch instruction. This only works for long branches, obviously.
    labelInstr = branchInstr->GetTarget();
    this->EmitConst((uint32)labelInstr, MachInt);
}

///----------------------------------------------------------------------------
///
/// EncoderMD::Encode
///
///     Emit the x86 encoding for the given instruction in the passed in
///     buffer ptr.
///
///----------------------------------------------------------------------------

ptrdiff_t
EncoderMD::Encode(IR::Instr *instr, BYTE *pc, BYTE* beginCodeAddress)
{
    BYTE *opcodeByte;
    BYTE *instrStart, *instrRestart;

    m_pc = pc;

    pc = nullptr;  // just to avoid using it...

    if (instr->IsLowered() == false)
    {
        if (instr->IsLabelInstr())
        {
            IR::LabelInstr *labelInstr = instr->AsLabelInstr();
            labelInstr->SetPC(m_pc);
            if(!labelInstr->IsUnreferenced())
            {
                int relocEntryPosition = AppendRelocEntry(RelocTypeLabel, (void*) instr);
                if (!PHASE_OFF(Js::LoopAlignPhase, m_func))
                {
                    // we record position of last loop-top label (leaf loops) for loop alignment
                    if (labelInstr->m_isLoopTop && labelInstr->GetLoop()->isLeaf)
                    {
                        m_relocList->Item(relocEntryPosition).m_type = RelocType::RelocTypeAlignedLabel;
                    }
                }
            }
        }
#if DBG_DUMP
        if( instr->IsEntryInstr() && Js::Configuration::Global.flags.DebugBreak.Contains( m_func->GetFunctionNumber() ) )
        {
            IR::Instr *int3 = IR::Instr::New(Js::OpCode::INT, m_func);
            int3->SetSrc1(IR::IntConstOpnd::New(3, TyMachReg, m_func));

            return this->Encode(int3, m_pc);
        }
#endif
        return 0;
    }

    IR::Opnd  *dst = instr->GetDst();
    IR::Opnd  *src1 = instr->GetSrc1();
    IR::Opnd  *src2 = instr->GetSrc2();
    IR::Opnd  *opr1;
    IR::Opnd  *opr2;

    // Canonicalize operands.
    if (this->GetOpdope(instr) & DDST)
    {
        opr1 = dst;
        opr2 = src1;
    }
    else
    {
        opr1 = src1;
        opr2 = src2;
    }

    int instrSize = TySize[opr1 != nullptr? opr1->GetType() : 0];

    const BYTE *form = EncoderMD::GetFormTemplate(instr);
    const BYTE *opcodeTemplate = EncoderMD::GetOpbyte(instr);
    const uint32 leadIn = EncoderMD::GetLeadIn(instr);
    instrRestart = instrStart = m_pc;

    if (instrSize == 2 && (this->GetOpdope(instr) & (DNO16|DFLT)) == 0)
    {
        *instrRestart++ = 0x66;
    }
    if (this->GetOpdope(instr) & D66EX)
    {
        if (opr1->IsFloat64() || opr2->IsFloat64())
        {
            *instrRestart++ = 0x66;
        }
    }
    if (this->GetOpdope(instr) & (DZEROF|DF2|DF3|D66))
    {
        if (this->GetOpdope(instr) & DZEROF)
        {
        }
        else if (this->GetOpdope(instr) & DF2)
        {
            *instrRestart++ = 0xf2;
        }
        else if (this->GetOpdope(instr) & DF3)
        {
            *instrRestart++ = 0xf3;
        }
        else if (this->GetOpdope(instr) & D66)
        {
            *instrRestart++ = 0x66;
        }
        else
        {
            Assert(UNREACHED);
        }

        *instrRestart++ = 0xf;

        switch(leadIn)
        {
        case OLB_NONE:
            break;

        case OLB_0F3A:
            *instrRestart++ = 0x3a;
            break;

        default:
            Assert(UNREACHED);
            __assume(UNREACHED);
        }

    }

    // Try each form 1 by 1, until we find the one appropriate for this instruction
    // and its operands

    for(;; opcodeTemplate++, form++)
    {
        AssertMsg(m_pc - instrStart <= MachMaxInstrSize, "MachMaxInstrSize not set correctly");

        m_pc = instrRestart;
        opcodeByte = m_pc;

        // Set first opcode byte.

        *(m_pc++) = *opcodeTemplate;

        switch ((*form) & FORM_MASK)
        {
        case AX_IM:
            AnalysisAssert(opr1);
            if (!opr1->IsRegOpnd() || opr1->AsRegOpnd()->GetReg() != RegEAX
                || !opr2->IsImmediateOpnd())
            {
                continue;
            }

            size_t value;
            switch (opr2->GetKind())
            {
            case IR::OpndKindIntConst:
                value = opr2->AsIntConstOpnd()->GetValue();
                break;
            case IR::OpndKindAddr:
                value = (size_t)opr2->AsAddrOpnd()->m_address;
                break;
            default:
                Assert(UNREACHED);
                __assume(false);
            }

            if ((*form & SBIT) && FitsInByte(value))
            {
                // If the SBIT is set on this form, then it means
                // that there is a short immediate form of this instruction
                // available, and the short immediate encoding is a bit
                // smaller for DWORD sized instrs
                if (instrSize == 4)
                {
                    continue;
                }

                // Stay away from the 16-bit immediate form below.  It will
                // cause an LCP stall.  Use the 8-bit sign extended immediate
                // form which uses the same number of instruction bytes.
                if (instrSize == 2)
                {
                    continue;
                }
            }

            *opcodeByte |= this->EmitImmed(opr2, instrSize, 0);
            break;

        case AX_MEM:
            continue;

        // general case immediate.  Special cases have already been checked
        case IMM:
            if (!opr2->IsImmediateOpnd() && !opr2->IsLabelOpnd())
            {
                continue;
            }

            this->EmitModRM(instr, opr1, this->GetOpcodeByte2(instr) >> 3);
            if (opr2->IsLabelOpnd())
            {
                AppendRelocEntry( RelocTypeLabelUse, (void*) m_pc);
                this->EmitConst((uint32)opr2->AsLabelOpnd()->GetLabel(), 4);
            }
            else
            {
                *opcodeByte |= this->EmitImmed(opr2, instrSize, *form & SBIT);
            }
            break;

        case NO:
            {
                BYTE byte2 = this->GetOpcodeByte2(instr);

                if (byte2)
                {
                    *(m_pc)++ = byte2;
                }
            }
            break;

        // Short immediate/reg
        case SHIMR:
            if (!opr1->IsRegOpnd())
            {
                continue;
            }
            if (!opr2->IsIntConstOpnd() && !opr2->IsAddrOpnd())
            {
                continue;
            }
            *opcodeByte |= this->GetRegEncode(opr1->AsRegOpnd());
            if (instrSize > 1)
            {
                *opcodeByte |= 0x8; /* set the W bit */
            }
            this->EmitImmed(opr2, instrSize, 0);  /* S bit known to be 0 */
            break;

        case AXMODRM:
            AssertMsg(opr1->AsRegOpnd()->GetReg() == RegEAX, "Expected src1 of IMUL/IDIV to be EAX");

            opr1 = opr2;
            opr2 = nullptr;

            // FALLTHROUGH
        case MODRM:
modrm:
            if ((instr->m_opcode == Js::OpCode::MOVSD || instr->m_opcode == Js::OpCode::MOVSS) &&
                (!opr1->IsRegOpnd() || !REGNUM_ISXMMXREG(opr1->AsRegOpnd()->GetReg())))
            {
                *opcodeByte |= 1;
            }

            if (opr2 == nullptr)
            {
                BYTE byte2 = (this->GetOpcodeByte2(instr) >> 3);

                this->EmitModRM(instr, opr1, byte2);
                break;
            }

            if (opr1->IsRegOpnd())
            {
                this->EmitModRM(instr, opr2, this->GetRegEncode(opr1->AsRegOpnd()));

                if ((*form) & DBIT)
                {
                    *opcodeByte |= 0x2;     // set D bit
                }
            }
            else
            {
                AssertMsg(opr2->IsRegOpnd(), "Expected opr2 to be a valid reg");
                this->EmitModRM(instr, opr1, this->GetRegEncode(opr2->AsRegOpnd()));
            }
            break;

        /* floating pt with modrm, all are "binary" */
        case FUMODRM:
            /* make the opr1 be the mem operand (if any) */

            if (opr1->IsRegOpnd())
            {
                opr1 = opr2;
            }
            if (!opr1->IsRegOpnd() && (((*form) & FINT) ? instrSize == 2 : instrSize == 8))
            {
                *opcodeByte |= 4;   /* memsize bit */
            }
            this->EmitModRM(instr, opr1, this->GetOpcodeByte2(instr)>>3);
            break;

        // reg in opbyte. Only whole register allowed
        case SH_REG:
            if (!opr1->IsRegOpnd())
            {
                continue;
            }

            *opcodeByte |= this->GetRegEncode(opr1->AsRegOpnd());
            break;

        // short form immed. (must be unary)
        case SH_IM:
            if (!opr1->IsIntConstOpnd() && !opr1->IsAddrOpnd())
            {
                if (!opr1->IsLabelOpnd())
                {
                    continue;
                }
                AppendRelocEntry(RelocTypeLabelUse, (void*) m_pc);
                this->EmitConst((uint32)opr1->AsLabelOpnd()->GetLabel(), 4);
            }
            else
            {
                *opcodeByte |= this->EmitImmed(opr1, instrSize, 1);
            }
            break;

        case SHFT:
            this->EmitModRM(instr, opr1, this->GetOpcodeByte2(instr) >> 3);
            if (opr2->IsRegOpnd())
            {
                AssertMsg(opr2->AsRegOpnd()->GetReg() == RegECX, "Expected ECX as opr2 of variable shift");
                *opcodeByte |= *(opcodeTemplate + 1);
            }
            else
            {
                AssertMsg(opr2->IsIntConstOpnd(), "Expected register or constant as shift amount opnd");
                uint32 constValue = opr2->AsIntConstOpnd()->GetValue();
                if (constValue == 1)
                {
                    *opcodeByte |= 0x10;
                }
                else
                {
                    this->EmitConst(constValue, 1);
                }
            }
            break;

        case LABREL1:
            // TODO
            continue;

        // jmp, call with full relative disp
        case LABREL2:

            if (opr1 == nullptr)
            {
                // Unconditional branch
                AssertMsg(instr->IsBranchInstr(), "Invalid LABREL2 form");

                AppendRelocEntry(RelocTypeBranch, (void*)m_pc);

                // Save the target LabelInstr's address in the encoder buffer itself, using the 4-byte
                // pcrel field of the branch instruction. This only works for long branches, obviously.
                this->EmitConst((uint32)instr->AsBranchInstr()->GetTarget(), 4);
            }
            else if (opr1->IsIntConstOpnd())
            {
                AppendRelocEntry(RelocTypeCallPcrel, (void*)m_pc);
                this->EmitConst(opr1->AsIntConstOpnd()->GetValue(), 4);
                AssertMsg( ( ((BYTE*)opr1->AsIntConstOpnd()->GetValue()) < m_encoder->m_encodeBuffer || ((BYTE *)opr1->AsIntConstOpnd()->GetValue()) >= m_encoder->m_encodeBuffer + m_encoder->m_encodeBufferSize), "Call Target within buffer.");
            }
            else if (opr1->IsHelperCallOpnd())
            {
                AppendRelocEntry(RelocTypeCallPcrel, (void*)m_pc);
                const void* fnAddress = (void*)IR::GetMethodAddress(m_func->GetThreadContextInfo(), opr1->AsHelperCallOpnd());
                AssertMsg(sizeof(uint32) == sizeof(void*), "Sizes of void* assumed to be 32-bits");
                this->EmitConst((uint32)fnAddress, 4);
#if DBG
                if (this->m_func->IsOOPJIT())
                {
                    // TODO: OOP JIT, use the helper function address from JIT process to do the assertion
                }
                else
                {
                    AssertMsg((((BYTE*)fnAddress) < m_encoder->m_encodeBuffer || ((BYTE *)fnAddress) >= m_encoder->m_encodeBuffer + m_encoder->m_encodeBufferSize), "Call Target within buffer.");
                }
#endif
            }
            else
            {
                continue;
            }
            break;

        // Special form which doesn't fit any existing patterns.

        case SPECIAL:

            switch (instr->m_opcode)
            {
            case Js::OpCode::RET: {
                AssertMsg(opr1->IsIntConstOpnd(), "RET should have intConst as src");
                uint32 constValue = opr1->AsIntConstOpnd()->GetValue();

                if (constValue == 0)
                {
                    *opcodeByte |= 0x1; // no imm16 follows
                }
                else {
                    this->EmitConst(constValue, 2);
                }
                break;
            }

            case Js::OpCode::JA:
            case Js::OpCode::JAE:
            case Js::OpCode::JEQ:
            case Js::OpCode::JB:
            case Js::OpCode::JBE:
            case Js::OpCode::JNE:
            case Js::OpCode::JLT:
            case Js::OpCode::JLE:
            case Js::OpCode::JGT:
            case Js::OpCode::JGE:
            case Js::OpCode::JO:
            case Js::OpCode::JNO:
            case Js::OpCode::JP:
            case Js::OpCode::JNP:
            case Js::OpCode::JSB:
            case Js::OpCode::JNSB:
            {
                *opcodeByte = 0xf;
                this->EmitCondBranch(instr->AsBranchInstr());
                break;
            }

            case Js::OpCode::IMUL2:
                AssertMsg(opr1->IsRegOpnd() && instrSize != 1, "Illegal IMUL2");

                if (!opr2->IsImmediateOpnd())
                {
                    continue;
                }

                // turn an 'imul2 reg, immed' into an 'imul3 reg, reg, immed'

                *instrStart = *opcodeTemplate;          // hammer prefix
                opcodeByte = instrStart;                // reset pointers
                m_pc = instrStart + 1;

                this->EmitModRM(instr, opr1, this->GetRegEncode(opr1->AsRegOpnd()));

                *opcodeByte |= this->EmitImmed(opr2, instrSize, 1);
                break;

            case Js::OpCode::INT:
                if (opr1->AsIntConstOpnd()->GetValue() != 3)
                {
                    *opcodeByte |= 1;
                    *(m_pc)++ = (char)opr1->AsIntConstOpnd()->GetValue();
                }
                break;

            case Js::OpCode::FSTP:
                if (opr1->IsRegOpnd())
                {
                    *opcodeByte |= 4;
                    this->EmitModRM(instr, opr1, this->GetOpcodeByte2(instr)>>3);
                    break;
                }
                if (instrSize != 10)
                {
                    continue;
                }
                *opcodeByte |= 2;
                this->EmitModRM(instr, opr1, (this->GetOpcodeByte2(instr) >> 3)|5);
                break;

            case Js::OpCode::MOVD:

                // is second operand a MMX register? if so use "store" form

                if (opr2->IsRegOpnd() && REGNUM_ISXMMXREG(opr2->AsRegOpnd()->GetReg()))
                {
                    if (opr1->IsRegOpnd())
                    {
                        // have 2 choices - we do it this way to match Intel's
                        // tools; Have to swap operands to get right behavior from
                        // modrm code.
                        IR::Opnd *oprTmp = opr1;
                        opr1 = opr2;
                        opr2 = oprTmp;
                    }
                    *opcodeByte |= 0x10;
                }
                Assert(opr1->IsRegOpnd() && REGNUM_ISXMMXREG(opr1->AsRegOpnd()->GetReg()));
                goto modrm;

            case Js::OpCode::MOVLHPS:
            case Js::OpCode::MOVHLPS:
                Assert(opr1->IsRegOpnd() && REGNUM_ISXMMXREG(opr1->AsRegOpnd()->GetReg()));
                Assert(opr2->IsRegOpnd() && REGNUM_ISXMMXREG(opr2->AsRegOpnd()->GetReg()));
                goto modrm;

            case Js::OpCode::MOVMSKPD:
            case Js::OpCode::MOVMSKPS:
            case Js::OpCode::PMOVMSKB:
                /* Instruction form is "MOVMSKP[S/D] r32, xmm" */
                Assert(opr1->IsRegOpnd() && opr2->IsRegOpnd() && REGNUM_ISXMMXREG(opr2->AsRegOpnd()->GetReg()));
                goto modrm;

            case Js::OpCode::MOVSS:
            case Js::OpCode::MOVAPS:
            case Js::OpCode::MOVUPS:
            case Js::OpCode::MOVHPD:
                if (!opr1->IsRegOpnd())
                {
                    Assert(opr2->IsRegOpnd());

                    *opcodeByte |= 0x01;
                }
                goto modrm;

            case Js::OpCode::FISTTP:
                if (opr1->GetSize() != 8)
                    continue;  /* handle 8bytes here, others the usual way */
                this->EmitModRM(instr, opr1, this->GetOpcodeByte2(instr) >> 3);
                break;
            case Js::OpCode::FLD:
                if (instrSize != 10)
                {
                    continue;
                }
                *opcodeByte |= 0x2;
                this->EmitModRM(instr, opr1, (this->GetOpcodeByte2(instr) >> 3)|5);
                break;

            case Js::OpCode::NOP:
                if (AutoSystemInfo::Data.SSE2Available() && instr->GetSrc1())
                {
                    // Multibyte NOP. Encode fast NOPs on SSE2 supported x86 system
                    Assert(instr->GetSrc1()->IsIntConstOpnd() && instr->GetSrc1()->GetType() == TyInt8);
                    unsigned nopSize = instr->GetSrc1()->AsIntConstOpnd()->GetValue();
                    Assert(nopSize >= 2 && nopSize <= 4);
                    nopSize = max(2u, min(4u, nopSize)); // satisfy oacr
                    const BYTE *nopEncoding = Nop[nopSize - 1];
                    *opcodeByte = nopEncoding[0];
                    for (unsigned i = 1; i < nopSize; i++)
                    {
                        *(m_pc)++ = nopEncoding[i];
                    }
                }
                else
                {
                    BYTE byte2 = this->GetOpcodeByte2(instr);

                    if (byte2)
                    {
                        *(m_pc)++ = byte2;
                    }
                }
                break;

            case Js::OpCode::XCHG:
                if (instrSize == 1)
                    continue;

                if (opr1->IsRegOpnd() && opr1->AsRegOpnd()->GetReg() == RegEAX
                    && opr2->IsRegOpnd())
                {
                    *opcodeByte |= this->GetRegEncode(opr2->AsRegOpnd());
                }
                else if (opr2->IsRegOpnd() && opr2->AsRegOpnd()->GetReg() == RegEAX
                    && opr1->IsRegOpnd())
                {
                    *opcodeByte |= this->GetRegEncode(opr1->AsRegOpnd());
                }
                else
                {
                    continue;
                }
                break;
            case Js::OpCode::BT:
            case Js::OpCode::BTR:
                /*
                *       0F A3 /r      BT  r/m16, r16
                *       0F A3 /r      BT  r/m32, r32
                *       0F BA /4 ib   BT  r/m16, imm8
                *       0F BA /4 ib   BT  r/m32, imm8
                * or
                *       0F B3 /r      BTR r/m16, r32
                *       0F B3 /r      BTR r/m32, r64
                *       0F BA /6 ib   BTR r/m16, imm8
                *       0F BA /6 ib   BTR r/m32, imm8
                */
                Assert(instr->m_opcode != Js::OpCode::BT || dst == nullptr);
                AssertMsg(instr->m_opcode == Js::OpCode::BT ||
                    dst && (dst->IsRegOpnd() || dst->IsMemRefOpnd() || dst->IsIndirOpnd()), "Invalid dst type on BTR/BTS instruction.");

                if (src2->IsImmediateOpnd())
                {
                    this->EmitModRM(instr, src1, this->GetOpcodeByte2(instr) >> 3);
                    Assert(src2->IsIntConstOpnd() && src2->GetType() == TyInt8);
                    *opcodeByte |= EmitImmed(src2, 1, 0);
                }
                else
                {
                    /* this is special dbit modrm in which opr1 can be a reg*/
                    Assert(src2->IsRegOpnd());
                    form++;
                    opcodeTemplate++;
                    Assert(((*form) & FORM_MASK) == MODRM);
                    *opcodeByte = *opcodeTemplate;
                    this->EmitModRM(instr, src1, this->GetRegEncode(src2->AsRegOpnd()));
                }
                break;
            case Js::OpCode::PSLLW:
            case Js::OpCode::PSLLD:
            case Js::OpCode::PSRLW:
            case Js::OpCode::PSRLD:
            case Js::OpCode::PSRAW:
            case Js::OpCode::PSRAD:
            case Js::OpCode::PSLLDQ:
            case Js::OpCode::PSRLDQ:
                Assert(opr1->IsRegOpnd());
                if (src2 &&src2->IsIntConstOpnd())
                {
                    // SSE shift with IMM
                    this->EmitModRM(instr, opr1, this->GetOpcodeByte2(instr) >> 3);
                    break;
                }
                else
                {
                    // Variable shift amount
                    // fix opcode byte
                    switch (instr->m_opcode)
                    {
                    case Js::OpCode::PSLLW:
                        *opcodeByte = 0xF1;
                        break;
                    case Js::OpCode::PSLLD:
                        *opcodeByte = 0xF2;
                        break;
                    case Js::OpCode::PSRLW:
                        *opcodeByte = 0xD1;
                        break;
                    case Js::OpCode::PSRLD:
                        *opcodeByte = 0xD2;
                        break;
                    case Js::OpCode::PSRAW:
                        *opcodeByte = 0xE1;
                        break;
                    case Js::OpCode::PSRAD:
                        *opcodeByte = 0xE2;
                        break;
                    default:
                        Assert(UNREACHED);
                    }
                    goto modrm;
                }
            default:
                AssertMsg(UNREACHED, "Unhandled opcode in SPECIAL form");
            }
            break;

        case INVALID:
            return m_pc - instrStart;

        default:

            AssertMsg(UNREACHED, "Unhandled encoder form");
        }

        // if instr has W bit, set it appropriately
        if ((*form & WBIT) && !(this->GetOpdope(instr) & DFLT) && instrSize != 1)
        {
            *opcodeByte |= 0x1; // set WBIT
        }

        AssertMsg(m_pc - instrStart <= MachMaxInstrSize, "MachMaxInstrSize not set correctly");
        if (this->GetOpdope(instr) & DSSE)
        {
            // extra imm8 byte for SSE instructions.
            uint valueImm = 0;
            bool writeImm = true;
            if (src2 &&src2->IsIntConstOpnd())
            {
<<<<<<< HEAD
                valueImm = (uint)src2->AsIntConstOpnd()->GetImmediateValue();
=======
                valueImm = src2->AsIntConstOpnd()->GetImmediateValue(instr->m_func);
>>>>>>> 84d09cf0
            }
            else
            {
                // Variable src2, we are either encoding a CMP op, or don't need an Imm.
                // src2(comparison byte) is missing in CMP instructions and is part of the opcode instead.
                switch (instr->m_opcode)
                {
                case Js::OpCode::CMPLTPS:
                case Js::OpCode::CMPLTPD:
                    valueImm = CMP_IMM8::LT;
                    break;
                case Js::OpCode::CMPLEPS:
                case Js::OpCode::CMPLEPD:
                    valueImm = CMP_IMM8::LE;
                    break;
                case Js::OpCode::CMPEQPS:
                case Js::OpCode::CMPEQPD:
                    valueImm = CMP_IMM8::EQ;
                    break;
                case Js::OpCode::CMPNEQPS:
                case Js::OpCode::CMPNEQPD:
                    valueImm = CMP_IMM8::NEQ;
                    break;
                case Js::OpCode::CMPUNORDPS:
                    valueImm = CMP_IMM8::UNORD;
                    break;
                default:
                    // none comparison op, should have non-constant src2 already encoded as MODRM reg.
                    Assert(src2 && !src2->IsIntConstOpnd());
                    writeImm = false;
                }
            }
            
            if (writeImm)
            {
                *(m_pc++) = (valueImm & 0xff);
            }
        }
        return m_pc - instrStart;
    }
}

int
EncoderMD::AppendRelocEntry(RelocType type, void *ptr)
{
    if (m_relocList == nullptr)
        m_relocList = Anew(m_encoder->m_tempAlloc, RelocList, m_encoder->m_tempAlloc);

    EncodeRelocAndLabels reloc;
    reloc.init(type, ptr);

    return m_relocList->Add(reloc);
}

int
EncoderMD::FixRelocListEntry(uint32 index, int32 totalBytesSaved, BYTE *buffStart, BYTE* buffEnd)
{
    BYTE* currentPc;
    EncodeRelocAndLabels &relocRecord = m_relocList->Item(index);
    int result = totalBytesSaved;

    // LabelInstr ?
    if (relocRecord.isLabel())
    {
        BYTE* newPC;
        currentPc = relocRecord.getLabelCurrPC();

        AssertMsg(currentPc >= buffStart && currentPc < buffEnd, "LabelInstr offset has to be within buffer.");
        newPC = currentPc - totalBytesSaved;

        // find the number of nops needed to align this loop top
        if (relocRecord.isAlignedLabel() && !PHASE_OFF(Js::LoopAlignPhase, m_func))
        {
            uint32 offset = (uint32)newPC - (uint32)buffStart;
            // Since the final code buffer is page aligned, it is enough to align the offset of the label.
            BYTE nopCount = m_encoder->FindNopCountFor16byteAlignment(offset);
            if (nopCount <= Js::Configuration::Global.flags.LoopAlignNopLimit)
            {
                // new label pc
                newPC += nopCount;
                relocRecord.setLabelNopCount(nopCount);
                // adjust bytes saved
                result -= nopCount;
            }
        }
        relocRecord.setLabelCurrPC(newPC);

    }
    else
    {
        currentPc = (BYTE*) relocRecord.m_origPtr;
        // ignore outside buffer offsets (e.g. JumpTable entries)
        if (currentPc >= buffStart && currentPc < buffEnd)
        {
            if (relocRecord.m_type == RelocTypeInlineeEntryOffset)
            {
                // ptr points to imm32 offset of the instruction that needs to be adjusted
                // offset is in top 28-bits, arg count in bottom 4
                uint32 field = *((uint32*) relocRecord.m_origPtr);
                uint32 offset = field >> 4;
                uint32 count = field & 0xf;

                AssertMsg(offset < (uint32)(buffEnd - buffStart), "Inlinee entry offset out of range");
                *((uint32*) relocRecord.m_origPtr) = ((offset - totalBytesSaved) << 4) | count;
            }
            // adjust the ptr to the buffer itself
            relocRecord.m_ptr = (BYTE*) relocRecord.m_ptr - totalBytesSaved;
        }
    }
    return result;
}

///----------------------------------------------------------------------------
///
/// EncoderMD::FixMaps
/// Fixes the inlinee frame records and map based on BR shortening
///
///----------------------------------------------------------------------------
void
EncoderMD::FixMaps(uint32 brOffset, int32 bytesSaved, uint32 *inlineeFrameRecordsIndex, uint32 *inlineeFrameMapIndex,  uint32 *pragmaInstToRecordOffsetIndex, uint32 *offsetBuffIndex)

{
    InlineeFrameRecords *recList = m_encoder->m_inlineeFrameRecords;
    InlineeFrameMap *mapList = m_encoder->m_inlineeFrameMap;
    PragmaInstrList *pInstrList = m_encoder->m_pragmaInstrToRecordOffset;
    int32 i;
    for (i = *inlineeFrameRecordsIndex; i < recList->Count() && recList->Item(i)->inlineeStartOffset <= brOffset; i++)
        recList->Item(i)->inlineeStartOffset -= bytesSaved;

    *inlineeFrameRecordsIndex = i;

    for (i = *inlineeFrameMapIndex; i < mapList->Count() && mapList->Item(i).offset <= brOffset; i++)
            mapList->Item(i).offset -= bytesSaved;

    *inlineeFrameMapIndex = i;

    for (i = *pragmaInstToRecordOffsetIndex; i < pInstrList->Count() && pInstrList->Item(i)->m_offsetInBuffer <= brOffset; i++)
        pInstrList->Item(i)->m_offsetInBuffer -= bytesSaved;

    *pragmaInstToRecordOffsetIndex = i;

#if DBG_DUMP
    for (i = *offsetBuffIndex; (uint)i < m_encoder->m_instrNumber && m_encoder->m_offsetBuffer[i] <= brOffset; i++)
        m_encoder->m_offsetBuffer[i] -= bytesSaved;

    *offsetBuffIndex = i;
#endif
}



///----------------------------------------------------------------------------
///
/// EncoderMD::ApplyRelocs
/// We apply relocations to the temporary buffer using the target buffer's address
/// before we copy the contents of the temporary buffer to the target buffer.
///----------------------------------------------------------------------------
void
EncoderMD::ApplyRelocs(uint32 codeBufferAddress)
{
    for (int32 i = 0; i < m_relocList->Count(); i++)
    {
        EncodeRelocAndLabels *reloc = &m_relocList->Item(i);
        BYTE * relocAddress = (BYTE*)reloc->m_ptr;
        uint32 pcrel;

        switch (reloc->m_type)
        {
        case RelocTypeCallPcrel:
            {
                pcrel = (uint32)(codeBufferAddress + (BYTE*)reloc->m_ptr - m_encoder->m_encodeBuffer + 4);
                *(uint32 *)relocAddress -= pcrel;
                break;
            }
        case RelocTypeBranch:
            {
                IR::LabelInstr * labelInstr = reloc->getBrTargetLabel();
                AssertMsg(labelInstr->GetPC() != nullptr, "Branch to unemitted label?");
                if (reloc->isShortBr())
                {
                    // short branch
                    pcrel = (uint32)(labelInstr->GetPC() - ((BYTE*)reloc->m_ptr + 1));
                    AssertMsg((int32)pcrel >= -128 && (int32)pcrel <= 127, "Offset doesn't fit in imm8.");
                    *(BYTE*)relocAddress = (BYTE)pcrel;
                }
                else
                {
                    pcrel = (uint32)(labelInstr->GetPC() - ((BYTE*)reloc->m_ptr + 4));
                    *(uint32 *)relocAddress = pcrel;
                }
                break;
            }
        case RelocTypeLabelUse:
            {
                IR::LabelInstr * labelInstr = *(IR::LabelInstr**)relocAddress;
                AssertMsg(labelInstr->GetPC() != nullptr, "Branch to unemitted label?");
                *(uint32 *)relocAddress = (uint32)(labelInstr->GetPC() - m_encoder->m_encodeBuffer + codeBufferAddress);
                break;
            }
        case RelocTypeLabel:
        case RelocTypeAlignedLabel:
        case RelocTypeInlineeEntryOffset:
            break;
        default:
            AssertMsg(UNREACHED, "Unknown reloc type");
        }
    }
}

///----------------------------------------------------------------------------
///
/// EncodeRelocAndLabels::VerifyRelocList
/// Verify that the list of offsets within the encoder buffer range are in ascending order.
/// This includes offsets of immediate fields in the code and offsets of LabelInstrs
///----------------------------------------------------------------------------

#ifdef DBG
void
EncoderMD::VerifyRelocList(BYTE *buffStart, BYTE *buffEnd)
{
    BYTE *last_pc = 0, *pc;

    for (int32 i = 0; i < m_relocList->Count(); i ++)
    {
        EncodeRelocAndLabels &p = m_relocList->Item(i);
        // LabelInstr ?
        if (p.isLabel())
        {
            AssertMsg(p.m_ptr < buffStart || p.m_ptr >= buffEnd, "Invalid label instruction pointer.");
            pc = ((IR::LabelInstr*)p.m_ptr)->GetPC();
            AssertMsg(pc >= buffStart && pc < buffEnd, "LabelInstr offset has to be within buffer.");
        }
        else
            pc = (BYTE*)p.m_ptr;

        // The list is partially sorted, out of bound ptrs (JumpTable entries) don't follow.
        if (pc >= buffStart && pc < buffEnd)
        {
            if (last_pc)
                AssertMsg(pc >= last_pc, "Unordered reloc list.");
            last_pc = pc;
        }

    }

}
#endif

void
EncoderMD::EncodeInlineeCallInfo(IR::Instr *instr, uint32 codeOffset)
{
    Assert(instr->GetDst() &&
            instr->GetDst()->IsSymOpnd() &&
            instr->GetDst()->AsSymOpnd()->m_sym->IsStackSym() &&
            instr->GetDst()->AsSymOpnd()->m_sym->AsStackSym()->m_isInlinedArgSlot);

    Assert(instr->GetSrc1() &&
        instr->GetSrc1()->IsAddrOpnd() &&
        (instr->GetSrc1()->AsAddrOpnd()->m_address == (Js::Var)((size_t)instr->GetSrc1()->AsAddrOpnd()->m_address & 0xF)));

    Js::Var inlineeCallInfo = 0;
    // 28 (x86) bits on the InlineeCallInfo to store the
    // offset of the start of the inlinee. We shouldn't have gotten here with more arguments
    // than can fit in as many bits.
    const bool encodeResult = Js::InlineeCallInfo::Encode(inlineeCallInfo, (uint32)instr->GetSrc1()->AsAddrOpnd()->m_address, codeOffset);
    Assert(encodeResult);

    instr->GetSrc1()->AsAddrOpnd()->m_address = inlineeCallInfo;
}

bool EncoderMD::TryConstFold(IR::Instr *instr, IR::RegOpnd *regOpnd)
{
    Assert(regOpnd->m_sym->IsConst());

    switch(GetInstrForm(instr))
    {
    case FORM_MOV:
        if (!instr->GetSrc1()->IsRegOpnd())
        {
            return false;
        }
        break;

    case FORM_PSHPOP:
        if (instr->m_opcode != Js::OpCode::PUSH)
        {
            return false;
        }
        if (!instr->GetSrc1()->IsRegOpnd())
        {
            return false;
        }
        break;

    case FORM_BINOP:
    case FORM_SHIFT:
        if (regOpnd != instr->GetSrc2())
        {
            return false;
        }
        break;

    default:
        return false;
    }

    if(regOpnd != instr->GetSrc1() && regOpnd != instr->GetSrc2())
    {
        if(!regOpnd->m_sym->IsConst() || regOpnd->m_sym->IsFloatConst())
        {
            return false;
        }

        // Check if it's the index opnd inside an indir
        bool foundUse = false;
        bool foldedAllUses = true;
        IR::Opnd *const srcs[] = { instr->GetSrc1(), instr->GetSrc2(), instr->GetDst() };
        for(int i = 0; i < sizeof(srcs) / sizeof(srcs[0]); ++i)
        {
            const auto src = srcs[i];
            if(!src || !src->IsIndirOpnd())
            {
                continue;
            }

            const auto indir = src->AsIndirOpnd();
            if(regOpnd == indir->GetBaseOpnd())
            {
                // Can't const-fold into the base opnd
                foundUse = true;
                foldedAllUses = false;
                continue;
            }
            if(regOpnd != indir->GetIndexOpnd())
            {
                continue;
            }

            foundUse = true;
            if(!regOpnd->m_sym->IsIntConst())
            {
                foldedAllUses = false;
                continue;
            }

            // offset = indir.offset + (index << scale)
            IntConstType offset = regOpnd->m_sym->GetIntConstValue();
            if(indir->GetScale() != 0 && Int32Math::Shl(offset, indir->GetScale(), &offset) ||
                indir->GetOffset() != 0 && Int32Math::Add(indir->GetOffset(), offset, &offset))
            {
                foldedAllUses = false;
                continue;
            }
            indir->SetOffset(offset);
            indir->SetIndexOpnd(nullptr);
        }

        return foundUse && foldedAllUses;
    }

    instr->ReplaceSrc(regOpnd, regOpnd->m_sym->GetConstOpnd());
    return true;
}

bool EncoderMD::TryFold(IR::Instr *instr, IR::RegOpnd *regOpnd)
{
    IR::Opnd *src1 = instr->GetSrc1();
    IR::Opnd *src2 = instr->GetSrc2();
    
    if (IRType_IsSimd128(regOpnd->GetType()))
    {
        // No folding for SIMD values. Alignment is not guaranteed.
        return false;
    }
    switch(GetInstrForm(instr))
    {
    case FORM_MOV:
        if (!instr->GetDst()->IsRegOpnd() || regOpnd != src1)
        {
            return false;
        }
        break;

    case FORM_BINOP:

        if (regOpnd == src1 && instr->m_opcode == Js::OpCode::CMP && (src2->IsRegOpnd() || src1->IsImmediateOpnd()))
        {
            IR::Instr *instrNext = instr->GetNextRealInstrOrLabel();

            if (instrNext->IsBranchInstr() && instrNext->AsBranchInstr()->IsConditional())
            {
                // Swap src and reverse branch
                src2 = instr->UnlinkSrc1();
                src1 = instr->UnlinkSrc2();
                instr->SetSrc1(src1);
                instr->SetSrc2(src2);
                LowererMD::ReverseBranch(instrNext->AsBranchInstr());
            }
            else
            {
                return false;
            }
        }
        if (regOpnd != src2 || !src1->IsRegOpnd())
        {
            return false;
        }
        break;

    case FORM_MODRM:
        if (src2 == nullptr)
        {
            if (!instr->GetDst()->IsRegOpnd() || regOpnd != src1 || EncoderMD::IsOPEQ(instr))
            {
                return false;
            }
        }
        else
        {
            if (regOpnd != src2 || !src1->IsRegOpnd())
            {
                return false;
            }
        }
        break;

    case FORM_PSHPOP:
        if (instr->m_opcode != Js::OpCode::PUSH)
        {
            return false;
        }
        if (!instr->GetSrc1()->IsRegOpnd())
        {
            return false;
        }
        break;

    case FORM_TEST:
        if (regOpnd == src1)
        {
            if (!src2->IsRegOpnd() && !src2->IsIntConstOpnd())
            {
                return false;
            }
        }
        else if (src1->IsRegOpnd())
        {
            instr->SwapOpnds();
        }
        else
        {
            return false;
        }
        break;

    default:
        return false;
    }

    IR::SymOpnd *symOpnd = IR::SymOpnd::New(regOpnd->m_sym, regOpnd->GetType(), instr->m_func);
    instr->ReplaceSrc(regOpnd, symOpnd);
    return true;
}

bool EncoderMD::SetsConditionCode(IR::Instr *instr)
{
    return instr->IsLowered() && (EncoderMD::GetOpdope(instr) & DSETCC);
}

bool EncoderMD::UsesConditionCode(IR::Instr *instr)
{
    return instr->IsLowered() && (EncoderMD::GetOpdope(instr) & DUSECC);
}

void EncoderMD::UpdateRelocListWithNewBuffer(RelocList * relocList, BYTE * newBuffer, BYTE * oldBufferStart, BYTE * oldBufferEnd)
{
    for (int32 i = 0; i < relocList->Count(); i++)
    {
        EncodeRelocAndLabels &reloc = relocList->Item(i);
        if (reloc.isLabel())
        {
            IR::LabelInstr* label = reloc.getLabel();
            AssertMsg((BYTE*)label < oldBufferStart || (BYTE*)label >= oldBufferEnd, "Invalid label pointer.");

            BYTE* labelPC = label->GetPC();
            Assert((BYTE*) reloc.m_origPtr >= oldBufferStart && (BYTE*) reloc.m_origPtr < oldBufferEnd);

            label->SetPC(labelPC - oldBufferStart + newBuffer);
            // nothing more to be done for a label
            continue;
        }
        else if (reloc.m_type >= RelocTypeBranch && reloc.m_type <= RelocTypeLabelUse &&
            (BYTE*) reloc.m_origPtr >= oldBufferStart && (BYTE*) reloc.m_origPtr < oldBufferEnd)
        {
            // we need to relocate all new offset that were originally within buffer
            reloc.m_ptr = (BYTE*) reloc.m_ptr - oldBufferStart + newBuffer;
        }
    }
}

bool EncoderMD::IsOPEQ(IR::Instr *instr)
{
    return instr->IsLowered() && (EncoderMD::GetOpdope(instr) & DOPEQ);
}

void EncoderMD::AddLabelReloc(BYTE* relocAddress)
{
    AppendRelocEntry(RelocTypeLabel, relocAddress);
}<|MERGE_RESOLUTION|>--- conflicted
+++ resolved
@@ -1245,11 +1245,7 @@
             bool writeImm = true;
             if (src2 &&src2->IsIntConstOpnd())
             {
-<<<<<<< HEAD
-                valueImm = (uint)src2->AsIntConstOpnd()->GetImmediateValue();
-=======
-                valueImm = src2->AsIntConstOpnd()->GetImmediateValue(instr->m_func);
->>>>>>> 84d09cf0
+                valueImm = (uint)src2->AsIntConstOpnd()->GetImmediateValue(instr->m_func);
             }
             else
             {

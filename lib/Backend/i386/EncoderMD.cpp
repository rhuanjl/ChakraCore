//-------------------------------------------------------------------------------------------------------
// Copyright (C) Microsoft Corporation and contributors. All rights reserved.
// Licensed under the MIT license. See LICENSE.txt file in the project root for full license information.
//-------------------------------------------------------------------------------------------------------

#include "Backend.h"

#include "X86Encode.h"


static const BYTE OpcodeByte2[]={
#define MACRO(name, jnLayout, attrib, byte2, ...) byte2,
#include "MdOpCodes.h"
#undef MACRO
};

struct FormTemplate{ BYTE form[6]; };

#define f(form) TEMPLATE_FORM_ ## form
static const struct FormTemplate OpcodeFormTemplate[] =
{
#define MACRO(name, jnLayout, attrib, byte2, form, ...) form ,
#include "MdOpCodes.h"
#undef MACRO
};
#undef f

struct OpbyteTemplate { byte opbyte[6]; };

static const struct OpbyteTemplate Opbyte[] =
{
#define MACRO(name, jnLayout, attrib, byte2, form, opbyte, ...) opbyte,
#include "MdOpCodes.h"
#undef MACRO
};

static const uint32 Opdope[] =
{
#define MACRO(name, jnLayout, attrib, byte2, form, opbyte, dope, ...) dope,
#include "MdOpCodes.h"
#undef MACRO
};

static const BYTE RegEncode[] =
{
#define REGDAT(Name, Listing, Encoding, ...) Encoding,
#include "RegList.h"
#undef REGDAT
};

static const enum Forms OpcodeForms[] =
{
#define MACRO(name, jnLayout, attrib, byte2, form, ...) form,
#include "MdOpCodes.h"
#undef MACRO
};

static const uint32 OpcodeLeadIn[] =
{
#define MACRO(name, jnLayout, attrib, byte2, form, opByte, dope, leadIn, ...) leadIn,
#include "MdOpCodes.h"
#undef MACRO
};

static const BYTE  Nop1[] = { 0x90 };                   /* nop                     */
static const BYTE  Nop2[] = { 0x66, 0x90 };             /* 66 nop                  */
static const BYTE  Nop3[] = { 0x0F, 0x1F, 0x00 };       /* nop dword ptr [eax]     */
static const BYTE  Nop4[] = { 0x0F, 0x1F, 0x40, 0x00 }; /* nop dword ptr [eax + 0] */
static const BYTE *Nop[4] = { Nop1, Nop2, Nop3, Nop4 };


enum CMP_IMM8
{
    EQ,
    LT,
    LE,
    UNORD,
    NEQ,
    NLT,
    NLE,
    ORD
};

///----------------------------------------------------------------------------
///
/// EncoderMD::Init
///
///----------------------------------------------------------------------------

void
EncoderMD::Init(Encoder *encoder)
{
    m_encoder = encoder;
    m_relocList = nullptr;
    m_lastLoopLabelPosition = -1;
}


///----------------------------------------------------------------------------
///
/// EncoderMD::GetOpcodeByte2
///
///     Get the second byte encoding of the given instr.
///
///----------------------------------------------------------------------------

const BYTE
EncoderMD::GetOpcodeByte2(IR::Instr *instr)
{
    return OpcodeByte2[instr->m_opcode - (Js::OpCode::MDStart+1)];
}

///----------------------------------------------------------------------------
///
/// EncoderMD::GetInstrForm
///
///     Get the form list of the given instruction.  The form list contains
///     the possible encoding forms of an instruction.
///
///----------------------------------------------------------------------------

Forms
EncoderMD::GetInstrForm(IR::Instr *instr)
{
    return OpcodeForms[instr->m_opcode - (Js::OpCode::MDStart+1)];
}

const BYTE *
EncoderMD::GetFormTemplate(IR::Instr *instr)
{
    return OpcodeFormTemplate[instr->m_opcode - (Js::OpCode::MDStart + 1)].form;
}

///----------------------------------------------------------------------------
///
/// EncoderMD::GetOpbyte
///
///     Get the first byte opcode of an instr.
///
///----------------------------------------------------------------------------

const BYTE *
EncoderMD::GetOpbyte(IR::Instr *instr)
{
    return Opbyte[instr->m_opcode - (Js::OpCode::MDStart+1)].opbyte;
}

///----------------------------------------------------------------------------
///
/// EncoderMD::GetRegEncode
///
///     Get the x86 encoding of a given register.
///
///----------------------------------------------------------------------------

const BYTE
EncoderMD::GetRegEncode(IR::RegOpnd *regOpnd)
{
    AssertMsg(regOpnd->GetReg() != RegNOREG, "RegOpnd should have valid reg in encoder");

    return RegEncode[regOpnd->GetReg()];
}

///----------------------------------------------------------------------------
///
/// EncoderMD::GetOpdope
///
///     Get the dope vector of a particular instr.  The dope vector describes
///     certain properties of an instr.
///
///----------------------------------------------------------------------------

const uint32
EncoderMD::GetOpdope(IR::Instr *instr)
{
    return Opdope[instr->m_opcode - (Js::OpCode::MDStart+1)];
}

///----------------------------------------------------------------------------
///
/// EncoderMD::GetLeadIn
///
///     Get the leadin of a particular instr.
///
///----------------------------------------------------------------------------

const uint32
EncoderMD::GetLeadIn(IR::Instr * instr)
{
    return OpcodeLeadIn[instr->m_opcode - (Js::OpCode::MDStart+1)];
}
///----------------------------------------------------------------------------
///
/// EncoderMD::FitsInByte
///
///     Can we encode this value into a signed extended byte?
///
///----------------------------------------------------------------------------

bool
EncoderMD::FitsInByte(size_t value)
{
    return ((size_t)(signed char)(value & 0xFF) == value);
}

///----------------------------------------------------------------------------
///
/// EncoderMD::GetMod
///
///     Get the "MOD" part of a MODRM encoding for a given operand.
///
///----------------------------------------------------------------------------

BYTE
EncoderMD::GetMod(IR::IndirOpnd * opr, int* pDispSize)
{
    return GetMod(opr->AsIndirOpnd()->GetOffset(), (opr->GetBaseOpnd()->GetReg() == RegEBP), pDispSize);
}

BYTE
EncoderMD::GetMod(IR::SymOpnd * symOpnd, int * pDispSize, RegNum& rmReg)
{
    StackSym * stackSym = symOpnd->m_sym->AsStackSym();
    int32 offset = stackSym->m_offset;
    rmReg = RegEBP;
    if (stackSym->IsArgSlotSym() && !stackSym->m_isOrphanedArg)
    {
        if (stackSym->m_isInlinedArgSlot)
        {
            Assert(offset >= 0);
            offset -= this->m_func->m_localStackHeight;
            stackSym->m_offset = offset;
            stackSym->m_allocated = true;
        }
        else
        {
            rmReg = RegESP;
        }
    }
    else
    {
        Assert(offset != 0);
    }
    return GetMod(offset + symOpnd->m_offset, rmReg == RegEBP, pDispSize);
}

BYTE
EncoderMD::GetMod(size_t offset, bool baseRegIsEBP, int * pDispSize)
{
    if (offset == 0 && !baseRegIsEBP)
    {
        *(pDispSize) = 0;
        return 0x00;
    }
    else if (this->FitsInByte(offset))
    {
        *(pDispSize) = 1;
        return 0x40;
    }
    else
    {
        *(pDispSize) = 4;
        return 0x80;
    }
}

///----------------------------------------------------------------------------
///
/// EncoderMD::EmitModRM
///
///     Emit an effective address using the MODRM byte.
///
///----------------------------------------------------------------------------

void
EncoderMD::EmitModRM(IR::Instr * instr, IR::Opnd *opnd, BYTE reg1)
{
    RegNum  rmReg;
    int dispSize;
    IR::IndirOpnd *indirOpnd;
    IR::RegOpnd *regOpnd;
    IR::RegOpnd *baseOpnd;
    IR::RegOpnd *indexOpnd;
    BYTE reg;
    BYTE regBase;
    BYTE regIndex;

#ifdef DBG
    dispSize = -1;
#endif

    reg1 = (reg1 & 7) << 3;       // mask and put in reg field

    switch (opnd->GetKind())
    {
    case IR::OpndKindReg:
        regOpnd = opnd->AsRegOpnd();

        AssertMsg(regOpnd->GetReg() != RegNOREG, "All regOpnd should have a valid reg set during encoder");

        reg = this->GetRegEncode(regOpnd);

        // Special handling for TEST_AH
        if (instr->m_opcode == Js::OpCode::TEST_AH)
        {
            // We can't represent AH in the IR.  We should have AL now, add 4 to represent AH.
            Assert(regOpnd->GetReg() == RegEAX && regOpnd->GetType() == TyInt8);
            reg += 4;
        }
        this->EmitConst((0xC0| reg1 | reg), 1);

        return;

    case IR::OpndKindSym:
        AssertMsg(opnd->AsSymOpnd()->m_sym->IsStackSym(), "Should only see stackSym syms in encoder.");

        BYTE mod;
        BYTE byte;
        uint32 baseRegEncode;

        mod = this->GetMod(opnd->AsSymOpnd(), &dispSize, rmReg);
        AssertMsg(rmReg != RegNOREG, "rmReg should have been set");
        baseRegEncode = rmReg - RegEAX;
        byte = (BYTE)(mod | reg1 | baseRegEncode);
        *(m_pc++) = byte;
        if (rmReg == RegESP)
        {
            byte = (BYTE)(((baseRegEncode & 7) << 3) | (baseRegEncode & 7));
            *(m_pc++) = byte;
        }
        else
        {
            AssertMsg(opnd->AsSymOpnd()->m_sym->AsStackSym()->m_offset, "Expected stackSym offset to be set.");
        }

        break;

    case IR::OpndKindIndir:
        indirOpnd = opnd->AsIndirOpnd();
        AssertMsg(indirOpnd->GetBaseOpnd() != nullptr, "Expected base to be set in indirOpnd");

        baseOpnd = indirOpnd->GetBaseOpnd();
        indexOpnd = indirOpnd->GetIndexOpnd();
        AssertMsg(!indexOpnd || indexOpnd->GetReg() != RegESP, "ESP cannot be the index of an indir.");

        regBase = this->GetRegEncode(baseOpnd);
        if (indexOpnd != nullptr)
        {
            regIndex = this->GetRegEncode(indexOpnd);
            *(m_pc++) = (this->GetMod(indirOpnd, &dispSize) | reg1 | 0x4);
            *(m_pc++) = (((indirOpnd->GetScale() & 3) << 6) | ((regIndex & 7) << 3) | (regBase & 7));
        }
        else
        {
            *(m_pc++) = (this->GetMod(indirOpnd, &dispSize) | reg1 | regBase);
            if (baseOpnd->GetReg() == RegESP)
            {
                // needs SIB byte
                *(m_pc++) = ((regBase & 7) << 3) | (regBase & 7);
            }
        }
        break;

    case IR::OpndKindMemRef:
        *(m_pc++) = (char)(reg1 | 0x5);
        dispSize = 4;
        break;

    default:
#if DBG
        AssertMsg(UNREACHED, "Unexpected operand kind");
        dispSize = -1;  // Satisfy prefast
        break;
#else
        __assume(UNREACHED);
#endif
    }

    AssertMsg(dispSize != -1, "Uninitialized dispSize");

    this->EmitImmed(opnd, dispSize, 0);
}

///----------------------------------------------------------------------------
///
/// EncoderMD::EmitConst
///
///     Emit a constant of the given size.
///
///----------------------------------------------------------------------------

void
EncoderMD::EmitConst(size_t val, int size)
{
    switch (size) {
    case 0:
        return;

    case 1:
        *(uint8*)m_pc = (char)val;
        break;

    case 2:
        *(uint16*)m_pc = (short)val;
        break;

    case 4:
        *(uint32*)m_pc = (uint32)val;
        break;

    default:
        AssertMsg(UNREACHED, "Unexpected size");
    }
    m_pc += size;
}

///----------------------------------------------------------------------------
///
/// EncoderMD::EmitImmed
///
///     Emit the immediate value of the given operand.  It returns 0x2 for a
///     sbit encoding, 0 otherwise.
///
///----------------------------------------------------------------------------

int
EncoderMD::EmitImmed(IR::Opnd * opnd, int opSize, int sbit)
{
    int retval = 0;
    StackSym *stackSym;
    size_t value = 0;

    switch (opnd->GetKind()) {
    case IR::OpndKindAddr:
        value = (uint32)opnd->AsAddrOpnd()->m_address;
        goto intConst;

    case IR::OpndKindIntConst:
        value = opnd->AsIntConstOpnd()->GetValue();
intConst:
        if (sbit && opSize > 1 && this->FitsInByte(value))
        {
            opSize = 1;
            retval = 0x2;   /* set S bit */
        }
        break;

    case IR::OpndKindSym:
        AssertMsg(opnd->AsSymOpnd()->m_sym->IsStackSym(), "Should only see stackSym here");
        stackSym = opnd->AsSymOpnd()->m_sym->AsStackSym();
        value = stackSym->m_offset + opnd->AsSymOpnd()->m_offset;
        break;

    case IR::OpndKindIndir:
        value = opnd->AsIndirOpnd()->GetOffset();
        break;

    case IR::OpndKindMemRef:
        value = (size_t)opnd->AsMemRefOpnd()->GetMemLoc();
        break;

    default:
        AssertMsg(UNREACHED, "Unimplemented...");
    }

    this->EmitConst(value, opSize);

    return retval;
}

///----------------------------------------------------------------------------
///
/// EncoderMD::EmitCondBranch
///
///     First pass of branch encoding: create a branch reloc that pairs the
/// branch with its label and records the branch's byte offset.
///
///----------------------------------------------------------------------------

void
EncoderMD::EmitCondBranch(IR::BranchInstr * branchInstr)
{
    IR::LabelInstr * labelInstr;
    // TODO: Make this more table-driven by mapping opcodes to condcodes.
    // (Will become more useful when we're emitting short branches as well.)

    switch (branchInstr->m_opcode)
    {
    case Js::OpCode::JA:
        *(m_pc++) = 0x87;
        break;

    case Js::OpCode::JAE:
        *(m_pc++) = 0x83;
        break;

    case Js::OpCode::JEQ:
        *(m_pc++) = 0x84;
        break;

    case Js::OpCode::JNE:
        *(m_pc++) = 0x85;
        break;

    case Js::OpCode::JNP:
        *(m_pc++) = 0x8B;
        break;

    case Js::OpCode::JB:
        *(m_pc++) = 0x82;
        break;

    case Js::OpCode::JBE:
        *(m_pc++) = 0x86;
        break;

    case Js::OpCode::JLT:
        *(m_pc++) = 0x8c;
        break;

    case Js::OpCode::JLE:
        *(m_pc++) = 0x8e;
        break;

    case Js::OpCode::JGT:
        *(m_pc++) = 0x8f;
        break;

    case Js::OpCode::JGE:
        *(m_pc++) = 0x8d;
        break;

    case Js::OpCode::JO:
        *(m_pc++) = 0x80;
        break;

    case Js::OpCode::JP:
        *(m_pc++) = 0x8A;
        break;

    case Js::OpCode::JNO:
        *(m_pc++) = 0x81;
        break;

    case Js::OpCode::JSB:
        *(m_pc++) = 0x88;
        break;

    case Js::OpCode::JNSB:
        *(m_pc++) = 0x89;
        break;

    default:
        AssertMsg(0, "Unsupported branch opcode");
        break;
    }

    labelInstr = branchInstr->GetTarget();
    AppendRelocEntry(RelocTypeBranch, (void*) m_pc, labelInstr);

    this->EmitConst(0, MachInt);
}

///----------------------------------------------------------------------------
///
/// EncoderMD::Encode
///
///     Emit the x86 encoding for the given instruction in the passed in
///     buffer ptr.
///
///----------------------------------------------------------------------------

ptrdiff_t
EncoderMD::Encode(IR::Instr *instr, BYTE *pc, BYTE* beginCodeAddress)
{
    BYTE *opcodeByte;
    BYTE *instrStart, *instrRestart;

    m_pc = pc;

    pc = nullptr;  // just to avoid using it...

    if (instr->IsLowered() == false)
    {
        if (instr->IsLabelInstr())
        {
            IR::LabelInstr *labelInstr = instr->AsLabelInstr();
            labelInstr->SetPC(m_pc);
            if(!labelInstr->IsUnreferenced())
            {
                int relocEntryPosition = AppendRelocEntry(RelocTypeLabel, (void*) instr);
                if (!PHASE_OFF(Js::LoopAlignPhase, m_func))
                {
                    // we record position of last loop-top label (leaf loops) for loop alignment
                    if (labelInstr->m_isLoopTop && labelInstr->GetLoop()->isLeaf)
                    {
                        m_relocList->Item(relocEntryPosition).m_type = RelocType::RelocTypeAlignedLabel;
                    }
                }
            }
        }
#if DBG_DUMP
        if( instr->IsEntryInstr() && Js::Configuration::Global.flags.DebugBreak.Contains( m_func->GetFunctionNumber() ) )
        {
            IR::Instr *int3 = IR::Instr::New(Js::OpCode::INT, m_func);
            int3->SetSrc1(IR::IntConstOpnd::New(3, TyMachReg, m_func));

            return this->Encode(int3, m_pc);
        }
#endif
        return 0;
    }

    IR::Opnd  *dst = instr->GetDst();
    IR::Opnd  *src1 = instr->GetSrc1();
    IR::Opnd  *src2 = instr->GetSrc2();
    IR::Opnd  *opr1;
    IR::Opnd  *opr2;

    // Canonicalize operands.
    if (this->GetOpdope(instr) & DDST)
    {
        opr1 = dst;
        opr2 = src1;
    }
    else
    {
        opr1 = src1;
        opr2 = src2;
    }

    int instrSize = TySize[opr1 != nullptr? opr1->GetType() : 0];

    const BYTE *form = EncoderMD::GetFormTemplate(instr);
    const BYTE *opcodeTemplate = EncoderMD::GetOpbyte(instr);
    const uint32 leadIn = EncoderMD::GetLeadIn(instr);
    instrRestart = instrStart = m_pc;

    if (instrSize == 2 && (this->GetOpdope(instr) & (DNO16|DFLT)) == 0)
    {
        *instrRestart++ = 0x66;
    }
    if (this->GetOpdope(instr) & D66EX)
    {
        if (opr1->IsFloat64() || opr2->IsFloat64())
        {
            *instrRestart++ = 0x66;
        }
    }
    if (this->GetOpdope(instr) & (DZEROF|DF2|DF3|D66))
    {
        if (this->GetOpdope(instr) & DZEROF)
        {
        }
        else if (this->GetOpdope(instr) & DF2)
        {
            *instrRestart++ = 0xf2;
        }
        else if (this->GetOpdope(instr) & DF3)
        {
            *instrRestart++ = 0xf3;
        }
        else if (this->GetOpdope(instr) & D66)
        {
            *instrRestart++ = 0x66;
        }
        else
        {
            Assert(UNREACHED);
        }

        *instrRestart++ = 0xf;

        switch(leadIn)
        {
        case OLB_NONE:
            break;

        case OLB_0F3A:
            *instrRestart++ = 0x3a;
            break;

        default:
            Assert(UNREACHED);
            __assume(UNREACHED);
        }

    }

    // Try each form 1 by 1, until we find the one appropriate for this instruction
    // and its operands

    for(;; opcodeTemplate++, form++)
    {
        AssertMsg(m_pc - instrStart <= MachMaxInstrSize, "MachMaxInstrSize not set correctly");

        m_pc = instrRestart;
        opcodeByte = m_pc;

        // Set first opcode byte.

        *(m_pc++) = *opcodeTemplate;

        switch ((*form) & FORM_MASK)
        {
        case AX_IM:
            AnalysisAssert(opr1);
            if (!opr1->IsRegOpnd() || opr1->AsRegOpnd()->GetReg() != RegEAX
                || !opr2->IsImmediateOpnd())
            {
                continue;
            }

            size_t value;
            switch (opr2->GetKind())
            {
            case IR::OpndKindIntConst:
                value = opr2->AsIntConstOpnd()->GetValue();
                break;
            case IR::OpndKindAddr:
                value = (size_t)opr2->AsAddrOpnd()->m_address;
                break;
            default:
                Assert(UNREACHED);
                __assume(false);
            }

            if ((*form & SBIT) && FitsInByte(value))
            {
                // If the SBIT is set on this form, then it means
                // that there is a short immediate form of this instruction
                // available, and the short immediate encoding is a bit
                // smaller for DWORD sized instrs
                if (instrSize == 4)
                {
                    continue;
                }

                // Stay away from the 16-bit immediate form below.  It will
                // cause an LCP stall.  Use the 8-bit sign extended immediate
                // form which uses the same number of instruction bytes.
                if (instrSize == 2)
                {
                    continue;
                }
            }

            *opcodeByte |= this->EmitImmed(opr2, instrSize, 0);
            break;

        case AX_MEM:
            continue;

        // general case immediate.  Special cases have already been checked
        case IMM:
            if (!opr2->IsImmediateOpnd() && !opr2->IsLabelOpnd())
            {
                continue;
            }

            this->EmitModRM(instr, opr1, this->GetOpcodeByte2(instr) >> 3);
            if (opr2->IsLabelOpnd())
            {
                AppendRelocEntry( RelocTypeLabelUse, (void*) m_pc, opr2->AsLabelOpnd()->GetLabel());
                this->EmitConst(0, 4);
            }
            else
            {
                *opcodeByte |= this->EmitImmed(opr2, instrSize, *form & SBIT);
            }
            break;

        case NO:
            {
                BYTE byte2 = this->GetOpcodeByte2(instr);

                if (byte2)
                {
                    *(m_pc)++ = byte2;
                }
            }
            break;

        // Short immediate/reg
        case SHIMR:
            if (!opr1->IsRegOpnd())
            {
                continue;
            }
            if (!opr2->IsIntConstOpnd() && !opr2->IsAddrOpnd())
            {
                continue;
            }
            *opcodeByte |= this->GetRegEncode(opr1->AsRegOpnd());
            if (instrSize > 1)
            {
                *opcodeByte |= 0x8; /* set the W bit */
            }
            this->EmitImmed(opr2, instrSize, 0);  /* S bit known to be 0 */
            break;

        case AXMODRM:
            AssertMsg(opr1->AsRegOpnd()->GetReg() == RegEAX, "Expected src1 of IMUL/IDIV to be EAX");

            opr1 = opr2;
            opr2 = nullptr;

            // FALLTHROUGH
        case MODRM:
modrm:
            if ((instr->m_opcode == Js::OpCode::MOVSD || instr->m_opcode == Js::OpCode::MOVSS) &&
                (!opr1->IsRegOpnd() || !REGNUM_ISXMMXREG(opr1->AsRegOpnd()->GetReg())))
            {
                *opcodeByte |= 1;
            }

            if (opr2 == nullptr)
            {
                BYTE byte2 = (this->GetOpcodeByte2(instr) >> 3);

                this->EmitModRM(instr, opr1, byte2);
                break;
            }

            if (opr1->IsRegOpnd())
            {
                this->EmitModRM(instr, opr2, this->GetRegEncode(opr1->AsRegOpnd()));

                if ((*form) & DBIT)
                {
                    *opcodeByte |= 0x2;     // set D bit
                }
            }
            else
            {
                AssertMsg(opr2->IsRegOpnd(), "Expected opr2 to be a valid reg");
                this->EmitModRM(instr, opr1, this->GetRegEncode(opr2->AsRegOpnd()));
            }
            break;

        /* floating pt with modrm, all are "binary" */
        case FUMODRM:
            /* make the opr1 be the mem operand (if any) */

            if (opr1->IsRegOpnd())
            {
                opr1 = opr2;
            }
            if (!opr1->IsRegOpnd() && (((*form) & FINT) ? instrSize == 2 : instrSize == 8))
            {
                *opcodeByte |= 4;   /* memsize bit */
            }
            this->EmitModRM(instr, opr1, this->GetOpcodeByte2(instr)>>3);
            break;

        // reg in opbyte. Only whole register allowed
        case SH_REG:
            if (!opr1->IsRegOpnd())
            {
                continue;
            }

            *opcodeByte |= this->GetRegEncode(opr1->AsRegOpnd());
            break;

        // short form immed. (must be unary)
        case SH_IM:
            if (!opr1->IsIntConstOpnd() && !opr1->IsAddrOpnd())
            {
                if (!opr1->IsLabelOpnd())
                {
                    continue;
                }
                AppendRelocEntry(RelocTypeLabelUse, (void*) m_pc, opr1->AsLabelOpnd()->GetLabel());
                this->EmitConst(0, 4);
            }
            else
            {
                *opcodeByte |= this->EmitImmed(opr1, instrSize, 1);
            }
            break;

        case SHFT:
            this->EmitModRM(instr, opr1, this->GetOpcodeByte2(instr) >> 3);
            if (opr2->IsRegOpnd())
            {
                AssertMsg(opr2->AsRegOpnd()->GetReg() == RegECX, "Expected ECX as opr2 of variable shift");
                *opcodeByte |= *(opcodeTemplate + 1);
            }
            else
            {
                AssertMsg(opr2->IsIntConstOpnd(), "Expected register or constant as shift amount opnd");
                uint32 constValue = opr2->AsIntConstOpnd()->GetValue();
                if (constValue == 1)
                {
                    *opcodeByte |= 0x10;
                }
                else
                {
                    this->EmitConst(constValue, 1);
                }
            }
            break;

        case LABREL1:
            // TODO
            continue;

        // jmp, call with full relative disp
        case LABREL2:

            if (opr1 == nullptr)
            {
                // Unconditional branch
                AssertMsg(instr->IsBranchInstr(), "Invalid LABREL2 form");

                AppendRelocEntry(RelocTypeBranch, (void*)m_pc, instr->AsBranchInstr()->GetTarget());
                this->EmitConst(0, 4);
            }
            else if (opr1->IsIntConstOpnd())
            {
                AppendRelocEntry(RelocTypeCallPcrel, (void*)m_pc, nullptr, (void*)opr1->AsIntConstOpnd()->GetValue());
                this->EmitConst(0, 4);
                AssertMsg( ( ((BYTE*)opr1->AsIntConstOpnd()->GetValue()) < m_encoder->m_encodeBuffer || ((BYTE *)opr1->AsIntConstOpnd()->GetValue()) >= m_encoder->m_encodeBuffer + m_encoder->m_encodeBufferSize), "Call Target within buffer.");
            }
            else if (opr1->IsHelperCallOpnd())
            {
<<<<<<< HEAD
                AppendRelocEntry(RelocTypeCallPcrel, (void*)m_pc);
                const void* fnAddress = (void*)IR::GetMethodAddress(m_func->GetThreadContextInfo(), opr1->AsHelperCallOpnd());
                AssertMsg(sizeof(uint32) == sizeof(void*), "Sizes of void* assumed to be 32-bits");
                this->EmitConst((uint32)fnAddress, 4);
#if DBG
                if (this->m_func->IsOOPJIT())
                {
                    // TODO: OOP JIT, use the helper function address from JIT process to do the assertion
                }
                else
                {
                    AssertMsg((((BYTE*)fnAddress) < m_encoder->m_encodeBuffer || ((BYTE *)fnAddress) >= m_encoder->m_encodeBuffer + m_encoder->m_encodeBufferSize), "Call Target within buffer.");
                }
#endif
=======
                const void* fnAddress = IR::GetMethodAddress(opr1->AsHelperCallOpnd());
                AppendRelocEntry(RelocTypeCallPcrel, (void*)m_pc, nullptr, fnAddress);
                AssertMsg(sizeof(uint32) == sizeof(void*), "Sizes of void* assumed to be 32-bits");
                this->EmitConst(0, 4);
                AssertMsg( (((BYTE*)fnAddress) < m_encoder->m_encodeBuffer || ((BYTE *)fnAddress) >= m_encoder->m_encodeBuffer + m_encoder->m_encodeBufferSize), "Call Target within buffer.");
>>>>>>> 6da3d9fa
            }
            else
            {
                continue;
            }
            break;

        // Special form which doesn't fit any existing patterns.

        case SPECIAL:

            switch (instr->m_opcode)
            {
            case Js::OpCode::RET: {
                AssertMsg(opr1->IsIntConstOpnd(), "RET should have intConst as src");
                uint32 constValue = opr1->AsIntConstOpnd()->GetValue();

                if (constValue == 0)
                {
                    *opcodeByte |= 0x1; // no imm16 follows
                }
                else {
                    this->EmitConst(constValue, 2);
                }
                break;
            }

            case Js::OpCode::JA:
            case Js::OpCode::JAE:
            case Js::OpCode::JEQ:
            case Js::OpCode::JB:
            case Js::OpCode::JBE:
            case Js::OpCode::JNE:
            case Js::OpCode::JLT:
            case Js::OpCode::JLE:
            case Js::OpCode::JGT:
            case Js::OpCode::JGE:
            case Js::OpCode::JO:
            case Js::OpCode::JNO:
            case Js::OpCode::JP:
            case Js::OpCode::JNP:
            case Js::OpCode::JSB:
            case Js::OpCode::JNSB:
            {
                *opcodeByte = 0xf;
                this->EmitCondBranch(instr->AsBranchInstr());
                break;
            }

            case Js::OpCode::IMUL2:
                AssertMsg(opr1->IsRegOpnd() && instrSize != 1, "Illegal IMUL2");

                if (!opr2->IsImmediateOpnd())
                {
                    continue;
                }

                // turn an 'imul2 reg, immed' into an 'imul3 reg, reg, immed'

                *instrStart = *opcodeTemplate;          // hammer prefix
                opcodeByte = instrStart;                // reset pointers
                m_pc = instrStart + 1;

                this->EmitModRM(instr, opr1, this->GetRegEncode(opr1->AsRegOpnd()));

                *opcodeByte |= this->EmitImmed(opr2, instrSize, 1);
                break;

            case Js::OpCode::INT:
                if (opr1->AsIntConstOpnd()->GetValue() != 3)
                {
                    *opcodeByte |= 1;
                    *(m_pc)++ = (char)opr1->AsIntConstOpnd()->GetValue();
                }
                break;

            case Js::OpCode::FSTP:
                if (opr1->IsRegOpnd())
                {
                    *opcodeByte |= 4;
                    this->EmitModRM(instr, opr1, this->GetOpcodeByte2(instr)>>3);
                    break;
                }
                if (instrSize != 10)
                {
                    continue;
                }
                *opcodeByte |= 2;
                this->EmitModRM(instr, opr1, (this->GetOpcodeByte2(instr) >> 3)|5);
                break;

            case Js::OpCode::MOVD:

                // is second operand a MMX register? if so use "store" form

                if (opr2->IsRegOpnd() && REGNUM_ISXMMXREG(opr2->AsRegOpnd()->GetReg()))
                {
                    if (opr1->IsRegOpnd())
                    {
                        // have 2 choices - we do it this way to match Intel's
                        // tools; Have to swap operands to get right behavior from
                        // modrm code.
                        IR::Opnd *oprTmp = opr1;
                        opr1 = opr2;
                        opr2 = oprTmp;
                    }
                    *opcodeByte |= 0x10;
                }
                Assert(opr1->IsRegOpnd() && REGNUM_ISXMMXREG(opr1->AsRegOpnd()->GetReg()));
                goto modrm;

            case Js::OpCode::MOVLHPS:
            case Js::OpCode::MOVHLPS:
                Assert(opr1->IsRegOpnd() && REGNUM_ISXMMXREG(opr1->AsRegOpnd()->GetReg()));
                Assert(opr2->IsRegOpnd() && REGNUM_ISXMMXREG(opr2->AsRegOpnd()->GetReg()));
                goto modrm;

            case Js::OpCode::MOVMSKPD:
            case Js::OpCode::MOVMSKPS:
            case Js::OpCode::PMOVMSKB:
                /* Instruction form is "MOVMSKP[S/D] r32, xmm" */
                Assert(opr1->IsRegOpnd() && opr2->IsRegOpnd() && REGNUM_ISXMMXREG(opr2->AsRegOpnd()->GetReg()));
                goto modrm;

            case Js::OpCode::MOVSS:
            case Js::OpCode::MOVAPS:
            case Js::OpCode::MOVUPS:
            case Js::OpCode::MOVHPD:
                if (!opr1->IsRegOpnd())
                {
                    Assert(opr2->IsRegOpnd());

                    *opcodeByte |= 0x01;
                }
                goto modrm;

            case Js::OpCode::FISTTP:
                if (opr1->GetSize() != 8)
                    continue;  /* handle 8bytes here, others the usual way */
                this->EmitModRM(instr, opr1, this->GetOpcodeByte2(instr) >> 3);
                break;
            case Js::OpCode::FLD:
                if (instrSize != 10)
                {
                    continue;
                }
                *opcodeByte |= 0x2;
                this->EmitModRM(instr, opr1, (this->GetOpcodeByte2(instr) >> 3)|5);
                break;

            case Js::OpCode::NOP:
                if (AutoSystemInfo::Data.SSE2Available() && instr->GetSrc1())
                {
                    // Multibyte NOP. Encode fast NOPs on SSE2 supported x86 system
                    Assert(instr->GetSrc1()->IsIntConstOpnd() && instr->GetSrc1()->GetType() == TyInt8);
                    unsigned nopSize = instr->GetSrc1()->AsIntConstOpnd()->GetValue();
                    Assert(nopSize >= 2 && nopSize <= 4);
                    nopSize = max(2u, min(4u, nopSize)); // satisfy oacr
                    const BYTE *nopEncoding = Nop[nopSize - 1];
                    *opcodeByte = nopEncoding[0];
                    for (unsigned i = 1; i < nopSize; i++)
                    {
                        *(m_pc)++ = nopEncoding[i];
                    }
                }
                else
                {
                    BYTE byte2 = this->GetOpcodeByte2(instr);

                    if (byte2)
                    {
                        *(m_pc)++ = byte2;
                    }
                }
                break;

            case Js::OpCode::XCHG:
                if (instrSize == 1)
                    continue;

                if (opr1->IsRegOpnd() && opr1->AsRegOpnd()->GetReg() == RegEAX
                    && opr2->IsRegOpnd())
                {
                    *opcodeByte |= this->GetRegEncode(opr2->AsRegOpnd());
                }
                else if (opr2->IsRegOpnd() && opr2->AsRegOpnd()->GetReg() == RegEAX
                    && opr1->IsRegOpnd())
                {
                    *opcodeByte |= this->GetRegEncode(opr1->AsRegOpnd());
                }
                else
                {
                    continue;
                }
                break;
            case Js::OpCode::BT:
            case Js::OpCode::BTR:
                /*
                *       0F A3 /r      BT  r/m16, r16
                *       0F A3 /r      BT  r/m32, r32
                *       0F BA /4 ib   BT  r/m16, imm8
                *       0F BA /4 ib   BT  r/m32, imm8
                * or
                *       0F B3 /r      BTR r/m16, r32
                *       0F B3 /r      BTR r/m32, r64
                *       0F BA /6 ib   BTR r/m16, imm8
                *       0F BA /6 ib   BTR r/m32, imm8
                */
                Assert(instr->m_opcode != Js::OpCode::BT || dst == nullptr);
                AssertMsg(instr->m_opcode == Js::OpCode::BT ||
                    dst && (dst->IsRegOpnd() || dst->IsMemRefOpnd() || dst->IsIndirOpnd()), "Invalid dst type on BTR/BTS instruction.");

                if (src2->IsImmediateOpnd())
                {
                    this->EmitModRM(instr, src1, this->GetOpcodeByte2(instr) >> 3);
                    Assert(src2->IsIntConstOpnd() && src2->GetType() == TyInt8);
                    *opcodeByte |= EmitImmed(src2, 1, 0);
                }
                else
                {
                    /* this is special dbit modrm in which opr1 can be a reg*/
                    Assert(src2->IsRegOpnd());
                    form++;
                    opcodeTemplate++;
                    Assert(((*form) & FORM_MASK) == MODRM);
                    *opcodeByte = *opcodeTemplate;
                    this->EmitModRM(instr, src1, this->GetRegEncode(src2->AsRegOpnd()));
                }
                break;
            case Js::OpCode::PSLLW:
            case Js::OpCode::PSLLD:
            case Js::OpCode::PSRLW:
            case Js::OpCode::PSRLD:
            case Js::OpCode::PSRAW:
            case Js::OpCode::PSRAD:
            case Js::OpCode::PSLLDQ:
            case Js::OpCode::PSRLDQ:
                Assert(opr1->IsRegOpnd());
                if (src2 &&src2->IsIntConstOpnd())
                {
                    // SSE shift with IMM
                    this->EmitModRM(instr, opr1, this->GetOpcodeByte2(instr) >> 3);
                    break;
                }
                else
                {
                    // Variable shift amount
                    // fix opcode byte
                    switch (instr->m_opcode)
                    {
                    case Js::OpCode::PSLLW:
                        *opcodeByte = 0xF1;
                        break;
                    case Js::OpCode::PSLLD:
                        *opcodeByte = 0xF2;
                        break;
                    case Js::OpCode::PSRLW:
                        *opcodeByte = 0xD1;
                        break;
                    case Js::OpCode::PSRLD:
                        *opcodeByte = 0xD2;
                        break;
                    case Js::OpCode::PSRAW:
                        *opcodeByte = 0xE1;
                        break;
                    case Js::OpCode::PSRAD:
                        *opcodeByte = 0xE2;
                        break;
                    default:
                        Assert(UNREACHED);
                    }
                    goto modrm;
                }
            default:
                AssertMsg(UNREACHED, "Unhandled opcode in SPECIAL form");
            }
            break;

        case INVALID:
            return m_pc - instrStart;

        default:

            AssertMsg(UNREACHED, "Unhandled encoder form");
        }

        // if instr has W bit, set it appropriately
        if ((*form & WBIT) && !(this->GetOpdope(instr) & DFLT) && instrSize != 1)
        {
            *opcodeByte |= 0x1; // set WBIT
        }

        AssertMsg(m_pc - instrStart <= MachMaxInstrSize, "MachMaxInstrSize not set correctly");
        if (this->GetOpdope(instr) & DSSE)
        {
            // extra imm8 byte for SSE instructions.
            uint valueImm = 0;
            bool writeImm = true;
            if (src2 &&src2->IsIntConstOpnd())
            {
                valueImm = src2->AsIntConstOpnd()->GetImmediateValue(instr->m_func);
            }
            else
            {
                // Variable src2, we are either encoding a CMP op, or don't need an Imm.
                // src2(comparison byte) is missing in CMP instructions and is part of the opcode instead.
                switch (instr->m_opcode)
                {
                case Js::OpCode::CMPLTPS:
                case Js::OpCode::CMPLTPD:
                    valueImm = CMP_IMM8::LT;
                    break;
                case Js::OpCode::CMPLEPS:
                case Js::OpCode::CMPLEPD:
                    valueImm = CMP_IMM8::LE;
                    break;
                case Js::OpCode::CMPEQPS:
                case Js::OpCode::CMPEQPD:
                    valueImm = CMP_IMM8::EQ;
                    break;
                case Js::OpCode::CMPNEQPS:
                case Js::OpCode::CMPNEQPD:
                    valueImm = CMP_IMM8::NEQ;
                    break;
                case Js::OpCode::CMPUNORDPS:
                    valueImm = CMP_IMM8::UNORD;
                    break;
                default:
                    // none comparison op, should have non-constant src2 already encoded as MODRM reg.
                    Assert(src2 && !src2->IsIntConstOpnd());
                    writeImm = false;
                }
            }
            
            if (writeImm)
            {
                *(m_pc++) = (valueImm & 0xff);
            }
        }
        return m_pc - instrStart;
    }
}

int
EncoderMD::AppendRelocEntry(RelocType type, void *ptr, IR::LabelInstr* labelInstr, const void * fnAddress)
{
    if (m_relocList == nullptr)
        m_relocList = Anew(m_encoder->m_tempAlloc, RelocList, m_encoder->m_tempAlloc);

    EncodeRelocAndLabels reloc;
    reloc.init(type, ptr, labelInstr, fnAddress);

    return m_relocList->Add(reloc);
}

int
EncoderMD::FixRelocListEntry(uint32 index, int32 totalBytesSaved, BYTE *buffStart, BYTE* buffEnd)
{
    BYTE* currentPc;
    EncodeRelocAndLabels &relocRecord = m_relocList->Item(index);
    int result = totalBytesSaved;

    // LabelInstr ?
    if (relocRecord.isLabel())
    {
        BYTE* newPC;
        currentPc = relocRecord.getLabelCurrPC();

        AssertMsg(currentPc >= buffStart && currentPc < buffEnd, "LabelInstr offset has to be within buffer.");
        newPC = currentPc - totalBytesSaved;

        // find the number of nops needed to align this loop top
        if (relocRecord.isAlignedLabel() && !PHASE_OFF(Js::LoopAlignPhase, m_func))
        {
            uint32 offset = (uint32)newPC - (uint32)buffStart;
            // Since the final code buffer is page aligned, it is enough to align the offset of the label.
            BYTE nopCount = m_encoder->FindNopCountFor16byteAlignment(offset);
            if (nopCount <= Js::Configuration::Global.flags.LoopAlignNopLimit)
            {
                // new label pc
                newPC += nopCount;
                relocRecord.setLabelNopCount(nopCount);
                // adjust bytes saved
                result -= nopCount;
            }
        }
        relocRecord.setLabelCurrPC(newPC);

    }
    else
    {
        currentPc = (BYTE*) relocRecord.m_origPtr;
        // ignore outside buffer offsets (e.g. JumpTable entries)
        if (currentPc >= buffStart && currentPc < buffEnd)
        {
            if (relocRecord.m_type == RelocTypeInlineeEntryOffset)
            {
                // ptr points to imm32 offset of the instruction that needs to be adjusted
                // offset is in top 28-bits, arg count in bottom 4
                uint32 field = *((uint32*) relocRecord.m_origPtr);
                uint32 offset = field >> 4;
                uint32 count = field & 0xf;

                AssertMsg(offset < (uint32)(buffEnd - buffStart), "Inlinee entry offset out of range");
                relocRecord.SetInlineOffset(((offset - totalBytesSaved) << 4) | count);
            }
            // adjust the ptr to the buffer itself
            relocRecord.m_ptr = (BYTE*) relocRecord.m_ptr - totalBytesSaved;
        }
    }
    return result;
}

///----------------------------------------------------------------------------
///
/// EncoderMD::FixMaps
/// Fixes the inlinee frame records and map based on BR shortening
///
///----------------------------------------------------------------------------
void
EncoderMD::FixMaps(uint32 brOffset, int32 bytesSaved, uint32 *inlineeFrameRecordsIndex, uint32 *inlineeFrameMapIndex,  uint32 *pragmaInstToRecordOffsetIndex, uint32 *offsetBuffIndex)

{
    InlineeFrameRecords *recList = m_encoder->m_inlineeFrameRecords;
    InlineeFrameMap *mapList = m_encoder->m_inlineeFrameMap;
    PragmaInstrList *pInstrList = m_encoder->m_pragmaInstrToRecordOffset;
    int32 i;
    for (i = *inlineeFrameRecordsIndex; i < recList->Count() && recList->Item(i)->inlineeStartOffset <= brOffset; i++)
        recList->Item(i)->inlineeStartOffset -= bytesSaved;

    *inlineeFrameRecordsIndex = i;

    for (i = *inlineeFrameMapIndex; i < mapList->Count() && mapList->Item(i).offset <= brOffset; i++)
            mapList->Item(i).offset -= bytesSaved;

    *inlineeFrameMapIndex = i;

    for (i = *pragmaInstToRecordOffsetIndex; i < pInstrList->Count() && pInstrList->Item(i)->m_offsetInBuffer <= brOffset; i++)
        pInstrList->Item(i)->m_offsetInBuffer -= bytesSaved;

    *pragmaInstToRecordOffsetIndex = i;

#if DBG_DUMP
    for (i = *offsetBuffIndex; (uint)i < m_encoder->m_instrNumber && m_encoder->m_offsetBuffer[i] <= brOffset; i++)
        m_encoder->m_offsetBuffer[i] -= bytesSaved;

    *offsetBuffIndex = i;
#endif
}



///----------------------------------------------------------------------------
///
/// EncoderMD::ApplyRelocs
/// We apply relocations to the temporary buffer using the target buffer's address
/// before we copy the contents of the temporary buffer to the target buffer.
///----------------------------------------------------------------------------
void
EncoderMD::ApplyRelocs(uint32 codeBufferAddress, size_t codeSize, uint * bufferCRC, BOOL isBrShorteningSucceeded, bool isFinalBufferValidation)
{
    for (int32 i = 0; i < m_relocList->Count(); i++)
    {
        EncodeRelocAndLabels *reloc = &m_relocList->Item(i);
        BYTE * relocAddress = (BYTE*)reloc->m_ptr;
        uint32 pcrel;

        switch (reloc->m_type)
        {
        case RelocTypeCallPcrel:
            {
                pcrel = (uint32)(codeBufferAddress + (BYTE*)reloc->m_ptr - m_encoder->m_encodeBuffer + 4);
                uint32 offset = (uint32)reloc->GetFnAddress() - pcrel;
                if (!isFinalBufferValidation)
                {
                    Assert(*(uint32 *)relocAddress == 0);
                    *(uint32 *)relocAddress = offset;
                }
                *bufferCRC = Encoder::CalculateCRC(*bufferCRC, offset);
                break;
            }
        case RelocTypeBranch:
            {
                IR::LabelInstr * labelInstr = reloc->getBrTargetLabel();
                AssertMsg(labelInstr->GetPC() != nullptr, "Branch to unemitted label?");
                if (reloc->isShortBr())
                {
                    // short branch
                    pcrel = (uint32)(labelInstr->GetPC() - ((BYTE*)reloc->m_ptr + 1));
                    AssertMsg((int32)pcrel >= -128 && (int32)pcrel <= 127, "Offset doesn't fit in imm8.");
                    if (!isFinalBufferValidation)
                    {
                        Assert(*(BYTE*)relocAddress == 0);
                        *(BYTE*)relocAddress = (BYTE)pcrel;
                    }
                    else
                    {
                        Encoder::EnsureRelocEntryIntegrity(codeBufferAddress, codeSize, (size_t)m_encoder->m_encodeBuffer, (size_t)relocAddress, sizeof(BYTE), (ptrdiff_t)labelInstr->GetPC() - ((ptrdiff_t)reloc->m_ptr + 1));
                    }
                }
                else
                {
                    pcrel = (uint32)(labelInstr->GetPC() - ((BYTE*)reloc->m_ptr + 4));
                    if (!isFinalBufferValidation)
                    {
                        Assert(*(uint32 *)relocAddress == 0);
                        *(uint32 *)relocAddress = pcrel;
                    }
                    else
                    {
                        Encoder::EnsureRelocEntryIntegrity(codeBufferAddress, codeSize, (size_t)m_encoder->m_encodeBuffer, (size_t)relocAddress, sizeof(uint32), (ptrdiff_t)labelInstr->GetPC() - ((ptrdiff_t)reloc->m_ptr + 4));
                    }
                }
                *bufferCRC = Encoder::CalculateCRC(*bufferCRC, pcrel);
                break;
            }
        case RelocTypeLabelUse:
            {
                IR::LabelInstr * labelInstr = reloc->GetLabelInstrForRelocTypeLabelUse();
                AssertMsg(labelInstr->GetPC() != nullptr, "Branch to unemitted label?");
                uint32 offset = uint32(labelInstr->GetPC() - m_encoder->m_encodeBuffer);
                size_t targetAddress = (uint32)(offset + codeBufferAddress);
                if (!isFinalBufferValidation)
                {
                    Assert(*(uint32 *)relocAddress == 0);
                    *(uint32 *)relocAddress = targetAddress;
                }
                else
                {
                    Encoder::EnsureRelocEntryIntegrity(codeBufferAddress, codeSize, (size_t)m_encoder->m_encodeBuffer, (size_t)relocAddress, sizeof(size_t), targetAddress, false);
                }
                *bufferCRC = Encoder::CalculateCRC(*bufferCRC, offset);
                break;
            }
        case RelocTypeLabel:
        case RelocTypeAlignedLabel:
        case RelocTypeInlineeEntryOffset:
            break;
        default:
            AssertMsg(UNREACHED, "Unknown reloc type");
        }
    }
}

uint
EncoderMD::GetRelocDataSize(EncodeRelocAndLabels *reloc)
{
    switch (reloc->m_type)
    {
        case RelocTypeCallPcrel:
        case RelocTypeLabelUse:
        {
            return sizeof(uint32);
        }
        case RelocTypeBranch:
        {
            if (reloc->isShortBr())
            {
                return sizeof(BYTE);
            }
            else
            {
                return sizeof(uint32);
            }
        }
        default:
        {
            return 0;
        }
    }
}

BYTE * 
EncoderMD::GetRelocBufferAddress(EncodeRelocAndLabels * reloc)
{
    return (BYTE*)reloc->m_ptr;
}

///----------------------------------------------------------------------------
///
/// EncodeRelocAndLabels::VerifyRelocList
/// Verify that the list of offsets within the encoder buffer range are in ascending order.
/// This includes offsets of immediate fields in the code and offsets of LabelInstrs
///----------------------------------------------------------------------------

#ifdef DBG
void
EncoderMD::VerifyRelocList(BYTE *buffStart, BYTE *buffEnd)
{
    BYTE *last_pc = 0, *pc;

    for (int32 i = 0; i < m_relocList->Count(); i ++)
    {
        EncodeRelocAndLabels &p = m_relocList->Item(i);
        // LabelInstr ?
        if (p.isLabel())
        {
            AssertMsg(p.m_ptr < buffStart || p.m_ptr >= buffEnd, "Invalid label instruction pointer.");
            pc = ((IR::LabelInstr*)p.m_ptr)->GetPC();
            AssertMsg(pc >= buffStart && pc < buffEnd, "LabelInstr offset has to be within buffer.");
        }
        else
            pc = (BYTE*)p.m_ptr;

        // The list is partially sorted, out of bound ptrs (JumpTable entries) don't follow.
        if (pc >= buffStart && pc < buffEnd)
        {
            if (last_pc)
                AssertMsg(pc >= last_pc, "Unordered reloc list.");
            last_pc = pc;
        }

    }

}
#endif

void
EncoderMD::EncodeInlineeCallInfo(IR::Instr *instr, uint32 codeOffset)
{
    Assert(instr->GetDst() &&
            instr->GetDst()->IsSymOpnd() &&
            instr->GetDst()->AsSymOpnd()->m_sym->IsStackSym() &&
            instr->GetDst()->AsSymOpnd()->m_sym->AsStackSym()->m_isInlinedArgSlot);

    Assert(instr->GetSrc1() &&
        instr->GetSrc1()->IsIntConstOpnd() &&
        (instr->GetSrc1()->AsIntConstOpnd()->GetValue() == (instr->GetSrc1()->AsIntConstOpnd()->GetValue() & 0xF)));

    intptr_t inlineeCallInfo = 0;
    // 28 (x86) bits on the InlineeCallInfo to store the
    // offset of the start of the inlinee. We shouldn't have gotten here with more arguments
    // than can fit in as many bits.
    const bool encodeResult = Js::InlineeCallInfo::Encode(inlineeCallInfo, (uint32)instr->GetSrc1()->AsIntConstOpnd()->GetValue(), codeOffset);
    Assert(encodeResult);

    instr->GetSrc1()->AsIntConstOpnd()->SetValue(inlineeCallInfo);
}

bool EncoderMD::TryConstFold(IR::Instr *instr, IR::RegOpnd *regOpnd)
{
    Assert(regOpnd->m_sym->IsConst());

    switch(GetInstrForm(instr))
    {
    case FORM_MOV:
        if (!instr->GetSrc1()->IsRegOpnd())
        {
            return false;
        }
        break;

    case FORM_PSHPOP:
        if (instr->m_opcode != Js::OpCode::PUSH)
        {
            return false;
        }
        if (!instr->GetSrc1()->IsRegOpnd())
        {
            return false;
        }
        break;

    case FORM_BINOP:
    case FORM_SHIFT:
        if (regOpnd != instr->GetSrc2())
        {
            return false;
        }
        break;

    default:
        return false;
    }

    if(regOpnd != instr->GetSrc1() && regOpnd != instr->GetSrc2())
    {
        if(!regOpnd->m_sym->IsConst() || regOpnd->m_sym->IsFloatConst())
        {
            return false;
        }

        // Check if it's the index opnd inside an indir
        bool foundUse = false;
        bool foldedAllUses = true;
        IR::Opnd *const srcs[] = { instr->GetSrc1(), instr->GetSrc2(), instr->GetDst() };
        for(int i = 0; i < sizeof(srcs) / sizeof(srcs[0]); ++i)
        {
            const auto src = srcs[i];
            if(!src || !src->IsIndirOpnd())
            {
                continue;
            }

            const auto indir = src->AsIndirOpnd();
            if(regOpnd == indir->GetBaseOpnd())
            {
                // Can't const-fold into the base opnd
                foundUse = true;
                foldedAllUses = false;
                continue;
            }
            if(regOpnd != indir->GetIndexOpnd())
            {
                continue;
            }

            foundUse = true;
            if(!regOpnd->m_sym->IsIntConst())
            {
                foldedAllUses = false;
                continue;
            }

            // offset = indir.offset + (index << scale)
            IntConstType offset = regOpnd->m_sym->GetIntConstValue();
            if(indir->GetScale() != 0 && Int32Math::Shl(offset, indir->GetScale(), &offset) ||
                indir->GetOffset() != 0 && Int32Math::Add(indir->GetOffset(), offset, &offset))
            {
                foldedAllUses = false;
                continue;
            }
            indir->SetOffset(offset);
            indir->SetIndexOpnd(nullptr);
        }

        return foundUse && foldedAllUses;
    }

    instr->ReplaceSrc(regOpnd, regOpnd->m_sym->GetConstOpnd());
    return true;
}

bool EncoderMD::TryFold(IR::Instr *instr, IR::RegOpnd *regOpnd)
{
    IR::Opnd *src1 = instr->GetSrc1();
    IR::Opnd *src2 = instr->GetSrc2();
    
    if (IRType_IsSimd128(regOpnd->GetType()))
    {
        // No folding for SIMD values. Alignment is not guaranteed.
        return false;
    }
    switch(GetInstrForm(instr))
    {
    case FORM_MOV:
        if (!instr->GetDst()->IsRegOpnd() || regOpnd != src1)
        {
            return false;
        }
        break;

    case FORM_BINOP:

        if (regOpnd == src1 && instr->m_opcode == Js::OpCode::CMP && (src2->IsRegOpnd() || src1->IsImmediateOpnd()))
        {
            IR::Instr *instrNext = instr->GetNextRealInstrOrLabel();

            if (instrNext->IsBranchInstr() && instrNext->AsBranchInstr()->IsConditional())
            {
                // Swap src and reverse branch
                src2 = instr->UnlinkSrc1();
                src1 = instr->UnlinkSrc2();
                instr->SetSrc1(src1);
                instr->SetSrc2(src2);
                LowererMD::ReverseBranch(instrNext->AsBranchInstr());
            }
            else
            {
                return false;
            }
        }
        if (regOpnd != src2 || !src1->IsRegOpnd())
        {
            return false;
        }
        break;

    case FORM_MODRM:
        if (src2 == nullptr)
        {
            if (!instr->GetDst()->IsRegOpnd() || regOpnd != src1 || EncoderMD::IsOPEQ(instr))
            {
                return false;
            }
        }
        else
        {
            if (regOpnd != src2 || !src1->IsRegOpnd())
            {
                return false;
            }
        }
        break;

    case FORM_PSHPOP:
        if (instr->m_opcode != Js::OpCode::PUSH)
        {
            return false;
        }
        if (!instr->GetSrc1()->IsRegOpnd())
        {
            return false;
        }
        break;

    case FORM_TEST:
        if (regOpnd == src1)
        {
            if (!src2->IsRegOpnd() && !src2->IsIntConstOpnd())
            {
                return false;
            }
        }
        else if (src1->IsRegOpnd())
        {
            instr->SwapOpnds();
        }
        else
        {
            return false;
        }
        break;

    default:
        return false;
    }

    IR::SymOpnd *symOpnd = IR::SymOpnd::New(regOpnd->m_sym, regOpnd->GetType(), instr->m_func);
    instr->ReplaceSrc(regOpnd, symOpnd);
    return true;
}

bool EncoderMD::SetsConditionCode(IR::Instr *instr)
{
    return instr->IsLowered() && (EncoderMD::GetOpdope(instr) & DSETCC);
}

bool EncoderMD::UsesConditionCode(IR::Instr *instr)
{
    return instr->IsLowered() && (EncoderMD::GetOpdope(instr) & DUSECC);
}

void EncoderMD::UpdateRelocListWithNewBuffer(RelocList * relocList, BYTE * newBuffer, BYTE * oldBufferStart, BYTE * oldBufferEnd)
{
    for (int32 i = 0; i < relocList->Count(); i++)
    {
        EncodeRelocAndLabels &reloc = relocList->Item(i);
        if (reloc.isLabel())
        {
            IR::LabelInstr* label = reloc.getLabel();
            AssertMsg((BYTE*)label < oldBufferStart || (BYTE*)label >= oldBufferEnd, "Invalid label pointer.");

            BYTE* labelPC = label->GetPC();
            Assert((BYTE*) reloc.m_origPtr >= oldBufferStart && (BYTE*) reloc.m_origPtr < oldBufferEnd);

            label->SetPC(labelPC - oldBufferStart + newBuffer);
            // nothing more to be done for a label
            continue;
        }
        else if (reloc.m_type >= RelocTypeBranch && reloc.m_type <= RelocTypeLabelUse &&
            (BYTE*) reloc.m_origPtr >= oldBufferStart && (BYTE*) reloc.m_origPtr < oldBufferEnd)
        {
            // we need to relocate all new offset that were originally within buffer
            reloc.m_ptr = (BYTE*) reloc.m_ptr - oldBufferStart + newBuffer;
        }
    }
}

bool EncoderMD::IsOPEQ(IR::Instr *instr)
{
    return instr->IsLowered() && (EncoderMD::GetOpdope(instr) & DOPEQ);
}

void EncoderMD::AddLabelReloc(BYTE* relocAddress)
{
    AppendRelocEntry(RelocTypeLabel, relocAddress);
}<|MERGE_RESOLUTION|>--- conflicted
+++ resolved
@@ -925,28 +925,20 @@
             }
             else if (opr1->IsHelperCallOpnd())
             {
-<<<<<<< HEAD
-                AppendRelocEntry(RelocTypeCallPcrel, (void*)m_pc);
                 const void* fnAddress = (void*)IR::GetMethodAddress(m_func->GetThreadContextInfo(), opr1->AsHelperCallOpnd());
-                AssertMsg(sizeof(uint32) == sizeof(void*), "Sizes of void* assumed to be 32-bits");
-                this->EmitConst((uint32)fnAddress, 4);
-#if DBG
-                if (this->m_func->IsOOPJIT())
-                {
-                    // TODO: OOP JIT, use the helper function address from JIT process to do the assertion
-                }
-                else
-                {
-                    AssertMsg((((BYTE*)fnAddress) < m_encoder->m_encodeBuffer || ((BYTE *)fnAddress) >= m_encoder->m_encodeBuffer + m_encoder->m_encodeBufferSize), "Call Target within buffer.");
-                }
-#endif
-=======
-                const void* fnAddress = IR::GetMethodAddress(opr1->AsHelperCallOpnd());
                 AppendRelocEntry(RelocTypeCallPcrel, (void*)m_pc, nullptr, fnAddress);
                 AssertMsg(sizeof(uint32) == sizeof(void*), "Sizes of void* assumed to be 32-bits");
                 this->EmitConst(0, 4);
-                AssertMsg( (((BYTE*)fnAddress) < m_encoder->m_encodeBuffer || ((BYTE *)fnAddress) >= m_encoder->m_encodeBuffer + m_encoder->m_encodeBufferSize), "Call Target within buffer.");
->>>>>>> 6da3d9fa
+#if DBG
+                if (this->m_func->IsOOPJIT())
+                {
+                    // TODO: OOP JIT, use the helper function address from JIT process to do the assertion
+                }
+                else
+                {
+                    AssertMsg((((BYTE*)fnAddress) < m_encoder->m_encodeBuffer || ((BYTE *)fnAddress) >= m_encoder->m_encodeBuffer + m_encoder->m_encodeBufferSize), "Call Target within buffer.");
+                }
+#endif
             }
             else
             {

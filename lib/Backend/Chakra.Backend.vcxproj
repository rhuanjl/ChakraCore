﻿<?xml version="1.0" encoding="utf-8"?>
<Project DefaultTargets="Build" ToolsVersion="12.0" xmlns="http://schemas.microsoft.com/developer/msbuild/2003">
  <Import Condition="'$(ChakraBuildPathImported)'!='true'" Project="$(SolutionDir)Chakra.Build.Paths.props" />
  <Import Project="$(BuildConfigPropsPath)Chakra.Build.ProjectConfiguration.props" />
  <PropertyGroup Label="Globals">
    <TargetName>Chakra.Backend</TargetName>
    <ProjectGuid>{18CF279F-188D-4655-B03D-74F65388E7D1}</ProjectGuid>
    <RootNamespace>JS</RootNamespace>
    <Keyword>Win32Proj</Keyword>
  </PropertyGroup>
  <PropertyGroup Label="Configuration">
    <ConfigurationType>StaticLibrary</ConfigurationType>
  </PropertyGroup>
  <Import Project="$(BuildConfigPropsPath)Chakra.Build.Default.props" />
  <Import Project="$(VCTargetsPath)\Microsoft.Cpp.Default.props" />
  <Import Project="$(VCTargetsPath)\Microsoft.Cpp.props" />
  <ImportGroup Label="ExtensionSettings">
    <Import Project="$(VCTargetsPath)\BuildCustomizations\masm.props" />
    <Import Project="$(BuildConfig_ARMASM_Path)armasm.props" />
  </ImportGroup>
  <Import Project="$(BuildConfigPropsPath)Chakra.Build.Props" />
  <PropertyGroup>
    <_ProjectFileVersion>10.0.30319.1</_ProjectFileVersion>
  </PropertyGroup>
  <ItemDefinitionGroup>
    <ClCompile>
      <AdditionalIncludeDirectories>
        $(MSBuildThisFileDirectory);
        $(MSBuildThisFileDirectory)..;
        $(MSBuildThisFileDirectory)\$(PlatformPathNameAlt);
        $(MSBuildThisFileDirectory)..\Common;
        $(MSBuildThisFileDirectory)..\Runtime;
        $(MSBuildThisFileDirectory)..\JITClient;
        $(MSBuildThisFileDirectory)..\Runtime\ByteCode;
        $(MSBuildThisFileDirectory)..\Runtime\Math;
        $(MSBuildThisFileDirectory)..\Parser;
        $(ChakraJITIDLIntDir);
        %(AdditionalIncludeDirectories)
      </AdditionalIncludeDirectories>
      <PrecompiledHeader>Use</PrecompiledHeader>
      <PrecompiledHeaderFile>BackEnd.h</PrecompiledHeaderFile>
    </ClCompile>
  </ItemDefinitionGroup>
  <ItemDefinitionGroup Condition="'$(OptimizedBuild)'!='true'">
    <ClCompile>
      <!-- /Ob1 -->
      <InlineFunctionExpansion>OnlyExplicitInline</InlineFunctionExpansion>
    </ClCompile>
  </ItemDefinitionGroup>
  <ItemGroup Condition="'$(BuildJIT)'!='false'">
    <ClCompile Include="$(MSBuildThisFileDirectory)AgenPeeps.cpp">
      <ExcludedFromBuild Condition="'$(Platform)'!='Win32' AND '$(Platform)'!='x64'">true</ExcludedFromBuild>
    </ClCompile>
    <ClCompile Include="$(MSBuildThisFileDirectory)LowerMDShared.cpp">
      <ExcludedFromBuild Condition="'$(Platform)'!='Win32' AND '$(Platform)'!='x64'">true</ExcludedFromBuild>
    </ClCompile>
    <ClCompile Include="$(MSBuildThisFileDirectory)LowerMDSharedSimd128.cpp">
      <ExcludedFromBuild Condition="'$(Platform)'!='Win32' AND '$(Platform)'!='x64'">true</ExcludedFromBuild>
    </ClCompile>
    <ClCompile Include="$(MSBuildThisFileDirectory)i386\EncoderMD.cpp">
      <ExcludedFromBuild Condition="'$(Platform)'!='Win32'">true</ExcludedFromBuild>
      <!-- Since there are more then one EncoderMD.cpp, we need to set them output into different directory, even when they are ExcludedFromBuild -->
      <ObjectFileName Condition="'$(Platform)'!='Win32'">$(IntDir)\i386</ObjectFileName>
    </ClCompile>
    <ClCompile Include="$(MSBuildThisFileDirectory)i386\LinearScanMD.cpp">
      <ExcludedFromBuild Condition="'$(Platform)'!='Win32'">true</ExcludedFromBuild>
      <!-- Since there are more then one LinearScanMD.cpp, we need to set them output into different directory, even when they are ExcludedFromBuild -->
      <ObjectFileName Condition="'$(Platform)'!='Win32'">$(IntDir)\i386</ObjectFileName>
    </ClCompile>
    <ClCompile Include="$(MSBuildThisFileDirectory)i386\LowererMDArch.cpp">
      <ExcludedFromBuild Condition="'$(Platform)'!='Win32'">true</ExcludedFromBuild>
      <!-- Since there are more then one LowererMDArch.cpp, we need to set them output into different directory, even when they are ExcludedFromBuild -->
      <ObjectFileName Condition="'$(Platform)'!='Win32'">$(IntDir)\i386</ObjectFileName>
    </ClCompile>
    <ClCompile Include="$(MSBuildThisFileDirectory)i386\PeepsMD.cpp">
      <ExcludedFromBuild Condition="'$(Platform)'!='Win32'">true</ExcludedFromBuild>
      <!-- Since there are more then one PeepsMD.cpp, we need to set them output into different directory, even when they are ExcludedFromBuild -->
      <ObjectFileName Condition="'$(Platform)'!='Win32'">$(IntDir)\i386</ObjectFileName>
    </ClCompile>
    <ClCompile Include="$(MSBuildThisFileDirectory)PrologEncoder.cpp">
      <ExcludedFromBuild Condition="'$(Platform)'!='x64'">true</ExcludedFromBuild>
    </ClCompile>
    <ClCompile Include="$(MSBuildThisFileDirectory)amd64\PrologEncoderMD.cpp">
      <ExcludedFromBuild Condition="'$(Platform)'!='x64'">true</ExcludedFromBuild>
    </ClCompile>
    <ClCompile Include="$(MSBuildThisFileDirectory)amd64\EncoderMD.cpp">
      <ExcludedFromBuild Condition="'$(Platform)'!='x64'">true</ExcludedFromBuild>
      <!-- Since there are more then one EncoderMD.cpp, we need to set them output into different directory, even when they are ExcludedFromBuild -->
      <ObjectFileName Condition="'$(Platform)'!='x64'">$(IntDir)\amd64</ObjectFileName>
    </ClCompile>
    <ClCompile Include="$(MSBuildThisFileDirectory)amd64\LinearScanMD.cpp">
      <ExcludedFromBuild Condition="'$(Platform)'!='x64'">true</ExcludedFromBuild>
      <!-- Since there are more then one LinearScanMD.cpp, we need to set them output into different directory, even when they are ExcludedFromBuild -->
      <ObjectFileName Condition="'$(Platform)'!='x64'">$(IntDir)\amd64</ObjectFileName>
    </ClCompile>
    <ClCompile Include="$(MSBuildThisFileDirectory)amd64\LowererMDArch.cpp">
      <ExcludedFromBuild Condition="'$(Platform)'!='x64'">true</ExcludedFromBuild>
      <!-- Since there are more then one LowererMDArch.cpp, we need to set them output into different directory, even when they are ExcludedFromBuild -->
      <ObjectFileName Condition="'$(Platform)'!='x64'">$(IntDir)\amd64</ObjectFileName>
    </ClCompile>
    <ClCompile Include="$(MSBuildThisFileDirectory)amd64\PeepsMD.cpp">
      <ExcludedFromBuild Condition="'$(Platform)'!='x64'">true</ExcludedFromBuild>
      <!-- Since there are more then one PeepsMD.cpp, we need to set them output into different directory, even when they are ExcludedFromBuild -->
      <ObjectFileName Condition="'$(Platform)'!='x64'">$(IntDir)\amd64</ObjectFileName>
    </ClCompile>
    <ClCompile Include="$(MSBuildThisFileDirectory)arm\EncoderMD.cpp">
      <ExcludedFromBuild Condition="'$(Platform)'!='ARM'">true</ExcludedFromBuild>
      <!-- Since there are more then one EncoderMD.cpp, we need to set them output into different directory, even when they are ExcludedFromBuild -->
      <ObjectFileName Condition="'$(Platform)'!='ARM'">$(IntDir)\arm</ObjectFileName>
    </ClCompile>
    <ClCompile Include="$(MSBuildThisFileDirectory)arm\LinearScanMD.cpp">
      <ExcludedFromBuild Condition="'$(Platform)'!='ARM'">true</ExcludedFromBuild>
      <!-- Since there are more then one LinearScanMD.cpp, we need to set them output into different directory, even when they are ExcludedFromBuild -->
      <ObjectFileName Condition="'$(Platform)'!='ARM'">$(IntDir)\arm</ObjectFileName>
    </ClCompile>
    <ClCompile Include="$(MSBuildThisFileDirectory)arm\LowerMD.cpp">
      <ExcludedFromBuild Condition="'$(Platform)'!='ARM'">true</ExcludedFromBuild>
      <!-- Since there are more then one LowerMD.cpp, we need to set them output into different directory, even when they are ExcludedFromBuild -->
      <ObjectFileName Condition="'$(Platform)'!='ARM'">$(IntDir)\arm</ObjectFileName>
    </ClCompile>
    <ClCompile Include="$(MSBuildThisFileDirectory)arm\PeepsMD.cpp">
      <ExcludedFromBuild Condition="'$(Platform)'!='ARM'">true</ExcludedFromBuild>
      <!-- Since there are more then one PeepsMD.cpp, we need to set them output into different directory, even when they are ExcludedFromBuild -->
      <ObjectFileName Condition="'$(Platform)'!='ARM'">$(IntDir)\arm</ObjectFileName>
    </ClCompile>
    <ClCompile Include="$(MSBuildThisFileDirectory)arm\LegalizeMD.cpp">
      <ExcludedFromBuild Condition="'$(Platform)'!='ARM'">true</ExcludedFromBuild>
    </ClCompile>
    <ClCompile Include="$(MSBuildThisFileDirectory)arm\UnwindInfoManager.cpp">
      <ExcludedFromBuild Condition="'$(Platform)'!='ARM'">true</ExcludedFromBuild>
    </ClCompile>
    <ClCompile Include="$(MSBuildThisFileDirectory)arm64\LowerMD.cpp">
      <ExcludedFromBuild Condition="'$(Platform)'!='ARM64'">true</ExcludedFromBuild>
      <!-- Since there are more then one LowerMD.cpp, we need to set them output into different directory, even when they are ExcludedFromBuild -->
      <ObjectFileName Condition="'$(Platform)'!='ARM64'">$(IntDir)\Arm64</ObjectFileName>
    </ClCompile>
    <ClCompile Include="$(MSBuildThisFileDirectory)arm64\EncoderMD.cpp">
      <ExcludedFromBuild Condition="'$(Platform)'!='ARM64'">true</ExcludedFromBuild>
      <!-- Since there are more then one EncoderMD.cpp, we need to set them output into different directory, even when they are ExcludedFromBuild -->
      <ObjectFileName Condition="'$(Platform)'!='ARM64'">$(IntDir)\Arm64</ObjectFileName>
    </ClCompile>
    <ClCompile Include="$(MSBuildThisFileDirectory)IRBuilderAsmJs.cpp" />
    <ClCompile Include="$(MSBuildThisFileDirectory)BackendOpCodeAttrAsmJs.cpp" />
    <ClCompile Include="$(MSBuildThisFileDirectory)BailOut.cpp" />
    <ClCompile Include="$(MSBuildThisFileDirectory)CaseNode.cpp" />
    <ClCompile Include="$(MSBuildThisFileDirectory)CodeGenWorkItem.cpp" />
    <ClCompile Include="$(MSBuildThisFileDirectory)CodeGenAllocators.cpp" />
    <ClCompile Include="$(MSBuildThisFileDirectory)CodeGenNumberAllocator.cpp" />
    <ClCompile Include="$(MSBuildThisFileDirectory)DbCheckPostLower.cpp" />
    <ClCompile Include="$(MSBuildThisFileDirectory)GlobOptBailOut.cpp" />
    <ClCompile Include="$(MSBuildThisFileDirectory)GlobOptExpr.cpp" />
    <ClCompile Include="$(MSBuildThisFileDirectory)GlobOptSimd128.cpp" />
    <ClCompile Include="$(MSBuildThisFileDirectory)GlobOptFields.cpp" />
    <ClCompile Include="$(MSBuildThisFileDirectory)GlobOptIntBounds.cpp" />
    <ClCompile Include="$(MSBuildThisFileDirectory)Backend.cpp">
      <PrecompiledHeader>Create</PrecompiledHeader>
    </ClCompile>
    <ClCompile Include="$(MSBuildThisFileDirectory)BackendApi.cpp" />
    <ClCompile Include="$(MSBuildThisFileDirectory)BackwardPass.cpp" />
    <ClCompile Include="$(MSBuildThisFileDirectory)Debug.cpp" />
    <ClCompile Include="$(MSBuildThisFileDirectory)EmitBuffer.cpp" />
    <ClCompile Include="$(MSBuildThisFileDirectory)Encoder.cpp" />
    <ClCompile Include="$(MSBuildThisFileDirectory)FlowGraph.cpp" />
    <ClCompile Include="$(MSBuildThisFileDirectory)Func.cpp" />
    <ClCompile Include="$(MSBuildThisFileDirectory)GlobOpt.cpp" />
    <ClCompile Include="$(MSBuildThisFileDirectory)InductionVariable.cpp" />
    <ClCompile Include="$(MSBuildThisFileDirectory)InlineeFrameInfo.cpp" />
    <ClCompile Include="$(MSBuildThisFileDirectory)InliningHeuristics.cpp" />
    <ClCompile Include="$(MSBuildThisFileDirectory)InliningDecider.cpp" />
    <ClCompile Include="$(MSBuildThisFileDirectory)IntBounds.cpp" />
    <ClCompile Include="$(MSBuildThisFileDirectory)InterpreterThunkEmitter.cpp" />
    <ClCompile Include="$(MSBuildThisFileDirectory)IR.cpp" />
    <ClCompile Include="$(MSBuildThisFileDirectory)IRBuilder.cpp" />
    <ClCompile Include="$(MSBuildThisFileDirectory)IRViewer.cpp" />
    <ClCompile Include="$(MSBuildThisFileDirectory)IRType.cpp" />
    <ClCompile Include="$(MSBuildThisFileDirectory)JnHelperMethod.cpp" />
    <ClCompile Include="$(MSBuildThisFileDirectory)LinearScan.cpp" />
    <ClCompile Include="$(MSBuildThisFileDirectory)Lower.cpp" />
    <ClCompile Include="$(MSBuildThisFileDirectory)NativeCodeData.cpp" />
    <ClCompile Include="$(MSBuildThisFileDirectory)NativeCodeGenerator.cpp" />
    <ClCompile Include="$(MSBuildThisFileDirectory)Opnd.cpp" />
    <ClCompile Include="$(MSBuildThisFileDirectory)PDataManager.cpp" />
    <ClCompile Include="$(MSBuildThisFileDirectory)Peeps.cpp" />
    <ClCompile Include="$(MSBuildThisFileDirectory)PreLowerPeeps.cpp" />
    <ClCompile Include="$(MSBuildThisFileDirectory)QueuedFullJitWorkItem.cpp" />
    <ClCompile Include="$(MSBuildThisFileDirectory)Region.cpp" />
    <ClCompile Include="$(MSBuildThisFileDirectory)SccLiveness.cpp" />
    <ClCompile Include="$(MSBuildThisFileDirectory)Security.cpp" />
    <ClCompile Include="$(MSBuildThisFileDirectory)SimpleJitProfilingHelpers.cpp" />
    <ClCompile Include="$(MSBuildThisFileDirectory)SimpleLayout.cpp" />
    <ClCompile Include="$(MSBuildThisFileDirectory)Sym.cpp" />
    <ClCompile Include="$(MSBuildThisFileDirectory)SymTable.cpp" />
    <ClCompile Include="$(MSBuildThisFileDirectory)SwitchIRBuilder.cpp" />
    <ClCompile Include="$(MSBuildThisFileDirectory)TempTracker.cpp" />
    <ClCompile Include="$(MSBuildThisFileDirectory)ValueRelativeOffset.cpp" />
    <ClCompile Include="$(MSBuildThisFileDirectory)Inline.cpp" />
    <ClCompile Include="$(MSBuildThisFileDirectory)JITOutput.cpp" />
    <ClCompile Include="$(MSBuildThisFileDirectory)JITTimeFunctionBody.cpp" />
    <ClCompile Include="$(MSBuildThisFileDirectory)JITTimeProfileInfo.cpp" />
    <ClCompile Include="$(MSBuildThisFileDirectory)JITTimeScriptContext.cpp" />
    <ClCompile Include="$(MSBuildThisFileDirectory)JITTimeWorkItem.cpp" />
    <ClCompile Include="$(MSBuildThisFileDirectory)AsmJsJITInfo.cpp" />
    <ClCompile Include="$(MSBuildThisFileDirectory)FunctionJITRuntimeInfo.cpp" />
    <ClCompile Include="$(MSBuildThisFileDirectory)FunctionJITTimeInfo.cpp" />
    <ClCompile Include="$(MSBuildThisFileDirectory)JITObjTypeSpecFldInfo.cpp" />
    <ClCompile Include="$(MSBuildThisFileDirectory)JITTimeConstructorCache.cpp" />
    <ClCompile Include="$(MSBuildThisFileDirectory)JITTimePolymorphicInlineCache.cpp" />
    <ClCompile Include="$(MSBuildThisFileDirectory)JITTimePolymorphicInlineCacheInfo.cpp" />
    <ClCompile Include="$(MSBuildThisFileDirectory)JITType.cpp" />
    <ClCompile Include="$(MSBuildThisFileDirectory)JITTypeHandler.cpp" />
    <ClCompile Include="$(MSBuildThisFileDirectory)ServerScriptContext.cpp" />
    <ClCompile Include="$(MSBuildThisFileDirectory)ServerThreadContext.cpp" />
    <ClCompile Include="$(MSBuildThisFileDirectory)JITTimeFixedField.cpp" />
  </ItemGroup>
  <ItemGroup>
    <ClInclude Include="AgenPeeps.h" />
    <ClInclude Include="arm64\ARMEncode.h">
      <ExcludedFromBuild Condition="'$(Platform)'!='ARM64'">true</ExcludedFromBuild>
    </ClInclude>
    <ClInclude Include="arm64\EncoderMD.h">
      <ExcludedFromBuild Condition="'$(Platform)'!='ARM64'">true</ExcludedFromBuild>
    </ClInclude>
    <ClInclude Include="arm64\LinearScanMD.h">
      <ExcludedFromBuild Condition="'$(Platform)'!='ARM64'">true</ExcludedFromBuild>
    </ClInclude>
    <ClInclude Include="arm64\LowerMD.h">
      <ExcludedFromBuild Condition="'$(Platform)'!='ARM64'">true</ExcludedFromBuild>
    </ClInclude>
    <ClInclude Include="arm64\md.h">
      <ExcludedFromBuild Condition="'$(Platform)'!='ARM64'">true</ExcludedFromBuild>
    </ClInclude>
    <ClInclude Include="arm64\MdOpCodes.h">
      <ExcludedFromBuild Condition="'$(Platform)'!='ARM64'">true</ExcludedFromBuild>
    </ClInclude>
    <ClInclude Include="arm64\PeepsMD.h">
      <ExcludedFromBuild Condition="'$(Platform)'!='ARM64'">true</ExcludedFromBuild>
    </ClInclude>
    <ClInclude Include="arm64\Reg.h">
      <ExcludedFromBuild Condition="'$(Platform)'!='ARM64'">true</ExcludedFromBuild>
    </ClInclude>
    <ClInclude Include="arm64\RegList.h">
      <ExcludedFromBuild Condition="'$(Platform)'!='ARM64'">true</ExcludedFromBuild>
    </ClInclude>
    <ClInclude Include="arm64\UnwindCodes.h">
      <ExcludedFromBuild Condition="'$(Platform)'!='ARM64'">true</ExcludedFromBuild>
    </ClInclude>
    <ClInclude Include="arm64\UnwindInfoManager.h">
      <ExcludedFromBuild Condition="'$(Platform)'!='ARM64'">true</ExcludedFromBuild>
    </ClInclude>
    <ClInclude Include="AsmJsJITInfo.h" />
    <ClInclude Include="FunctionJITRuntimeInfo.h" />
    <ClInclude Include="FunctionJITTimeInfo.h" />
    <ClInclude Include="IRBaseTypeList.h" />
    <ClInclude Include="IRBuilderAsmJs.h" />
    <ClInclude Include="BackendOpCodeAttrAsmJs.h" />
    <ClInclude Include="BackendOpCodeList.h" />
    <ClInclude Include="GlobOptIntBounds.h" />
    <ClInclude Include="i386\EncoderMD.h">
      <ExcludedFromBuild Condition="'$(Platform)'!='Win32'">true</ExcludedFromBuild>
    </ClInclude>
    <ClInclude Include="i386\LinearScanMD.h">
      <ExcludedFromBuild Condition="'$(Platform)'!='Win32'">true</ExcludedFromBuild>
    </ClInclude>
    <ClInclude Include="i386\LowererMDArch.h">
      <ExcludedFromBuild Condition="'$(Platform)'!='Win32'">true</ExcludedFromBuild>
    </ClInclude>
    <ClInclude Include="i386\md.h">
      <ExcludedFromBuild Condition="'$(Platform)'!='Win32'">true</ExcludedFromBuild>
    </ClInclude>
    <ClInclude Include="i386\MdOpCodes.h">
      <ExcludedFromBuild Condition="'$(Platform)'!='Win32'">true</ExcludedFromBuild>
    </ClInclude>
    <ClInclude Include="i386\PeepsMD.h">
      <ExcludedFromBuild Condition="'$(Platform)'!='Win32'">true</ExcludedFromBuild>
    </ClInclude>
    <ClInclude Include="i386\Reg.h">
      <ExcludedFromBuild Condition="'$(Platform)'!='Win32'">true</ExcludedFromBuild>
    </ClInclude>
    <ClInclude Include="i386\RegList.h">
      <ExcludedFromBuild Condition="'$(Platform)'!='Win32'">true</ExcludedFromBuild>
    </ClInclude>
    <ClInclude Include="i386\X86Encode.h">
      <ExcludedFromBuild Condition="'$(Platform)'!='Win32'">true</ExcludedFromBuild>
    </ClInclude>
    <ClInclude Include="amd64\EncoderMD.h">
      <ExcludedFromBuild Condition="'$(Platform)'!='x64'">true</ExcludedFromBuild>
    </ClInclude>
    <ClInclude Include="amd64\LinearScanMD.h">
      <ExcludedFromBuild Condition="'$(Platform)'!='x64'">true</ExcludedFromBuild>
    </ClInclude>
    <ClInclude Include="amd64\LowererMDArch.h">
      <ExcludedFromBuild Condition="'$(Platform)'!='x64'">true</ExcludedFromBuild>
    </ClInclude>
    <ClInclude Include="amd64\md.h">
      <ExcludedFromBuild Condition="'$(Platform)'!='x64'">true</ExcludedFromBuild>
    </ClInclude>
    <ClInclude Include="amd64\MdOpCodes.h">
      <ExcludedFromBuild Condition="'$(Platform)'!='x64'">true</ExcludedFromBuild>
    </ClInclude>
    <ClInclude Include="amd64\PeepsMD.h">
      <ExcludedFromBuild Condition="'$(Platform)'!='x64'">true</ExcludedFromBuild>
    </ClInclude>
    <ClInclude Include="amd64\Reg.h">
      <ExcludedFromBuild Condition="'$(Platform)'!='x64'">true</ExcludedFromBuild>
    </ClInclude>
    <ClInclude Include="amd64\RegList.h">
      <ExcludedFromBuild Condition="'$(Platform)'!='x64'">true</ExcludedFromBuild>
    </ClInclude>
    <ClInclude Include="amd64\PrologEncoderMD.h">
      <ExcludedFromBuild Condition="'$(Platform)'!='x64'">true</ExcludedFromBuild>
    </ClInclude>
    <ClInclude Include="amd64\X64Encode.h">
      <ExcludedFromBuild Condition="'$(Platform)'!='x64'">true</ExcludedFromBuild>
    </ClInclude>
    <ClInclude Include="arm\ARMEncode.h">
      <ExcludedFromBuild Condition="'$(Platform)'!='arm'">true</ExcludedFromBuild>
    </ClInclude>
    <ClInclude Include="arm\AssemblyStep.h">
      <ExcludedFromBuild Condition="'$(Platform)'!='arm'">true</ExcludedFromBuild>
    </ClInclude>
    <ClInclude Include="arm\EncoderMD.h">
      <ExcludedFromBuild Condition="'$(Platform)'!='arm'">true</ExcludedFromBuild>
    </ClInclude>
    <ClInclude Include="arm\LegalizeMD.h">
      <ExcludedFromBuild Condition="'$(Platform)'!='arm'">true</ExcludedFromBuild>
    </ClInclude>
    <ClInclude Include="arm\LinearScanMD.h">
      <ExcludedFromBuild Condition="'$(Platform)'!='arm'">true</ExcludedFromBuild>
    </ClInclude>
    <ClInclude Include="arm\LowerMD.h">
      <ExcludedFromBuild Condition="'$(Platform)'!='arm'">true</ExcludedFromBuild>
    </ClInclude>
    <ClInclude Include="arm\md.h">
      <ExcludedFromBuild Condition="'$(Platform)'!='arm'">true</ExcludedFromBuild>
    </ClInclude>
    <ClInclude Include="arm\MdOpCodes.h">
      <ExcludedFromBuild Condition="'$(Platform)'!='arm'">true</ExcludedFromBuild>
    </ClInclude>
    <ClInclude Include="arm\PeepsMD.h">
      <ExcludedFromBuild Condition="'$(Platform)'!='arm'">true</ExcludedFromBuild>
    </ClInclude>
    <ClInclude Include="arm\Reg.h">
      <ExcludedFromBuild Condition="'$(Platform)'!='arm'">true</ExcludedFromBuild>
    </ClInclude>
    <ClInclude Include="arm\RegList.h">
      <ExcludedFromBuild Condition="'$(Platform)'!='arm'">true</ExcludedFromBuild>
    </ClInclude>
    <ClInclude Include="arm\UnwindCodes.h">
      <ExcludedFromBuild Condition="'$(Platform)'!='arm'">true</ExcludedFromBuild>
    </ClInclude>
    <ClInclude Include="arm\UnwindInfoManager.h">
      <ExcludedFromBuild Condition="'$(Platform)'!='arm'">true</ExcludedFromBuild>
    </ClInclude>
    <ClInclude Include="Backend.h" />
    <ClInclude Include="BackwardPass.h" />
    <ClInclude Include="BailOut.h" />
    <ClInclude Include="BailOutKind.h" />
    <ClInclude Include="CaseNode.h" />
    <ClInclude Include="CodeGenAllocators.h" />
    <ClInclude Include="CodeGenNumberAllocator.h" />
    <ClInclude Include="CodeGenWorkItemType.h" />
    <ClInclude Include="CodeGenWorkItem.h" />
    <ClInclude Include="DbCheckPostLower.h" />
    <ClInclude Include="EmitBuffer.h" />
    <ClInclude Include="Encoder.h" />
    <ClInclude Include="ExternalLowerer.h" />
    <ClInclude Include="FlowGraph.h" />
    <ClInclude Include="Func.h" />
    <ClInclude Include="GlobHashTable.h" />
    <ClInclude Include="GlobOpt.h" />
    <ClInclude Include="InductionVariable.h" />
    <ClInclude Include="Inline.h" />
    <ClInclude Include="InlineeFrameInfo.h" />
    <ClInclude Include="InliningHeuristics.h" />
    <ClInclude Include="InliningDecider.h" />
    <ClInclude Include="IntBounds.h" />
    <ClInclude Include="IntConstantBounds.h" />
    <ClInclude Include="InterpreterThunkEmitter.h" />
    <ClInclude Include="IntOverflowDoesNotMatterRange.h" />
    <ClInclude Include="IR.h" />
    <ClInclude Include="IRBuilder.h" />
    <ClInclude Include="IRViewer.h" />
    <ClInclude Include="IRType.h" />
    <ClInclude Include="IRTypeList.h" />
    <ClInclude Include="JITObjTypeSpecFldInfo.h" />
    <ClInclude Include="JITOutput.h" />
    <ClInclude Include="JITRecyclableObject.h" />
    <ClInclude Include="JITTimeConstructorCache.h" />
    <ClInclude Include="JITTimeFixedField.h" />
    <ClInclude Include="JITTimeFunctionBody.h" />
    <ClInclude Include="JITTimePolymorphicInlineCache.h" />
    <ClInclude Include="JITTimePolymorphicInlineCacheInfo.h" />
    <ClInclude Include="JITTimeProfileInfo.h" />
    <ClInclude Include="JITTimeScriptContext.h" />
    <ClInclude Include="JITType.h" />
    <ClInclude Include="JITTypeHandler.h" />
    <ClInclude Include="JITTimeWorkItem.h" />
    <ClInclude Include="JnHelperMethod.h" />
    <ClInclude Include="JnHelperMethodList.h" />
    <ClInclude Include="Lifetime.h" />
    <ClInclude Include="LinearScan.h" />
    <ClInclude Include="LinearScanMDShared.h" />
    <ClInclude Include="LowerMDShared.h" />
    <ClInclude Include="NativeCodeData.h" />
    <ClInclude Include="PDataManager.h" />
    <ClInclude Include="PrologEncoder.h">
      <ExcludedFromBuild Condition="'$(Platform)'!='x64'">true</ExcludedFromBuild>
    </ClInclude>
    <ClInclude Include="Lower.h" />
    <ClInclude Include="NativeCodeGenerator.h" />
    <ClInclude Include="Opnd.h" />
    <ClInclude Include="Peeps.h" />
    <ClInclude Include="QueuedFullJitWorkItem.h" />
    <ClInclude Include="Region.h" />
    <ClInclude Include="SccLiveness.h" />
    <ClInclude Include="Security.h" />
    <ClInclude Include="ServerScriptContext.h" />
    <ClInclude Include="ServerThreadContext.h" />
    <ClInclude Include="SimpleJitProfilingHelpers.h" />
    <ClInclude Include="SimpleLayout.h" />
    <ClInclude Include="Sym.h" />
    <ClInclude Include="SymTable.h" />
    <ClInclude Include="SwitchIRBuilder.h" />
    <ClInclude Include="TempTracker.h" />
    <ClInclude Include="ValueRelativeOffset.h" />
  </ItemGroup>
  <ItemGroup>
    <MASM Include="$(MSBuildThisFileDirectory)amd64\LinearScanMdA.asm">
      <ExcludedFromBuild Condition="'$(Platform)'!='x64'">true</ExcludedFromBuild>
      <ObjectFileName Condition="'$(Platform)'!='x64'">$(IntDir)\x64</ObjectFileName>
    </MASM>
    <MASM Include="$(MSBuildThisFileDirectory)amd64\Thunks.asm">
      <ExcludedFromBuild Condition="'$(Platform)'!='x64'">true</ExcludedFromBuild>
      <ObjectFileName Condition="'$(Platform)'!='x64'">$(IntDir)\x64</ObjectFileName>
    </MASM>
    <ARMASM Include="$(MSBuildThisFileDirectory)arm64\Thunks.asm">
      <ExcludedFromBuild Condition="'$(Platform)'!='ARM64'">true</ExcludedFromBuild>
      <ObjectFileName Condition="'$(Platform)'!='ARM64'">$(IntDir)\arm64</ObjectFileName>
    </ARMASM>
    <ARMASM Include="$(MSBuildThisFileDirectory)arm\LinearScanMdA.asm">
      <ExcludedFromBuild Condition="'$(Platform)'!='ARM'">true</ExcludedFromBuild>
      <ObjectFileName Condition="'$(Platform)'!='ARM'">$(IntDir)\arm</ObjectFileName>
    </ARMASM>
    <ARMASM Include="$(MSBuildThisFileDirectory)arm\Thunks.asm">
      <ExcludedFromBuild Condition="'$(Platform)'!='ARM'">true</ExcludedFromBuild>
      <ObjectFileName Condition="'$(Platform)'!='ARM'">$(IntDir)\arm</ObjectFileName>
    </ARMASM>
    <None Include="IR.inl" />
    <None Include="Opnd.inl" />
    <None Include="Sym.inl" />
  </ItemGroup>
  <ItemGroup>
<<<<<<< HEAD
    <ProjectReference Include="..\JITIDL\Chakra.JITIDL.vcxproj">
      <Project>{0db5ecbc-9385-4a65-be2c-4ef7c65cb719}</Project>
    </ProjectReference>
=======
    <ClInclude Include="CRC.h">
      <FileType>CppCode</FileType>
    </ClInclude>
>>>>>>> 6da3d9fa
  </ItemGroup>
  <Import Project="$(BuildConfigPropsPath)Chakra.Build.targets" Condition="exists('$(BuildConfigPropsPath)Chakra.Build.targets')" />
  <Import Project="$(VCTargetsPath)\Microsoft.Cpp.targets" />
  <ImportGroup Label="ExtensionTargets">
    <Import Project="$(VCTargetsPath)\BuildCustomizations\masm.targets" />
    <Import Project="$(BuildConfig_ARMASM_Path)armasm.targets" />
  </ImportGroup>
</Project><|MERGE_RESOLUTION|>--- conflicted
+++ resolved
@@ -450,15 +450,14 @@
     <None Include="Sym.inl" />
   </ItemGroup>
   <ItemGroup>
-<<<<<<< HEAD
     <ProjectReference Include="..\JITIDL\Chakra.JITIDL.vcxproj">
       <Project>{0db5ecbc-9385-4a65-be2c-4ef7c65cb719}</Project>
     </ProjectReference>
-=======
+  </ItemGroup>
+  <ItemGroup>
     <ClInclude Include="CRC.h">
       <FileType>CppCode</FileType>
     </ClInclude>
->>>>>>> 6da3d9fa
   </ItemGroup>
   <Import Project="$(BuildConfigPropsPath)Chakra.Build.targets" Condition="exists('$(BuildConfigPropsPath)Chakra.Build.targets')" />
   <Import Project="$(VCTargetsPath)\Microsoft.Cpp.targets" />

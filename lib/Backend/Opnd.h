//-------------------------------------------------------------------------------------------------------
// Copyright (C) Microsoft Corporation and contributors. All rights reserved.
// Licensed under the MIT license. See LICENSE.txt file in the project root for full license information.
//-------------------------------------------------------------------------------------------------------

#pragma once

class Value;

namespace IR {

class IntConstOpnd;
class Int64ConstOpnd;
class FloatConstOpnd;
class Float32ConstOpnd;
class Simd128ConstOpnd;
class HelperCallOpnd;
class SymOpnd;
class PropertySymOpnd;
class RegOpnd;
class ArrayRegOpnd;
class AddrOpnd;
class ListOpnd;
class IndirOpnd;
class LabelOpnd;
class MemRefOpnd;
class RegBVOpnd;

enum OpndKind : BYTE {
    OpndKindInvalid,
    OpndKindIntConst,
    OpndKindInt64Const,
    OpndKindFloatConst,
    OpndKindFloat32Const,
    OpndKindSimd128Const,
    OpndKindHelperCall,
    OpndKindSym,
    OpndKindReg,
    OpndKindAddr,
    OpndKindIndir,
    OpndKindLabel,
    OpndKindMemRef,
    OpndKindRegBV,
    OpndKindList
};

enum AddrOpndKind : BYTE {
    // The following address kinds are safe for relocatable JIT and regular
    // JIT
    AddrOpndKindConstantAddress,
    AddrOpndKindConstantVar, // a constant var value (null or tagged int)
    // NOTE: None of the following address kinds should be generated directly
    // or you WILL break relocatable JIT code. Each kind has a helper that
    // will generate correct code for relocatable code & non-relocatable code.
    // The only exception is places where it is KNOWN that we will never
    // generate the code in relocatable JIT.

    // use LoadScriptContextOpnd
    AddrOpndKindDynamicScriptContext,
    // use LoadVTableValueOpnd
    AddrOpndKindDynamicVtable,
    // use LoadLibraryValueOpnd
    AddrOpndKindDynamicCharStringCache,
    // use appropriate helper
    AddrOpndKindDynamicMisc,
    // no profiling in dynamic JIT
    AddrOpndKindDynamicFunctionBody,
    AddrOpndKindDynamicFunctionInfo,
    // use LoadRuntimeInlineCacheOpnd for runtime caches,
    // in relocatable JIT polymorphic inline caches aren't generated and can
    // be referenced directly (for now)
    AddrOpndKindDynamicInlineCache,
    // no bailouts in dynamic JIT
    AddrOpndKindDynamicBailOutRecord,
    // use appropriate helper
    AddrOpndKindDynamicVar,
    AddrOpndKindDynamicType,
    AddrOpndKindDynamicTypeHandler,
    AddrOpndKindDynamicFrameDisplay,
    AddrOpndKindDynamicGuardValueRef,
    AddrOpndKindDynamicArrayCallSiteInfo,
    AddrOpndKindDynamicFunctionBodyWeakRef,
    AddrOpndKindDynamicObjectTypeRef,
    AddrOpndKindDynamicTypeCheckGuard,
    AddrOpndKindDynamicRecyclerAllocatorEndAddressRef,
    AddrOpndKindDynamicRecyclerAllocatorFreeListRef,
    AddrOpndKindDynamicBailOutKindRef,
    AddrOpndKindDynamicAuxSlotArrayRef,
    AddrOpndKindDynamicPropertySlotRef,
    AddrOpndKindDynamicFunctionEnvironmentRef,
    AddrOpndKindDynamicIsInstInlineCacheFunctionRef,
    AddrOpndKindDynamicIsInstInlineCacheTypeRef,
    AddrOpndKindDynamicIsInstInlineCacheResultRef,
    AddrOpndKindSz,
    AddrOpndKindDynamicFloatRef,
    AddrOpndKindDynamicDoubleRef,
    AddrOpndKindDynamicNativeCodeDataRef,
    AddrOpndKindDynamicAuxBufferRef,
    AddrOpndKindForInCache,
    AddrOpndKindForInCacheType,
    AddrOpndKindForInCacheData,
    AddrOpndKindWriteBarrierCardTable,
};

///---------------------------------------------------------------------------
///
/// class Opnd
///
///     IntConstOpnd        ; int values
///     FLoatConstOpnd      ; float values
///     HelperCallOpnd      ; lib helper address (more convenient dumps than AddrOpnd)
///     SymOpnd             ; stack symbol operand (not enregistered)
///     RegOpnd             ; register operand
///     AddrOpnd            ; address or var operand (includes TaggedInt's)
///     IndirOpnd           ; indirections operand (also used for JS array references)
///     LabelOpnd           ; label operand
///     MemRefOpnd          ; direct memory reference at a given memory address.
///     RegBVOpnd           ; unsigned int bit field used to denote a bit field vector. Example: Registers to push in STM.
///
///---------------------------------------------------------------------------

class Opnd
{
protected:
    Opnd() :
        m_inUse(false),
        m_isDead(false),
        m_isValueTypeFixed(false),
        canStoreTemp(false),
        isDiagHelperCallOpnd(false),
        isPropertySymOpnd(false)
    {
#if DBG
        isFakeDst = false;
        isDeleted = false;
#endif
        m_kind = (OpndKind)0;
    }

    Opnd(const Opnd& oldOpnd) :
        m_type(oldOpnd.m_type),
        m_isDead(false),
        m_inUse(false),
        m_isValueTypeFixed(false),
        canStoreTemp(oldOpnd.canStoreTemp)
    {
#if DBG
        isFakeDst = false;
        isDeleted = false;
#endif
        m_kind = oldOpnd.m_kind;

        // We will set isDeleted bit on a freed Opnd, this should not overlap with the next field of BVSparseNode
        // because BVSparseNode* are used to maintain freelist of memory of BVSparseNode size
#if DBG
        typedef BVSparseNode<JitArenaAllocator> BVSparseNode;
        CompileAssert(
            offsetof(Opnd, isDeleted) > offsetof(BVSparseNode, next) + sizeof(BVSparseNode*) ||
            offsetof(Opnd, isDeleted) < offsetof(BVSparseNode, next) + sizeof(BVSparseNode*));
#endif
    }
public:
    bool                IsConstOpnd() const;
    bool                IsImmediateOpnd() const;
    bool                IsMemoryOpnd() const;
    bool                IsIntConstOpnd() const;
    IntConstOpnd *      AsIntConstOpnd();
    const IntConstOpnd* AsIntConstOpnd() const;
    bool                IsInt64ConstOpnd() const;
    Int64ConstOpnd *    AsInt64ConstOpnd();
    const Int64ConstOpnd * AsInt64ConstOpnd() const;
    bool                IsFloatConstOpnd() const;
    FloatConstOpnd *    AsFloatConstOpnd();
    const FloatConstOpnd * AsFloatConstOpnd() const;
    bool                IsFloat32ConstOpnd() const;
    Float32ConstOpnd *  AsFloat32ConstOpnd();
    bool                IsSimd128ConstOpnd() const;
    Simd128ConstOpnd *  AsSimd128ConstOpnd();
    const Simd128ConstOpnd * AsSimd128ConstOpnd() const;
    bool                IsHelperCallOpnd() const;
    HelperCallOpnd *    AsHelperCallOpnd();
    const HelperCallOpnd * AsHelperCallOpnd() const;
    bool                IsSymOpnd() const;
    SymOpnd *           AsSymOpnd();
    const SymOpnd *     AsSymOpnd() const;
    PropertySymOpnd *   AsPropertySymOpnd();
    const PropertySymOpnd * AsPropertySymOpnd() const;
    bool                IsRegOpnd() const;
    RegOpnd *           AsRegOpnd();
    const RegOpnd *     AsRegOpnd() const;
    bool                IsAddrOpnd() const;
    AddrOpnd *          AsAddrOpnd();
    const AddrOpnd *    AsAddrOpnd() const;
    bool                IsListOpnd() const;
    ListOpnd *          AsListOpnd();
    const ListOpnd *    AsListOpnd() const;
    bool                IsIndirOpnd() const;
    IndirOpnd *         AsIndirOpnd();
    const IndirOpnd *   AsIndirOpnd() const;
    bool                IsLabelOpnd() const;
    LabelOpnd *         AsLabelOpnd();
    const LabelOpnd *   AsLabelOpnd() const;
    bool                IsMemRefOpnd() const;
    MemRefOpnd *        AsMemRefOpnd();
    const MemRefOpnd *  AsMemRefOpnd() const;
    bool                IsRegBVOpnd() const;
    RegBVOpnd *         AsRegBVOpnd();
    const RegBVOpnd *   AsRegBVOpnd() const;

    OpndKind            GetKind() const;
    Opnd *              Copy(Func *func);
    Opnd *              CloneDef(Func *func);
    Opnd *              CloneUse(Func *func);
    StackSym *          GetStackSym() const;
    Sym *               GetSym() const;
    Opnd *              UseWithNewType(IRType type, Func * func);

    bool                IsEqual(Opnd *opnd);
    void                Free(Func * func);
    bool                IsInUse() const { return m_inUse; }
    Opnd *              Use(Func * func);
    void                UnUse();
    IRType              GetType() const { return this->m_type; }
    void                SetType(IRType type) { this->m_type = type; }
    bool                IsSigned() const { return IRType_IsSignedInt(this->m_type); }
    bool                IsUnsigned() const { return IRType_IsUnsignedInt(this->m_type); }
    int                 GetSize() const { return TySize[this->m_type]; }
    bool                IsInt64() const { return IRType_IsInt64(this->m_type); }
    bool                IsUint64() const { return this->m_type == TyUint64; }
    bool                IsInt32() const { return this->m_type == TyInt32; }
    bool                IsUInt32() const { return this->m_type == TyUint32; }
    bool                IsIntegral32() const { return IsInt32() || IsUInt32(); }
    bool                IsFloat32() const { return this->m_type == TyFloat32; }
    bool                IsFloat64() const { return this->m_type == TyFloat64; }
    bool                IsFloat() const { return this->IsFloat32() || this->IsFloat64(); }
    bool                IsSimd128() const { return IRType_IsSimd128(this->m_type);  }
    bool                IsSimd128F4()  const { return this->m_type == TySimd128F4;  }
    bool                IsSimd128I4()  const { return this->m_type == TySimd128I4;  }
    bool                IsSimd128I8()  const { return this->m_type == TySimd128I8;  }
    bool                IsSimd128I16() const { return this->m_type == TySimd128I16; }
    bool                IsSimd128U4()  const { return this->m_type == TySimd128U4;  }
    bool                IsSimd128U8()  const { return this->m_type == TySimd128U8;  }
    bool                IsSimd128U16() const { return this->m_type == TySimd128U16; }
    bool                IsSimd128B4()  const { return this->m_type == TySimd128B4;  }
    bool                IsSimd128B8()  const { return this->m_type == TySimd128B8;  }
    bool                IsSimd128B16() const { return this->m_type == TySimd128B16; }
    bool                IsSimd128D2()  const { return this->m_type == TySimd128D2;  }
    bool                IsSimd128I2()  const { return this->m_type == TySimd128I2; }
    bool                IsVar() const { return this->m_type == TyVar; }
    bool                IsTaggedInt() const;
    bool                IsTaggedValue() const;
    bool                IsNotNumber() const;
    bool                IsNotInt() const;
    bool                IsNotTaggedValue() const;
    bool                IsWriteBarrierTriggerableValue();
    void                SetIsDead(const bool isDead = true)   { this->m_isDead = isDead; }
    bool                GetIsDead()   { return this->m_isDead; }
    int64               GetImmediateValue(Func * func);
#if defined(_M_ARM)
    // Helper for 32bits systems without int64 const operand support
    int32               GetImmediateValueAsInt32(Func * func);
#endif
    BailoutConstantValue GetConstValue();
    bool                GetIsJITOptimizedReg() const { return m_isJITOptimizedReg; }
    void                SetIsJITOptimizedReg(bool value) { Assert(!value || !this->IsIndirOpnd()); m_isJITOptimizedReg = value; }

    ValueType           GetValueType() const { return m_valueType; }
    void                SetValueType(const ValueType valueType);
    ValueType           FindProfiledValueType();
    bool                IsScopeObjOpnd(Func * func);
#if DBG_DUMP || defined(ENABLE_IR_VIEWER)
    virtual void        DummyFunction() {} // Note needed for the VS debugger to disambiguate the different classes.
    void                DumpValueType();
    static void         DumpValueType(const ValueType valueType);
#endif

    bool                IsValueTypeFixed() const { return m_isValueTypeFixed; }
    void                SetValueTypeFixed() { m_isValueTypeFixed = true; }
    void                UnsetValueTypeFixed() { m_isValueTypeFixed = false; }
    IR::RegOpnd *       FindRegUse(IR::RegOpnd *regOpnd);
    bool                IsArgumentsObject();

    static IntConstOpnd *CreateUint32Opnd(const uint i, Func *const func);
    static IntConstOpnd *CreateProfileIdOpnd(const Js::ProfileId profileId, Func *const func);
    static IntConstOpnd *CreateInlineCacheIndexOpnd(const Js::InlineCacheIndex inlineCacheIndex, Func *const func);
    static RegOpnd *CreateFramePointerOpnd(Func *const func);
public:
#if DBG_DUMP || defined(ENABLE_IR_VIEWER)
    static void         DumpAddress(void *address, bool printToConsole, bool skipMaskedAddress);
    static void         DumpFunctionInfo(_Outptr_result_buffer_(*count) char16 ** buffer, size_t * count, Js::FunctionInfo * info, bool printToConsole, _In_opt_z_ char16 const * type = nullptr);
    void                Dump(IRDumpFlags flags, Func *func);
    void                DumpOpndKindAddr(bool AsmDumpMode, Func *func);
    void                DumpOpndKindMemRef(bool AsmDumpMode, Func *func);
    static void         WriteToBuffer(_Outptr_result_buffer_(*count) char16 **buffer, size_t *count, const char16 *fmt, ...);
    void                GetAddrDescription(__out_ecount(count) char16 *const description, const size_t count, bool AsmDumpMode,
                            bool printToConsole, Func *func);
    static void         GetAddrDescription(__out_ecount(count) char16 *const description, const size_t count,
                            void * address, IR::AddrOpndKind addressKind, bool AsmDumpMode, bool printToConsole, Func *func, bool skipMaskedAddress = false);
    void                Dump();
#endif

    bool                CanStoreTemp() const { return canStoreTemp; }
    void                SetCanStoreTemp() { Assert(this->IsSymOpnd() || this->IsIndirOpnd()); canStoreTemp = true; }
protected:
    ValueType           m_valueType;
    IRType              m_type;

    // If true, it was deemed that the value type is definite (not likely) and shouldn't be changed. This is used for NewScArray
    // and the store-element instructions that follow it.
    bool                m_isValueTypeFixed:1;

    bool                m_inUse:1;
    bool                m_isDead:1;
    // This def/use of a byte code sym is not in the original byte code, don't count them in the bailout
    bool                m_isJITOptimizedReg:1;

    // For SymOpnd, this bit applies to the object pointer stack sym
    // For IndirOpnd, this bit applies to the base operand

    // If this opnd is a dst, that means that the object pointer is a stack object,
    // and we can store temp object/number on it
    // If the opnd is a src, that means that the object pointer may be a stack object
    // so the load may be a temp object/number and we need to track its use
    bool                canStoreTemp : 1;

    bool                isDiagHelperCallOpnd : 1;
    bool                isPropertySymOpnd : 1;
public:
#if DBG
    bool                isFakeDst : 1;
#endif
    OpndKind            m_kind;

#ifdef DBG
public:
    bool                isDeleted;
#endif
};

template<typename ConstType>
class EncodableOpnd
{
protected:
    ConstType m_value;

public:
    ConstType GetValue() const { return m_value; }
    void SetEncodedValue(ConstType encodedValue)
    {
#if DBG_DUMP
        decodedValue = m_value;
#endif
        m_value = encodedValue;
    }

#if DBG_DUMP
    void SetName(const char16* name) { this->name = name; }
    void DumpEncodable() const;
private:
    ConstType decodedValue = 0;
    const char16* name = nullptr;
    static const char16* fmt;
#endif
};

///---------------------------------------------------------------------------
///
/// class IntConstOpnd
///
///---------------------------------------------------------------------------

class IntConstOpnd sealed : public Opnd, public EncodableOpnd<IntConstType>
{
public:
    static IntConstOpnd *   New(IntConstType value, IRType type, Func *func, bool dontEncode = false);
    static IR::Opnd*        NewFromType(int64 value, IRType type, Func* func);

public:
    //Note: type OpndKindIntConst
    IntConstOpnd *          CopyInternal(Func *func);
    bool                    IsEqualInternal(Opnd *opnd);
    void                    FreeInternal(Func * func) ;
public:
    bool                    m_dontEncode;       // Setting this to true turns off XOR encoding for this constant.  Only set this on
                                                // constants not controllable by the user.

    void IncrValue(IntConstType by)
    {
        SetValue(m_value + by);
    }

    void DecrValue(IntConstType by)
    {
        SetValue(m_value - by);
    }

    void SetValue(IntConstType value);
    int32 AsInt32();
    uint32 AsUint32();
};

///---------------------------------------------------------------------------
///
/// class Int64ConstOpnd
///
///---------------------------------------------------------------------------
class Int64ConstOpnd sealed : public Opnd, public EncodableOpnd<int64>
{
public:
    static Int64ConstOpnd* New(int64 value, IRType type, Func *func);

public:
    Int64ConstOpnd* CopyInternal(Func *func);
    bool IsEqualInternal(Opnd *opnd);
    void FreeInternal(Func * func) ;
};

///---------------------------------------------------------------------------
///
/// class FloatConstOpnd
///
///---------------------------------------------------------------------------

class FloatConstOpnd: public Opnd
{
public:
    static FloatConstOpnd * New(FloatConstType value, IRType type, Func *func);
    static FloatConstOpnd * New(Js::Var floatVar, IRType type, Func *func, Js::Var varLocal = nullptr);

public:
    //Note: type OpndKindFloatConst
    FloatConstOpnd         *CopyInternal(Func *func);
    bool                    IsEqualInternal(Opnd *opnd);
    void                    FreeInternal(Func * func);
    AddrOpnd               *GetAddrOpnd(Func *func, bool dontEncode = false);
public:
    FloatConstType          m_value;
protected:
#if !FLOATVAR
    Js::Var                 m_number;
    Js::JavascriptNumber    *m_numberCopy;
#endif
};

///---------------------------------------------------------------------------
///
/// class Float32ConstOpnd
///
///---------------------------------------------------------------------------

class Float32ConstOpnd : public Opnd
{
public:
    static Float32ConstOpnd * New(float value, IRType type, Func *func);

public:
    //Note: type OpndKindFloat32Const
    Float32ConstOpnd         *CopyInternal(Func *func);
    bool                    IsEqualInternal(Opnd *opnd);
    void                    FreeInternal(Func * func);
public:
    float                   m_value;
};

class Simd128ConstOpnd sealed : public Opnd
{

public:
    static Simd128ConstOpnd * New(AsmJsSIMDValue value, IRType type, Func *func);

public:

    Simd128ConstOpnd *      CopyInternal(Func *func);
    bool                    IsEqualInternal(Opnd *opnd);
    void                    FreeInternal(Func * func);

public:
    AsmJsSIMDValue          m_value;
};

///---------------------------------------------------------------------------
///
/// class HelperCallOpnd
///
///---------------------------------------------------------------------------

class HelperCallOpnd: public Opnd
{
public:
    static HelperCallOpnd * New(JnHelperMethod fnHelper, Func *func);

protected:
    void Init(JnHelperMethod fnHelper);

public:
    //Note type : OpndKindHelperCall
    HelperCallOpnd         *CopyInternal(Func *func);
    bool                    IsEqualInternal(Opnd *opnd);
    void                    FreeInternal(Func * func);
    bool                    IsDiagHelperCallOpnd() const
    {
        Assert(this->DbgIsDiagHelperCallOpnd() == isDiagHelperCallOpnd);
        return isDiagHelperCallOpnd;
    }
public:
    JnHelperMethod m_fnHelper;

#if DBG
private:
    virtual bool DbgIsDiagHelperCallOpnd() const { return false; }
#endif
};

///---------------------------------------------------------------------------
///
/// class DiagHelperCallOpnd
/// Used in debug mode (Fast F12) for wrapping original helper method with try-catch wrapper.
///
///---------------------------------------------------------------------------

class DiagHelperCallOpnd: public HelperCallOpnd
{
public:
    static DiagHelperCallOpnd * New(JnHelperMethod fnHelper, Func *func, int argCount);
public:
    DiagHelperCallOpnd     *CopyInternalSub(Func *func);
    bool                    IsEqualInternalSub(Opnd *opnd);
public:
    int                     m_argCount;

#if DBG
private:
    virtual bool DbgIsDiagHelperCallOpnd() const override { return true; }
#endif
};


///---------------------------------------------------------------------------
///
/// class SymOpnd
///
///---------------------------------------------------------------------------

class SymOpnd: public Opnd
{
public:
    static SymOpnd *        New(Sym *sym, IRType type, Func *func);
    static SymOpnd *        New(Sym *sym, uint32 offset, IRType type, Func *func);

public:
    // Note type: OpndKindSym
    SymOpnd *               CopyInternal(Func *func);
    SymOpnd *               CloneDefInternal(Func *func);
    SymOpnd *               CloneUseInternal(Func *func);
    StackSym *              GetStackSymInternal() const;
    bool                    IsEqualInternal(Opnd *opnd);
    void                    FreeInternal(Func * func);
    bool                    IsPropertySymOpnd() const
    {
        Assert(this->DbgIsPropertySymOpnd() == this->isPropertySymOpnd);
        return isPropertySymOpnd;
    }
public:
    Sym *                   m_sym;
    uint32                  m_offset;

private:
#if DBG
    virtual bool            DbgIsPropertySymOpnd() const { return false; }
#endif

private:
    ValueType propertyOwnerValueType;

public:
    ValueType GetPropertyOwnerValueType() const
    {
        return propertyOwnerValueType;
    }

    void SetPropertyOwnerValueType(const ValueType valueType)
    {
        propertyOwnerValueType = valueType;
    }

    RegOpnd *CreatePropertyOwnerOpnd(Func *const func) const;
};

class PropertySymOpnd sealed : public SymOpnd
{
protected:
    PropertySymOpnd() : SymOpnd() {}
    PropertySymOpnd(SymOpnd* symOpnd) : SymOpnd(*symOpnd) {}

public:
    static PropertySymOpnd * New(PropertySym *propertySym, uint inlineCacheIndex, IRType type, Func *func);

public:
    PropertySymOpnd * CopyCommon(Func *func);
    PropertySymOpnd * CopyWithoutFlowSensitiveInfo(Func *func);
    PropertySymOpnd * CopyInternalSub(Func *func);
    PropertySymOpnd * CloneDefInternalSub(Func *func);
    PropertySymOpnd * CloneUseInternalSub(Func *func);
    void              Init(uint inlineCacheIndex, Func *func);

private:
    static PropertySymOpnd * New(PropertySym *propertySym, IRType type, Func *func);
    void Init(uint inlineCacheIndex, intptr_t runtimeInlineCache, JITTimePolymorphicInlineCache * runtimePolymorphicInlineCache, ObjTypeSpecFldInfo* objTypeSpecFldInfo, byte polyCacheUtil);
#if DBG
    virtual bool      DbgIsPropertySymOpnd() const override { return true; }
#endif
public:
    Js::InlineCacheIndex m_inlineCacheIndex;
    intptr_t m_runtimeInlineCache;
    JITTimePolymorphicInlineCache* m_runtimePolymorphicInlineCache;
private:
    ObjTypeSpecFldInfo* objTypeSpecFldInfo;
public:
    JITTypeHolder finalType;
    JITTypeHolder monoGuardType;
    BVSparse<JitArenaAllocator>* guardedPropOps;
    BVSparse<JitArenaAllocator>* writeGuards;
    byte m_polyCacheUtil;

private:
    bool usesAuxSlot : 1;
    Js::PropertyIndex slotIndex;
    uint16 checkedTypeSetIndex;

public:
    union
    {
        struct
        {
            bool isTypeCheckOnly: 1;
            // Note that even usesFixedValue cannot live on ObjTypeSpecFldInfo, because we may share a cache between
            // e.g. Object.prototype and new Object(), and only the latter actually uses the fixed value, even though both have it.
            bool usesFixedValue: 1;
<<<<<<< HEAD
            bool auxSlotPtrSymAvailable:1;
            bool producesAuxSlotPtr:1;
=======
            bool cantChangeType: 1;
>>>>>>> 906f8334

            union
            {
                struct
                {
                    bool isTypeCheckSeqCandidate: 1;
                    bool typeAvailable: 1;
                    bool typeDead: 1;
                    bool typeChecked: 1;
                    bool initialTypeChecked: 1;
                    bool typeMismatch: 1;
                    bool writeGuardChecked: 1;
                    bool typeCheckRequired: 1;
                };
                uint8 typeCheckSeqFlags;
            };
        };
        uint16 objTypeSpecFlags;
    };

public:
    StackSym * GetObjectSym() const { return this->m_sym->AsPropertySym()->m_stackSym; };
    bool HasObjectTypeSym() const { return this->m_sym->AsPropertySym()->HasObjectTypeSym(); };
    StackSym * GetObjectTypeSym() const { return this->m_sym->AsPropertySym()->GetObjectTypeSym(); };
    PropertySym* GetPropertySym() const { return this->m_sym->AsPropertySym(); }

    StackSym *EnsureAuxSlotPtrSym(Func * func)
    {
        return this->GetPropertySym()->EnsureAuxSlotPtrSym(func);
    }

    StackSym *GetAuxSlotPtrSym() const
    {
        return this->GetPropertySym()->GetAuxSlotPtrSym();
    }

    void TryDisableRuntimePolymorphicCache()
    {
        if (this->m_runtimePolymorphicInlineCache && (this->m_polyCacheUtil < PolymorphicInlineCacheUtilizationThreshold))
        {
            this->m_runtimePolymorphicInlineCache = nullptr;
        }
    }

    bool ShouldUsePolyEquivTypeGuard(Func *const func) const;

    bool HasObjTypeSpecFldInfo() const
    {
        return this->objTypeSpecFldInfo != nullptr;
    }

    void SetObjTypeSpecFldInfo(ObjTypeSpecFldInfo *const objTypeSpecFldInfo)
    {
        this->objTypeSpecFldInfo = objTypeSpecFldInfo;

        // The following information may change in a flow-based manner, and an ObjTypeSpecFldInfo is shared among several
        // PropertySymOpnds, so copy the information to the opnd
        if(!objTypeSpecFldInfo)
        {
            usesAuxSlot = false;
            slotIndex = 0;
            return;
        }
        usesAuxSlot = objTypeSpecFldInfo->UsesAuxSlot();
        slotIndex = objTypeSpecFldInfo->GetSlotIndex();
    }

    void TryResetObjTypeSpecFldInfo()
    {
        if (this->ShouldResetObjTypeSpecFldInfo())
        {
            SetObjTypeSpecFldInfo(nullptr);
        }
    }

    bool ShouldResetObjTypeSpecFldInfo()
    {
        // If an objTypeSpecFldInfo was created just for the purpose of polymorphic inlining but didn't get used for the same (for some reason or the other), and the polymorphic cache it was created from, wasn't equivalent,
        // we should null out this info on the propertySymOpnd so that assumptions downstream around equivalent object type spec still hold.
        if (HasObjTypeSpecFldInfo() && IsPoly() && (DoesntHaveEquivalence() || !IsLoadedFromProto()))
        {
            return true;
        }
        return false;
    }

    ObjTypeSpecFldInfo* GetObjTypeSpecInfo() const
    {
        return this->objTypeSpecFldInfo;
    }

    uint GetObjTypeSpecFldId() const
    {
        Assert(HasObjTypeSpecFldInfo());
        return this->objTypeSpecFldInfo->GetObjTypeSpecFldId();
    }

    bool IsMono() const
    {
        return HasObjTypeSpecFldInfo() && this->objTypeSpecFldInfo->IsMono();
    }

    bool IsPoly() const
    {
        return HasObjTypeSpecFldInfo() && this->objTypeSpecFldInfo->IsPoly();
    }

    bool HasEquivalentTypeSet() const
    {
        return HasObjTypeSpecFldInfo() && this->objTypeSpecFldInfo->HasEquivalentTypeSet();
    }

    bool DoesntHaveEquivalence() const
    {
        return HasObjTypeSpecFldInfo() && this->objTypeSpecFldInfo->DoesntHaveEquivalence();
    }

    bool UsesAuxSlot() const
    {
        return usesAuxSlot && HasObjTypeSpecFldInfo();
    }

    void SetUsesAuxSlot(bool value)
    {
        Assert(HasObjTypeSpecFldInfo());
        usesAuxSlot = value;
    }

    bool IsLoadedFromProto() const
    {
        return HasObjTypeSpecFldInfo() && this->objTypeSpecFldInfo->IsLoadedFromProto();
    }

    bool UsesAccessor() const
    {
        return HasObjTypeSpecFldInfo() && this->objTypeSpecFldInfo->UsesAccessor();
    }

    bool HasFixedValue() const
    {
        return HasObjTypeSpecFldInfo() && this->objTypeSpecFldInfo->HasFixedValue();
    }

    bool UsesFixedValue() const
    {
        return this->usesFixedValue;
    }

    void SetUsesFixedValue(bool value)
    {
        this->usesFixedValue = value;
    }

    bool MustDoMonoCheck() const
    {
        return this->monoGuardType != nullptr;
    }

    JITTypeHolder GetMonoGuardType() const
    {
        return this->monoGuardType;
    }

    bool SetMonoGuardType(JITTypeHolder type)
    {
        if (!(this->monoGuardType == nullptr || this->monoGuardType == type) ||
            !((HasEquivalentTypeSet() && GetEquivalentTypeSet()->Contains(type)) ||
              (!HasEquivalentTypeSet() && GetType() == type)))
        {
            // Required type is not in the available set, or we already set the type to something else. Inform the caller.
            return false;
        }
        this->monoGuardType = type;
        return true;
    }

    bool NeedsMonoCheck() const
    {
        Assert(HasObjTypeSpecFldInfo());
        return this->IsBeingAdded() || (this->HasFixedValue() && !this->IsLoadedFromProto());
    }

    bool IsBeingStored() const
    {
        return HasObjTypeSpecFldInfo() && this->objTypeSpecFldInfo->IsBeingStored();
    }

    void SetIsBeingStored(bool value)
    {
        Assert(HasObjTypeSpecFldInfo());
        this->objTypeSpecFldInfo->SetIsBeingStored(value);
    }

    bool IsBeingAdded() const
    {
        return HasObjTypeSpecFldInfo() && this->objTypeSpecFldInfo->IsBeingAdded();
    }

    bool IsRootObjectNonConfigurableField() const
    {
        return HasObjTypeSpecFldInfo() && this->objTypeSpecFldInfo->IsRootObjectNonConfigurableField();
    }

    bool IsRootObjectNonConfigurableFieldLoad() const
    {
        return HasObjTypeSpecFldInfo() && this->objTypeSpecFldInfo->IsRootObjectNonConfigurableFieldLoad();
    }

    uint16 GetSlotIndex() const
    {
        Assert(HasObjTypeSpecFldInfo());
        return slotIndex;
    }

    void SetSlotIndex(uint16 index)
    {
        Assert(HasObjTypeSpecFldInfo());
        slotIndex = index;
    }

    uint16 GetCheckedTypeSetIndex() const
    {
        Assert(HasEquivalentTypeSet());
        return checkedTypeSetIndex;
    }

    void SetCheckedTypeSetIndex(uint16 index)
    {
        Assert(HasEquivalentTypeSet());
        checkedTypeSetIndex = index;
    }

    Js::PropertyId GetPropertyId() const
    {
        Assert(HasObjTypeSpecFldInfo());
        return this->objTypeSpecFldInfo->GetPropertyId();
    }

    intptr_t GetProtoObject() const
    {
        Assert(HasObjTypeSpecFldInfo());
        return this->objTypeSpecFldInfo->GetProtoObject();
    }

    FixedFieldInfo * GetFixedFunction() const
    {
        Assert(HasObjTypeSpecFldInfo());
        return this->objTypeSpecFldInfo->GetFixedFieldIfAvailableAsFixedFunction();
    }

    FixedFieldInfo * GetFixedFunction(uint i) const
    {
        Assert(HasObjTypeSpecFldInfo());
        return this->objTypeSpecFldInfo->GetFixedFieldIfAvailableAsFixedFunction(i);
    }

    intptr_t GetFieldValueAsFixedData() const
    {
        Assert(HasObjTypeSpecFldInfo());
        return this->objTypeSpecFldInfo->GetFieldValueAsFixedDataIfAvailable();
    }

    intptr_t GetFieldValue(uint i) const
    {
        Assert(HasObjTypeSpecFldInfo());
        return this->objTypeSpecFldInfo->GetFieldValue(i);
    }

    FixedFieldInfo * GetFixedFieldInfoArray()
    {
        Assert(HasObjTypeSpecFldInfo());
        return this->objTypeSpecFldInfo->GetFixedFieldInfoArray();
    }

    uint16 GetFixedFieldCount()
    {
        Assert(HasObjTypeSpecFldInfo());
        return this->objTypeSpecFldInfo->GetFixedFieldCount();
    }

    JITTimeConstructorCache * GetCtorCache() const
    {
        Assert(HasObjTypeSpecFldInfo());
        return this->objTypeSpecFldInfo->GetCtorCache();
    }

    intptr_t GetPropertyGuardValueAddr() const
    {
        Assert(HasObjTypeSpecFldInfo());
        return this->objTypeSpecFldInfo->GetPropertyGuardValueAddr();
    }

    bool IsTypeCheckSeqCandidate() const
    {
        Assert(IsObjTypeSpecCandidate() || !this->isTypeCheckSeqCandidate);
        return this->isTypeCheckSeqCandidate;
    }

    void SetTypeCheckSeqCandidate(bool value)
    {
        Assert(IsObjTypeSpecCandidate() || !value);
        this->isTypeCheckSeqCandidate = value;
    }

    bool IsTypeCheckOnly() const
    {
        return this->isTypeCheckOnly;
    }

    void SetTypeCheckOnly(bool value)
    {
        this->isTypeCheckOnly = value;
    }

    bool IsTypeAvailable() const
    {
        return this->typeAvailable;
    }

    void SetTypeAvailable(bool value)
    {
        Assert(IsTypeCheckSeqCandidate());
        this->typeAvailable = value;
    }

    bool IsTypeDead() const
    {
        return this->typeDead;
    }

    void SetTypeDead(bool value)
    {
        Assert(IsTypeCheckSeqCandidate());
        this->typeDead = value;
    }

    bool IsAuxSlotPtrSymAvailable() const
    {
        return this->auxSlotPtrSymAvailable;
    }

    void SetAuxSlotPtrSymAvailable(bool value)
    {
        Assert(IsTypeCheckSeqCandidate());
        this->auxSlotPtrSymAvailable = value;
    }

    bool ProducesAuxSlotPtr() const
    {
        return this->producesAuxSlotPtr;
    }

    void SetProducesAuxSlotPtr(bool value)
    {
        Assert(IsTypeCheckSeqCandidate());
        this->producesAuxSlotPtr = value;
    }

    void SetTypeDeadIfTypeCheckSeqCandidate(bool value)
    {
        if (IsTypeCheckSeqCandidate())
        {
            this->typeDead = value;
        }
    }

    bool IsTypeChecked() const
    {
        return this->typeChecked;
    }

    void SetTypeChecked(bool value)
    {
        Assert(IsTypeCheckSeqCandidate());
        this->typeChecked = value;
    }

    bool IsInitialTypeChecked() const
    {
        return this->initialTypeChecked;
    }

    void SetInitialTypeChecked(bool value)
    {
        Assert(IsTypeCheckSeqCandidate());
        this->initialTypeChecked = value;
    }

    bool HasTypeMismatch() const
    {
        return this->typeMismatch;
    }

    void SetTypeMismatch(bool value)
    {
        Assert(IsTypeCheckSeqCandidate());
        this->typeMismatch = value;
    }

    bool IsWriteGuardChecked() const
    {
        return this->writeGuardChecked;
    }

    void SetWriteGuardChecked(bool value)
    {
        Assert(IsTypeCheckSeqCandidate());
        this->writeGuardChecked = value;
    }

    bool TypeCheckRequired() const
    {
        return this->typeCheckRequired;
    }

    void SetTypeCheckRequired(bool value)
    {
        Assert(IsTypeCheckSeqCandidate());
        this->typeCheckRequired = value;
    }

    bool CantChangeType() const
    {
        return this->cantChangeType;
    }

    void SetCantChangeType(bool value)
    {
        this->cantChangeType = value;
    }

    uint16 GetObjTypeSpecFlags() const
    {
        return this->objTypeSpecFlags;
    }

    void ClearObjTypeSpecFlags()
    {
        this->objTypeSpecFlags = 0;
    }

    uint16 GetTypeCheckSeqFlags() const
    {
        return this->typeCheckSeqFlags;
    }

    void ClearTypeCheckSeqFlags()
    {
        this->typeCheckSeqFlags = 0;
    }

    bool MayNeedTypeCheckProtection() const
    {
        return IsObjTypeSpecCandidate() && (IsTypeCheckSeqCandidate() || UsesFixedValue());
    }

    bool MayNeedWriteGuardProtection() const
    {
        return IsLoadedFromProto() || UsesFixedValue();
    }

    bool IsTypeCheckProtected() const
    {
        return IsTypeCheckSeqCandidate() && IsTypeChecked();
    }

    bool NeedsPrimaryTypeCheck() const
    {
        // Only indicate that we need a primary type check, i.e. the type isn't yet available but will be needed downstream.
        // Type checks and bailouts may still be needed in other places (e.g. loads from proto, fixed field checks, or
        // property adds), if a primary type check cannot protect them.
        Assert(MayNeedTypeCheckProtection());
        Assert(TypeCheckSeqBitsSetOnlyIfCandidate());
        return IsTypeCheckSeqCandidate() && !IsTypeDead() && !IsTypeChecked() && !HasTypeMismatch();
    }

    bool NeedsLocalTypeCheck() const
    {
        Assert(MayNeedTypeCheckProtection());
        Assert(TypeCheckSeqBitsSetOnlyIfCandidate());
        // Indicate whether this operation needs a type check for its own sake, since the type is dead and no downstream
        // operations require the type to be checked.
        return !PHASE_OFF1(Js::ObjTypeSpecIsolatedFldOpsPhase) &&
            IsTypeCheckSeqCandidate() && IsTypeDead() && !IsTypeCheckOnly() && !IsTypeChecked() && !HasTypeMismatch();
    }

    bool NeedsWriteGuardTypeCheck() const
    {
        Assert(MayNeedTypeCheckProtection());
        Assert(TypeCheckSeqBitsSetOnlyIfCandidate());
        // Type has been checked but property might have been written to since then.
        return !IsTypeCheckOnly() && !NeedsPrimaryTypeCheck() && IsTypeChecked() && !IsWriteGuardChecked();
    }

    bool NeedsLoadFromProtoTypeCheck() const
    {
        Assert(MayNeedTypeCheckProtection());
        Assert(TypeCheckSeqBitsSetOnlyIfCandidate());
        // Proto cache, where type has been checked but property might have been written to since then.
        return !IsTypeCheckOnly() && !NeedsPrimaryTypeCheck() && IsLoadedFromProto() && NeedsWriteGuardTypeCheck();
    }

    bool NeedsAddPropertyTypeCheck() const
    {
        Assert(MayNeedTypeCheckProtection());
        Assert(TypeCheckSeqBitsSetOnlyIfCandidate());
        // A property cannot become read-only without an explicit or implicit call (at least Object.defineProperty is needed), so if this
        // operation is protected by a primary type check upstream, there is no need for an additional local type check.
        return false;
    }

    bool NeedsCheckFixedFieldTypeCheck() const
    {
        Assert(MayNeedTypeCheckProtection());
        Assert(TypeCheckSeqBitsSetOnlyIfCandidate());
        return !IsTypeCheckOnly() && !NeedsPrimaryTypeCheck() && UsesFixedValue() && (!IsTypeChecked() || NeedsWriteGuardTypeCheck());
    }

    bool NeedsTypeCheck() const
    {
        return NeedsPrimaryTypeCheck() || NeedsLocalTypeCheck() ||
            NeedsLoadFromProtoTypeCheck() || NeedsAddPropertyTypeCheck() || NeedsCheckFixedFieldTypeCheck();
    }

    bool NeedsTypeCheckAndBailOut() const
    {
        return NeedsPrimaryTypeCheck() || (PHASE_ON1(Js::ObjTypeSpecIsolatedFldOpsWithBailOutPhase) && NeedsLocalTypeCheck()) || NeedsCheckFixedFieldTypeCheck();
    }

    // Is the instruction involving this operand optimized with a direct slot load or store? In other words, is it guarded
    // by a type check, either as part of the type check sequence, or explicitly on this instruction.
    bool IsObjTypeSpecOptimized() const
    {
        return MayNeedTypeCheckProtection() && (NeedsTypeCheckAndBailOut() || IsTypeCheckProtected());
    }

    // May the instruction involving this operand result in an implicit call?  Note, that because in dead store pass we
    // may choose to remove a type check and fall back on a check against a live cache, instructions that have a primary
    // type check may still end up with implicit call bailout.  However, if we are type check protected we will never
    // fall back on live cache.  Similarly, for fixed method checks.
    bool MayHaveImplicitCall() const
    {
        return !IsRootObjectNonConfigurableFieldLoad() && !UsesFixedValue() && (!IsTypeCheckSeqCandidate() || !IsTypeCheckProtected()
            || (IsLoadedFromProto() && NeedsWriteGuardTypeCheck()));
    }

    // Is the instruction involving this operand part of a type check sequence? This is different from IsObjTypeSpecOptimized
    // in that an instruction such as CheckFixedFld may require a type check even if it is not part of a type check
    // sequence. In this case IsObjTypeSpecOptimized() == true, but IsTypeCheckSeqParticipant() == false.
    bool IsTypeCheckSeqParticipant() const
    {
        Assert(IsTypeCheckSeqCandidate());
        return NeedsPrimaryTypeCheck() || IsTypeCheckProtected();
    }

    bool HasFinalType() const;

    JITTypeHolder GetFinalType() const
    {
        return this->finalType;
    }

    void SetFinalType(JITTypeHolder type)
    {
        Assert(type != nullptr);
        this->finalType = type;
    }

    void ClearFinalType()
    {
        this->finalType = JITTypeHolder(nullptr);
    }

    BVSparse<JitArenaAllocator>* GetGuardedPropOps()
    {
        return this->guardedPropOps;
    }

    void EnsureGuardedPropOps(JitArenaAllocator* allocator)
    {
        if (this->guardedPropOps == nullptr)
        {
            this->guardedPropOps = JitAnew(allocator, BVSparse<JitArenaAllocator>, allocator);
        }
    }

    void SetGuardedPropOp(uint propOpId)
    {
        Assert(this->guardedPropOps != nullptr);
        this->guardedPropOps->Set(propOpId);
    }

    void AddGuardedPropOps(const BVSparse<JitArenaAllocator>* propOps)
    {
        Assert(this->guardedPropOps != nullptr);
        this->guardedPropOps->Or(propOps);
    }

    BVSparse<JitArenaAllocator>* GetWriteGuards()
    {
        return this->writeGuards;
    }

    void SetWriteGuards(BVSparse<JitArenaAllocator>* value)
    {
        Assert(this->writeGuards == nullptr);
        this->writeGuards = value;
    }

    void ClearWriteGuards()
    {
        this->writeGuards = nullptr;
    }

#if DBG
    bool TypeCheckSeqBitsSetOnlyIfCandidate() const
    {
        return IsTypeCheckSeqCandidate() || (!IsTypeAvailable() && !IsTypeChecked() && !IsWriteGuardChecked() && !IsTypeDead());
    }
#endif

    bool IsObjTypeSpecCandidate() const
    {
        return HasObjTypeSpecFldInfo();
    }

    bool IsMonoObjTypeSpecCandidate() const
    {
        return HasObjTypeSpecFldInfo() && this->objTypeSpecFldInfo->IsMonoObjTypeSpecCandidate();
    }

    bool IsPolyObjTypeSpecCandidate() const
    {
        return HasObjTypeSpecFldInfo() && this->objTypeSpecFldInfo->IsPolyObjTypeSpecCandidate();
    }

    Js::TypeId GetTypeId() const
    {
        Assert(HasObjTypeSpecFldInfo());
        return this->objTypeSpecFldInfo->GetTypeId();
    }

    Js::TypeId GetTypeId(uint i) const
    {
        Assert(HasObjTypeSpecFldInfo());
        return this->objTypeSpecFldInfo->GetTypeId(i);
    }

    JITTypeHolder GetType() const
    {
        Assert(HasObjTypeSpecFldInfo());
        return this->objTypeSpecFldInfo->GetType();
    }

    JITTypeHolder GetType(uint i) const
    {
        Assert(HasObjTypeSpecFldInfo());
        return this->objTypeSpecFldInfo->GetType(i);
    }

    bool HasInitialType() const
    {
        Assert(HasObjTypeSpecFldInfo());
        return this->objTypeSpecFldInfo->HasInitialType();
    }

    JITTypeHolder GetInitialType() const
    {
        Assert(HasObjTypeSpecFldInfo());
        return this->objTypeSpecFldInfo->GetInitialType();
    }

    Js::EquivalentTypeSet * GetEquivalentTypeSet() const
    {
        Assert(HasObjTypeSpecFldInfo());
        return this->objTypeSpecFldInfo->GetEquivalentTypeSet();
    }

    JITTypeHolder GetFirstEquivalentType() const
    {
        Assert(HasObjTypeSpecFldInfo());
        return this->objTypeSpecFldInfo->GetFirstEquivalentType();
    }

    void TryDepolymorphication(JITTypeHolder type, uint16 slotIndex, bool usesAuxSlot, uint16 * pNewSlotIndex, bool * pNewUsesAuxSlot, uint16 * checkedTypeSetIndex = nullptr) const
    {
        Assert(HasObjTypeSpecFldInfo());
        return this->objTypeSpecFldInfo->TryDepolymorphication(type, slotIndex, usesAuxSlot, pNewSlotIndex, pNewUsesAuxSlot, checkedTypeSetIndex);
    }

    bool NeedsDepolymorphication() const
    {
        return this->objTypeSpecFldInfo != nullptr && this->objTypeSpecFldInfo->NeedsDepolymorphication();
    }

    bool IsObjectHeaderInlined() const;
    void UpdateSlotForFinalType();
    bool ChangesObjectLayout() const;

#ifdef ENABLE_DEBUG_CONFIG_OPTIONS
    const char16* GetCacheLayoutString() const
    {
        return HasObjTypeSpecFldInfo() ? this->objTypeSpecFldInfo->GetCacheLayoutString() : _u("empty");
    }
#endif

};

///---------------------------------------------------------------------------
///
/// class RegOpnd
///
///---------------------------------------------------------------------------

class RegOpnd : public Opnd
{
protected:
    RegOpnd(StackSym *sym, RegNum reg, IRType type);
    RegOpnd(const RegOpnd &other, StackSym * sym);
private:
    void                    Initialize(StackSym *sym, RegNum reg, IRType type);

public:
    static RegOpnd *        New(IRType type, Func *func);
    static RegOpnd *        New(RegNum reg, IRType type, Func *func);
    static RegOpnd *        New(StackSym *sym, IRType type, Func *func);
    static RegOpnd *        New(StackSym *sym, RegNum reg, IRType type, Func *func);

public:
    bool                    IsArrayRegOpnd() const
    {
        Assert(m_isArrayRegOpnd == DbgIsArrayRegOpnd());
        Assert(!m_isArrayRegOpnd || m_valueType.IsAnyOptimizedArray());
        return m_isArrayRegOpnd;
    }

    ArrayRegOpnd *          AsArrayRegOpnd();

    RegNum                  GetReg() const;
    void                    SetReg(RegNum reg);
    //Note type: OpndKindReg
    RegOpnd *               CopyInternal(Func *func);
    RegOpnd *               CloneDefInternal(Func *func);
    RegOpnd *               CloneUseInternal(Func *func);
    StackSym *              GetStackSymInternal() const;
    static StackSym *       TryGetStackSym(Opnd *const opnd);
    bool                    IsEqualInternal(Opnd *opnd);
    void                    FreeInternal(Func * func);
    bool                    IsSameReg(Opnd *opnd);
    bool                    IsSameRegUntyped(Opnd *opnd);

#if DBG
    void FreezeSymValue() { m_symValueFrozen = true; }
    bool IsSymValueFrozen() const { return m_symValueFrozen; }

    virtual bool DbgIsArrayRegOpnd() const { return false; }
#endif

private:
    RegOpnd *               CopyInternal(StackSym * sym, Func * func);

public:
    StackSym *              m_sym;
    bool                    m_isTempLastUse:1;
    bool                    m_isCallArg:1;
    bool                    m_dontDeadStore: 1;
    bool                    m_fgPeepTmp: 1;
    bool                    m_wasNegativeZeroPreventedByBailout : 1;
    bool                    m_isArrayRegOpnd : 1;
#if DBG
private:
    bool                    m_symValueFrozen : 1; // if true, prevents this operand from being used as the destination operand in an instruction
#endif

private:
    RegNum                  m_reg;

    PREVENT_COPY(RegOpnd);
};

///---------------------------------------------------------------------------
///
/// class ArrayRegOpnd
///
///---------------------------------------------------------------------------

class ArrayRegOpnd sealed : public RegOpnd
{
private:
    StackSym *headSegmentSym;
    StackSym *headSegmentLengthSym;
    StackSym *lengthSym;
    const bool eliminatedLowerBoundCheck, eliminatedUpperBoundCheck;

protected:
    ArrayRegOpnd(StackSym *const arraySym, const ValueType valueType, StackSym *const headSegmentSym, StackSym *const headSegmentLengthSym, StackSym *const lengthSym, const bool eliminatedLowerBoundCheck, const bool eliminatedUpperBoundCheck);
    ArrayRegOpnd(const RegOpnd &other, StackSym *const arraySym, const ValueType valueType, StackSym *const headSegmentSym, StackSym *const headSegmentLengthSym, StackSym *const lengthSym, const bool eliminatedLowerBoundCheck, const bool eliminatedUpperBoundCheck);

public:
    static ArrayRegOpnd *New(StackSym *const arraySym, const ValueType valueType, StackSym *const headSegmentSym, StackSym *const headSegmentLengthSym, StackSym *const lengthSym, const bool eliminatedLowerBoundCheck, const bool eliminatedUpperBoundCheck, Func *const func);
    static ArrayRegOpnd *New(const RegOpnd *const other, const ValueType valueType, StackSym *const headSegmentSym, StackSym *const headSegmentLengthSym, StackSym *const lengthSym, const bool eliminatedLowerBoundCheck, const bool eliminatedUpperBoundCheck, Func *const func);

public:
#if DBG
    virtual bool DbgIsArrayRegOpnd() const { return true; }
#endif
    StackSym *HeadSegmentSym() const
    {
        return headSegmentSym;
    }

    void RemoveHeadSegmentSym()
    {
        headSegmentSym = nullptr;
    }

    StackSym *HeadSegmentLengthSym() const
    {
        return headSegmentLengthSym;
    }

    void RemoveHeadSegmentLengthSym()
    {
        headSegmentLengthSym = nullptr;
    }

    StackSym *LengthSym() const
    {
        // For typed arrays, the head segment length is the same as the array length
        Assert(!(m_valueType.IsLikelyTypedArray() && !m_valueType.IsOptimizedTypedArray()));
        return m_valueType.IsLikelyTypedArray() ? HeadSegmentLengthSym() : lengthSym;
    }

    void RemoveLengthSym()
    {
        Assert(m_valueType.IsArray());
        lengthSym = nullptr;
    }

    bool EliminatedLowerBoundCheck() const
    {
        return eliminatedLowerBoundCheck;
    }

    bool EliminatedUpperBoundCheck() const
    {
        return eliminatedUpperBoundCheck;
    }

public:
    RegOpnd *CopyAsRegOpnd(Func *func);
    ArrayRegOpnd * CopyInternalSub(Func *func);
    ArrayRegOpnd *CloneDefInternalSub(Func *func);
    ArrayRegOpnd *CloneUseInternalSub(Func *func);
private:
    ArrayRegOpnd *Clone(StackSym *const arraySym, StackSym *const headSegmentSym, StackSym *const headSegmentLengthSym, StackSym *const lengthSym, Func *const func) const;

public:
    void FreeInternalSub(Func *func);

    // IsEqual is not overridden because this opnd still primarily represents the array sym. Equality comparisons using IsEqual
    // are used to determine whether opnds should be swapped, etc. and the extra information in this class should not affect
    // that behavior.
    // virtual bool IsEqual(Opnd *opnd) override;

    PREVENT_COPY(ArrayRegOpnd);
};

///---------------------------------------------------------------------------
///
/// class AddrOpnd
///
///---------------------------------------------------------------------------

class AddrOpnd sealed : public Opnd
{
public:
    static AddrOpnd *       New(intptr_t address, AddrOpndKind addrOpndKind, Func *func, bool dontEncode = false, Js::Var varLocal = nullptr);
    static AddrOpnd *       New(Js::Var address, AddrOpndKind addrOpndKind, Func *func, bool dontEncode = false, Js::Var varLocal = nullptr);
    static AddrOpnd *       NewFromNumber(double value, Func *func, bool dontEncode = false);
    static AddrOpnd *       NewFromNumber(int32 value, Func *func, bool dontEncode = false);
    static AddrOpnd *       NewFromNumber(int64 value, Func *func, bool dontEncode = false);
    static AddrOpnd *       NewFromNumberVar(double value, Func *func, bool dontEncode = false);
    static AddrOpnd *       NewNull(Func * func);
public:
    //Note type: OpndKindAddr
    AddrOpnd *              CopyInternal(Func *func);
    bool                    IsEqualInternal(Opnd *opnd) const;
    bool                    IsEqualAddr(void *addr) const;
    static bool             IsEqualAddr(IR::Opnd * opnd, void * addr);
    void                    FreeInternal(Func * func);

    bool                    IsDynamic() const { return addrOpndKind > AddrOpndKindConstantVar; }
    bool                    IsVar() const { return addrOpndKind == AddrOpndKindDynamicVar || addrOpndKind == AddrOpndKindConstantVar; }
    void                    SetEncodedValue(Js::Var address, AddrOpndKind addrOpndKind);
    AddrOpndKind            GetAddrOpndKind() const { return addrOpndKind; }
    void                    SetAddress(Js::Var address, AddrOpndKind addrOpndKind);
public:

    // TODO: OOP JIT, make this union more transparent
    //union {
        void *                  m_metadata;
        Js::Var                 m_localAddress;
    //};
    Js::Var                 m_address;
    bool                    m_dontEncode: 1;
    bool                    m_isFunction: 1;
private:
    AddrOpndKind            addrOpndKind;
public:
#if DBG_DUMP || defined(ENABLE_IR_VIEWER)
    Js::Var                 decodedValue;  // FIXME (t-doilij) set ENABLE_IR_VIEWER blocks where this is set
#endif
#if DBG_DUMP || defined(ENABLE_IR_VIEWER)
    bool                    wasVar;
#endif
};

typedef RegOpnd ListOpndType;
class ListOpnd : public Opnd
{
    template<typename... T>
    struct ListOpndInit
    {
        static constexpr int length = sizeof...(T);
        ListOpndInit(T...rest)
        {
            insert(0, rest...);
        }
        ListOpndType* values[length];
    private:
        template<typename K1, typename... K>
        void insert(int index, K1 arg, K... rest)
        {
            values[index] = arg;
            insert(index + 1, rest...);
        }
        template<typename K>
        void insert(int index, K last)
        {
            values[index] = last;
        }
    };
public:
    ~ListOpnd();
    static ListOpnd* New(Func *func, __in_ecount(count) ListOpndType** opnds, DECLSPEC_GUARD_OVERFLOW int count);
    template<typename... T>
    static ListOpnd* New(Func *func, T... opnds)
    {
        auto a = ListOpndInit<T...>{ opnds... };
        return ListOpnd::New(func, a.values, a.length);
    }

public:
    void FreeInternal(Func* func);
    bool IsEqualInternal(Opnd* opnd);
    Opnd* CloneUseInternal(Func* func);
    Opnd* CloneDefInternal(Func* func);
    Opnd* CopyInternal(Func* func);

    int Count() const { return count; }
    ListOpndType* Item(int i) const { Assert(i < count); return opnds[i]; }
    template <typename TConditionalFunction> bool Any(TConditionalFunction function)
    {
        for (int i = 0; i < count; ++i)
        {
            if (function(this->opnds[i]))
            {
                return true;
            }
        }
        return false;
    }
    template <typename TConditionalFunction> bool All(TConditionalFunction function)
    {
        for (int i = 0; i < count; ++i)
        {
            if (!function(this->opnds[i]))
            {
                return false;
            }
        }
        return true;
    }
    template <typename TConditionalFunction> void Map(TConditionalFunction function)
    {
        for (int i = 0; i < count; ++i)
        {
            function(i, this->opnds[i]);
        }
    }
    template<typename Result, typename Selector, typename Aggregator>
    Result Reduce(Selector sel, Aggregator agg, Result init)
    {
        Result result = init;
        for (int i = 0; i < count; ++i)
        {
            result = agg(
                i,
                sel(i, this->opnds[i]),
                result
            );
        }
        return result;
    }

private:
    ListOpnd(Func* func, __in_ecount(count) ListOpndType** opnds, DECLSPEC_GUARD_OVERFLOW int count);

private:
    int count;
    ListOpndType** opnds;
    Func* m_func; // We need the allocator to copy/free the individual Opnd
};

///---------------------------------------------------------------------------
///
/// class IndirOpnd
///
///---------------------------------------------------------------------------

class IndirOpnd: public Opnd
{
public:
    static IndirOpnd *      New(RegOpnd * baseOpnd, RegOpnd * indexOpnd, IRType type, Func *func);
    static IndirOpnd *      New(RegOpnd * baseOpnd, RegOpnd * indexOpnd, byte scale, IRType type, Func *func);
    static IndirOpnd *      New(RegOpnd * indexOpnd, int32 offset, byte scale, IRType type, Func *func);
    static IndirOpnd *      New(RegOpnd * baseOpnd, int32 offset, IRType type, Func *func, bool dontEncode = false);
#if DBG_DUMP || defined(ENABLE_IR_VIEWER)
    static IndirOpnd *      New(RegOpnd * baseOpnd, int32 offset, IRType type, const char16 *desc, Func *func, bool dontEncode = false);
#endif

public:
    IndirOpnd() : Opnd(), m_baseOpnd(nullptr), m_indexOpnd(nullptr), m_offset(0), m_scale(0), m_func(nullptr), m_dontEncode(false)
#if DBG_DUMP || defined(ENABLE_IR_VIEWER)
        , m_desc(nullptr)
#endif
#if DBG_DUMP
        , m_addrKind((IR::AddrOpndKind)-1)
#endif
    {
    }
    ~IndirOpnd();

    // Note type: OpndKindIndir
    IndirOpnd *             CopyInternal(Func *func);
    IndirOpnd *             CloneDefInternal(Func *func);
    IndirOpnd *             CloneUseInternal(Func *func);
    bool                    IsEqualInternal(Opnd *opnd);
    void                    FreeInternal(Func * func);

    RegOpnd *               GetBaseOpnd();
    const RegOpnd *         GetBaseOpnd() const;
    void                    SetBaseOpnd(RegOpnd *baseOpnd);
    RegOpnd *               UnlinkBaseOpnd();
    void                    ReplaceBaseOpnd(RegOpnd *newBase);
    RegOpnd *               GetIndexOpnd();
    const RegOpnd *         GetIndexOpnd() const;
    void                    SetIndexOpnd(RegOpnd *indexOpnd);
    RegOpnd *               UnlinkIndexOpnd();
    void                    ReplaceIndexOpnd(RegOpnd *newIndex);
    int32                   GetOffset() const;
    void                    SetOffset(int32 offset, bool dontEncode = false);
    byte                    GetScale() const;
    void                    SetScale(byte scale);
    bool                    TryGetIntConstIndexValue(bool trySym, IntConstType *pValue, bool *pIsNotInt);
    void                    AllowConversion(bool value) { m_conversionAllowed = value; }
    bool                    ConversionAllowed() const   { return m_conversionAllowed; }
#if DBG_DUMP || defined(ENABLE_IR_VIEWER)
    const char16 *         GetDescription();
    IR::AddrOpndKind        GetAddrKind() const;
    bool                    HasAddrKind() const;
    void *                  GetOriginalAddress() const;
#endif
    bool                    m_dontEncode;

#if DBG_DUMP
    void                    SetAddrKind(IR::AddrOpndKind kind, void * originalAddress);
#endif
private:
    RegOpnd *               m_baseOpnd;
    RegOpnd *               m_indexOpnd;
    int32                   m_offset;
    byte                    m_scale;
    bool                    m_conversionAllowed;
    Func *                  m_func;  // We need the allocator to copy the base and index...

#if DBG_DUMP || defined(ENABLE_IR_VIEWER)
    const char16 *         m_desc;
#endif
#if DBG_DUMP
    IR::AddrOpndKind        m_addrKind;  // if m_addrKind != -1, than this used to be MemRefOpnd which has the address hoisted;
    void *                  m_originalAddress;
#endif

};

///---------------------------------------------------------------------------
///
/// class MemRefOpnd - represents a reference to a fixed memory location
///
///---------------------------------------------------------------------------

class MemRefOpnd : public Opnd
{
public:
    static MemRefOpnd *     New(void * pMemLoc, IRType, Func * func, AddrOpndKind addrOpndKind = AddrOpndKindDynamicMisc);
    static MemRefOpnd *     New(intptr_t pMemLoc, IRType, Func * func, AddrOpndKind addrOpndKind = AddrOpndKindDynamicMisc);

public:
    // Note type: OpndKindMemRef
    MemRefOpnd *            CopyInternal(Func * func);
    bool                    IsEqualInternal(Opnd *opnd);
    void                    FreeInternal(Func * func);

    intptr_t                  GetMemLoc() const;
    void                    SetMemLoc(intptr_t pMemLoc);

    IR::AddrOpndKind        GetAddrKind() const;

private:
    intptr_t                  m_memLoc;
#if DBG_DUMP
    AddrOpndKind            m_addrKind;
#endif
};

//
// class LabelOpnd - represents a reference to a local code address
//

class LabelOpnd : public Opnd
{
public:
    static LabelOpnd *      New(LabelInstr * labelInstr, Func * func);

public:
    //Note type: OpndKindLabel
    LabelOpnd *             CopyInternal(Func * func);
    bool                    IsEqualInternal(Opnd * opnd);
    void                    FreeInternal(Func * func);

    LabelInstr *            GetLabel() const;
    void                    SetLabel(LabelInstr * labelInstr);

private:
    LabelInstr *            m_label;
};

///---------------------------------------------------------------------------
///
/// class Bit Field vector
///
///---------------------------------------------------------------------------

class RegBVOpnd: public Opnd
{
public:
    static RegBVOpnd *      New(BVUnit value, IRType type, Func *func);

public:
    //Note: type: OpndKindRegBV
    RegBVOpnd *             CopyInternal(Func *func);
    bool                    IsEqualInternal(Opnd *opnd);
    void                    FreeInternal(Func * func);
    BVUnit                  GetValue() const;
public:
    BVUnit                  m_value;
};

class AutoReuseOpnd
{
private:
    Opnd *opnd;
    Func *func;
    bool autoDelete;
    bool wasInUse;

public:
    AutoReuseOpnd() : opnd(nullptr), wasInUse(true)
    {
    }

    AutoReuseOpnd(Opnd *const opnd, Func *const func, const bool autoDelete = true) : opnd(nullptr)
    {
        Initialize(opnd, func, autoDelete);
    }

    void Initialize(Opnd *const opnd, Func *const func, const bool autoDelete = true)
    {
        Assert(!this->opnd);
        Assert(func);

        if(!opnd)
        {
            // Simulate the default constructor
            wasInUse = true;
            return;
        }

        this->opnd = opnd;
        wasInUse = opnd->IsInUse();
        if(wasInUse)
        {
            return;
        }
        this->func = func;
        this->autoDelete = autoDelete;

        // Create a fake use of the opnd to enable opnd reuse during lowering. One issue is that when an unused opnd is first
        // used in an instruction and the instruction is legalized, the opnd may be replaced by legalization and the original
        // opnd would be freed. By creating a fake use, it forces the opnd to be copied when used by the instruction, so the
        // original opnd can continue to be reused for other instructions. Typically, any opnds used during lowering in more
        // than one instruction can use this class to enable opnd reuse.
        opnd->Use(func);
    }

    ~AutoReuseOpnd()
    {
        if(wasInUse)
        {
            return;
        }

        opnd->UnUse();
        if(autoDelete)
        {
            opnd->Free(func);
        }
    }

    PREVENT_COPY(AutoReuseOpnd)
};

} // namespace IR<|MERGE_RESOLUTION|>--- conflicted
+++ resolved
@@ -636,12 +636,9 @@
             // Note that even usesFixedValue cannot live on ObjTypeSpecFldInfo, because we may share a cache between
             // e.g. Object.prototype and new Object(), and only the latter actually uses the fixed value, even though both have it.
             bool usesFixedValue: 1;
-<<<<<<< HEAD
             bool auxSlotPtrSymAvailable:1;
             bool producesAuxSlotPtr:1;
-=======
             bool cantChangeType: 1;
->>>>>>> 906f8334
 
             union
             {

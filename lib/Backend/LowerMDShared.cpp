//-------------------------------------------------------------------------------------------------------
// Copyright (C) Microsoft Corporation and contributors. All rights reserved.
// Licensed under the MIT license. See LICENSE.txt file in the project root for full license information.
//-------------------------------------------------------------------------------------------------------

#include "Backend.h"
#include "Language/JavascriptFunctionArgIndex.h"

const Js::OpCode LowererMD::MDUncondBranchOpcode = Js::OpCode::JMP;
const Js::OpCode LowererMD::MDTestOpcode = Js::OpCode::TEST;
const Js::OpCode LowererMD::MDOrOpcode = Js::OpCode::OR;
const Js::OpCode LowererMD::MDXorOpcode = Js::OpCode::XOR;
#if _M_X64
const Js::OpCode LowererMD::MDMovUint64ToFloat64Opcode = Js::OpCode::MOVQ;
#endif
const Js::OpCode LowererMD::MDOverflowBranchOpcode = Js::OpCode::JO;
const Js::OpCode LowererMD::MDNotOverflowBranchOpcode = Js::OpCode::JNO;
const Js::OpCode LowererMD::MDConvertFloat32ToFloat64Opcode = Js::OpCode::CVTSS2SD;
const Js::OpCode LowererMD::MDConvertFloat64ToFloat32Opcode = Js::OpCode::CVTSD2SS;
const Js::OpCode LowererMD::MDCallOpcode = Js::OpCode::CALL;
const Js::OpCode LowererMD::MDImulOpcode = Js::OpCode::IMUL2;

static const int TWO_31_FLOAT = 0x4f000000;
static const int FLOAT_INT_MIN = 0xcf000000;
//
// Static utility fn()
//
bool
LowererMD::IsAssign(IR::Instr *instr)
{
    return instr->GetDst() && instr->m_opcode == LowererMDArch::GetAssignOp(instr->GetDst()->GetType());
}

///----------------------------------------------------------------------------
///
/// LowererMD::IsCall
///
///----------------------------------------------------------------------------

bool
LowererMD::IsCall(IR::Instr *instr)
{
    return instr->m_opcode == Js::OpCode::CALL;
}

///----------------------------------------------------------------------------
///
/// LowererMD::IsUnconditionalBranch
///
///----------------------------------------------------------------------------

bool
LowererMD::IsUnconditionalBranch(const IR::Instr *instr)
{
    return (instr->m_opcode == Js::OpCode::JMP);
}

// GenerateMemRef: Return an opnd that can be used to access the given address.
IR::Opnd *
LowererMD::GenerateMemRef(intptr_t addr, IRType type, IR::Instr *instr, bool dontEncode)
{
    return IR::MemRefOpnd::New(addr, type, this->m_func);
}

///----------------------------------------------------------------------------
///
/// LowererMD::InvertBranch
///
///----------------------------------------------------------------------------

void
LowererMD::InvertBranch(IR::BranchInstr *branchInstr)
{
    switch (branchInstr->m_opcode)
    {
    case Js::OpCode::JA:
        branchInstr->m_opcode = Js::OpCode::JBE;
        break;
    case Js::OpCode::JAE:
        branchInstr->m_opcode = Js::OpCode::JB;
        break;
    case Js::OpCode::JB:
        branchInstr->m_opcode = Js::OpCode::JAE;
        break;
    case Js::OpCode::JBE:
        branchInstr->m_opcode = Js::OpCode::JA;
        break;
    case Js::OpCode::JEQ:
        branchInstr->m_opcode = Js::OpCode::JNE;
        break;
    case Js::OpCode::JNE:
        branchInstr->m_opcode = Js::OpCode::JEQ;
        break;
    case Js::OpCode::JGE:
        branchInstr->m_opcode = Js::OpCode::JLT;
        break;
    case Js::OpCode::JGT:
        branchInstr->m_opcode = Js::OpCode::JLE;
        break;
    case Js::OpCode::JLT:
        branchInstr->m_opcode = Js::OpCode::JGE;
        break;
    case Js::OpCode::JLE:
        branchInstr->m_opcode = Js::OpCode::JGT;
        break;
    case Js::OpCode::JO:
        branchInstr->m_opcode = Js::OpCode::JNO;
        break;
    case Js::OpCode::JNO:
        branchInstr->m_opcode = Js::OpCode::JO;
        break;
    case Js::OpCode::JP:
        branchInstr->m_opcode = Js::OpCode::JNP;
        break;
    case Js::OpCode::JNP:
        branchInstr->m_opcode = Js::OpCode::JP;
        break;
    case Js::OpCode::JSB:
        branchInstr->m_opcode = Js::OpCode::JNSB;
        break;
    case Js::OpCode::JNSB:
        branchInstr->m_opcode = Js::OpCode::JSB;
        break;
    default:
        AssertMsg(UNREACHED, "JCC missing in InvertBranch()");
    }
}

void
LowererMD::ReverseBranch(IR::BranchInstr *branchInstr)
{
    switch (branchInstr->m_opcode)
    {
    case Js::OpCode::JA:
        branchInstr->m_opcode = Js::OpCode::JB;
        break;
    case Js::OpCode::JAE:
        branchInstr->m_opcode = Js::OpCode::JBE;
        break;
    case Js::OpCode::JB:
        branchInstr->m_opcode = Js::OpCode::JA;
        break;
    case Js::OpCode::JBE:
        branchInstr->m_opcode = Js::OpCode::JAE;
        break;
    case Js::OpCode::JGE:
        branchInstr->m_opcode = Js::OpCode::JLE;
        break;
    case Js::OpCode::JGT:
        branchInstr->m_opcode = Js::OpCode::JLT;
        break;
    case Js::OpCode::JLT:
        branchInstr->m_opcode = Js::OpCode::JGT;
        break;
    case Js::OpCode::JLE:
        branchInstr->m_opcode = Js::OpCode::JGE;
        break;
    case Js::OpCode::JEQ:
    case Js::OpCode::JNE:
    case Js::OpCode::JO:
    case Js::OpCode::JNO:
    case Js::OpCode::JP:
    case Js::OpCode::JNP:
    case Js::OpCode::JSB:
    case Js::OpCode::JNSB:
        break;
    default:
        AssertMsg(UNREACHED, "JCC missing in ReverseBranch()");
    }
}

IR::Instr *
LowererMD::LowerCallHelper(IR::Instr *instrCall)
{
    IR::Opnd           *argOpnd      = instrCall->UnlinkSrc2();
    IR::Instr          *prevInstr    = nullptr;
    IR::JnHelperMethod  helperMethod = instrCall->GetSrc1()->AsHelperCallOpnd()->m_fnHelper;

    instrCall->FreeSrc1();

#ifndef _M_X64
    prevInstr = ChangeToHelperCall(instrCall, helperMethod);
#endif

    prevInstr = instrCall;

    while (argOpnd)
    {
        Assert(argOpnd->IsRegOpnd());
        IR::RegOpnd *regArg = argOpnd->AsRegOpnd();

        Assert(regArg->m_sym->m_isSingleDef);
        IR::Instr *instrArg = regArg->m_sym->m_instrDef;

        Assert(instrArg->m_opcode == Js::OpCode::ArgOut_A ||
            (helperMethod == IR::JnHelperMethod::HelperOP_InitCachedScope && instrArg->m_opcode == Js::OpCode::ExtendArg_A));
        prevInstr = LoadHelperArgument(prevInstr, instrArg->GetSrc1());

        argOpnd = instrArg->GetSrc2();

        if (prevInstr == instrArg)
        {
            prevInstr = prevInstr->m_prev;
        }

        if (instrArg->m_opcode == Js::OpCode::ArgOut_A)
        {
            instrArg->UnlinkSrc1();
            if (argOpnd)
            {
                instrArg->UnlinkSrc2();
            }

            regArg->Free(this->m_func);
            instrArg->Remove();
        }
    }

    prevInstr = m_lowerer->LoadScriptContext(prevInstr);

#ifdef _M_X64
    FlipHelperCallArgsOrder();
    ChangeToHelperCall(instrCall, helperMethod);
#else
    this->lowererMDArch.ResetHelperArgsCount();
#endif

    // There might be ToVar in between the ArgOut,  need to continue lower from the call still
    return instrCall;
}

//
// forwarding functions
//

IR::Instr *
LowererMD::LowerCall(IR::Instr * callInstr, Js::ArgSlot argCount)
{
    return this->lowererMDArch.LowerCall(callInstr, argCount);
}

IR::Instr *
LowererMD::LowerCallI(IR::Instr * callInstr, ushort callFlags, bool isHelper, IR::Instr * insertBeforeInstrForCFG)
{
    return this->lowererMDArch.LowerCallI(callInstr, callFlags, isHelper, insertBeforeInstrForCFG);
}

IR::Instr *
LowererMD::LowerAsmJsCallI(IR::Instr * callInstr)
{
#if DBG
    if (PHASE_ON(Js::AsmjsCallDebugBreakPhase, this->m_func))
    {
        this->GenerateDebugBreak(callInstr->m_next);
    }
#endif
    return this->lowererMDArch.LowerAsmJsCallI(callInstr);
}

IR::Instr *
LowererMD::LowerAsmJsCallE(IR::Instr * callInstr)
{
#if DBG
    if (PHASE_ON(Js::AsmjsCallDebugBreakPhase, this->m_func))
    {
        this->GenerateDebugBreak(callInstr->m_next);
    }
#endif
    return this->lowererMDArch.LowerAsmJsCallE(callInstr);
}

IR::Instr *
LowererMD::LowerWasmMemOp(IR::Instr * instr, IR::Opnd *addrOpnd)
{
    return this->lowererMDArch.LowerWasmMemOp(instr, addrOpnd);
}

IR::Instr *
LowererMD::LowerAsmJsLdElemHelper(IR::Instr * callInstr)
{
    return this->lowererMDArch.LowerAsmJsLdElemHelper(callInstr);
}
IR::Instr *
LowererMD::LowerAsmJsStElemHelper(IR::Instr * callInstr)
{
    return this->lowererMDArch.LowerAsmJsStElemHelper(callInstr);
}
IR::Instr *
LowererMD::LowerCallPut(IR::Instr * callInstr)
{
    int32 argCount = this->lowererMDArch.LowerCallArgs(callInstr, Js::CallFlags_None, 2);

    //  load native entry point from script function into eax

    IR::Opnd * functionWrapOpnd = callInstr->UnlinkSrc1();
    AssertMsg(functionWrapOpnd->IsRegOpnd() && functionWrapOpnd->AsRegOpnd()->m_sym->IsStackSym(),
              "Expected call src to be stackSym");

    this->LoadHelperArgument(callInstr, functionWrapOpnd);
    this->m_lowerer->LoadScriptContext(callInstr);

    IR::HelperCallOpnd  *helperCallOpnd = IR::HelperCallOpnd::New(IR::HelperOp_InvokePut, this->m_func);
    callInstr->SetSrc1(helperCallOpnd);

    return this->lowererMDArch.LowerCall(callInstr, argCount);
}

IR::Instr *
LowererMD::LoadInt64HelperArgument(IR::Instr * instr, IR::Opnd* opnd)
{
    return this->lowererMDArch.LoadInt64HelperArgument(instr, opnd);
}

IR::Instr *
LowererMD::LoadHelperArgument(IR::Instr * instr, IR::Opnd * opndArg)
{
    return this->lowererMDArch.LoadHelperArgument(instr, opndArg);
}

IR::Instr *
LowererMD::LoadDoubleHelperArgument(IR::Instr * instr, IR::Opnd * opndArg)
{
    return this->lowererMDArch.LoadDoubleHelperArgument(instr, opndArg);
}

IR::Instr *
LowererMD::LoadFloatHelperArgument(IR::Instr * instr, IR::Opnd * opndArg)
{
    return this->lowererMDArch.LoadFloatHelperArgument(instr, opndArg);
}

IR::Instr *
LowererMD::LowerEntryInstr(IR::EntryInstr * entryInstr)
{
    return this->lowererMDArch.LowerEntryInstr(entryInstr);
}

IR::Instr *
LowererMD::LowerExitInstr(IR::ExitInstr * exitInstr)
{
    return this->lowererMDArch.LowerExitInstr(exitInstr);
}

IR::Instr *
LowererMD::LowerEntryInstrAsmJs(IR::EntryInstr * entryInstr)
{
    return this->lowererMDArch.LowerEntryInstrAsmJs(entryInstr);
}

IR::Instr *
LowererMD::LowerExitInstrAsmJs(IR::ExitInstr * exitInstr)
{
    return this->lowererMDArch.LowerExitInstrAsmJs(exitInstr);
}

IR::Instr *
LowererMD::LoadNewScObjFirstArg(IR::Instr * instr, IR::Opnd * dst, ushort extraArgs)
{
    return this->lowererMDArch.LoadNewScObjFirstArg(instr, dst, extraArgs);
}

IR::Instr *
LowererMD::LowerTry(IR::Instr *tryInstr, IR::JnHelperMethod helperMethod)
{
    // Mark the entry to the try
    IR::Instr *instr = tryInstr->GetNextRealInstrOrLabel();
    AssertMsg(instr->IsLabelInstr(), "No label at the entry to a try?");
    IR::LabelInstr *tryAddr = instr->AsLabelInstr();

    // Arg 5: ScriptContext
    this->m_lowerer->LoadScriptContext(tryAddr);

    if (tryInstr->m_opcode == Js::OpCode::TryCatch)
    {
        // Arg 4 : hasBailedOutOffset
        IR::Opnd * hasBailedOutOffset = IR::IntConstOpnd::New(this->m_func->m_hasBailedOutSym->m_offset, TyInt32, this->m_func);
        this->LoadHelperArgument(tryAddr, hasBailedOutOffset);
    }

#ifdef _M_X64
    // Arg: args size
    IR::RegOpnd *argsSizeOpnd = IR::RegOpnd::New(TyMachReg, m_func);
    tryAddr->InsertBefore(IR::Instr::New(Js::OpCode::LdArgSize, argsSizeOpnd, this->m_func));
    this->LoadHelperArgument(tryAddr, argsSizeOpnd);

    // Arg: spill size
    IR::RegOpnd *spillSizeOpnd = IR::RegOpnd::New(TyMachReg, m_func);
    tryAddr->InsertBefore(IR::Instr::New(Js::OpCode::LdSpillSize, spillSizeOpnd, this->m_func));
    this->LoadHelperArgument(tryAddr, spillSizeOpnd);
#endif

    // Arg 3: frame pointer
    IR::RegOpnd *ebpOpnd = IR::RegOpnd::New(nullptr, lowererMDArch.GetRegBlockPointer(), TyMachReg, this->m_func);
    this->LoadHelperArgument(tryAddr, ebpOpnd);

    // Arg 2: handler address
    IR::LabelInstr *helperAddr = tryInstr->AsBranchInstr()->GetTarget();
    this->LoadHelperArgument(tryAddr, IR::LabelOpnd::New(helperAddr, this->m_func));

    // Arg 1: try address
    this->LoadHelperArgument(tryAddr, IR::LabelOpnd::New(tryAddr, this->m_func));

    // Call the helper
    IR::RegOpnd *continuationAddr =
        IR::RegOpnd::New(StackSym::New(TyMachReg, this->m_func), lowererMDArch.GetRegReturn(TyMachReg), TyMachReg, this->m_func);
    IR::Instr *callInstr = IR::Instr::New(
        Js::OpCode::Call, continuationAddr, IR::HelperCallOpnd::New(helperMethod, this->m_func), this->m_func);
    tryAddr->InsertBefore(callInstr);
    this->LowerCall(callInstr, 0);

#ifdef _M_X64
    {
        // Emit some instruction to separate the CALL from the JMP following it. The OS stack unwinder
        // mistakes the JMP for the start of the epilog otherwise.
        IR::Instr *nop = IR::Instr::New(Js::OpCode::NOP, m_func);
        tryAddr->InsertBefore(nop);
    }
#endif

    // Jump to the continuation address supplied by the helper
    IR::BranchInstr *branchInstr = IR::MultiBranchInstr::New(Js::OpCode::JMP, continuationAddr, this->m_func);
    tryAddr->InsertBefore(branchInstr);

    return tryInstr->m_prev;
}

IR::Instr *
LowererMD::LowerLeave(IR::Instr *leaveInstr, IR::LabelInstr *targetInstr, bool fromFinalLower, bool isOrphanedLeave)
{
    if (isOrphanedLeave)
    {
        Assert(this->m_func->IsLoopBodyInTry());
        leaveInstr->m_opcode = Js::OpCode::JMP;
        return leaveInstr->m_prev;
    }

    IR::Instr   *instrPrev = leaveInstr->m_prev;
    IR::LabelOpnd *labelOpnd = IR::LabelOpnd::New(targetInstr, this->m_func);

    lowererMDArch.LowerEHRegionReturn(leaveInstr, labelOpnd);

    if (fromFinalLower)
    {
        instrPrev = leaveInstr->m_prev; // Need to lower LdArgSize and LdSpillSize
    }
    leaveInstr->Remove();

    return instrPrev;
}

IR::Instr *
LowererMD::LowerEHRegionReturn(IR::Instr * insertBeforeInstr, IR::Opnd * targetOpnd)
{
    return lowererMDArch.LowerEHRegionReturn(insertBeforeInstr, targetOpnd);
}

IR::Instr *
LowererMD::LowerLeaveNull(IR::Instr *finallyEndInstr)
{
    IR::Instr *instrPrev = finallyEndInstr->m_prev;
    IR::Instr *instr     = nullptr;

    // Return a null continuation address to the helper: execution will resume at the point determined by the try
    // or the exception handler.
    IR::RegOpnd *retReg = IR::RegOpnd::New(StackSym::New(TyMachReg,this->m_func), lowererMDArch.GetRegReturn(TyMachReg), TyMachReg, this->m_func);
    instr = IR::Instr::New(Js::OpCode::XOR, retReg, this->m_func);
    IR::RegOpnd *eaxOpnd = IR::RegOpnd::New(nullptr, lowererMDArch.GetRegReturn(TyMachReg), TyMachReg, this->m_func);
    instr->SetSrc1(eaxOpnd);
    instr->SetSrc2(eaxOpnd);
    finallyEndInstr->InsertBefore(instr);

#if _M_X64
    {
        // amd64_ReturnFromCallWithFakeFrame expects to find the spill size and args size
        // in REG_EH_SPILL_SIZE and REG_EH_ARGS_SIZE.

        // MOV REG_EH_SPILL_SIZE, spillSize
        IR::Instr *movR8 = IR::Instr::New(Js::OpCode::LdSpillSize,
                                          IR::RegOpnd::New(nullptr, REG_EH_SPILL_SIZE, TyMachReg, m_func),
                                          m_func);
        finallyEndInstr->InsertBefore(movR8);

        // MOV REG_EH_ARGS_SIZE, argsSize
        IR::Instr *movR9 = IR::Instr::New(Js::OpCode::LdArgSize,
                                          IR::RegOpnd::New(nullptr, REG_EH_ARGS_SIZE, TyMachReg, m_func),
                                          m_func);
        finallyEndInstr->InsertBefore(movR9);

        IR::Opnd *targetOpnd = IR::RegOpnd::New(nullptr, REG_EH_TARGET, TyMachReg, m_func);
        IR::Instr *movTarget = IR::Instr::New(Js::OpCode::MOV,
            targetOpnd,
            IR::HelperCallOpnd::New(IR::HelperOp_ReturnFromCallWithFakeFrame, m_func),
            m_func);
        finallyEndInstr->InsertBefore(movTarget);

        IR::Instr *push = IR::Instr::New(Js::OpCode::PUSH, m_func);
        push->SetSrc1(targetOpnd);
        finallyEndInstr->InsertBefore(push);
    }
#endif

    IR::IntConstOpnd *intSrc = IR::IntConstOpnd::New(0, TyInt32, this->m_func);
    instr = IR::Instr::New(Js::OpCode::RET, this->m_func);
    instr->SetSrc1(intSrc);
    instr->SetSrc2(retReg);
    finallyEndInstr->InsertBefore(instr);
    finallyEndInstr->Remove();

    return instrPrev;
}

///----------------------------------------------------------------------------
///
/// LowererMD::Init
///
///----------------------------------------------------------------------------

void
LowererMD::Init(Lowerer *lowerer)
{
    m_lowerer = lowerer;
    this->lowererMDArch.Init(this);
#ifdef ENABLE_SIMDJS
    Simd128InitOpcodeMap();
#endif
}

///----------------------------------------------------------------------------
///
/// LowererMD::LoadInputParamCount
///
///     Load the passed-in parameter count from the appropriate EBP slot.
///
///----------------------------------------------------------------------------

IR::Instr *
LowererMD::LoadInputParamCount(IR::Instr * instrInsert, int adjust, bool needFlags)
{
    IR::Instr *   instr;
    IR::RegOpnd * dstOpnd;
    IR::SymOpnd * srcOpnd;

    srcOpnd = Lowerer::LoadCallInfo(instrInsert);
    dstOpnd = IR::RegOpnd::New(StackSym::New(TyMachReg, this->m_func), TyMachReg, this->m_func);
    instr = IR::Instr::New(Js::OpCode::MOV, dstOpnd, srcOpnd, this->m_func);
    instrInsert->InsertBefore(instr);

    // Copy the callinfo before masking off the param count

    Assert(Js::CallInfo::ksizeofCount == 24);

    // Mask off call flags from callinfo
    instr = IR::Instr::New(Js::OpCode::AND, dstOpnd, dstOpnd,
        IR::IntConstOpnd::New((Js::CallFlags_ExtraArg << static_cast<unsigned>(Js::CallInfo::ksizeofCount)) | 0x00FFFFFF, TyMachReg, this->m_func, true), this->m_func);
    instrInsert->InsertBefore(instr);

    // Shift and mask the "calling eval" bit and subtract it from the incoming count.
    // ("Calling eval" means the last param is the frame display, which only the eval built-in should see.)
    instr = IR::Instr::New(Js::OpCode::BTR, dstOpnd, dstOpnd, IR::IntConstOpnd::New(Math::Log2(Js::CallFlags_ExtraArg) + Js::CallInfo::ksizeofCount, TyInt8, this->m_func), this->m_func);
    instrInsert->InsertBefore(instr);

    instr = IR::Instr::New(Js::OpCode::SBB, dstOpnd, dstOpnd, IR::IntConstOpnd::New(-adjust, TyMachReg, this->m_func), this->m_func);
    instrInsert->InsertBefore(instr);

    return instr;
}

IR::Instr *
LowererMD::LoadStackArgPtr(IR::Instr * instr)
{
    if (this->m_func->IsLoopBody())
    {
        // Get the first user param from the interpreter frame instance that was passed in.
        // These args don't include the func object and callinfo; we just need to advance past "this".

        // t1 = MOV [prm1 + m_inParams]
        // dst = LEA &[t1 + sizeof(var)]

        Assert(this->m_func->m_loopParamSym);
        IR::RegOpnd *baseOpnd = IR::RegOpnd::New(this->m_func->m_loopParamSym, TyMachReg, this->m_func);
        size_t offset = Js::InterpreterStackFrame::GetOffsetOfInParams();
        IR::IndirOpnd *indirOpnd = IR::IndirOpnd::New(baseOpnd, (int32)offset, TyMachReg, this->m_func);
        IR::RegOpnd *tmpOpnd = IR::RegOpnd::New(TyMachReg, this->m_func);
        IR::Instr *instrLdParams = IR::Instr::New(Js::OpCode::MOV, tmpOpnd, indirOpnd, this->m_func);
        instr->InsertBefore(instrLdParams);

        indirOpnd = IR::IndirOpnd::New(tmpOpnd, sizeof(Js::Var), TyMachReg, this->m_func);
        instr->SetSrc1(indirOpnd);
        instr->m_opcode = Js::OpCode::LEA;

        return instr->m_prev;
    }
    else
    {
        return this->lowererMDArch.LoadStackArgPtr(instr);
    }
}

IR::Instr *
LowererMD::LoadArgumentsFromFrame(IR::Instr * instr)
{
    if (this->m_func->IsLoopBody())
    {
        // Get the arguments ptr from the interpreter frame instance that was passed in.
        Assert(this->m_func->m_loopParamSym);
        IR::RegOpnd *baseOpnd = IR::RegOpnd::New(this->m_func->m_loopParamSym, TyMachReg, this->m_func);
        int32 offset = (int32)Js::InterpreterStackFrame::GetOffsetOfArguments();
        instr->SetSrc1(IR::IndirOpnd::New(baseOpnd, offset, TyMachReg, this->m_func));
    }
    else
    {
        instr->SetSrc1(this->CreateStackArgumentsSlotOpnd());
    }

    instr->m_opcode = Js::OpCode::MOV;

    return instr->m_prev;
}

// load argument count as I4
IR::Instr *
LowererMD::LoadArgumentCount(IR::Instr * instr)
{
    if (this->m_func->IsLoopBody())
    {
        // Pull the arg count from the interpreter frame instance that was passed in.
        // (The callinfo in the loop body's frame just shows the single parameter, the interpreter frame.)
        Assert(this->m_func->m_loopParamSym);
        IR::RegOpnd *baseOpnd = IR::RegOpnd::New(this->m_func->m_loopParamSym, TyMachReg, this->m_func);
        size_t offset = Js::InterpreterStackFrame::GetOffsetOfInSlotsCount();
        instr->SetSrc1(IR::IndirOpnd::New(baseOpnd, (int32)offset, TyInt32, this->m_func));
    }
    else
    {
        StackSym *sym = StackSym::New(TyVar, this->m_func);
                this->m_func->SetArgOffset(sym, (Js::JavascriptFunctionArgIndex_CallInfo - Js::JavascriptFunctionArgIndex_Frame) * sizeof(Js::Var));
        instr->SetSrc1(IR::SymOpnd::New(sym, TyMachReg,  this->m_func));
    }

    instr->m_opcode = Js::OpCode::MOV;

    return instr->m_prev;
}

IR::Instr *
LowererMD::LoadHeapArguments(IR::Instr * instrArgs)
{
    return this->lowererMDArch.LoadHeapArguments(instrArgs);
}

IR::Instr *
LowererMD::LoadHeapArgsCached(IR::Instr * instrArgs)
{
    return this->lowererMDArch.LoadHeapArgsCached(instrArgs);
}

IR::Instr *
LowererMD::LoadFuncExpression(IR::Instr * instrFuncExpr)
{
    return this->lowererMDArch.LoadFuncExpression(instrFuncExpr);
}

///----------------------------------------------------------------------------
///
/// LowererMD::ChangeToHelperCall
///
///     Change the current instruction to a call to the given helper.
///
///----------------------------------------------------------------------------

IR::Instr *
LowererMD::ChangeToHelperCall(IR::Instr * callInstr,  IR::JnHelperMethod helperMethod, IR::LabelInstr *labelBailOut,
                              IR::Opnd *opndBailOutArg, IR::PropertySymOpnd *propSymOpnd, bool isHelperContinuation)
{
    IR::Instr * bailOutInstr = callInstr;
    if (callInstr->HasBailOutInfo())
    {
        IR::BailOutKind bailOutKind = callInstr->GetBailOutKind();
        if (bailOutKind == IR::BailOutOnNotPrimitive ||
            bailOutKind == IR::BailOutOnPowIntIntOverflow)
        {
            callInstr = IR::Instr::New(callInstr->m_opcode, callInstr->m_func);
            bailOutInstr->TransferTo(callInstr);
            bailOutInstr->InsertBefore(callInstr);

            bailOutInstr->m_opcode = bailOutKind == IR::BailOutOnNotPrimitive
                                        ? Js::OpCode::BailOnNotPrimitive
                                        : Js::OpCode::BailOnPowIntIntOverflow;
            bailOutInstr->SetSrc1(opndBailOutArg);
        }
        else
        {
            bailOutInstr = this->m_lowerer->SplitBailOnImplicitCall(callInstr);
        }
    }

    callInstr->m_opcode = Js::OpCode::CALL;

    IR::HelperCallOpnd *helperCallOpnd = Lowerer::CreateHelperCallOpnd(helperMethod, this->lowererMDArch.GetHelperArgsCount(), m_func);
    if (helperCallOpnd->IsDiagHelperCallOpnd())
    {
        // Load arguments for the wrapper.
        this->LoadHelperArgument(callInstr, IR::AddrOpnd::New((Js::Var)IR::GetMethodOriginalAddress(m_func->GetThreadContextInfo(), helperMethod), IR::AddrOpndKindDynamicMisc, m_func));
        this->m_lowerer->LoadScriptContext(callInstr);
    }
    callInstr->SetSrc1(helperCallOpnd);

    IR::Instr * instrRet = this->lowererMDArch.LowerCall(callInstr, 0);

    if (bailOutInstr != callInstr)
    {
        // The bailout needs to be lowered after we lower the helper call because the helper argument
        // has already been loaded.  We need to drain them on AMD64 before starting another helper call
        if (bailOutInstr->m_opcode == Js::OpCode::BailOnNotObject)
        {
            this->m_lowerer->LowerBailOnNotObject(bailOutInstr, nullptr, labelBailOut);
        }
        else if (bailOutInstr->m_opcode == Js::OpCode::BailOnNotPrimitive ||
            bailOutInstr->m_opcode == Js::OpCode::BailOnPowIntIntOverflow)
        {
            this->m_lowerer->LowerBailOnTrue(bailOutInstr, labelBailOut);
        }
        else if (bailOutInstr->m_opcode == Js::OpCode::BailOut)
        {
            this->m_lowerer->GenerateBailOut(bailOutInstr, nullptr, labelBailOut);
        }
        else
        {
            this->m_lowerer->LowerBailOnEqualOrNotEqual(bailOutInstr, nullptr, labelBailOut, propSymOpnd, isHelperContinuation);
        }
    }

#if DBG
    if (PHASE_ON(Js::AsmjsCallDebugBreakPhase, this->m_func))
    {
        this->GenerateDebugBreak(instrRet->m_next);
    }
#endif

    return instrRet;
}

IR::Instr* LowererMD::ChangeToHelperCallMem(IR::Instr * instr,  IR::JnHelperMethod helperMethod)
{
    this->m_lowerer->LoadScriptContext(instr);

    return this->ChangeToHelperCall(instr, helperMethod);
}

///----------------------------------------------------------------------------
///
/// LowererMD::ChangeToAssign
///
///     Change to a MOV.
///
///----------------------------------------------------------------------------

IR::Instr *
LowererMD::ChangeToAssign(IR::Instr * instr)
{
    return ChangeToAssign(instr, instr->GetDst()->GetType());
}

IR::Instr *
LowererMD::ChangeToAssign(IR::Instr * instr, IRType type)
{
    Assert(!instr->HasBailOutInfo() || instr->GetBailOutKind() == IR::BailOutExpectingString);

    instr->m_opcode = LowererMDArch::GetAssignOp(type);
    Legalize(instr);

    return instr;
}

///----------------------------------------------------------------------------
///
/// LowererMD::ChangeToLea
///
///     Change to an LEA.
///
///----------------------------------------------------------------------------

IR::Instr *
LowererMD::ChangeToLea(IR::Instr * instr, bool postRegAlloc)
{
    Assert(instr);
    Assert(instr->GetDst());
    Assert(instr->GetDst()->IsRegOpnd());
    Assert(instr->GetSrc1());
    Assert(instr->GetSrc1()->IsIndirOpnd() || instr->GetSrc1()->IsSymOpnd());
    Assert(!instr->GetSrc2());

    instr->m_opcode = Js::OpCode::LEA;
    return instr;
}

///----------------------------------------------------------------------------
///
/// LowererMD::CreateAssign
///
///     Create a MOV.
///
///----------------------------------------------------------------------------

IR::Instr *
LowererMD::CreateAssign(IR::Opnd *dst, IR::Opnd *src, IR::Instr *instrInsertPt)
{
    return Lowerer::InsertMove(dst, src, instrInsertPt);
}

///----------------------------------------------------------------------------
///
/// LowererMD::LowerRet
///
///     Lower Ret to "MOV EAX, src"
///     The real RET is inserted at the exit of the function when emitting the
///     epilog.
///
///----------------------------------------------------------------------------

IR::Instr *
LowererMD::LowerRet(IR::Instr * retInstr)
{
    IR::RegOpnd * retReg;

#ifdef ASMJS_PLAT
    if (m_func->GetJITFunctionBody()->IsAsmJsMode() && !m_func->IsLoopBody()) // for loop body ret is the bytecodeoffset
    {
        Js::AsmJsRetType::Which asmType = m_func->GetJITFunctionBody()->GetAsmJsInfo()->GetRetType();
        IRType regType = TyInt32;
        switch (asmType)
        {
        case Js::AsmJsRetType::Double:
            regType = TyFloat64;
            break;
        case Js::AsmJsRetType::Float:
            regType = TyFloat32;
            break;
        case Js::AsmJsRetType::Int64:
        {
            regType = TyInt64;
#ifdef _M_IX86
            regType = TyInt32;
            Int64RegPair srcPair = m_lowerer->FindOrCreateInt64Pair(retInstr->GetSrc1()->AsRegOpnd());

            retInstr->UnlinkSrc1();
            retInstr->SetSrc1(srcPair.low);

            // Mov high bits to edx
            IR::RegOpnd* regEdx = IR::RegOpnd::New(nullptr, RegEDX, TyInt32, this->m_func);
            IR::Instr* movHighInstr = IR::Instr::New(Js::OpCode::Ld_I4, regEdx, srcPair.high, this->m_func);
            retInstr->InsertBefore(ChangeToAssign(movHighInstr));
#endif
            break;
        }
        case Js::AsmJsRetType::Signed:
        case Js::AsmJsRetType::Void:
            regType = TyInt32;
            break;
        case Js::AsmJsRetType::Float32x4:
            regType = TySimd128F4;
            break;
        case Js::AsmJsRetType::Int32x4:
            regType = TySimd128I4;
            break;
        case Js::AsmJsRetType::Float64x2:
            regType = TySimd128D2;
            break;
        case Js::AsmJsRetType::Int16x8:
            regType = TySimd128I8;
            break;
        case Js::AsmJsRetType::Int8x16:
            regType = TySimd128I16;
            break;
        case Js::AsmJsRetType::Uint32x4:
            regType = TySimd128U4;
            break;
        case Js::AsmJsRetType::Uint16x8:
            regType = TySimd128U8;
            break;
        case Js::AsmJsRetType::Uint8x16:
            regType = TySimd128U16;
            break;
        case Js::AsmJsRetType::Bool32x4:
            regType = TySimd128B4;
            break;
        case Js::AsmJsRetType::Bool16x8:
            regType = TySimd128B8;
            break;
        case Js::AsmJsRetType::Bool8x16:
            regType = TySimd128B16;
            break;
        default:
            Assert(UNREACHED);
        }

        retReg = IR::RegOpnd::New(nullptr, lowererMDArch.GetRegReturnAsmJs(regType), regType, m_func);
    }
    else
#endif
    {
        retReg = IR::RegOpnd::New(nullptr, lowererMDArch.GetRegReturn(TyMachReg), TyMachReg, m_func);
    }

    retInstr->SetDst(retReg);

    return this->ChangeToAssign(retInstr);
}

///----------------------------------------------------------------------------
///
/// LowererMD::LowerUncondBranch
///
///----------------------------------------------------------------------------

IR::Instr *
LowererMD::LowerUncondBranch(IR::Instr * instr)
{
    instr->m_opcode = Js::OpCode::JMP;

    return instr;
}

///----------------------------------------------------------------------------
///
/// LowererMD::LowerMultiBranch
///
///----------------------------------------------------------------------------

IR::Instr *
LowererMD::LowerMultiBranch(IR::Instr * instr)
{
    return LowerUncondBranch(instr);
}

///----------------------------------------------------------------------------
///
/// LowererMD::LowerCondBranch
///
///----------------------------------------------------------------------------

IR::Instr *
LowererMD::LowerCondBranch(IR::Instr * instr)
{
    AssertMsg(instr->GetSrc1() != nullptr, "Expected src opnds on conditional branch");
    Assert(!instr->HasBailOutInfo());
    IR::Opnd *  opndSrc1 = instr->UnlinkSrc1();
    IR::Instr * instrPrev = nullptr;

    switch (instr->m_opcode)
    {
    case Js::OpCode::BrTrue_A:
    case Js::OpCode::BrFalse_A:
    case Js::OpCode::BrNotNull_A:
    case Js::OpCode::BrOnObject_A:
    case Js::OpCode::BrOnClassConstructor:
        Assert(!opndSrc1->IsFloat64());
        AssertMsg(instr->GetSrc2() == nullptr, "Expected 1 src on boolean branch");
        instrPrev = IR::Instr::New(Js::OpCode::TEST, this->m_func);
        instrPrev->SetSrc1(opndSrc1);
        instrPrev->SetSrc2(opndSrc1);
        instr->InsertBefore(instrPrev);

        if (instr->m_opcode != Js::OpCode::BrFalse_A)
        {
            instr->m_opcode = Js::OpCode::JNE;
        }
        else
        {
            instr->m_opcode = Js::OpCode::JEQ;
        }

        break;

    case Js::OpCode::BrOnEmpty:
    case Js::OpCode::BrOnNotEmpty:
        AssertMsg(0, "BrOnEmpty opcodes should not be passed to MD lowerer");
        break;

    default:
        IR::Opnd *  opndSrc2 = instr->UnlinkSrc2();
        AssertMsg(opndSrc2 != nullptr, "Expected 2 src's on non-boolean branch");

        if (opndSrc1->IsFloat())
        {
            Assert(opndSrc1->GetType() == opndSrc2->GetType());
            instrPrev = IR::Instr::New(opndSrc1->IsFloat64() ? Js::OpCode::COMISD : Js::OpCode::COMISS, m_func);
            instrPrev->SetSrc1(opndSrc1);
            instrPrev->SetSrc2(opndSrc2);
            instr->InsertBefore(instrPrev);
        }
        else
        {
            // This check assumes src1 is a variable.
            if (opndSrc2->IsIntConstOpnd() && opndSrc2->AsIntConstOpnd()->GetValue() == 0)
            {
                instrPrev = IR::Instr::New(Js::OpCode::TEST, this->m_func);
                instrPrev->SetSrc1(opndSrc1);
                instrPrev->SetSrc2(opndSrc1);
                instr->InsertBefore(instrPrev);
                opndSrc2->Free(this->m_func);
            }
            else
            {
                instrPrev = IR::Instr::New(Js::OpCode::CMP, this->m_func);

                //
                // For 32 bit arithmetic we copy them and set the size of operands to be 32 bits. This is
                // relevant only on AMD64.
                //

                opndSrc1  = instrPrev->SetSrc1(opndSrc1);
                opndSrc2  = instrPrev->SetSrc2(opndSrc2);
                instr->InsertBefore(instrPrev);
                LowererMD::Legalize(instrPrev);
            }
        }
        instr->m_opcode = LowererMD::MDBranchOpcode(instr->m_opcode);
        break;
    }

    return instrPrev;
}

///----------------------------------------------------------------------------
///
/// LowererMD::MDBranchOpcode
///
///     Map HIR branch opcode to machine-dependent equivalent.
///
///----------------------------------------------------------------------------

Js::OpCode
LowererMD::MDBranchOpcode(Js::OpCode opcode)
{
    switch (opcode)
    {
    case Js::OpCode::BrSrEq_A:
    case Js::OpCode::BrEq_A:
    case Js::OpCode::BrSrNotNeq_A:
    case Js::OpCode::BrNotNeq_A:
    case Js::OpCode::BrAddr_A:
        return Js::OpCode::JEQ;

    case Js::OpCode::BrSrNeq_A:
    case Js::OpCode::BrNeq_A:
    case Js::OpCode::BrSrNotEq_A:
    case Js::OpCode::BrNotEq_A:
    case Js::OpCode::BrNotAddr_A:
        return Js::OpCode::JNE;

    case Js::OpCode::BrLt_A:
    case Js::OpCode::BrNotGe_A:
        return Js::OpCode::JLT;

    case Js::OpCode::BrLe_A:
    case Js::OpCode::BrNotGt_A:
        return Js::OpCode::JLE;

    case Js::OpCode::BrGt_A:
    case Js::OpCode::BrNotLe_A:
        return Js::OpCode::JGT;

    case Js::OpCode::BrGe_A:
    case Js::OpCode::BrNotLt_A:
        return Js::OpCode::JGE;

    default:
        AssertMsg(0, "Branch opcode has no MD mapping");
        return opcode;
    }
}

Js::OpCode
LowererMD::MDConvertFloat64ToInt32Opcode(const RoundMode roundMode)
{
    switch (roundMode)
    {
    case RoundModeTowardZero:
        return Js::OpCode::CVTTSD2SI;
    case RoundModeTowardInteger:
        return Js::OpCode::Nop;
    case RoundModeHalfToEven:
        return Js::OpCode::CVTSD2SI;
    default:
        AssertMsg(0, "RoundMode has no MD mapping.");
        return Js::OpCode::Nop;
    }
}

Js::OpCode
LowererMD::MDUnsignedBranchOpcode(Js::OpCode opcode)
{
    switch (opcode)
    {
    case Js::OpCode::BrEq_A:
    case Js::OpCode::BrSrEq_A:
    case Js::OpCode::BrSrNotNeq_A:
    case Js::OpCode::BrNotNeq_A:
    case Js::OpCode::BrAddr_A:
        return Js::OpCode::JEQ;

    case Js::OpCode::BrNeq_A:
    case Js::OpCode::BrSrNeq_A:
    case Js::OpCode::BrSrNotEq_A:
    case Js::OpCode::BrNotEq_A:
    case Js::OpCode::BrNotAddr_A:
        return Js::OpCode::JNE;

    case Js::OpCode::BrLt_A:
    case Js::OpCode::BrNotGe_A:
        return Js::OpCode::JB;

    case Js::OpCode::BrLe_A:
    case Js::OpCode::BrNotGt_A:
        return Js::OpCode::JBE;

    case Js::OpCode::BrGt_A:
    case Js::OpCode::BrNotLe_A:
        return Js::OpCode::JA;

    case Js::OpCode::BrGe_A:
    case Js::OpCode::BrNotLt_A:
        return Js::OpCode::JAE;

    default:
        AssertMsg(0, "Branch opcode has no MD mapping");
        return opcode;
    }
}

Js::OpCode LowererMD::MDCompareWithZeroBranchOpcode(Js::OpCode opcode)
{
    Assert(opcode == Js::OpCode::BrLt_A || opcode == Js::OpCode::BrGe_A);
    return opcode == Js::OpCode::BrLt_A ? Js::OpCode::JSB : Js::OpCode::JNSB;
}

void LowererMD::ChangeToAdd(IR::Instr *const instr, const bool needFlags)
{
    Assert(instr);
    Assert(instr->GetDst());
    Assert(instr->GetSrc1());
    Assert(instr->GetSrc2());

    if(instr->GetDst()->IsFloat64())
    {
        Assert(instr->GetSrc1()->IsFloat64());
        Assert(instr->GetSrc2()->IsFloat64());
        Assert(!needFlags);
        instr->m_opcode = Js::OpCode::ADDSD;
        return;
    }
    else if (instr->GetDst()->IsFloat32())
    {
        Assert(instr->GetSrc1()->IsFloat32());
        Assert(instr->GetSrc2()->IsFloat32());
        Assert(!needFlags);
        instr->m_opcode = Js::OpCode::ADDSS;
        return;
    }

    instr->m_opcode = Js::OpCode::ADD;
    MakeDstEquSrc1(instr);

    // Prefer INC for add by one
    if((instr->GetDst()->IsEqual(instr->GetSrc1()) &&
            instr->GetSrc2()->IsIntConstOpnd() &&
            instr->GetSrc2()->AsIntConstOpnd()->GetValue() == 1) ||
        (instr->GetDst()->IsEqual(instr->GetSrc2()) &&
            instr->GetSrc1()->IsIntConstOpnd() &&
            instr->GetSrc1()->AsIntConstOpnd()->GetValue() == 1))
    {
        if(instr->GetSrc1()->IsIntConstOpnd())
        {
            // Swap the operands, such that we would create (dst = INC src2)
            instr->SwapOpnds();
        }

        instr->FreeSrc2();
        instr->m_opcode = Js::OpCode::INC;
    }
}

void LowererMD::ChangeToSub(IR::Instr *const instr, const bool needFlags)
{
    Assert(instr);
    Assert(instr->GetDst());
    Assert(instr->GetSrc1());
    Assert(instr->GetSrc2());

    if(instr->GetDst()->IsFloat64())
    {
        Assert(instr->GetSrc1()->IsFloat64());
        Assert(instr->GetSrc2()->IsFloat64());
        Assert(!needFlags);
        instr->m_opcode = Js::OpCode::SUBSD;
        return;
    }

    // Prefer DEC for sub by one
    if(instr->GetDst()->IsEqual(instr->GetSrc1()) &&
        instr->GetSrc2()->IsIntConstOpnd() &&
        instr->GetSrc2()->AsIntConstOpnd()->GetValue() == 1)
    {
        instr->FreeSrc2();
        instr->m_opcode = Js::OpCode::DEC;
        return;
    }

    instr->m_opcode = Js::OpCode::SUB;
}

void LowererMD::ChangeToShift(IR::Instr *const instr, const bool needFlags)
{
    Assert(instr);
    Assert(instr->GetDst());
    Assert(instr->GetSrc1());
    Assert(instr->GetSrc2());

    switch(instr->m_opcode)
    {
        case Js::OpCode::Shl_A:
        case Js::OpCode::Shl_I4:
            instr->m_opcode = Js::OpCode::SHL;
            break;

        case Js::OpCode::Shr_A:
        case Js::OpCode::Shr_I4:
            instr->m_opcode = Js::OpCode::SAR;
            break;

        case Js::OpCode::ShrU_A:
        case Js::OpCode::ShrU_I4:
            instr->m_opcode = Js::OpCode::SHR;
            break;

        case Js::OpCode::Rol_I4:
            instr->m_opcode = Js::OpCode::ROL;
            break;

        case Js::OpCode::Ror_I4:
            instr->m_opcode = Js::OpCode::ROR;
            break;

        default:
            Assert(false);
            __assume(false);
    }

    if(instr->GetSrc2()->IsIntConstOpnd())
    {
        // Only values between 0-31 mean anything
        IntConstType value = instr->GetSrc2()->AsIntConstOpnd()->GetValue();
        value &= 0x1f;
        instr->GetSrc2()->AsIntConstOpnd()->SetValue(value);
    }
}

void LowererMD::ChangeToMul(IR::Instr *const instr, bool hasOverflowCheck)
{
    // If non-32 bit overflow check is needed, we have to use the IMUL form.
    if (hasOverflowCheck && !instr->ShouldCheckFor32BitOverflow() && instr->ShouldCheckForNon32BitOverflow())
    {
        IR::RegOpnd *regEAX = IR::RegOpnd::New(TyInt32, instr->m_func);
        IR::Opnd *temp2 = nullptr;
        // MOV eax, src1
        regEAX->SetReg(LowererMDArch::GetRegIMulDestLower());
        instr->InsertBefore(IR::Instr::New(Js::OpCode::MOV, regEAX, instr->GetSrc1(), instr->m_func));

        if (instr->GetSrc2()->IsImmediateOpnd())
        {
            // MOV reg, imm
            temp2 = IR::RegOpnd::New(TyInt32, instr->m_func);
            instr->InsertBefore(IR::Instr::New(Js::OpCode::MOV, temp2,
                IR::IntConstOpnd::New((IntConstType)instr->GetSrc2()->GetImmediateValue(instr->m_func), TyInt32, instr->m_func, true),
                instr->m_func));
        }
        // eax = IMUL eax, reg
        instr->m_opcode = Js::OpCode::IMUL;
        instr->ReplaceSrc1(regEAX);

        if (temp2 != nullptr)
            instr->ReplaceSrc2(temp2);

        auto *dst = instr->GetDst()->Copy(instr->m_func);
        instr->ReplaceDst(regEAX);

        // MOV dst, eax
        instr->InsertAfter(IR::Instr::New(Js::OpCode::MOV, dst, regEAX, instr->m_func));
    }
    else
        EmitInt4Instr(instr); // IMUL2
}

const uint16
LowererMD::GetFormalParamOffset()
{
    //In x86\x64 formal params were offset from EBP by the EBP chain, return address, and the 2 non-user params
    return 4;
}

IR::Instr *
LowererMD::LowerCatch(IR::Instr * instr)
{
    // t1 = catch    =>    t2(eax) = catch
    //               =>    t1 = t2(eax)
    IR::Opnd *catchObj = instr->UnlinkDst();
    IR::RegOpnd *catchParamReg = IR::RegOpnd::New(TyMachPtr, this->m_func);
    catchParamReg->SetReg(this->lowererMDArch.GetRegReturn(TyMachReg));

    instr->SetDst(catchParamReg);

    instr->InsertAfter(IR::Instr::New(Js::OpCode::MOV, catchObj, catchParamReg, this->m_func));

    return instr->m_prev;
}

///----------------------------------------------------------------------------
///
/// LowererMD::ForceDstToReg
///
///----------------------------------------------------------------------------

void
LowererMD::ForceDstToReg(IR::Instr *instr)
{
    IR::Opnd * dst = instr->GetDst();

    if (dst->IsRegOpnd())
    {
        return;
    }

    if(dst->IsFloat64())
    {
        instr->SinkDst(Js::OpCode::MOVSD);
        return;
    }

    instr->SinkDst(Js::OpCode::MOV);
}

template <bool verify>
void
LowererMD::Legalize(IR::Instr *const instr, bool fPostRegAlloc)
{
    Assert(instr);
    Assert(!instr->isInlineeEntryInstr
        || (instr->m_opcode == Js::OpCode::MOV && instr->GetSrc1()->IsIntConstOpnd()));

    switch(instr->m_opcode)
    {
        case Js::OpCode::MOV:
        {
            Assert(instr->GetSrc2() == nullptr);

            IR::Opnd *const dst = instr->GetDst();
            const IRType dstType = dst->GetType();
            IR::Opnd *const src = instr->GetSrc1();
            const IRType srcType = src->GetType();
            if(TySize[dstType] > TySize[srcType])
            {
                if (verify)
                {
                    return;
                }
            #if DBG
                switch(dstType)
                {
                    case TyInt32:
                    case TyUint32:
            #ifdef _M_X64
                    case TyInt64:
                    case TyUint64:
            #endif
                    case TyVar:
                        break;

                    default:
                        Assert(false);
                }
            #endif

                IR::IntConstOpnd *const intConstantSrc = src->IsIntConstOpnd() ? src->AsIntConstOpnd() : nullptr;
                const auto UpdateIntConstantSrc = [&](const size_t extendedValue)
                {
                    Assert(intConstantSrc);

                #ifdef _M_X64
                    if(TySize[dstType] > sizeof(IntConstType))
                    {
                        instr->ReplaceSrc1(
                            IR::AddrOpnd::New(
                                reinterpret_cast<void *>(extendedValue),
                                IR::AddrOpndKindConstantVar,
                                instr->m_func,
                                intConstantSrc->m_dontEncode));
                    }
                    else
                #endif
                    {
                        intConstantSrc->SetType(dstType);
                        intConstantSrc->SetValue(static_cast<IntConstType>(extendedValue));
                    }
                };

                switch(srcType)
                {
                    case TyInt8:
                        if(intConstantSrc)
                        {
                            UpdateIntConstantSrc(static_cast<int8>(intConstantSrc->GetValue())); // sign-extend
                            break;
                        }
                        instr->m_opcode = Js::OpCode::MOVSX;
                        break;

                    case TyUint8:
                        if(intConstantSrc)
                        {
                            UpdateIntConstantSrc(static_cast<uint8>(intConstantSrc->GetValue())); // zero-extend
                            break;
                        }
                        instr->m_opcode = Js::OpCode::MOVZX;
                        break;

                    case TyInt16:
                        if(intConstantSrc)
                        {
                            UpdateIntConstantSrc(static_cast<int16>(intConstantSrc->GetValue())); // sign-extend
                            break;
                        }
                        instr->m_opcode = Js::OpCode::MOVSXW;
                        break;

                    case TyUint16:
                        if(intConstantSrc)
                        {
                            UpdateIntConstantSrc(static_cast<uint16>(intConstantSrc->GetValue())); // zero-extend
                            break;
                        }
                        instr->m_opcode = Js::OpCode::MOVZXW;
                        break;

                #ifdef _M_X64
                    case TyInt32:
                        if(intConstantSrc)
                        {
                            UpdateIntConstantSrc(static_cast<int32>(intConstantSrc->GetValue())); // sign-extend
                            break;
                        }
                        instr->m_opcode = Js::OpCode::MOVSXD;
                        break;

                    case TyUint32:
                        if(intConstantSrc)
                        {
                            UpdateIntConstantSrc(static_cast<uint32>(intConstantSrc->GetValue())); // zero-extend
                            break;
                        }
                        switch(dst->GetKind())
                        {
                            case IR::OpndKindReg:
                                // (mov r0.u32, r1.u32) clears the upper 32 bits of r0
                                dst->SetType(TyUint32);
                                instr->m_opcode = Js::OpCode::MOV_TRUNC;
                                break;

                            case IR::OpndKindSym:
                            case IR::OpndKindIndir:
                            case IR::OpndKindMemRef:
                                // Even if the src is a reg, we don't know if the upper 32 bits are zero. Copy the value to a
                                // reg first to zero-extend it to 64 bits, and then copy the 64-bit value to the original dst.
                                instr->HoistSrc1(Js::OpCode::MOV_TRUNC);
                                instr->GetSrc1()->SetType(dstType);
                                break;

                            default:
                                Assert(false);
                                __assume(false);
                        }
                        break;
                #endif

                    default:
                        Assert(false);
                        __assume(false);
                }
            }
            else if (TySize[dstType] < TySize[srcType])
            {
                instr->GetSrc1()->SetType(dst->GetType());
            }

            if(instr->m_opcode == Js::OpCode::MOV)
            {
                uint src1Forms = L_Reg | L_Mem | L_Ptr;     // Allow 64 bit values in x64 as well
                if (dst->IsMemoryOpnd())
                {
#if _M_X64
                    // Only allow <= 32 bit values
                    src1Forms = L_Reg | L_Imm32;
#else
                    src1Forms = L_Reg | L_Ptr;
#endif
                }
                LegalizeOpnds<verify>(
                    instr,
                    L_Reg | L_Mem,
                    src1Forms,
                    L_None);
            }
            else
            {
                LegalizeOpnds<verify>(
                    instr,
                    L_Reg,
                    L_Reg | L_Mem,
                    L_None);
            }
            break;
        }

        case Js::OpCode::CMOVA:
        case Js::OpCode::CMOVAE:
        case Js::OpCode::CMOVB:
        case Js::OpCode::CMOVBE:
        case Js::OpCode::CMOVE:
        case Js::OpCode::CMOVG:
        case Js::OpCode::CMOVGE:
        case Js::OpCode::CMOVL:
        case Js::OpCode::CMOVLE:
        case Js::OpCode::CMOVNE:
        case Js::OpCode::CMOVNO:
        case Js::OpCode::CMOVNP:
        case Js::OpCode::CMOVNS:
        case Js::OpCode::CMOVO:
        case Js::OpCode::CMOVP:
        case Js::OpCode::CMOVS:
            if (instr->GetSrc2())
            {
                Assert(instr->GetDst()->GetSize() == instr->GetSrc2()->GetSize());
                Assert(instr->GetDst()->GetSize() == instr->GetSrc1()->GetSize());

                // 0 shouldn't be the src2 of a CMOVcc.
                // CMOVcc doesn't support moving a constant and the legalizer will hoist the load of the constant
                // to a register. If the constant was 0, Peeps will turn it into a XOR which, in turn, may change
                // the zero flags and hence the result of CMOVcc. If you do want to CMOVcc 0, you should load 0
                // into a register before the instruction whose result the CMOVcc depends on.
                Assert(!instr->GetSrc2()->IsIntConstOpnd() || instr->GetSrc2()->AsIntConstOpnd()->GetValue() != 0);
                // sometimes we have fake src1 to help reg alloc
                LegalizeOpnds<verify>(
                    instr,
                    L_Reg,
                    L_Reg,
                    L_Reg | L_Mem);
            }
            else
            {
                Assert(instr->GetDst()->GetSize() == instr->GetSrc1()->GetSize());
                LegalizeOpnds<verify>(
                    instr,
                    L_Reg,
                    L_Reg | L_Mem,
                    L_None);
            }
            break;

        case Js::OpCode::MOVSD:
            Assert(AutoSystemInfo::Data.SSE2Available());
        case Js::OpCode::MOVSS:
        {
            Assert(instr->GetDst()->GetType() == (instr->m_opcode == Js::OpCode::MOVSD? TyFloat64 : TyFloat32) || instr->GetDst()->IsSimd128());
            Assert(instr->GetSrc1()->GetType() == (instr->m_opcode == Js::OpCode::MOVSD ? TyFloat64 : TyFloat32) || instr->GetSrc1()->IsSimd128());

            LegalizeOpnds<verify>(
                instr,
                L_Reg | L_Mem,
                instr->GetDst()->IsMemoryOpnd()?
                    L_Reg : L_Reg | L_Mem,   // LegalizeOpnds doesn't check if dst/src1 are both memopnd, check it here.
                L_None);

            break;
        }

        case Js::OpCode::MOVUPS:
        case Js::OpCode::MOVAPS:
        {
            LegalizeOpnds<verify>(
                instr,
                L_Reg | L_Mem,
                instr->GetDst()->IsMemoryOpnd()?
                    L_Reg : L_Reg | L_Mem,   // LegalizeOpnds doesn't check if dst/src1 are both memopnd, check it here.
                L_None);
            break;
        }

        case Js::OpCode::CMP:
            LegalizeOpnds<verify>(
                instr,
                L_None,
                L_Reg | L_Mem,
                L_Reg | L_Mem | L_Imm32);
            break;

        case Js::OpCode::TEST:
            if((instr->GetSrc1()->IsImmediateOpnd() && !instr->GetSrc2()->IsImmediateOpnd()) ||
                (instr->GetSrc2()->IsMemoryOpnd() && !instr->GetSrc1()->IsMemoryOpnd()))
            {
                if (verify)
                {
                    AssertMsg(false, "Missing legalization");
                    return;
                }
                instr->SwapOpnds();
            }
            LegalizeOpnds<verify>(
                instr,
                L_None,
                L_Reg | L_Mem,
                L_Reg | L_Imm32);
            break;

        case Js::OpCode::COMISD:
        case Js::OpCode::UCOMISD:
            Assert(AutoSystemInfo::Data.SSE2Available());
        case Js::OpCode::COMISS:
        case Js::OpCode::UCOMISS:
            LegalizeOpnds<verify>(
                instr,
                L_None,
                L_Reg,
                L_Reg | L_Mem);
            break;

        case Js::OpCode::INC:
        case Js::OpCode::DEC:
        case Js::OpCode::NEG:
            MakeDstEquSrc1<verify>(instr);
            LegalizeOpnds<verify>(
                instr,
                L_Reg | L_Mem,
                L_Reg | L_Mem,
                L_None);
            break;

#ifdef _M_IX86
        case Js::OpCode::ADC:
#endif
        case Js::OpCode::ADD:
        case Js::OpCode::SUB:
        case Js::OpCode::SBB:
        case Js::OpCode::AND:
        case Js::OpCode::OR:
        case Js::OpCode::XOR:
            MakeDstEquSrc1<verify>(instr);
            LegalizeOpnds<verify>(
                instr,
                L_Reg | L_Mem,
                L_Reg | L_Mem,
                L_Reg | L_Mem | L_Imm32);
            break;

        case Js::OpCode::ADDSD:
        case Js::OpCode::ADDPD:
        case Js::OpCode::SUBSD:
        case Js::OpCode::ANDPD:
        case Js::OpCode::ANDNPD:
        case Js::OpCode::DIVPD:
        case Js::OpCode::MAXPD:
        case Js::OpCode::MINPD:
        case Js::OpCode::MULPD:
        case Js::OpCode::SUBPD:
            Assert(AutoSystemInfo::Data.SSE2Available());

        case Js::OpCode::ADDPS:
        case Js::OpCode::ADDSS:
        case Js::OpCode::SUBSS:
        case Js::OpCode::ANDPS:
        case Js::OpCode::ANDNPS:
        case Js::OpCode::DIVPS:
        case Js::OpCode::MAXPS:
        case Js::OpCode::MINPS:
        case Js::OpCode::MULPS:
        case Js::OpCode::ORPS:
        case Js::OpCode::PADDB:
        case Js::OpCode::PADDSB:
        case Js::OpCode::PADDD:
        case Js::OpCode::PADDW:
        case Js::OpCode::PADDSW:
        case Js::OpCode::PADDUSB:
        case Js::OpCode::PADDUSW:
        case Js::OpCode::PAND:
        case Js::OpCode::PANDN:
        case Js::OpCode::PCMPEQB:
        case Js::OpCode::PCMPEQD:
        case Js::OpCode::PCMPEQW:
        case Js::OpCode::PCMPGTB:
        case Js::OpCode::PCMPGTW:
        case Js::OpCode::PCMPGTD:
        case Js::OpCode::PMAXSW:
        case Js::OpCode::PMAXUB:
        case Js::OpCode::PMINSW:
        case Js::OpCode::PMINUB:
        case Js::OpCode::PMULLW:
        case Js::OpCode::PMULUDQ:
        case Js::OpCode::POR:
        case Js::OpCode::PSUBB:
        case Js::OpCode::PSUBSB:
        case Js::OpCode::PSUBD:
        case Js::OpCode::PSUBW:
        case Js::OpCode::PSUBSW:
        case Js::OpCode::PSUBUSB:
        case Js::OpCode::PSUBUSW:
        case Js::OpCode::PXOR:
        case Js::OpCode::SUBPS:
        case Js::OpCode::XORPS:
        case Js::OpCode::CMPLTPS:
        case Js::OpCode::CMPLEPS:
        case Js::OpCode::CMPEQPS:
        case Js::OpCode::CMPNEQPS:
        case Js::OpCode::CMPLTPD:
        case Js::OpCode::CMPLEPD:
        case Js::OpCode::CMPEQPD:
        case Js::OpCode::CMPNEQPD:
        case Js::OpCode::CMPUNORDPS:
        case Js::OpCode::PUNPCKLBW:
        case Js::OpCode::PUNPCKLDQ:
        case Js::OpCode::PUNPCKLWD:

            MakeDstEquSrc1<verify>(instr);
            LegalizeOpnds<verify>(
                instr,
                L_Reg,
                L_Reg,
                L_Reg | L_Mem);
            break;

        case Js::OpCode::SHL:
        case Js::OpCode::SHR:
        case Js::OpCode::SAR:
        case Js::OpCode::ROL:
        case Js::OpCode::ROR:
            if (verify)
            {
                Assert(instr->GetSrc2()->IsIntConstOpnd()
                    || instr->GetSrc2()->AsRegOpnd()->GetReg() == LowererMDArch::GetRegShiftCount());
            }
            else
            {
                if(!instr->GetSrc2()->IsIntConstOpnd())
                {
                    IR::Instr *const newInstr = instr->HoistSrc2(Js::OpCode::MOV);
                    newInstr->GetDst()->AsRegOpnd()->SetReg(LowererMDArch::GetRegShiftCount());
                    instr->GetSrc2()->AsRegOpnd()->SetReg(LowererMDArch::GetRegShiftCount());
                }
                instr->GetSrc2()->SetType(TyUint8);
            }
            MakeDstEquSrc1<verify>(instr);
            LegalizeOpnds<verify>(
                instr,
                L_Reg | L_Mem,
                L_Reg | L_Mem,
                L_Reg | L_Imm32);
            break;

        case Js::OpCode::IMUL2:
            MakeDstEquSrc1<verify>(instr); // the encoder does not support IMUL3 r, r/m, imm
            LegalizeOpnds<verify>(
                instr,
                L_Reg,
                L_Reg,
                L_Reg | L_Mem | L_Imm32); // for L_Imm32, the encoder converts it into an IMUL3
            break;

        case Js::OpCode::TZCNT:
        case Js::OpCode::LZCNT:
            Assert(
                (instr->m_opcode == Js::OpCode::LZCNT && AutoSystemInfo::Data.LZCntAvailable()) ||
                (instr->m_opcode == Js::OpCode::TZCNT && AutoSystemInfo::Data.TZCntAvailable())
            );
        case Js::OpCode::BSF:
        case Js::OpCode::BSR:
            LegalizeOpnds<verify>(
                instr,
                L_Reg,
                L_Reg | L_Mem,
                L_None);
            break;

        case Js::OpCode::LEA:
            Assert(instr->GetDst()->IsRegOpnd());
            Assert(instr->GetSrc1()->IsIndirOpnd() || instr->GetSrc1()->IsSymOpnd()
                   || instr->GetSrc1()->IsMemRefOpnd());  // We may convert IndirOpnd to MemRefOpnd
            Assert(!instr->GetSrc2());
            break;
        case Js::OpCode::PSRLDQ:
        case Js::OpCode::PSLLDQ:
        case Js::OpCode::PSRLW:
        case Js::OpCode::PSRLD:
        case Js::OpCode::PSRAW:
        case Js::OpCode::PSRAD:
        case Js::OpCode::PSLLW:
        case Js::OpCode::PSLLD:

            Assert(AutoSystemInfo::Data.SSE2Available());
            MakeDstEquSrc1<verify>(instr);
            LegalizeOpnds<verify>(
                instr,
                L_Reg,
                L_Reg,
                L_Reg | L_Imm32);
            break;

        case Js::OpCode::ROUNDSD:
        case Js::OpCode::ROUNDSS:
            Assert(AutoSystemInfo::Data.SSE4_1Available());
            break;

        case Js::OpCode::CVTDQ2PD:
        case Js::OpCode::CVTDQ2PS:
        case Js::OpCode::CVTPD2PS:
        case Js::OpCode::CVTPS2PD:
        case Js::OpCode::CVTSD2SI:
        case Js::OpCode::CVTSD2SS:
        case Js::OpCode::CVTSI2SD:
        case Js::OpCode::CVTSS2SD:
        case Js::OpCode::CVTTPD2DQ:
        case Js::OpCode::CVTTPS2DQ:
        case Js::OpCode::CVTTSD2SI:
        case Js::OpCode::DIVSD:
        case Js::OpCode::SQRTPD:
        case Js::OpCode::SQRTSD:
        case Js::OpCode::SHUFPD:
            Assert(AutoSystemInfo::Data.SSE2Available());
            break;

    }

#if DBG
    // Asserting general rules
    // There should be at most 1 memory opnd in an instruction
    if (instr->GetDst() && instr->GetDst()->IsMemoryOpnd())
    {
        // All memref address need to fit in a dword
        Assert(!instr->GetDst()->IsMemRefOpnd() || Math::FitsInDWord((size_t)instr->GetDst()->AsMemRefOpnd()->GetMemLoc()));
        if (instr->GetSrc1())
        {
            Assert(instr->GetSrc1()->IsEqual(instr->GetDst()) || !instr->GetSrc1()->IsMemoryOpnd());
            if (instr->GetSrc2())
            {
                Assert(!instr->GetSrc2()->IsMemoryOpnd());
            }
        }
    }
    else if (instr->GetSrc1() && instr->GetSrc1()->IsMemoryOpnd())
    {
        // All memref address need to fit in a dword
        Assert(!instr->GetSrc1()->IsMemRefOpnd() || Math::FitsInDWord((size_t)instr->GetSrc1()->AsMemRefOpnd()->GetMemLoc()));
        Assert(!instr->GetSrc2() || !instr->GetSrc2()->IsMemoryOpnd());
    }
    else if (instr->GetSrc2() && instr->GetSrc2()->IsMemRefOpnd())
    {
        // All memref address need to fit in a dword
        Assert(Math::FitsInDWord((size_t)instr->GetSrc2()->AsMemRefOpnd()->GetMemLoc()));
    }

    // Non-MOV (second operand) immediate need to fit in DWORD for AMD64
    Assert(!instr->GetSrc2() || !instr->GetSrc2()->IsImmediateOpnd()
        || (TySize[instr->GetSrc2()->GetType()] != 8) || Math::FitsInDWord(instr->GetSrc2()->GetImmediateValue(instr->m_func)));
#endif
}

template <bool verify>
void LowererMD::LegalizeOpnds(IR::Instr *const instr, const uint dstForms, const uint src1Forms, uint src2Forms)
{
    Assert(instr);
    Assert(!instr->GetDst() == !dstForms);
    Assert(!instr->GetSrc1() == !src1Forms);
    Assert(!instr->GetSrc2() == !src2Forms);
    Assert(src1Forms || !src2Forms);

    const auto NormalizeForms = [](uint forms) -> uint
    {
    #ifdef _M_X64
        if(forms & L_Ptr)
        {
            forms |= L_Imm32;
        }
    #else
        if(forms & (L_Imm32 | L_Ptr))
        {
            forms |= L_Imm32 | L_Ptr;
        }
    #endif
        return forms;
    };

    if(dstForms)
    {
        LegalizeDst<verify>(instr, NormalizeForms(dstForms));
    }
    if(!src1Forms)
    {
        return;
    }
    LegalizeSrc<verify>(instr, instr->GetSrc1(), NormalizeForms(src1Forms));
    if(src2Forms & L_Mem && instr->GetSrc1()->IsMemoryOpnd())
    {
        src2Forms ^= L_Mem;
    }
    if(src2Forms)
    {
        LegalizeSrc<verify>(instr, instr->GetSrc2(), NormalizeForms(src2Forms));
    }
}

template <bool verify>
void LowererMD::LegalizeDst(IR::Instr *const instr, const uint forms)
{
    Assert(instr);
    Assert(forms);

    IR::Opnd *dst = instr->GetDst();
    Assert(dst);
#ifndef _M_X64
    AssertMsg(!dst->IsInt64(), "Int64 supported only on x64");
#endif
    switch(dst->GetKind())
    {
        case IR::OpndKindReg:
            Assert(forms & L_Reg);
            return;

        case IR::OpndKindMemRef:
        {
            IR::MemRefOpnd *const memRefOpnd = dst->AsMemRefOpnd();
            if(!LowererMDArch::IsLegalMemLoc(memRefOpnd))
            {
                if (verify)
                {
                    AssertMsg(false, "Missing legalization");
                    return;
                }
                dst = instr->HoistMemRefAddress(memRefOpnd, Js::OpCode::MOV);
            }
            // fall through
        }

        case IR::OpndKindSym:
        case IR::OpndKindIndir:
            if(forms & L_Mem)
            {
                return;
            }
            break;

        default:
            Assert(false);
            __assume(false);
    }

    if (verify)
    {
        AssertMsg(false, "Missing legalization");
        return;
    }

    // Use a reg dst, then store that reg into the original dst
    Assert(forms & L_Reg);
    const IRType irType = dst->GetType();
    IR::RegOpnd *const regOpnd = IR::RegOpnd::New(irType, instr->m_func);
    regOpnd->SetValueType(dst->GetValueType());
    instr->UnlinkDst();
    instr->SetDst(regOpnd);
    instr->InsertAfter(IR::Instr::New(GetStoreOp(irType), dst, regOpnd, instr->m_func));

    // If the original dst is the same as one of the srcs, hoist a src into the same reg and replace the same srcs with the reg
    const bool equalsSrc1 = instr->GetSrc1() && dst->IsEqual(instr->GetSrc1());
    const bool equalsSrc2 = instr->GetSrc2() && dst->IsEqual(instr->GetSrc2());
    if(!(equalsSrc1 || equalsSrc2))
    {
        return;
    }
    const Js::OpCode loadOpCode = GetLoadOp(irType);
    if(equalsSrc1)
    {
        instr->HoistSrc1(loadOpCode, RegNOREG, regOpnd->m_sym);
        if(equalsSrc2)
        {
            instr->ReplaceSrc2(regOpnd);
        }
    }
    else
    {
        instr->HoistSrc2(loadOpCode, RegNOREG, regOpnd->m_sym);
    }
}

bool LowererMD::HoistLargeConstant(IR::IndirOpnd *indirOpnd, IR::Opnd *src, IR::Instr *instr) {
        if (indirOpnd != nullptr)
        {
            if (indirOpnd->GetOffset() == 0)
            {
                instr->ReplaceSrc(src, indirOpnd->GetBaseOpnd());
            }
            else
            {
                // Hoist the address load as LEA [reg + offset]
                // with the reg = MOV <some address within 32-bit range at the start of the function
                IR::RegOpnd * regOpnd = IR::RegOpnd::New(TyMachPtr, instr->m_func);
                Lowerer::InsertLea(regOpnd, indirOpnd, instr);
                instr->ReplaceSrc(src, regOpnd);
            }
            return true;
        }
        return false;
}

template <bool verify>
void LowererMD::LegalizeSrc(IR::Instr *const instr, IR::Opnd *src, const uint forms)
{
    Assert(instr);
    Assert(src);
    Assert(src == instr->GetSrc1() || src == instr->GetSrc2());
    Assert(forms);
#ifndef _M_X64
    AssertMsg(!src->IsInt64(), "Int64 supported only on x64");
#endif
    switch(src->GetKind())
    {
        case IR::OpndKindReg:
            Assert(forms & L_Reg);
            return;

        case IR::OpndKindIntConst:
            if(forms & L_Ptr)
            {
                return;
            }
#ifdef _M_X64
            {
                IR::IntConstOpnd * intOpnd = src->AsIntConstOpnd();
                if ((TySize[intOpnd->GetType()] != 8) ||
                    (!instr->isInlineeEntryInstr && Math::FitsInDWord(intOpnd->GetValue())))
                {
                    if (forms & L_Imm32)
                    {
                        // the constant fits in 32-bit, no need to hoist
                        return;
                    }
                    break;
                }
                if (verify)
                {
                    AssertMsg(false, "Missing legalization");
                    return;
                }
                // The actual value for inlinee entry instr isn't determined until encoder
                // So it need to be hoisted conventionally.
                if (!instr->isInlineeEntryInstr)
                {
                    Assert(forms & L_Reg);
                    IR::IntConstOpnd * newIntOpnd = IR::IntConstOpnd::New(intOpnd->GetValue(), intOpnd->GetType(), instr->m_func, true);
                    IR::IndirOpnd * indirOpnd = instr->m_func->GetTopFunc()->GetConstantAddressIndirOpnd(intOpnd->GetValue(), newIntOpnd, IR::AddrOpndKindConstantAddress, TyMachPtr, Js::OpCode::MOV);
                    if (HoistLargeConstant(indirOpnd, src, instr))
                    {
                        return;
                    }
                }
            }
#endif
            break;
        case IR::OpndKindFloatConst:
            break; // assume for now that it always needs to be hoisted

        case IR::OpndKindInt64Const:
            if (forms & L_Ptr)
            {
                return;
            }
#ifdef _M_X64
            {
                IR::Int64ConstOpnd * int64Opnd = src->AsInt64ConstOpnd();
                if ((forms & L_Imm32) && ((TySize[src->GetType()] != 8) ||
                    (!instr->isInlineeEntryInstr && Math::FitsInDWord(int64Opnd->GetValue()))))
                {
                    // the immediate fits in 32-bit, no need to hoist
                    return;
                }
                if (verify)
                {
                    AssertMsg(false, "Missing legalization");
                    return;
                }

                IR::Opnd* regOpnd = IR::RegOpnd::New(src->GetType(), instr->m_func);
                IR::Instr* moveToReg = IR::Instr::New(Js::OpCode::MOV, regOpnd, src, instr->m_func);
                instr->InsertBefore(moveToReg);
                instr->ReplaceSrc(src, regOpnd);
                return;
            }
#endif
            break;
        case IR::OpndKindAddr:
            if (forms & L_Ptr)
            {
                return;
            }
#ifdef _M_X64
            {
                IR::AddrOpnd * addrOpnd = src->AsAddrOpnd();
                if ((forms & L_Imm32) && ((TySize[addrOpnd->GetType()] != 8) ||
                    (!instr->isInlineeEntryInstr && Math::FitsInDWord((size_t)addrOpnd->m_address))))
                {
                    // the address fits in 32-bit, no need to hoist
                    return;
                }
                if (verify)
                {
                    AssertMsg(false, "Missing legalization");
                    return;
                }

                Assert(!instr->isInlineeEntryInstr);
                Assert(forms & L_Reg);
                // TODO: michhol, remove cast after making m_address intptr
                IR::AddrOpnd * newAddrOpnd = IR::AddrOpnd::New(addrOpnd->m_address, addrOpnd->GetAddrOpndKind(), instr->m_func, true);
                IR::IndirOpnd * indirOpnd = instr->m_func->GetTopFunc()->GetConstantAddressIndirOpnd((intptr_t)addrOpnd->m_address, newAddrOpnd, addrOpnd->GetAddrOpndKind(), TyMachPtr, Js::OpCode::MOV);
                if (HoistLargeConstant(indirOpnd, src, instr))
                {
                    return;
                }
            }
#endif
            break;

        case IR::OpndKindMemRef:
        {
            IR::MemRefOpnd *const memRefOpnd = src->AsMemRefOpnd();
            if(!LowererMDArch::IsLegalMemLoc(memRefOpnd))
            {
                if (verify)
                {
                    AssertMsg(false, "Missing legalization");
                    return;
                }
                src = instr->HoistMemRefAddress(memRefOpnd, Js::OpCode::MOV);
            }
            // fall through
        }

        case IR::OpndKindSym:
        case IR::OpndKindIndir:
            if(forms & L_Mem)
            {
                return;
            }
            break;

        case IR::OpndKindHelperCall:
        case IR::OpndKindLabel:
            Assert(!instr->isInlineeEntryInstr);
            Assert(forms & L_Ptr);
            return;

        default:
            Assert(false);
            __assume(false);
    }

    if (verify)
    {
        AssertMsg(false, "Missing legalization");
        return;
    }

    // Hoist the src into a reg
    Assert(forms & L_Reg);
    Assert(!(instr->GetDst() && instr->GetDst()->IsEqual(src)));
    const Js::OpCode loadOpCode = GetLoadOp(src->GetType());
    if(src == instr->GetSrc2())
    {
        instr->HoistSrc2(loadOpCode);
        return;
    }
    const bool equalsSrc2 = instr->GetSrc2() && src->IsEqual(instr->GetSrc2());
    IR::Instr * hoistInstr = instr->HoistSrc1(loadOpCode);
    if(equalsSrc2)
    {
        instr->ReplaceSrc2(hoistInstr->GetDst());
    }
    hoistInstr->isInlineeEntryInstr = instr->isInlineeEntryInstr;
    instr->isInlineeEntryInstr = false;
}

template void LowererMD::Legalize<false>(IR::Instr *const instr, bool fPostRegAlloc);
template void LowererMD::LegalizeOpnds<false>(IR::Instr *const instr, const uint dstForms, const uint src1Forms, uint src2Forms);
template void LowererMD::LegalizeDst<false>(IR::Instr *const instr, const uint forms);
template void LowererMD::LegalizeSrc<false>(IR::Instr *const instr, IR::Opnd *src, const uint forms);
template void LowererMD::MakeDstEquSrc1<false>(IR::Instr *const instr);

#if DBG
template void LowererMD::Legalize<true>(IR::Instr *const instr, bool fPostRegAlloc);
template void LowererMD::LegalizeOpnds<true>(IR::Instr *const instr, const uint dstForms, const uint src1Forms, uint src2Forms);
template void LowererMD::LegalizeDst<true>(IR::Instr *const instr, const uint forms);
template void LowererMD::LegalizeSrc<true>(IR::Instr *const instr, IR::Opnd *src, const uint forms);
template void LowererMD::MakeDstEquSrc1<true>(IR::Instr *const instr);
#endif

IR::Instr *
LowererMD::LoadFunctionObjectOpnd(IR::Instr *instr, IR::Opnd *&functionObjOpnd)
{
    IR::Opnd * src1 = instr->GetSrc1();
    IR::Instr * instrPrev = instr->m_prev;

    if (src1 == nullptr)
    {
        IR::RegOpnd * regOpnd = IR::RegOpnd::New(TyMachPtr, m_func);
        StackSym *paramSym = StackSym::New(TyMachPtr, m_func);
        IR::SymOpnd *paramOpnd = IR::SymOpnd::New(paramSym, TyMachPtr, m_func);
        this->m_func->SetArgOffset(paramSym, 2 * MachPtr);

        IR::Instr * mov1 = IR::Instr::New(Js::OpCode::MOV, regOpnd, paramOpnd, m_func);
        instr->InsertBefore(mov1);
        functionObjOpnd = mov1->GetDst()->AsRegOpnd();
        instrPrev = mov1;
        instr->m_func->SetHasImplicitParamLoad();
    }
    else
    {
        // Inlinee, use the function object opnd on the instruction
        functionObjOpnd = instr->UnlinkSrc1();
        if (!functionObjOpnd->IsRegOpnd())
        {
            Assert(functionObjOpnd->IsAddrOpnd());
        }
    }

    return instrPrev;
}

IR::Instr *
LowererMD::LowerLdSuper(IR::Instr *instr, IR::JnHelperMethod helperOpCode)
{
    IR::Opnd * functionObjOpnd;
    IR::Instr * instrPrev = LoadFunctionObjectOpnd(instr, functionObjOpnd);

    m_lowerer->LoadScriptContext(instr);
    LoadHelperArgument(instr, functionObjOpnd);
    ChangeToHelperCall(instr, helperOpCode);

    return instrPrev;
}

void
LowererMD::GenerateFastDivByPow2(IR::Instr *instr)
{
    //
    // Given:
    // dst = Div_A src1, src2
    // where src2 == power of 2
    //
    // Generate:
    //     MOV  s1, src1
    //     AND  s1, 0xFFFF000000000000 | (src2Value-1)            ----- test for tagged int and divisibility by src2Value     [int32]
    //     AND  s1, 0x00000001 | ((src2Value-1)<<1)                                                                           [int31]
    //     CMP  s1, AtomTag_IntPtr
    //     JNE  $divbyhalf
    //     MOV  s1, src1
    //     SAR  s1, log2(src2Value)                               ------ perform the divide
    //     OR   s1, 1
    //     MOV  dst, s1
    //     JMP  $done
    // $divbyhalf:
    //     AND  s1, 0xFFFF000000000000 | (src2Value-1>>1)        ----- test for tagged int and divisibility by src2Value /2  [int32]
    //     AND  s1, 0x00000001 | ((src2Value-1))                                                                             [int31]
    //     CMP  s1, AtomTag_IntPtr
    //     JNE  $helper
    //     MOV  s1, src1
    //     SAR  s1, log2(src2Value)                                                                                          [int32]
    //     SAR  s1, log2(src2Value) + 1                         ------ removes the tag and divides                           [int31]
    //     PUSH s1
    //     PUSH 0xXXXXXXXX (ScriptContext)
    //     CALL Op_FinishOddDivByPow2
    //     MOV  dst, eax
    //     JMP $done
    // $helper:
    //     ...
    // $done:
    //

    if (instr->GetSrc1()->IsRegOpnd() && instr->GetSrc1()->AsRegOpnd()->IsNotInt())
        return;

    IR::Opnd       *dst = instr->GetDst();
    IR::Opnd       *src1 = instr->GetSrc1();
    IR::AddrOpnd   *src2 = instr->GetSrc2()->IsAddrOpnd() ? instr->GetSrc2()->AsAddrOpnd() : nullptr;
    IR::LabelInstr *divbyhalf = IR::LabelInstr::New(Js::OpCode::Label, m_func);
    IR::LabelInstr *helper = IR::LabelInstr::New(Js::OpCode::Label, m_func, true);
    IR::LabelInstr *done = IR::LabelInstr::New(Js::OpCode::Label, m_func);
    IR::RegOpnd    *s1 = IR::RegOpnd::New(TyVar, m_func);

    AnalysisAssert(src2);
    Assert(src2->IsVar() && Js::TaggedInt::Is(src2->m_address) && (Math::IsPow2(Js::TaggedInt::ToInt32(src2->m_address))));
    int32           src2Value = Js::TaggedInt::ToInt32(src2->m_address);

    // MOV s1, src1
    instr->InsertBefore(IR::Instr::New(Js::OpCode::MOV, s1, src1, m_func));

#if INT32VAR
    // dontEncode as src2 is a power of 2.
    IR::Opnd *constant = IR::AddrOpnd::New((Js::Var)(0xFFFF000000000000 | (src2Value - 1)), IR::AddrOpndKindConstantVar, m_func, /* dontEncode = */ true);
#else
    IR::Opnd *constant = IR::IntConstOpnd::New((0x00000001 | ((src2Value - 1) << 1)), TyInt32, m_func);
#endif

    // AND  s1, constant
    {
        IR::Instr * andInstr = IR::Instr::New(Js::OpCode::AND, s1, s1, constant, m_func);
        instr->InsertBefore(andInstr);
        Legalize(andInstr);
    }

    // CMP s1, AtomTag_IntPtr
    {
        IR::Instr *cmp = IR::Instr::New(Js::OpCode::CMP, m_func);
        cmp->SetSrc1(s1);
        cmp->SetSrc2(IR::AddrOpnd::New((Js::Var)(Js::AtomTag_IntPtr), IR::AddrOpndKindConstantVar, m_func, /* dontEncode = */ true));
        instr->InsertBefore(cmp);
        Legalize(cmp);
    }

    // JNE $divbyhalf
    instr->InsertBefore(IR::BranchInstr::New(Js::OpCode::JNE, divbyhalf, m_func));

    // MOV s1, src1
    instr->InsertBefore(IR::Instr::New(Js::OpCode::MOV, s1, src1, m_func));

    s1 = s1->UseWithNewType(TyInt32, m_func)->AsRegOpnd();

    // SAR s1, log2(src2Value)
    instr->InsertBefore(IR::Instr::New(Js::OpCode::SAR, s1, s1, IR::IntConstOpnd::New(Math::Log2(src2Value), TyInt32, m_func), m_func));

    if(s1->GetSize() != MachPtr)
    {
        s1 = s1->UseWithNewType(TyMachPtr, m_func)->AsRegOpnd();
    }

#if INT32VAR
    GenerateInt32ToVarConversion(s1, instr);
#else
    // OR s1, 1
    instr->InsertBefore(IR::Instr::New(Js::OpCode::OR, s1, s1, IR::IntConstOpnd::New(1, TyInt32, m_func), m_func));
#endif

    // MOV dst, s1
    instr->InsertBefore(IR::Instr::New(Js::OpCode::MOV, dst, s1, m_func));

    // JMP $done
    instr->InsertBefore(IR::BranchInstr::New(Js::OpCode::JMP, done, m_func));

    // $divbyhalf:
    instr->InsertBefore(divbyhalf);

#if INT32VAR
    constant = IR::AddrOpnd::New((Js::Var)(0xFFFF000000000000 | ((src2Value-1) >> 1)), IR::AddrOpndKindConstantVar, m_func, /* dontEncode = */ true);
#else
    constant = IR::IntConstOpnd::New((0x00000001 | (src2Value-1)), TyInt32, m_func);
#endif

    // AND  s1, constant
    {
        IR::Instr * andInstr = IR::Instr::New(Js::OpCode::AND, s1, s1, constant, m_func);
        instr->InsertBefore(andInstr);
        Legalize(andInstr);
    }

    // CMP s1, AtomTag_IntPtr
    {
        IR::Instr *cmp = IR::Instr::New(Js::OpCode::CMP, m_func);
        cmp->SetSrc1(s1);
        cmp->SetSrc2(IR::AddrOpnd::New((Js::Var)(Js::AtomTag_IntPtr), IR::AddrOpndKindConstantVar, m_func, /* dontEncode = */ true));
        instr->InsertBefore(cmp);
        Legalize(cmp);
    }

    // JNE $helper
    instr->InsertBefore(IR::BranchInstr::New(Js::OpCode::JNE, helper, m_func));

    // MOV s1, src1
    instr->InsertBefore(IR::Instr::New(Js::OpCode::MOV, s1, src1, m_func));

    s1 = s1->UseWithNewType(TyInt32, this->m_func)->AsRegOpnd();

#if INT32VAR
    IR::Opnd* shiftOpnd = IR::IntConstOpnd::New(Math::Log2(src2Value), TyInt32, m_func);
#else
    IR::Opnd* shiftOpnd = IR::IntConstOpnd::New(Math::Log2(src2Value) + 1, TyInt32, m_func);
#endif

    // SAR s1, shiftOpnd
    instr->InsertBefore(IR::Instr::New(Js::OpCode::SAR, s1, s1, shiftOpnd, m_func));

    // PUSH s1
    // PUSH ScriptContext
    // CALL Op_FinishOddDivByPow2
    {
        IR::JnHelperMethod helperMethod;

        if (instr->dstIsTempNumber)
        {
            IR::Opnd *tempOpnd;
            helperMethod = IR::HelperOp_FinishOddDivByPow2InPlace;
            Assert(dst->IsRegOpnd());
            StackSym * tempNumberSym = this->m_lowerer->GetTempNumberSym(dst, instr->dstIsTempNumberTransferred);

            IR::Instr *load = this->LoadStackAddress(tempNumberSym);
            instr->InsertBefore(load);
            tempOpnd = load->GetDst();
            this->lowererMDArch.LoadHelperArgument(instr, tempOpnd);
        }
        else
        {
            helperMethod = IR::HelperOp_FinishOddDivByPow2;
        }

        m_lowerer->LoadScriptContext(instr);

        lowererMDArch.LoadHelperArgument(instr, s1);

        IR::Instr *call = IR::Instr::New(Js::OpCode::Call, dst, IR::HelperCallOpnd::New(helperMethod, m_func), m_func);
        instr->InsertBefore(call);
        lowererMDArch.LowerCall(call, 0);
    }

    // JMP $done
    instr->InsertBefore(IR::BranchInstr::New(Js::OpCode::JMP, done, m_func));

    // $helper:
    instr->InsertBefore(helper);

    // $done:
    instr->InsertAfter(done);
}

bool
LowererMD::GenerateFastBrOrCmString(IR::Instr* instr)
{
    IR::RegOpnd *srcReg1 = instr->GetSrc1()->IsRegOpnd() ? instr->GetSrc1()->AsRegOpnd() : nullptr;
    IR::RegOpnd *srcReg2 = instr->GetSrc2()->IsRegOpnd() ? instr->GetSrc2()->AsRegOpnd() : nullptr;

    if (!srcReg1 ||
        !srcReg2 ||
        srcReg1->IsTaggedInt() ||
        srcReg2->IsTaggedInt() ||
        !srcReg1->GetValueType().IsLikelyString() ||
        !srcReg2->GetValueType().IsLikelyString())
    {
        return false;
    }

    IR::LabelInstr *labelHelper = IR::LabelInstr::New(Js::OpCode::Label, this->m_func, true);
    IR::LabelInstr *labelBranchFail = nullptr;
    IR::LabelInstr *labelBranchSuccess = nullptr;
    IR::Instr *instrMovSuccess = nullptr;
    IR::Instr *instrMovFailure = nullptr;

    bool isEqual = false;
    bool isStrict = false;
    bool isBranch = true;
    bool isCmNegOp = false;

    switch (instr->m_opcode)
    {
    case Js::OpCode::BrSrEq_A:
    case Js::OpCode::BrSrNotNeq_A:
        isStrict = true;
    case Js::OpCode::BrEq_A:
    case Js::OpCode::BrNotNeq_A:
        labelBranchFail = IR::LabelInstr::New(Js::OpCode::Label, this->m_func);
        labelBranchSuccess = instr->AsBranchInstr()->GetTarget();
        instr->InsertAfter(labelBranchFail);
        isEqual = true;
        break;

    case Js::OpCode::BrSrNeq_A:
    case Js::OpCode::BrSrNotEq_A:
        isStrict = true;
    case Js::OpCode::BrNeq_A:
    case Js::OpCode::BrNotEq_A:
        labelBranchSuccess = IR::LabelInstr::New(Js::OpCode::Label, this->m_func);
        labelBranchFail = instr->AsBranchInstr()->GetTarget();
        instr->InsertAfter(labelBranchSuccess);
        isEqual = false;
        break;

    case Js::OpCode::CmSrEq_A:
        isStrict = true;
    case Js::OpCode::CmEq_A:
        isEqual = true;
        isBranch = false;
        break;

    case Js::OpCode::CmSrNeq_A:
        isStrict = true;
    case Js::OpCode::CmNeq_A:
        isEqual = false;
        isBranch = false;
        isCmNegOp = true;
        break;

    default:
        Assert(UNREACHED);
        __assume(0);
    }

    if (!isBranch)
    {
        labelBranchSuccess = IR::LabelInstr::New(Js::OpCode::Label, this->m_func);
        labelBranchFail = IR::LabelInstr::New(Js::OpCode::Label, this->m_func);

        LibraryValue successValueType = !isCmNegOp ? LibraryValue::ValueTrue : LibraryValue::ValueFalse;
        LibraryValue failureValueType = !isCmNegOp ? LibraryValue::ValueFalse : LibraryValue::ValueTrue;

        instrMovFailure = IR::Instr::New(Js::OpCode::MOV, instr->GetDst(), this->m_lowerer->LoadLibraryValueOpnd(instr, failureValueType), m_func);
        instrMovSuccess = IR::Instr::New(Js::OpCode::MOV, instr->GetDst(), this->m_lowerer->LoadLibraryValueOpnd(instr, successValueType), m_func);
    }

    this->GenerateFastStringCheck(instr, srcReg1, srcReg2, isEqual, isStrict, labelHelper, labelBranchSuccess, labelBranchFail);

    IR::LabelInstr *labelFallthrough = IR::LabelInstr::New(Js::OpCode::Label, this->m_func);

    if (!isBranch)
    {
        instr->InsertBefore(labelBranchSuccess);
        instr->InsertBefore(instrMovSuccess);
        instr->InsertBefore(IR::BranchInstr::New(Js::OpCode::JMP, labelFallthrough, this->m_func));

        instr->InsertBefore(labelBranchFail);
        instr->InsertBefore(instrMovFailure);
        instr->InsertBefore(IR::BranchInstr::New(Js::OpCode::JMP, labelFallthrough, this->m_func));
    }

    instr->InsertBefore(labelHelper);

    instr->InsertAfter(labelFallthrough);

#if DBG
    // The fast-path for strings assumes the case where 2 strings are equal is rare, and marks that path as 'helper'.
    // This breaks the helper label dbchecks as it can result in non-helper blocks be reachable only from helper blocks.
    // Use m_isHelperToNonHelperBranch and m_noHelperAssert to fix this.
    IR::Instr *blockEndInstr;

    if (isEqual)
    {
        blockEndInstr = labelHelper->GetNextBranchOrLabel();
    }
    else
    {
        blockEndInstr = instr->GetNextBranchOrLabel();
    }

    if (blockEndInstr->IsBranchInstr())
    {
        blockEndInstr->AsBranchInstr()->m_isHelperToNonHelperBranch = true;
    }

    labelFallthrough->m_noHelperAssert = true;
#endif

    return true;
}

bool
LowererMD::GenerateFastStringCheck(IR::Instr *instr, IR::RegOpnd *srcReg1, IR::RegOpnd *srcReg2, bool isEqual, bool isStrict, IR::LabelInstr *labelHelper, IR::LabelInstr *labelBranchSuccess, IR::LabelInstr *labelBranchFail)
{
    Assert(instr->m_opcode == Js::OpCode::BrSrEq_A  ||
        instr->m_opcode == Js::OpCode::BrSrNeq_A    ||
        instr->m_opcode == Js::OpCode::BrEq_A       ||
        instr->m_opcode == Js::OpCode::BrNeq_A      ||
        instr->m_opcode == Js::OpCode::BrSrNotEq_A  ||
        instr->m_opcode == Js::OpCode::BrSrNotNeq_A ||
        instr->m_opcode == Js::OpCode::BrNotEq_A    ||
        instr->m_opcode == Js::OpCode::BrNotNeq_A   ||
        instr->m_opcode == Js::OpCode::CmEq_A       ||
        instr->m_opcode == Js::OpCode::CmNeq_A      ||
        instr->m_opcode == Js::OpCode::CmSrEq_A     ||
        instr->m_opcode == Js::OpCode::CmSrNeq_A    );

    // if src1 is not string
    // generate object test, if not equal jump to $helper
    // compare type check to string, if not jump to $helper
    //
    // if strict mode generate string test as above for src1 and jump to $failure if failed any time
    // else if not strict generate string test as above for src1 and jump to $helper if failed any time
    //
    // Compare length of src1 and src2 if not equal goto $failure
    //
    // if src1 is not flat string jump to $helper
    //
    // if src1 and src2 m_pszValue pointer match goto $success
    //
    // if src2 is not flat string jump to $helper
    //
    // if first character of src1 and src2 doesn't match goto $failure
    //
    // shift left by 1 length of src1 (length*2)
    //
    // memcmp src1 and src2 flat strings till length * 2
    //
    // test eax (result of memcmp)
    // if equal jump to $success else to $failure
    //
    // $success
    //     jmp to $fallthrough
    // $failure
    //     jmp to $fallthrough
    // $helper
    //
    // $fallthrough

    // Generates:
    //      GenerateObjectTest(src1);
    //      MOV s1, [srcReg1 + offset(Type)]
    //      CMP type, static_string_type
    //      JNE $helper
    //      GenerateObjectTest(src2);
    //      MOV s2, [srcReg2 + offset(Type)]
    //      CMP type, static_string_type
    //      JNE $fail                         ; if src1 is string but not src2, src1 !== src2 if isStrict
    //      MOV s3, [srcReg1,offset(m_charLength)]
    //      CMP [srcReg2,offset(m_charLength)], s3
    //      JNE $fail                     <--- length check done
    //      MOV s4, [srcReg1,offset(m_pszValue)]
    //      CMP srcReg1, srcReg2
    //      JEQ $success
    //      CMP s4, 0
    //      JEQ $helper
    //      MOV s5, [srcReg2,offset(m_pszValue)]
    //      CMP s5, 0
    //      JEQ $helper
    //      MOV s6,[s4]
    //      CMP [s5], s6                       -First character comparison
    //      JNE $fail
    //      SHL length, 1
    //      eax = memcmp(src1String, src2String, length*2)
    //      TEST eax, eax
    //      JEQ $success
    //      JMP $fail
    IR::Instr* instrInsert = instr;

    this->m_lowerer->GenerateStringTest(srcReg1, instrInsert, labelHelper);

    if (isStrict)
    {
        this->m_lowerer->GenerateStringTest(srcReg2, instrInsert, labelBranchFail);
    }
    else
    {
        this->m_lowerer->GenerateStringTest(srcReg2, instrInsert, labelHelper);
    }

    //      MOV s3, [srcReg1,offset(m_charLength)]
    //      CMP [srcReg2,offset(m_charLength)], s3
    //      JNE $branchfail

    IR::RegOpnd * src1LengthOpnd = IR::RegOpnd::New(TyUint32, this->m_func);
    IR::Instr * loadSrc1LengthInstr = IR::Instr::New(Js::OpCode::MOV, src1LengthOpnd,
        IR::IndirOpnd::New(srcReg1, Js::JavascriptString::GetOffsetOfcharLength(), TyUint32,
        this->m_func), this->m_func);
    instrInsert->InsertBefore(loadSrc1LengthInstr);

    IR::Instr * checkLengthInstr = IR::Instr::New(Js::OpCode::CMP, this->m_func);
    checkLengthInstr->SetSrc1(IR::IndirOpnd::New(srcReg2, Js::JavascriptString::GetOffsetOfcharLength(), TyUint32, this->m_func));
    checkLengthInstr->SetSrc2(src1LengthOpnd);
    instrInsert->InsertBefore(checkLengthInstr);

    instrInsert->InsertBefore(IR::BranchInstr::New(Js::OpCode::JNE, labelBranchFail, this->m_func));

    //      MOV s4, [src1,offset(m_pszValue)]
    //      CMP s4, 0
    //      JEQ $helper
    //      MOV s5, [src2,offset(m_pszValue)]
    //      CMP s5, 0
    //      JEQ $helper

    IR::RegOpnd * src1FlatString = IR::RegOpnd::New(TyMachPtr, this->m_func);
    IR::Instr * loadSrc1StringInstr = IR::Instr::New(Js::OpCode::MOV, src1FlatString,
        IR::IndirOpnd::New(srcReg1, Js::JavascriptString::GetOffsetOfpszValue(), TyMachPtr,
        this->m_func), this->m_func);
    instrInsert->InsertBefore(loadSrc1StringInstr);

    IR::Instr * checkFlatString1Instr = IR::Instr::New(Js::OpCode::CMP, this->m_func);
    checkFlatString1Instr->SetSrc1(src1FlatString);
    checkFlatString1Instr->SetSrc2(IR::IntConstOpnd::New(0, TyUint32, this->m_func));
    instrInsert->InsertBefore(checkFlatString1Instr);
    instrInsert->InsertBefore(IR::BranchInstr::New(Js::OpCode::JEQ, labelHelper, this->m_func));

    IR::RegOpnd * src2FlatString = IR::RegOpnd::New(TyMachPtr, this->m_func);
    IR::Instr * loadSrc2StringInstr = IR::Instr::New(Js::OpCode::MOV, src2FlatString,
        IR::IndirOpnd::New(srcReg2, Js::JavascriptString::GetOffsetOfpszValue(), TyMachPtr,
        this->m_func), this->m_func);
    instrInsert->InsertBefore(loadSrc2StringInstr);

    //      CMP srcReg1, srcReg2                       - Ptr comparison
    //      JEQ $branchSuccess
    IR::Instr * comparePtrInstr = IR::Instr::New(Js::OpCode::CMP, this->m_func);
    comparePtrInstr->SetSrc1(srcReg1);
    comparePtrInstr->SetSrc2(srcReg2);
    instrInsert->InsertBefore(comparePtrInstr);
    instrInsert->InsertBefore(IR::BranchInstr::New(Js::OpCode::JEQ, labelBranchSuccess, this->m_func));

    IR::Instr * checkFlatString2Instr = IR::Instr::New(Js::OpCode::CMP, this->m_func);
    checkFlatString2Instr->SetSrc1(src2FlatString);
    checkFlatString2Instr->SetSrc2(IR::IntConstOpnd::New(0, TyUint32, this->m_func));
    instrInsert->InsertBefore(checkFlatString2Instr);
    instrInsert->InsertBefore(IR::BranchInstr::New(Js::OpCode::JEQ, labelHelper, this->m_func));

    //      MOV s6,[s4]
    //      CMP [s5], s6                       -First character comparison
    //      JNE $branchfail

    IR::RegOpnd * src1FirstChar = IR::RegOpnd::New(TyUint16, this->m_func);
    IR::Instr * loadSrc1CharInstr = IR::Instr::New(Js::OpCode::MOV, src1FirstChar,
        IR::IndirOpnd::New(src1FlatString, 0, TyUint16,
        this->m_func), this->m_func);
    instrInsert->InsertBefore(loadSrc1CharInstr);

    IR::Instr * compareFirstCharInstr = IR::Instr::New(Js::OpCode::CMP, this->m_func);
    compareFirstCharInstr->SetSrc1(IR::IndirOpnd::New(src2FlatString, 0, TyUint16, this->m_func));
    compareFirstCharInstr->SetSrc2(src1FirstChar);
    instrInsert->InsertBefore(compareFirstCharInstr);
    instrInsert->InsertBefore(IR::BranchInstr::New(Js::OpCode::JNE, labelBranchFail, this->m_func));

    // SHL length, 1
    instrInsert->InsertBefore(IR::Instr::New(Js::OpCode::SHL, src1LengthOpnd, src1LengthOpnd, IR::IntConstOpnd::New(1, TyUint8, this->m_func), this->m_func));

    // eax = memcmp(src1String, src2String, length*2)

    this->LoadHelperArgument(instr, src1LengthOpnd);
    this->LoadHelperArgument(instr, src1FlatString);
    this->LoadHelperArgument(instr, src2FlatString);
    IR::RegOpnd *dstOpnd = IR::RegOpnd::New(TyInt32, this->m_func);
    IR::Instr *instrCall = IR::Instr::New(Js::OpCode::CALL, dstOpnd, IR::HelperCallOpnd::New(IR::HelperMemCmp, this->m_func), this->m_func);
    instr->InsertBefore(instrCall);
    this->LowerCall(instrCall, 3);

    // TEST eax, eax
    IR::Instr *instrTest = IR::Instr::New(Js::OpCode::TEST, this->m_func);
    instrTest->SetSrc1(instrCall->GetDst());
    instrTest->SetSrc2(instrCall->GetDst());
    instrInsert->InsertBefore(instrTest);

    // JEQ success
    instr->InsertBefore(IR::BranchInstr::New(Js::OpCode::JEQ, labelBranchSuccess, this->m_func));
    // JMP fail
    instr->InsertBefore(IR::BranchInstr::New(Js::OpCode::JMP, labelBranchFail, this->m_func));

    return true;
}

///----------------------------------------------------------------------------
///
/// LowererMD::GenerateFastCmSrEqConst
///
///----------------------------------------------------------------------------

bool
LowererMD::GenerateFastCmSrEqConst(IR::Instr *instr)
{
    //
    // Given:
    // s1 = CmSrEq_A s2, s3
    // where either s2 or s3 is 'null', 'true' or 'false'
    //
    // Generate:
    //
    //     CMP s2, s3
    //     JEQ $mov_true
    //     MOV s1, Library.GetFalse()
    //     JMP $done
    // $mov_true:
    //     MOV s1, Library.GetTrue()
    // $done:
    //

    Assert(m_lowerer->IsConstRegOpnd(instr->GetSrc2()->AsRegOpnd()));

    IR::Opnd       *opnd         = instr->GetSrc1();
    IR::RegOpnd    *opndReg      = instr->GetSrc2()->AsRegOpnd();
    IR::LabelInstr *labelMovTrue = IR::LabelInstr::New(Js::OpCode::Label, this->m_func);
    IR::LabelInstr *labelDone    = IR::LabelInstr::New(Js::OpCode::Label, this->m_func);

    if (!opnd->IsRegOpnd())
    {
        IR::RegOpnd *lhsReg = IR::RegOpnd::New(TyVar, m_func);
        IR::Instr *mov = IR::Instr::New(Js::OpCode::MOV, lhsReg, opnd, m_func);
        instr->InsertBefore(mov);

        opnd = lhsReg;
    }

    Assert(opnd->IsRegOpnd());

    // CMP s2, s3
    // JEQ $mov_true
    this->m_lowerer->InsertCompareBranch(opnd, opndReg->m_sym->GetConstOpnd(), Js::OpCode::BrEq_A, labelMovTrue, instr);

    // MOV s1, 'false'
    IR::Instr *instrMov = IR::Instr::New(Js::OpCode::MOV,
                                         instr->GetDst(),
                                         m_lowerer->LoadLibraryValueOpnd(instr, LibraryValue::ValueFalse),
                                         m_func);
    instr->InsertBefore(instrMov);

    // JMP $done
    IR::BranchInstr *jmp = IR::BranchInstr::New(Js::OpCode::JMP, labelDone, this->m_func);
    instr->InsertBefore(jmp);

    // $mov_true:
    instr->InsertBefore(labelMovTrue);

    // MOV s1, 'true'
    instr->m_opcode = Js::OpCode::MOV;
    instr->UnlinkSrc1();
    instr->UnlinkSrc2();
    instr->SetSrc1(m_lowerer->LoadLibraryValueOpnd(instr, LibraryValue::ValueTrue));
    instr->ClearBailOutInfo();
    Legalize(instr);

    // $done:
    instr->InsertAfter(labelDone);

    return true;
}

///----------------------------------------------------------------------------
///
/// LowererMD::GenerateFastCmXxTaggedInt
///
///----------------------------------------------------------------------------
bool LowererMD::GenerateFastCmXxTaggedInt(IR::Instr *instr)
{
    // The idea is to do an inline compare if we can prove that both sources
    // are tagged ints (i.e., are vars with the low bit set).
    //
    // Given:
    //
    //      Cmxx_A dst, src1, src2
    //
    // Generate:
    //
    // (If not Int31's, goto $helper)
    //      MOV r1, src1
    //      if (==, !=, !== or ===)
    //          SUB r1, src2
    //          NEG r1                                  // Sets CF if r1 != 0
    //          SBB r1, r1                              // CF == 1 ? r1 = -1 : r1 = 0
    //      else
    //          MOV r2, 0
    //          CMP r1, src2
    //          SETcc r2
    //          DEC r2
    //          set r1 to r2
    //      AND r1, (notEqualResult - equalResult)
    //      ADD r1, equalResult
    //      MOV dst, r1
    //      JMP $fallthru
    // $helper:
    //      (caller will generate normal helper call sequence)
    // $fallthru:

    IR::Opnd * src1 = instr->GetSrc1();
    IR::Opnd * src2 = instr->GetSrc2();
    IR::Opnd * dst = instr->GetDst();
    IR::RegOpnd * r1 = IR::RegOpnd::New(TyMachReg, m_func);
    IR::LabelInstr * helper = IR::LabelInstr::New(Js::OpCode::Label, m_func, true);
    IR::LabelInstr * fallthru = IR::LabelInstr::New(Js::OpCode::Label, m_func);

    Assert(src1 && src2 && dst);

    // Not tagged ints?
    if (src1->IsRegOpnd() && src1->AsRegOpnd()->IsNotInt())
    {
        return false;
    }
    if (src2->IsRegOpnd() && src2->AsRegOpnd()->IsNotInt())
    {
        return false;
    }

    bool isNeqOp = instr->m_opcode == Js::OpCode::CmSrNeq_A || instr->m_opcode == Js::OpCode::CmNeq_A;
    intptr_t notEqualResult = isNeqOp ? m_func->GetScriptContextInfo()->GetTrueAddr() : m_func->GetScriptContextInfo()->GetFalseAddr();
    intptr_t equalResult = !isNeqOp ? m_func->GetScriptContextInfo()->GetTrueAddr() : m_func->GetScriptContextInfo()->GetFalseAddr();

    // Tagged ints?
    bool isTaggedInts = false;
    if (src1->IsTaggedInt())
    {
        if (src2->IsTaggedInt())
        {
            isTaggedInts = true;
        }
    }

    if (!isTaggedInts)
    {
        this->GenerateSmIntPairTest(instr, src1, src2, helper);
    }

    // MOV r1, src1
    instr->InsertBefore(IR::Instr::New(Js::OpCode::MOV, r1, src1, m_func));

    Js::OpCode setCC_Opcode = Js::OpCode::Nop;

    switch(instr->m_opcode)
    {
    case Js::OpCode::CmSrEq_A:
    case Js::OpCode::CmEq_A:
        break;

    case Js::OpCode::CmSrNeq_A:
    case Js::OpCode::CmNeq_A:
        break;

    case Js::OpCode::CmGe_A:
        setCC_Opcode = Js::OpCode::SETGE;
        break;

    case Js::OpCode::CmGt_A:
        setCC_Opcode = Js::OpCode::SETG;
        break;

    case Js::OpCode::CmLe_A:
        setCC_Opcode = Js::OpCode::SETLE;
        break;

    case Js::OpCode::CmLt_A:
        setCC_Opcode = Js::OpCode::SETL;
        break;

    default:
        Assume(UNREACHED);
    }

    if (setCC_Opcode == Js::OpCode::Nop)
    {
        // SUB r1, src2
        IR::Instr * subInstr = IR::Instr::New(Js::OpCode::SUB, r1, r1, src2, m_func);
        instr->InsertBefore(subInstr);
        Legalize(subInstr);         // src2 may need legalizing

        // NEG r1
        instr->InsertBefore(IR::Instr::New(Js::OpCode::NEG, r1, r1, m_func));

        // SBB r1, r1
        instr->InsertBefore(IR::Instr::New(Js::OpCode::SBB, r1, r1, r1, m_func));
    }
    else
    {
        IR::Instr *instrNew;
        IR::RegOpnd *r2 = IR::RegOpnd::New(TyMachPtr, this->m_func);

        // MOV r2, 0
        instr->InsertBefore(IR::Instr::New(Js::OpCode::MOV, r2, IR::IntConstOpnd::New(0, TyMachReg, this->m_func), m_func));

        // CMP r1, src2
        IR::Opnd *r1_32 = r1->UseWithNewType(TyInt32, this->m_func);
        IR::Opnd *src2_32 =src2->UseWithNewType(TyInt32, this->m_func);
        instrNew = IR::Instr::New(Js::OpCode::CMP, m_func);
        instrNew->SetSrc1(r1_32);
        instrNew->SetSrc2(src2_32);
        instr->InsertBefore(instrNew);

        // SETcc r2
        IR::RegOpnd *r2_i8 = (IR::RegOpnd*) r2->UseWithNewType(TyInt8, this->m_func);

        instrNew = IR::Instr::New(setCC_Opcode, r2_i8, r2_i8, m_func);
        instr->InsertBefore(instrNew);

        // DEC r2
        instr->InsertBefore(IR::Instr::New(Js::OpCode::DEC, r2, r2, m_func));
        // r1 <- r2
        r1 = r2;
    }

    // AND r1, (notEqualResult - equalResult)
    {
        IR::Instr * andInstr = IR::Instr::New(Js::OpCode::AND, r1, r1, m_func);
        andInstr->SetSrc2(IR::AddrOpnd::New((void*)((size_t)notEqualResult - (size_t)equalResult), IR::AddrOpndKind::AddrOpndKindDynamicMisc, this->m_func));
        instr->InsertBefore(andInstr);
        Legalize(andInstr);
    }

    // ADD r1, equalResult
    {
        IR::Instr * add = IR::Instr::New(Js::OpCode::ADD, r1, r1, m_func);
        add->SetSrc2(IR::AddrOpnd::New(equalResult, IR::AddrOpndKind::AddrOpndKindDynamicVar, this->m_func));
        instr->InsertBefore(add);
        Legalize(add);
    }

    // MOV dst, r1
    instr->InsertBefore(IR::Instr::New(Js::OpCode::MOV, dst, r1, m_func));

    if (isTaggedInts)
    {
        instr->Remove();
        return true;
    }

    // JMP $fallthru
    instr->InsertBefore(IR::BranchInstr::New(Js::OpCode::JMP, fallthru, m_func));

    instr->InsertBefore(helper);
    instr->InsertAfter(fallthru);

    return false;
}

void LowererMD::GenerateFastCmXxR8(IR::Instr *instr)
{
    GenerateFastCmXx(instr);
}

void LowererMD::GenerateFastCmXxI4(IR::Instr *instr)
{
    GenerateFastCmXx(instr);
}

void LowererMD::GenerateFastCmXx(IR::Instr *instr)
{
    // For float src:
    // dst = MOV 0/1
    // (U)COMISD src1, src2
    // JP $done
    // dst.i8 = SetCC dst.i8
    // $done:

    // for int src:
    // CMP src1, src2
    // dst = MOV 0 / false
    // dst.i8 = SetCC dst.i8  / CMOCcc true

    IR::Opnd * src1 = instr->UnlinkSrc1();
    IR::Opnd * src2 = instr->UnlinkSrc2();
    IR::Opnd * dst = instr->UnlinkDst();
    IR::Opnd * tmp = dst;
    bool isIntDst = dst->AsRegOpnd()->m_sym->IsInt32();
    bool isFloatSrc = src1->IsFloat();
    bool isInt64Src = src1->IsInt64();
    Assert(!isFloatSrc || src2->IsFloat());
    Assert(!isFloatSrc || isIntDst);
    Assert(!isInt64Src || src2->IsInt64());
    Assert(!isInt64Src || isIntDst);
    Assert(!isFloatSrc || AutoSystemInfo::Data.SSE2Available());
    IR::Opnd *opnd;
    IR::Instr *newInstr;

    Assert(src1->IsRegOpnd());

#ifndef _M_X64
    Int64RegPair src1Pair, src2Pair;
    if (isInt64Src)
    {
        src1Pair = this->m_lowerer->FindOrCreateInt64Pair(src1);
        src2Pair = this->m_lowerer->FindOrCreateInt64Pair(src2);
        src1 = src1Pair.high;
        src2 = src2Pair.high;
    }
#endif

    IR::Instr * done;
    if (isFloatSrc)
    {
        done = IR::LabelInstr::New(Js::OpCode::Label, m_func);
        instr->InsertBefore(done);
    }
    else
    {
        done = instr;
    }

    if (isIntDst)
    {
        // reg = MOV 0 will get peeped to XOR reg, reg which sets the flags.
        // Put the MOV before the CMP, but use a tmp if dst == src1/src2
        if (dst->IsEqual(src1) || dst->IsEqual(src2))
        {
            tmp = IR::RegOpnd::New(dst->GetType(), this->m_func);
        }
        // dst = MOV 0
        if (isFloatSrc && instr->m_opcode == Js::OpCode::CmNeq_A)
        {
            opnd = IR::IntConstOpnd::New(1, TyInt32, this->m_func);
        }
        else
        {
            opnd = IR::IntConstOpnd::New(0, TyInt32, this->m_func);
        }
        newInstr = IR::Instr::New(Js::OpCode::MOV, tmp, opnd, this->m_func);
        done->InsertBefore(newInstr);
    }

    Js::OpCode cmpOp;
    if (isFloatSrc)
    {
        if (instr->m_opcode == Js::OpCode::CmEq_A || instr->m_opcode == Js::OpCode::CmNeq_A)
        {
            cmpOp = src1->IsFloat64() ? Js::OpCode::UCOMISD : Js::OpCode::UCOMISS;
        }
        else
        {
            cmpOp = src1->IsFloat64() ? Js::OpCode::COMISD : Js::OpCode::COMISS;
        }
    }
    else
    {
        cmpOp = Js::OpCode::CMP;
    }
    // CMP src1, src2
    newInstr = IR::Instr::New(cmpOp, this->m_func);
    newInstr->SetSrc1(src1);
    newInstr->SetSrc2(src2);
    done->InsertBefore(newInstr);

    if (isFloatSrc)
    {
        newInstr = IR::BranchInstr::New(Js::OpCode::JP, done->AsLabelInstr(), this->m_func);
        done->InsertBefore(newInstr);
    }

#ifndef _M_X64
    if (isInt64Src)
    {
        IR::LabelInstr* skipLow = IR::LabelInstr::New(Js::OpCode::Label, m_func);
        newInstr = IR::BranchInstr::New(Js::OpCode::JNE, skipLow, this->m_func);
        done->InsertBefore(newInstr);

        newInstr = IR::Instr::New(cmpOp, this->m_func);
        newInstr->SetSrc1(src1Pair.low);
        newInstr->SetSrc2(src2Pair.low);
        done->InsertBefore(newInstr);
        done->InsertBefore(skipLow);
    }
#endif

    if (!isIntDst)
    {
        opnd = this->m_lowerer->LoadLibraryValueOpnd(instr, LibraryValue::ValueFalse);
        LowererMD::CreateAssign(tmp, opnd, done);
    }

    Js::OpCode useCC;
    switch(instr->m_opcode)
    {
    case Js::OpCode::CmEq_I4:
    case Js::OpCode::CmEq_A:
        useCC = isIntDst ? Js::OpCode::SETE : Js::OpCode::CMOVE;
        break;

    case Js::OpCode::CmNeq_I4:
    case Js::OpCode::CmNeq_A:
        useCC = isIntDst ? Js::OpCode::SETNE : Js::OpCode::CMOVNE;
        break;

    case Js::OpCode::CmGe_I4:
        useCC = isIntDst ? Js::OpCode::SETGE : Js::OpCode::CMOVGE;
        break;

    case Js::OpCode::CmGt_I4:
        useCC = isIntDst ? Js::OpCode::SETG : Js::OpCode::CMOVG;
        break;

    case Js::OpCode::CmLe_I4:
        useCC = isIntDst ? Js::OpCode::SETLE : Js::OpCode::CMOVLE;
        break;

    case Js::OpCode::CmLt_I4:
        useCC = isIntDst ? Js::OpCode::SETL : Js::OpCode::CMOVL;
        break;

    case Js::OpCode::CmUnGe_I4:
    case Js::OpCode::CmGe_A:
        useCC = isIntDst ? Js::OpCode::SETAE : Js::OpCode::CMOVAE;
        break;

    case Js::OpCode::CmUnGt_I4:
    case Js::OpCode::CmGt_A:
        useCC = isIntDst ? Js::OpCode::SETA : Js::OpCode::CMOVA;
        break;

    case Js::OpCode::CmUnLe_I4:
    case Js::OpCode::CmLe_A:
        useCC = isIntDst ? Js::OpCode::SETBE : Js::OpCode::CMOVBE;
        break;

    case Js::OpCode::CmUnLt_I4:
    case Js::OpCode::CmLt_A:
        useCC = isIntDst ? Js::OpCode::SETB : Js::OpCode::CMOVB;
        break;

    default:
        useCC = Js::OpCode::InvalidOpCode;
        Assume(UNREACHED);
    }

    if (isIntDst)
    {
        // tmp.i8 = SetCC tmp.i8
        IR::Opnd *tmp_i8 = tmp->UseWithNewType(TyInt8, this->m_func);

        newInstr = IR::Instr::New(useCC, tmp_i8, tmp_i8, this->m_func);
    }
    else
    {
        // regTrue = MOV true
        IR::Opnd *regTrue = IR::RegOpnd::New(TyMachPtr, this->m_func);
        Lowerer::InsertMove(regTrue, this->m_lowerer->LoadLibraryValueOpnd(instr, LibraryValue::ValueTrue), done);

        // tmp = CMOVcc tmp, regTrue
        newInstr = IR::Instr::New(useCC, tmp, tmp, regTrue, this->m_func);
    }
    done->InsertBefore(newInstr);

    if (tmp != dst)
    {
        newInstr = IR::Instr::New(Js::OpCode::MOV, dst, tmp, this->m_func);
        instr->InsertBefore(newInstr);
    }

    instr->Remove();
}

IR::Instr * LowererMD::GenerateConvBool(IR::Instr *instr)
{
    // TEST src1, src1
    // dst = MOV true
    // rf = MOV false
    // dst = CMOV dst, rf

    IR::Instr *instrNew, *instrFirst;
    IR::RegOpnd *dst = instr->GetDst()->AsRegOpnd();
    IR::RegOpnd *regFalse;

    // TEST src1, src2
    instrFirst = instrNew = IR::Instr::New(Js::OpCode::TEST, this->m_func);
    instrNew->SetSrc1(instr->GetSrc1());
    instrNew->SetSrc2(instr->GetSrc1());
    instr->InsertBefore(instrNew);

    // dst = MOV true
    Lowerer::InsertMove(dst, this->m_lowerer->LoadLibraryValueOpnd(instr, LibraryValue::ValueTrue), instr);

    // rf = MOV false
    regFalse = IR::RegOpnd::New(TyMachPtr, this->m_func);
    Lowerer::InsertMove(regFalse, this->m_lowerer->LoadLibraryValueOpnd(instr, LibraryValue::ValueFalse), instr);

    // Add dst as src1 of CMOV to create a pseudo use of dst.  Otherwise, the register allocator
    // won't know the previous dst is needed. and needed in the same register as the dst of the CMOV.

    // dst = CMOV dst, rf
    instrNew = IR::Instr::New(Js::OpCode::CMOVE, dst, dst, regFalse, this->m_func);
    instr->InsertBefore(instrNew);

    instr->Remove();

    return instrFirst;
}

///----------------------------------------------------------------------------
///
/// LowererMD::GenerateFastAdd
///
/// NOTE: We assume that only the sum of two Int31's will have 0x2 set. This
/// is only true until we have a var type with tag == 0x2.
///
///----------------------------------------------------------------------------
bool
LowererMD::GenerateFastAdd(IR::Instr * instrAdd)
{
    // Given:
    //
    // dst = Add src1, src2
    //
    // Generate:
    //
    // (If not 2 Int31's, jump to $helper.)
    // s1 = MOV src1
    // s1 = DEC s1          -- Get rid of one of the tag [Int31 only]
    // s1 = ADD s1, src2    -- try an inline add
    //      JO $helper      -- bail if the add overflowed
    // s1 = OR s1, AtomTag_IntPtr                        [Int32 only]
    // dst = MOV s1
    //      JMP $fallthru
    // $helper:
    //      (caller generates helper call)
    // $fallthru:

    IR::Instr *      instr;
    IR::LabelInstr * labelHelper;
    IR::LabelInstr * labelFallThru;
    IR::Opnd *       opndReg;
    IR::Opnd *       opndSrc1;
    IR::Opnd *       opndSrc2;

    opndSrc1 = instrAdd->GetSrc1();
    opndSrc2 = instrAdd->GetSrc2();
    AssertMsg(opndSrc1 && opndSrc2, "Expected 2 src opnd's on Add instruction");

    // Generate fastpath for Incr_A anyway -
    // Incrementing strings representing integers can be inter-mixed with integers e.g. "1"++ -> converts 1 to an int and thereafter, integer increment is expected.
    if (opndSrc1->IsRegOpnd() && (opndSrc1->AsRegOpnd()->IsNotInt() || opndSrc1->GetValueType().IsString()
        || (instrAdd->m_opcode != Js::OpCode::Incr_A && opndSrc1->GetValueType().IsLikelyString())))
    {
        return false;
    }

    if (opndSrc2->IsRegOpnd() && (opndSrc2->AsRegOpnd()->IsNotInt() ||
        opndSrc2->GetValueType().IsLikelyString()))
    {
        return false;
    }

    // Tagged ints?
    bool isTaggedInts = false;
    if (opndSrc1->IsTaggedInt())
    {
        if (opndSrc2->IsTaggedInt())
        {
            isTaggedInts = true;
        }
    }

    labelHelper = IR::LabelInstr::New(Js::OpCode::Label, this->m_func, true);

    if (!isTaggedInts)
    {
        // (If not 2 Int31's, jump to $helper.)

        this->GenerateSmIntPairTest(instrAdd, opndSrc1, opndSrc2, labelHelper);
    }

    if (opndSrc1->IsAddrOpnd())
    {
        // If opnd1 is a constant, just swap them.
        IR::Opnd *opndTmp = opndSrc1;
        opndSrc1 = opndSrc2;
        opndSrc2 = opndTmp;
    }

    //
    // For 32 bit arithmetic we copy them and set the size of operands to be 32 bits. This is
    // relevant only on AMD64.
    //

    opndSrc1    = opndSrc1->UseWithNewType(TyInt32, this->m_func);

    // s1 = MOV src1

    opndReg = IR::RegOpnd::New(TyInt32, this->m_func);
    instr = IR::Instr::New(Js::OpCode::MOV, opndReg, opndSrc1, this->m_func);
    instrAdd->InsertBefore(instr);

#if !INT32VAR
    // Do the DEC in place
    if (opndSrc2->IsAddrOpnd())
    {
        Assert(opndSrc2->AsAddrOpnd()->GetAddrOpndKind() == IR::AddrOpndKindConstantVar);
        opndSrc2 = IR::IntConstOpnd::New(*((int *)&(opndSrc2->AsAddrOpnd()->m_address)) - 1, TyInt32, this->m_func, opndSrc2->AsAddrOpnd()->m_dontEncode);
        opndSrc2 = opndSrc2->Use(this->m_func);
    }
    else if (opndSrc2->IsIntConstOpnd())
    {
        Assert(opndSrc2->GetType() == TyInt32);
        opndSrc2 = opndSrc2->Use(this->m_func);
        opndSrc2->AsIntConstOpnd()->DecrValue(1);
    }
    else
    {
        // s1 = DEC s1
        opndSrc2 = opndSrc2->UseWithNewType(TyInt32, this->m_func);
        instr = IR::Instr::New(Js::OpCode::DEC, opndReg, opndReg, this->m_func);
        instrAdd->InsertBefore(instr);
    }

    instr = IR::Instr::New(Js::OpCode::ADD, opndReg, opndReg, opndSrc2, this->m_func);
#else
    if (opndSrc2->IsAddrOpnd())
    {
        // truncate to untag
        int value = ::Math::PointerCastToIntegralTruncate<int>(opndSrc2->AsAddrOpnd()->m_address);
        if (value == 1)
        {
            instr = IR::Instr::New(Js::OpCode::INC, opndReg, opndReg, this->m_func);
        }
        else
        {
            opndSrc2 = IR::IntConstOpnd::New(value, TyInt32, this->m_func);
            instr = IR::Instr::New(Js::OpCode::ADD, opndReg, opndReg, opndSrc2, this->m_func);
        }
    }
    else
    {
        instr = IR::Instr::New(Js::OpCode::ADD, opndReg, opndReg, opndSrc2->UseWithNewType(TyInt32, this->m_func), this->m_func);
    }
#endif

    // s1 = ADD s1, src2
    instrAdd->InsertBefore(instr);
    Legalize(instr);

    //      JO $helper

    instr = IR::BranchInstr::New(Js::OpCode::JO, labelHelper, this->m_func);
    instrAdd->InsertBefore(instr);

    //
    // Convert TyInt32 operand, back to TyMachPtr type.
    //

    if(TyMachReg != opndReg->GetType())
    {
        opndReg = opndReg->UseWithNewType(TyMachPtr, this->m_func);
    }

#if INT32VAR
    // s1 = OR s1, AtomTag_IntPtr
    GenerateInt32ToVarConversion(opndReg, instrAdd);
#endif

    // dst = MOV s1

    instr = IR::Instr::New(Js::OpCode::MOV, instrAdd->GetDst(), opndReg, this->m_func);
    instrAdd->InsertBefore(instr);

    //      JMP $fallthru

    labelFallThru = IR::LabelInstr::New(Js::OpCode::Label, this->m_func);
    instr = IR::BranchInstr::New(Js::OpCode::JMP, labelFallThru, this->m_func);
    instrAdd->InsertBefore(instr);

    // $helper:
    //      (caller generates helper call)
    // $fallthru:

    instrAdd->InsertBefore(labelHelper);
    instrAdd->InsertAfter(labelFallThru);

    return true;
}

///----------------------------------------------------------------------------
///
/// LowererMD::GenerateFastSub
///
///
///----------------------------------------------------------------------------
bool
LowererMD::GenerateFastSub(IR::Instr * instrSub)
{
    // Given:
    //
    // dst = Sub src1, src2
    //
    // Generate:
    //
    // (If not 2 Int31's, jump to $helper.)
    // s1 = MOV src1
    // s1 = SUB s1, src2    -- try an inline sub
    //      JO $helper      -- bail if the subtract overflowed
    //      JNE $helper
    // s1 = INC s1          -- restore the var tag on the result [Int31 only]
    // s1 = OR s1, AtomTag_IntPtr                                [Int32 only]
    // dst = MOV s1
    //      JMP $fallthru
    // $helper:
    //      (caller generates helper call)
    // $fallthru:

    IR::Instr *      instr;
    IR::LabelInstr * labelHelper;
    IR::LabelInstr * labelFallThru;
    IR::Opnd *       opndReg;
    IR::Opnd *       opndSrc1;
    IR::Opnd *       opndSrc2;

    opndSrc1        =   instrSub->GetSrc1();
    opndSrc2        =   instrSub->GetSrc2();
    AssertMsg(opndSrc1 && opndSrc2, "Expected 2 src opnd's on Sub instruction");

    // Not tagged ints?
    if (opndSrc1->IsRegOpnd() && opndSrc1->AsRegOpnd()->IsNotInt())
    {
        return false;
    }
    if (opndSrc2->IsRegOpnd() && opndSrc2->AsRegOpnd()->IsNotInt())
    {
        return false;
    }

    // Tagged ints?
    bool isTaggedInts = false;
    if (opndSrc1->IsTaggedInt())
    {
        if (opndSrc2->IsTaggedInt())
        {
            isTaggedInts = true;
        }
    }

    labelHelper = IR::LabelInstr::New(Js::OpCode::Label, this->m_func, true);

    if (!isTaggedInts)
    {
        // (If not 2 Int31's, jump to $helper.)

        this->GenerateSmIntPairTest(instrSub, opndSrc1, opndSrc2, labelHelper);
    }

    //
    // For 32 bit arithmetic we copy them and set the size of operands to be 32 bits. This is
    // relevant only on AMD64.
    //

    opndSrc1    = opndSrc1->UseWithNewType(TyInt32, this->m_func);
    opndSrc2    = opndSrc2->UseWithNewType(TyInt32, this->m_func);

    // s1 = MOV src1

    opndReg = IR::RegOpnd::New(TyInt32, this->m_func);
    instr = IR::Instr::New(Js::OpCode::MOV, opndReg, opndSrc1, this->m_func);
    instrSub->InsertBefore(instr);

    // s1 = SUB s1, src2

    instr = IR::Instr::New(Js::OpCode::SUB, opndReg, opndReg, opndSrc2, this->m_func);
    instrSub->InsertBefore(instr);

    //      JO $helper

    instr = IR::BranchInstr::New(Js::OpCode::JO, labelHelper, this->m_func);
    instrSub->InsertBefore(instr);

#if !INT32VAR
    // s1 = INC s1

    instr = IR::Instr::New(Js::OpCode::INC, opndReg, opndReg, this->m_func);
    instrSub->InsertBefore(instr);
#endif
    //
    // Convert TyInt32 operand, back to TyMachPtr type.
    //

    if(TyMachReg != opndReg->GetType())
    {
        opndReg = opndReg->UseWithNewType(TyMachPtr, this->m_func);
    }

#if INT32VAR
    // s1 = OR s1, AtomTag_IntPtr
    GenerateInt32ToVarConversion(opndReg, instrSub);
#endif

    // dst = MOV s1

    instr = IR::Instr::New(Js::OpCode::MOV, instrSub->GetDst(), opndReg, this->m_func);
    instrSub->InsertBefore(instr);

    //      JMP $fallthru

    labelFallThru = IR::LabelInstr::New(Js::OpCode::Label, this->m_func);
    instr = IR::BranchInstr::New(Js::OpCode::JMP, labelFallThru, this->m_func);
    instrSub->InsertBefore(instr);

    // $helper:
    //      (caller generates helper call)
    // $fallthru:

    instrSub->InsertBefore(labelHelper);
    instrSub->InsertAfter(labelFallThru);

    return true;
}

///----------------------------------------------------------------------------
///
/// LowererMD::GenerateFastMul
///
///----------------------------------------------------------------------------

bool
LowererMD::GenerateFastMul(IR::Instr * instrMul)
{
    // Given:
    //
    // dst = Mul src1, src2
    //
    // Generate:
    //
    // (If not 2 Int31's, jump to $helper.)
    // s1 = MOV src1
    // s1 = DEC s1          -- clear the var tag from the value to be multiplied   [Int31 only]
    // s2 = MOV src2
    // s2 = SAR s2, Js::VarTag_Shift  -- extract the real src2 amount from the var [Int31 only]
    // s1 = IMUL s1, s2     -- do the signed mul
    //      JO $helper      -- bail if the result overflowed
    // s3 = MOV s1
    //      TEST s3, s3     -- Check result is 0. might be -0. Result is -0 when a negative number is multiplied with 0.
    //      JEQ $zero
    //      JMP $nonzero
    // $zero:               -- result of mul was 0. try to check for -0
    // s2 = ADD s2, src1    -- Add src1 to s2
    //      JGT $nonzero    -- positive 0.                                          [Int31 only]
    //      JGE $nonzero    -- positive 0.                                          [Int32 only]
    // dst = ToVar(-0.0)    -- load negative 0
    //      JMP $fallthru
    // $nonzero:
    // s3 = INC s3          -- restore the var tag on the result                    [Int31 only]
    // s3 = OR s3, AtomTag_IntPtr                                                   [Int32 only]
    // dst= MOV s3
    //      JMP $fallthru
    // $helper:
    //      (caller generates helper call)
    // $fallthru:

    IR::LabelInstr * labelHelper;
    IR::LabelInstr * labelFallThru;
    IR::LabelInstr * labelNonZero;
    IR::Instr *      instr;
    IR::RegOpnd *    opndReg1;
    IR::RegOpnd *    opndReg2;
    IR::RegOpnd *    s3;
    IR::Opnd *       opndSrc1;
    IR::Opnd *       opndSrc2;

    opndSrc1 = instrMul->GetSrc1();
    opndSrc2 = instrMul->GetSrc2();
    AssertMsg(opndSrc1 && opndSrc2, "Expected 2 src opnd's on mul instruction");

    if (opndSrc1->IsRegOpnd() && opndSrc1->AsRegOpnd()->IsNotInt())
    {
        return true;
    }
    if (opndSrc2->IsRegOpnd() && opndSrc2->AsRegOpnd()->IsNotInt())
    {
        return true;
    }
    // (If not 2 Int31's, jump to $helper.)

    labelHelper = IR::LabelInstr::New(Js::OpCode::Label, this->m_func, true);
    labelNonZero = IR::LabelInstr::New(Js::OpCode::Label, this->m_func);
    labelFallThru = IR::LabelInstr::New(Js::OpCode::Label, this->m_func);

    this->GenerateSmIntPairTest(instrMul, opndSrc1, opndSrc2, labelHelper);

    //
    // For 32 bit arithmetic we copy them and set the size of operands to be 32 bits. This is
    // relevant only on AMD64.
    //

    opndSrc1    = opndSrc1->UseWithNewType(TyInt32, this->m_func);
    opndSrc2    = opndSrc2->UseWithNewType(TyInt32, this->m_func);

    if (opndSrc1->IsImmediateOpnd())
    {
        IR::Opnd * temp = opndSrc1;
        opndSrc1 = opndSrc2;
        opndSrc2 = temp;
    }

    // s1 = MOV src1

    opndReg1 = IR::RegOpnd::New(TyInt32, this->m_func);
    instr = IR::Instr::New(Js::OpCode::MOV, opndReg1, opndSrc1, this->m_func);
    instrMul->InsertBefore(instr);

#if !INT32VAR
    // s1 = DEC s1

    instr = IR::Instr::New(Js::OpCode::DEC, opndReg1, opndReg1, this->m_func);
    instrMul->InsertBefore(instr);
#endif

    if (opndSrc2->IsImmediateOpnd())
    {
        Assert(opndSrc2->IsAddrOpnd() && opndSrc2->AsAddrOpnd()->IsVar());

        IR::Opnd *opnd2 = IR::IntConstOpnd::New(Js::TaggedInt::ToInt32(opndSrc2->AsAddrOpnd()->m_address), TyInt32, this->m_func);

        // s2 = MOV src2

        opndReg2 = IR::RegOpnd::New(TyInt32, this->m_func);
        instr = IR::Instr::New(Js::OpCode::MOV, opndReg2, opnd2, this->m_func);
        instrMul->InsertBefore(instr);
    }
    else
    {
        // s2 = MOV src2

        opndReg2 = IR::RegOpnd::New(TyInt32, this->m_func);
        instr = IR::Instr::New(Js::OpCode::MOV, opndReg2, opndSrc2, this->m_func);
        instrMul->InsertBefore(instr);
#if !INT32VAR
        // s2 = SAR s2, Js::VarTag_Shift
        instr = IR::Instr::New(
            Js::OpCode::SAR, opndReg2, opndReg2,
            IR::IntConstOpnd::New(Js::VarTag_Shift, TyInt8, this->m_func), this->m_func);
        instrMul->InsertBefore(instr);
#endif
    }

    // s1 = IMUL s1, s2

    instr = IR::Instr::New(Js::OpCode::IMUL2, opndReg1, opndReg1, opndReg2, this->m_func);
    instrMul->InsertBefore(instr);

    //      JO $helper

    instr = IR::BranchInstr::New(Js::OpCode::JO, labelHelper, this->m_func);
    instrMul->InsertBefore(instr);

    //      MOV s3, s1

    s3 = IR::RegOpnd::New(TyInt32, this->m_func);
    instr = IR::Instr::New(Js::OpCode::MOV, s3, opndReg1, this->m_func);
    instrMul->InsertBefore(instr);

    //      TEST s3, s3

    instr = IR::Instr::New(Js::OpCode::TEST, this->m_func);
    instr->SetSrc1(s3);
    instr->SetSrc2(s3);
    instrMul->InsertBefore(instr);

    //      JEQ $zero

    IR::LabelInstr *labelZero = IR::LabelInstr::New(Js::OpCode::Label, this->m_func, true);
    instr = IR::BranchInstr::New(Js::OpCode::JEQ, labelZero, this->m_func);
    instrMul->InsertBefore(instr);

    //      JMP $nonzero

    instr = IR::BranchInstr::New(Js::OpCode::JMP, labelNonZero, this->m_func);
    instrMul->InsertBefore(instr);

    // $zero:

    instrMul->InsertBefore(labelZero);

    // s2 = ADD s2, src1

    instr = IR::Instr::New(Js::OpCode::ADD, opndReg2, opndReg2, opndSrc1, this->m_func);
    instrMul->InsertBefore(instr);
    Legalize(instr);

    //      JGT $nonzero
#if INT32VAR
    Js::OpCode greaterOpCode = Js::OpCode::JGE;
#else
    Js::OpCode greaterOpCode = Js::OpCode::JGT;
#endif
    instr = IR::BranchInstr::New(greaterOpCode, labelNonZero, this->m_func);
    instrMul->InsertBefore(instr);

    // dst = ToVar(-0.0)    -- load negative 0

    instr = IR::Instr::New(Js::OpCode::MOV, instrMul->GetDst(), m_lowerer->LoadLibraryValueOpnd(instrMul, LibraryValue::ValueNegativeZero), this->m_func);
    instrMul->InsertBefore(instr);

    //      JMP $fallthru

    instr = IR::BranchInstr::New(Js::OpCode::JMP, labelFallThru, this->m_func);
    instrMul->InsertBefore(instr);

    // $nonzero:

    instrMul->InsertBefore(labelNonZero);
#if !INT32VAR
    // s3 = INC s3

    instr = IR::Instr::New(Js::OpCode::INC, s3, s3, this->m_func);
    instrMul->InsertBefore(instr);
#endif

    //
    // Convert TyInt32 operand, back to TyMachPtr type.
    // Cast is fine. We know ChangeType returns IR::Opnd * but it
    // preserves the Type.
    //

    if(TyMachReg != s3->GetType())
    {
        s3 = static_cast<IR::RegOpnd *>(s3->UseWithNewType(TyMachPtr, this->m_func));
    }

#if INT32VAR
    // s3 = OR s3, AtomTag_IntPtr

    GenerateInt32ToVarConversion(s3, instrMul);
#endif

    // dst = MOV s3

    instr = IR::Instr::New(Js::OpCode::MOV, instrMul->GetDst(), s3, this->m_func);
    instrMul->InsertBefore(instr);

    //      JMP $fallthru

    instr = IR::BranchInstr::New(Js::OpCode::JMP, labelFallThru, this->m_func);
    instrMul->InsertBefore(instr);

    // $helper:
    //      (caller generates helper call)
    // $fallthru:

    instrMul->InsertBefore(labelHelper);
    instrMul->InsertAfter(labelFallThru);

    return true;
}

bool
LowererMD::GenerateFastNeg(IR::Instr * instrNeg)
{
    // Given:
    //
    // dst = Not src
    //
    // Generate:
    //
    //       if not int, jump $helper
    //       if src == 0    -- test for zero (must be handled by the runtime to preserve
    //       JEQ $helper          difference btw +0 and -0)
    // dst = MOV src
    // dst = NEG dst        -- do an inline NEG
    // dst = ADD dst, 2     -- restore the var tag on the result             [int31 only]
    //       JO $helper
    // dst = OR dst, AtomTag_Ptr                                             [int32 only]
    //       JMP $fallthru
    // $helper:
    //      (caller generates helper call)
    // $fallthru:

    IR::Instr *      instr;
    IR::LabelInstr * labelHelper = nullptr;
    IR::LabelInstr * labelFallThru = nullptr;
    IR::Opnd *       opndSrc1;
    IR::Opnd *       opndDst;
    bool usingNewDst = false;
    opndSrc1 = instrNeg->GetSrc1();
    AssertMsg(opndSrc1, "Expected src opnd on Neg instruction");

    if(opndSrc1->IsEqual(instrNeg->GetDst()))
    {
        usingNewDst = true;
        opndDst = IR::RegOpnd::New(TyInt32, this->m_func);
    }
    else
    {
        opndDst = instrNeg->GetDst()->UseWithNewType(TyInt32, this->m_func);
    }

    if (opndSrc1->IsRegOpnd() && opndSrc1->AsRegOpnd()->m_sym->IsIntConst())
    {
        IR::Opnd *newOpnd;
        IntConstType value = opndSrc1->AsRegOpnd()->m_sym->GetIntConstValue();

        if (value == 0)
        {
            // If the negate operand is zero, the result is -0.0, which is a Number rather than an Int31.
            newOpnd = m_lowerer->LoadLibraryValueOpnd(instrNeg, LibraryValue::ValueNegativeZero);
        }
        else
        {
            // negation below can overflow because max negative int32 value > max positive value by 1.
            newOpnd = IR::AddrOpnd::NewFromNumber(-(int64)value, m_func);
        }

        instrNeg->ClearBailOutInfo();
        instrNeg->FreeSrc1();
        instrNeg->SetSrc1(newOpnd);
        instrNeg = this->ChangeToAssign(instrNeg);

        // Skip lowering call to helper
        return false;
    }

    bool isInt = (opndSrc1->IsTaggedInt());

    if (opndSrc1->IsRegOpnd() && opndSrc1->AsRegOpnd()->IsNotInt())
    {
        return true;
    }

    labelHelper = IR::LabelInstr::New(Js::OpCode::Label, this->m_func, true);
    if (!isInt)
    {
        GenerateSmIntTest(opndSrc1, instrNeg, labelHelper);
    }

    //
    // For 32 bit arithmetic we copy them and set the size of operands to be 32 bits. This is
    // relevant only on AMD64.
    //
    opndSrc1    = opndSrc1->UseWithNewType(TyInt32, this->m_func);
    GenerateTaggedZeroTest(opndSrc1, instrNeg, labelHelper);

    // dst = MOV src

    instr = IR::Instr::New(Js::OpCode::MOV, opndDst, opndSrc1, this->m_func);
    instrNeg->InsertBefore(instr);

    // dst = NEG dst

    instr = IR::Instr::New(Js::OpCode::NEG, opndDst, opndDst, this->m_func);
    instrNeg->InsertBefore(instr);

#if !INT32VAR
    // dst = ADD dst, 2

    instr = IR::Instr::New(Js::OpCode::ADD, opndDst, opndDst, IR::IntConstOpnd::New(2, TyInt32, this->m_func), this->m_func);
    instrNeg->InsertBefore(instr);
#endif

    // JO $helper

    instr = IR::BranchInstr::New(Js::OpCode::JO, labelHelper, this->m_func);
    instrNeg->InsertBefore(instr);

    //
    // Convert TyInt32 operand, back to TyMachPtr type.
    //
    if(TyMachReg != opndDst->GetType())
    {
        opndDst = opndDst->UseWithNewType(TyMachPtr, this->m_func);
    }

#if INT32VAR
    GenerateInt32ToVarConversion(opndDst, instrNeg);
#endif
    if(usingNewDst)
    {
        instr = IR::Instr::New(Js::OpCode::MOV, instrNeg->GetDst(), opndDst, this->m_func);
        instrNeg->InsertBefore(instr);
    }

    // JMP $fallthru

    labelFallThru = IR::LabelInstr::New(Js::OpCode::Label, this->m_func);
    instr = IR::BranchInstr::New(Js::OpCode::JMP, labelFallThru, this->m_func);
    instrNeg->InsertBefore(instr);

    // $helper:
    //      (caller generates helper sequence)
    // $fallthru:

    AssertMsg(labelHelper, "Should not be NULL");
    instrNeg->InsertBefore(labelHelper);
    instrNeg->InsertAfter(labelFallThru);

    return true;
}

void
LowererMD::GenerateFastBrS(IR::BranchInstr *brInstr)
{
    IR::Opnd *src1 = brInstr->UnlinkSrc1();

    Assert(src1->IsIntConstOpnd() || src1->IsAddrOpnd() || src1->IsRegOpnd());

    IR::Instr *cmpInstr = IR::Instr::New(Js::OpCode::TEST, this->m_func);
    cmpInstr->SetSrc1(m_lowerer->LoadOptimizationOverridesValueOpnd(brInstr, OptimizationOverridesValue::OptimizationOverridesSideEffects));
    cmpInstr->SetSrc2(src1);

    brInstr->InsertBefore(cmpInstr);
    Legalize(cmpInstr);

    Js::OpCode opcode;

    switch(brInstr->m_opcode)
    {
    case Js::OpCode::BrHasSideEffects:
        opcode = Js::OpCode::JNE;
        break;

    case Js::OpCode::BrNotHasSideEffects:
        opcode = Js::OpCode::JEQ;
        break;

    default:
        Assert(UNREACHED);
        __assume(false);
    }

    brInstr->m_opcode = opcode;
}

///----------------------------------------------------------------------------
///
/// LowererMD::GenerateSmIntPairTest
///
///     Generate code to test whether the given operands are both Int31 vars
/// and branch to the given label if not.
///
///----------------------------------------------------------------------------
#if !INT32VAR
IR::Instr *
LowererMD::GenerateSmIntPairTest(
    IR::Instr * instrInsert,
    IR::Opnd * opndSrc1,
    IR::Opnd * opndSrc2,
    IR::LabelInstr * labelFail)
{
    IR::Opnd *           opndReg;
    IR::Instr *          instrPrev = instrInsert->m_prev;
    IR::Instr *          instr;

    Assert(opndSrc1->GetType() == TyVar);
    Assert(opndSrc2->GetType() == TyVar);

    if (opndSrc1->IsTaggedInt())
    {
        IR::Opnd *tempOpnd = opndSrc1;
        opndSrc1 = opndSrc2;
        opndSrc2 = tempOpnd;
    }

    if (opndSrc2->IsTaggedInt())
    {
        if (opndSrc1->IsTaggedInt())
        {
            return instrPrev;
        }

        //      TEST src1, AtomTag
        //      JEQ $fail

        instr = IR::Instr::New(Js::OpCode::TEST, this->m_func);
        instr->SetSrc1(opndSrc1);
        instr->SetSrc2(IR::IntConstOpnd::New(Js::AtomTag, TyInt8, this->m_func));
        instrInsert->InsertBefore(instr);
    }
    else
    {

        // s1 = MOV src1
        // s1 = AND s1, 1
        //      TEST s1, src2
        //      JEQ $fail

        // s1 = MOV src1

        opndReg = IR::RegOpnd::New(TyMachReg, this->m_func);
        instr = IR::Instr::New(Js::OpCode::MOV, opndReg, opndSrc1, this->m_func);
        instrInsert->InsertBefore(instr);

        // s1 = AND s1, AtomTag

        instr = IR::Instr::New(
            Js::OpCode::AND, opndReg, opndReg, IR::IntConstOpnd::New(Js::AtomTag, TyMachReg, this->m_func), this->m_func);
        instrInsert->InsertBefore(instr);

        //      TEST s1, src2

        instr = IR::Instr::New(Js::OpCode::TEST, this->m_func);
        instr->SetSrc1(opndReg);
        instr->SetSrc2(opndSrc2);
        instrInsert->InsertBefore(instr);
    }

    //      JEQ $fail

    instr = IR::BranchInstr::New(Js::OpCode::JEQ, labelFail, this->m_func);
    instrInsert->InsertBefore(instr);

    return instrPrev;
}
#else
IR::Instr *
LowererMD::GenerateSmIntPairTest(
    IR::Instr * instrInsert,
    IR::Opnd * opndSrc1,
    IR::Opnd * opndSrc2,
    IR::LabelInstr * labelFail)
{
    IR::Opnd *           opndReg;
    IR::Instr *          instrPrev = instrInsert->m_prev;
    IR::Instr *          instr;

    Assert(opndSrc1->GetType() == TyVar);
    Assert(opndSrc2->GetType() == TyVar);

    if (opndSrc1->IsTaggedInt())
    {
        IR::Opnd *tempOpnd = opndSrc1;
        opndSrc1 = opndSrc2;
        opndSrc2 = tempOpnd;
    }

    if (opndSrc2->IsTaggedInt())
    {
        if (opndSrc1->IsTaggedInt())
        {
            return instrPrev;
        }

        GenerateSmIntTest(opndSrc1, instrInsert, labelFail);
        return instrPrev;
    }
    else
    {
        opndReg = IR::RegOpnd::New(TyMachReg, this->m_func);
#ifdef SHIFTLOAD

        instr = IR::Instr::New(Js::OpCode::SHLD, opndReg, opndSrc1, IR::IntConstOpnd::New(16, TyInt8, this->m_func), this->m_func);
        instrInsert->InsertBefore(instr);

        instr = IR::Instr::New(Js::OpCode::SHLD, opndReg, opndSrc2, IR::IntConstOpnd::New(16, TyInt8, this->m_func), this->m_func);
        instrInsert->InsertBefore(instr);
#else
        IR::Opnd * opndReg1;

        // s1 = MOV src1
        // s1 = SHR s1, VarTag_Shift
        // s2 = MOV src2
        // s2 = SHR s2, 32
        // s1 = OR s1, s2        ------ move both tags to the lower 32 bits
        // CMP s1, AtomTag_Pair  ------ compare the tags together to the expected tag pair
        // JNE $fail

        // s1 = MOV src1

        instr = IR::Instr::New(Js::OpCode::MOV, opndReg, opndSrc1, this->m_func);
        instrInsert->InsertBefore(instr);

        // s1 = SHR s1, VarTag_Shift

        instr = IR::Instr::New(Js::OpCode::SHR, opndReg, opndReg, IR::IntConstOpnd::New(Js::VarTag_Shift, TyInt8, this->m_func), this->m_func);
        instrInsert->InsertBefore(instr);

        // s2 = MOV src2

        opndReg1 = IR::RegOpnd::New(TyMachReg, this->m_func);
        instr = IR::Instr::New(Js::OpCode::MOV, opndReg1, opndSrc2, this->m_func);
        instrInsert->InsertBefore(instr);

        // s2 = SHR s2, 32

        instr = IR::Instr::New(Js::OpCode::SHR, opndReg1, opndReg1, IR::IntConstOpnd::New(32, TyInt8, this->m_func), this->m_func);
        instrInsert->InsertBefore(instr);

        // s1 = OR s1, s2

        instr = IR::Instr::New(Js::OpCode::OR, opndReg, opndReg, opndReg1, this->m_func);
        instrInsert->InsertBefore(instr);
#endif
        opndReg = opndReg->UseWithNewType(TyInt32, this->m_func)->AsRegOpnd();

        // CMP s1, AtomTag_Pair
        instr = IR::Instr::New(Js::OpCode::CMP, this->m_func);
        instr->SetSrc1(opndReg);
        instr->SetSrc2(IR::IntConstOpnd::New(Js::AtomTag_Pair, TyInt32, this->m_func, true));

        instrInsert->InsertBefore(instr);
    }

    //      JNE $fail
    instr = IR::BranchInstr::New(Js::OpCode::JNE, labelFail, this->m_func);
    instrInsert->InsertBefore(instr);

    return instrPrev;
}
#endif

IR::BranchInstr *
LowererMD::GenerateLocalInlineCacheCheck(
    IR::Instr * instrLdSt,
    IR::RegOpnd * opndType,
    IR::RegOpnd * inlineCache,
    IR::LabelInstr * labelNext,
    bool checkTypeWithoutProperty)
{
    // Generate:
    //
    //      CMP s1, [&(inlineCache->u.local.type/typeWithoutProperty)]
    //      JNE $next

    IR::Instr * instr;
    IR::Opnd* typeOpnd;
    if (checkTypeWithoutProperty)
    {
        typeOpnd = IR::IndirOpnd::New(inlineCache, (int32)offsetof(Js::InlineCache, u.local.typeWithoutProperty), TyMachReg, instrLdSt->m_func);
    }
    else
    {
        typeOpnd = IR::IndirOpnd::New(inlineCache, (int32)offsetof(Js::InlineCache, u.local.type), TyMachReg, instrLdSt->m_func);
    }

    // CMP type, [&(inlineCache->u.local.type/typeWithoutProperty)]
    instr = IR::Instr::New(Js::OpCode::CMP, instrLdSt->m_func);
    instr->SetSrc1(opndType);
    instr->SetSrc2(typeOpnd);
    instrLdSt->InsertBefore(instr);

    // JNE $next
    IR::BranchInstr * branchInstr = IR::BranchInstr::New(Js::OpCode::JNE, labelNext, instrLdSt->m_func);
    instrLdSt->InsertBefore(branchInstr);

    return branchInstr;
}

IR::BranchInstr *
LowererMD::GenerateProtoInlineCacheCheck(
    IR::Instr * instrLdSt,
    IR::RegOpnd * opndType,
    IR::RegOpnd * inlineCache,
    IR::LabelInstr * labelNext)
{
    // Generate:
    //
    //      CMP s1, [&(inlineCache->u.proto.type)]
    //      JNE $next

    IR::Instr * instr;
    IR::Opnd* typeOpnd = IR::IndirOpnd::New(inlineCache, (int32)offsetof(Js::InlineCache, u.proto.type), TyMachReg, instrLdSt->m_func);

    // CMP s1, [&(inlineCache->u.proto.type)]
    instr = IR::Instr::New(Js::OpCode::CMP, instrLdSt->m_func);
    instr->SetSrc1(opndType);
    instr->SetSrc2(typeOpnd);
    instrLdSt->InsertBefore(instr);

    // JNE $next
    IR::BranchInstr * branchInstr = IR::BranchInstr::New(Js::OpCode::JNE, labelNext, instrLdSt->m_func);
    instrLdSt->InsertBefore(branchInstr);

    return branchInstr;
}

IR::BranchInstr *
LowererMD::GenerateFlagInlineCacheCheck(
    IR::Instr * instrLdSt,
    IR::RegOpnd * opndType,
    IR::RegOpnd * opndInlineCache,
    IR::LabelInstr * labelNext)
{
    // Generate:
    //
    //      CMP s1, [&(inlineCache->u.accessor.type)]
    //      JNE $next

    IR::Instr * instr;
    IR::Opnd* typeOpnd;
    typeOpnd = IR::IndirOpnd::New(opndInlineCache, (int32)offsetof(Js::InlineCache, u.accessor.type), TyMachReg, instrLdSt->m_func);

    // CMP s1, [&(inlineCache->u.flag.type)]
    instr = IR::Instr::New(Js::OpCode::CMP, instrLdSt->m_func);
    instr->SetSrc1(opndType);
    instr->SetSrc2(typeOpnd);
    instrLdSt->InsertBefore(instr);

    // JNE $next
    IR::BranchInstr * branchInstr = IR::BranchInstr::New(Js::OpCode::JNE, labelNext, instrLdSt->m_func);
    instrLdSt->InsertBefore(branchInstr);

    return branchInstr;
}

IR::BranchInstr *
LowererMD::GenerateFlagInlineCacheCheckForNoGetterSetter(
    IR::Instr * instrLdSt,
    IR::RegOpnd * opndInlineCache,
    IR::LabelInstr * labelNext)
{
    // Generate:
    //
    //      TEST [&(inlineCache->u.accessor.flags)], (Js::InlineCacheGetterFlag | Js::InlineCacheSetterFlag)
    //      JNE $next

    IR::Instr * instr;
    IR::Opnd* flagsOpnd;
    flagsOpnd = IR::IndirOpnd::New(opndInlineCache, 0, TyInt8, instrLdSt->m_func);

    // TEST [&(inlineCache->u.accessor.flags)], (Js::InlineCacheGetterFlag | Js::InlineCacheSetterFlag)
    instr = IR::Instr::New(Js::OpCode::TEST,instrLdSt->m_func);
    instr->SetSrc1(flagsOpnd);
    instr->SetSrc2(IR::IntConstOpnd::New((Js::InlineCacheGetterFlag | Js::InlineCacheSetterFlag) << 1, TyInt8, instrLdSt->m_func));
    instrLdSt->InsertBefore(instr);

    // JNE $next
    IR::BranchInstr * branchInstr = IR::BranchInstr::New(Js::OpCode::JNE, labelNext, instrLdSt->m_func);
    instrLdSt->InsertBefore(branchInstr);

    return branchInstr;
}

void
LowererMD::GenerateFlagInlineCacheCheckForGetterSetter(
    IR::Instr * insertBeforeInstr,
    IR::RegOpnd * opndInlineCache,
    IR::LabelInstr * labelNext)
{
    uint accessorFlagMask;
    if (PHASE_OFF(Js::InlineGettersPhase, insertBeforeInstr->m_func))
    {
        accessorFlagMask = Js::InlineCache::GetSetterFlagMask();
    }
    else if (PHASE_OFF(Js::InlineSettersPhase, insertBeforeInstr->m_func))
    {
        accessorFlagMask = Js::InlineCache::GetGetterFlagMask();
    }
    else
    {
        accessorFlagMask = Js::InlineCache::GetGetterSetterFlagMask();
    }

    // Generate:
    //
    //      TEST [&(inlineCache->u.accessor.flags)], Js::InlineCacheGetterFlag | Js::InlineCacheSetterFlag
    //      JEQ $next
    IR::Instr * instr;
    IR::Opnd* flagsOpnd;
    flagsOpnd = IR::IndirOpnd::New(opndInlineCache, (int32)offsetof(Js::InlineCache, u.accessor.rawUInt16), TyInt8, insertBeforeInstr->m_func);

    // TEST [&(inlineCache->u.accessor.flags)], InlineCacheGetterFlag | InlineCacheSetterFlag
    instr = IR::Instr::New(Js::OpCode::TEST,this->m_func);
    instr->SetSrc1(flagsOpnd);
    instr->SetSrc2(IR::IntConstOpnd::New(accessorFlagMask, TyInt8, this->m_func));
    insertBeforeInstr->InsertBefore(instr);

    // JEQ $next
    instr = IR::BranchInstr::New(Js::OpCode::JEQ, labelNext, this->m_func);
    insertBeforeInstr->InsertBefore(instr);
}

void
LowererMD::GenerateLdFldFromLocalInlineCache(
    IR::Instr * instrLdFld,
    IR::RegOpnd * opndBase,
    IR::Opnd * opndDst,
    IR::RegOpnd * inlineCache,
    IR::LabelInstr * labelFallThru,
    bool isInlineSlot)
{
    // Generate:
    //
    // s1 = MOV base->slots -- load the slot array
    // s2 = MOVZXw [&(inlineCache->u.local.slotIndex)] -- load the cached slot index
    // dst = MOV [s1 + s2* Scale]  -- load the value directly from the slot
    //      JMP $fallthru

    IR::Instr * instr;
    IR::Opnd* slotIndexOpnd;
    IR::IndirOpnd * opndIndir;
    IR::RegOpnd * opndSlotArray = nullptr;

    if (!isInlineSlot)
    {
        opndSlotArray = IR::RegOpnd::New(TyMachReg, instrLdFld->m_func);
        opndIndir = IR::IndirOpnd::New(opndBase, Js::DynamicObject::GetOffsetOfAuxSlots(), TyMachReg, instrLdFld->m_func);
        instr = IR::Instr::New(Js::OpCode::MOV, opndSlotArray, opndIndir, instrLdFld->m_func);
        instrLdFld->InsertBefore(instr);
    }

    // s2 = MOVZXw [&(inlineCache->u.local.slotIndex)] -- load the cached slot index
    IR::RegOpnd * opndReg2 = IR::RegOpnd::New(TyMachReg, instrLdFld->m_func);
    slotIndexOpnd = IR::IndirOpnd::New(inlineCache, (int32)offsetof(Js::InlineCache, u.local.slotIndex), TyUint16, instrLdFld->m_func);
    instr = IR::Instr::New(Js::OpCode::MOVZXW, opndReg2, slotIndexOpnd, instrLdFld->m_func);
    instrLdFld->InsertBefore(instr);

    if (isInlineSlot)
    {
        // dst = MOV [base + s2* Scale]  -- load the value directly from the slot
        opndIndir = IR::IndirOpnd::New(opndBase, opndReg2, LowererMDArch::GetDefaultIndirScale(), TyMachReg, instrLdFld->m_func);
        instr = IR::Instr::New(Js::OpCode::MOV, opndDst, opndIndir, instrLdFld->m_func);
        instrLdFld->InsertBefore(instr);
    }
    else
    {
        // dst = MOV [s1 + s2* Scale]  -- load the value directly from the slot
        opndIndir = IR::IndirOpnd::New(opndSlotArray, opndReg2, LowererMDArch::GetDefaultIndirScale(), TyMachReg, instrLdFld->m_func);
        instr = IR::Instr::New(Js::OpCode::MOV, opndDst, opndIndir, instrLdFld->m_func);
        instrLdFld->InsertBefore(instr);
    }

    // JMP $fallthru
    instr = IR::BranchInstr::New(Js::OpCode::JMP, labelFallThru, instrLdFld->m_func);
    instrLdFld->InsertBefore(instr);
}

void
LowererMD::GenerateLdLocalFldFromFlagInlineCache(
    IR::Instr * instrLdFld,
    IR::RegOpnd * opndBase,
    IR::Opnd * opndDst,
    IR::RegOpnd * opndInlineCache,
    IR::LabelInstr * labelFallThru,
    bool isInlineSlot)
{
    // Generate:
    //
    // s1 = MOV [&base->slots] -- load the slot array
    // s2 = MOVZXW [&(inlineCache->u.accessor.slotIndex)] -- load the cached slot index
    // dst = MOV [s1 + s2*4]
    //      JMP $fallthru

    IR::Instr * instr;
    IR::Opnd* slotIndexOpnd;
    IR::IndirOpnd * opndIndir;
    IR::RegOpnd * opndSlotArray = nullptr;

    if (!isInlineSlot)
    {
        opndSlotArray = IR::RegOpnd::New(TyMachReg, instrLdFld->m_func);
        opndIndir = IR::IndirOpnd::New(opndBase, Js::DynamicObject::GetOffsetOfAuxSlots(), TyMachReg, instrLdFld->m_func);
        instr = IR::Instr::New(Js::OpCode::MOV, opndSlotArray, opndIndir, instrLdFld->m_func);
        instrLdFld->InsertBefore(instr);
    }

    // s2 = MOVZXW [&(inlineCache->u.accessor.slotIndex)] -- load the cached slot index
    IR::RegOpnd *opndSlotIndex = IR::RegOpnd::New(TyMachReg, instrLdFld->m_func);
    slotIndexOpnd = IR::IndirOpnd::New(opndInlineCache, (int32)offsetof(Js::InlineCache, u.accessor.slotIndex), TyUint16, instrLdFld->m_func);
    instr = IR::Instr::New(Js::OpCode::MOVZXW, opndSlotIndex, slotIndexOpnd, instrLdFld->m_func);
    instrLdFld->InsertBefore(instr);

    if (isInlineSlot)
    {
        // dst = MOV [s1 + s2*4]
        opndIndir = IR::IndirOpnd::New(opndBase, opndSlotIndex, LowererMDArch::GetDefaultIndirScale(), TyMachReg, instrLdFld->m_func);
        instr = IR::Instr::New(Js::OpCode::MOV, opndDst, opndIndir, instrLdFld->m_func);
        instrLdFld->InsertBefore(instr);
    }
    else
    {
        // dst = MOV [s1 + s2*4]
        opndIndir = IR::IndirOpnd::New(opndSlotArray, opndSlotIndex, LowererMDArch::GetDefaultIndirScale(), TyMachReg, instrLdFld->m_func);
        instr = IR::Instr::New(Js::OpCode::MOV, opndDst, opndIndir, instrLdFld->m_func);
        instrLdFld->InsertBefore(instr);
    }

    // JMP $fallthru
    instr = IR::BranchInstr::New(Js::OpCode::JMP, labelFallThru, instrLdFld->m_func);
    instrLdFld->InsertBefore(instr);
}

void
LowererMD::GenerateLdFldFromFlagInlineCache(
    IR::Instr * insertBeforeInstr,
    IR::RegOpnd * opndBase,
    IR::Opnd * opndDst,
    IR::RegOpnd * opndInlineCache,
    IR::LabelInstr * labelFallThru,
    bool isInlineSlot)
{
    // Generate:
    //
    // s1 = MOV [&(inlineCache->u.accessor.object)] -- load the cached prototype object
    // s1 = MOV [&s1->slots] -- load the slot array
    // s2 = MOVZXW [&(inlineCache->u.accessor.slotIndex)] -- load the cached slot index
    // dst = MOV [s1 + s2*4]
    //      JMP $fallthru

    IR::Instr * instr;

    IR::Opnd* inlineCacheObjOpnd;
    IR::IndirOpnd * opndIndir;
    IR::RegOpnd * opndObjSlots = nullptr;

    inlineCacheObjOpnd = IR::IndirOpnd::New(opndInlineCache, (int32)offsetof(Js::InlineCache, u.accessor.object), TyMachReg, this->m_func);

    // s1 = MOV [&(inlineCache->u.accessor.object)] -- load the cached prototype object
    IR::RegOpnd *opndObject = IR::RegOpnd::New(TyMachReg, this->m_func);
    instr = IR::Instr::New(Js::OpCode::MOV, opndObject, inlineCacheObjOpnd, this->m_func);
    insertBeforeInstr->InsertBefore(instr);

    if (!isInlineSlot)
    {
        // s1 = MOV [&s1->slots] -- load the slot array
        opndObjSlots = IR::RegOpnd::New(TyMachReg, this->m_func);
        opndIndir = IR::IndirOpnd::New(opndObject, Js::DynamicObject::GetOffsetOfAuxSlots(), TyMachReg, this->m_func);
        instr = IR::Instr::New(Js::OpCode::MOV, opndObjSlots, opndIndir, this->m_func);
        insertBeforeInstr->InsertBefore(instr);
    }

    // s2 = MOVZXW [&(inlineCache->u.accessor.slotIndex)] -- load the cached slot index
    IR::RegOpnd *opndSlotIndex = IR::RegOpnd::New(TyMachReg, this->m_func);
    IR::Opnd* slotIndexOpnd = IR::IndirOpnd::New(opndInlineCache, (int32)offsetof(Js::InlineCache, u.accessor.slotIndex), TyUint16, this->m_func);
    instr = IR::Instr::New(Js::OpCode::MOVZXW, opndSlotIndex, slotIndexOpnd, this->m_func);
    insertBeforeInstr->InsertBefore(instr);

    if (isInlineSlot)
    {
        // dst = MOV [s1 + s2*4]
        opndIndir = IR::IndirOpnd::New(opndObject, opndSlotIndex, this->lowererMDArch.GetDefaultIndirScale(), TyMachReg, this->m_func);
        instr = IR::Instr::New(Js::OpCode::MOV, opndDst, opndIndir, this->m_func);
        insertBeforeInstr->InsertBefore(instr);
    }
    else
    {
        // dst = MOV [s1 + s2*4]
        opndIndir = IR::IndirOpnd::New(opndObjSlots, opndSlotIndex, this->lowererMDArch.GetDefaultIndirScale(), TyMachReg, this->m_func);
        instr = IR::Instr::New(Js::OpCode::MOV, opndDst, opndIndir, this->m_func);
        insertBeforeInstr->InsertBefore(instr);
    }

    // JMP $fallthru
    instr = IR::BranchInstr::New(Js::OpCode::JMP, labelFallThru, this->m_func);
    insertBeforeInstr->InsertBefore(instr);
}

void
LowererMD::GenerateLdFldFromProtoInlineCache(
    IR::Instr * instrLdFld,
    IR::RegOpnd * opndBase,
    IR::Opnd * opndDst,
    IR::RegOpnd * inlineCache,
    IR::LabelInstr * labelFallThru,
    bool isInlineSlot)
{
    // Generate:
    //
    // s1 = MOV [&(inlineCache->u.proto.prototypeObject)] -- load the cached prototype object
    // s1 = MOV [&s1->slots] -- load the slot array
    // s2 = MOVZXW [&(inlineCache->u.proto.slotIndex)] -- load the cached slot index
    // dst = MOV [s1 + s2*4]
    //      JMP $fallthru

    IR::Instr * instr;

    IR::Opnd* inlineCacheProtoOpnd;
    IR::IndirOpnd * opndIndir;
    IR::RegOpnd * opndProtoSlots = nullptr;

    inlineCacheProtoOpnd = IR::IndirOpnd::New(inlineCache, (int32)offsetof(Js::InlineCache, u.proto.prototypeObject), TyMachReg, instrLdFld->m_func);

    // s1 = MOV [&(inlineCache->u.proto.prototypeObject)] -- load the cached prototype object
    IR::RegOpnd *opndProto = IR::RegOpnd::New(TyMachReg, instrLdFld->m_func);
    instr = IR::Instr::New(Js::OpCode::MOV, opndProto, inlineCacheProtoOpnd, instrLdFld->m_func);
    instrLdFld->InsertBefore(instr);

    if (!isInlineSlot)
    {
        // s1 = MOV [&s1->slots] -- load the slot array
        opndProtoSlots = IR::RegOpnd::New(TyMachReg, instrLdFld->m_func);
        opndIndir = IR::IndirOpnd::New(opndProto, Js::DynamicObject::GetOffsetOfAuxSlots(), TyMachReg, instrLdFld->m_func);
        instr = IR::Instr::New(Js::OpCode::MOV, opndProtoSlots, opndIndir, instrLdFld->m_func);
        instrLdFld->InsertBefore(instr);
    }

    // s2 = MOVZXW [&(inlineCache->u.proto.slotIndex)] -- load the cached slot index
    IR::RegOpnd *opndSlotIndex = IR::RegOpnd::New(TyMachReg, instrLdFld->m_func);
    IR::Opnd* slotIndexOpnd = IR::IndirOpnd::New(inlineCache, (int32)offsetof(Js::InlineCache, u.proto.slotIndex), TyUint16, instrLdFld->m_func);
    instr = IR::Instr::New(Js::OpCode::MOVZXW, opndSlotIndex, slotIndexOpnd, instrLdFld->m_func);
    instrLdFld->InsertBefore(instr);

    if (isInlineSlot)
    {
        // dst = MOV [s1 + s2*4]
        opndIndir = IR::IndirOpnd::New(opndProto, opndSlotIndex, LowererMDArch::GetDefaultIndirScale(), TyMachReg, instrLdFld->m_func);
        instr = IR::Instr::New(Js::OpCode::MOV, opndDst, opndIndir, instrLdFld->m_func);
        instrLdFld->InsertBefore(instr);
    }
    else
    {
        // dst = MOV [s1 + s2*4]
        opndIndir = IR::IndirOpnd::New(opndProtoSlots, opndSlotIndex, LowererMDArch::GetDefaultIndirScale(), TyMachReg, instrLdFld->m_func);
        instr = IR::Instr::New(Js::OpCode::MOV, opndDst, opndIndir, instrLdFld->m_func);
        instrLdFld->InsertBefore(instr);
    }

    // JMP $fallthru
    instr = IR::BranchInstr::New(Js::OpCode::JMP, labelFallThru, instrLdFld->m_func);
    instrLdFld->InsertBefore(instr);
}

void
LowererMD::GenerateLoadTaggedType(IR::Instr * instrLdSt, IR::RegOpnd * opndType, IR::RegOpnd * opndTaggedType)
{
    // Generate
    //
    // MOV taggedType, type
    // OR taggedType, InlineCacheAuxSlotTypeTag

    // MOV taggedType, type
    {
        IR::Instr * instrMov = IR::Instr::New(Js::OpCode::MOV, opndTaggedType, opndType, instrLdSt->m_func);
        instrLdSt->InsertBefore(instrMov);
    }
    // OR taggedType, InlineCacheAuxSlotTypeTag
    {
        IR::IntConstOpnd * opndAuxSlotTag = IR::IntConstOpnd::New(InlineCacheAuxSlotTypeTag, TyMachPtr, instrLdSt->m_func);
        IR::Instr * instrAnd = IR::Instr::New(Js::OpCode::OR, opndTaggedType, opndTaggedType, opndAuxSlotTag, instrLdSt->m_func);
        instrLdSt->InsertBefore(instrAnd);
    }
}

///----------------------------------------------------------------------------
///
/// LowererMD::GenerateFastLdMethodFromFlags
///
/// Make use of the helper to cache the type and slot index used to do a LdFld
/// and do an inline load from the appropriate slot if the type hasn't changed
/// since the last time this LdFld was executed.
///
///----------------------------------------------------------------------------

bool
LowererMD::GenerateFastLdMethodFromFlags(IR::Instr * instrLdFld)
{
    IR::LabelInstr *   labelFallThru;
    IR::LabelInstr *   bailOutLabel;
    IR::Opnd *         opndSrc;
    IR::Opnd *         opndDst;
    IR::RegOpnd *      opndBase;
    IR::RegOpnd *      opndType;
    IR::RegOpnd *      opndInlineCache;

    opndSrc = instrLdFld->GetSrc1();

    AssertMsg(opndSrc->IsSymOpnd() && opndSrc->AsSymOpnd()->IsPropertySymOpnd() && opndSrc->AsSymOpnd()->m_sym->IsPropertySym(),
              "Expected property sym operand as src of LdFldFlags");

    IR::PropertySymOpnd * propertySymOpnd = opndSrc->AsPropertySymOpnd();

    Assert(!instrLdFld->DoStackArgsOpt(this->m_func));

    if (propertySymOpnd->IsTypeCheckSeqCandidate())
    {
        AssertMsg(propertySymOpnd->HasObjectTypeSym(), "Type optimized property sym operand without a type sym?");
        StackSym *typeSym = propertySymOpnd->GetObjectTypeSym();
        opndType = IR::RegOpnd::New(typeSym, TyMachReg, this->m_func);
    }
    else
    {
        opndType = IR::RegOpnd::New(TyMachReg, this->m_func);
    }

    opndBase = propertySymOpnd->CreatePropertyOwnerOpnd(m_func);
    opndDst = instrLdFld->GetDst();
    opndInlineCache = IR::RegOpnd::New(TyMachPtr, this->m_func);

    labelFallThru = IR::LabelInstr::New(Js::OpCode::Label, this->m_func);
    // Label to jump to (or fall through to) when bailing out
    bailOutLabel = IR::LabelInstr::New(Js::OpCode::Label, instrLdFld->m_func, true /* isOpHelper */);

    instrLdFld->InsertBefore(IR::Instr::New(Js::OpCode::MOV, opndInlineCache, m_lowerer->LoadRuntimeInlineCacheOpnd(instrLdFld, propertySymOpnd), this->m_func));
    IR::LabelInstr * labelFlagAux = IR::LabelInstr::New(Js::OpCode::Label, this->m_func);

    // Check the flag cache with the untagged type
    this->m_lowerer->GenerateObjectTestAndTypeLoad(instrLdFld, opndBase, opndType, bailOutLabel);
    // Blindly do the check for getter flag first and then do the type check
    // We avoid repeated check for getter flag when the function object may be in either
    // inline slots or auxiliary slots
    GenerateFlagInlineCacheCheckForGetterSetter(instrLdFld, opndInlineCache, bailOutLabel);
    GenerateFlagInlineCacheCheck(instrLdFld, opndType, opndInlineCache, labelFlagAux);
    GenerateLdFldFromFlagInlineCache(instrLdFld, opndBase, opndDst, opndInlineCache, labelFallThru, true);

    // Check the flag cache with the tagged type
    instrLdFld->InsertBefore(labelFlagAux);
    IR::RegOpnd * opndTaggedType = IR::RegOpnd::New(TyMachReg, this->m_func);
    GenerateLoadTaggedType(instrLdFld, opndType, opndTaggedType);
    GenerateFlagInlineCacheCheck(instrLdFld, opndTaggedType, opndInlineCache, bailOutLabel);
    GenerateLdFldFromFlagInlineCache(instrLdFld, opndBase, opndDst, opndInlineCache, labelFallThru, false);

    instrLdFld->InsertBefore(bailOutLabel);
    instrLdFld->InsertAfter(labelFallThru);
    // Generate the bailout helper call. 'instr' will be changed to the CALL into the bailout function, so it can't be used for
    // ordering instructions anymore.
    instrLdFld->UnlinkSrc1();
    this->m_lowerer->GenerateBailOut(instrLdFld);

    return true;
}

void
LowererMD::GenerateLoadPolymorphicInlineCacheSlot(IR::Instr * instrLdSt, IR::RegOpnd * opndInlineCache, IR::RegOpnd * opndType, uint polymorphicInlineCacheSize)
{
    // Generate
    //
    // MOV r1, type
    // SHR r1, PolymorphicInlineCacheShift
    // AND r1, (size - 1)
    // SHL r1, log2(sizeof(Js::InlineCache))
    // LEA inlineCache, [inlineCache + r1]

    // MOV r1, type
    IR::RegOpnd * opndOffset = IR::RegOpnd::New(TyMachPtr, instrLdSt->m_func);
    IR::Instr * instr = IR::Instr::New(Js::OpCode::MOV, opndOffset, opndType, instrLdSt->m_func);
    instrLdSt->InsertBefore(instr);

    IntConstType rightShiftAmount = PolymorphicInlineCacheShift;
    IntConstType leftShiftAmount = Math::Log2(sizeof(Js::InlineCache));
    // instead of generating
    // SHR r1, PolymorphicInlineCacheShift
    // AND r1, (size - 1)
    // SHL r1, log2(sizeof(Js::InlineCache))
    //
    // we can generate:
    // SHR r1, (PolymorphicInlineCacheShift - log2(sizeof(Js::InlineCache))
    // AND r1, (size - 1) << log2(sizeof(Js::InlineCache))
    Assert(rightShiftAmount > leftShiftAmount);
    instr = IR::Instr::New(Js::OpCode::SHR, opndOffset, opndOffset, IR::IntConstOpnd::New(rightShiftAmount - leftShiftAmount, TyUint8, instrLdSt->m_func, true), instrLdSt->m_func);
    instrLdSt->InsertBefore(instr);
    instr = IR::Instr::New(Js::OpCode::AND, opndOffset, opndOffset, IR::IntConstOpnd::New(((__int64)(polymorphicInlineCacheSize - 1) << leftShiftAmount), TyMachReg, instrLdSt->m_func, true), instrLdSt->m_func);
    instrLdSt->InsertBefore(instr);

    // LEA inlineCache, [inlineCache + r1]
    IR::IndirOpnd * indirOpnd = IR::IndirOpnd::New(opndInlineCache, opndOffset, TyMachPtr, instrLdSt->m_func);
    instr = IR::Instr::New(Js::OpCode::LEA, opndInlineCache, indirOpnd, instrLdSt->m_func);
    instrLdSt->InsertBefore(instr);
}

void
LowererMD::ChangeToWriteBarrierAssign(IR::Instr * assignInstr)
{
    ChangeToAssign(assignInstr);

    // Now insert write barrier if necessary
#ifdef RECYCLER_WRITE_BARRIER_JIT
    IR::Opnd* dest = assignInstr->GetDst();

    bool isPossibleBarrieredDest = (dest->IsIndirOpnd() || dest->IsMemRefOpnd());

    if (assignInstr->GetSrc1()->IsWriteBarrierTriggerableValue() && isPossibleBarrieredDest)
    {
        GenerateWriteBarrier(assignInstr);
   }
#endif
}

void
LowererMD::GenerateWriteBarrierAssign(IR::MemRefOpnd * opndDst, IR::Opnd * opndSrc, IR::Instr * insertBeforeInstr)
{
    Lowerer::InsertMove(opndDst, opndSrc, insertBeforeInstr);
#ifdef RECYCLER_WRITE_BARRIER_JIT
    if (opndSrc->IsWriteBarrierTriggerableValue())
    {
        void * address = (void *)opndDst->AsMemRefOpnd()->GetMemLoc();
#ifdef RECYCLER_WRITE_BARRIER_BYTE
        // WriteBarrier-TODO: need to pass card table address through RPC
        IR::MemRefOpnd * cardTableEntry = IR::MemRefOpnd::New(
            &RecyclerWriteBarrierManager::GetAddressOfCardTable()[RecyclerWriteBarrierManager::GetCardTableIndex(address)], TyInt8, insertBeforeInstr->m_func);

        IR::Instr * movInstr = IR::Instr::New(Js::OpCode::MOV, cardTableEntry, IR::IntConstOpnd::New(1, TyInt8, insertBeforeInstr->m_func), insertBeforeInstr->m_func);
        insertBeforeInstr->InsertBefore(movInstr);
#else
        IR::MemRefOpnd * cardTableEntry = IR::MemRefOpnd::New(
            &RecyclerWriteBarrierManager::GetAddressOfCardTable()[RecyclerWriteBarrierManager::GetCardTableIndex(address)], TyMachPtr, assignInstr->m_func);
        IR::Instr * orInstr = IR::Instr::New(Js::OpCode::OR, cardTableEntry,
            IR::IntConstOpnd::New(1 << ((uint)address >> 7), TyInt32, assignInstr->m_func), assignInstr->m_func);
        assignInstr->InsertBefore(orInstr);
#endif
    }
#endif
}

void
LowererMD::GenerateWriteBarrierAssign(IR::IndirOpnd * opndDst, IR::Opnd * opndSrc, IR::Instr * insertBeforeInstr)
{
#ifdef RECYCLER_WRITE_BARRIER_JIT
    if (opndSrc->IsWriteBarrierTriggerableValue())
    {
        IR::RegOpnd * writeBarrierAddrRegOpnd = IR::RegOpnd::New(TyMachPtr, insertBeforeInstr->m_func);
        insertBeforeInstr->InsertBefore(IR::Instr::New(Js::OpCode::LEA, writeBarrierAddrRegOpnd, opndDst, insertBeforeInstr->m_func));

        IR::Instr* movInstr = IR::Instr::New(Js::OpCode::MOV,
            IR::IndirOpnd::New(writeBarrierAddrRegOpnd, 0, TyMachReg, insertBeforeInstr->m_func), opndSrc, insertBeforeInstr->m_func);
        insertBeforeInstr->InsertBefore(movInstr);
        GenerateWriteBarrier(movInstr);

        // The mov happens above, and it's slightly faster doing it that way since we've already calculated the address we're writing to
        return;
    }
#endif
    Lowerer::InsertMove(opndDst, opndSrc, insertBeforeInstr);
    return;
}

#ifdef RECYCLER_WRITE_BARRIER_JIT
IR::Instr*
LowererMD::GenerateWriteBarrier(IR::Instr * assignInstr)
{
#if defined(RECYCLER_WRITE_BARRIER_BYTE)
    PHASE_PRINT_TRACE(Js::JitWriteBarrierPhase, assignInstr->m_func, _u("Generating write barrier\n"));
    IR::RegOpnd * indexOpnd = IR::RegOpnd::New(TyMachPtr, assignInstr->m_func);
    IR::Instr * loadIndexInstr = IR::Instr::New(Js::OpCode::LEA, indexOpnd, assignInstr->GetDst(), assignInstr->m_func);
    assignInstr->InsertBefore(loadIndexInstr);

    IR::Instr * shiftBitInstr = IR::Instr::New(Js::OpCode::SHR, indexOpnd, indexOpnd,
<<<<<<< HEAD
        IR::IntConstOpnd::New(12 /* 1 << 12 = 4096 */, TyInt32, assignInstr->m_func), assignInstr->m_func);
    assignInstr->InsertBefore(shiftBitInstr);

    // The cardtable address is likely 64 bits already so we have to load it to a register
    // That is, we have to do the following:
    //  LEA reg1, targetOfWrite
    //  SHR reg1, 12
    //  MOV reg2, cardTableAddress
    //  MOV [reg1 + reg2], 1
    //
    // Instead of doing this:
    //  LEA reg1, targetOfWrite
    //  SHR reg1, 12
    //  MOV [cardTableAddress + reg2], 1
    //
    IR::RegOpnd * cardTableRegOpnd = IR::RegOpnd::New(TyMachReg, assignInstr->m_func);
=======
        IR::IntConstOpnd::New(12 /* 1 << 12 = 4096 */, TyInt8, insertBeforeInstr->m_func), insertBeforeInstr->m_func);
    insertBeforeInstr->InsertBefore(shiftBitInstr);

    IR::RegOpnd * cardTableRegOpnd = IR::RegOpnd::New(TyMachReg, insertBeforeInstr->m_func);
>>>>>>> 92c133df
    IR::Instr * cardTableAddrInstr = IR::Instr::New(Js::OpCode::MOV, cardTableRegOpnd,
        IR::AddrOpnd::New(RecyclerWriteBarrierManager::GetAddressOfCardTable(), IR::AddrOpndKindDynamicMisc, assignInstr->m_func),
        assignInstr->m_func);
    assignInstr->InsertBefore(cardTableAddrInstr);

    IR::IndirOpnd * cardTableEntryOpnd = IR::IndirOpnd::New(cardTableRegOpnd, indexOpnd,
        TyInt8, assignInstr->m_func);
    IR::Instr * movInstr = IR::Instr::New(Js::OpCode::MOV, cardTableEntryOpnd, IR::IntConstOpnd::New(1, TyInt8, assignInstr->m_func), assignInstr->m_func);
    assignInstr->InsertBefore(movInstr);
    return movInstr;
#else
    Assert(writeBarrierAddrRegOpnd->IsRegOpnd());
    IR::RegOpnd * shiftBitOpnd = IR::RegOpnd::New(TyInt32, assignInstr->m_func);
    shiftBitOpnd->SetReg(LowererMDArch::GetRegShiftCount());
    IR::Instr * moveShiftBitOpnd = IR::Instr::New(Js::OpCode::MOV, shiftBitOpnd, writeBarrierAddrRegOpnd, assignInstr->m_func);
    assignInstr->InsertBefore(moveShiftBitOpnd);

    IR::Instr * shiftBitInstr = IR::Instr::New(Js::OpCode::SHR, shiftBitOpnd, shiftBitOpnd,
        IR::IntConstOpnd::New(7 /* 1 << 7 = 128 */, TyInt32, assignInstr->m_func), assignInstr->m_func);
    assignInstr->InsertBefore(shiftBitInstr);

    IR::RegOpnd * bitOpnd = IR::RegOpnd::New(TyInt32, assignInstr->m_func);
    IR::Instr * mov1Instr = IR::Instr::New(Js::OpCode::MOV, bitOpnd,
        IR::IntConstOpnd::New(1, TyInt32, assignInstr->m_func), assignInstr->m_func);
    assignInstr->InsertBefore(mov1Instr);

    IR::Instr * bitInstr = IR::Instr::New(Js::OpCode::SHL, bitOpnd, bitOpnd, shiftBitOpnd, assignInstr->m_func);
    assignInstr->InsertBefore(bitInstr);

    IR::RegOpnd * indexOpnd = shiftBitOpnd;
    IR::Instr * indexInstr = IR::Instr::New(Js::OpCode::SHR, indexOpnd, indexOpnd,
        IR::IntConstOpnd::New(5 /* 1 << 5 = 32 */, TyInt32, assignInstr->m_func), assignInstr->m_func);
    assignInstr->InsertBefore(indexInstr);

    IR::RegOpnd * cardTableRegOpnd = IR::RegOpnd::New(TyMachReg, assignInstr->m_func);
    IR::Instr * cardTableAddrInstr = IR::Instr::New(Js::OpCode::MOV, cardTableRegOpnd,
        IR::AddrOpnd::New(RecyclerWriteBarrierManager::GetAddressOfCardTable(), IR::AddrOpndKindDynamicMisc, assignInstr->m_func),
        assignInstr->m_func);
    assignInstr->InsertBefore(cardTableAddrInstr);

    IR::IndirOpnd * cardTableEntryOpnd = IR::IndirOpnd::New(cardTableRegOpnd, indexOpnd, LowererMDArch::GetDefaultIndirScale(),
        TyInt32, assignInstr->m_func);
    IR::Instr * orInstr = IR::Instr::New(Js::OpCode::OR, cardTableEntryOpnd, cardTableEntryOpnd,
        bitOpnd, assignInstr->m_func);
    assignInstr->InsertBefore(orInstr);
#endif
}
#endif

void
LowererMD::GenerateStFldFromLocalInlineCache(
    IR::Instr * instrStFld,
    IR::RegOpnd * opndBase,
    IR::Opnd * opndSrc,
    IR::RegOpnd * inlineCache,
    IR::LabelInstr * labelFallThru,
    bool isInlineSlot)
{
    IR::Instr * instr;
    IR::Opnd* slotIndexOpnd;
    IR::RegOpnd * opndIndirBase = opndBase;

    if (!isInlineSlot)
    {
        // slotArray = MOV base->slots -- load the slot array
        IR::RegOpnd * opndSlotArray = IR::RegOpnd::New(TyMachReg, instrStFld->m_func);
        IR::IndirOpnd * opndIndir = IR::IndirOpnd::New(opndBase, Js::DynamicObject::GetOffsetOfAuxSlots(), TyMachReg, instrStFld->m_func);
        instr = IR::Instr::New(Js::OpCode::MOV, opndSlotArray, opndIndir, instrStFld->m_func);
        instrStFld->InsertBefore(instr);
        opndIndirBase = opndSlotArray;
    }

    // slotIndex = MOV [&inlineCache->u.local.inlineSlotOffsetOrAuxSlotIndex] -- load the cached slot offset or index
    IR::RegOpnd * opndSlotIndex = IR::RegOpnd::New(TyMachReg, instrStFld->m_func);
    slotIndexOpnd = IR::IndirOpnd::New(inlineCache, (int32)offsetof(Js::InlineCache, u.local.slotIndex), TyUint16, instrStFld->m_func);
    instr = IR::Instr::New(Js::OpCode::MOVZXW, opndSlotIndex, slotIndexOpnd, instrStFld->m_func);
    instrStFld->InsertBefore(instr);

    // [base + slotIndex * (1 << indirScale)] = MOV src  -- store the value directly to the slot
    // [slotArray + slotIndex * (1 << indirScale)] = MOV src  -- store the value directly to the slot

    IR::IndirOpnd * storeLocIndirOpnd = IR::IndirOpnd::New(opndIndirBase, opndSlotIndex,
        LowererMDArch::GetDefaultIndirScale(), TyMachReg, instrStFld->m_func);

    GenerateWriteBarrierAssign(storeLocIndirOpnd, opndSrc, instrStFld);
    // JMP $fallthru
    instr = IR::BranchInstr::New(Js::OpCode::JMP, labelFallThru, instrStFld->m_func);
    instrStFld->InsertBefore(instr);
}

//----------------------------------------------------------------------------
//
// LowererMD::GenerateFastScopedLdFld
//
// Make use of the helper to cache the type and slot index used to do a ScopedLdFld
// when the scope is an array of length 1.
// Extract the only element from array and do an inline load from the appropriate slot
// if the type hasn't changed since the last time this ScopedLdFld was executed.
//
//----------------------------------------------------------------------------
IR::Instr *
LowererMD::GenerateFastScopedLdFld(IR::Instr * instrLdScopedFld)
{
    //  CMP [base + offset(length)], 1     -- get the length on array and test if it is 1.
    //  JNE $helper
    //  MOV r1, [base + offset(scopes)]       -- load the first scope
    //  MOV r2, r1->type
    //  CMP r2, [&(inlineCache->u.local.type)] -- check type
    //  JNE $helper
    //  MOV r1, r1->slots                   -- load the slots array
    //  MOV r2 , [&(inlineCache->u.local.slotIndex)] -- load the cached slot index
    //  MOV dst, [r1+r2]                    -- load the value from the slot
    //  JMP $fallthru
    //  $helper:
    //  dst = CALL PatchGetPropertyScoped(inlineCache, base, field, defaultInstance, scriptContext)
    //  $fallthru:
    IR::RegOpnd *       opndBase;
    IR::Instr *         instr;
    IR::IndirOpnd *     indirOpnd;
    IR::LabelInstr *    labelHelper;
    IR::Opnd *          opndDst;
    IR::RegOpnd *   inlineCache;
    IR::RegOpnd         *r1;
    IR::LabelInstr *    labelFallThru;

    IR::Opnd *propertySrc = instrLdScopedFld->GetSrc1();
    AssertMsg(propertySrc->IsSymOpnd() && propertySrc->AsSymOpnd()->IsPropertySymOpnd() && propertySrc->AsSymOpnd()->m_sym->IsPropertySym(),
              "Expected property sym operand as src of LdScoped");

    IR::PropertySymOpnd * propertySymOpnd = propertySrc->AsPropertySymOpnd();

    opndBase = propertySymOpnd->CreatePropertyOwnerOpnd(m_func);

    IR::Opnd *srcBase =    instrLdScopedFld->GetSrc2();
    AssertMsg(srcBase->IsRegOpnd(), "Expected reg opnd as src2");
    //opndBase = srcBase;

    //IR::IndirOpnd * indirOpnd = src->AsIndirOpnd();
    labelHelper = IR::LabelInstr::New(Js::OpCode::Label, this->m_func, true);

    AssertMsg(opndBase->m_sym->m_isSingleDef, "We assume this isn't redefined");

    //  CMP [base + offset(length)], 1     -- get the length on array and test if it is 1.
    indirOpnd = IR::IndirOpnd::New(opndBase, Js::FrameDisplay::GetOffsetOfLength(), TyInt16, this->m_func);
    instr = IR::Instr::New(Js::OpCode::CMP, this->m_func);
    instr->SetSrc1(indirOpnd);
    instr->SetSrc2(IR::IntConstOpnd::New(0x1, TyInt8, this->m_func));
    instrLdScopedFld->InsertBefore(instr);

    //  JNE $helper
    instr = IR::BranchInstr::New(Js::OpCode::JNE, labelHelper, this->m_func);
    instrLdScopedFld->InsertBefore(instr);

    //  MOV r1, [base + offset(scopes)]       -- load the first scope
    indirOpnd = IR::IndirOpnd::New(opndBase, Js::FrameDisplay::GetOffsetOfScopes(), TyMachReg, this->m_func);
    r1 = IR::RegOpnd::New(TyMachReg, this->m_func);
    instr = IR::Instr::New(Js::OpCode::MOV, r1, indirOpnd, this->m_func);
    instrLdScopedFld->InsertBefore(instr);

    //first load the inlineCache type
    inlineCache = IR::RegOpnd::New(TyMachPtr, this->m_func);
    Assert(inlineCache != nullptr);

    IR::RegOpnd * opndType = IR::RegOpnd::New(TyMachReg, this->m_func);
    opndDst = instrLdScopedFld->GetDst();

    labelFallThru = IR::LabelInstr::New(Js::OpCode::Label, this->m_func);

    r1->m_sym->m_isNotInt = true;

    // Load the type
    this->m_lowerer->GenerateObjectTestAndTypeLoad(instrLdScopedFld, r1, opndType, labelHelper);

    // Check the local cache with the tagged type
    IR::RegOpnd * opndTaggedType = IR::RegOpnd::New(TyMachReg, this->m_func);
    GenerateLoadTaggedType(instrLdScopedFld, opndType, opndTaggedType);
    instrLdScopedFld->InsertBefore(IR::Instr::New(Js::OpCode::MOV, inlineCache, m_lowerer->LoadRuntimeInlineCacheOpnd(instrLdScopedFld, propertySymOpnd), this->m_func));
    GenerateLocalInlineCacheCheck(instrLdScopedFld, opndTaggedType, inlineCache, labelHelper);
    GenerateLdFldFromLocalInlineCache(instrLdScopedFld, r1, opndDst, inlineCache, labelFallThru, false);

    //  $helper:
    //  dst = CALL PatchGetPropertyScoped(inlineCache, opndBase, propertyId, srcBase, scriptContext)
    //  $fallthru:
    instrLdScopedFld->InsertBefore(labelHelper);
    instrLdScopedFld->InsertAfter(labelFallThru);

    return instrLdScopedFld->m_prev;
}

//----------------------------------------------------------------------------
//
// LowererMD::GenerateFastScopedStFld
//
// Make use of the helper to cache the type and slot index used to do a ScopedStFld
// when the scope is an array of length 1.
// Extract the only element from array and do an inline load from the appropriate slot
// if the type hasn't changed since the last time this ScopedStFld was executed.
//
//----------------------------------------------------------------------------
IR::Instr *
LowererMD::GenerateFastScopedStFld(IR::Instr * instrStScopedFld)
{
    //  CMP [base + offset(length)], 1     -- get the length on array and test if it is 1.
    //  JNE $helper
    //  MOV r1, [base + offset(scopes)]       -- load the first scope
    //  MOV r2, r1->type
    //  CMP r2, [&(inlineCache->u.local.type)] -- check type
    //  JNE $helper
    //  MOV r1, r1->slots                   -- load the slots array
    //  MOV r2, [&(inlineCache->u.local.slotIndex)] -- load the cached slot index
    //  [r1 + r2*4] = MOV value             -- store the value directly to the slot
    //  JMP $fallthru
    //  $helper:
    //    CALL PatchSetPropertyScoped(inlineCache, base, field, value, defaultInstance, scriptContext)
    //  $fallthru:
    IR::RegOpnd *       opndBase;
    IR::Instr *         instr;
    IR::IndirOpnd *     indirOpnd;
    IR::LabelInstr *    labelHelper;
    IR::Opnd *          opndDst;
    IR::RegOpnd *   inlineCache;
    IR::RegOpnd         *r1;
    IR::LabelInstr *    labelFallThru;

    IR::Opnd *newValue = instrStScopedFld->GetSrc1();
//    IR::Opnd *defaultInstance = instrStScopedFld->UnlinkSrc2();
    opndDst = instrStScopedFld->GetDst();

    AssertMsg(opndDst->IsSymOpnd() && opndDst->AsSymOpnd()->IsPropertySymOpnd() && opndDst->AsSymOpnd()->m_sym->IsPropertySym(),
              "Expected property sym operand as dst of StScoped");

    IR::PropertySymOpnd * propertySymOpnd = opndDst->AsPropertySymOpnd();

    opndBase = propertySymOpnd->CreatePropertyOwnerOpnd(m_func);

    labelHelper = IR::LabelInstr::New(Js::OpCode::Label, this->m_func, true);

    AssertMsg(opndBase->m_sym->m_isSingleDef, "We assume this isn't redefined");

    //  CMP [base + offset(length)], 1     -- get the length on array and test if it is 1.
    indirOpnd = IR::IndirOpnd::New(opndBase, Js::FrameDisplay::GetOffsetOfLength(), TyInt16, this->m_func);
    instr = IR::Instr::New(Js::OpCode::CMP, this->m_func);
    instr->SetSrc1(indirOpnd);
    instr->SetSrc2(IR::IntConstOpnd::New(0x1, TyInt8, this->m_func));
    instrStScopedFld->InsertBefore(instr);

    //  JNE $helper
    instr = IR::BranchInstr::New(Js::OpCode::JNE, labelHelper, this->m_func);
    instrStScopedFld->InsertBefore(instr);

    //  MOV r1, [base + offset(scopes)]       -- load the first scope
    indirOpnd = IR::IndirOpnd::New(opndBase, Js::FrameDisplay::GetOffsetOfScopes(), TyMachReg, this->m_func);
    r1 = IR::RegOpnd::New(TyMachReg, this->m_func);
    instr = IR::Instr::New(Js::OpCode::MOV, r1, indirOpnd, this->m_func);
    instrStScopedFld->InsertBefore(instr);

    //first load the inlineCache type
    inlineCache = IR::RegOpnd::New(TyMachPtr, this->m_func);
    Assert(inlineCache != nullptr);

    IR::RegOpnd * opndType = IR::RegOpnd::New(TyMachReg, this->m_func);
    labelFallThru = IR::LabelInstr::New(Js::OpCode::Label, this->m_func);

    r1->m_sym->m_isNotInt = true;

    // Load the type
    this->m_lowerer->GenerateObjectTestAndTypeLoad(instrStScopedFld, r1, opndType, labelHelper);

    // Check the local cache with the tagged type
    IR::RegOpnd * opndTaggedType = IR::RegOpnd::New(TyMachReg, this->m_func);
    GenerateLoadTaggedType(instrStScopedFld, opndType, opndTaggedType);
    instrStScopedFld->InsertBefore(IR::Instr::New(Js::OpCode::MOV, inlineCache, m_lowerer->LoadRuntimeInlineCacheOpnd(instrStScopedFld, propertySymOpnd), this->m_func));
    GenerateLocalInlineCacheCheck(instrStScopedFld, opndTaggedType, inlineCache, labelHelper);
    GenerateStFldFromLocalInlineCache(instrStScopedFld, r1, newValue, inlineCache, labelFallThru, false);

    //  $helper:
    //  CALL PatchSetPropertyScoped(inlineCache, opndBase, propertyId, newValue, defaultInstance, scriptContext)
    //  $fallthru:
    instrStScopedFld->InsertBefore(labelHelper);
    instrStScopedFld->InsertAfter(labelFallThru);

    return instrStScopedFld->m_prev;
}

IR::Opnd *
LowererMD::CreateStackArgumentsSlotOpnd()
{
    StackSym *sym = StackSym::New(TyMachReg, this->m_func);
    sym->m_offset = -MachArgsSlotOffset;
    sym->m_allocated = true;

    return IR::SymOpnd::New(sym, TyMachReg, this->m_func);
}

IR::RegOpnd *
LowererMD::GenerateUntagVar(IR::RegOpnd * src, IR::LabelInstr * labelFail, IR::Instr * assignInstr, bool generateTagCheck)
{
    Assert(src->IsVar());

    //  MOV valueOpnd, index
    IR::RegOpnd *valueOpnd = IR::RegOpnd::New(TyInt32, this->m_func);

    //
    // Convert Index to 32 bits.
    //
    IR::Opnd * opnd = src->UseWithNewType(TyMachReg, this->m_func);

#if INT32VAR
    if (generateTagCheck)
    {
        Assert(!opnd->IsTaggedInt());
        this->GenerateSmIntTest(opnd, assignInstr, labelFail);
    }

    // Moving into r2 clears the tag bits on AMD64.
    IR::Instr * instr = IR::Instr::New(Js::OpCode::MOV_TRUNC, valueOpnd, opnd, this->m_func);
    assignInstr->InsertBefore(instr);
#else
    IR::Instr * instr = IR::Instr::New(Js::OpCode::MOV, valueOpnd, opnd, this->m_func);
    assignInstr->InsertBefore(instr);

    // SAR valueOpnd, Js::VarTag_Shift
    instr = IR::Instr::New(Js::OpCode::SAR, valueOpnd, valueOpnd,
        IR::IntConstOpnd::New(Js::VarTag_Shift, TyInt8, this->m_func), this->m_func);
    assignInstr->InsertBefore(instr);

    if (generateTagCheck)
    {
        Assert(!opnd->IsTaggedInt());

        // SAR set the carry flag (CF) to 1 if the lower bit is 1
        // JAE will jmp if CF = 0
        instr = IR::BranchInstr::New(Js::OpCode::JAE, labelFail, this->m_func);
        assignInstr->InsertBefore(instr);
    }
#endif
    return valueOpnd;
}

IR::RegOpnd *LowererMD::LoadNonnegativeIndex(
    IR::RegOpnd *indexOpnd,
    const bool skipNegativeCheck,
    IR::LabelInstr *const notTaggedIntLabel,
    IR::LabelInstr *const negativeLabel,
    IR::Instr *const insertBeforeInstr)
{
    Assert(indexOpnd);
    Assert(indexOpnd->IsVar() || indexOpnd->GetType() == TyInt32 || indexOpnd->GetType() == TyUint32);
    Assert(indexOpnd->GetType() != TyUint32 || skipNegativeCheck);
    Assert(!indexOpnd->IsVar() || notTaggedIntLabel);
    Assert(skipNegativeCheck || negativeLabel);
    Assert(insertBeforeInstr);

    if(indexOpnd->IsVar())
    {
        if (indexOpnd->GetValueType().IsLikelyFloat()
#ifdef _M_IX86
            && AutoSystemInfo::Data.SSE2Available()
#endif
            )
        {
            return m_lowerer->LoadIndexFromLikelyFloat(indexOpnd, skipNegativeCheck, notTaggedIntLabel, negativeLabel, insertBeforeInstr);
        }

        //     mov  intIndex, index
        //     sar  intIndex, 1
        //     jae  $notTaggedIntOrNegative
        indexOpnd = GenerateUntagVar(indexOpnd, notTaggedIntLabel, insertBeforeInstr, !indexOpnd->IsTaggedInt());
    }

    if(!skipNegativeCheck)
    {
        //     test index, index
        //     js   $notTaggedIntOrNegative
        Lowerer::InsertTestBranch(indexOpnd, indexOpnd, Js::OpCode::JSB, negativeLabel, insertBeforeInstr);
    }
    return indexOpnd;
}

IR::IndirOpnd *
LowererMD::GenerateFastElemIStringIndexCommon(IR::Instr * instrInsert, bool isStore, IR::IndirOpnd * indirOpnd, IR::LabelInstr * labelHelper)
{
    IR::RegOpnd *indexOpnd = indirOpnd->GetIndexOpnd();
    IR::RegOpnd *baseOpnd = indirOpnd->GetBaseOpnd();
    Assert(baseOpnd != nullptr);
    Assert(indexOpnd->GetValueType().IsLikelyString());

    // Generates:
    //      CMP indexOpnd, PropertyString::`vtable'                 -- check if index is property string
    //      JNE $helper
    //      MOV propertyCacheOpnd, index->propCache
    //      TEST baseOpnd, AtomTag                                  -- check base not tagged int
    //      JNE $helper
    //      MOV objectTypeOpnd, baseOpnd->type
    //      CMP [propertyCacheOpnd->type], objectTypeOpnd           -- check if object type match the cache
    //      JNE $helper
    //      CMP [propertyCacheOpnd->isInlineSlot,1]                 -- check if it is inline slots
    //      JEQ $inlineSlot
    //      MOV slotOpnd, [baseOpnd->slot]                          -- load the aux slot
    //      JMP $afterLabel
    // $inlineSlot:
    //      MOV slotOpnd, baseOpnd                                  -- use the object as start of the slot offset
    // $afterLabel:
    //      MOVZXW offsetOpnd, [propertyCacheOpnd->dataSlotIndex]   -- load the slot index
    //      <use [slotOpnd + offsetOpnd * PtrSize]>

    //      CMP indexOpnd, PropertyString::`vtable'                 -- check if index is property string
    //      JNE $helper

    this->m_lowerer->InsertCompareBranch(
        IR::IndirOpnd::New(indexOpnd, 0, TyMachPtr, this->m_func),
        m_lowerer->LoadVTableValueOpnd(instrInsert, VTableValue::VtablePropertyString),
        Js::OpCode::BrNeq_A, labelHelper, instrInsert);

    //      MOV propertyCacheOpnd, indexOpnd->propCache
    IR::RegOpnd * propertyCacheOpnd = IR::RegOpnd::New(TyMachPtr, this->m_func);
    IR::Instr * loadPropertyCacheInstr = IR::Instr::New(Js::OpCode::MOV, propertyCacheOpnd,
        IR::IndirOpnd::New(indexOpnd, Js::PropertyString::GetOffsetOfPropertyCache(), TyMachPtr,
        this->m_func), this->m_func);
    instrInsert->InsertBefore(loadPropertyCacheInstr);

    //      TEST baseOpnd, AtomTag                              -- check base not tagged int
    //      JNE $helper

    if(!baseOpnd->IsNotTaggedValue())
    {
        GenerateObjectTest(baseOpnd, instrInsert, labelHelper);
    }

    //      MOV s2, baseOpnd->type
    //      CMP [propertyCacheOpnd->type], s2                  -- check if object type match the cache
    //      JNE $helper
    IR::RegOpnd * objectTypeOpnd = IR::RegOpnd::New(TyMachPtr, this->m_func);
    IR::Instr * loadObjectTypeInstr = IR::Instr::New(Js::OpCode::MOV,
        objectTypeOpnd, IR::IndirOpnd::New(baseOpnd, Js::RecyclableObject::GetOffsetOfType(), TyMachPtr, this->m_func),
        this->m_func);
    instrInsert->InsertBefore(loadObjectTypeInstr);

    IR::Instr * checkTypeInstr = IR::Instr::New(Js::OpCode::CMP, this->m_func);
    checkTypeInstr->SetSrc1(IR::IndirOpnd::New(propertyCacheOpnd, (int32)offsetof(Js::PropertyCache, type), TyMachPtr, this->m_func));
    checkTypeInstr->SetSrc2(objectTypeOpnd);
    instrInsert->InsertBefore(checkTypeInstr);
    instrInsert->InsertBefore(IR::BranchInstr::New(Js::OpCode::JNE, labelHelper, this->m_func));

    if (isStore)
    {
        IR::IndirOpnd* isStoreEnabledOpnd = IR::IndirOpnd::New(propertyCacheOpnd, (int32)offsetof(Js::PropertyCache, isStoreFieldEnabled), TyInt8, this->m_func);
        IR::IntConstOpnd* zeroOpnd = IR::IntConstOpnd::New(0, TyInt8, this->m_func, /* dontEncode = */ true);
        this->m_lowerer->InsertCompareBranch(isStoreEnabledOpnd, zeroOpnd, Js::OpCode::BrEq_A, labelHelper, instrInsert);
    }

    //      CMP [propertyCacheOpnd->isInlineSlot,1]            -- check if it is inline slots
    //      JEQ $inlineSlot
    IR::Instr * inlineSlotTestInstr = IR::Instr::New(Js::OpCode::CMP, this->m_func);
    inlineSlotTestInstr->SetSrc1(IR::IndirOpnd::New(propertyCacheOpnd, (int32)offsetof(Js::PropertyCache, isInlineSlot), TyInt8, this->m_func));
    inlineSlotTestInstr->SetSrc2(IR::IntConstOpnd::New(1, TyInt8, this->m_func));
    instrInsert->InsertBefore(inlineSlotTestInstr);

    IR::LabelInstr * isInlineSlotLabel = IR::LabelInstr::New(Js::OpCode::Label, this->m_func);
    instrInsert->InsertBefore(IR::BranchInstr::New(Js::OpCode::JEQ, isInlineSlotLabel, this->m_func));

    //      MOV slotOpnd, [baseOpnd->slot]                -- load the aux slot
    //      JMP $afterLabel
    IR::RegOpnd * slotOpnd = IR::RegOpnd::New(TyMachPtr, this->m_func);
    instrInsert->InsertBefore(IR::Instr::New(Js::OpCode::MOV, slotOpnd,
        IR::IndirOpnd::New(baseOpnd, Js::DynamicObject::GetOffsetOfAuxSlots(), TyMachPtr, this->m_func), this->m_func));

    IR::LabelInstr * afterLabel = IR::LabelInstr::New(Js::OpCode::Label, this->m_func);
    instrInsert->InsertBefore(IR::BranchInstr::New(Js::OpCode::JMP, afterLabel, this->m_func));

    // $inlineSlot:
    //      MOV slotOpnd, baseOpnd                          -- use the object as start of the slot offset
    instrInsert->InsertBefore(isInlineSlotLabel);
    instrInsert->InsertBefore(IR::Instr::New(Js::OpCode::MOV, slotOpnd, baseOpnd, this->m_func));

    // $afterLabel:
    //      MOVZXW offsetOpnd, [propertyCacheOpnd->dataSlotIndex]          -- load the slot index
    instrInsert->InsertBefore(afterLabel);
    IR::RegOpnd * offsetOpnd = IR::RegOpnd::New(TyInt32, this->m_func);
    instrInsert->InsertBefore(IR::Instr::New(Js::OpCode::MOVZXW, offsetOpnd,
        IR::IndirOpnd::New(propertyCacheOpnd, (int32)offsetof(Js::PropertyCache, dataSlotIndex), TyUint16, this->m_func), this->m_func));

    // return [slotOpnd + offsetOpnd * PtrSize]
    return IR::IndirOpnd::New(slotOpnd, offsetOpnd, this->GetDefaultIndirScale(), TyVar, this->m_func);
}

// Inlines fast-path for int Mul/Add or int Mul/Sub.  If not int, call MulAdd/MulSub helper
bool LowererMD::TryGenerateFastMulAdd(IR::Instr * instrAdd, IR::Instr ** pInstrPrev)
{
    IR::Instr *instrMul = instrAdd->GetPrevRealInstrOrLabel();
    IR::Opnd *addSrc;
    IR::RegOpnd *addCommonSrcOpnd;

    Assert(instrAdd->m_opcode == Js::OpCode::Add_A || instrAdd->m_opcode == Js::OpCode::Sub_A);

    bool isSub = (instrAdd->m_opcode == Js::OpCode::Sub_A) ? true : false;

    // Mul needs to be a single def reg
    if (instrMul->m_opcode != Js::OpCode::Mul_A || instrMul->GetDst()->IsRegOpnd() == false)
    {
        // Cannot generate MulAdd
        return false;
    }

    if (instrMul->HasBailOutInfo())
    {
        // Bailout will be generated for the Add, but not the Mul.
        // We could handle this, but this path isn't used that much anymore.
        return false;
    }

    IR::RegOpnd *regMulDst = instrMul->GetDst()->AsRegOpnd();

    if (regMulDst->m_sym->m_isSingleDef == false)
    {
        // Cannot generate MulAdd
        return false;
    }

    // Only handle a * b + c, so dst of Mul needs to match left source of Add
    if (instrMul->GetDst()->IsEqual(instrAdd->GetSrc1()))
    {
        addCommonSrcOpnd = instrAdd->GetSrc1()->AsRegOpnd();
        addSrc = instrAdd->GetSrc2();
    }
    else if (instrMul->GetDst()->IsEqual(instrAdd->GetSrc2()))
    {
        addSrc = instrAdd->GetSrc1();
        addCommonSrcOpnd = instrAdd->GetSrc2()->AsRegOpnd();
    }
    else
    {
        return false;
    }

    // Only handle a * b + c where c != a * b
    if (instrAdd->GetSrc1()->IsEqual(instrAdd->GetSrc2()))
    {
        return false;
    }

    if (addCommonSrcOpnd->m_isTempLastUse == false)
    {
        return false;
    }

    IR::Opnd *mulSrc1 = instrMul->GetSrc1();
    IR::Opnd *mulSrc2 = instrMul->GetSrc2();

    if (mulSrc1->IsRegOpnd() && mulSrc1->AsRegOpnd()->IsTaggedInt()
        && mulSrc2->IsRegOpnd() && mulSrc2->AsRegOpnd()->IsTaggedInt())
    {
        return false;
    }

    // Save prevInstr for the main lower loop
    *pInstrPrev = instrMul->m_prev;

    // Generate int31 fast-path for Mul, go to MulAdd helper if it fails, or one of the source is marked notInt
    if (!(addSrc->IsRegOpnd() && addSrc->AsRegOpnd()->IsNotInt())
        && !(mulSrc1->IsRegOpnd() && mulSrc1->AsRegOpnd()->IsNotInt())
        && !(mulSrc2->IsRegOpnd() && mulSrc2->AsRegOpnd()->IsNotInt()))
    {
        this->GenerateFastMul(instrMul);

        IR::LabelInstr *labelHelper = IR::LabelInstr::New(Js::OpCode::Label, this->m_func, true);
        IR::Instr *instr = IR::BranchInstr::New(Js::OpCode::JMP, labelHelper, this->m_func);
        instrMul->InsertBefore(instr);

        // Generate int31 fast-path for Add
        bool success;
        if (isSub)
        {
            success = this->GenerateFastSub(instrAdd);
        }
        else
        {
            success = this->GenerateFastAdd(instrAdd);
        }

        if (!success)
        {
            labelHelper->isOpHelper = false;
        }
        // Generate MulAdd helper call
        instrAdd->InsertBefore(labelHelper);
    }

    if (instrAdd->dstIsTempNumber)
    {
        m_lowerer->LoadHelperTemp(instrAdd, instrAdd);
    }
    else
    {
        IR::Opnd *tempOpnd = IR::IntConstOpnd::New(0, TyInt32, this->m_func);
        this->LoadHelperArgument(instrAdd, tempOpnd);
    }
    this->m_lowerer->LoadScriptContext(instrAdd);

    IR::JnHelperMethod helper;

    if (addSrc == instrAdd->GetSrc2())
    {
        instrAdd->FreeSrc1();
        IR::Opnd *addOpnd = instrAdd->UnlinkSrc2();
        this->LoadHelperArgument(instrAdd, addOpnd);
        helper = isSub ? IR::HelperOp_MulSubRight : IR::HelperOp_MulAddRight;
    }
    else
    {
        instrAdd->FreeSrc2();
        IR::Opnd *addOpnd = instrAdd->UnlinkSrc1();
        this->LoadHelperArgument(instrAdd, addOpnd);
        helper = isSub ? IR::HelperOp_MulSubLeft : IR::HelperOp_MulAddLeft;
    }

    IR::Opnd *src2 = instrMul->UnlinkSrc2();
    this->LoadHelperArgument(instrAdd, src2);

    IR::Opnd *src1 = instrMul->UnlinkSrc1();
    this->LoadHelperArgument(instrAdd, src1);

    this->ChangeToHelperCall(instrAdd, helper);

    instrMul->Remove();

    return true;
}

void
LowererMD::GenerateFastAbs(IR::Opnd *dst, IR::Opnd *src, IR::Instr *callInstr, IR::Instr *insertInstr, IR::LabelInstr *labelHelper, IR::LabelInstr *doneLabel)
{
    //      TEST src1, AtomTag
    //      JEQ $float
    //      MOV EAX, src
    //      SAR EAX, AtomTag_Int32
    //      CDQ
    //      XOR EAX, EDX
    //      SUB EAX, EDX
    //      SHL EAX, AtomTag_Int32
    //      JO  $labelHelper
    //      INC EAX
    //      MOV dst, EAX
    //      JMP $done
    // $float
    //      CMP [src], JavascriptNumber.vtable
    //      JNE $helper
    //      MOVSD r1, [src + offsetof(value)]
    //      ANDPD r1, absDoubleCst
    //      dst = DoubleToVar(r1)

    IR::Instr      *instr      = nullptr;
    IR::LabelInstr *labelFloat = nullptr;
    bool            isInt      = false;
    bool            isNotInt   = false;

    if (src->IsRegOpnd())
    {
        if (src->AsRegOpnd()->IsTaggedInt())
        {
            isInt = true;

        }
        else if (src->AsRegOpnd()->IsNotInt())
        {
            isNotInt = true;
        }
    }
    else if (src->IsAddrOpnd())
    {
        IR::AddrOpnd *varOpnd = src->AsAddrOpnd();
        Assert(varOpnd->IsVar() && Js::TaggedInt::Is(varOpnd->m_address));

#ifdef _M_X64
        __int64 absValue = ::_abs64(Js::TaggedInt::ToInt32(varOpnd->m_address));
#else
        __int32 absValue = ::abs(Js::TaggedInt::ToInt32(varOpnd->m_address));
#endif

        if (!Js::TaggedInt::IsOverflow(absValue))
        {
            varOpnd->SetAddress(Js::TaggedInt::ToVarUnchecked((__int32)absValue), IR::AddrOpndKindConstantVar);

            instr = IR::Instr::New(Js::OpCode::MOV, dst, varOpnd, this->m_func);
            insertInstr->InsertBefore(instr);

            return;
        }
    }

    if (src->IsRegOpnd() == false)
    {
        IR::RegOpnd *regOpnd = IR::RegOpnd::New(TyVar, this->m_func);
        instr = IR::Instr::New(Js::OpCode::MOV, regOpnd, src, this->m_func);
        insertInstr->InsertBefore(instr);
        src = regOpnd;
    }

#ifdef _M_IX86
    bool emitFloatAbs = !isInt && AutoSystemInfo::Data.SSE2Available();
#else
    bool emitFloatAbs = !isInt;
#endif

    if (!isNotInt)
    {
        if (!isInt)
        {
            IR::LabelInstr *label = labelHelper;
            if (emitFloatAbs)
            {
                label = labelFloat = IR::LabelInstr::New(Js::OpCode::Label, this->m_func);
            }

            GenerateSmIntTest(src, insertInstr, label);
        }

        //      MOV EAX, src
        IR::RegOpnd *regEAX = IR::RegOpnd::New(TyInt32, this->m_func);
        regEAX->SetReg(LowererMDArch::GetRegIMulDestLower());

        instr = IR::Instr::New(Js::OpCode::MOV, regEAX, src, this->m_func);
        insertInstr->InsertBefore(instr);

#ifdef _M_IX86
        //      SAR EAX, AtomTag_Int32
        instr = IR::Instr::New(Js::OpCode::SAR, regEAX, regEAX, IR::IntConstOpnd::New(Js::AtomTag_Int32, TyInt32, this->m_func), this->m_func);
        insertInstr->InsertBefore(instr);
#endif

        IR::RegOpnd *regEDX = IR::RegOpnd::New(TyInt32, this->m_func);
        regEDX->SetReg(LowererMDArch::GetRegIMulHighDestLower());

        //      CDQ
        // Note: put EDX on dst to give of def to the EDX lifetime
        instr = IR::Instr::New(Js::OpCode::CDQ, regEDX, this->m_func);
        insertInstr->InsertBefore(instr);

        //      XOR EAX, EDX
        instr = IR::Instr::New(Js::OpCode::XOR, regEAX, regEAX, regEDX, this->m_func);
        insertInstr->InsertBefore(instr);

        //      SUB EAX, EDX
        instr = IR::Instr::New(Js::OpCode::SUB, regEAX, regEAX, regEDX, this->m_func);
        insertInstr->InsertBefore(instr);

#ifdef _M_X64
        // abs(INT_MIN) overflows a 32 bit integer.
        //      JO  $labelHelper
        instr = IR::BranchInstr::New(Js::OpCode::JO, labelHelper, this->m_func);
        insertInstr->InsertBefore(instr);
#endif

#ifdef _M_IX86
        //      SHL EAX, AtomTag_Int32
        instr = IR::Instr::New(Js::OpCode::SHL, regEAX, regEAX, IR::IntConstOpnd::New(Js::AtomTag_Int32, TyInt32, this->m_func), this->m_func);
        insertInstr->InsertBefore(instr);

        //      JO  $labelHelper
        instr = IR::BranchInstr::New(Js::OpCode::JO, labelHelper, this->m_func);
        insertInstr->InsertBefore(instr);

        //      INC EAX
        instr = IR::Instr::New(Js::OpCode::INC, regEAX, regEAX, this->m_func);
        insertInstr->InsertBefore(instr);
#endif

        //      MOV dst, EAX
        instr = IR::Instr::New(Js::OpCode::MOV, dst, regEAX, this->m_func);
        insertInstr->InsertBefore(instr);

#ifdef _M_X64
        GenerateInt32ToVarConversion(dst, insertInstr);
#endif
    }

    if (labelFloat)
    {
        // JMP $done
        instr = IR::BranchInstr::New(Js::OpCode::JMP, doneLabel, this->m_func);
        insertInstr->InsertBefore(instr);

        // $float
        insertInstr->InsertBefore(labelFloat);
    }

    if (emitFloatAbs)
    {
#if defined(_M_IX86)
        // CMP [src], JavascriptNumber.vtable
        IR::Opnd *opnd = IR::IndirOpnd::New(src->AsRegOpnd(), (int32)0, TyMachPtr, this->m_func);
        instr = IR::Instr::New(Js::OpCode::CMP, this->m_func);
        instr->SetSrc1(opnd);
        instr->SetSrc2(m_lowerer->LoadVTableValueOpnd(insertInstr, VTableValue::VtableJavascriptNumber));
        insertInstr->InsertBefore(instr);

        // JNE $helper
        instr = IR::BranchInstr::New(Js::OpCode::JNE, labelHelper, this->m_func);
        insertInstr->InsertBefore(instr);

        // MOVSD r1, [src + offsetof(value)]
        opnd = IR::IndirOpnd::New(src->AsRegOpnd(), Js::JavascriptNumber::GetValueOffset(), TyMachDouble, this->m_func);
        IR::RegOpnd *regOpnd = IR::RegOpnd::New(TyMachDouble, this->m_func);
        instr = IR::Instr::New(Js::OpCode::MOVSD, regOpnd, opnd, this->m_func);
        insertInstr->InsertBefore(instr);

        this->GenerateFloatAbs(regOpnd, insertInstr);

        // dst = DoubleToVar(r1)
        SaveDoubleToVar(callInstr->GetDst()->AsRegOpnd(), regOpnd, callInstr, insertInstr);
#elif defined(_M_X64)
        // if (typeof(src) == double)
        IR::RegOpnd *src64 = src->AsRegOpnd();
        GenerateFloatTest(src64, insertInstr, labelHelper);

        // dst64 = MOV src64
        insertInstr->InsertBefore(IR::Instr::New(Js::OpCode::MOV, dst, src64, this->m_func));

        // Unconditionally set the sign bit. This will get XORd away when we remove the tag.
        // dst64 = OR 0x8000000000000000
        insertInstr->InsertBefore(IR::Instr::New(Js::OpCode::OR, dst, dst, IR::IntConstOpnd::New(MachSignBit, TyMachReg, this->m_func), this->m_func));
#endif
    }
    else if(!isInt)
    {
        // The source is not known to be a tagged int, so either it's definitely not an int (isNotInt), or the int version of
        // abs failed the tag check and jumped here. We can't emit the float version of abs (!emitFloatAbs) due to SSE2 not
        // being available, so jump straight to the helper.

        // JMP $helper
        instr = IR::BranchInstr::New(Js::OpCode::JMP, labelHelper, this->m_func);
        insertInstr->InsertBefore(instr);
    }
}

IR::Instr * LowererMD::GenerateFloatAbs(IR::RegOpnd * regOpnd, IR::Instr * insertInstr)
{
    // ANDPS reg, absDoubleCst
    IR::Opnd * opnd;
    if (regOpnd->IsFloat64())
    {
        opnd = m_lowerer->LoadLibraryValueOpnd(insertInstr, LibraryValue::ValueAbsDoubleCst);
    }
    else
    {
        Assert(regOpnd->IsFloat32());
        opnd = IR::MemRefOpnd::New(m_func->GetThreadContextInfo()->GetAbsFloatCstAddr(), TyFloat32, this->m_func, IR::AddrOpndKindDynamicFloatRef);
    }

    // ANDPS has smaller encoding then ANDPD
    IR::Instr * instr = IR::Instr::New(Js::OpCode::ANDPS, regOpnd, regOpnd, opnd, this->m_func);
    insertInstr->InsertBefore(instr);
    Legalize(instr);
    return instr;
}

bool LowererMD::GenerateFastCharAt(Js::BuiltinFunction index, IR::Opnd *dst, IR::Opnd *srcStr, IR::Opnd *srcIndex, IR::Instr *callInstr,
                                  IR::Instr *insertInstr, IR::LabelInstr *labelHelper, IR::LabelInstr *doneLabel)
{
    //  if regSrcStr is not object, JMP $helper
    //  CMP [regSrcStr + offset(type)] , static string type   -- check base string type
    //  JNE $helper
    //  MOV r1, [regSrcStr + offset(m_pszValue)]
    //  TEST r1, r1
    //  JEQ $helper
    //  MOV r2, srcIndex
    //  If r2 is not int, JMP $helper
    //  Convert r2 to int
    //  CMP [regSrcStr + offsetof(length)], r2
    //  JBE $helper
    //  MOVZX r2, [r1 + r2 * 2]
    //  if (charAt)
    //      PUSH r1
    //      PUSH scriptContext
    //      CALL GetStringFromChar
    //      MOV dst, EAX
    //  else (charCodeAt)
    //      if (codePointAt)
    //          Lowerer.GenerateFastCodePointAt -- Common inline functions
    //      Convert r2 to Var
    //      MOV dst, r2
    bool isInt = false;
    bool isNotTaggedValue = false;
    IR::Instr *instr;
    IR::RegOpnd *regSrcStr;

    if (srcStr->IsRegOpnd())
    {
        if (srcStr->AsRegOpnd()->IsTaggedInt())
        {
            isInt = true;

        }
        else if (srcStr->AsRegOpnd()->IsNotTaggedValue())
        {
            isNotTaggedValue = true;
        }
    }

    if (srcStr->IsRegOpnd() == false)
    {
        IR::RegOpnd *regOpnd = IR::RegOpnd::New(TyVar, this->m_func);
        instr = IR::Instr::New(Js::OpCode::MOV, regOpnd, srcStr, this->m_func);
        insertInstr->InsertBefore(instr);
        regSrcStr = regOpnd;
    }
    else
    {
        regSrcStr = srcStr->AsRegOpnd();
    }

    if (!isNotTaggedValue)
    {
        if (!isInt)
        {
            GenerateObjectTest(regSrcStr, insertInstr, labelHelper);
        }
        else
        {
            // Insert delete branch opcode to tell the dbChecks not to assert on this helper label
            IR::Instr *fakeBr = IR::PragmaInstr::New(Js::OpCode::DeletedNonHelperBranch, 0, this->m_func);
            insertInstr->InsertBefore(fakeBr);

            instr = IR::BranchInstr::New(Js::OpCode::JMP, labelHelper, this->m_func);
            insertInstr->InsertBefore(instr);
        }
    }

    // Bail out if index a constant and is less than zero.
    if (srcIndex->IsAddrOpnd() && Js::TaggedInt::ToInt32(srcIndex->AsAddrOpnd()->m_address) < 0)
    {
        labelHelper->isOpHelper = false;
        instr = IR::BranchInstr::New(Js::OpCode::JMP, labelHelper, this->m_func);
        insertInstr->InsertBefore(instr);
        return false;
    }

    this->m_lowerer->GenerateStringTest(regSrcStr, insertInstr, labelHelper, nullptr, false);

    // r1 contains the value of the char16* pointer inside JavascriptString.
    // MOV r1, [regSrcStr + offset(m_pszValue)]
    IR::RegOpnd *r1 = IR::RegOpnd::New(TyMachReg, this->m_func);
    IR::IndirOpnd * indirOpnd = IR::IndirOpnd::New(regSrcStr->AsRegOpnd(), Js::JavascriptString::GetOffsetOfpszValue(), TyMachPtr, this->m_func);
    instr = IR::Instr::New(Js::OpCode::MOV, r1, indirOpnd, this->m_func);
    insertInstr->InsertBefore(instr);

    // TEST r1, r1 -- Null pointer test
    instr = IR::Instr::New(Js::OpCode::TEST, this->m_func);
    instr->SetSrc1(r1);
    instr->SetSrc2(r1);
    insertInstr->InsertBefore(instr);

    // JEQ $helper
    instr = IR::BranchInstr::New(Js::OpCode::JEQ, labelHelper, this->m_func);
    insertInstr->InsertBefore(instr);

    IR::IndirOpnd *strLength = IR::IndirOpnd::New(regSrcStr, offsetof(Js::JavascriptString, m_charLength), TyUint32, this->m_func);
    if (srcIndex->IsAddrOpnd())
    {
        // CMP [regSrcStr + offsetof(length)], index
        instr = IR::Instr::New(Js::OpCode::CMP, this->m_func);
        instr->SetSrc1(strLength);
        instr->SetSrc2(IR::IntConstOpnd::New(Js::TaggedInt::ToUInt32(srcIndex->AsAddrOpnd()->m_address), TyUint32, this->m_func));
        insertInstr->InsertBefore(instr);

        // Use unsigned compare, this should handle negative indexes as well (they become > INT_MAX)
        // JBE $helper
        instr = IR::BranchInstr::New(Js::OpCode::JBE, labelHelper, this->m_func);
        insertInstr->InsertBefore(instr);

        indirOpnd = IR::IndirOpnd::New(r1, Js::TaggedInt::ToUInt32(srcIndex->AsAddrOpnd()->m_address) * sizeof(char16), TyInt16, this->m_func);
    }
    else
    {
        IR::RegOpnd *r2 = IR::RegOpnd::New(TyVar, this->m_func);
        // MOV r2, srcIndex
        instr = IR::Instr::New(Js::OpCode::MOV, r2, srcIndex, this->m_func);
        insertInstr->InsertBefore(instr);

        if (!srcIndex->IsRegOpnd() || !srcIndex->AsRegOpnd()->IsTaggedInt())
        {
            GenerateSmIntTest(r2, insertInstr, labelHelper);
        }
#if INT32VAR
        // Remove the tag
        // MOV r2, [32-bit] r2
        IR::Opnd * r2_32 = r2->UseWithNewType(TyInt32, this->m_func);
        instr = IR::Instr::New(Js::OpCode::MOVSXD, r2, r2_32, this->m_func);
        insertInstr->InsertBefore(instr);
        r2 = r2_32->AsRegOpnd();
#else
        // r2 = SAR r2, VarTag_Shift
        instr = IR::Instr::New(Js::OpCode::SAR, r2, r2, IR::IntConstOpnd::New(Js::VarTag_Shift, TyInt8, this->m_func), this->m_func);
        insertInstr->InsertBefore(instr);
#endif

        // CMP [regSrcStr + offsetof(length)], r2
        instr = IR::Instr::New(Js::OpCode::CMP, this->m_func);
        instr->SetSrc1(strLength);
        instr->SetSrc2(r2);
        insertInstr->InsertBefore(instr);

        if (r2->GetSize() != MachPtr)
        {
            r2 = r2->UseWithNewType(TyMachPtr, this->m_func)->AsRegOpnd();
        }

        // Use unsigned compare, this should handle negative indexes as well (they become > INT_MAX)
        // JBE $helper
        instr = IR::BranchInstr::New(Js::OpCode::JBE, labelHelper, this->m_func);
        insertInstr->InsertBefore(instr);

        indirOpnd = IR::IndirOpnd::New(r1, r2, 1, TyInt16, this->m_func);
    }
    // MOVZX charReg, [r1 + r2 * 2]  -- this is the value of the char
    IR::RegOpnd *charReg = IR::RegOpnd::New(TyMachReg, this->m_func);
    instr = IR::Instr::New(Js::OpCode::MOVZXW, charReg, indirOpnd, this->m_func);
    insertInstr->InsertBefore(instr);
    if (index == Js::BuiltinFunction::JavascriptString_CharAt)
    {
        IR::Opnd *resultOpnd;
        if (dst->IsEqual(srcStr))
        {
            resultOpnd = IR::RegOpnd::New(TyVar, this->m_func);
        }
        else
        {
            resultOpnd = dst;
        }
        this->m_lowerer->GenerateGetSingleCharString(charReg, resultOpnd, labelHelper, doneLabel, insertInstr, false);
    }
    else
    {
        Assert(index == Js::BuiltinFunction::JavascriptString_CharCodeAt || index == Js::BuiltinFunction::JavascriptString_CodePointAt);

        if (index == Js::BuiltinFunction::JavascriptString_CodePointAt)
        {
            this->m_lowerer->GenerateFastInlineStringCodePointAt(insertInstr, this->m_func, strLength, srcIndex, charReg, r1);
        }

        GenerateInt32ToVarConversion(charReg, insertInstr);

        // MOV dst, charReg
        instr = IR::Instr::New(Js::OpCode::MOV, dst, charReg, this->m_func);
        insertInstr->InsertBefore(instr);
    }
    return true;
}

IR::RegOpnd* LowererMD::MaterializeDoubleConstFromInt(intptr_t constAddr, IR::Instr* instr)
{
    IR::Opnd* constVal = IR::MemRefOpnd::New(constAddr, IRType::TyFloat64, this->m_func);
    IR::RegOpnd * xmmReg = IR::RegOpnd::New(TyFloat64, m_func);
    this->m_lowerer->InsertMove(xmmReg, constVal, instr);
    return xmmReg;
}

IR::RegOpnd* LowererMD::MaterializeConstFromBits(int bits, IRType type, IR::Instr* instr)
{
    IR::Opnd * regBits = IR::RegOpnd::New(TyInt32, m_func);
    this->m_lowerer->InsertMove(regBits, IR::IntConstOpnd::New(bits, TyInt32, m_func), instr);
    IR::RegOpnd * regConst = IR::RegOpnd::New(type, m_func);
    instr->InsertBefore(IR::Instr::New(Js::OpCode::MOVD, regConst, regBits, m_func));
    return regConst;
}

IR::Opnd* LowererMD::Subtract2To31(IR::Opnd* src1, IR::Opnd* intMinFP, IRType type, IR::Instr* instr)
{
    Js::OpCode op = (type == TyFloat32) ? Js::OpCode::SUBSS : Js::OpCode::SUBSD;

    IR::Opnd*  adjSrc = IR::RegOpnd::New(type, m_func);
    IR::Instr* sub = IR::Instr::New(op, adjSrc, src1, intMinFP, m_func);
    instr->InsertBefore(sub);
    Legalize(sub);
    return adjSrc;
}

IR::Opnd* LowererMD::GenerateTruncChecks(IR::Instr* instr)
{
    IR::LabelInstr * conversion = IR::LabelInstr::New(Js::OpCode::Label, m_func);
    IR::LabelInstr * throwLabel = IR::LabelInstr::New(Js::OpCode::Label, m_func);
    IR::Opnd* src1 = instr->GetSrc1();

    IR::Opnd * src64 = nullptr;
    if (src1->IsFloat32())
    {
        src64 = IR::RegOpnd::New(TyFloat64, m_func);
        EmitFloat32ToFloat64(src64, src1, instr);
    }
    else
    {
        src64 = src1;
    }

     IR::RegOpnd* limitReg = MaterializeDoubleConstFromInt(instr->GetDst()->IsUInt32() ?
        m_func->GetThreadContextInfo()->GetDoubleNegOneAddr() :
        m_func->GetThreadContextInfo()->GetDoubleIntMinMinusOneAddr(), instr);

    m_lowerer->InsertCompareBranch(src64, limitReg, Js::OpCode::BrLe_A, throwLabel, instr);

    limitReg = MaterializeDoubleConstFromInt(instr->GetDst()->IsUInt32() ?
        m_func->GetThreadContextInfo()->GetDoubleUintMaxPlusOneAddr() :
        m_func->GetThreadContextInfo()->GetDoubleIntMaxPlusOneAddr(), instr);

    m_lowerer->InsertCompareBranch(limitReg, src64, Js::OpCode::BrGt_A, conversion, instr, true /*no NaN check*/);
    instr->InsertBefore(throwLabel);
    this->m_lowerer->GenerateThrow(IR::IntConstOpnd::New(SCODE_CODE(VBSERR_Overflow), TyInt32, m_func), instr);
    //no jump here we aren't coming back

    instr->InsertBefore(conversion);
    return src64;
}

void
LowererMD::GenerateTruncWithCheck(IR::Instr * instr)
{
    Assert(AutoSystemInfo::Data.SSE2Available());

    IR::Opnd* src64 = GenerateTruncChecks(instr); //converts src to double and checks if  MIN <= src <= MAX

    IR::Opnd* dst = instr->GetDst();

    if (dst->IsUnsigned())
    {
        m_lowerer->InsertMove(dst, IR::IntConstOpnd::New(0, TyUint32, m_func), instr);
        IR::LabelInstr * skipUnsignedPart = IR::LabelInstr::New(Js::OpCode::Label, m_func);
        IR::Opnd* twoTo31 = MaterializeDoubleConstFromInt(m_func->GetThreadContextInfo()->GetDoubleTwoTo31Addr(), instr);
        m_lowerer->InsertCompareBranch(src64, twoTo31, Js::OpCode::BrLt_A, skipUnsignedPart, instr);
        instr->InsertBefore(IR::Instr::New(Js::OpCode::SUBPD, src64, src64, twoTo31, m_func));
        m_lowerer->InsertMove(dst, IR::IntConstOpnd::New(0x80000000 /*2^31*/, TyUint32, m_func), instr);
        instr->InsertBefore(skipUnsignedPart);
        IR::Opnd* tmp = IR::RegOpnd::New(TyInt32, m_func);
        instr->InsertBefore(IR::Instr::New(Js::OpCode::CVTTSD2SI, tmp, src64, m_func));
        instr->InsertBefore(IR::Instr::New(Js::OpCode::ADD, dst, dst, tmp, m_func));
    }
    else
    {
        instr->InsertBefore(IR::Instr::New(Js::OpCode::CVTTSD2SI, dst, src64, m_func));
    }

    instr->UnlinkSrc1();
    instr->UnlinkDst();
    instr->Remove();
}


void
LowererMD::GenerateCtz(IR::Instr * instr)
{
    Assert(instr->GetSrc1()->IsInt32() || instr->GetSrc1()->IsUInt32() || instr->GetSrc1()->IsInt64());
    Assert(IRType_IsNativeInt(instr->GetDst()->GetType()));
#ifdef _M_IX86
    if (instr->GetSrc1()->IsInt64())
    {
        lowererMDArch.EmitInt64Instr(instr);
        return;
    }
#endif
    if (AutoSystemInfo::Data.TZCntAvailable())
    {
        instr->m_opcode = Js::OpCode::TZCNT;
        Legalize(instr);
    }
    else
    {
        // dst = BSF src
        // dst = CMOVE dst, 32 // dst is src1 to help reg alloc
        int instrSize = instr->GetSrc1()->GetSize();
        IRType type = instrSize == 8 ? TyInt64 : TyInt32;
        instr->m_opcode = Js::OpCode::BSF;
        Legalize(instr);

        IR::IntConstOpnd * const32 = IR::IntConstOpnd::New(instrSize * 8, type, m_func);
        IR::Instr* cmove = IR::Instr::New(Js::OpCode::CMOVE, instr->GetDst(), instr->GetDst(), const32, this->m_func);
        instr->InsertAfter(cmove);
        Legalize(cmove);
    }
}

void
LowererMD::GeneratePopCnt(IR::Instr * instr)
{
    Assert(instr->GetSrc1()->IsInt32() || instr->GetSrc1()->IsUInt32() || instr->GetSrc1()->IsInt64());
    Assert(instr->GetDst()->IsInt32() || instr->GetDst()->IsUInt32() || instr->GetDst()->IsInt64());
#ifdef _M_IX86
    if (instr->GetSrc1()->IsInt64())
    {
        lowererMDArch.EmitInt64Instr(instr);
        return;
    }
#endif
    if (AutoSystemInfo::Data.PopCntAvailable())
    {
        instr->m_opcode = Js::OpCode::POPCNT;
        Legalize(instr);
    }
    else
    {
        int instrSize = instr->GetSrc1()->GetSize();
        LoadHelperArgument(instr, instr->GetSrc1());
        instr->UnlinkSrc1();
        this->ChangeToHelperCall(instr, instrSize == 8 ? IR::HelperPopCnt64 : IR::HelperPopCnt32);
    }
}

void
LowererMD::GenerateClz(IR::Instr * instr)
{
    Assert(instr->GetSrc1()->IsInt32() || instr->GetSrc1()->IsUInt32() || instr->GetSrc1()->IsInt64());
    Assert(IRType_IsNativeInt(instr->GetDst()->GetType()));
#ifdef _M_IX86
    if (instr->GetSrc1()->IsInt64())
    {
        lowererMDArch.EmitInt64Instr(instr);
        return;
    }
#endif
    if (AutoSystemInfo::Data.LZCntAvailable())
    {
        instr->m_opcode = Js::OpCode::LZCNT;
        Legalize(instr);
    }
    else
    {

        // tmp = BSR src
        // JE $label32
        // dst = SUB 31, tmp
            // dst = SUB 63, tmp; for int64
        // JMP $done
        // label32:
        // dst = mov 32;
            // dst = mov 64; for int64
        // $done
        int instrSize = instr->GetSrc1()->GetSize();
        IRType type = instrSize == 8 ? TyInt64 : TyInt32;
        IR::LabelInstr * doneLabel = Lowerer::InsertLabel(false, instr->m_next);
        IR::Opnd * dst = instr->UnlinkDst();
        IR::Opnd * tmpOpnd = IR::RegOpnd::New(type, m_func);
        instr->SetDst(tmpOpnd);
        instr->m_opcode = Js::OpCode::BSR;
        Legalize(instr);
        IR::LabelInstr * label32 = Lowerer::InsertLabel(false, doneLabel);
        instr = IR::BranchInstr::New(Js::OpCode::JEQ, label32, m_func);
        label32->InsertBefore(instr);
        Lowerer::InsertSub(false, dst, IR::IntConstOpnd::New(instrSize == 8 ? 63 : 31, type, m_func), tmpOpnd, label32);
        Lowerer::InsertBranch(Js::OpCode::Br, doneLabel, label32);
        Lowerer::InsertMove(dst, IR::IntConstOpnd::New(instrSize == 8 ? 64 : 32, type, m_func), doneLabel);
    }
}

#if !FLOATVAR
void
LowererMD::GenerateNumberAllocation(IR::RegOpnd * opndDst, IR::Instr * instrInsert, bool isHelper)
{
    size_t alignedAllocSize = Js::RecyclerJavascriptNumberAllocator::GetAlignedAllocSize(
        m_func->GetScriptContextInfo()->IsRecyclerVerifyEnabled(),
        m_func->GetScriptContextInfo()->GetRecyclerVerifyPad());

    IR::Opnd * endAddressOpnd = m_lowerer->LoadNumberAllocatorValueOpnd(instrInsert, NumberAllocatorValue::NumberAllocatorEndAddress);
    IR::Opnd * freeObjectListOpnd = m_lowerer->LoadNumberAllocatorValueOpnd(instrInsert, NumberAllocatorValue::NumberAllocatorFreeObjectList);

    // MOV dst, allocator->freeObjectList
    IR::Instr * loadMemBlockInstr = IR::Instr::New(Js::OpCode::MOV, opndDst, freeObjectListOpnd, this->m_func);
    instrInsert->InsertBefore(loadMemBlockInstr);

    // LEA nextMemBlock, [dst + allocSize]
    IR::RegOpnd * nextMemBlockOpnd = IR::RegOpnd::New(TyMachPtr, this->m_func);
    IR::Instr * loadNextMemBlockInstr = IR::Instr::New(Js::OpCode::LEA, nextMemBlockOpnd,
        IR::IndirOpnd::New(opndDst, alignedAllocSize, TyMachPtr, this->m_func), this->m_func);
    instrInsert->InsertBefore(loadNextMemBlockInstr);

    // CMP nextMemBlock, allocator->endAddress
    IR::Instr * checkInstr = IR::Instr::New(Js::OpCode::CMP, this->m_func);
    checkInstr->SetSrc1(nextMemBlockOpnd);
    checkInstr->SetSrc2(endAddressOpnd);
    instrInsert->InsertBefore(checkInstr);

    // JA $helper
    IR::LabelInstr * helperLabel = IR::LabelInstr::New(Js::OpCode::Label, this->m_func, true);
    IR::BranchInstr * branchInstr = IR::BranchInstr::New(Js::OpCode::JA, helperLabel, this->m_func);
    instrInsert->InsertBefore(branchInstr);

    // MOV allocator->freeObjectList, nextMemBlock
    IR::Instr * setFreeObjectListInstr = IR::Instr::New(Js::OpCode::MOV, freeObjectListOpnd, nextMemBlockOpnd, this->m_func);
    instrInsert->InsertBefore(setFreeObjectListInstr);

    // JMP $done
    IR::LabelInstr * doneLabel = IR::LabelInstr::New(Js::OpCode::Label, this->m_func, isHelper);
    IR::BranchInstr * branchToDoneInstr = IR::BranchInstr::New(Js::OpCode::JMP, doneLabel, this->m_func);
    instrInsert->InsertBefore(branchToDoneInstr);

    // $helper:
    instrInsert->InsertBefore(helperLabel);

    // PUSH allocator
    this->LoadHelperArgument(instrInsert, m_lowerer->LoadScriptContextValueOpnd(instrInsert,  ScriptContextValue::ScriptContextNumberAllocator));

    // dst = Call AllocUninitializedNumber
    IR::Instr * instrCall = IR::Instr::New(Js::OpCode::CALL, opndDst,
        IR::HelperCallOpnd::New(IR::HelperAllocUninitializedNumber, this->m_func), this->m_func);
    instrInsert->InsertBefore(instrCall);
    this->lowererMDArch.LowerCall(instrCall, 0);

    // $done:
    instrInsert->InsertBefore(doneLabel);
}
#endif

#ifdef _CONTROL_FLOW_GUARD
void
LowererMD::GenerateCFGCheck(IR::Opnd * entryPointOpnd, IR::Instr * insertBeforeInstr)
{
    //PreReserve segment at this point, as we will definitely using this segment for JITted code(in almost all cases)
    //This is for CFG check optimization
    IR::LabelInstr * callLabelInstr = nullptr;
    char * preReservedRegionStartAddress = nullptr;

    if (m_func->CanAllocInPreReservedHeapPageSegment())
    {
        PreReservedVirtualAllocWrapper * preReservedVirtualAllocator = m_func->GetThreadContextInfo()->GetPreReservedVirtualAllocator();
        preReservedRegionStartAddress = (char *)preReservedVirtualAllocator->EnsurePreReservedRegion();
        if (preReservedRegionStartAddress != nullptr)
        {
            Assert(preReservedVirtualAllocator);
            char* endAddressOfSegment = (char*)preReservedVirtualAllocator->GetPreReservedEndAddress();

            int32 segmentSize = (int32) (endAddressOfSegment - preReservedRegionStartAddress);

            // Generate instructions for local Pre-Reserved Segment Range check

            IR::AddrOpnd * endAddressOfSegmentConstOpnd = IR::AddrOpnd::New(endAddressOfSegment, IR::AddrOpndKindDynamicMisc, m_func);
            IR::RegOpnd *resultOpnd = IR::RegOpnd::New(TyMachReg, this->m_func);
#if _M_IX86
            //resultOpnd = endAddressOfSegmentConstOpnd - entryPointOpnd
            IR::Instr* subInstr = IR::Instr::New(Js::OpCode::Sub_I4, resultOpnd, endAddressOfSegmentConstOpnd, entryPointOpnd, m_func);
            insertBeforeInstr->InsertBefore(subInstr);
            this->EmitInt4Instr(subInstr);
#elif _M_X64
            //MOV resultOpnd, endAddressOfSegment
            //resultOpnd = resultOpnd - entryPointOpnd

            IR::Instr   *movInstr = IR::Instr::New(Js::OpCode::MOV, resultOpnd, endAddressOfSegmentConstOpnd, this->m_func);
            insertBeforeInstr->InsertBefore(movInstr);
            IR::Instr* subInstr = IR::Instr::New(Js::OpCode::SUB, resultOpnd, resultOpnd, entryPointOpnd, m_func);
            insertBeforeInstr->InsertBefore(subInstr);
#endif
            //CMP subResultOpnd, segmentSize
            //JL $callLabelInstr:

            AssertMsg((size_t) segmentSize == (size_t) (endAddressOfSegment - preReservedRegionStartAddress), "Need a bigger datatype for segmentSize?");
            IR::IntConstOpnd * segmentSizeOpnd = IR::IntConstOpnd::New(segmentSize, IRType::TyInt32, m_func, true);
            callLabelInstr = IR::LabelInstr::New(Js::OpCode::Label, m_func);
            this->m_lowerer->InsertCompareBranch(resultOpnd, segmentSizeOpnd, Js::OpCode::JBE, callLabelInstr, insertBeforeInstr);
        }
    }

    //MOV  ecx, entryPoint
    IR::RegOpnd * entryPointRegOpnd = IR::RegOpnd::New(TyMachReg, this->m_func);
#if _M_IX86
    entryPointRegOpnd->SetReg(RegECX);
#elif _M_X64
    entryPointRegOpnd->SetReg(RegRCX);
#endif
    entryPointRegOpnd->m_isCallArg = true;
    IR::Instr* movInstrEntryPointToRegister = IR::Instr::New(Js::OpCode::MOV, entryPointRegOpnd, entryPointOpnd, this->m_func);
    insertBeforeInstr->InsertBefore(movInstrEntryPointToRegister);

    //Generate CheckCFG CALL here
    IR::HelperCallOpnd *cfgCallOpnd = IR::HelperCallOpnd::New(IR::HelperGuardCheckCall, this->m_func);
    IR::Instr* cfgCallInstr = IR::Instr::New(Js::OpCode::CALL, this->m_func);

#if _M_IX86
    //call[__guard_check_icall_fptr]
    cfgCallInstr->SetSrc1(cfgCallOpnd);
#elif _M_X64
    //mov rax, __guard_check_icall_fptr
    IR::RegOpnd *targetOpnd = IR::RegOpnd::New(StackSym::New(TyMachPtr, m_func), RegRAX, TyMachPtr, this->m_func);
    IR::Instr   *movInstr = IR::Instr::New(Js::OpCode::MOV, targetOpnd, cfgCallOpnd, this->m_func);
    insertBeforeInstr->InsertBefore(movInstr);

    //call rax
    cfgCallInstr->SetSrc1(targetOpnd);
#endif

    //CALL cfg(rax)
    insertBeforeInstr->InsertBefore(cfgCallInstr);

    if (preReservedRegionStartAddress != nullptr)
    {
        Assert(callLabelInstr);
#if DBG
        //Always generate CFG check in DBG build to make sure that the address is still valid
        movInstrEntryPointToRegister->InsertBefore(callLabelInstr);
#else
        insertBeforeInstr->InsertBefore(callLabelInstr);
#endif
    }
}
#endif
void
LowererMD::GenerateFastRecyclerAlloc(size_t allocSize, IR::RegOpnd* newObjDst, IR::Instr* insertionPointInstr, IR::LabelInstr* allocHelperLabel, IR::LabelInstr* allocDoneLabel)
{
    IR::Opnd * endAddressOpnd;
    IR::Opnd * freeListOpnd;

    ScriptContextInfo* scriptContext = this->m_func->GetScriptContextInfo();
    void* allocatorAddress;
    uint32 endAddressOffset;
    uint32 freeListOffset;
    size_t alignedSize = HeapInfo::GetAlignedSizeNoCheck(allocSize);

    bool allowNativeCodeBumpAllocation = scriptContext->GetRecyclerAllowNativeCodeBumpAllocation();
    Recycler::GetNormalHeapBlockAllocatorInfoForNativeAllocation((void*)scriptContext->GetRecyclerAddr(), alignedSize,
        allocatorAddress, endAddressOffset, freeListOffset,
        allowNativeCodeBumpAllocation, this->m_func->IsOOPJIT());

    endAddressOpnd = IR::MemRefOpnd::New((char*)allocatorAddress + endAddressOffset, TyMachPtr, this->m_func, IR::AddrOpndKindDynamicRecyclerAllocatorEndAddressRef);
    freeListOpnd = IR::MemRefOpnd::New((char*)allocatorAddress + freeListOffset, TyMachPtr, this->m_func, IR::AddrOpndKindDynamicRecyclerAllocatorFreeListRef);
    const IR::AutoReuseOpnd autoReuseTempOpnd(freeListOpnd, m_func);
    // MOV newObjDst, allocator->freeObjectList
    Lowerer::InsertMove(newObjDst, freeListOpnd, insertionPointInstr);

    // LEA nextMemBlock, [newObjDst + allocSize]
    IR::RegOpnd * nextMemBlockOpnd = IR::RegOpnd::New(TyMachPtr, this->m_func);
    IR::IndirOpnd* nextMemBlockSrc = IR::IndirOpnd::New(newObjDst, (int32)alignedSize, TyMachPtr, this->m_func);
    IR::Instr * loadNextMemBlockInstr = IR::Instr::New(Js::OpCode::LEA, nextMemBlockOpnd, nextMemBlockSrc, this->m_func);
    insertionPointInstr->InsertBefore(loadNextMemBlockInstr);

    // CMP nextMemBlock, allocator->endAddress
    IR::Instr * checkInstr = IR::Instr::New(Js::OpCode::CMP, this->m_func);
    checkInstr->SetSrc1(nextMemBlockOpnd);
    checkInstr->SetSrc2(endAddressOpnd);
    insertionPointInstr->InsertBefore(checkInstr);
    Legalize(checkInstr);

    // JA $allocHelper
    IR::BranchInstr * branchToAllocHelperInstr = IR::BranchInstr::New(Js::OpCode::JA, allocHelperLabel, this->m_func);
    insertionPointInstr->InsertBefore(branchToAllocHelperInstr);

    // MOV allocator->freeObjectList, nextMemBlock
    Lowerer::InsertMove(freeListOpnd, nextMemBlockOpnd, insertionPointInstr);

    // JMP $allocDone
    IR::BranchInstr * branchToAllocDoneInstr = IR::BranchInstr::New(Js::OpCode::JMP, allocDoneLabel, this->m_func);
    insertionPointInstr->InsertBefore(branchToAllocDoneInstr);
}

#ifdef ENABLE_WASM
void
LowererMD::GenerateCopysign(IR::Instr * instr)
{
#if defined(_M_IX86)
    // We should only generate this if sse2 is available
    Assert(AutoSystemInfo::Data.SSE2Available());
#endif

    // ANDPS reg0, absDoubleCst
    // ANDPS reg1, sgnBitDoubleCst
    // ORPS reg0, reg1

    // Copy sign from src2 to src1
    IR::Opnd* src1 = instr->GetSrc1();
    IR::Opnd* src2 = instr->GetSrc2();
    Assert(src1->IsFloat32() || src1->IsFloat64());
    GenerateFloatAbs(src1->AsRegOpnd(), instr);

    IR::MemRefOpnd *memRef = IR::MemRefOpnd::New(src2->IsFloat32() ? this->m_func->GetThreadContextInfo()->GetSgnFloatBitCst() : this->m_func->GetThreadContextInfo()->GetSgnDoubleBitCst(),
        src2->GetType(), this->m_func, src2->IsFloat32() ? IR::AddrOpndKindDynamicFloatRef : IR::AddrOpndKindDynamicDoubleRef);
    IR::Instr* t2 = IR::Instr::New(Js::OpCode::ANDPS, instr->GetSrc2(), instr->GetSrc2(), memRef, m_func);
    instr->InsertBefore(t2);
    Legalize(t2);

    instr->m_opcode = Js::OpCode::ORPS;
    Legalize(instr);
};
#endif //ENABLE_WASM

void
LowererMD::SaveDoubleToVar(IR::RegOpnd * dstOpnd, IR::RegOpnd *opndFloat, IR::Instr *instrOrig, IR::Instr *instrInsert, bool isHelper)
{
    Assert(opndFloat->GetType() == TyFloat64);

    // Call JSNumber::ToVar to save the float operand to the result of the original (var) instruction
#if !FLOATVAR

    // We should only generate this if sse2 is available
    Assert(AutoSystemInfo::Data.SSE2Available());

    IR::Opnd * symVTableDst;
    IR::Opnd * symDblDst;
    IR::Opnd * symTypeDst;
    IR::Instr * newInstr;
    IR::Instr * numberInitInsertInstr = nullptr;
    if (instrOrig->dstIsTempNumber)
    {
        // Use the original dst to get the temp number sym
        StackSym * tempNumberSym = this->m_lowerer->GetTempNumberSym(instrOrig->GetDst(), instrOrig->dstIsTempNumberTransferred);

        // LEA dst, &tempSym
        IR::SymOpnd * symTempSrc = IR::SymOpnd::New(tempNumberSym, TyMachPtr, this->m_func);
        IR::Instr * loadTempNumberInstr = IR::Instr::New(Js::OpCode::LEA, dstOpnd, symTempSrc, this->m_func);
        instrInsert->InsertBefore(loadTempNumberInstr);

        symVTableDst = IR::SymOpnd::New(tempNumberSym, TyMachPtr, this->m_func);
        symDblDst = IR::SymOpnd::New(tempNumberSym, (uint32)Js::JavascriptNumber::GetValueOffset(), TyFloat64, this->m_func);
        symTypeDst = IR::SymOpnd::New(tempNumberSym, (uint32)Js::JavascriptNumber::GetOffsetOfType(), TyMachPtr, this->m_func);
        if (this->m_lowerer->outerMostLoopLabel == nullptr)
        {
            // If we are not in loop, just insert in place
            numberInitInsertInstr = instrInsert;
        }
        else
        {
            // Otherwise, initialize in the outer most loop top if we haven't initialized it yet.
            numberInitInsertInstr = this->m_lowerer->initializedTempSym->TestAndSet(tempNumberSym->m_id) ?
                nullptr : this->m_lowerer->outerMostLoopLabel;
        }
    }
    else
    {
        this->GenerateNumberAllocation(dstOpnd, instrInsert, isHelper);
        symVTableDst = IR::IndirOpnd::New(dstOpnd, 0, TyMachPtr, this->m_func);
        symDblDst = IR::IndirOpnd::New(dstOpnd, (uint32)Js::JavascriptNumber::GetValueOffset(), TyFloat64, this->m_func);
        symTypeDst = IR::IndirOpnd::New(dstOpnd, (uint32)Js::JavascriptNumber::GetOffsetOfType(), TyMachPtr, this->m_func);
        numberInitInsertInstr = instrInsert;
    }

    if (numberInitInsertInstr)
    {
        // Inline the case where the dst is marked as temp.
        IR::Opnd *jsNumberVTable = m_lowerer->LoadVTableValueOpnd(numberInitInsertInstr, VTableValue::VtableJavascriptNumber);

        // MOV dst->vtable, JavascriptNumber::vtable
        newInstr = IR::Instr::New(Js::OpCode::MOV, symVTableDst, jsNumberVTable, this->m_func);
        numberInitInsertInstr->InsertBefore(newInstr);

        // MOV dst->type, JavascriptNumber_type
        IR::Opnd *typeOpnd = m_lowerer->LoadLibraryValueOpnd(numberInitInsertInstr, LibraryValue::ValueNumberTypeStatic);
        newInstr = IR::Instr::New(Js::OpCode::MOV, symTypeDst, typeOpnd, this->m_func);
        numberInitInsertInstr->InsertBefore(newInstr);
    }

    // MOVSD dst->value, opndFloat   ; copy the float result to the temp JavascriptNumber
    newInstr = IR::Instr::New(Js::OpCode::MOVSD, symDblDst, opndFloat, this->m_func);
    instrInsert->InsertBefore(newInstr);

#else

    // s1 = MOVD opndFloat
    IR::RegOpnd *s1 = IR::RegOpnd::New(TyMachReg, m_func);
    IR::Instr *movd = IR::Instr::New(Js::OpCode::MOVD, s1, opndFloat, m_func);
    instrInsert->InsertBefore(movd);

    if (m_func->GetJITFunctionBody()->IsAsmJsMode())
    {
        // s1 = MOVD src
        // tmp = NOT s1
        // tmp = AND tmp, 0x7FF0000000000000ull
        // test tmp, tmp
        // je helper
        // jmp done
        // helper:
        // tmp2 = AND s1, 0x000FFFFFFFFFFFFFull
        // test tmp2, tmp2
        // je done
        // s1 = JavascriptNumber::k_Nan
        // done:

        IR::RegOpnd *tmp = IR::RegOpnd::New(TyMachReg, m_func);
        IR::Instr * newInstr = IR::Instr::New(Js::OpCode::NOT, tmp, s1, m_func);
        instrInsert->InsertBefore(newInstr);
        LowererMD::MakeDstEquSrc1(newInstr);

        newInstr = IR::Instr::New(Js::OpCode::AND, tmp, tmp, IR::AddrOpnd::New((Js::Var)0x7FF0000000000000, IR::AddrOpndKindConstantVar, m_func, true), m_func);
        instrInsert->InsertBefore(newInstr);
        LowererMD::Legalize(newInstr);

        IR::LabelInstr* helper = Lowerer::InsertLabel(true, instrInsert);

        Lowerer::InsertTestBranch(tmp, tmp, Js::OpCode::BrEq_A, helper, helper);

        IR::LabelInstr* done = Lowerer::InsertLabel(isHelper, instrInsert);

        Lowerer::InsertBranch(Js::OpCode::Br, done, helper);

        IR::RegOpnd *tmp2 = IR::RegOpnd::New(TyMachReg, m_func);

        newInstr = IR::Instr::New(Js::OpCode::AND, tmp2, s1, IR::AddrOpnd::New((Js::Var)0x000FFFFFFFFFFFFFull, IR::AddrOpndKindConstantVar, m_func, true), m_func);
        done->InsertBefore(newInstr);
        LowererMD::Legalize(newInstr);

        Lowerer::InsertTestBranch(tmp2, tmp2, Js::OpCode::BrEq_A, done, done);

        IR::Opnd * opndNaN = IR::AddrOpnd::New((Js::Var)Js::JavascriptNumber::k_Nan, IR::AddrOpndKindConstantVar, m_func, true);
        Lowerer::InsertMove(s1, opndNaN, done);
    }

    // s1 = XOR s1, FloatTag_Value
    // dst = s1

    IR::Instr *setTag = IR::Instr::New(Js::OpCode::XOR,
                                       s1,
                                       s1,
                                       IR::AddrOpnd::New((Js::Var)Js::FloatTag_Value,
                                                         IR::AddrOpndKindConstantVar,
                                                         this->m_func,
                                                         /* dontEncode = */ true),
                                       this->m_func);
    IR::Instr *movDst = IR::Instr::New(Js::OpCode::MOV, dstOpnd, s1, this->m_func);

    instrInsert->InsertBefore(setTag);
    instrInsert->InsertBefore(movDst);
    LowererMD::Legalize(setTag);
#endif
}

void
LowererMD::EmitLoadFloatFromNumber(IR::Opnd *dst, IR::Opnd *src, IR::Instr *insertInstr)
{
    IR::LabelInstr *labelDone;
    IR::Instr *instr;
    labelDone = EmitLoadFloatCommon(dst, src, insertInstr, insertInstr->HasBailOutInfo());

    if (labelDone == nullptr)
    {
        // We're done
        insertInstr->Remove();
        return;
    }

    // $Done   note: insertAfter
    insertInstr->InsertAfter(labelDone);

    if (!insertInstr->HasBailOutInfo())
    {
        // $Done
        insertInstr->Remove();
        return;
    }
    Assert(!m_func->GetJITFunctionBody()->IsAsmJsMode());

    IR::LabelInstr *labelNoBailOut = nullptr;
    IR::SymOpnd *tempSymOpnd = nullptr;

    if (insertInstr->GetBailOutKind() == IR::BailOutPrimitiveButString)
    {
        if (!this->m_func->tempSymDouble)
        {
            this->m_func->tempSymDouble = StackSym::New(TyFloat64, this->m_func);
            this->m_func->StackAllocate(this->m_func->tempSymDouble, MachDouble);
        }

        // LEA r3, tempSymDouble
        IR::RegOpnd *reg3Opnd = IR::RegOpnd::New(TyMachReg, this->m_func);
        tempSymOpnd = IR::SymOpnd::New(this->m_func->tempSymDouble, TyFloat64, this->m_func);
        instr = IR::Instr::New(Js::OpCode::LEA, reg3Opnd, tempSymOpnd, this->m_func);
        insertInstr->InsertBefore(instr);

        // regBoolResult = to_number_fromPrimitive(value, &dst, allowUndef, scriptContext);

        this->m_lowerer->LoadScriptContext(insertInstr);
        IR::IntConstOpnd *allowUndefOpnd;
        if (insertInstr->GetBailOutKind() == IR::BailOutPrimitiveButString)
        {
            allowUndefOpnd = IR::IntConstOpnd::New(true, TyInt32, this->m_func);
        }
        else
        {
            Assert(insertInstr->GetBailOutKind() == IR::BailOutNumberOnly);
            allowUndefOpnd = IR::IntConstOpnd::New(false, TyInt32, this->m_func);
        }
        this->LoadHelperArgument(insertInstr, allowUndefOpnd);
        this->LoadHelperArgument(insertInstr, reg3Opnd);
        this->LoadHelperArgument(insertInstr, src);

        IR::RegOpnd *regBoolResult = IR::RegOpnd::New(TyInt32, this->m_func);
        instr = IR::Instr::New(Js::OpCode::CALL, regBoolResult, IR::HelperCallOpnd::New(IR::HelperOp_ConvNumber_FromPrimitive, this->m_func), this->m_func);
        insertInstr->InsertBefore(instr);

        this->lowererMDArch.LowerCall(instr, 0);

        // TEST regBoolResult, regBoolResult
        instr = IR::Instr::New(Js::OpCode::TEST, this->m_func);
        instr->SetSrc1(regBoolResult);
        instr->SetSrc2(regBoolResult);
        insertInstr->InsertBefore(instr);

        // JNE $noBailOut
        labelNoBailOut = IR::LabelInstr::New(Js::OpCode::Label, this->m_func, true);
        instr = IR::BranchInstr::New(Js::OpCode::JNE, labelNoBailOut, this->m_func);
        insertInstr->InsertBefore(instr);
    }

    // Bailout code
    Assert(insertInstr->m_opcode == Js::OpCode::FromVar);
    insertInstr->UnlinkDst();
    insertInstr->FreeSrc1();
    IR::Instr *bailoutInstr = insertInstr;
    insertInstr = bailoutInstr->m_next;
    this->m_lowerer->GenerateBailOut(bailoutInstr);

    // $noBailOut
    if (labelNoBailOut)
    {
        insertInstr->InsertBefore(labelNoBailOut);

        Assert(dst->IsRegOpnd());

        // MOVSD dst, [pResult].f64
        instr = IR::Instr::New(Js::OpCode::MOVSD, dst, tempSymOpnd, this->m_func);
        insertInstr->InsertBefore(instr);
    }
}

IR::LabelInstr*
LowererMD::EmitLoadFloatCommon(IR::Opnd *dst, IR::Opnd *src, IR::Instr *insertInstr, bool needHelperLabel)
{
    IR::Instr *instr;

    Assert(src->GetType() == TyVar);
    Assert(dst->IsFloat());
    bool isFloatConst = false;
    IR::RegOpnd *regFloatOpnd = nullptr;

    if (src->IsRegOpnd() && src->AsRegOpnd()->m_sym->m_isFltConst)
    {
        IR::RegOpnd *regOpnd = src->AsRegOpnd();
        Assert(regOpnd->m_sym->m_isSingleDef);
        Js::Var value = regOpnd->m_sym->GetFloatConstValueAsVar_PostGlobOpt();
#if FLOATVAR
        void *pDouble = (double*)NativeCodeDataNewNoFixup(this->m_func->GetNativeCodeDataAllocator(), DoubleType<DataDesc_LowererMD_EmitLoadFloatCommon_Double>, Js::JavascriptNumber::GetValue(value));
        IR::Opnd * doubleRef;
        if (!m_func->IsOOPJIT())
        {
            doubleRef = IR::MemRefOpnd::New(pDouble, TyFloat64, this->m_func, IR::AddrOpndKindDynamicDoubleRef);
        }
        else
        {
            int offset = NativeCodeData::GetDataTotalOffset(pDouble);
            doubleRef = IR::IndirOpnd::New(IR::RegOpnd::New(m_func->GetTopFunc()->GetNativeCodeDataSym(), TyVar, m_func), offset, TyMachDouble,
#if DBG
                NativeCodeData::GetDataDescription(pDouble, m_func->m_alloc),
#endif
                m_func);

            GetLowerer()->addToLiveOnBackEdgeSyms->Set(m_func->GetTopFunc()->GetNativeCodeDataSym()->m_id);
        }
#else
        IR::MemRefOpnd *doubleRef = IR::MemRefOpnd::New((BYTE*)value + Js::JavascriptNumber::GetValueOffset(), TyFloat64, this->m_func,
            IR::AddrOpndKindDynamicDoubleRef);
#endif
        regFloatOpnd = IR::RegOpnd::New(TyFloat64, this->m_func);
        instr = IR::Instr::New(Js::OpCode::MOVSD, regFloatOpnd, doubleRef, this->m_func);
        insertInstr->InsertBefore(instr);
        Legalize(instr);
        isFloatConst = true;
    }
    // Src is constant?
    if (src->IsImmediateOpnd() || src->IsFloatConstOpnd())
    {
        regFloatOpnd = IR::RegOpnd::New(TyFloat64, this->m_func);
        m_lowerer->LoadFloatFromNonReg(src, regFloatOpnd, insertInstr);
        isFloatConst = true;
    }
    if (isFloatConst)
    {
        if (dst->GetType() == TyFloat32)
        {
            // CVTSD2SS regOpnd32.f32, regOpnd.f64    -- Convert regOpnd from f64 to f32
            IR::RegOpnd *regOpnd32 = regFloatOpnd->UseWithNewType(TyFloat32, this->m_func)->AsRegOpnd();
            instr = IR::Instr::New(Js::OpCode::CVTSD2SS, regOpnd32, regFloatOpnd, this->m_func);
            insertInstr->InsertBefore(instr);

            // MOVSS dst, regOpnd32
            instr = IR::Instr::New(Js::OpCode::MOVSS, dst, regOpnd32, this->m_func);
            insertInstr->InsertBefore(instr);
        }
        else
        {
            // MOVSD dst, regOpnd
            instr = IR::Instr::New(Js::OpCode::MOVSD, dst, regFloatOpnd, this->m_func);
            insertInstr->InsertBefore(instr);
        }
        return nullptr;
    }
    Assert(src->IsRegOpnd());

    IR::LabelInstr *labelStore = IR::LabelInstr::New(Js::OpCode::Label, this->m_func);
    IR::LabelInstr *labelHelper;
    IR::LabelInstr *labelDone = IR::LabelInstr::New(Js::OpCode::Label, this->m_func);
    if (needHelperLabel)
    {
        labelHelper = IR::LabelInstr::New(Js::OpCode::Label, this->m_func, true);
    }
    else
    {
        labelHelper = labelDone;
    }

    bool const isFloat32 = dst->GetType() == TyFloat32;
    IR::RegOpnd *reg2 = ((isFloat32 || !dst->IsRegOpnd()) ? IR::RegOpnd::New(TyMachDouble, this->m_func) : dst->AsRegOpnd());

    // Load the float value in reg2
    this->lowererMDArch.LoadCheckedFloat(src->AsRegOpnd(), reg2, labelStore, labelHelper, insertInstr, needHelperLabel);

    // $Store
    insertInstr->InsertBefore(labelStore);
    if (isFloat32)
    {
        IR::RegOpnd *reg2_32 = reg2->UseWithNewType(TyFloat32, this->m_func)->AsRegOpnd();
        // CVTSD2SS r2_32.f32, r2.f64    -- Convert regOpnd from f64 to f32
        instr = IR::Instr::New(Js::OpCode::CVTSD2SS, reg2_32, reg2, this->m_func);
        insertInstr->InsertBefore(instr);

        // MOVSS dst, r2_32
        instr = IR::Instr::New(Js::OpCode::MOVSS, dst, reg2_32, this->m_func);
        insertInstr->InsertBefore(instr);
    }
    else if (reg2 != dst)
    {
        // MOVSD dst, r2
        instr = IR::Instr::New(Js::OpCode::MOVSD, dst, reg2, this->m_func);
        insertInstr->InsertBefore(instr);
    }

    // JMP $Done
    instr = IR::BranchInstr::New(Js::OpCode::JMP, labelDone, this->m_func);
    insertInstr->InsertBefore(instr);

    if (needHelperLabel)
    {
        // $Helper
        insertInstr->InsertBefore(labelHelper);
    }

    return labelDone;
}

IR::RegOpnd *
LowererMD::EmitLoadFloat(IR::Opnd *dst, IR::Opnd *src, IR::Instr *insertInstr)
{
    IR::LabelInstr *labelDone;
    IR::Instr *instr;
    labelDone = EmitLoadFloatCommon(dst, src, insertInstr, true);

    if (labelDone == nullptr)
    {
        // We're done
        return nullptr;
    }

    IR::Opnd *memAddress = dst;

    if (dst->IsRegOpnd())
    {
        // Create an f64 stack location to store the result of the helper.
        IR::SymOpnd *symOpnd = IR::SymOpnd::New(StackSym::New(dst->GetType(), this->m_func), dst->GetType(), this->m_func);
        this->m_func->StackAllocate(symOpnd->m_sym->AsStackSym(), sizeof(double));
        memAddress = symOpnd;
    }

    // LEA r3, dst
    IR::RegOpnd *reg3Opnd = IR::RegOpnd::New(TyMachReg, this->m_func);
    instr = IR::Instr::New(Js::OpCode::LEA, reg3Opnd, memAddress, this->m_func);
    insertInstr->InsertBefore(instr);

    // to_number_full(value, &dst, scriptContext);

    // Create dummy binary op to convert into helper
    instr = IR::Instr::New(Js::OpCode::Add_A, this->m_func);
    instr->SetSrc1(src);
    instr->SetSrc2(reg3Opnd);
    insertInstr->InsertBefore(instr);

    IR::JnHelperMethod helper;
    if (dst->GetType() == TyFloat32)
    {
        helper = IR::HelperOp_ConvFloat_Helper;
    }
    else
    {
        helper = IR::HelperOp_ConvNumber_Helper;
    }
    this->m_lowerer->LowerBinaryHelperMem(instr, helper);

    if (dst->IsRegOpnd())
    {
        if (dst->GetType() == TyFloat32)
        {
            // MOVSS dst, r32
            instr = IR::Instr::New(Js::OpCode::MOVSS, dst, memAddress, this->m_func);
            insertInstr->InsertBefore(instr);
        }
        else
        {
            // MOVSD dst, [pResult].f64
            instr = IR::Instr::New(Js::OpCode::MOVSD, dst, memAddress, this->m_func);
            insertInstr->InsertBefore(instr);
        }
    }
    // $Done
    insertInstr->InsertBefore(labelDone);

    return nullptr;
}

void
LowererMD::LowerInt4NegWithBailOut(
    IR::Instr *const instr,
    const IR::BailOutKind bailOutKind,
    IR::LabelInstr *const bailOutLabel,
    IR::LabelInstr *const skipBailOutLabel)
{
    Assert(instr);
    Assert(instr->m_opcode == Js::OpCode::Neg_I4);
    Assert(!instr->HasBailOutInfo());
    Assert(bailOutKind & IR::BailOutOnResultConditions || bailOutKind == IR::BailOutOnFailedHoistedLoopCountBasedBoundCheck);
    Assert(bailOutLabel);
    Assert(instr->m_next == bailOutLabel);
    Assert(skipBailOutLabel);

    instr->ReplaceDst(instr->GetDst()->UseWithNewType(TyInt32, instr->m_func));
    instr->ReplaceSrc1(instr->GetSrc1()->UseWithNewType(TyInt32, instr->m_func));

    // Lower the instruction
    instr->m_opcode = Js::OpCode::NEG;
    Legalize(instr);

    if(bailOutKind & IR::BailOutOnOverflow || bailOutKind == IR::BailOutOnFailedHoistedLoopCountBasedBoundCheck)
    {
        bailOutLabel->InsertBefore(IR::BranchInstr::New(Js::OpCode::JO, bailOutLabel, instr->m_func));
    }

    if(bailOutKind & IR::BailOutOnNegativeZero)
    {
        bailOutLabel->InsertBefore(IR::BranchInstr::New(Js::OpCode::JEQ, bailOutLabel, instr->m_func));
    }

    // Skip bailout
    bailOutLabel->InsertBefore(IR::BranchInstr::New(LowererMD::MDUncondBranchOpcode, skipBailOutLabel, instr->m_func));
}

void
LowererMD::LowerInt4AddWithBailOut(
    IR::Instr *const instr,
    const IR::BailOutKind bailOutKind,
    IR::LabelInstr *const bailOutLabel,
    IR::LabelInstr *const skipBailOutLabel)
{
    Assert(instr);
    Assert(instr->m_opcode == Js::OpCode::Add_I4);
    Assert(!instr->HasBailOutInfo());
    Assert(
        (bailOutKind & IR::BailOutOnResultConditions) == IR::BailOutOnOverflow ||
        bailOutKind == IR::BailOutOnFailedHoistedLoopCountBasedBoundCheck);
    Assert(bailOutLabel);
    Assert(instr->m_next == bailOutLabel);
    Assert(skipBailOutLabel);

    instr->ReplaceDst(instr->GetDst()->UseWithNewType(TyInt32, instr->m_func));
    instr->ReplaceSrc1(instr->GetSrc1()->UseWithNewType(TyInt32, instr->m_func));
    instr->ReplaceSrc2(instr->GetSrc2()->UseWithNewType(TyInt32, instr->m_func));

    // Restore sources overwritten by the instruction in the bailout path
    const auto dst = instr->GetDst(), src1 = instr->GetSrc1(), src2 = instr->GetSrc2();
    Assert(dst->IsRegOpnd());
    const bool dstEquSrc1 = dst->IsEqual(src1), dstEquSrc2 = dst->IsEqual(src2);
    if(dstEquSrc1 & dstEquSrc2)
    {
        // We have:
        //     s1 += s1
        // Which is equivalent to:
        //     s1 <<= 1
        //
        // These overflow a signed 32-bit integer when for the initial s1:
        //     s1 > 0 && (s1 & 0x40000000)     - result is negative after overflow
        //     s1 < 0 && !(s1 & 0x40000000)    - result is nonnegative after overflow
        //
        // To restore s1 to its value before the operation, we first do an arithmetic right-shift by one bit to undo the
        // left-shift and preserve the sign of the result after overflow. Since the result after overflow always has the
        // opposite sign from the operands (hence the overflow), we just need to invert the sign of the result. The following
        // restores s1 to its value before the instruction:
        //     s1 = (s1 >> 1) ^ 0x80000000
        //
        // Generate:
        //     sar  s1, 1
        //     xor  s1, 0x80000000
        const auto startBailOutInstr = bailOutLabel->m_next;
        Assert(startBailOutInstr);
        startBailOutInstr->InsertBefore(
                IR::Instr::New(
                    Js::OpCode::SAR,
                    dst,
                    dst,
                    IR::IntConstOpnd::New(1, TyInt8, instr->m_func),
                    instr->m_func)
            );
        startBailOutInstr->InsertBefore(
                IR::Instr::New(
                    Js::OpCode::XOR,
                    dst,
                    dst,
                    IR::IntConstOpnd::New(INT32_MIN, TyInt32, instr->m_func, true /* dontEncode */),
                    instr->m_func)
            );
    }
    else if(dstEquSrc1 | dstEquSrc2)
    {
        // We have:
        //     s1 += s2
        //   Or:
        //     s1 = s2 + s1
        //
        // The following restores s1 to its value before the instruction:
        //     s1 -= s2
        //
        // Generate:
        //     sub  s1, s2
        if(dstEquSrc1)
        {
            Assert(src2->IsRegOpnd() || src2->IsIntConstOpnd());
        }
        else
        {
            Assert(src1->IsRegOpnd() || src1->IsIntConstOpnd());
        }
        bailOutLabel->InsertAfter(IR::Instr::New(Js::OpCode::SUB, dst, dst, dstEquSrc1 ? src2 : src1, instr->m_func));
    }

    // Lower the instruction
    ChangeToAdd(instr, true /* needFlags */);
    Legalize(instr);

    // Skip bailout on no overflow
    bailOutLabel->InsertBefore(IR::BranchInstr::New(Js::OpCode::JNO, skipBailOutLabel, instr->m_func));

    // Fall through to bailOutLabel
}

void
LowererMD::LowerInt4SubWithBailOut(
    IR::Instr *const instr,
    const IR::BailOutKind bailOutKind,
    IR::LabelInstr *const bailOutLabel,
    IR::LabelInstr *const skipBailOutLabel)
{
    Assert(instr);
    Assert(instr->m_opcode == Js::OpCode::Sub_I4);
    Assert(!instr->HasBailOutInfo());
    Assert(
        (bailOutKind & IR::BailOutOnResultConditions) == IR::BailOutOnOverflow ||
        bailOutKind == IR::BailOutOnFailedHoistedLoopCountBasedBoundCheck);
    Assert(bailOutLabel);
    Assert(instr->m_next == bailOutLabel);
    Assert(skipBailOutLabel);

    instr->ReplaceDst(instr->GetDst()->UseWithNewType(TyInt32, instr->m_func));
    instr->ReplaceSrc1(instr->GetSrc1()->UseWithNewType(TyInt32, instr->m_func));
    instr->ReplaceSrc2(instr->GetSrc2()->UseWithNewType(TyInt32, instr->m_func));

    // Restore sources overwritten by the instruction in the bailout path
    const auto dst = instr->GetDst(), src1 = instr->GetSrc1(), src2 = instr->GetSrc2();
    Assert(dst->IsRegOpnd());
    const bool dstEquSrc1 = dst->IsEqual(src1), dstEquSrc2 = dst->IsEqual(src2);
    if(dstEquSrc1 ^ dstEquSrc2)
    {
        // We have:
        //     s1 -= s2
        //   Or:
        //     s1 = s2 - s1
        //
        // The following restores s1 to its value before the instruction:
        //     s1 += s2
        //   Or:
        //     s1 = s2 - s1
        //
        // Generate:
        //     neg  s1      - only for second case
        //     add  s1, s2
        if(dstEquSrc1)
        {
            Assert(src2->IsRegOpnd() || src2->IsIntConstOpnd());
        }
        else
        {
            Assert(src1->IsRegOpnd() || src1->IsIntConstOpnd());
        }
        const auto startBailOutInstr = bailOutLabel->m_next;
        Assert(startBailOutInstr);
        if(dstEquSrc2)
        {
            startBailOutInstr->InsertBefore(IR::Instr::New(Js::OpCode::NEG, dst, dst, instr->m_func));
        }
        startBailOutInstr->InsertBefore(IR::Instr::New(Js::OpCode::ADD, dst, dst, dstEquSrc1 ? src2 : src1, instr->m_func));
    }

    // Lower the instruction
    ChangeToSub(instr, true /* needFlags */);
    Legalize(instr);

    // Skip bailout on no overflow
    bailOutLabel->InsertBefore(IR::BranchInstr::New(Js::OpCode::JNO, skipBailOutLabel, instr->m_func));

    // Fall through to bailOutLabel
}

bool
LowererMD::GenerateSimplifiedInt4Mul(
    IR::Instr *const mulInstr,
    const IR::BailOutKind bailOutKind,
    IR::LabelInstr *const bailOutLabel)
{
    if (AutoSystemInfo::Data.IsAtomPlatform())
    {
        // On Atom, always optimize unless phase is off
        if (PHASE_OFF(Js::AtomPhase, mulInstr->m_func->GetTopFunc()) ||
            PHASE_OFF(Js::MulStrengthReductionPhase, mulInstr->m_func->GetTopFunc()))
            return false;
    }
    else
    {

        // On other platforms, don't optimize unless phase is forced
        if (!PHASE_FORCE(Js::AtomPhase, mulInstr->m_func->GetTopFunc()) &&
            !PHASE_FORCE(Js::MulStrengthReductionPhase, mulInstr->m_func->GetTopFunc()))
            return false;
    }

    Assert(mulInstr);
    Assert(mulInstr->m_opcode == Js::OpCode::Mul_I4);

    IR::Instr *instr = mulInstr, *nextInstr;
    const auto dst = instr->GetDst(), src1 = instr->GetSrc1(), src2 = instr->GetSrc2();

    if (!src1->IsIntConstOpnd() && !src2->IsIntConstOpnd())
        return false;

    // if two const operands, GlobOpt would have folded the computation
    Assert(!(src1->IsIntConstOpnd() && src2->IsIntConstOpnd()));
    Assert(dst->IsRegOpnd());

    const auto constSrc = src1->IsIntConstOpnd() ? src1 : src2;
    const auto nonConstSrc = src1->IsIntConstOpnd() ? src2 : src1;
    const auto constSrcValue = constSrc->AsIntConstOpnd()->AsInt32();
    auto nonConstSrcCopy = nonConstSrc;
    Assert(nonConstSrc->IsRegOpnd());

    bool doOVF = bailOutKind & IR::BailOutOnMulOverflow || bailOutKind == IR::BailOutOnFailedHoistedLoopCountBasedBoundCheck;

    // don't simplify mul by large numbers with OF check
    if (doOVF && (constSrcValue > 3 || constSrcValue < -3))
        return false;

    switch(constSrcValue)
    {
    case -3:
    case 3:
        // if dst = src, we need to have a copy of the src for the ADD/SUB
        if (dst->IsEqual(nonConstSrc))
        {
            nonConstSrcCopy = IR::RegOpnd::New(nonConstSrc->GetType(), instr->m_func);
            // MOV
            Lowerer::InsertMove(nonConstSrcCopy, nonConstSrc, instr);
        }
        instr->UnlinkSrc1();
        instr->UnlinkSrc2();
        // SHL
        instr->m_opcode = Js::OpCode::SHL;
        instr->SetSrc1(nonConstSrc);
        instr->SetSrc2(IR::IntConstOpnd::New((IntConstType) 1, TyInt32, instr->m_func));
        constSrc->Free(instr->m_func);
        Legalize(instr);
        // JO
        if (doOVF)
        {
            nextInstr = IR::BranchInstr::New(Js::OpCode::JO, bailOutLabel, instr->m_func);
            instr->InsertAfter(nextInstr);
            instr = nextInstr;
        }
        // ADD
        nextInstr = IR::Instr::New(Js::OpCode::ADD, dst, dst, nonConstSrcCopy, instr->m_func);
        instr->InsertAfter(nextInstr);
        instr = nextInstr;
        Legalize(instr);
        if (constSrcValue == -3)
        {
            // JO
            if (doOVF)
            {
                nextInstr = IR::BranchInstr::New(Js::OpCode::JO, bailOutLabel, instr->m_func);
                instr->InsertAfter(nextInstr);
                instr = nextInstr;
            }
            // NEG
            nextInstr = IR::Instr::New(Js::OpCode::NEG, dst, dst, instr->m_func);
            instr->InsertAfter(nextInstr);
            instr = nextInstr;
            Legalize(instr);
        }
        // last JO inserted by caller
        return true;
    case -2:
    case 2:
        instr->UnlinkSrc1();
        instr->UnlinkSrc2();
        // SHL
        instr->m_opcode = Js::OpCode::SHL;
        instr->SetSrc1(nonConstSrc);
        instr->SetSrc2(IR::IntConstOpnd::New((IntConstType) 1, TyInt32, instr->m_func));
        constSrc->Free(instr->m_func);
        Legalize(instr);

        if (constSrcValue == -2)
        {
            // JO
            if (doOVF)
            {
                nextInstr = IR::BranchInstr::New(Js::OpCode::JO, bailOutLabel, instr->m_func);
                instr->InsertAfter(nextInstr);
                instr = nextInstr;
            }
            // NEG
            nextInstr = IR::Instr::New(Js::OpCode::NEG, dst, dst, instr->m_func);
            instr->InsertAfter(nextInstr);
            instr = nextInstr;
            Legalize(instr);
        }
        // last JO inserted by caller
        return true;
    case -1:
        instr->UnlinkSrc1();
        instr->UnlinkSrc2();
        // NEG
        instr->m_opcode = Js::OpCode::NEG;
        instr->SetSrc1(nonConstSrc);
        constSrc->Free(instr->m_func);
        Legalize(instr);
        // JO inserted by caller
        return true;
    case 0:
        instr->FreeSrc1();
        instr->FreeSrc2();
        // MOV
        instr->m_opcode = Js::OpCode::MOV;
        instr->SetSrc1(IR::IntConstOpnd::New((IntConstType) 0, TyInt32, instr->m_func));
        Legalize(instr);
        // JO inserted by caller are removed in later phases
        return true;
    case 1:
        instr->UnlinkSrc1();
        instr->UnlinkSrc2();
        // MOV
        instr->m_opcode = Js::OpCode::MOV;
        instr->SetSrc1(nonConstSrc);
        constSrc->Free(instr->m_func);
        Legalize(instr);
        // JO inserted by caller are removed in later phases
        return true;
    default:
        // large numbers with no OF check
        Assert(!doOVF);
        // 2^i
        // -2^i
        if (Math::IsPow2(constSrcValue) || Math::IsPow2(-constSrcValue))
        {
            uint32 shamt = constSrcValue > 0 ? Math::Log2(constSrcValue) : Math::Log2(-constSrcValue);
            instr->UnlinkSrc1();
            instr->UnlinkSrc2();
            // SHL
            instr->m_opcode = Js::OpCode::SHL;
            instr->SetSrc1(nonConstSrc);
            instr->SetSrc2(IR::IntConstOpnd::New((IntConstType) shamt, TyInt32, instr->m_func));
            constSrc->Free(instr->m_func);
            Legalize(instr);
            if (constSrcValue < 0)
            {
                // NEG
                nextInstr = IR::Instr::New(Js::OpCode::NEG, dst, dst, instr->m_func);
                instr->InsertAfter(nextInstr);
                Legalize(instr);
            }
            return true;
        }

        // 2^i + 1
        // 2^i - 1
        if (Math::IsPow2(constSrcValue - 1) || Math::IsPow2(constSrcValue + 1))
        {
            bool plusOne = Math::IsPow2(constSrcValue - 1);
            uint32 shamt = plusOne ? Math::Log2(constSrcValue - 1) : Math::Log2(constSrcValue + 1);

            if (dst->IsEqual(nonConstSrc))
            {
                nonConstSrcCopy = IR::RegOpnd::New(nonConstSrc->GetType(), instr->m_func);
                // MOV
                Lowerer::InsertMove(nonConstSrcCopy, nonConstSrc, instr);
            }
            instr->UnlinkSrc1();
            instr->UnlinkSrc2();
            // SHL
            instr->m_opcode = Js::OpCode::SHL;
            instr->SetSrc1(nonConstSrc);
            instr->SetSrc2(IR::IntConstOpnd::New((IntConstType) shamt, TyInt32, instr->m_func));
            constSrc->Free(instr->m_func);
            Legalize(instr);
            // ADD/SUB
            nextInstr = IR::Instr::New(plusOne ? Js::OpCode::ADD : Js::OpCode::SUB, dst, dst, nonConstSrcCopy, instr->m_func);
            instr->InsertAfter(nextInstr);
            instr = nextInstr;
            Legalize(instr);
            return true;
        }
        return false;
    }
}

void
LowererMD::LowerInt4MulWithBailOut(
    IR::Instr *const instr,
    const IR::BailOutKind bailOutKind,
    IR::LabelInstr *const bailOutLabel,
    IR::LabelInstr *const skipBailOutLabel)
{
    Assert(instr);
    Assert(instr->m_opcode == Js::OpCode::Mul_I4);
    Assert(!instr->HasBailOutInfo());
    Assert(bailOutKind & IR::BailOutOnResultConditions || bailOutKind == IR::BailOutOnFailedHoistedLoopCountBasedBoundCheck);
    Assert(bailOutLabel);
    Assert(instr->m_next == bailOutLabel);
    Assert(skipBailOutLabel);

    instr->ReplaceDst(instr->GetDst()->UseWithNewType(TyInt32, instr->m_func));
    instr->ReplaceSrc1(instr->GetSrc1()->UseWithNewType(TyInt32, instr->m_func));
    instr->ReplaceSrc2(instr->GetSrc2()->UseWithNewType(TyInt32, instr->m_func));

    IR::LabelInstr *checkForNegativeZeroLabel = nullptr;
    if(bailOutKind & IR::BailOutOnNegativeZero)
    {
        // We have:
        //     s3 = s1 * s2
        //
        // If the result is zero, we need to check and only bail out if it would be -0. The following determines this:
        //     bailOut = (s1 < 0 || s2 < 0) (either s1 or s2 has to be zero for the result to be zero, so we don't emit zero checks)
        //
        // Note, however, that if in future we decide to ignore mul overflow in some cases, and overflow occurs with one of the operands as negative,
        // this can lead to bailout. Will handle that case if ever we decide to ignore mul overflow.
        //
        // Generate:
        //   $checkForNegativeZeroLabel:
        //     test s1, s1
        //     js   $bailOutLabel
        //     test s2, s2
        //     jns  $skipBailOutLabel
        //   (fall through to bail out)

        const auto dst = instr->GetDst(), src1 = instr->GetSrc1(), src2 = instr->GetSrc2();
        Assert(dst->IsRegOpnd());
        Assert(!src1->IsEqual(src2)); // cannot result in -0 if both operands are the same; GlobOpt should have figured that out

        checkForNegativeZeroLabel = IR::LabelInstr::New(Js::OpCode::Label, instr->m_func, true);
        bailOutLabel->InsertBefore(checkForNegativeZeroLabel);

        if(src1->IsIntConstOpnd() || src2->IsIntConstOpnd())
        {
            Assert(!(src1->IsIntConstOpnd() && src2->IsIntConstOpnd())); // if this results in -0, GlobOpt should have avoided type specialization

            const auto constSrc = src1->IsIntConstOpnd() ? src1 : src2;
            const auto nonConstSrc = src1->IsIntConstOpnd() ? src2 : src1;
            Assert(nonConstSrc->IsRegOpnd());

            const auto newInstr = IR::Instr::New(Js::OpCode::TEST, instr->m_func);
            newInstr->SetSrc1(nonConstSrc);
            newInstr->SetSrc2(nonConstSrc);
            bailOutLabel->InsertBefore(newInstr);

            const auto constSrcValue = constSrc->AsIntConstOpnd()->GetValue();
            if(constSrcValue == 0)
            {
                bailOutLabel->InsertBefore(IR::BranchInstr::New(Js::OpCode::JNSB, skipBailOutLabel, instr->m_func));
            }
            else
            {
                Assert(constSrcValue < 0); // cannot result in -0 if one operand is positive; GlobOpt should have figured that out
                bailOutLabel->InsertBefore(IR::BranchInstr::New(Js::OpCode::JNE, skipBailOutLabel, instr->m_func));
            }
        }
        else
        {
            auto newInstr = IR::Instr::New(Js::OpCode::TEST, instr->m_func);
            newInstr->SetSrc1(src1);
            newInstr->SetSrc2(src1);
            bailOutLabel->InsertBefore(newInstr);

            bailOutLabel->InsertBefore(IR::BranchInstr::New(Js::OpCode::JSB, bailOutLabel, instr->m_func));

            newInstr = IR::Instr::New(Js::OpCode::TEST, instr->m_func);
            newInstr->SetSrc1(src2);
            newInstr->SetSrc2(src2);
            bailOutLabel->InsertBefore(newInstr);

            bailOutLabel->InsertBefore(IR::BranchInstr::New(Js::OpCode::JNSB, skipBailOutLabel, instr->m_func));
        }

        // Fall through to bailOutLabel
    }

    const bool needsOverflowCheck =
        bailOutKind & IR::BailOutOnMulOverflow || bailOutKind == IR::BailOutOnFailedHoistedLoopCountBasedBoundCheck;
    AssertMsg(!instr->ShouldCheckForNon32BitOverflow() || (needsOverflowCheck && instr->ShouldCheckForNon32BitOverflow()), "Non 32-bit overflow check required without bailout info");
    bool simplifiedMul = LowererMD::GenerateSimplifiedInt4Mul(instr, bailOutKind, bailOutLabel);
    // Lower the instruction
    if (!simplifiedMul)
    {
        LowererMD::ChangeToMul(instr, needsOverflowCheck);
    }

    const auto insertBeforeInstr = checkForNegativeZeroLabel ? checkForNegativeZeroLabel : bailOutLabel;

    if(needsOverflowCheck)
    {
        // do we care about int32 or non-int32 overflow ?
        if (!simplifiedMul && !instr->ShouldCheckFor32BitOverflow() && instr->ShouldCheckForNon32BitOverflow())
            LowererMD::EmitNon32BitOvfCheck(instr, insertBeforeInstr, bailOutLabel);
        else
            insertBeforeInstr->InsertBefore(IR::BranchInstr::New(Js::OpCode::JO, bailOutLabel, instr->m_func));
    }

    if(bailOutKind & IR::BailOutOnNegativeZero)
    {
        // On zero, branch to determine whether the result would be -0

        Assert(checkForNegativeZeroLabel);

        const auto newInstr = IR::Instr::New(Js::OpCode::TEST, instr->m_func);
        const auto dst = instr->GetDst();
        newInstr->SetSrc1(dst);
        newInstr->SetSrc2(dst);
        insertBeforeInstr->InsertBefore(newInstr);

        insertBeforeInstr->InsertBefore(IR::BranchInstr::New(Js::OpCode::JEQ, checkForNegativeZeroLabel, instr->m_func));
    }

    // Skip bailout
    insertBeforeInstr->InsertBefore(IR::BranchInstr::New(LowererMD::MDUncondBranchOpcode, skipBailOutLabel, instr->m_func));
}

void
LowererMD::LowerInt4RemWithBailOut(
    IR::Instr *const instr,
    const IR::BailOutKind bailOutKind,
    IR::LabelInstr *const bailOutLabel,
    IR::LabelInstr *const skipBailOutLabel) const
{

    Assert(instr);
    Assert(instr->m_opcode == Js::OpCode::Rem_I4);
    Assert(!instr->HasBailOutInfo());
    Assert(bailOutKind & IR::BailOutOnNegativeZero);
    Assert(bailOutLabel);
    Assert(instr->m_next == bailOutLabel);
    Assert(skipBailOutLabel);

    instr->ReplaceDst(instr->GetDst()->UseWithNewType(TyInt32, instr->m_func));
    instr->ReplaceSrc1(instr->GetSrc1()->UseWithNewType(TyInt32, instr->m_func));
    instr->ReplaceSrc2(instr->GetSrc2()->UseWithNewType(TyInt32, instr->m_func));

    bool fastPath = m_lowerer->GenerateSimplifiedInt4Rem(instr, skipBailOutLabel);

    // We have:
    //     s3 = s1 % s2
    //
    // If the result is zero, we need to check and only bail out if it would be -0. The following determines this:
    //     bailOut = (s3 == 0 && s1 < 0)
    //
    // Generate:
    //   $checkForNegativeZeroLabel:
    //     test s3, s3
    //     jne  $skipBailOutLabel
    //     test s1, s1
    //     jns  $skipBailOutLabel
    //   (fall through to bail out)

    IR::Opnd *dst = instr->GetDst(), *src1 = instr->GetSrc1();
    Assert(dst->IsRegOpnd());

    IR::Instr * newInstr = IR::Instr::New(Js::OpCode::TEST, instr->m_func);
    newInstr->SetSrc1(dst);
    newInstr->SetSrc2(dst);
    bailOutLabel->InsertBefore(newInstr);

    bailOutLabel->InsertBefore(IR::BranchInstr::New(Js::OpCode::JNE, skipBailOutLabel, instr->m_func));

    // Fast path already checks if s1 >= 0
    if (!fastPath)
    {
        newInstr = IR::Instr::New(Js::OpCode::TEST, instr->m_func);
        newInstr->SetSrc1(src1);
        newInstr->SetSrc2(src1);
        bailOutLabel->InsertBefore(newInstr);

        bailOutLabel->InsertBefore(IR::BranchInstr::New(Js::OpCode::JNSB, skipBailOutLabel, instr->m_func));
    }
    // Fall through to bailOutLabel

    // Lower the instruction
    LowererMDArch::EmitInt4Instr(instr);

}

IR::Instr *
LowererMD::LoadFloatZero(IR::Opnd * opndDst, IR::Instr * instrInsert)
{
    IR::Instr * instr = IR::Instr::New(Js::OpCode::MOVSD_ZERO, opndDst, instrInsert->m_func);
    instrInsert->InsertBefore(instr);
    return instr;
}

IR::Instr *
LowererMD::LoadFloatValue(IR::Opnd * opndDst, double value, IR::Instr * instrInsert)
{
    if (value == 0.0 && !Js::JavascriptNumber::IsNegZero(value))
    {
        // zero can be loaded with "XORPS xmm, xmm" rather than needing memory load
        return LoadFloatZero(opndDst, instrInsert);
    }

    IR::Opnd * opnd;

    void* pValue = nullptr;
    bool isFloat64 = opndDst->IsFloat64();
    if (isFloat64)
    {
        pValue = NativeCodeDataNewNoFixup(instrInsert->m_func->GetNativeCodeDataAllocator(), DoubleType<DataDesc_LowererMD_LoadFloatValue_Double>, value);
    }
    else
    {
        Assert(opndDst->IsFloat32());
        pValue = (float*)NativeCodeDataNewNoFixup(instrInsert->m_func->GetNativeCodeDataAllocator(), FloatType<DataDesc_LowererMD_LoadFloatValue_Float>, (float)value);
    }

    if (!instrInsert->m_func->IsOOPJIT())
    {
        opnd = IR::MemRefOpnd::New((void*)pValue, isFloat64 ? TyMachDouble : TyFloat32,
            instrInsert->m_func, isFloat64 ? IR::AddrOpndKindDynamicDoubleRef : IR::AddrOpndKindDynamicFloatRef);
    }
    else // OOP JIT
    {
        int offset = NativeCodeData::GetDataTotalOffset(pValue);
        auto addressRegOpnd = IR::RegOpnd::New(TyMachPtr, instrInsert->m_func);

        Lowerer::InsertMove(
            addressRegOpnd,
            IR::MemRefOpnd::New(instrInsert->m_func->GetWorkItem()->GetWorkItemData()->nativeDataAddr, TyMachPtr, instrInsert->m_func, IR::AddrOpndKindDynamicNativeCodeDataRef),
            instrInsert);

        opnd = IR::IndirOpnd::New(addressRegOpnd, offset, isFloat64 ? TyMachDouble : TyFloat32,
#if DBG
            NativeCodeData::GetDataDescription(pValue, instrInsert->m_func->m_alloc),
#endif
            instrInsert->m_func);
    }

    // movsd xmm, [reg+offset]
    IR::Instr * instr = IR::Instr::New(LowererMDArch::GetAssignOp(opndDst->GetType()), opndDst, opnd, instrInsert->m_func);

    instrInsert->InsertBefore(instr);
    Legalize(instr);
    return instr;

}

IR::Instr *
LowererMD::EnsureAdjacentArgs(IR::Instr * instrArg)
{
    // Ensure that the arg instructions for a given call site are adjacent.
    // This isn't normally desirable for CQ, but it's required by, for instance, the cloner,
    // which must clone a complete call sequence.
    IR::Opnd * opnd = instrArg->GetSrc2();
    IR::Instr * instrNextArg;
    StackSym * sym;

    AssertMsg(opnd, "opnd");
    while (opnd->IsSymOpnd())
    {
        sym = opnd->AsSymOpnd()->m_sym->AsStackSym();
        instrNextArg = sym->m_instrDef;
        Assert(instrNextArg);
        instrNextArg->SinkInstrBefore(instrArg);
        instrArg = instrNextArg;
        opnd = instrArg->GetSrc2();
    }
    sym = opnd->AsRegOpnd()->m_sym;
    instrNextArg = sym->m_instrDef;
    Assert(instrNextArg && instrNextArg->m_opcode == Js::OpCode::StartCall);

    // The StartCall can be trivially moved down.
    if (instrNextArg->m_next != instrArg)
    {
        instrNextArg->UnlinkStartCallFromBailOutInfo(instrArg);
        instrNextArg->Unlink();
        instrArg->InsertBefore(instrNextArg);
    }

    return instrNextArg->m_prev;
}

#if INT32VAR
//
// Convert an int32 to Var representation.
//
void LowererMD::GenerateInt32ToVarConversion( IR::Opnd * opndSrc, IR::Instr * insertInstr )
{
    AssertMsg(TySize[opndSrc->GetType()] == MachPtr, "For this to work it should be a 64-bit register");

    IR::Instr* instr = IR::Instr::New(Js::OpCode::BTS, opndSrc, opndSrc, IR::IntConstOpnd::New(Js::VarTag_Shift, TyInt8, this->m_func), this->m_func);
    insertInstr->InsertBefore(instr);
}

//
// jump to $labelHelper, based on the result of CMP
//
void LowererMD::GenerateSmIntTest(IR::Opnd *opndSrc, IR::Instr *insertInstr, IR::LabelInstr *labelHelper, IR::Instr **instrFirst /* = nullptr */, bool fContinueLabel /*= false*/)
{
    AssertMsg(opndSrc->GetSize() == MachPtr, "64-bit register required");

    IR::Opnd  * opndReg = IR::RegOpnd::New(TyMachReg, this->m_func);

#ifdef SHIFTLOAD
    // s1 = SHLD src1, 16 - Shift top 16-bits of src1 to s1
    IR::Instr* instr = IR::Instr::New(Js::OpCode::SHLD, opndReg, opndSrc, IR::IntConstOpnd::New(16, TyInt8, this->m_func), this->m_func);
    insertInstr->InsertBefore(instr);

    if (instrFirst)
    {
        *instrFirst = instr;
    }

    // CMP s1.i16, AtomTag.i16
    IR::Opnd *opndReg16 = opndReg->Copy(m_func);
    opndReg16->SetType(TyInt16);
    instr = IR::Instr::New(Js::OpCode::CMP, this->m_func);
    instr->SetSrc1(opndReg16);
    instr->SetSrc2(IR::IntConstOpnd::New(Js::AtomTag, TyInt16, this->m_func, /* dontEncode = */ true));
    insertInstr->InsertBefore(instr);
#else
    // s1 = MOV src1 - Move to a temporary
    IR::Instr * instr   = IR::Instr::New(Js::OpCode::MOV, opndReg, opndSrc, this->m_func);
    insertInstr->InsertBefore(instr);

    if (instrFirst)
    {
        *instrFirst = instr;
    }

    // s1 = SHR s1, VarTag_Shift
    instr = IR::Instr::New(Js::OpCode::SHR, opndReg, opndReg, IR::IntConstOpnd::New(Js::VarTag_Shift, TyInt8, this->m_func), this->m_func);
    insertInstr->InsertBefore(instr);

    // CMP s1, AtomTag
    instr = IR::Instr::New(Js::OpCode::CMP, this->m_func);
    instr->SetSrc1(opndReg);
    instr->SetSrc2(IR::IntConstOpnd::New(Js::AtomTag, TyInt32, this->m_func, /* dontEncode = */ true));
    insertInstr->InsertBefore(instr);
#endif
    if(fContinueLabel)
    {
        // JEQ $labelHelper
        instr = IR::BranchInstr::New(Js::OpCode::JEQ, labelHelper, this->m_func);
    }
    else
    {
        // JNE $labelHelper
        instr = IR::BranchInstr::New(Js::OpCode::JNE, labelHelper, this->m_func);
    }
    insertInstr->InsertBefore(instr);
}

//
// If lower 32-bits are zero (value is zero), jump to $helper.
//
void LowererMD::GenerateTaggedZeroTest( IR::Opnd * opndSrc, IR::Instr * insertInstr, IR::LabelInstr * labelHelper )
{
    // Cast the var to 32 bit integer.
    if(opndSrc->GetSize() != 4)
    {
        opndSrc = opndSrc->UseWithNewType(TyUint32, this->m_func);
    }
    AssertMsg(TySize[opndSrc->GetType()] == 4, "This technique works only on the 32-bit version");

    // TEST src1, src1
    IR::Instr* instr = IR::Instr::New(Js::OpCode::TEST, this->m_func);
    instr->SetSrc1(opndSrc);
    instr->SetSrc2(opndSrc);
    insertInstr->InsertBefore(instr);

    if(labelHelper != nullptr)
    {
        // JZ $labelHelper
        instr = IR::BranchInstr::New(Js::OpCode::JEQ, labelHelper, this->m_func);
        insertInstr->InsertBefore(instr);
    }
}

//
// If top 16 bits are not zero i.e. it is NOT object, jump to $helper.
//
bool LowererMD::GenerateObjectTest(IR::Opnd * opndSrc, IR::Instr * insertInstr, IR::LabelInstr * labelTarget, bool fContinueLabel)
{
    AssertMsg(opndSrc->GetSize() == MachPtr, "64-bit register required");

    if (opndSrc->IsTaggedValue() && fContinueLabel)
    {
        // Insert delete branch opcode to tell the dbChecks not to assert on the helper label we may fall through into
        IR::Instr *fakeBr = IR::PragmaInstr::New(Js::OpCode::DeletedNonHelperBranch, 0, this->m_func);
        insertInstr->InsertBefore(fakeBr);

        return false;
    }
    else if (opndSrc->IsNotTaggedValue() && !fContinueLabel)
    {
        return false;
    }

    IR::Opnd  * opndReg = IR::RegOpnd::New(TyMachReg, this->m_func);

    // s1 = MOV src1 - Move to a temporary
    IR::Instr * instr   = IR::Instr::New(Js::OpCode::MOV, opndReg, opndSrc, this->m_func);
    insertInstr->InsertBefore(instr);

    // s1 = SHR s1, VarTag_Shift
    instr = IR::Instr::New(Js::OpCode::SHR, opndReg, opndReg, IR::IntConstOpnd::New(Js::VarTag_Shift, TyInt8, this->m_func), this->m_func);
    insertInstr->InsertBefore(instr);

    if (fContinueLabel)
    {
        // JEQ $labelHelper
        instr = IR::BranchInstr::New(Js::OpCode::JEQ, labelTarget, this->m_func);
        insertInstr->InsertBefore(instr);
        IR::LabelInstr *labelHelper = IR::LabelInstr::New(Js::OpCode::Label, this->m_func, true);
        insertInstr->InsertBefore(labelHelper);
    }
    else
    {
        // JNZ $labelHelper
        instr = IR::BranchInstr::New(Js::OpCode::JNE, labelTarget, this->m_func);
        insertInstr->InsertBefore(instr);
    }
    return true;
}

#else
//
// Convert an int32 value to a Var.
//
void LowererMD::GenerateInt32ToVarConversion( IR::Opnd * opndSrc, IR::Instr * insertInstr )
{
    // SHL r1, AtomTag

    IR::Instr * instr = IR::Instr::New(Js::OpCode::SHL, opndSrc, opndSrc, IR::IntConstOpnd::New(Js::AtomTag, TyInt8, this->m_func), this->m_func);
    insertInstr->InsertBefore(instr);

    // INC r1

    instr = IR::Instr::New(Js::OpCode::INC, opndSrc, opndSrc, this->m_func);
    insertInstr->InsertBefore(instr);
}

//
// jump to $labelHelper, based on the result of TEST
//
void LowererMD::GenerateSmIntTest(IR::Opnd *opndSrc, IR::Instr *insertInstr, IR::LabelInstr *labelHelper, IR::Instr **instrFirst /* = nullptr */, bool fContinueLabel /*= false*/)
{
    if (opndSrc->IsTaggedInt() && !fContinueLabel)
    {
        return;
    }
    else if (opndSrc->IsNotTaggedValue() && fContinueLabel)
    {
        return;
    }

    //      TEST src1, AtomTag
    IR::Instr* instr = IR::Instr::New(Js::OpCode::TEST, this->m_func);
    instr->SetSrc1(opndSrc);
    instr->SetSrc2(IR::IntConstOpnd::New(Js::AtomTag, TyInt8, this->m_func));
    insertInstr->InsertBefore(instr);

    if (instrFirst)
    {
        *instrFirst = instr;
    }

    if(fContinueLabel)
    {
        //      JNE $labelHelper
        instr = IR::BranchInstr::New(Js::OpCode::JNE, labelHelper, this->m_func);
    }
    else
    {
        //      JEQ $labelHelper
        instr = IR::BranchInstr::New(Js::OpCode::JEQ, labelHelper, this->m_func);
    }
    insertInstr->InsertBefore(instr);
}

//
// If value is zero in tagged int representation, jump to $labelHelper.
//
void LowererMD::GenerateTaggedZeroTest( IR::Opnd * opndSrc, IR::Instr * insertInstr, IR::LabelInstr * labelHelper )
{
    if (opndSrc->IsNotTaggedValue())
    {
        return;
    }

   // CMP src1, AtomTag
    IR::Instr* instr = IR::Instr::New(Js::OpCode::CMP, this->m_func);
    instr->SetSrc1(opndSrc);
    instr->SetSrc2(IR::IntConstOpnd::New(Js::AtomTag, TyInt32, this->m_func));
    insertInstr->InsertBefore(instr);

    // JEQ $helper
    if(labelHelper != nullptr)
    {
        // JEQ $labelHelper
        instr = IR::BranchInstr::New(Js::OpCode::JEQ, labelHelper, this->m_func);
        insertInstr->InsertBefore(instr);
    }
}

//
// If not object, jump to $labelHelper.
//
bool LowererMD::GenerateObjectTest(IR::Opnd * opndSrc, IR::Instr * insertInstr, IR::LabelInstr * labelTarget, bool fContinueLabel)
{
    if (opndSrc->IsTaggedInt() && fContinueLabel)
    {
        // Insert delete branch opcode to tell the dbChecks not to assert on this helper label
        IR::Instr *fakeBr = IR::PragmaInstr::New(Js::OpCode::DeletedNonHelperBranch, 0, this->m_func);
        insertInstr->InsertBefore(fakeBr);

        return false;
    }
    else if (opndSrc->IsNotTaggedValue() && !fContinueLabel)
    {
        return false;
    }

    // TEST src1, AtomTag
    IR::Instr* instr = IR::Instr::New(Js::OpCode::TEST, this->m_func);
    instr->SetSrc1(opndSrc);
    instr->SetSrc2(IR::IntConstOpnd::New(Js::AtomTag, TyInt8, this->m_func));
    insertInstr->InsertBefore(instr);

    if (fContinueLabel)
    {
        // JEQ $labelHelper
        instr = IR::BranchInstr::New(Js::OpCode::JEQ, labelTarget, this->m_func);
        insertInstr->InsertBefore(instr);
        IR::LabelInstr *labelHelper = IR::LabelInstr::New(Js::OpCode::Label, this->m_func, true);
        insertInstr->InsertBefore(labelHelper);
    }
    else
    {
        // JNE $labelHelper
        instr = IR::BranchInstr::New(Js::OpCode::JNE, labelTarget, this->m_func);
        insertInstr->InsertBefore(instr);
    }
    return true;
}

#endif

bool LowererMD::GenerateJSBooleanTest(IR::RegOpnd * regSrc, IR::Instr * insertInstr, IR::LabelInstr * labelTarget, bool fContinueLabel)
{
    IR::Instr* instr;
    if (regSrc->GetValueType().IsBoolean())
    {
        if (fContinueLabel)
        {
            // JMP $labelTarget
            instr = IR::BranchInstr::New(Js::OpCode::JMP, labelTarget, this->m_func);
            insertInstr->InsertBefore(instr);
#if DBG
            if (labelTarget->isOpHelper)
            {
                labelTarget->m_noHelperAssert = true;
            }
#endif
        }
        return false;
    }

    // CMP src1, vtable<JavaScriptBoolean>
    instr = IR::Instr::New(Js::OpCode::CMP, this->m_func);
    IR::IndirOpnd *vtablePtrOpnd = IR::IndirOpnd::New(regSrc, 0, TyMachPtr, this->m_func);
    instr->SetSrc1(vtablePtrOpnd);
    IR::Opnd *jsBooleanVTable = m_lowerer->LoadVTableValueOpnd(insertInstr, VTableValue::VtableJavascriptBoolean);
    instr->SetSrc2(jsBooleanVTable);
    insertInstr->InsertBefore(instr);
    Legalize(instr);

    if (fContinueLabel)
    {
        // JEQ $labelTarget
        instr = IR::BranchInstr::New(Js::OpCode::JEQ, labelTarget, this->m_func);
        insertInstr->InsertBefore(instr);
        IR::LabelInstr *labelHelper = IR::LabelInstr::New(Js::OpCode::Label, this->m_func, true);
        insertInstr->InsertBefore(labelHelper);
    }
    else
    {
        // JNE $labelTarget
        instr = IR::BranchInstr::New(Js::OpCode::JNE, labelTarget, this->m_func);
        insertInstr->InsertBefore(instr);
    }
    return true;
}

#if FLOATVAR
//
// If any of the top 14 bits are not set, then the var is not a float value and hence, jump to $labelHelper.
//
void LowererMD::GenerateFloatTest(IR::RegOpnd * opndSrc, IR::Instr * insertInstr, IR::LabelInstr* labelHelper, const bool checkForNullInLoopBody)
{
    if (opndSrc->GetValueType().IsFloat())
    {
        return;
    }

    AssertMsg(opndSrc->GetSize() == MachPtr, "64-bit register required");

    // s1 = MOV src1 - Move to a temporary
    IR::Opnd  * opndReg = IR::RegOpnd::New(TyMachReg, this->m_func);
    IR::Instr * instr   = IR::Instr::New(Js::OpCode::MOV, opndReg, opndSrc, this->m_func);
    insertInstr->InsertBefore(instr);

    // s1 = SHR s1, 50
    instr = IR::Instr::New(Js::OpCode::SHR, opndReg, opndReg, IR::IntConstOpnd::New(50, TyInt8, this->m_func), this->m_func);
    insertInstr->InsertBefore(instr);

    // JZ $helper
    instr = IR::BranchInstr::New(Js::OpCode::JEQ /* JZ */, labelHelper, this->m_func);
    insertInstr->InsertBefore(instr);
}

IR::RegOpnd* LowererMD::CheckFloatAndUntag(IR::RegOpnd * opndSrc, IR::Instr * insertInstr, IR::LabelInstr* labelHelper)
{
    IR::Opnd* floatTag = IR::AddrOpnd::New((Js::Var)Js::FloatTag_Value, IR::AddrOpndKindConstantVar, this->m_func, /* dontEncode = */ true);
    IR::RegOpnd* regOpndFloatTag = IR::RegOpnd::New(TyUint64, this->m_func);

    // MOV floatTagReg, FloatTag_Value
    IR::Instr* instr = IR::Instr::New(Js::OpCode::MOV, regOpndFloatTag, floatTag, this->m_func);
    insertInstr->InsertBefore(instr);

    if (!opndSrc->GetValueType().IsFloat())
    {
        // TEST s1, floatTagReg
        instr = IR::Instr::New(Js::OpCode::TEST, this->m_func);
        instr->SetSrc1(opndSrc);
        instr->SetSrc2(regOpndFloatTag);
        insertInstr->InsertBefore(instr);

        // JZ $helper
        instr = IR::BranchInstr::New(Js::OpCode::JEQ /* JZ */, labelHelper, this->m_func);
        insertInstr->InsertBefore(instr);
    }

    // untaggedFloat = XOR floatTagReg, s1 // where untaggedFloat == floatTagReg; use floatTagReg temporarily for the untagged float
    IR::RegOpnd* untaggedFloat = regOpndFloatTag;
    instr = IR::Instr::New(Js::OpCode::XOR, untaggedFloat, regOpndFloatTag, opndSrc, this->m_func);
    insertInstr->InsertBefore(instr);

    IR::RegOpnd *floatReg = IR::RegOpnd::New(TyMachDouble, this->m_func);
    instr = IR::Instr::New(Js::OpCode::MOVD, floatReg, untaggedFloat, this->m_func);
    insertInstr->InsertBefore(instr);
    return floatReg;
}
#else
void LowererMD::GenerateFloatTest(IR::RegOpnd * opndSrc, IR::Instr * insertInstr, IR::LabelInstr* labelHelper, const bool checkForNullInLoopBody)
{
    if (opndSrc->GetValueType().IsFloat())
    {
        return;
    }

    AssertMsg(opndSrc->GetSize() == MachPtr, "64-bit register required");

    if(checkForNullInLoopBody && m_func->IsLoopBody())
    {
        // It's possible that the value was determined dead by the jitted function and was not restored. The jitted loop
        // body may not realize that it's dead and may try to use it. Check for null in loop bodies.
        //     test src1, src1
        //     jz $helper (bail out)
        m_lowerer->InsertCompareBranch(
            opndSrc,
            IR::AddrOpnd::NewNull(m_func),
            Js::OpCode::BrEq_A,
            labelHelper,
            insertInstr);
    }

    IR::Instr* instr = IR::Instr::New(Js::OpCode::CMP, insertInstr->m_func);
    instr->SetSrc1(IR::IndirOpnd::New(opndSrc, 0, TyMachPtr, insertInstr->m_func));
    instr->SetSrc2(m_lowerer->LoadVTableValueOpnd(insertInstr, VTableValue::VtableJavascriptNumber));
    insertInstr->InsertBefore(instr);

    // JNZ $helper
    instr = IR::BranchInstr::New(Js::OpCode::JNE /* JZ */, labelHelper, this->m_func);
    insertInstr->InsertBefore(instr);
}

#endif

#if DBG
//
// Helps in debugging of fast paths.
//
void LowererMD::GenerateDebugBreak( IR::Instr * insertInstr )
{
    // int 3

    IR::Instr *int3 = IR::Instr::New(Js::OpCode::INT, insertInstr->m_func);
    int3->SetSrc1(IR::IntConstOpnd::New(3, TyInt32, insertInstr->m_func));
    insertInstr->InsertBefore(int3);
}
#endif

IR::Instr *
LowererMD::LoadStackAddress(StackSym *sym, IR::RegOpnd *optionalDstOpnd /* = nullptr */)
{
    IR::RegOpnd * regDst = optionalDstOpnd != nullptr ? optionalDstOpnd : IR::RegOpnd::New(TyMachReg, this->m_func);
    IR::SymOpnd * symSrc = IR::SymOpnd::New(sym, TyMachPtr, this->m_func);
    IR::Instr * lea = IR::Instr::New(Js::OpCode::LEA, regDst, symSrc, this->m_func);

    return lea;
}

template <bool verify>
void
LowererMD::MakeDstEquSrc1(IR::Instr *const instr)
{
    Assert(instr);
    Assert(instr->IsLowered());
    Assert(instr->GetDst());
    Assert(instr->GetSrc1());

    if(instr->GetDst()->IsEqual(instr->GetSrc1()))
    {
        return;
    }

    if (verify)
    {
        AssertMsg(false, "Missing legalization");
        return;
    }

    if(instr->GetSrc2() && instr->GetDst()->IsEqual(instr->GetSrc2()))
    {
        switch(instr->m_opcode)
        {
#ifdef _M_IX86
            case Js::OpCode::ADC:
#endif
            case Js::OpCode::Add_I4:
            case Js::OpCode::Mul_I4:
            case Js::OpCode::Or_I4:
            case Js::OpCode::Xor_I4:
            case Js::OpCode::And_I4:
            case Js::OpCode::Add_Ptr:
            case Js::OpCode::ADD:
            case Js::OpCode::IMUL2:
            case Js::OpCode::OR:
            case Js::OpCode::XOR:
            case Js::OpCode::AND:
            case Js::OpCode::ADDSD:
            case Js::OpCode::MULSD:
            case Js::OpCode::ADDSS:
            case Js::OpCode::MULSS:
            case Js::OpCode::ADDPS:
                // For (a = b & a), generate (a = a & b)
                instr->SwapOpnds();
                return;
        }

        // For (a = b - a), generate (c = a; a = b - c) and fall through
        ChangeToAssign(instr->HoistSrc2(Js::OpCode::Ld_A));
    }

    // For (a = b - c), generate (a = b; a = a - c)
    IR::Instr *const mov = IR::Instr::New(Js::OpCode::Ld_A, instr->GetDst(), instr->UnlinkSrc1(), instr->m_func);
    instr->InsertBefore(mov);
    ChangeToAssign(mov);
    instr->SetSrc1(instr->GetDst());
}

void
LowererMD::EmitPtrInstr(IR::Instr *instr)
{
    LowererMDArch::EmitPtrInstr(instr);
}

void
LowererMD::EmitInt64Instr(IR::Instr * instr)
{
#ifdef _M_IX86
    lowererMDArch.EmitInt64Instr(instr);
#else
    Assert(UNREACHED);
#endif
}

void
LowererMD::EmitInt4Instr(IR::Instr *instr)
{
    LowererMDArch::EmitInt4Instr(instr);
}

void
LowererMD::EmitLoadVar(IR::Instr *instrLoad, bool isFromUint32, bool isHelper)
{
    lowererMDArch.EmitLoadVar(instrLoad, isFromUint32, isHelper);
}

bool
LowererMD::EmitLoadInt32(IR::Instr *instrLoad, bool conversionFromObjectAllowed)
{
    return lowererMDArch.EmitLoadInt32(instrLoad, conversionFromObjectAllowed);
}

void
LowererMD::EmitIntToFloat(IR::Opnd *dst, IR::Opnd *src, IR::Instr *instrInsert)
{
    this->lowererMDArch.EmitIntToFloat(dst, src, instrInsert);
}

void
LowererMD::EmitUIntToFloat(IR::Opnd *dst, IR::Opnd *src, IR::Instr *instrInsert)
{
    this->lowererMDArch.EmitUIntToFloat(dst, src, instrInsert);
}

void
LowererMD::EmitIntToLong(IR::Opnd *dst, IR::Opnd *src, IR::Instr *instrInsert)
{
    this->lowererMDArch.EmitIntToLong(dst, src, instrInsert);
}

void
LowererMD::EmitUIntToLong(IR::Opnd *dst, IR::Opnd *src, IR::Instr *instrInsert)
{
    this->lowererMDArch.EmitUIntToLong(dst, src, instrInsert);
}

void
LowererMD::EmitLongToInt(IR::Opnd *dst, IR::Opnd *src, IR::Instr *instrInsert)
{
    this->lowererMDArch.EmitLongToInt(dst, src, instrInsert);
}

void
LowererMD::EmitFloat32ToFloat64(IR::Opnd *dst, IR::Opnd *src, IR::Instr *instrInsert)
{
    // We should only generate this if sse2 is available
    Assert(AutoSystemInfo::Data.SSE2Available());

    Assert(dst->IsRegOpnd() && dst->IsFloat64());
    Assert(src->IsRegOpnd() && src->GetType() == TyFloat32);

    instrInsert->InsertBefore(IR::Instr::New(Js::OpCode::CVTSS2SD, dst, src, this->m_func));
}

void
LowererMD::EmitInt64toFloat(IR::Opnd *dst, IR::Opnd *src, IR::Instr *instr)
{

#ifdef _M_IX86
    IR::Opnd *srcOpnd = instr->UnlinkSrc1();

    LoadInt64HelperArgument(instr, srcOpnd);

    IR::Instr* callinstr = IR::Instr::New(Js::OpCode::CALL, dst, this->m_func);
    instr->InsertBefore(callinstr);
    CompileAssert(sizeof(IRType) == 1);
    const uint16 fromToType = dst->GetType() | (srcOpnd->GetType() << 8);
    IR::JnHelperMethod method = IR::HelperOp_Throw;
    switch (fromToType)
    {
    case TyFloat32 | (TyInt64 << 8) : method = IR::HelperI64TOF32; break;
    case TyFloat32 | (TyUint64 << 8) : method = IR::HelperUI64TOF32; break;
    case TyFloat64 | (TyInt64 << 8) : method = IR::HelperI64TOF64; break;
    case TyFloat64 | (TyUint64 << 8) : method = IR::HelperUI64TOF64; break;
    default:
        Assert(UNREACHED);
    }
    this->ChangeToHelperCall(callinstr, method);
#else
    IR::Opnd* origDst = nullptr;
    if (dst->IsFloat32())
    {
        origDst = dst;
        dst = IR::RegOpnd::New(TyFloat64, this->m_func);
    }

    instr->InsertBefore(IR::Instr::New(Js::OpCode::CVTSI2SD, dst, src, this->m_func));
    if (src->IsUnsigned())
    {
        IR::RegOpnd * highestBitOpnd = IR::RegOpnd::New(TyInt64, this->m_func);
        IR::Instr* instrNew = IR::Instr::New(Js::OpCode::SHR, highestBitOpnd, src,
        IR::IntConstOpnd::New(63, TyInt8, this->m_func, true), this->m_func);
        instr->InsertBefore(instrNew);
        Legalize(instrNew);
        IR::RegOpnd * baseOpnd = IR::RegOpnd::New(TyMachPtr, this->m_func);

        instrNew = IR::Instr::New(Js::OpCode::MOV, baseOpnd, IR::AddrOpnd::New(m_func->GetThreadContextInfo()->GetUInt64ConvertConstAddr(),
            IR::AddrOpndKindDynamicMisc, this->m_func), this->m_func);

        instr->InsertBefore(instrNew);

        instrNew = IR::Instr::New(Js::OpCode::ADDSD, dst, dst, IR::IndirOpnd::New(baseOpnd,
            highestBitOpnd, IndirScale8, TyFloat64, this->m_func), this->m_func);
        instr->InsertBefore(instrNew);
    }

    if (origDst)
    {
        instr->InsertBefore(IR::Instr::New(Js::OpCode::CVTSD2SS, origDst, dst, this->m_func));
    }
#endif
}

void
LowererMD::EmitNon32BitOvfCheck(IR::Instr *instr, IR::Instr *insertInstr, IR::LabelInstr* bailOutLabel)
{
    AssertMsg(instr->m_opcode == Js::OpCode::IMUL, "IMUL should be used to check for non-32 bit overflow check on x86.");

    IR::RegOpnd *edxSym = IR::RegOpnd::New(TyInt32, instr->m_func);
#ifdef _M_IX86
    edxSym->SetReg(RegEDX);
#else
    edxSym->SetReg(RegRDX);
#endif

    // dummy def for edx to force RegAlloc to generate a lifetime. This is removed later by the Peeps phase.
    IR::Instr *newInstr = IR::Instr::New(Js::OpCode::NOP, edxSym, instr->m_func);
    insertInstr->InsertBefore(newInstr);

    IR::RegOpnd *temp = IR::RegOpnd::New(TyInt32, instr->m_func);
    Assert(instr->ignoreOverflowBitCount > 32);
    uint8 shamt = 64 - instr->ignoreOverflowBitCount;

    // MOV temp, edx
    newInstr = IR::Instr::New(Js::OpCode::MOV, temp, edxSym, instr->m_func);
    insertInstr->InsertBefore(newInstr);

    // SHL temp, shamt
    newInstr = IR::Instr::New(Js::OpCode::SHL, temp, temp, IR::IntConstOpnd::New(shamt, TyInt8, instr->m_func, true), instr->m_func);
    insertInstr->InsertBefore(newInstr);

    // SAR temp, shamt
    newInstr = IR::Instr::New(Js::OpCode::SAR, temp, temp, IR::IntConstOpnd::New(shamt, TyInt8, instr->m_func, true), instr->m_func);
    insertInstr->InsertBefore(newInstr);

    // CMP temp, edx
    newInstr = IR::Instr::New(Js::OpCode::CMP, instr->m_func);
    newInstr->SetSrc1(temp);
    newInstr->SetSrc2(edxSym);
    insertInstr->InsertBefore(newInstr);

    // JNE
    Lowerer::InsertBranch(Js::OpCode::JNE, false, bailOutLabel, insertInstr);
}

void LowererMD::ConvertFloatToInt32(IR::Opnd* intOpnd, IR::Opnd* floatOpnd, IR::LabelInstr * labelHelper, IR::LabelInstr * labelDone, IR::Instr * instInsert)
{
    UNREFERENCED_PARAMETER(labelHelper); // used on ARM
#if defined(_M_IX86)
    // We should only generate this if sse2 is available
    Assert(AutoSystemInfo::Data.SSE2Available());
#endif
    Assert((floatOpnd->IsRegOpnd() && floatOpnd->IsFloat()) || (floatOpnd->IsIndirOpnd() && floatOpnd->GetType() == TyMachDouble));

    Assert(intOpnd->GetType() == TyInt32);

    IR::Instr* instr;

    {
#ifdef _M_X64
        IR::Opnd* dstOpnd = IR::RegOpnd::New(TyInt64, m_func);
#else
        IR::Opnd* dstOpnd = intOpnd;
#endif
        // CVTTSD2SI dst, floatOpnd
        instr = IR::Instr::New(floatOpnd->IsFloat64() ? Js::OpCode::CVTTSD2SI : Js::OpCode::CVTTSS2SI, dstOpnd, floatOpnd, this->m_func);
        instInsert->InsertBefore(instr);

        // CMP dst, 0x80000000 {0x8000000000000000 on x64}    -- Check for overflow
        instr = IR::Instr::New(Js::OpCode::CMP, this->m_func);
        instr->SetSrc1(dstOpnd);
        instr->SetSrc2(IR::IntConstOpnd::New(MachSignBit, TyMachReg, this->m_func, true));
        instInsert->InsertBefore(instr);
        Legalize(instr);

#ifdef _M_X64
        // Truncate to int32 for x64.  We still need to go to helper though if we have int64 overflow.

        // MOV_TRUNC intOpnd, tmpOpnd
        instr = IR::Instr::New(Js::OpCode::MOV_TRUNC, intOpnd, dstOpnd, this->m_func);
        instInsert->InsertBefore(instr);
#endif
    }

    // JNE $done
    instr = IR::BranchInstr::New(Js::OpCode::JNE, labelDone, this->m_func);
    instInsert->InsertBefore(instr);

    // It does overflow - Let's try using FISTTP which uses 64 bits and is relevant only for x86
    // but requires going to memory and should only be used in overflow scenarios
#ifdef _M_IX86
    if (AutoSystemInfo::Data.SSE3Available())
    {
        IR::Opnd* floatStackOpnd;

        StackSym* tempSymDouble = this->m_func->tempSymDouble;
        if (!tempSymDouble)
        {
            this->m_func->tempSymDouble = StackSym::New(TyFloat64, this->m_func);
            this->m_func->StackAllocate(this->m_func->tempSymDouble, MachDouble);
            tempSymDouble = this->m_func->tempSymDouble;
        }
        IR::Opnd * float64Opnd;
        if (floatOpnd->IsFloat32())
        {
            float64Opnd = IR::RegOpnd::New(TyFloat64, m_func);
            instr = IR::Instr::New(Js::OpCode::CVTSS2SD, float64Opnd, floatOpnd, m_func);
            instInsert->InsertBefore(instr);
        }
        else
        {
            float64Opnd = floatOpnd;
        }

        if (float64Opnd->IsRegOpnd())
        {
            floatStackOpnd = IR::SymOpnd::New(tempSymDouble, TyMachDouble, m_func);
            instr = IR::Instr::New(Js::OpCode::MOVSD, floatStackOpnd, float64Opnd, m_func);
            instInsert->InsertBefore(instr);
        }
        else
        {
            floatStackOpnd = float64Opnd;
        }

        // FLD [tmpDouble]
        instr = IR::Instr::New(Js::OpCode::FLD, floatStackOpnd, floatStackOpnd, m_func);
        instInsert->InsertBefore(instr);

        if (!float64Opnd->IsRegOpnd())
        {
            floatStackOpnd = IR::SymOpnd::New(tempSymDouble, TyMachDouble, m_func);
        }

        // FISTTP qword ptr [tmpDouble]
        instr = IR::Instr::New(Js::OpCode::FISTTP, floatStackOpnd, m_func);
        instInsert->InsertBefore(instr);

        StackSym *intSym = StackSym::New(TyInt32, m_func);
        intSym->m_offset = tempSymDouble->m_offset;
        intSym->m_allocated = true;
        IR::Opnd* lowerBitsOpnd = IR::SymOpnd::New(intSym, TyInt32, m_func);

        // MOV dst, dword ptr [tmpDouble]
        instr = IR::Instr::New(Js::OpCode::MOV, intOpnd, lowerBitsOpnd, m_func);
        instInsert->InsertBefore(instr);

        // TEST dst, dst -- Check for overflow
        instr = IR::Instr::New(Js::OpCode::TEST, this->m_func);
        instr->SetSrc1(intOpnd);
        instr->SetSrc2(intOpnd);
        instInsert->InsertBefore(instr);

        instr = IR::BranchInstr::New(Js::OpCode::JNE, labelDone, this->m_func);
        instInsert->InsertBefore(instr);

        // CMP [tmpDouble - 4], 0x80000000
        StackSym* higherBitsSym = StackSym::New(TyInt32, m_func);
        higherBitsSym->m_offset = tempSymDouble->m_offset + 4;
        higherBitsSym->m_allocated = true;
        instr = IR::Instr::New(Js::OpCode::CMP, this->m_func);
        instr->SetSrc1(IR::SymOpnd::New(higherBitsSym, TyInt32, m_func));
        instr->SetSrc2(IR::IntConstOpnd::New(0x80000000, TyInt32, this->m_func, true));
        instInsert->InsertBefore(instr);

        instr = IR::BranchInstr::New(Js::OpCode::JNE, labelDone, this->m_func);
        instInsert->InsertBefore(instr);
    }
#endif
}

IR::Instr *
LowererMD::InsertConvertFloat64ToInt32(const RoundMode roundMode, IR::Opnd *const dst, IR::Opnd *const src, IR::Instr *const insertBeforeInstr)
{
    Assert(dst);
    Assert(dst->IsInt32());
    Assert(src);
    Assert(src->IsFloat64());
    Assert(insertBeforeInstr);

    // The caller is expected to check for overflow. To have that work be done automatically, use LowererMD::EmitFloatToInt.

    Func *const func = insertBeforeInstr->m_func;
    IR::AutoReuseOpnd autoReuseSrcPlusHalf;
    IR::Instr *instr = nullptr;

    switch (roundMode)
    {
        case RoundModeTowardInteger:
        {
            // Conversion with rounding towards nearest integer is not supported by the architecture. Add 0.5 and do a
            // round-toward-zero conversion instead.
            IR::RegOpnd *const srcPlusHalf = IR::RegOpnd::New(TyFloat64, func);
            autoReuseSrcPlusHalf.Initialize(srcPlusHalf, func);
            Lowerer::InsertAdd(
                false /* needFlags */,
                srcPlusHalf,
                src,
                IR::MemRefOpnd::New(func->GetThreadContextInfo()->GetDoublePointFiveAddr(), TyFloat64, func,
                    IR::AddrOpndKindDynamicDoubleRef),
                insertBeforeInstr);

            instr = IR::Instr::New(LowererMD::MDConvertFloat64ToInt32Opcode(RoundModeTowardZero), dst, srcPlusHalf, func);

            insertBeforeInstr->InsertBefore(instr);
            LowererMD::Legalize(instr);
            return instr;
        }
        case RoundModeHalfToEven:
        {
            instr = IR::Instr::New(LowererMD::MDConvertFloat64ToInt32Opcode(RoundModeHalfToEven), dst, src, func);
            insertBeforeInstr->InsertBefore(instr);
            LowererMD::Legalize(instr);
            return instr;
        }
        default:
            AssertMsg(0, "RoundMode not supported.");
            return nullptr;
    }
}

void
LowererMD::EmitFloatToInt(IR::Opnd *dst, IR::Opnd *src, IR::Instr *instrInsert)
{
#ifdef _M_IX86
    // We should only generate this if sse2 is available
    Assert(AutoSystemInfo::Data.SSE2Available());
#endif

    IR::LabelInstr *labelDone = IR::LabelInstr::New(Js::OpCode::Label, this->m_func);
    IR::LabelInstr *labelHelper = IR::LabelInstr::New(Js::OpCode::Label, this->m_func, true);
    IR::Instr *instr;

    ConvertFloatToInt32(dst, src, labelHelper, labelDone, instrInsert);

    // $Helper
    instrInsert->InsertBefore(labelHelper);

    IR::Opnd * arg = src;
    if (src->IsFloat32())
    {
        arg = IR::RegOpnd::New(TyFloat64, m_func);

        EmitFloat32ToFloat64(arg, src, instrInsert);
    }
    // dst = ToInt32Core(src);
    LoadDoubleHelperArgument(instrInsert, arg);

    instr = IR::Instr::New(Js::OpCode::CALL, dst, this->m_func);
    instrInsert->InsertBefore(instr);
    this->ChangeToHelperCall(instr, IR::HelperConv_ToInt32Core);

    // $Done
    instrInsert->InsertBefore(labelDone);
}

void
LowererMD::EmitLoadVarNoCheck(IR::RegOpnd * dst, IR::RegOpnd * src, IR::Instr *instrLoad, bool isFromUint32, bool isHelper)
{
#ifdef _M_IX86
    if (!AutoSystemInfo::Data.SSE2Available())
    {
        IR::JnHelperMethod helperMethod;

        // PUSH &floatTemp
        IR::Opnd *tempOpnd;
        if (instrLoad->dstIsTempNumber)
        {
            helperMethod = isFromUint32 ? IR::HelperOp_UInt32ToAtomInPlace : IR::HelperOp_Int32ToAtomInPlace;

            // Use the original dst to get the temp number sym
            StackSym * tempNumberSym = this->m_lowerer->GetTempNumberSym(instrLoad->GetDst(), instrLoad->dstIsTempNumberTransferred);

            IR::Instr *load = this->LoadStackAddress(tempNumberSym);
            instrLoad->InsertBefore(load);
            tempOpnd = load->GetDst();
            this->LoadHelperArgument(instrLoad, tempOpnd);
        }
        else
        {
            helperMethod = isFromUint32 ? IR::HelperOp_UInt32ToAtom : IR::HelperOp_Int32ToAtom;
        }
        //      PUSH memContext
        this->m_lowerer->LoadScriptContext(instrLoad);

        //      PUSH s1
        this->LoadHelperArgument(instrLoad, src);

        // dst = ToVar()
        IR::Instr * instr = IR::Instr::New(Js::OpCode::Call, dst,
            IR::HelperCallOpnd::New(helperMethod, this->m_func), this->m_func);
        instrLoad->InsertBefore(instr);
        this->LowerCall(instr, 0);
        return;
    }
#endif

    IR::RegOpnd * floatReg = IR::RegOpnd::New(TyFloat64, this->m_func);
    if (isFromUint32)
    {
        this->EmitUIntToFloat(floatReg, src, instrLoad);
    }
    else
    {
        this->EmitIntToFloat(floatReg, src, instrLoad);
    }
    this->SaveDoubleToVar(dst, floatReg, instrLoad, instrLoad, isHelper);
}

IR::Instr *
LowererMD::LowerGetCachedFunc(IR::Instr *instr)
{
    // src1 is an ActivationObjectEx, and we want to get the function object identified by the index (src2)
    // dst = MOV (src1)->GetFuncCacheEntry(src2)->func
    //
    // => [src1 + (offsetof(src1, cache) + (src2 * sizeof(FuncCacheEntry)) + offsetof(FuncCacheEntry, func))]

    IR::IntConstOpnd *src2Opnd = instr->UnlinkSrc2()->AsIntConstOpnd();
    IR::RegOpnd *src1Opnd = instr->UnlinkSrc1()->AsRegOpnd();

    instr->m_opcode = Js::OpCode::MOV;

    IntConstType offset = (src2Opnd->GetValue() * sizeof(Js::FuncCacheEntry)) + Js::ActivationObjectEx::GetOffsetOfCache() + offsetof(Js::FuncCacheEntry, func);
    Assert(Math::FitsInDWord(offset));
    instr->SetSrc1(IR::IndirOpnd::New(src1Opnd, (int32)offset, TyVar, this->m_func));

    src2Opnd->Free(this->m_func);

    return instr->m_prev;
}

IR::Instr *
LowererMD::LowerCommitScope(IR::Instr *instrCommit)
{
    IR::Instr *instrPrev = instrCommit->m_prev;
    IR::RegOpnd *baseOpnd = instrCommit->UnlinkSrc1()->AsRegOpnd();
    IR::Opnd *opnd;
    IR::Instr * insertInstr = instrCommit->m_next;

    // Write undef to all the local var slots.

    opnd = IR::IndirOpnd::New(baseOpnd, Js::ActivationObjectEx::GetOffsetOfCommitFlag(), TyInt8, this->m_func);
    instrCommit->SetDst(opnd);
    instrCommit->SetSrc1(IR::IntConstOpnd::New(1, TyInt8, this->m_func));

    LowererMD::ChangeToAssign(instrCommit);

    const Js::PropertyIdArray *propIds = instrCommit->m_func->GetJITFunctionBody()->GetFormalsPropIdArray();

    uint firstVarSlot = (uint)Js::ActivationObjectEx::GetFirstVarSlot(propIds);
    if (firstVarSlot < propIds->count)
    {
        IR::RegOpnd *undefOpnd = IR::RegOpnd::New(TyMachReg, this->m_func);
        LowererMD::CreateAssign(undefOpnd, m_lowerer->LoadLibraryValueOpnd(insertInstr, LibraryValue::ValueUndefined), insertInstr);

        IR::RegOpnd *slotBaseOpnd = IR::RegOpnd::New(TyMachReg, this->m_func);

        // Load a pointer to the aux slots. We assume that all ActivationObject's have only aux slots.

        opnd = IR::IndirOpnd::New(baseOpnd, Js::DynamicObject::GetOffsetOfAuxSlots(), TyMachReg, this->m_func);
        this->CreateAssign(slotBaseOpnd, opnd, insertInstr);

        for (uint i = firstVarSlot; i < propIds->count; i++)
        {
            opnd = IR::IndirOpnd::New(slotBaseOpnd, i << this->GetDefaultIndirScale(), TyMachReg, this->m_func);
            this->CreateAssign(opnd, undefOpnd, insertInstr);
        }
    }

    return instrPrev;
}

void
LowererMD::ImmedSrcToReg(IR::Instr * instr, IR::Opnd * newOpnd, int srcNum)
{
    if (srcNum == 2)
    {
        instr->SetSrc2(newOpnd);
    }
    else
    {
        Assert(srcNum == 1);
        instr->SetSrc1(newOpnd);
    }
}

IR::LabelInstr *
LowererMD::GetBailOutStackRestoreLabel(BailOutInfo * bailOutInfo, IR::LabelInstr * exitTargetInstr)
{
    return lowererMDArch.GetBailOutStackRestoreLabel(bailOutInfo, exitTargetInstr);
}

StackSym *
LowererMD::GetImplicitParamSlotSym(Js::ArgSlot argSlot)
{
    return GetImplicitParamSlotSym(argSlot, this->m_func);
}

StackSym *
LowererMD::GetImplicitParamSlotSym(Js::ArgSlot argSlot, Func * func)
{
    // Stack looks like (EBP chain)+0, (return addr)+4, (function object)+8, (arg count)+12, (this)+16, actual args
    // Pass in the EBP+8 to start at the function object, the start of the implicit param slots

    StackSym * stackSym = StackSym::NewImplicitParamSym(argSlot, func);
    func->SetArgOffset(stackSym, (2 + argSlot) * MachPtr);
    func->SetHasImplicitParamLoad();
    return stackSym;
}

bool LowererMD::GenerateFastAnd(IR::Instr * instrAnd)
{
    return this->lowererMDArch.GenerateFastAnd(instrAnd);
}

bool LowererMD::GenerateFastXor(IR::Instr * instrXor)
{
    return this->lowererMDArch.GenerateFastXor(instrXor);
}

bool LowererMD::GenerateFastOr(IR::Instr * instrOr)
{
    return this->lowererMDArch.GenerateFastOr(instrOr);
}

bool LowererMD::GenerateFastNot(IR::Instr * instrNot)
{
    return this->lowererMDArch.GenerateFastNot(instrNot);
}

bool LowererMD::GenerateFastShiftLeft(IR::Instr * instrShift)
{
    return this->lowererMDArch.GenerateFastShiftLeft(instrShift);
}

bool LowererMD::GenerateFastShiftRight(IR::Instr * instrShift)
{
    return this->lowererMDArch.GenerateFastShiftRight(instrShift);
}

void LowererMD::GenerateIsDynamicObject(IR::RegOpnd *regOpnd, IR::Instr *insertInstr, IR::LabelInstr *labelHelper, bool fContinueLabel)
{
    // CMP [srcReg], Js::DynamicObject::`vtable'
    {
        IR::Instr *cmp = IR::Instr::New(Js::OpCode::CMP, this->m_func);
        cmp->SetSrc1(IR::IndirOpnd::New(regOpnd, 0, TyMachPtr, m_func));
        cmp->SetSrc2(m_lowerer->LoadVTableValueOpnd(insertInstr, VTableValue::VtableDynamicObject));
        insertInstr->InsertBefore(cmp);
        Legalize(cmp);
    }

    if (fContinueLabel)
    {
        // JEQ $fallThough
        IR::Instr * jne = IR::BranchInstr::New(Js::OpCode::JEQ, labelHelper, this->m_func);
        insertInstr->InsertBefore(jne);
    }
    else
    {
        // JNE $helper
        IR::Instr * jne = IR::BranchInstr::New(Js::OpCode::JNE, labelHelper, this->m_func);
        insertInstr->InsertBefore(jne);
    }
}

void LowererMD::GenerateIsRecyclableObject(IR::RegOpnd *regOpnd, IR::Instr *insertInstr, IR::LabelInstr *labelHelper, bool checkObjectAndDynamicObject)
{
    // CMP [srcReg], Js::DynamicObject::`vtable'
    // JEQ $fallThough
    // MOV r1, [src1 + offset(type)]                      -- get the type id
    // MOV r1, [r1 + offset(typeId)]
    // ADD r1, ~TypeIds_LastJavascriptPrimitiveType       -- if (typeId > TypeIds_LastJavascriptPrimitiveType && typeId <= TypeIds_LastTrueJavascriptObjectType)
    // CMP r1, (TypeIds_LastTrueJavascriptObjectType - TypeIds_LastJavascriptPrimitiveType - 1)
    // JA $helper
    //fallThrough:

    IR::LabelInstr *labelFallthrough = IR::LabelInstr::New(Js::OpCode::Label, this->m_func);

    if (checkObjectAndDynamicObject)
    {
        if (!regOpnd->IsNotTaggedValue())
        {
            GenerateObjectTest(regOpnd, insertInstr, labelHelper);
        }

        this->GenerateIsDynamicObject(regOpnd, insertInstr, labelFallthrough, true);
    }

    IR::RegOpnd * typeRegOpnd = IR::RegOpnd::New(TyMachReg, this->m_func);
    IR::RegOpnd * typeIdRegOpnd = IR::RegOpnd::New(TyInt32, this->m_func);

    //  MOV r1, [src1 + offset(type)]
    {
        IR::IndirOpnd * indirOpnd = IR::IndirOpnd::New(regOpnd, Js::RecyclableObject::GetOffsetOfType(), TyMachReg, this->m_func);
        IR::Instr * mov = IR::Instr::New(Js::OpCode::MOV, typeRegOpnd, indirOpnd, this->m_func);
        insertInstr->InsertBefore(mov);
    }

    //  MOV r1, [r1 + offset(typeId)]
    {
        IR::IndirOpnd * indirOpnd = IR::IndirOpnd::New(typeRegOpnd, Js::Type::GetOffsetOfTypeId(), TyInt32, this->m_func);
        IR::Instr * mov = IR::Instr::New(Js::OpCode::MOV, typeIdRegOpnd, indirOpnd, this->m_func);
        insertInstr->InsertBefore(mov);
    }

    // ADD r1, ~TypeIds_LastJavascriptPrimitiveType
    {
        IR::Instr * add = IR::Instr::New(Js::OpCode::ADD, typeIdRegOpnd, typeIdRegOpnd, IR::IntConstOpnd::New(~Js::TypeIds_LastJavascriptPrimitiveType, TyInt32, this->m_func, true), this->m_func);
        insertInstr->InsertBefore(add);
    }

    // CMP r1, (TypeIds_LastTrueJavascriptObjectType - TypeIds_LastJavascriptPrimitiveType - 1)
    {
        IR::Instr * cmp = IR::Instr::New(Js::OpCode::CMP, this->m_func);
        cmp->SetSrc1(typeIdRegOpnd);
        cmp->SetSrc2(IR::IntConstOpnd::New(Js::TypeIds_LastTrueJavascriptObjectType - Js::TypeIds_LastJavascriptPrimitiveType - 1, TyInt32, this->m_func));
        insertInstr->InsertBefore(cmp);
    }

    // JA $helper
    {
        IR::Instr * jbe = IR::BranchInstr::New(Js::OpCode::JA, labelHelper, this->m_func);
        insertInstr->InsertBefore(jbe);
    }

    // $fallThrough
    insertInstr->InsertBefore(labelFallthrough);
}

bool
LowererMD::GenerateLdThisCheck(IR::Instr * instr)
{
    //
    // If not a recyclable object, jump to $helper
    // MOV dst, src1                                      -- return the object itself
    // JMP $fallthrough
    // $helper:
    //      (caller generates helper call)
    // $fallthrough:
    //
    IR::RegOpnd * src1 = instr->GetSrc1()->AsRegOpnd();
    IR::LabelInstr * helper = IR::LabelInstr::New(Js::OpCode::Label, m_func, true);
    IR::LabelInstr * fallthrough = IR::LabelInstr::New(Js::OpCode::Label, m_func);

    this->GenerateIsRecyclableObject(src1, instr, helper);

    // MOV dst, src1
    if (instr->GetDst() && !instr->GetDst()->IsEqual(src1))
    {
        IR::Instr * mov = IR::Instr::New(Js::OpCode::MOV, instr->GetDst(), src1, this->m_func);
        instr->InsertBefore(mov);
    }

    // JMP $fallthrough
    {
        IR::Instr * jmp = IR::BranchInstr::New(Js::OpCode::JMP, fallthrough, this->m_func);
        instr->InsertBefore(jmp);
    }

    // $helper:
    //      (caller generates helper call)
    // $fallthrough:
    instr->InsertBefore(helper);
    instr->InsertAfter(fallthrough);

    return true;
}

//
// TEST src, Js::AtomTag
// JNE $done
// MOV typeReg, objectSrc + offsetof(RecyclableObject::type)
// CMP [typeReg + offsetof(Type::typeid)], TypeIds_ActivationObject
// JEQ $helper
// $done:
// MOV dst, src
// JMP $fallthru
// helper:
// MOV dst, undefined
// $fallthru:
bool
LowererMD::GenerateLdThisStrict(IR::Instr* instr)
{
    IR::RegOpnd * src1 = instr->GetSrc1()->AsRegOpnd();
    IR::RegOpnd * typeReg = IR::RegOpnd::New(TyMachReg, this->m_func);
    IR::LabelInstr * done = IR::LabelInstr::New(Js::OpCode::Label, m_func);
    IR::LabelInstr * fallthru = IR::LabelInstr::New(Js::OpCode::Label, m_func);
    IR::LabelInstr * helper = IR::LabelInstr::New(Js::OpCode::Label, m_func, /*helper*/true);

    bool assign = instr->GetDst() && !instr->GetDst()->IsEqual(src1);
    // TEST src1, Js::AtomTag
    // JNE $done
    if(!src1->IsNotTaggedValue())
    {
        GenerateObjectTest(src1, instr, assign ? done : fallthru);
    }

    // MOV typeReg, objectSrc + offsetof(RecyclableObject::type)
    instr->InsertBefore(IR::Instr::New(Js::OpCode::MOV, typeReg,
        IR::IndirOpnd::New(src1, Js::RecyclableObject::GetOffsetOfType(), TyMachReg, m_func),
        m_func));

    // CMP [typeReg + offsetof(Type::typeid)], TypeIds_ActivationObject
    {
        IR::Instr * cmp = IR::Instr::New(Js::OpCode::CMP, m_func);
        cmp->SetSrc1(IR::IndirOpnd::New(typeReg, Js::Type::GetOffsetOfTypeId(), TyInt32, m_func));
        cmp->SetSrc2(IR::IntConstOpnd::New(Js::TypeId::TypeIds_ActivationObject, TyInt32, m_func));
        instr->InsertBefore(cmp);
    }

    // JEQ $helper
    instr->InsertBefore(IR::BranchInstr::New(Js::OpCode::JEQ, helper, m_func));

    if (assign)
    {
        // $done:
        // MOV dst, src
        instr->InsertBefore(done);
        instr->InsertBefore(IR::Instr::New(Js::OpCode::MOV, instr->GetDst(), src1, m_func));
    }

    // JMP $fallthru
    instr->InsertBefore(IR::BranchInstr::New(Js::OpCode::JMP, fallthru, m_func));

    instr->InsertBefore(helper);
    if (instr->GetDst())
    {
        // MOV dst, undefined
        instr->InsertBefore(IR::Instr::New(Js::OpCode::MOV, instr->GetDst(),
            m_lowerer->LoadLibraryValueOpnd(instr, LibraryValue::ValueUndefined), m_func));
    }
    // $fallthru:
    instr->InsertAfter(fallthru);

    return true;
}

// given object instanceof function, functionReg is a register with function,
// objectReg is a register with instance and inlineCache is an InstIsInlineCache.
// We want to generate:
//
// fallback on helper (will patch the inline cache) if function does not match the cache
// MOV dst, Js::false
// CMP functionReg, [&(inlineCache->function)]
// JNE helper
//
// fallback if object is a tagged int
// TEST objectReg, Js::AtomTag
// JNE done
//

// fallback if object's type is not the cached type
// MOV typeReg, objectSrc + offsetof(RecyclableObject::type)
// CMP typeReg, [&(inlineCache->type]
// JNE checkPrimType

// use the cached result and fallthrough
// MOV dst, [&(inlineCache->result)]
// JMP done

// return false if object is a primitive
// $checkPrimType
// CMP [typeReg + offsetof(Type::typeid)], TypeIds_LastJavascriptPrimitiveType
// JLE done
//
//
// $helper
// $done
bool
LowererMD::GenerateFastIsInst(IR::Instr * instr)
{
    IR::LabelInstr * helper = IR::LabelInstr::New(Js::OpCode::Label, m_func, true);
    IR::LabelInstr * checkPrimType = IR::LabelInstr::New(Js::OpCode::Label, m_func, true);
    IR::LabelInstr * done = IR::LabelInstr::New(Js::OpCode::Label, m_func);
    IR::RegOpnd * typeReg = IR::RegOpnd::New(TyMachReg, this->m_func);
    IR::Opnd * objectSrc;
    IR::RegOpnd * objectReg;
    IR::Opnd * functionSrc;
    IR::RegOpnd * functionReg;
    intptr_t inlineCache;
    IR::Instr * instrArg;

    // We are going to use the extra ArgOut_A instructions to lower the helper call later,
    // so we leave them alone here and clean them up then.
    inlineCache = instr->m_func->GetJITFunctionBody()->GetIsInstInlineCache(instr->GetSrc1()->AsIntConstOpnd()->AsUint32());
    Assert(instr->GetSrc2()->AsRegOpnd()->m_sym->m_isSingleDef);
    instrArg = instr->GetSrc2()->AsRegOpnd()->m_sym->m_instrDef;

    objectSrc = instrArg->GetSrc1();
    Assert(instrArg->GetSrc2()->AsRegOpnd()->m_sym->m_isSingleDef);
    instrArg = instrArg->GetSrc2()->AsRegOpnd()->m_sym->m_instrDef;

    functionSrc = instrArg->GetSrc1();
    Assert(instrArg->GetSrc2() == nullptr);

    // MOV dst, Js::false
    Lowerer::InsertMove(instr->GetDst(), m_lowerer->LoadLibraryValueOpnd(instr, LibraryValue::ValueFalse), instr);

    if (functionSrc->IsRegOpnd())
    {
        functionReg = functionSrc->AsRegOpnd();
    }
    else
    {
        functionReg = IR::RegOpnd::New(TyMachReg, this->m_func);
        // MOV functionReg, functionSrc
        instr->InsertBefore(IR::Instr::New(Js::OpCode::MOV, functionReg, functionSrc, m_func));
    }

    // CMP functionReg, [&(inlineCache->function)]
    {
        IR::Instr * cmp = IR::Instr::New(Js::OpCode::CMP, m_func);
        cmp->SetSrc1(functionReg);
        cmp->SetSrc2(IR::MemRefOpnd::New(inlineCache + Js::IsInstInlineCache::OffsetOfFunction(), TyMachReg, m_func,
            IR::AddrOpndKindDynamicIsInstInlineCacheFunctionRef));
        instr->InsertBefore(cmp);
        Legalize(cmp);
    }

    // JNE helper
    instr->InsertBefore(IR::BranchInstr::New(Js::OpCode::JNE, helper, m_func));

    if (objectSrc->IsRegOpnd())
    {
        objectReg = objectSrc->AsRegOpnd();
    }
    else
    {
        objectReg = IR::RegOpnd::New(TyMachReg, this->m_func);
        // MOV objectReg, objectSrc
        instr->InsertBefore(IR::Instr::New(Js::OpCode::MOV, objectReg, objectSrc, m_func));
    }

    // TEST objectReg, Js::AtomTag
    // JNE done
    GenerateObjectTest(objectReg, instr, done);

    // MOV typeReg, objectSrc + offsetof(RecyclableObject::type)
    instr->InsertBefore(IR::Instr::New(Js::OpCode::MOV, typeReg,
        IR::IndirOpnd::New(objectReg, Js::RecyclableObject::GetOffsetOfType(), TyMachReg, m_func),
        m_func));

    // CMP typeReg, [&(inlineCache->type]
    {
        IR::Instr * cmp = IR::Instr::New(Js::OpCode::CMP, m_func);
        cmp->SetSrc1(typeReg);
        cmp->SetSrc2(IR::MemRefOpnd::New(inlineCache + Js::IsInstInlineCache::OffsetOfType(), TyMachReg, m_func,
            IR::AddrOpndKindDynamicIsInstInlineCacheTypeRef));
        instr->InsertBefore(cmp);
        Legalize(cmp);
    }

    // JNE checkPrimType
    instr->InsertBefore(IR::BranchInstr::New(Js::OpCode::JNE, checkPrimType, m_func));

    // MOV dst, [&(inlineCache->result)]
    Lowerer::InsertMove(instr->GetDst(), IR::MemRefOpnd::New(inlineCache + Js::IsInstInlineCache::OffsetOfResult(), TyMachReg, m_func,
        IR::AddrOpndKindDynamicIsInstInlineCacheResultRef), instr);

    // JMP done
    instr->InsertBefore(IR::BranchInstr::New(Js::OpCode::JMP, done, m_func));

    // LABEL checkPrimType
    instr->InsertBefore(checkPrimType);

    // CMP [typeReg + offsetof(Type::typeid)], TypeIds_LastJavascriptPrimitiveType
    {
        IR::Instr * cmp = IR::Instr::New(Js::OpCode::CMP, m_func);
        cmp->SetSrc1(IR::IndirOpnd::New(typeReg, Js::Type::GetOffsetOfTypeId(), TyInt32, m_func));
        cmp->SetSrc2(IR::IntConstOpnd::New(Js::TypeId::TypeIds_LastJavascriptPrimitiveType, TyInt32, m_func));
        instr->InsertBefore(cmp);
    }

    // JLE done
    instr->InsertBefore(IR::BranchInstr::New(Js::OpCode::JLE, done, m_func));

    // LABEL helper
    instr->InsertBefore(helper);

    instr->InsertAfter(done);

    return true;
}

void LowererMD::GenerateIsJsObjectTest(IR::RegOpnd* instanceReg, IR::Instr* insertInstr, IR::LabelInstr* labelHelper)
{
    // TEST instanceReg, (Js::AtomTag_IntPtr | Js::FloatTag_Value )
    GenerateObjectTest(instanceReg, insertInstr, labelHelper);

    IR::RegOpnd * typeReg = IR::RegOpnd::New(TyMachReg, this->m_func);

    // MOV typeReg, instanceReg + offsetof(RecyclableObject::type)
    insertInstr->InsertBefore(IR::Instr::New(Js::OpCode::MOV, typeReg,
        IR::IndirOpnd::New(instanceReg, Js::RecyclableObject::GetOffsetOfType(), TyMachReg, m_func),
        m_func));

    // CMP [typeReg + offsetof(Type::typeid)], TypeIds_LastJavascriptPrimitiveType
    IR::Instr * cmp = IR::Instr::New(Js::OpCode::CMP, this->m_func);
    cmp->SetSrc1(IR::IndirOpnd::New(typeReg, Js::Type::GetOffsetOfTypeId(), TyInt32, this->m_func));
    cmp->SetSrc2(IR::IntConstOpnd::New(Js::TypeId::TypeIds_LastJavascriptPrimitiveType, TyInt32, this->m_func));
    insertInstr->InsertBefore(cmp);

    // JLE labelHelper
    insertInstr->InsertBefore(IR::BranchInstr::New(Js::OpCode::JLE, labelHelper, this->m_func));
}

IR::Instr *
LowererMD::LowerReinterpretPrimitive(IR::Instr* instr)
{
    IR::Opnd* dst = instr->GetDst();
    IR::Opnd* src = instr->GetSrc1();
    if ((dst->IsInt64() && src->IsFloat64()) ||
        (dst->IsFloat64() && src->IsInt64()))
    {
#if _M_AMD64
        instr->m_opcode = Js::OpCode::MOVQ;
        Legalize(instr);
        return instr;
#elif _M_IX86
        if (dst->IsInt64())
        {
            //    movd low_bits, xmm1
            //    shufps xmm1, xmm1, 1
            //    movd high_bits, xmm1
            Assert(src->IsFloat64());
            Int64RegPair dstPair = m_lowerer->FindOrCreateInt64Pair(dst);

            instr->InsertBefore(IR::Instr::New(Js::OpCode::MOVD, dstPair.low, src, m_func));
            instr->InsertBefore(IR::Instr::New(Js::OpCode::SHUFPS, src, src, IR::IntConstOpnd::New(1, TyInt8, m_func, true), m_func));
            instr->m_opcode = Js::OpCode::MOVD;
            instr->UnlinkDst();
            instr->SetDst(dstPair.high);
        }
        else
        {
            //    movd xmm0, lowBits;
            //    movd xmm1, highBits;
            //    shufps xmm0, xmm1, (0 | 2 << 2 | 0 << 4 | 1 << 6);
            //    shufps xmm0, xmm0, (0 | 2 << 2 | 3 << 4 | 3 << 6);
            Assert(src->IsInt64());
            Int64RegPair srcPair = m_lowerer->FindOrCreateInt64Pair(src);
            
            IR::RegOpnd* tmpDouble = IR::RegOpnd::New(TyFloat64, m_func);
            instr->InsertBefore(IR::Instr::New(Js::OpCode::MOVD, dst, srcPair.low, m_func));
            instr->InsertBefore(IR::Instr::New(Js::OpCode::MOVD, tmpDouble, srcPair.high, m_func));
            instr->InsertBefore(IR::Instr::New(Js::OpCode::SHUFPS, dst, tmpDouble, IR::IntConstOpnd::New((0 | 2 << 2 | 0 << 4 | 1 << 6), TyInt8, m_func, true), m_func));
            instr->m_opcode = Js::OpCode::SHUFPS;
            instr->ReplaceSrc1(dst);
            instr->SetSrc2(IR::IntConstOpnd::New((0 | 2 << 2 | 3 << 4 | 3 << 6), TyInt8, m_func, true));
        }
        return instr;
#endif
}
    // 32bit reinterprets
    instr->m_opcode = Js::OpCode::MOVD;
    Legalize(instr);
    return instr;
}

IR::Instr *
LowererMD::LowerInt64Assign(IR::Instr * instr)
{
    return this->lowererMDArch.LowerInt64Assign(instr);
}

IR::Instr *
LowererMD::LowerToFloat(IR::Instr *instr)
{
    switch (instr->m_opcode)
    {
    case Js::OpCode::Add_A:
        Assert(instr->GetDst()->GetType() == instr->GetSrc1()->GetType());
        Assert(instr->GetSrc1()->GetType() == instr->GetSrc2()->GetType());
        instr->m_opcode = instr->GetSrc1()->IsFloat64() ? Js::OpCode::ADDSD : Js::OpCode::ADDSS;
        break;

    case Js::OpCode::Sub_A:
        Assert(instr->GetDst()->GetType() == instr->GetSrc1()->GetType());
        Assert(instr->GetSrc1()->GetType() == instr->GetSrc2()->GetType());
        instr->m_opcode = instr->GetSrc1()->IsFloat64() ? Js::OpCode::SUBSD : Js::OpCode::SUBSS;
        break;

    case Js::OpCode::Mul_A:
        Assert(instr->GetDst()->GetType() == instr->GetSrc1()->GetType());
        Assert(instr->GetSrc1()->GetType() == instr->GetSrc2()->GetType());
        instr->m_opcode = instr->GetSrc1()->IsFloat64() ? Js::OpCode::MULSD : Js::OpCode::MULSS;
        break;

    case Js::OpCode::Div_A:
        Assert(instr->GetDst()->GetType() == instr->GetSrc1()->GetType());
        Assert(instr->GetSrc1()->GetType() == instr->GetSrc2()->GetType());
        instr->m_opcode = instr->GetSrc1()->IsFloat64() ? Js::OpCode::DIVSD : Js::OpCode::DIVSS;
        break;

    case Js::OpCode::Neg_A:
    {
        IR::Opnd *opnd;
        instr->m_opcode = Js::OpCode::XORPS;
        if (instr->GetDst()->IsFloat32())
        {
            opnd = IR::MemRefOpnd::New(m_func->GetThreadContextInfo()->GetMaskNegFloatAddr(), TyFloat32, this->m_func, IR::AddrOpndKindDynamicFloatRef);
        }
        else
        {
            Assert(instr->GetDst()->IsFloat64());
            opnd = IR::MemRefOpnd::New(m_func->GetThreadContextInfo()->GetMaskNegDoubleAddr(), TyMachDouble, this->m_func, IR::AddrOpndKindDynamicDoubleRef);
        }
        instr->SetSrc2(opnd);
        Legalize(instr);
        break;
    }

    case Js::OpCode::BrEq_A:
    case Js::OpCode::BrNeq_A:
    case Js::OpCode::BrSrEq_A:
    case Js::OpCode::BrSrNeq_A:
    case Js::OpCode::BrGt_A:
    case Js::OpCode::BrGe_A:
    case Js::OpCode::BrLt_A:
    case Js::OpCode::BrLe_A:
    case Js::OpCode::BrNotEq_A:
    case Js::OpCode::BrNotNeq_A:
    case Js::OpCode::BrSrNotEq_A:
    case Js::OpCode::BrSrNotNeq_A:
    case Js::OpCode::BrNotGt_A:
    case Js::OpCode::BrNotGe_A:
    case Js::OpCode::BrNotLt_A:
    case Js::OpCode::BrNotLe_A:
        return this->LowerFloatCondBranch(instr->AsBranchInstr());

    default:
        Assume(UNREACHED);
    }

    this->MakeDstEquSrc1(instr);

    return instr;
}

IR::BranchInstr *
LowererMD::LowerFloatCondBranch(IR::BranchInstr *instrBranch, bool ignoreNan)
{
    Js::OpCode brOpcode = Js::OpCode::InvalidOpCode;
    Js::OpCode cmpOpcode = Js::OpCode::InvalidOpCode;
    IR::Instr *instr;
    bool swapCmpOpnds = false;
    bool addJP = false;
    IR::LabelInstr *labelNaN = nullptr;

    // Generate float compare that behave correctly for NaN's.
    // These branch on unordered:
    //  JB
    //  JBE
    //  JE
    // These don't branch on unordered:
    //  JA
    //  JAE
    //  JNE
    // Unfortunately, only JA and JAE do what we'd like....

    Func * func = instrBranch->m_func;
    IR::Opnd *src1 = instrBranch->UnlinkSrc1();
    IR::Opnd *src2 = instrBranch->UnlinkSrc2();

    Assert(src1->GetType() == src2->GetType());

    switch (instrBranch->m_opcode)
    {
    case Js::OpCode::BrSrEq_A:
    case Js::OpCode::BrEq_A:
    case Js::OpCode::BrSrNotNeq_A:
    case Js::OpCode::BrNotNeq_A:
        cmpOpcode = src1->IsFloat64() ? Js::OpCode::UCOMISD : Js::OpCode::UCOMISS;
        brOpcode = Js::OpCode::JEQ;

        if (!ignoreNan)
        {
            // Don't jump on NaN's
            labelNaN = instrBranch->GetOrCreateContinueLabel();
            addJP = true;
        }

        break;

    case Js::OpCode::BrNeq_A:
    case Js::OpCode::BrSrNeq_A:
    case Js::OpCode::BrSrNotEq_A:
    case Js::OpCode::BrNotEq_A:
        cmpOpcode = src1->IsFloat64() ? Js::OpCode::UCOMISD : Js::OpCode::UCOMISS;
        brOpcode = Js::OpCode::JNE;
        if (!ignoreNan)
        {
            // Jump on NaN's
            labelNaN = instrBranch->GetTarget();
            addJP = true;
        }
        break;

    case Js::OpCode::BrLe_A:
        swapCmpOpnds = true;
        brOpcode = Js::OpCode::JAE;
        break;

    case Js::OpCode::BrLt_A:
        swapCmpOpnds = true;
        brOpcode = Js::OpCode::JA;
        break;

    case Js::OpCode::BrGe_A:
        brOpcode = Js::OpCode::JAE;
        break;

    case Js::OpCode::BrGt_A:
        brOpcode = Js::OpCode::JA;
        break;

    case Js::OpCode::BrNotLe_A:
        swapCmpOpnds = true;
        brOpcode = Js::OpCode::JB;
        break;

    case Js::OpCode::BrNotLt_A:
        swapCmpOpnds = true;
        brOpcode = Js::OpCode::JBE;
        break;

    case Js::OpCode::BrNotGe_A:
        brOpcode = Js::OpCode::JB;
        break;

    case Js::OpCode::BrNotGt_A:
        brOpcode = Js::OpCode::JBE;
        break;
    default:
        Assume(UNREACHED);
    }

    // if we haven't set cmpOpcode, then we are using COMISD/COMISS
    if (cmpOpcode == Js::OpCode::InvalidOpCode)
    {
        cmpOpcode = src1->IsFloat64() ? Js::OpCode::COMISD : Js::OpCode::COMISS;
    }

    if (swapCmpOpnds)
    {
        IR::Opnd *tmp = src1;
        src1 = src2;
        src2 = tmp;
    }
    // VC generates UCOMISD for BrEq/BrNeq, and COMISD for all others, accordingly to IEEE 754.
    // We'll do the same.

    //  COMISD / UCOMISD src1, src2
    IR::Instr *instrCmp = IR::Instr::New(cmpOpcode, func);

    instrCmp->SetSrc1(src1);
    instrCmp->SetSrc2(src2);
    instrBranch->InsertBefore(instrCmp);
    Legalize(instrCmp);

    if (addJP)
    {
        // JP $LabelNaN
        instr = IR::BranchInstr::New(Js::OpCode::JP, labelNaN, func);
        instrBranch->InsertBefore(instr);
    }

    //  Jcc $L

    instr = IR::BranchInstr::New(brOpcode, instrBranch->GetTarget(), func);
    instrBranch->InsertBefore(instr);

    instrBranch->Remove();
    return instr->AsBranchInstr();
}
void LowererMD::HelperCallForAsmMathBuiltin(IR::Instr* instr, IR::JnHelperMethod helperMethodFloat, IR::JnHelperMethod helperMethodDouble)
{
    Assert(instr->m_opcode == Js::OpCode::InlineMathFloor || instr->m_opcode == Js::OpCode::InlineMathCeil || instr->m_opcode == Js::OpCode::Trunc_A || instr->m_opcode == Js::OpCode::Nearest_A);
    AssertMsg(instr->GetDst()->IsFloat(), "dst must be float.");
    Assert(instr->GetDst()->GetType() == instr->GetSrc1()->GetType());
    Assert(!instr->GetSrc2());

    IR::Opnd * argOpnd = instr->UnlinkSrc1();
    IR::JnHelperMethod helperMethod;
    uint dwordCount;
    if (argOpnd->IsFloat32())
    {
        helperMethod = helperMethodFloat;
        LoadFloatHelperArgument(instr, argOpnd);
        dwordCount = 1;
    }
    else
    {
        helperMethod = helperMethodDouble;
        LoadDoubleHelperArgument(instr, argOpnd);
        dwordCount = 2;
    }

    instr->m_opcode = Js::OpCode::CALL;

    IR::HelperCallOpnd *helperCallOpnd = Lowerer::CreateHelperCallOpnd(helperMethod, this->lowererMDArch.GetHelperArgsCount(), m_func);
    instr->SetSrc1(helperCallOpnd);

    this->lowererMDArch.LowerCall(instr, dwordCount);
}
void LowererMD::GenerateFastInlineBuiltInCall(IR::Instr* instr, IR::JnHelperMethod helperMethod)
{
    switch (instr->m_opcode)
    {
    case Js::OpCode::InlineMathSqrt:
        // Sqrt maps directly to the SSE2 instruction.
        // src and dst should already be XMM registers, all we need is just change the opcode.
        Assert(helperMethod == (IR::JnHelperMethod)0);
        Assert(instr->GetSrc2() == nullptr);
        instr->m_opcode = instr->GetSrc1()->IsFloat64() ? Js::OpCode::SQRTSD : Js::OpCode::SQRTSS;
        break;

    case Js::OpCode::InlineMathAbs:
        Assert(helperMethod == (IR::JnHelperMethod)0);
        return GenerateFastInlineBuiltInMathAbs(instr);

    case Js::OpCode::InlineMathPow:
#ifdef _M_IX86
        if (!instr->GetSrc2()->IsFloat())
        {
#endif
            this->GenerateFastInlineBuiltInMathPow(instr);
            break;
#ifdef _M_IX86
        }
        // fallthrough
#endif

    case Js::OpCode::InlineMathAcos:
    case Js::OpCode::InlineMathAsin:
    case Js::OpCode::InlineMathAtan:
    case Js::OpCode::InlineMathAtan2:
    case Js::OpCode::InlineMathCos:
    case Js::OpCode::InlineMathExp:
    case Js::OpCode::InlineMathLog:
    case Js::OpCode::Expo_A:        //** operator reuses InlineMathPow fastpath
    case Js::OpCode::InlineMathSin:
    case Js::OpCode::InlineMathTan:
        {
            AssertMsg(instr->GetDst()->IsFloat(), "dst must be float.");
            AssertMsg(instr->GetSrc1()->IsFloat(), "src1 must be float.");
            AssertMsg(!instr->GetSrc2() || instr->GetSrc2()->IsFloat(), "src2 must be float.");

            // Before:
            //      dst = <Built-in call> src1, src2
            // After:
            // I386:
            //      XMM0 = MOVSD src1
            //             CALL  helperMethod
            //      dst  = MOVSD call->dst
            // AMD64:
            //      XMM0 = MOVSD src1
            //      RAX =  MOV helperMethod
            //             CALL  RAX
            //      dst =  MOVSD call->dst

            // Src1
            IR::Instr* argOut = IR::Instr::New(Js::OpCode::MOVSD, this->m_func);
            IR::RegOpnd* dst1 = IR::RegOpnd::New(nullptr, (RegNum)FIRST_FLOAT_ARG_REG, TyMachDouble, this->m_func);
            dst1->m_isCallArg = true; // This is to make sure that lifetime of opnd is virtually extended until next CALL instr.
            argOut->SetDst(dst1);
            argOut->SetSrc1(instr->UnlinkSrc1());
            instr->InsertBefore(argOut);

            // Src2
            if (instr->GetSrc2() != nullptr)
            {
                IR::Instr* argOut2 = IR::Instr::New(Js::OpCode::MOVSD, this->m_func);
                IR::RegOpnd* dst2 = IR::RegOpnd::New(nullptr, (RegNum)(FIRST_FLOAT_ARG_REG + 1), TyMachDouble, this->m_func);
                dst2->m_isCallArg = true;   // This is to make sure that lifetime of opnd is virtually extended until next CALL instr.
                argOut2->SetDst(dst2);
                argOut2->SetSrc1(instr->UnlinkSrc2());
                instr->InsertBefore(argOut2);
            }

            // Call CRT.
            IR::RegOpnd* floatCallDst = IR::RegOpnd::New(nullptr, (RegNum)(FIRST_FLOAT_REG), TyMachDouble, this->m_func);   // Dst in XMM0.
#ifdef _M_IX86
            IR::Instr* floatCall = IR::Instr::New(Js::OpCode::CALL, floatCallDst, this->m_func);
            floatCall->SetSrc1(IR::HelperCallOpnd::New(helperMethod, this->m_func));
            instr->InsertBefore(floatCall);
#else
            // s1 = MOV helperAddr
            IR::RegOpnd* s1 = IR::RegOpnd::New(TyMachReg, this->m_func);
            IR::AddrOpnd* helperAddr = IR::AddrOpnd::New((Js::Var)IR::GetMethodOriginalAddress(m_func->GetThreadContextInfo(), helperMethod), IR::AddrOpndKind::AddrOpndKindDynamicMisc, this->m_func);
            IR::Instr* mov = IR::Instr::New(Js::OpCode::MOV, s1, helperAddr, this->m_func);
            instr->InsertBefore(mov);

            // dst(XMM0) = CALL s1
            IR::Instr *floatCall = IR::Instr::New(Js::OpCode::CALL, floatCallDst, s1, this->m_func);
            instr->InsertBefore(floatCall);
#endif
            instr->m_func->SetHasCalls();
            // Save the result.
            instr->m_opcode = Js::OpCode::MOVSD;
            instr->SetSrc1(floatCall->GetDst());
            break;
        }

    case Js::OpCode::InlineMathFloor:
    case Js::OpCode::InlineMathCeil:
    case Js::OpCode::InlineMathRound:
#ifdef ENABLE_WASM
    case Js::OpCode::Trunc_A:
    case Js::OpCode::Nearest_A:
#endif //ENABLE_WASM
        {
            Assert(AutoSystemInfo::Data.SSE4_1Available());
            Assert(instr->GetDst()->IsInt32() || instr->GetDst()->IsFloat());
            //     MOVSD roundedFloat, src
            //
            // if(round)
            // {
            // /* N.B.: the following CMPs are lowered to COMISDs, whose results can only be >, <, or =.
            //    In fact, only ">" can be used if NaN has not been handled.
            // */
            //     CMP 0.5, roundedFloat
            //     JA $ltHalf
            //     CMP TwoToFraction, roundedFloat
            //     JA $addHalfToRoundSrcLabel
            //     J $skipRoundSd (NaN is also handled here)
            // $ltHalf:
            //     CMP roundedFloat, -0.5
            //     JL $ltNegHalf
            //     if (shouldCheckNegZero) {
            //         CMP roundedFloat, 0
            //         JA $setZero
            //       $negZeroTest [Helper]:
            //         JB $bailoutLabel
            //         isNegZero(src)
            //         JE $bailoutLabel
            //         J $skipRoundSd
            //     } // else: setZero
            // $setZero:
            //     MOV roundedFloat, 0
            //     J $skipRoundSd
            // $ltNegHalf:
            //     CMP roundedFloat, NegTwoToFraction
            //     JA $addHalfToRoundSrc
            //     J $skipRoundSd
            // $addHalfToRoundSrc:
            //     ADDSD roundedFloat, 0.5
            // $skipAddHalf:
            // }
            //
            // if(isNotCeil)
            // {
            //     CMP roundedFloat, 0
            //     JGE $skipRoundSd
            // }
            //     ROUNDSD roundedFloat, roundedFloat, round_mode
            //
            // $skipRoundSd:
            //     if(isNotCeil)
            //         MOVSD checkNegZeroOpnd, roundedFloat
            //     else if (ceil)
            //         MOVSD checkNegZeroOpnd, src
            //
            //     CMP checkNegZeroOpnd, 0
            //     JNE $convertToInt
            //
            // if(instr->ShouldCheckForNegativeZero())
            // {
            //     isNegZero CALL IsNegZero(checkNegZeroOpnd)
            //     CMP isNegZero, 0
            //     JNE $bailoutLabel
            // }
            //
            // $convertToInt:
            //     CVT(T)SD2SI dst, roundedFloat //CVTTSD2SI for floor/round and CVTSD2SI for ceil
            //     CMP dst 0x80000000
            //     JNE $fallthrough
            //
            // if(!sharedBailout)
            // {
            //     $bailoutLabel:
            // }
            //     GenerateBailout(instr)
            //
            // $fallthrough:

            bool isNotCeil = instr->m_opcode != Js::OpCode::InlineMathCeil;

            // MOVSD roundedFloat, src
            IR::Opnd * src = instr->UnlinkSrc1();
            IR::RegOpnd* roundedFloat = IR::RegOpnd::New(src->GetType(), this->m_func);
            IR::Instr* argOut = IR::Instr::New(LowererMDArch::GetAssignOp(src->GetType()), roundedFloat, src, this->m_func);
            instr->InsertBefore(argOut);
            bool negZeroCheckDone = false;

            IR::LabelInstr * bailoutLabel = nullptr;
            bool sharedBailout = false;
            if (instr->GetDst()->IsInt32())
            {
                sharedBailout = (instr->GetBailOutInfo()->bailOutInstr != instr) ? true : false;
                bailoutLabel = IR::LabelInstr::New(Js::OpCode::Label, this->m_func, /*helperLabel*/true);
            }

            IR::Opnd * zero;
            if (src->IsFloat64())
            {
                zero = IR::MemRefOpnd::New(m_func->GetThreadContextInfo()->GetDoubleZeroAddr(), TyFloat64, this->m_func, IR::AddrOpndKindDynamicDoubleRef);
            }
            else
            {
                Assert(src->IsFloat32());
                zero = IR::MemRefOpnd::New(m_func->GetThreadContextInfo()->GetFloatZeroAddr(), TyFloat32, this->m_func, IR::AddrOpndKindDynamicFloatRef);
            }
            IR::AutoReuseOpnd autoReuseZero(zero, this->m_func);
            IR::LabelInstr * skipRoundSd = IR::LabelInstr::New(Js::OpCode::Label, this->m_func);

            if(instr->m_opcode == Js::OpCode::InlineMathRound)
            {
                IR::LabelInstr * addHalfToRoundSrcLabel = IR::LabelInstr::New(Js::OpCode::Label, this->m_func);
                IR::LabelInstr * ltHalf = IR::LabelInstr::New(Js::OpCode::Label, this->m_func);
                IR::LabelInstr * setZero = IR::LabelInstr::New(Js::OpCode::Label, this->m_func);
                IR::LabelInstr * ltNegHalf = IR::LabelInstr::New(Js::OpCode::Label, this->m_func);

                IR::Opnd * pointFive;
                IR::Opnd * negPointFive;

                if (src->IsFloat64())
                {
                    pointFive = IR::MemRefOpnd::New(m_func->GetThreadContextInfo()->GetDoublePointFiveAddr(), TyFloat64, this->m_func, IR::AddrOpndKindDynamicDoubleRef);
                    negPointFive = IR::MemRefOpnd::New(m_func->GetThreadContextInfo()->GetDoubleNegPointFiveAddr(), TyFloat64, this->m_func, IR::AddrOpndKindDynamicDoubleRef);
                }
                else
                {
                    Assert(src->IsFloat32());
                    pointFive = IR::MemRefOpnd::New(m_func->GetThreadContextInfo()->GetFloatPointFiveAddr(), TyFloat32, this->m_func, IR::AddrOpndKindDynamicFloatRef);
                    negPointFive = IR::MemRefOpnd::New(m_func->GetThreadContextInfo()->GetFloatNegPointFiveAddr(), TyFloat32, this->m_func, IR::AddrOpndKindDynamicFloatRef);
                }

                // CMP 0.5, roundedFloat
                // JA $ltHalf
                this->m_lowerer->InsertCompareBranch(pointFive, roundedFloat, Js::OpCode::BrGt_A, ltHalf, instr);

                if (instr->GetDst()->IsInt32())
                {
                    // if we are specializing dst to int, we will bailout on overflow so don't need upperbound check
                    // Also, we will bailout on NaN, so it doesn't need special handling either
                    // J $addHalfToRoundSrcLabel
                    this->m_lowerer->InsertBranch(Js::OpCode::Br, addHalfToRoundSrcLabel, instr);
                }
                else
                {
                    IR::Opnd * twoToFraction;
                    if (src->IsFloat64())
                    {
                        twoToFraction = IR::MemRefOpnd::New(m_func->GetThreadContextInfo()->GetDoubleTwoToFractionAddr(), TyFloat64, this->m_func, IR::AddrOpndKindDynamicDoubleRef);
                    }
                    else
                    {
                        Assert(src->IsFloat32());
                        twoToFraction = IR::MemRefOpnd::New(m_func->GetThreadContextInfo()->GetFloatTwoToFractionAddr(), TyFloat32, this->m_func, IR::AddrOpndKindDynamicFloatRef);
                    }
                    // CMP 2^fraction, roundedFloat
                    // JA $addHalfToRoundSrcLabel
                    this->m_lowerer->InsertCompareBranch(twoToFraction, roundedFloat, Js::OpCode::BrGt_A, addHalfToRoundSrcLabel, instr);
                    // J $skipRoundSd (NaN also handled here)
                    this->m_lowerer->InsertBranch(Js::OpCode::Br, skipRoundSd, instr);
                }
                // $ltHalf:
                instr->InsertBefore(ltHalf);
                // CMP roundedFloat, -0.5
                // JL $ltNegHalf
                this->m_lowerer->InsertCompareBranch(roundedFloat, negPointFive, Js::OpCode::BrLt_A, ltNegHalf, instr);
                if (instr->ShouldCheckForNegativeZero())
                {
                    // CMP roundedFloat, 0
                    // JA $setZero
                    this->m_lowerer->InsertCompareBranch(roundedFloat, zero, Js::OpCode::BrGt_A, setZero, instr);
                    // $negZeroTest [helper]
                    m_lowerer->InsertLabel(true, instr);
                    // JB $bailoutLabel
                    this->m_lowerer->InsertBranch(Js::OpCode::JB, bailoutLabel, instr);
                    IR::Opnd* isNegZero = IsOpndNegZero(src, instr);
                    // if isNegZero(src) J $bailoutLabel
                    this->m_lowerer->InsertTestBranch(isNegZero, isNegZero, Js::OpCode::BrNeq_A, bailoutLabel, instr);
                    // else J $skipRoundSd
                    this->m_lowerer->InsertBranch(Js::OpCode::Br, skipRoundSd, instr);
                    negZeroCheckDone = true;
                }
                // $setZero:
                instr->InsertBefore(setZero);
                // MOVSD_ZERO roundedFloat
                LoadFloatZero(roundedFloat, instr);
                // J $skipRoundSd
                this->m_lowerer->InsertBranch(Js::OpCode::Br, skipRoundSd, instr);
                // $ltNegHalf:
                instr->InsertBefore(ltNegHalf);
                if (!instr->GetDst()->IsInt32())
                {
                    // if we are specializing dst to int, we will bailout on overflow so don't need lowerbound check
                    IR::Opnd * negTwoToFraction;
                    if (src->IsFloat64())
                    {
                        negTwoToFraction = IR::MemRefOpnd::New(m_func->GetThreadContextInfo()->GetDoubleNegTwoToFractionAddr(), TyFloat64, this->m_func, IR::AddrOpndKindDynamicDoubleRef);
                    }
                    else
                    {
                        Assert(src->IsFloat32());
                        negTwoToFraction = IR::MemRefOpnd::New(m_func->GetThreadContextInfo()->GetFloatNegTwoToFractionAddr(), TyFloat32, this->m_func, IR::AddrOpndKindDynamicFloatRef);

                    }
                    // CMP roundedFloat, negTwoToFraction
                    // JA $addHalfToRoundSrcLabel
                    this->m_lowerer->InsertCompareBranch(roundedFloat, negTwoToFraction, Js::OpCode::BrGt_A, addHalfToRoundSrcLabel, instr);
                    // J $skipRoundSd
                    this->m_lowerer->InsertBranch(Js::OpCode::Br, skipRoundSd, instr);
                }

                if (src->IsFloat64())
                {
                    pointFive = IR::MemRefOpnd::New(m_func->GetThreadContextInfo()->GetDoublePointFiveAddr(), TyFloat64, this->m_func, IR::AddrOpndKindDynamicDoubleRef);
                }
                else
                {
                    Assert(src->IsFloat32());
                    pointFive = IR::MemRefOpnd::New(m_func->GetThreadContextInfo()->GetFloatPointFiveAddr(), TyFloat32, this->m_func, IR::AddrOpndKindDynamicFloatRef);
                }

                // $addHalfToRoundSrcLabel
                instr->InsertBefore(addHalfToRoundSrcLabel);
                // ADDSD roundedFloat, 0.5
                IR::Instr * addInstr = IR::Instr::New(src->IsFloat64() ? Js::OpCode::ADDSD : Js::OpCode::ADDSS, roundedFloat, roundedFloat, pointFive, this->m_func);
                instr->InsertBefore(addInstr);
                Legalize(addInstr);
            }

            if (instr->m_opcode == Js::OpCode::InlineMathFloor && instr->GetDst()->IsInt32())
            {
                this->m_lowerer->InsertCompareBranch(roundedFloat, zero, Js::OpCode::BrGe_A, skipRoundSd, instr);
            }

            // ROUNDSD srcCopy, srcCopy, round_mode
            IR::Opnd * roundMode = nullptr;

            switch (instr->m_opcode)
            {
#ifdef ENABLE_WASM
            case Js::OpCode::Trunc_A:
                roundMode = IR::IntConstOpnd::New(0x03, TyInt32, this->m_func);
                break;
            case Js::OpCode::Nearest_A:
                roundMode = IR::IntConstOpnd::New(0x00, TyInt32, this->m_func);
                break;
#endif //ENABLE_WASM
            case Js::OpCode::InlineMathRound:
            case Js::OpCode::InlineMathFloor:
                roundMode = IR::IntConstOpnd::New(0x01, TyInt32, this->m_func);
                break;
            case Js::OpCode::InlineMathCeil:
                roundMode = IR::IntConstOpnd::New(0x02, TyInt32, this->m_func);
                break;
            }

            IR::Instr* roundInstr = IR::Instr::New(src->IsFloat64() ? Js::OpCode::ROUNDSD : Js::OpCode::ROUNDSS, roundedFloat, roundedFloat, roundMode, this->m_func);

            instr->InsertBefore(roundInstr);

            if (instr->m_opcode == Js::OpCode::InlineMathRound)
            {
                instr->InsertBefore(skipRoundSd);
            }

            if (instr->GetDst()->IsInt32())
            {
                if (instr->m_opcode == Js::OpCode::InlineMathFloor)
                {
                    instr->InsertBefore(skipRoundSd);
                }

                //negZero bailout
                if(instr->ShouldCheckForNegativeZero() && !negZeroCheckDone)
                {
                    IR::LabelInstr * convertToInt = IR::LabelInstr::New(Js::OpCode::Label, this->m_func);
                    IR::Opnd * checkNegZeroOpnd;

                    if(isNotCeil)
                    {
                        checkNegZeroOpnd = src;
                    }
                    else
                    {
                        checkNegZeroOpnd = roundedFloat;
                    }
                    this->m_lowerer->InsertCompareBranch(checkNegZeroOpnd, zero, Js::OpCode::BrNeq_A, convertToInt, instr);

                    IR::Opnd* isNegZero = IsOpndNegZero(checkNegZeroOpnd, instr);

                    this->m_lowerer->InsertCompareBranch(isNegZero, IR::IntConstOpnd::New(0x00000000, IRType::TyInt32, this->m_func), Js::OpCode::BrNeq_A, bailoutLabel, instr);
                    instr->InsertBefore(convertToInt);
                }

                IR::Opnd * originalDst = instr->UnlinkDst();

                // CVT(T)SD2SI dst, srcCopy
                IR::Instr* convertToIntInstr;
                if (isNotCeil)
                {
                    convertToIntInstr = IR::Instr::New(src->IsFloat64() ? Js::OpCode::CVTTSD2SI : Js::OpCode::CVTTSS2SI, originalDst, roundedFloat, this->m_func);
                }
                else
                {
                    convertToIntInstr = IR::Instr::New(src->IsFloat64() ? Js::OpCode::CVTSD2SI : Js::OpCode::CVTSS2SI, originalDst, roundedFloat, this->m_func);
                }
                instr->InsertBefore(convertToIntInstr);

                IR::LabelInstr * fallthrough = IR::LabelInstr::New(Js::OpCode::Label, this->m_func);
                IR::Opnd * intOverflowValue = IR::IntConstOpnd::New(INT32_MIN, IRType::TyInt32, this->m_func, true);
                this->m_lowerer->InsertCompareBranch(originalDst, intOverflowValue, Js::OpCode::BrNeq_A, fallthrough, instr);

                instr->InsertAfter(fallthrough);
                if (!sharedBailout)
                {
                    instr->InsertBefore(bailoutLabel);
                }

                // In case of a shared bailout, we should jump to the code that sets some data on the bailout record which is specific
                // to this bailout. Pass the bailoutLabel to GenerateFunction so that it may use the label as the collectRuntimeStatsLabel.
                this->m_lowerer->GenerateBailOut(instr, nullptr, nullptr, sharedBailout ? bailoutLabel : nullptr);
            }
            else
            {
                IR::Opnd * originalDst = instr->UnlinkDst();
                Assert(originalDst->IsFloat());
                Assert(originalDst->GetType() == roundedFloat->GetType());
                IR::Instr * movInstr = IR::Instr::New(originalDst->IsFloat64() ? Js::OpCode::MOVSD : Js::OpCode::MOVSS, originalDst, roundedFloat, this->m_func);
                instr->InsertBefore(movInstr);
                instr->Remove();
            }
            break;
        }

    case Js::OpCode::InlineMathMin:
    case Js::OpCode::InlineMathMax:
        {
            IR::Opnd* src1 = instr->GetSrc1();
            IR::Opnd* src2 = instr->GetSrc2();
            IR::Opnd* dst = instr->GetDst();
            IR::LabelInstr* doneLabel = IR::LabelInstr::New(Js::OpCode::Label, this->m_func);
            IR::LabelInstr* labelNaNHelper = IR::LabelInstr::New(Js::OpCode::Label, this->m_func, true);
            IR::LabelInstr* labelNegZeroAndNaNCheckHelper = IR::LabelInstr::New(Js::OpCode::Label, this->m_func, true);
            IR::Instr* branchInstr;

            bool min = instr->m_opcode == Js::OpCode::InlineMathMin ? true : false;

            // CMP src1, src2
            if(dst->IsInt32())
            {
                //MOV dst, src2;
                Assert(!dst->IsEqual(src2));
                this->m_lowerer->InsertMove(dst, src2, instr);
                if(min)
                {
                    // JLT $continueLabel
                    branchInstr = IR::BranchInstr::New(Js::OpCode::BrGt_I4, doneLabel, src1, src2, instr->m_func);
                    instr->InsertBefore(branchInstr);
                    LowererMDArch::EmitInt4Instr(branchInstr);
                }
                else
                {
                    // JGT $continueLabel
                    branchInstr = IR::BranchInstr::New(Js::OpCode::BrLt_I4, doneLabel, src1, src2, instr->m_func);
                    instr->InsertBefore(branchInstr);
                    LowererMDArch::EmitInt4Instr(branchInstr);
                }
                // MOV dst, src1
                this->m_lowerer->InsertMove(dst, src1, instr);
            }
            else if(dst->IsFloat())
            {
                //      COMISD/COMISS src1 (src2), src2 (src1)
                //      JA $doneLabel
                //      JEQ $labelNegZeroAndNaNCheckHelper
                //      MOVSD/MOVSS dst, src2
                //      JMP $doneLabel
                //
                // $labelNegZeroAndNaNCheckHelper
                //      JP $labelNaNHelper
                //      if(min)
                //      {
                //          if(src2 == -0.0)
                //              MOVSD/MOVSS dst, src2
                //      }
                //      else
                //      {
                //          if(src1 == -0.0)
                //              MOVSD/MOVSS dst, src2
                //      }
                //      JMP $doneLabel
                //
                // $labelNaNHelper
                //      MOVSD/MOVSS dst, NaN
                //
                // $doneLabel

                //MOVSD/MOVSS dst, src1;
                Assert(!dst->IsEqual(src1));

                this->m_lowerer->InsertMove(dst, src1, instr);
                if(min)
                {
                    this->m_lowerer->InsertCompareBranch(src1, src2, Js::OpCode::BrLt_A, doneLabel, instr); // Lowering of BrLt_A for floats is done to JA with operands swapped
                }
                else
                {
                    this->m_lowerer->InsertCompareBranch(src1, src2, Js::OpCode::BrGt_A, doneLabel, instr);
                }

                instr->InsertBefore(IR::BranchInstr::New(Js::OpCode::JEQ, labelNegZeroAndNaNCheckHelper, instr->m_func));

                this->m_lowerer->InsertMove(dst, src2, instr);
                instr->InsertBefore(IR::BranchInstr::New(Js::OpCode::JMP, doneLabel, instr->m_func));

                instr->InsertBefore(labelNegZeroAndNaNCheckHelper);

                instr->InsertBefore(IR::BranchInstr::New(Js::OpCode::JP, labelNaNHelper, instr->m_func));

                IR::Opnd* isNegZero;
                if(min)
                {
                    isNegZero =  IsOpndNegZero(src2, instr);
                }
                else
                {
                    isNegZero =  IsOpndNegZero(src1, instr);
                }

                this->m_lowerer->InsertCompareBranch(isNegZero, IR::IntConstOpnd::New(0x00000000, IRType::TyInt32, this->m_func), Js::OpCode::BrEq_A, doneLabel, instr);

                this->m_lowerer->InsertMove(dst, src2, instr);
                instr->InsertBefore(IR::BranchInstr::New(Js::OpCode::JMP, doneLabel, instr->m_func));

                instr->InsertBefore(labelNaNHelper);
                IR::Opnd * opndNaN = nullptr;

                if (dst->IsFloat32())
                {
                    opndNaN = IR::MemRefOpnd::New(m_func->GetThreadContextInfo()->GetFloatNaNAddr(), IRType::TyFloat32, this->m_func);
                }
                else
                {
                    opndNaN = IR::MemRefOpnd::New(m_func->GetThreadContextInfo()->GetDoubleNaNAddr(), IRType::TyFloat64, this->m_func);
                }

                this->m_lowerer->InsertMove(dst, opndNaN, instr);
            }
            instr->InsertBefore(doneLabel);

            instr->Remove();
            break;
        }

    default:
        AssertMsg(FALSE, "Unknown inline built-in opcode");
        break;
    }
}

IR::Opnd* LowererMD::IsOpndNegZero(IR::Opnd* opnd, IR::Instr* instr)
{
    IR::Opnd * isNegZero = IR::RegOpnd::New(TyInt32, this->m_func);
    IR::Opnd *src = opnd;

    if (opnd->IsFloat32())
    {
        src = IR::RegOpnd::New(TyFloat64, this->m_func);
        instr->InsertBefore(IR::Instr::New(LowererMD::MDConvertFloat32ToFloat64Opcode, src, opnd, this->m_func));
    }
    Assert(src->IsFloat64());
    LoadDoubleHelperArgument(instr, src);

    IR::Instr * helperCallInstr = IR::Instr::New(Js::OpCode::CALL, isNegZero, this->m_func);
    instr->InsertBefore(helperCallInstr);
    this->ChangeToHelperCall(helperCallInstr, IR::HelperIsNegZero);
    return isNegZero;
}

void LowererMD::GenerateFastInlineBuiltInMathAbs(IR::Instr* inlineInstr)
{
    IR::Opnd* src = inlineInstr->GetSrc1();
    IR::Opnd* dst = inlineInstr->UnlinkDst();
    Assert(src);
    IR::Instr* tmpInstr;

    IR::Instr* nextInstr = IR::LabelInstr::New(Js::OpCode::Label, m_func);
    IR::Instr* continueInstr = m_lowerer->LowerBailOnIntMin(inlineInstr);
    continueInstr->InsertAfter(nextInstr);

    IRType srcType = src->GetType();
    if (srcType == IRType::TyInt32)
    {
        // Note: if execution gets so far, we always get (untagged) int32 here.
        // Since -x = ~x + 1, abs(x) = x, abs(-x) = -x, sign-extend(x) = 0, sign_extend(-x) = -1, where 0 <= x.
        // Then: abs(x) = sign-extend(x) XOR x - sign-extend(x)

        // Expected input (otherwise bailout):
        // - src1 is (untagged) int, not equal to int_min (abs(int_min) would produce overflow, as there's no corresponding positive int).

        //      MOV EAX, src
        IR::RegOpnd *regEAX = IR::RegOpnd::New(TyInt32, this->m_func);
        regEAX->SetReg(LowererMDArch::GetRegIMulDestLower());

        tmpInstr = IR::Instr::New(Js::OpCode::MOV, regEAX, src, this->m_func);
        nextInstr->InsertBefore(tmpInstr);

        IR::RegOpnd *regEDX = IR::RegOpnd::New(TyInt32, this->m_func);
        regEDX->SetReg(LowererMDArch::GetRegIMulHighDestLower());

        //      CDQ (sign-extend EAX into EDX, producing 64bit EDX:EAX value)
        // Note: put EDX on dst to give of def to the EDX lifetime
        tmpInstr = IR::Instr::New(Js::OpCode::CDQ, regEDX, this->m_func);
        nextInstr->InsertBefore(tmpInstr);

        //      XOR EAX, EDX
        tmpInstr = IR::Instr::New(Js::OpCode::XOR, regEAX, regEAX, regEDX, this->m_func);
        nextInstr->InsertBefore(tmpInstr);

        //      SUB EAX, EDX
        tmpInstr = IR::Instr::New(Js::OpCode::SUB, regEAX, regEAX, regEDX, this->m_func);
        nextInstr->InsertBefore(tmpInstr);

        //      MOV dst, EAX
        tmpInstr = IR::Instr::New(Js::OpCode::MOV, dst, regEAX, this->m_func);
        nextInstr->InsertBefore(tmpInstr);
    }
    else if (srcType == IRType::TyFloat64)
    {
        if (!dst->IsRegOpnd())
        {
            // MOVSD tempRegOpnd, src
            IR::RegOpnd* tempRegOpnd = IR::RegOpnd::New(nullptr, TyMachDouble, this->m_func);
            tempRegOpnd->m_isCallArg = true; // This is to make sure that lifetime of opnd is virtually extended until next CALL instr.
            tmpInstr = IR::Instr::New(Js::OpCode::MOVSD, tempRegOpnd, src, this->m_func);
            nextInstr->InsertBefore(tmpInstr);

            // This saves the result in the same register.
            this->GenerateFloatAbs(static_cast<IR::RegOpnd*>(tempRegOpnd), nextInstr);

            // MOVSD dst, tempRegOpnd
            tmpInstr = IR::Instr::New(Js::OpCode::MOVSD, dst, tempRegOpnd, this->m_func);
            nextInstr->InsertBefore(tmpInstr);
        }
        else
        {
            // MOVSD dst, src
            tmpInstr = IR::Instr::New(Js::OpCode::MOVSD, dst, src, this->m_func);
            nextInstr->InsertBefore(tmpInstr);

            // This saves the result in the same register.
            this->GenerateFloatAbs(static_cast<IR::RegOpnd*>(dst), nextInstr);
        }
    }
    else if (srcType == IRType::TyFloat32)
    {
        if (!dst->IsRegOpnd())
        {
            // MOVSS tempRegOpnd, src
            IR::RegOpnd* tempRegOpnd = IR::RegOpnd::New(nullptr, TyFloat32, this->m_func);
            tempRegOpnd->m_isCallArg = true; // This is to make sure that lifetime of opnd is virtually extended until next CALL instr.
            tmpInstr = IR::Instr::New(Js::OpCode::MOVSS, tempRegOpnd, src, this->m_func);
            nextInstr->InsertBefore(tmpInstr);

            // This saves the result in the same register.
            this->GenerateFloatAbs(static_cast<IR::RegOpnd*>(tempRegOpnd), nextInstr);

            // MOVSS dst, tempRegOpnd
            tmpInstr = IR::Instr::New(Js::OpCode::MOVSS, dst, tempRegOpnd, this->m_func);
            nextInstr->InsertBefore(tmpInstr);
        }
        else
        {
            // MOVSS dst, src
            tmpInstr = IR::Instr::New(Js::OpCode::MOVSS, dst, src, this->m_func);
            nextInstr->InsertBefore(tmpInstr);

            // This saves the result in the same register.
            this->GenerateFloatAbs(static_cast<IR::RegOpnd*>(dst), nextInstr);
        }
    }
    else
    {
        AssertMsg(FALSE, "GenerateFastInlineBuiltInMathAbs: unexpected type of the src!");
    }
}

void LowererMD::GenerateFastInlineBuiltInMathPow(IR::Instr* instr)
{
#ifdef _M_IX86
    AssertMsg(!instr->GetSrc2()->IsFloat(), "Math.pow(*, double) needs customized lowering!");
#endif

    IR::JnHelperMethod directPowHelper = (IR::JnHelperMethod)0;
    IR::Opnd* bailoutOpnd = nullptr;

    if (!instr->GetSrc2()->IsFloat())
    {
        LoadHelperArgument(instr, instr->UnlinkSrc2());

        if (instr->GetSrc1()->IsFloat())
        {
            directPowHelper = IR::HelperDirectMath_PowDoubleInt;
            LoadDoubleHelperArgument(instr, instr->UnlinkSrc1());
        }
        else
        {
            directPowHelper = IR::HelperDirectMath_PowIntInt;
            LoadHelperArgument(instr, instr->UnlinkSrc1());

            if (!this->m_func->tempSymBool)
            {
                this->m_func->tempSymBool = StackSym::New(TyUint8, this->m_func);
                this->m_func->StackAllocate(this->m_func->tempSymBool, TySize[TyUint8]);
            }
            IR::SymOpnd* boolOpnd = IR::SymOpnd::New(this->m_func->tempSymBool, TyUint8, this->m_func);
            IR::RegOpnd* boolRefOpnd = IR::RegOpnd::New(TyMachReg, this->m_func);
            this->m_lowerer->InsertLea(boolRefOpnd, boolOpnd, instr);
            LoadHelperArgument(instr, boolRefOpnd);

            bailoutOpnd = boolOpnd;
        }
    }
#ifndef _M_IX86
    else
    {
        AssertMsg(instr->GetSrc1()->IsFloat(), "Math.Pow(int, double) should not generated by GlobOpt!");
        directPowHelper = IR::HelperDirectMath_Pow;
        LoadDoubleHelperArgument(instr, instr->UnlinkSrc2());
        LoadDoubleHelperArgument(instr, instr->UnlinkSrc1());
    }
#endif

    ChangeToHelperCall(instr, directPowHelper, nullptr, bailoutOpnd);
}

void
LowererMD::FinalLower()
{
    this->lowererMDArch.FinalLower();
}

IR::Instr *
LowererMD::LowerDivI4AndBailOnReminder(IR::Instr * instr, IR::LabelInstr * bailOutLabel)
{
    // Don't have save the operand for bailout because the lowering of IDIV don't overwrite their values

    //       (EDX) = CDQ
    //         EAX = numerator
    //    (EDX:EAX)= IDIV (EAX), denominator
    //               TEST EDX, EDX
    //               JNE bailout
    //               <Caller insert more checks here>
    //         dst = MOV EAX                             <-- assignInstr

    Assert(instr);
    Assert(instr->m_opcode == Js::OpCode::Div_I4);
    Assert(!instr->HasBailOutInfo());

    EmitInt4Instr(instr);

    Assert(instr->m_opcode == Js::OpCode::IDIV);
    IR::Instr * prev = instr->m_prev;
    Assert(prev->m_opcode == Js::OpCode::CDQ);
#ifdef _M_IX86
    Assert(prev->GetDst()->AsRegOpnd()->GetReg() == RegEDX);
#else
    Assert(prev->GetDst()->AsRegOpnd()->GetReg() == RegRDX);
#endif
    IR::Opnd * reminderOpnd = prev->GetDst();

    // Insert all check before the assignment to the actual dst.
    IR::Instr * insertBeforeInstr = instr->m_next;
    Assert(insertBeforeInstr->m_opcode == Js::OpCode::MOV);
#ifdef _M_IX86
    Assert(insertBeforeInstr->GetSrc1()->AsRegOpnd()->GetReg() == RegEAX);
#else
    Assert(insertBeforeInstr->GetSrc1()->AsRegOpnd()->GetReg() == RegRAX);
#endif
    // Jump to bailout if the reminder is not 0 (not int result)
    this->m_lowerer->InsertTestBranch(reminderOpnd, reminderOpnd, Js::OpCode::BrNeq_A, bailOutLabel, insertBeforeInstr);
    return insertBeforeInstr;
}

void
LowererMD::LowerTypeof(IR::Instr * typeOfInstr)
{
    Func * func = typeOfInstr->m_func;
    IR::Opnd * src1 = typeOfInstr->GetSrc1();
    IR::Opnd * dst = typeOfInstr->GetDst();
    Assert(src1->IsRegOpnd() && dst->IsRegOpnd());
    IR::LabelInstr * helperLabel = IR::LabelInstr::New(Js::OpCode::Label, func, true);
    IR::LabelInstr * taggedIntLabel = IR::LabelInstr::New(Js::OpCode::Label, func);
    IR::LabelInstr * doneLabel = IR::LabelInstr::New(Js::OpCode::Label, func);

    // MOV typeDisplayStringsArray, &javascriptLibrary->typeDisplayStrings
    IR::RegOpnd * typeDisplayStringsArrayOpnd = IR::RegOpnd::New(TyMachPtr, func);
    m_lowerer->InsertMove(typeDisplayStringsArrayOpnd, IR::AddrOpnd::New((BYTE*)m_func->GetScriptContextInfo()->GetLibraryAddr() + Js::JavascriptLibrary::GetTypeDisplayStringsOffset(), IR::AddrOpndKindConstantAddress, this->m_func), typeOfInstr);

    GenerateObjectTest(src1, typeOfInstr, taggedIntLabel);

    // MOV typeId, TypeIds_Object
    // MOV typeRegOpnd, [src1 + offset(Type)]
    // MOV objTypeId, [typeRegOpnd + offsetof(typeId)]
    // CMP objTypeId, TypeIds_Limit                                      /*external object test*/
    // CMOVB typeId, objTypeId
    // TEST [typeRegOpnd + offsetof(flags)], TypeFlagMask_IsFalsy        /*test for falsy*/
    // CMOVNE typeId, TypeIds_Undefined
    // MOV dst, typeDisplayStrings[typeId]
    // TEST dst, dst
    // JE $helper
    // JMP $done
    IR::RegOpnd * typeIdOpnd = IR::RegOpnd::New(TyUint32, func);
    m_lowerer->InsertMove(typeIdOpnd, IR::IntConstOpnd::New(Js::TypeIds_Object, TyUint32, func), typeOfInstr);

    IR::RegOpnd * typeRegOpnd = IR::RegOpnd::New(TyMachReg, func);
    m_lowerer->InsertMove(typeRegOpnd,
        IR::IndirOpnd::New(src1->AsRegOpnd(), Js::RecyclableObject::GetOffsetOfType(), TyMachReg, func),
        typeOfInstr);

    IR::RegOpnd * objTypeIdOpnd = IR::RegOpnd::New(TyUint32, func);
    m_lowerer->InsertMove(objTypeIdOpnd, IR::IndirOpnd::New(typeRegOpnd, Js::Type::GetOffsetOfTypeId(), TyInt32, func), typeOfInstr);

    m_lowerer->InsertCompare(objTypeIdOpnd, IR::IntConstOpnd::New(Js::TypeIds_Limit, TyUint32, func), typeOfInstr);
    InsertCmovCC(Js::OpCode::CMOVB, typeIdOpnd, objTypeIdOpnd, typeOfInstr);

    // Insert MOV reg, 0 before the TEST because MOV reg, 0 will be peeped to XOR reg, reg and that may affect the zero flags that CMOVE depends on
    IR::RegOpnd* typeIdUndefinedOpnd = IR::RegOpnd::New(TyUint32, func);
    m_lowerer->InsertMove(typeIdUndefinedOpnd, IR::IntConstOpnd::New(Js::TypeIds_Undefined, TyUint32, func), typeOfInstr);

    IR::Opnd *flagsOpnd = IR::IndirOpnd::New(typeRegOpnd, Js::Type::GetOffsetOfFlags(), TyInt32, this->m_func);
    m_lowerer->InsertTest(flagsOpnd, IR::IntConstOpnd::New(TypeFlagMask_IsFalsy, TyInt32, this->m_func), typeOfInstr);
    InsertCmovCC(Js::OpCode::CMOVNE, typeIdOpnd, typeIdUndefinedOpnd, typeOfInstr);

    if (dst->IsEqual(src1))
    {
        ChangeToAssign(typeOfInstr->HoistSrc1(Js::OpCode::Ld_A));
    }
    m_lowerer->InsertMove(dst, IR::IndirOpnd::New(typeDisplayStringsArrayOpnd, typeIdOpnd, this->GetDefaultIndirScale(), TyMachPtr, func), typeOfInstr);
    m_lowerer->InsertTestBranch(dst, dst, Js::OpCode::BrEq_A, helperLabel, typeOfInstr);

    m_lowerer->InsertBranch(Js::OpCode::Br, doneLabel, typeOfInstr);

    // $taggedInt:
    //   MOV dst, typeDisplayStrings[TypeIds_Number]
    //   JMP $done
    typeOfInstr->InsertBefore(taggedIntLabel);
    m_lowerer->InsertMove(dst, IR::IndirOpnd::New(typeDisplayStringsArrayOpnd, Js::TypeIds_Number * sizeof(Js::Var), TyMachPtr, func), typeOfInstr);
    m_lowerer->InsertBranch(Js::OpCode::Br, doneLabel, typeOfInstr);

    // $helper
    //   CALL OP_TypeOf
    // $done
    typeOfInstr->InsertBefore(helperLabel);
    typeOfInstr->InsertAfter(doneLabel);
    m_lowerer->LowerUnaryHelperMem(typeOfInstr, IR::HelperOp_Typeof);
}

IR::Instr*
LowererMD::InsertCmovCC(const Js::OpCode opCode, IR::Opnd * dst, IR::Opnd* src1, IR::Instr* insertBeforeInstr, bool postRegAlloc)
{
    Assert(opCode > Js::OpCode::MDStart);
    Func* func = insertBeforeInstr->m_func;

    IR::Opnd* src2 = nullptr;
    if (!postRegAlloc)
    {
        src2 = src1;
        src1 = dst;
    }
    IR::Instr * instr = IR::Instr::New(opCode, dst, src1, src2, func);
    insertBeforeInstr->InsertBefore(instr);
    LowererMD::Legalize(instr);

    return instr;
}<|MERGE_RESOLUTION|>--- conflicted
+++ resolved
@@ -4789,8 +4789,7 @@
     assignInstr->InsertBefore(loadIndexInstr);
 
     IR::Instr * shiftBitInstr = IR::Instr::New(Js::OpCode::SHR, indexOpnd, indexOpnd,
-<<<<<<< HEAD
-        IR::IntConstOpnd::New(12 /* 1 << 12 = 4096 */, TyInt32, assignInstr->m_func), assignInstr->m_func);
+        IR::IntConstOpnd::New(12 /* 1 << 12 = 4096 */, TyInt8, assignInstr->m_func), assignInstr->m_func);
     assignInstr->InsertBefore(shiftBitInstr);
 
     // The cardtable address is likely 64 bits already so we have to load it to a register
@@ -4806,12 +4805,6 @@
     //  MOV [cardTableAddress + reg2], 1
     //
     IR::RegOpnd * cardTableRegOpnd = IR::RegOpnd::New(TyMachReg, assignInstr->m_func);
-=======
-        IR::IntConstOpnd::New(12 /* 1 << 12 = 4096 */, TyInt8, insertBeforeInstr->m_func), insertBeforeInstr->m_func);
-    insertBeforeInstr->InsertBefore(shiftBitInstr);
-
-    IR::RegOpnd * cardTableRegOpnd = IR::RegOpnd::New(TyMachReg, insertBeforeInstr->m_func);
->>>>>>> 92c133df
     IR::Instr * cardTableAddrInstr = IR::Instr::New(Js::OpCode::MOV, cardTableRegOpnd,
         IR::AddrOpnd::New(RecyclerWriteBarrierManager::GetAddressOfCardTable(), IR::AddrOpndKindDynamicMisc, assignInstr->m_func),
         assignInstr->m_func);
@@ -8883,7 +8876,7 @@
             //    shufps xmm0, xmm0, (0 | 2 << 2 | 3 << 4 | 3 << 6);
             Assert(src->IsInt64());
             Int64RegPair srcPair = m_lowerer->FindOrCreateInt64Pair(src);
-            
+
             IR::RegOpnd* tmpDouble = IR::RegOpnd::New(TyFloat64, m_func);
             instr->InsertBefore(IR::Instr::New(Js::OpCode::MOVD, dst, srcPair.low, m_func));
             instr->InsertBefore(IR::Instr::New(Js::OpCode::MOVD, tmpDouble, srcPair.high, m_func));

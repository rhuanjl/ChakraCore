//-------------------------------------------------------------------------------------------------------
// Copyright (C) Microsoft. All rights reserved.
// Licensed under the MIT license. See LICENSE.txt file in the project root for full license information.
//-------------------------------------------------------------------------------------------------------
#include "Backend.h"
/*
Field Hoisting
--------------
The backward pass calculates field load values that are reachable from the loop top.
It optimistically assumes that a[] doesn't kill any fields in the hopes that glob opt
will have more information to not kill the field.

During the forward pass the root prepass will assume that the field hoist candidate
is live (set the livefields bitvector). (GlobOpt::PreparePrepassFieldHoisting)
The "hoistable field" bitvector is used to keep track of whether the current instruction
may have the initial field value at the loop top. If so, they are hoistable.
Even when the value is only visible at the loop top from one path, there is benefit in
hoisting the field.

e.g 1. We can hoist the field in this case and get benefit:
    while {
        if  {
            o.x =       <== kills field value
        }
        = o.x           <== only has the loop top field value on the "!if" path
    }
After hoisting the field:
    s1 = o.x            <== hoisted field load
    while {
        if {
            o.x =
            s1 =        <== maintain the hoisted field value
        }
        = s1            <== avoided a field load
    }

When we identify a field load as hoistable, we will add the instruction to a list on the loop.

After the prepass, we will determine the fields that we are going to hoist from the
field candidates. (GlobOpt::PrepareFieldHoisting)

If it is not live - even if we detect a hoistable load - it is not beneficial to hoist
the load as we will have to insert a field load to compensate for the loop back edges.
We will just rely on field copy prop to optimize in that case.

e.g 2. Hoisting this require us to add a field load back at the end of the loop with no benefit.
    while {
        = o.x           <== hoistable field but isn't live on back edge
        b.x =           <== kills o.x as o and b may be aliased
    }

If it is live on back edge then it is possible to hoist the field load.

e.g 3. Although the field is killed, if the value is live on back edge we can still hoist it.
    while {
        = o.x
        = o.x
        b.x =
        = o.x
    }
After hoisting the field, s1 is live for the whole loop
    s1 = o.x
    while {
        = s1            <== eliminated one field load
        = s1            <== copy prop
        b.x =
        s1 = o.x
    }

However, since our register allocator doesn't handle long lifetimes, copy prop may do a better job.
We would only replace one field load - instead of two.
(Currently we hoist in this case)

e.g. 4. Live time of s1 is much shorter, which works better with our current register allocator.
    while {
        s1 = o.x
        = s1            <== copy prop
        b.x =
        s1 = o.x
    }

May want to add heuristics to determine whether to hoist by looking at the number of field
loads we can replace. See unittest\fieldopts\fieldhoist5.js for timing with various -off/-force
of fieldhoist/fieldcopyprop. Currently, field hoist is better or the same as field copy prop
except for kill_singleuse in the test where we can only eliminate one field load compared to copy prop
If we ever improve the register allocator to do better, we might lift this restriction.

In GlobOpt::PrepareFieldHoisting, we go through all the hoistable field loads that are live on the back edge.
We create a preassigned symbol for the hoisted field and add it to the fieldHoistSymMap of the loop.
If the value is live coming into the loop (via field copy prop, we will create the instruction to
assign the value to the preassigned sym. (GlobOpt::HoistFieldLoadValue)
If we don't know the value yet, we will create the load field instead. (GlobOpt::HoistFieldLoad)

As we are processing instructions in the non-prepass, when we see a field load, if it is live already then we have
a value in the preassigned sym and we can just replace the load. (GlobOpt::CopyPropHoistedFields)
If it is not live, then we don't have the value of the field, so keep the field load, but also
assign the loaded value to the preassigned sym. (GlobOpt::ReloadFieldHoistStackSym)

If the instruction is a store of a hoisted field, then create an assignment of the value to the preassigned
symbol to maintain a live field value. (GlobOpt::CopyStoreFieldHoistStackSym)
*/

bool
GlobOpt::DoFieldCopyProp() const
{
    BasicBlock *block = this->currentBlock;
    Loop *loop = block->loop;
    if (this->isRecursiveCallOnLandingPad)
    {
        // The landing pad at this point only contains load hosted by PRE.
        // These need to be copy-prop'd into the loop.
        // We want to look at the implicit-call info of the loop, not it's parent.

        Assert(block->IsLandingPad());
        loop = block->next->loop;
        Assert(loop);
    }

    return DoFieldCopyProp(loop);
}

bool
GlobOpt::DoFunctionFieldCopyProp() const
{
    return DoFieldCopyProp(nullptr);
}

bool
GlobOpt::DoFieldCopyProp(Loop * loop) const
{
    if (PHASE_OFF(Js::CopyPropPhase, this->func))
    {
        // Can't do field copy prop without copy prop
        return false;
    }

    if (PHASE_FORCE(Js::FieldCopyPropPhase, this->func))
    {
        // Force always turns on field copy prop
        return true;
    }

    if (this->DoFieldHoisting(loop))
    {
        // Have to do field copy prop when we are doing field hoisting
        return true;
    }

    if (PHASE_OFF(Js::FieldCopyPropPhase, this->func))
    {
        return false;
    }

    return this->DoFieldOpts(loop);
}

bool
GlobOpt::DoFieldHoisting(Loop *loop)
{
    if (loop == nullptr)
    {
        return false;
    }

    Func * func = loop->GetHeadBlock()->GetFirstInstr()->m_func->GetTopFunc();
    if (PHASE_OFF(Js::CopyPropPhase, func))
    {
        // Can't do field hoisting without copy prop
        return false;
    }

    if (PHASE_OFF(Js::FieldHoistPhase, func))
    {
        return false;
    }

    if (!PHASE_OFF(Js::FieldPREPhase, func))
    {
        return false;
    }

    if (PHASE_FORCE(Js::FieldHoistPhase, func))
    {
        // Force always turns on field hoisting
        return true;
    }

    return loop->CanDoFieldHoist();
}

bool
GlobOpt::DoFieldHoisting() const
{
    return this->DoFieldHoisting(this->currentBlock->loop);
}

bool
GlobOpt::DoObjTypeSpec() const
{
    return this->DoObjTypeSpec(this->currentBlock->loop);
}

bool
GlobOpt::DoObjTypeSpec(Loop *loop) const
{
    if (!this->func->DoFastPaths())
    {
        return false;
    }
    if (PHASE_FORCE(Js::ObjTypeSpecPhase, this->func))
    {
        return true;
    }
    if (PHASE_OFF(Js::ObjTypeSpecPhase, this->func))
    {
        return false;
    }
    if (this->func->IsLoopBody() && this->func->HasProfileInfo() && this->func->GetProfileInfo()->IsObjTypeSpecDisabledInJitLoopBody())
    {
        return false;
    }
    if (this->ImplicitCallFlagsAllowOpts(this->func))
    {
        Assert(loop == nullptr || loop->CanDoFieldCopyProp());
        return true;
    }
    return loop != nullptr && loop->CanDoFieldCopyProp();
}

bool
GlobOpt::DoFieldOpts(Loop * loop) const
{
    if (this->ImplicitCallFlagsAllowOpts(this->func))
    {
        Assert(loop == nullptr || loop->CanDoFieldCopyProp());
        return true;
    }
    return loop != nullptr && loop->CanDoFieldCopyProp();
}

bool GlobOpt::DoFieldPRE() const
{
    Loop *loop = this->currentBlock->loop;

    return DoFieldPRE(loop);
}

bool
GlobOpt::DoFieldPRE(Loop *loop) const
{
    if (PHASE_OFF(Js::FieldPREPhase, this->func))
    {
        return false;
    }

    if (PHASE_FORCE(Js::FieldPREPhase, func))
    {
        // Force always turns on field PRE
        return true;
    }

    return DoFieldOpts(loop);
}

bool GlobOpt::HasMemOp(Loop *loop)
{
#pragma prefast(suppress: 6285, "logical-or of constants is by design")
    return (
        loop &&
        loop->doMemOp &&
        (
            !PHASE_OFF(Js::MemSetPhase, this->func) ||
            !PHASE_OFF(Js::MemCopyPhase, this->func)
        ) &&
        loop->memOpInfo &&
        loop->memOpInfo->candidates &&
        !loop->memOpInfo->candidates->Empty()
    );
}

bool
GlobOpt::TrackHoistableFields() const
{
    return this->IsLoopPrePass() && this->currentBlock->loop == this->prePassLoop;
}

void
GlobOpt::KillLiveFields(StackSym * stackSym, BVSparse<JitArenaAllocator> * bv)
{
    if (stackSym->IsTypeSpec())
    {
        stackSym = stackSym->GetVarEquivSym(this->func);
    }
    Assert(stackSym);

    // If the sym has no objectSymInfo, it must not represent an object and, hence, has no type sym or
    // property syms to kill.
    if (!stackSym->HasObjectInfo())
    {
        return;
    }

    // Note that the m_writeGuardSym is killed here as well, because it is part of the
    // m_propertySymList of the object.
    ObjectSymInfo * objectSymInfo = stackSym->GetObjectInfo();
    PropertySym * propertySym = objectSymInfo->m_propertySymList;
    while (propertySym != nullptr)
    {
        Assert(propertySym->m_stackSym == stackSym);
        bv->Clear(propertySym->m_id);
        if (this->IsLoopPrePass())
        {
            for (Loop * loop = this->rootLoopPrePass; loop != nullptr; loop = loop->parent)
            {
                loop->fieldKilled->Set(propertySym->m_id);
            }
        }
        else if (bv->IsEmpty())
        {
            // shortcut
            break;
        }
        propertySym = propertySym->m_nextInStackSymList;
    }

    this->KillObjectType(stackSym, bv);
}

void
GlobOpt::KillLiveFields(PropertySym * propertySym, BVSparse<JitArenaAllocator> * bv)
{
    KillLiveFields(propertySym->m_propertyEquivSet, bv);
}

void GlobOpt::KillLiveFields(BVSparse<JitArenaAllocator> *const propertyEquivSet, BVSparse<JitArenaAllocator> *const bv) const
{
    Assert(bv);

    if (propertyEquivSet)
    {
        bv->Minus(propertyEquivSet);

        if (this->IsLoopPrePass())
        {
            for (Loop * loop = this->rootLoopPrePass; loop != nullptr; loop = loop->parent)
            {
                loop->fieldKilled->Or(propertyEquivSet);
            }
        }
    }
}

void
GlobOpt::KillLiveElems(IR::IndirOpnd * indirOpnd, BVSparse<JitArenaAllocator> * bv, bool inGlobOpt, Func *func)
{
    IR::RegOpnd *indexOpnd = indirOpnd->GetIndexOpnd();

    // obj.x = 10;
    // obj["x"] = ...;   // This needs to kill obj.x...  We need to kill all fields...
    //
    // Also, 'arguments[i] =' needs to kill all slots even if 'i' is an int.
    //
    // NOTE: we only need to kill slots here, not all fields. It may be good to separate these one day.
    //
    // Regarding the check for type specialization:
    // - Type specialization does not always update the value to a definite type.
    // - The loop prepass is conservative on values even when type specialization occurs.
    // - We check the type specialization status for the sym as well. For the purpose of doing kills, we can assume that
    //   if type specialization happened, that fields don't need to be killed. Note that they may be killed in the next
    //   pass based on the value.
    if (func->GetThisOrParentInlinerHasArguments() ||
        (
            indexOpnd &&
            (
                indexOpnd->m_sym->m_isNotInt ||
                inGlobOpt && !indexOpnd->GetValueType().IsNumber() && !IsTypeSpecialized(indexOpnd->m_sym, &blockData)
            )
        ))
    {
        this->KillAllFields(bv); // This also kills all property type values, as the same bit-vector tracks those stack syms
        SetAnyPropertyMayBeWrittenTo();
    }
}

void
GlobOpt::KillAllFields(BVSparse<JitArenaAllocator> * bv)
{
    bv->ClearAll();
    if (this->IsLoopPrePass())
    {
        for (Loop * loop = this->rootLoopPrePass; loop != nullptr; loop = loop->parent)
        {
            loop->allFieldsKilled = true;
        }
    }
}

void
GlobOpt::SetAnyPropertyMayBeWrittenTo()
{
    this->func->anyPropertyMayBeWrittenTo = true;
}

void
GlobOpt::AddToPropertiesWrittenTo(Js::PropertyId propertyId)
{
    this->func->EnsurePropertiesWrittenTo();
    this->func->propertiesWrittenTo->Item(propertyId);
}

void
GlobOpt::ProcessFieldKills(IR::Instr *instr, BVSparse<JitArenaAllocator> *bv, bool inGlobOpt)
{
    if (bv->IsEmpty() && (!this->IsLoopPrePass() || this->rootLoopPrePass->allFieldsKilled))
    {
        return;
    }

    if (instr->m_opcode == Js::OpCode::FromVar || instr->m_opcode == Js::OpCode::Conv_Prim)
    {
        return;
    }

    IR::Opnd * dstOpnd = instr->GetDst();
    if (dstOpnd)
    {
        if (dstOpnd->IsRegOpnd())
        {
            Sym * sym = dstOpnd->AsRegOpnd()->m_sym;
            if (sym->IsStackSym())
            {
                KillLiveFields(sym->AsStackSym(), bv);
            }
        }
        else if (dstOpnd->IsSymOpnd())
        {
            Sym * sym = dstOpnd->AsSymOpnd()->m_sym;
            if (sym->IsStackSym())
            {
                KillLiveFields(sym->AsStackSym(), bv);
            }
            else
            {
                Assert(sym->IsPropertySym());
                if (instr->m_opcode == Js::OpCode::InitLetFld || instr->m_opcode == Js::OpCode::InitConstFld || instr->m_opcode == Js::OpCode::InitFld)
                {
                    // These can grow the aux slot of the activation object.
                    // We need to kill the slot array sym as well.
                    PropertySym * slotArraySym = PropertySym::Find(sym->AsPropertySym()->m_stackSym->m_id,
                        (Js::DynamicObject::GetOffsetOfAuxSlots())/sizeof(Js::Var) /*, PropertyKindSlotArray */, instr->m_func);
                    if (slotArraySym)
                    {
                        bv->Clear(slotArraySym->m_id);
                    }
                }
            }
        }
    }

    if (bv->IsEmpty() && (!this->IsLoopPrePass() || this->rootLoopPrePass->allFieldsKilled))
    {
        return;
    }

    Sym *sym;
    IR::JnHelperMethod fnHelper;
    switch(instr->m_opcode)
    {
    case Js::OpCode::StElemI_A:
    case Js::OpCode::StElemI_A_Strict:
        Assert(dstOpnd != nullptr);
        KillLiveFields(this->lengthEquivBv, bv);
        KillLiveElems(dstOpnd->AsIndirOpnd(), bv, inGlobOpt, instr->m_func);
        break;

    case Js::OpCode::DeleteElemI_A:
    case Js::OpCode::DeleteElemIStrict_A:
        Assert(dstOpnd != nullptr);
        KillLiveElems(instr->GetSrc1()->AsIndirOpnd(), bv, inGlobOpt, instr->m_func);
        break;

    case Js::OpCode::DeleteFld:
    case Js::OpCode::DeleteRootFld:
    case Js::OpCode::DeleteFldStrict:
    case Js::OpCode::DeleteRootFldStrict:
        sym = instr->GetSrc1()->AsSymOpnd()->m_sym;
        KillLiveFields(sym->AsPropertySym(), bv);
        if (inGlobOpt)
        {
            AddToPropertiesWrittenTo(sym->AsPropertySym()->m_propertyId);
            this->KillAllObjectTypes(bv);
        }
        break;

    case Js::OpCode::InitSetFld:
    case Js::OpCode::InitGetFld:
    case Js::OpCode::InitClassMemberGet:
    case Js::OpCode::InitClassMemberSet:
        sym = instr->GetDst()->AsSymOpnd()->m_sym;
        KillLiveFields(sym->AsPropertySym(), bv);
        if (inGlobOpt)
        {
            AddToPropertiesWrittenTo(sym->AsPropertySym()->m_propertyId);
            this->KillAllObjectTypes(bv);
        }
        break;

    case Js::OpCode::StFld:
    case Js::OpCode::StRootFld:
    case Js::OpCode::StFldStrict:
    case Js::OpCode::StRootFldStrict:
    case Js::OpCode::StSlot:
    case Js::OpCode::StSlotChkUndecl:
        Assert(dstOpnd != nullptr);
        sym = dstOpnd->AsSymOpnd()->m_sym;
        if (inGlobOpt)
        {
            AddToPropertiesWrittenTo(sym->AsPropertySym()->m_propertyId);
        }
        if ((inGlobOpt && (sym->AsPropertySym()->m_propertyId == Js::PropertyIds::valueOf || sym->AsPropertySym()->m_propertyId == Js::PropertyIds::toString)) ||
            instr->CallsAccessor())
        {
            // If overriding valueof/tostring, we might have expected a previous LdFld to bailout on implicitCalls but didn't.
            // CSE's for example would have expected a bailout. Clear all fields to prevent optimizing across.
            this->KillAllFields(bv);
        }
        else
        {
            KillLiveFields(sym->AsPropertySym(), bv);
        }
        break;

    case Js::OpCode::InlineArrayPush:
    case Js::OpCode::InlineArrayPop:
        KillLiveFields(this->lengthEquivBv, bv);
        break;

    case Js::OpCode::InlineeStart:
    case Js::OpCode::InlineeEnd:
        Assert(!instr->UsesAllFields());

        // Kill all live 'arguments' and 'caller' fields, as 'inlineeFunction.arguments' and 'inlineeFunction.caller' 
        // cannot be copy-propped across different instances of the same inlined function.
        KillLiveFields(argumentsEquivBv, bv);
        KillLiveFields(callerEquivBv, bv);
        break;

    case Js::OpCode::CallDirect:
        fnHelper = instr->GetSrc1()->AsHelperCallOpnd()->m_fnHelper;

        // Kill length field for built-ins that can update it.
        if(nullptr != this->lengthEquivBv && (fnHelper == IR::JnHelperMethod::HelperArray_Shift || fnHelper == IR::JnHelperMethod::HelperArray_Splice
            || fnHelper == IR::JnHelperMethod::HelperArray_Unshift))
        {
            KillLiveFields(this->lengthEquivBv, bv);
        }

        if ((fnHelper == IR::JnHelperMethod::HelperRegExp_Exec)
           || (fnHelper == IR::JnHelperMethod::HelperString_Match)
           || (fnHelper == IR::JnHelperMethod::HelperString_Replace))
        {
            // Consider: We may not need to kill all fields here.
            this->KillAllFields(bv);
        }
        break;

    default:
        if (instr->UsesAllFields())
        {
            // This also kills all property type values, as the same bit-vector tracks those stack syms.
            this->KillAllFields(bv);
        }
        break;
    }
}

void
GlobOpt::ProcessFieldKills(IR::Instr * instr)
{
    if (!this->DoFieldCopyProp() && !this->DoFieldRefOpts() && !DoCSE())
    {
        Assert(this->blockData.liveFields->IsEmpty());
        return;
    }

    ProcessFieldKills(instr, this->blockData.liveFields, true);
    if (this->blockData.hoistableFields)
    {
        Assert(this->TrackHoistableFields());

        // Fields that are killed are no longer hoistable.
        this->blockData.hoistableFields->And(this->blockData.liveFields);
    }
}

void
GlobOpt::PreparePrepassFieldHoisting(Loop * loop)
{
    BVSparse<JitArenaAllocator> * fieldHoistCandidates = loop->fieldHoistCandidates;

#if DBG_DUMP
    if (Js::Configuration::Global.flags.Trace.IsEnabled(Js::FieldHoistPhase, this->func->GetSourceContextId(), this->func->GetLocalFunctionId()))
    {
        Output::Print(_u("\nFieldHoist: Start Loop: "));
        loop->GetHeadBlock()->DumpHeader();
        Output::Print(_u("FieldHoist: Backward candidates          : "));
        fieldHoistCandidates->Dump();
    }
#endif
#if ENABLE_DEBUG_CONFIG_OPTIONS
    if (Js::Configuration::Global.flags.TestTrace.IsEnabled(Js::FieldHoistPhase, this->func->GetSourceContextId(), this->func->GetLocalFunctionId()))
    {
<<<<<<< HEAD
        wchar_t debugStringBuffer[MAX_FUNCTION_BODY_DEBUG_STRING_SIZE];
        Output::Print(L"FieldHoist: START LOOP function %s (%s)\n", this->func->GetJITFunctionBody()->GetDisplayName(), this->func->GetDebugNumberSet(debugStringBuffer));
=======
        char16 debugStringBuffer[MAX_FUNCTION_BODY_DEBUG_STRING_SIZE];
        Output::Print(_u("FieldHoist: START LOOP function %s (%s)\n"), this->func->GetJnFunction()->GetDisplayName(), this->func->GetJnFunction()->GetDebugNumberSet(debugStringBuffer));
>>>>>>> 1334e38d
    }
#endif

    loop->fieldHoistCandidateTypes = JitAnew(this->alloc, BVSparse<JitArenaAllocator>, this->alloc);

    if (fieldHoistCandidates->IsEmpty())
    {
        return;
    }

    BasicBlock * landingPad = loop->landingPad;

    // If it is live, the field doesn't need to be hoisted
    Assert(loop->liveInFieldHoistCandidates == nullptr);
    BVSparse<JitArenaAllocator> * liveInFieldHoistCandidates = fieldHoistCandidates->AndNew(landingPad->globOptData.liveFields);
    loop->liveInFieldHoistCandidates = liveInFieldHoistCandidates;

    if (!liveInFieldHoistCandidates->IsEmpty())
    {
        // Assume the live fields don't need to hoist for now
        fieldHoistCandidates->Minus(liveInFieldHoistCandidates);

        // If it was hoisted in an outer loop, and the value is live coming in, we don't need to hoist it again
        Loop * currentLoop = loop->parent;
        while (currentLoop != nullptr && this->DoFieldHoisting(currentLoop))
        {
            if (currentLoop->hoistedFields)
            {
                liveInFieldHoistCandidates->Minus(currentLoop->hoistedFields);
            }
            currentLoop = currentLoop->parent;
        }

        FOREACH_BITSET_IN_SPARSEBV(index, liveInFieldHoistCandidates)
        {
            if (this->FindValueFromHashTable(landingPad->globOptData.symToValueMap, index) == nullptr)
            {
                // Create initial values if we don't have one already for live fields
                Value * newValue = this->NewGenericValue(ValueType::Uninitialized);
                Value * oldValue = CopyValue(newValue, newValue->GetValueNumber());
                Sym *sym = this->func->m_symTable->Find(index);
                this->SetValue(&landingPad->globOptData, oldValue, sym);
                this->SetValue(&this->blockData, newValue, sym);
            }
        }
        NEXT_BITSET_IN_SPARSEBV;
    }

    // Assume that the candidates are hoisted on prepass
    landingPad->globOptData.liveFields->Or(fieldHoistCandidates);
    this->blockData.liveFields->Or(fieldHoistCandidates);

    Loop * parentLoop = loop->parent;
    FOREACH_BITSET_IN_SPARSEBV(index, fieldHoistCandidates)
    {
        // Create initial values
        Value * newValue = this->NewGenericValue(ValueType::Uninitialized);
        Value * oldValue = CopyValue(newValue, newValue->GetValueNumber());
        Sym *sym = this->func->m_symTable->Find(index);
        this->SetValue(&landingPad->globOptData, oldValue, sym);
        this->SetValue(&this->blockData, newValue, sym);

        StackSym* objectSym = sym->AsPropertySym()->m_stackSym;
        if (objectSym->HasObjectTypeSym())
        {
            StackSym* typeSym = objectSym->GetObjectTypeSym();

            // If the type isn't live into the loop, let's keep track of it, so we can add it to
            // live fields on pre-pass, verify if it is invariant through the loop, and if so produce it
            // into the loop on the real pass.
            if (!loop->landingPad->globOptData.liveFields->Test(typeSym->m_id))
            {
                Assert(!this->blockData.liveFields->Test(typeSym->m_id));
                loop->fieldHoistCandidateTypes->Set(typeSym->m_id);

                // Set object type live on prepass so we can track if it got killed in the loop. (see FinishOptHoistedPropOps)
                JsTypeValueInfo* typeValueInfo = JsTypeValueInfo::New(this->alloc, nullptr, nullptr);
                typeValueInfo->SetSymStore(typeSym);
                typeValueInfo->SetIsShared();

                ValueNumber typeValueNumber = this->NewValueNumber();
                Value* landingPadTypeValue = NewValue(typeValueNumber, typeValueInfo);
                Value* headerTypeValue = NewValue(typeValueNumber, typeValueInfo);

                SetObjectTypeFromTypeSym(typeSym, landingPadTypeValue, landingPad);
                SetObjectTypeFromTypeSym(typeSym, headerTypeValue, this->currentBlock);
            }
        }

        // If the sym holding the hoisted value is used as an instance pointer in the outer loop,
        // its type may appear to be live in the inner loop. But the instance itself is being killed
        // here, so make sure the type is killed as well.
        if (parentLoop != nullptr)
        {
            StackSym * copySym;
            Loop * hoistedLoop = FindFieldHoistStackSym(parentLoop, index, &copySym, nullptr);
            if (hoistedLoop != nullptr)
            {
                this->KillObjectType(copySym);
            }
        }
    }
    NEXT_BITSET_IN_SPARSEBV;

    Assert(this->TrackHoistableFields());

    // Initialize the bit vector to keep track of whether the hoisted value will reach a field load
    // to determine whether it should be hoisted.
    if (this->blockData.hoistableFields)
    {
        this->blockData.hoistableFields->Copy(fieldHoistCandidates);
    }
    else
    {
        this->blockData.hoistableFields = fieldHoistCandidates->CopyNew(this->alloc);
        this->currentBlock->globOptData.hoistableFields = this->blockData.hoistableFields;
    }
    this->blockData.hoistableFields->Or(liveInFieldHoistCandidates);

#if DBG_DUMP
    if (Js::Configuration::Global.flags.Trace.IsEnabled(Js::FieldHoistPhase, this->func->GetSourceContextId(), this->func->GetLocalFunctionId()))
    {
        Output::Print(_u("FieldHoist: Prepass candidates (not live): "));
        fieldHoistCandidates->Dump();
        Output::Print(_u("FieldHoist: Prepass candidates (live)    : "));
        liveInFieldHoistCandidates->Dump();
    }
#endif
}

void
GlobOpt::PrepareFieldHoisting(Loop * loop)
{
    Assert(!this->IsLoopPrePass());

    if (loop->parent != nullptr)
    {
        loop->hasHoistedFields = loop->parent->hasHoistedFields;
    }

    BVSparse<JitArenaAllocator> * fieldHoistCandidates = loop->fieldHoistCandidates;
    BVSparse<JitArenaAllocator> * liveInFieldHoistCandidates = loop->liveInFieldHoistCandidates;
    if (fieldHoistCandidates->IsEmpty() && (!liveInFieldHoistCandidates || liveInFieldHoistCandidates->IsEmpty()))
    {
        if (loop->hasHoistedFields)
        {
            loop->hoistedFieldCopySyms = JitAnew(this->alloc, BVSparse<JitArenaAllocator>, this->alloc);

            AnalysisAssert(loop->parent && loop->parent->hasHoistedFields);
            loop->hoistedFieldCopySyms->Copy(loop->parent->hoistedFieldCopySyms);
            loop->regAlloc.liveOnBackEdgeSyms->Or(loop->hoistedFieldCopySyms);
        }

        return;
    }

    BasicBlock * landingPad = loop->landingPad;
    Assert(landingPad->globOptData.hoistableFields == nullptr);
    Assert(this->blockData.hoistableFields == nullptr);

    BVSparse<JitArenaAllocator>* fieldHoistCandidateTypes = loop->fieldHoistCandidateTypes;

    // Remove the live fields that are added during prepass
    landingPad->globOptData.liveFields->Minus(fieldHoistCandidates);
    landingPad->globOptData.liveFields->Minus(fieldHoistCandidateTypes);

    // After prepass, if the field is not loaded on the back edge then we shouldn't hoist it
    fieldHoistCandidates->And(this->blockData.liveFields);
    liveInFieldHoistCandidates->And(this->blockData.liveFields);
    fieldHoistCandidateTypes->And(this->blockData.liveFields);

    // Remove the live fields that were added during prepass
    this->blockData.liveFields->Minus(fieldHoistCandidates);
    this->blockData.liveFields->Minus(fieldHoistCandidateTypes);

    loop->hoistedFields = JitAnew(this->alloc, BVSparse<JitArenaAllocator>, this->alloc);
    loop->hoistedFieldCopySyms = JitAnew(this->alloc, BVSparse<JitArenaAllocator>, this->alloc);

    if (loop->parent && loop->parent->hasHoistedFields)
    {
        loop->hoistedFieldCopySyms->Copy(loop->parent->hoistedFieldCopySyms);
    }

    Func * loopTopFunc = loop->GetFunc();

    // We built the list in reverse order, i.e., by prepending to it. Reverse it now so
    // the hoisted instr's can be inserted in the correct order.
    loop->prepassFieldHoistInstrCandidates.Reverse();

    // Hoist the field load
    FOREACH_SLISTBASE_ENTRY(IR::Instr *, instr, &loop->prepassFieldHoistInstrCandidates)
    {
        // We should have removed all fields that are hoisted in outer loops already.
#if DBG
        AssertCanCopyPropOrCSEFieldLoad(instr);
#endif
        PropertySym * propertySym = instr->GetSrc1()->AsSymOpnd()->m_sym->AsPropertySym();
        SymID symId = propertySym->m_id;

        if (loop->fieldHoistSymMap.ContainsKey(symId))
        {
            // The field is already hoisted
#if DBG
            StackSym * hoistedCopySym;
            Assert(loop == FindFieldHoistStackSym(loop, symId, &hoistedCopySym, instr));
#endif
            continue;
        }

        Assert(GlobOpt::IsLive(propertySym->m_stackSym, landingPad));

        if (fieldHoistCandidates->Test(symId))
        {
            // Hoist non-live field in
            Value * oldValue = this->FindValueFromHashTable(landingPad->globOptData.symToValueMap, symId);
            Value * newValue = this->FindValueFromHashTable(this->blockData.symToValueMap, symId);
            HoistFieldLoad(propertySym, loop, instr, oldValue, newValue);
            continue;
        }

        if (!liveInFieldHoistCandidates->Test(symId))
        {
            // Not live in back edge; don't hoist field
            Assert(!this->blockData.liveFields->Test(symId));
            continue;
        }

        Assert(landingPad->globOptData.liveFields->Test(symId));
        Assert(this->blockData.liveFields->Test(symId));

        // If the value is live in, we shouldn't have a hoisted symbol already
        Assert(!this->IsHoistedPropertySym(symId, loop->parent));
        Value * oldValue = this->FindPropertyValue(landingPad->globOptData.symToValueMap, symId);
        AssertMsg(oldValue != nullptr, "We should have created an initial value for the field");
        ValueInfo *oldValueInfo = oldValue->GetValueInfo();

        Value * newValue = this->FindPropertyValue(this->blockData.symToValueMap, symId);

        // The value of the loop isn't invariant, we need to create a value to hold the field through the loop

        int32 oldIntConstantValue;
        if (oldValueInfo->TryGetIntConstantValue(&oldIntConstantValue))
        {
            // Generate the constant load
            IR::IntConstOpnd * intConstOpnd = IR::IntConstOpnd::New(oldIntConstantValue, TyInt32, loopTopFunc);
            this->HoistFieldLoadValue(loop, newValue, symId, Js::OpCode::LdC_A_I4, intConstOpnd);
        }
        else if (oldValueInfo->IsFloatConstant())
        {
            // Generate the constant load
            this->HoistFieldLoadValue(loop, newValue, symId,
                Js::OpCode::LdC_A_R8, IR::FloatConstOpnd::New(oldValueInfo->AsFloatConstant()->FloatValue(), TyFloat64, loopTopFunc));
        }
        else
        {
            // This should be looking at the landingPad's value
            Sym * copySym = this->GetCopyPropSym(landingPad, nullptr, oldValue);

            if (copySym != nullptr)
            {
                if (newValue && oldValue->GetValueNumber() == newValue->GetValueNumber())
                {
                    // The value of the field is invariant through the loop.
                    // Copy prop can deal with this so we don't need to do anything.
                    continue;
                }

                StackSym * copyStackSym = copySym->AsStackSym();

                // Transfer from an old copy prop value
                IR::RegOpnd * srcOpnd = IR::RegOpnd::New(copyStackSym, TyVar, loopTopFunc);
                srcOpnd->SetIsJITOptimizedReg(true);
                this->HoistFieldLoadValue(loop, newValue, symId, Js::OpCode::Ld_A, srcOpnd);
            }
            else
            {
                // We don't have a copy sym, even though the field value is live, we can't copy prop.
                // Generate the field load instead.
#if DBG
                landingPad->globOptData.liveFields->Clear(symId);
                this->blockData.liveFields->Clear(symId);
                liveInFieldHoistCandidates->Clear(symId);
                fieldHoistCandidates->Set(symId);
#endif
                HoistNewFieldLoad(propertySym, loop, instr, oldValue,  newValue);
            }
        }
    }
    NEXT_SLISTBASE_ENTRY;

    this->FinishOptHoistedPropOps(loop);

    JitAdelete(this->alloc, loop->fieldHoistCandidateTypes);
    fieldHoistCandidateTypes = nullptr;
    loop->fieldHoistCandidateTypes = nullptr;

    loop->regAlloc.liveOnBackEdgeSyms->Or(loop->hoistedFieldCopySyms);

#if DBG || DBG_DUMP
    if (loop->hoistedFields->IsEmpty())
    {
        Assert(loop->fieldHoistSymMap.Count() == 0);
        liveInFieldHoistCandidates->ClearAll();
    }
    else
    {
        // Update liveInFieldHoistCandidates for assert in FindFieldHoistStackSym
        liveInFieldHoistCandidates->And(loop->hoistedFields);

        if (Js::Configuration::Global.flags.Trace.IsEnabled(Js::FieldHoistPhase, this->func->GetSourceContextId(), this->func->GetLocalFunctionId()))
        {
            Output::Print(_u("FieldHoist: All candidates: "));
            loop->hoistedFields->Dump();
            Output::Print(_u("FieldHoist: Live in candidates: "));
            liveInFieldHoistCandidates->Dump();
        }
    }
#else
    JitAdelete(this->alloc, liveInFieldHoistCandidates);
    loop->liveInFieldHoistCandidates = nullptr;
#endif

    JitAdelete(this->alloc, fieldHoistCandidates);
    loop->fieldHoistCandidates = nullptr;
}

void
GlobOpt::CheckFieldHoistCandidate(IR::Instr * instr, PropertySym * sym)
{
    // See if this field load is hoistable.
    // This load probably may have a store or kill before it.
    // We will hoist it in another path. Just copy prop the value from the field store.
    //
    // For example:
    // loop
    // {
    //      if ()
    //      {
    //          o.i =
    //              = o.i   <= not hoistable (but can copy prop)
    //      }
    //      else
    //      {
    //          = o.i       <= hoistable
    //      }
    // }
    if (this->blockData.hoistableFields->TestAndClear(sym->m_id))
    {
        Assert(this->blockData.liveFields->Test(sym->m_id));
        // We're adding this instruction as a candidate for hoisting. If it gets hoisted, its jit-time inline
        // cache will be used to generate the type check and bailout at the top of the loop. After we bail out,
        // however, we may not go down the code path on which this instruction resides, and so the inline cache
        // will not turn polymorphic. If we then re-jit, we would hoist the same instruction again, and get
        // stuck in infinite bailout cycle. That's why we use BailOutRecord::polymorphicCacheIndex for hoisted
        // field loads to force the profile info for the right inline cache into polymorphic state.
        this->rootLoopPrePass->prepassFieldHoistInstrCandidates.Prepend(this->alloc, instr);
#if DBG_DUMP
        if (Js::Configuration::Global.flags.Trace.IsEnabled(Js::FieldHoistPhase, this->func->GetSourceContextId(), this->func->GetLocalFunctionId()))
        {
            Output::Print(_u("FieldHoist: Prepass marked hoist load"));
            Output::SkipToColumn(30);
            Output::Print(_u(" : "));
            instr->Dump();
        }
#endif
    }
}

void
GlobOpt::FinishOptHoistedPropOps(Loop * loop)
{
    // Set up hoisted fields for object type specialization.
    Assert(loop);

    // This extra check for parent loop was added as a fix for Windows 8 Bug 480217.  The issue there might have affected
    // the original redundant type elimination, but does not cause problems for object type spec.  With this check some
    // operations which were candidates for object type spec in the backward pass (where we only checked the current loop),
    // could unexpectedly not be candidates, anymore.  This led to problems in the lowerer.
    // (Do this only if we're doing the optimization in the loop's parent, which is where we're inserting
    // the hoisted instruction.)
    //if (loop->parent && !DoFieldRefOpts(loop->parent))
    //{
    //    return;
    //}

    bool doFieldRefOpts = DoFieldRefOpts(loop);
    bool forceFieldHoisting = PHASE_FORCE(Js::FieldHoistPhase, this->func);
    bool doForcedTypeChecksOnly = !doFieldRefOpts && forceFieldHoisting;

    if (!doFieldRefOpts && !forceFieldHoisting)
    {
        IR::Instr * instrEnd = loop->endDisableImplicitCall;
        if (instrEnd == nullptr)
        {
            return;
        }

        FOREACH_INSTR_EDITING_IN_RANGE(instr, instrNext, loop->landingPad->GetFirstInstr(), instrEnd)
        {
            // LdMethodFromFlags must always have a type check and bailout.  If we hoisted it as a result of
            // -force:fieldHoist, we will have to set the bailout here again, even if there are implicit calls
            // in the loop (and DoFieldRefOpts returns false).  See Windows Blue Bugs 608503 and 610237.
            if (instr->m_opcode == Js::OpCode::LdMethodFromFlags)
            {
                instr = SetTypeCheckBailOut(instr->GetSrc1(), instr, loop->bailOutInfo);
            }
        }
        NEXT_INSTR_EDITING_IN_RANGE;

        return;
    }

    // Walk the implicit-call-disabled region in the loop header, creating PropertySymOpnd's and
    // tracking liveness of the type/slot-array syms.
    IR::Instr * instrEnd = loop->endDisableImplicitCall;
    if (instrEnd == nullptr)
    {
        return;
    }
    Assert(loop->bailOutInfo->bailOutInstr != nullptr);

    // Consider (ObjTypeSpec): Do we really need all this extra tracking of live fields on back edges, so as to
    // remove them from the live fields on the loop header?  We already do this in MergeBlockData called from
    // MergePredBlocksValueMaps, which takes place just before we get here.

    // Build the set of fields that are live on all back edges.
    // Use this to limit the type symbols we make live into the loop. We made the types of the hoisted fields
    // live in the prepass, so if they're not live on a back edge, that means some path through the loop
    // kills them.
    BVSparse<JitArenaAllocator> *bvBackEdge = nullptr;
    FOREACH_PREDECESSOR_BLOCK(predBlock, loop->GetHeadBlock())
    {
        if (!loop->IsDescendentOrSelf(predBlock->loop))
        {
            // This is the edge that enters the loop - not interesting here.
            continue;
        }
        if (!bvBackEdge)
        {
            bvBackEdge = predBlock->globOptData.liveFields;
        }
        else
        {
            bvBackEdge = bvBackEdge->AndNew(predBlock->globOptData.liveFields, this->alloc);
        }
    }
    NEXT_PREDECESSOR_BLOCK;

    if (!doForcedTypeChecksOnly)
    {
        FOREACH_INSTR_EDITING_IN_RANGE(instr, instrNext, loop->landingPad->GetFirstInstr(), instrEnd)
        {
            IR::Opnd *opnd = instr->GetSrc1();
            if (opnd && opnd->IsSymOpnd() && opnd->AsSymOpnd()->IsPropertySymOpnd())
            {
                bool isHoistedTypeValue = false;
                bool isTypeInvariant = false;
                if (opnd->AsPropertySymOpnd()->HasObjectTypeSym())
                {
                    StackSym* typeSym = opnd->AsPropertySymOpnd()->GetObjectTypeSym();

                    // We've cleared the live bits for types that are purely hoisted (not live into the loop),
                    // so we can't use FindObjectTypeValue here.
                    Value* landingPadValue = FindValueFromHashTable(loop->landingPad->globOptData.symToValueMap, typeSym->m_id);
                    Value* headerValue = FindValueFromHashTable(loop->GetHeadBlock()->globOptData.symToValueMap, typeSym->m_id);
                    isHoistedTypeValue = landingPadValue != nullptr && loop->fieldHoistCandidateTypes->Test(typeSym->m_id);
                    isTypeInvariant = landingPadValue != nullptr && headerValue != nullptr && landingPadValue->GetValueNumber() == headerValue->GetValueNumber();
                }

                // Prepare the operand for object type specialization by creating a type sym for it, if not yet present
                // and marking it as candidate for specialization.
                PreparePropertySymOpndForTypeCheckSeq(opnd->AsPropertySymOpnd(), instr, loop);

                // Let's update the existing type value, if possible, to retain the value number created in pre-pass.
                bool changesTypeValue = false;
                FinishOptPropOp(instr, opnd->AsPropertySymOpnd(), loop->landingPad, /* updateExistingValue = */ isHoistedTypeValue, nullptr, &changesTypeValue);
                instr = SetTypeCheckBailOut(opnd, instr, loop->bailOutInfo);

                // If we changed the type's value in the landing pad we want to reflect this change in the header block as well,
                // but only if the type is invariant throughout the loop. Note that if the type was live into the loop and
                // live on all back edges, but not invariant, it will already be live in the header, but its value will be blank,
                // because we merge type values conservatively on loop back edges. (see MergeJsTypeValueInfo)

                // Consider (ObjTypeSpec): There are corner cases where we copy prop an object pointer into the newly hoisted instruction,
                // and that object doesn't have a type yet. We then create a type on the fly (see GenerateHoistFieldLoad and
                // CopyPropPropertySymObj), and don't have a value for it in the landing pad. Thus we can't prove that the type is invariant
                // throughout the loop, and so we won't produce a value for it into the loop. This could be addressed by creating
                // a mapping of type syms from before to after object pointer copy prop.
                if (changesTypeValue && isTypeInvariant)
                {
                    Assert(opnd->AsPropertySymOpnd()->HasObjectTypeSym());
                    StackSym* typeSym = opnd->AsPropertySymOpnd()->GetObjectTypeSym();

                    // If we changed the type value in the landing pad, we must have set it live there.
                    Value* landingPadValue = FindObjectTypeValue(typeSym->m_id, loop->landingPad);
                    Assert(landingPadValue != nullptr && landingPadValue->GetValueInfo()->IsJsType());

                    // But in the loop header we may have only a value with the live bit still cleared,
                    // so we can't use FindObjectTypeValue here.
                    Value* headerValue = FindValueFromHashTable(loop->GetHeadBlock()->globOptData.symToValueMap, typeSym->m_id);
                    Assert(headerValue != nullptr && headerValue->GetValueInfo()->IsJsType());

                    Assert(!isHoistedTypeValue || landingPadValue->GetValueNumber() == headerValue->GetValueNumber());
                    JsTypeValueInfo* valueInfo = landingPadValue->GetValueInfo()->AsJsType();
                    valueInfo->SetIsShared();
                    headerValue->SetValueInfo(valueInfo);

                    loop->GetHeadBlock()->globOptData.liveFields->Set(typeSym->m_id);
                }

#if DBG
                if (opnd->AsPropertySymOpnd()->HasObjectTypeSym())
                {
                    StackSym* typeSym = opnd->AsPropertySymOpnd()->GetObjectTypeSym();
                    Assert(!isHoistedTypeValue || isTypeInvariant || !loop->GetHeadBlock()->globOptData.liveFields->Test(typeSym->m_id));
                }
#endif
            }
        }
        NEXT_INSTR_EDITING_IN_RANGE;
    }
    else
    {
        FOREACH_INSTR_EDITING_IN_RANGE(instr, instrNext, loop->landingPad->GetFirstInstr(), instrEnd)
        {
            // LdMethodFromFlags must always have a type check and bailout. If we hoisted it as a result of
            // -force:fieldHoist, we will have to set the bailout here again, even if there are implicit calls
            // in the loop.
            if (instr->m_opcode == Js::OpCode::LdMethodFromFlags)
            {
                instr = SetTypeCheckBailOut(instr->GetSrc1(), instr, loop->bailOutInfo);
            }
        }
        NEXT_INSTR_EDITING_IN_RANGE;
    }

    if (bvBackEdge)
    {
        // Take the fields not live on some back edge out of the set that's live into the loop.
        this->blockData.liveFields->And(bvBackEdge);
    }
}

void
GlobOpt::HoistFieldLoadValue(Loop * loop, Value * newValue, SymID symId, Js::OpCode opcode, IR::Opnd * srcOpnd)
{
    IR::Instr * insertInstr = this->EnsureDisableImplicitCallRegion(loop);

    Assert(!this->IsLoopPrePass());
    Assert(IsPropertySymId(symId));
    Assert(!loop->fieldHoistCandidates->Test(symId));
    Assert(loop->landingPad->globOptData.liveFields->Test(symId));
    Assert(this->blockData.liveFields->Test(symId));

    Func * loopTopFunc = loop->GetFunc();

    // Just transfer the copy prop sym to a new stack sym for the property.
    // Consider: What happens if the outer loop already has a field hoist stack sym for this propertysym?
    StackSym * newStackSym = StackSym::New(TyVar, loopTopFunc);

    // This new stack sym may or may not be single def.
    // Just make it not a single def so that we don't lose the value when it become non-single def.
    newStackSym->m_isSingleDef = false;
    IR::RegOpnd * newOpnd = IR::RegOpnd::New(newStackSym, TyVar, loopTopFunc);
    IR::Instr * newInstr = IR::Instr::New(opcode, newOpnd, srcOpnd, loopTopFunc);

    insertInstr->InsertBefore(newInstr);
    loop->landingPad->globOptData.liveVarSyms->Set(newStackSym->m_id);
    loop->varSymsOnEntry->Set(newStackSym->m_id);

    // Update value in the current block
    if (newValue == nullptr)
    {
        // Even though we don't use the symStore to copy prop the hoisted stack sym in the loop
        // we might be able to propagate it out of the loop. Create a value just in case.
        newValue = this->NewGenericValue(ValueType::Uninitialized, newStackSym);

        // This should pass the sym directly.
        Sym *sym = this->func->m_symTable->Find(symId);

        this->SetValue(&this->blockData, newValue, sym);
        Assert(newValue->GetValueInfo()->GetSymStore() == newStackSym);
    }
    else
    {
        this->SetValue(&this->blockData, newValue, newStackSym);
        newValue->GetValueInfo()->SetSymStore(newStackSym);
    }


    this->blockData.liveVarSyms->Set(newStackSym->m_id);
    loop->fieldHoistSymMap.Add(symId, newStackSym);
    loop->hoistedFieldCopySyms->Set(newStackSym->m_id);

    loop->hasHoistedFields = true;
    loop->hoistedFields->Set(symId);

    if(newInstr->GetSrc1()->IsRegOpnd())
    {
        // Make sure the source sym is available as a var
        const auto srcRegOpnd = newInstr->GetSrc1()->AsRegOpnd();
        if(!loop->landingPad->globOptData.liveVarSyms->Test(srcRegOpnd->m_sym->m_id))
        {
            this->ToVar(newInstr, srcRegOpnd, loop->landingPad, nullptr, false);
        }
    }

#if DBG_DUMP
    if (Js::Configuration::Global.flags.Trace.IsEnabled(Js::FieldHoistPhase, this->func->GetSourceContextId(), this->func->GetLocalFunctionId()))
    {
        Output::Print(_u("FieldHoist: Live value load "));
        this->func->m_symTable->Find(symId)->Dump();
        Output::SkipToColumn(30);
        Output::Print(_u(" : "));
        newInstr->Dump();
    }
#endif
}

bool
GlobOpt::IsHoistablePropertySym(SymID symId) const
{
    return this->blockData.hoistableFields && this->blockData.hoistableFields->Test(symId);
}

bool
GlobOpt::HasHoistableFields(BasicBlock * basicBlock)
{
    return HasHoistableFields(&basicBlock->globOptData);
}

bool
GlobOpt::HasHoistableFields(GlobOptBlockData const * globOptData)
{
    return globOptData->hoistableFields && !globOptData->hoistableFields->IsEmpty();
}

Loop *
GlobOpt::FindFieldHoistStackSym(Loop * startLoop, SymID propertySymId, StackSym ** copySym, IR::Instr * instrToHoist) const
{
    Assert(IsPropertySymId(propertySymId));

    if (instrToHoist && instrToHoist->m_opcode == Js::OpCode::LdMethodFromFlags)
    {
        return nullptr;
    }

    Loop * loop = startLoop;

    while (loop && this->DoFieldHoisting(loop))
    {
        if (loop->fieldHoistSymMap.TryGetValue(propertySymId, copySym))
        {
            Assert(loop->hasHoistedFields);
            Assert(loop->hoistedFields->Test(propertySymId));

            if (this->IsLoopPrePass())
            {
                return loop;
            }

            BasicBlock * landingPad = loop->landingPad;
#if DBG
            BOOL liveInSym = FALSE;
            liveInSym = loop->liveInFieldHoistCandidates->Test(propertySymId);

            Assert(landingPad->globOptData.liveFields->Test(propertySymId));
            Assert(landingPad->globOptData.liveVarSyms->Test((*copySym)->m_id));
#endif

            // This has been hoisted already.
            // Verify the hoisted instruction.
            bool found = false;
            FOREACH_INSTR_BACKWARD_IN_BLOCK(instr, landingPad)
            {
                IR::Opnd * dstOpnd = instr->GetDst();
                if (dstOpnd && dstOpnd->IsRegOpnd() && dstOpnd->AsRegOpnd()->m_sym == *copySym)
                {
                    found = true;
#if DBG
                    // We used to try to assert that the property sym on the instruction in the landing pad
                    // matched the one on the instruction we're changing now. But we may have done object ptr
                    // copy prop in the landing pad, so the assertion no longer holds.
                    if (liveInSym)
                    {
                        Assert((instr->m_opcode == Js::OpCode::Ld_A && instr->GetSrc1()->IsRegOpnd())
                            || (instr->m_opcode == Js::OpCode::LdC_A_I4 && instr->GetSrc1()->IsIntConstOpnd())
                            || instr->m_opcode == Js::OpCode::LdC_A_R8 && instr->GetSrc1()->IsFloatConstOpnd());
                    }
                    else if (instrToHoist)
                    {
                        bool instrIsLdFldEquivalent = (instr->m_opcode == Js::OpCode::LdFld || instr->m_opcode == Js::OpCode::LdFldForCallApplyTarget);
                        bool instrToHoistIsLdFldEquivalent = (instrToHoist->m_opcode == Js::OpCode::LdFld || instrToHoist->m_opcode == Js::OpCode::LdFldForCallApplyTarget);
                        Assert(instr->m_opcode == instrToHoist->m_opcode ||
                               instrIsLdFldEquivalent && instrToHoistIsLdFldEquivalent ||
                               instr->m_opcode == Js::OpCode::LdMethodFld ||
                               instr->m_opcode == Js::OpCode::LdRootMethodFld ||
                               instr->m_opcode == Js::OpCode::ScopedLdMethodFld ||
                               instrToHoist->m_opcode == Js::OpCode::LdMethodFld ||
                               instrToHoist->m_opcode == Js::OpCode::LdRootMethodFld ||
                               instrToHoist->m_opcode == Js::OpCode::ScopedLdMethodFld ||
                               (instrIsLdFldEquivalent && instrToHoist->m_opcode == Js::OpCode::LdRootFld) ||
                               (instr->m_opcode == Js::OpCode::LdMethodFld && instrToHoist->m_opcode == Js::OpCode::LdRootMethodFld) ||
                               (instrToHoistIsLdFldEquivalent && instr->m_opcode == Js::OpCode::LdRootFld) ||
                               (instrToHoist->m_opcode == Js::OpCode::LdMethodFld && instr->m_opcode == Js::OpCode::LdRootMethodFld));
                    }
#endif
                    if (instrToHoist
                        && (instrToHoist->m_opcode == Js::OpCode::LdMethodFld ||
                            instrToHoist->m_opcode == Js::OpCode::LdRootMethodFld ||
                            instrToHoist->m_opcode == Js::OpCode::ScopedLdMethodFld)
                        && instr->m_opcode != Js::OpCode::Ld_A
                        && instr->m_opcode != Js::OpCode::LdC_A_I4
                        && instr->m_opcode != Js::OpCode::LdC_A_R8)
                    {
                        // We may have property sym referred to by both Ld[Root]Fld and Ld[Root]MethodFld
                        // in the loop. If this happens, make sure the hoisted instruction is Ld[Root]MethodFld
                        // so we get the prototype inline cache fast path we want.
                        // Other differences such as error messages and HostDispatch behavior shouldn't
                        // matter, because we'll bail out in those cases.
                        Assert(instr->GetSrc1()->IsSymOpnd() && instr->GetSrc1()->AsSymOpnd()->m_sym->IsPropertySym());
                        instr->m_opcode = instrToHoist->m_opcode;
                    }
                    else if (instrToHoist &&
                           ((instr->m_opcode == Js::OpCode::LdFld && instrToHoist->m_opcode == Js::OpCode::LdRootFld)
                            || (instr->m_opcode == Js::OpCode::LdMethodFld && instrToHoist->m_opcode == Js::OpCode::LdRootMethodFld)))
                    {
                        instr->m_opcode = instrToHoist->m_opcode;
                    }
                    break;
                }
            }
            NEXT_INSTR_BACKWARD_IN_BLOCK;
            Assert(found);

            return loop;
        }
        Assert(!loop->hoistedFields || !loop->hoistedFields->Test(propertySymId));
        loop = loop->parent;
    }
    return nullptr;
}

void
GlobOpt::HoistFieldLoad(PropertySym * sym, Loop * loop, IR::Instr * instr, Value * oldValue, Value * newValue)
{
    Loop * parentLoop = loop->parent;
    if (parentLoop != nullptr)
    {
        StackSym * copySym;
        Loop * hoistedLoop = FindFieldHoistStackSym(parentLoop, sym->m_id, &copySym, instr);
        if (hoistedLoop != nullptr)
        {
            // Use an outer loop pre-assigned stack sym if it is already hoisted there
            Assert(hoistedLoop != loop);
            GenerateHoistFieldLoad(sym, loop, instr, copySym, oldValue, newValue);
            return;
        }
    }

    HoistNewFieldLoad(sym, loop, instr, oldValue, newValue);
}

void
GlobOpt::HoistNewFieldLoad(PropertySym * sym, Loop * loop, IR::Instr * instr, Value * oldValue, Value * newValue)
{
    Assert(!this->IsHoistedPropertySym(sym->m_id, loop));

    StackSym * newStackSym = StackSym::New(TyVar, this->func);

    // This new stack sym may or may not be single def.
    // Just make it not a single def so that we don't lose the value when it become non-single def.
    newStackSym->m_isSingleDef = false;

    GenerateHoistFieldLoad(sym, loop, instr, newStackSym, oldValue, newValue);
}

void
GlobOpt::GenerateHoistFieldLoad(PropertySym * sym, Loop * loop, IR::Instr * instr, StackSym * newStackSym, Value * oldValue, Value * newValue)
{
    Assert(loop != nullptr);

    SymID symId = sym->m_id;
    BasicBlock * landingPad = loop->landingPad;

#if DBG
    Assert(!this->IsLoopPrePass());
    AssertCanCopyPropOrCSEFieldLoad(instr);
    Assert(instr->GetSrc1()->AsSymOpnd()->m_sym == sym);

    Assert(loop->fieldHoistCandidates->Test(symId));
    Assert(!landingPad->globOptData.liveFields->Test(sym->m_id));
    Assert(!this->blockData.liveFields->Test(sym->m_id));
    Assert(!loop->fieldHoistSymMap.ContainsKey(symId));
#endif

    loop->fieldHoistSymMap.Add(symId, newStackSym);
    loop->hoistedFieldCopySyms->Set(newStackSym->m_id);

    Func * loopTopFunc = loop->GetFunc();

    // Generate the hoisted field load
    IR::RegOpnd * newDst = IR::RegOpnd::New(newStackSym, TyVar, loopTopFunc);
    IR::SymOpnd * newSrc;

    if (instr->GetSrc1() && instr->GetSrc1()->IsSymOpnd() && instr->GetSrc1()->AsSymOpnd()->IsPropertySymOpnd())
    {
        IR::PropertySymOpnd * srcPropertySymOpnd = instr->GetSrc1()->AsPropertySymOpnd();
        AssertMsg(!srcPropertySymOpnd->IsTypeAvailable() && !srcPropertySymOpnd->IsTypeChecked() && !srcPropertySymOpnd->IsWriteGuardChecked(),
            "Why are the object type spec bits set before we specialized this instruction?");

        // We only set guarded properties in the dead store pass, so they shouldn't be set here yet. If they were
        // we would need to move them from this operand to the operand which is being copy propagated.
        Assert(srcPropertySymOpnd->GetGuardedPropOps() == nullptr);

        // We're hoisting an instruction from the loop, so we're placing it in a different position in the flow. Make sure only the flow
        // insensitive info is copied.
        IR::PropertySymOpnd * newPropertySymOpnd = srcPropertySymOpnd->CopyWithoutFlowSensitiveInfo(loopTopFunc);
        Assert(newPropertySymOpnd->GetObjTypeSpecFlags() == 0);
        Value *const propertyOwnerValueInLandingPad =
            FindValue(loop->landingPad->globOptData.symToValueMap, srcPropertySymOpnd->GetObjectSym());
        if(propertyOwnerValueInLandingPad)
        {
            newPropertySymOpnd->SetPropertyOwnerValueType(propertyOwnerValueInLandingPad->GetValueInfo()->Type());
        }
        newSrc = newPropertySymOpnd;
    }
    else
    {
        newSrc = IR::SymOpnd::New(sym, TyVar, func);
    }

    IR::Instr * newInstr = nullptr;
    ValueType profiledFieldType;

    if (instr->IsProfiledInstr())
    {
        profiledFieldType = instr->AsProfiledInstr()->u.FldInfo().valueType;
    }

    newInstr = IR::Instr::New(instr->m_opcode, newDst, newSrc, loopTopFunc);

    // Win8 910551: Kill the live field for this hoisted field load
    KillLiveFields(newStackSym, this->blockData.liveFields);

    IR::Instr * insertInstr = this->EnsureDisableImplicitCallRegion(loop);
    insertInstr->InsertBefore(newInstr);

    // Track use/def of arguments object
    this->OptArguments(newInstr);

    landingPad->globOptData.liveFields->Set(symId);
    this->blockData.liveFields->Set(symId);

    // If we are reusing an already hoisted stack sym, while the var version is made live, we need to make sure that specialized
    // versions of it are not live since this is effectively a field reload.
    this->ToVarStackSym(newStackSym, landingPad);
    this->ToVarStackSym(newStackSym, this->currentBlock);
    loop->varSymsOnEntry->Set(newStackSym->m_id);
    loop->int32SymsOnEntry->Clear(newStackSym->m_id);
    loop->lossyInt32SymsOnEntry->Clear(newStackSym->m_id);
    loop->float64SymsOnEntry->Clear(newStackSym->m_id);

    Assert(oldValue != nullptr);

    // Create a value in case we can copy prop out of the loop
    if (newValue == nullptr || newValue->GetValueInfo()->IsUninitialized())
    {
        const bool hoistValue = newValue && oldValue->GetValueNumber() == newValue->GetValueNumber();

        if(newValue)
        {
            // Assuming the profile data gives more precise value types based on the path it took at runtime, we can improve the
            // original value type.
            newValue->GetValueInfo()->Type() = profiledFieldType;
        }
        else
        {
            newValue = NewGenericValue(profiledFieldType, newDst);
        }

        this->SetValue(&this->blockData, newValue, sym);
        if(hoistValue)
        {
            // The field value is invariant through the loop. Since we're updating its value to a more precise value, hoist the
            // new value up to the loop landing pad where the field is being hoisted.
            Assert(loop == currentBlock->loop);
            Assert(landingPad == loop->landingPad);
            oldValue = CopyValue(newValue, newValue->GetValueNumber());
            SetValue(&landingPad->globOptData, oldValue, sym);
        }
    }

    newInstr->GetDst()->SetValueType(oldValue->GetValueInfo()->Type());
    newInstr->GetSrc1()->SetValueType(oldValue->GetValueInfo()->Type());
    this->SetValue(&loop->landingPad->globOptData, oldValue, newStackSym);

    this->SetValue(&this->blockData, newValue, newStackSym);
    instr->GetSrc1()->SetValueType(newValue->GetValueInfo()->Type());

    loop->hasHoistedFields = true;
    loop->hoistedFields->Set(sym->m_id);

    // Try to do object pointer copy prop. Do it now because, for instance, we want the ToVar we insert below
    // to define the right sym (Win8 906875).
    // Consider: Restructure field hoisting to call OptBlock on the completed loop landing pad instead of
    // doing these optimizations and bitvector updates piecemeal.
#ifdef DBG
    PropertySym *propertySymUseBefore = nullptr;
    Assert(this->byteCodeUses == nullptr);
    this->byteCodeUsesBeforeOpt->ClearAll();
    GlobOpt::TrackByteCodeSymUsed(instr, this->byteCodeUsesBeforeOpt, &propertySymUseBefore);
#endif
    this->CaptureByteCodeSymUses(newInstr);

    // Consider (ObjTypeSpec): If we copy prop an object sym into the hoisted instruction we lose track of the original
    // object sym's type being invariant through the loop and so we won't produce the new type's value into the loop,
    // and end up with unnecessary type checks in the loop. If the new type isn't live in the landing pad (that is
    // we weren't tracking its liveness and invariance through the loop), but the old type was invariant, let's add
    // the new type to fieldHoistCandidateTypes and produce a value for it in the landing pad and loop header. If the
    // old type was live then its liveness and invariance are already correctly reflected and there is nothing to do.
    this->CopyPropPropertySymObj(newSrc, newInstr);
    if (this->byteCodeUses != nullptr)
    {
        sym = newSrc->m_sym->AsPropertySym();
        this->InsertByteCodeUses(newInstr);
    }

    StackSym * propertyBase = sym->m_stackSym;
    if (!landingPad->globOptData.liveVarSyms->Test(propertyBase->m_id))
    {
        IR::RegOpnd *newOpnd = IR::RegOpnd::New(propertyBase, TyVar, instr->m_func);
        this->ToVar(newInstr, newOpnd, landingPad, this->FindValue(propertyBase), false);
    }

    if (landingPad->globOptData.canStoreTempObjectSyms && landingPad->globOptData.canStoreTempObjectSyms->Test(propertyBase->m_id))
    {
        newSrc->SetCanStoreTemp();
    }

#if DBG_DUMP
    if (Js::Configuration::Global.flags.Trace.IsEnabled(Js::FieldHoistPhase, this->func->GetSourceContextId(), this->func->GetLocalFunctionId()))
    {
        Output::Print(_u("FieldHoist: Hoisted Load "));
        Output::SkipToColumn(30);
        Output::Print(_u(" : "));
        newInstr->Dump();
    }
#endif
#if ENABLE_DEBUG_CONFIG_OPTIONS
    if (Js::Configuration::Global.flags.TestTrace.IsEnabled(Js::FieldHoistPhase, this->func->GetSourceContextId(), this->func->GetLocalFunctionId()))
    {
<<<<<<< HEAD
        wchar_t debugStringBuffer[MAX_FUNCTION_BODY_DEBUG_STRING_SIZE];
        Output::Print(L"    FieldHoist: function %s (%s) ", this->func->GetJITFunctionBody()->GetDisplayName(), this->func->GetDebugNumberSet(debugStringBuffer));
=======
        char16 debugStringBuffer[MAX_FUNCTION_BODY_DEBUG_STRING_SIZE];
        Output::Print(_u("    FieldHoist: function %s (%s) "), this->func->GetJnFunction()->GetDisplayName(), this->func->GetJnFunction()->GetDebugNumberSet(debugStringBuffer));
>>>>>>> 1334e38d
        newInstr->DumpTestTrace();
    }
#endif
}

Value *
GlobOpt::CreateFieldSrcValue(PropertySym * sym, PropertySym * originalSym, IR::Opnd ** ppOpnd, IR::Instr * instr)
{
#if DBG
    // If the opcode going to kill all field values immediate anyway, we shouldn't be giving it a value
    Assert(!instr->UsesAllFields());

    AssertCanCopyPropOrCSEFieldLoad(instr);

    Assert(instr->GetSrc1() == *ppOpnd);
#endif

    // Only give a value to fields if we are doing field copy prop.
    // Consider: We should always copy prop local slots, but the only use right now is LdSlot from jit loop body.
    // This should have one onus load, and thus no need for copy prop of field itself.  We may want to support
    // copy prop LdSlot if there are other uses of local slots
    if (!this->DoFieldCopyProp())
    {
        return nullptr;
    }

    BOOL wasLive = this->blockData.liveFields->TestAndSet(sym->m_id);

    if (this->DoFieldHoisting())
    {
        // We don't track copy prop sym for fields on loop prepass, no point in creating an empty unknown value.
        // If we can copy prop through the back edge, we would have hoisted the field load, in which case we will
        // just pick the live in copy prop sym for the field or create a new sym for the stack sym of the hoist field.
        if (this->IsLoopPrePass())
        {
            // We don't clear the value when we kill the field.
            // Clear it to make sure we don't use the old value.
            this->blockData.symToValueMap->Clear(sym->m_id);
            return nullptr;
        }
    }
    else if (sym != originalSym)
    {
        this->blockData.liveFields->TestAndSet(originalSym->m_id);
    }

    if (!wasLive)
    {
        // We don't clear the value when we kill the field.
        // Clear it to make sure we don't use the old value.
        this->blockData.symToValueMap->Clear(sym->m_id);
        this->blockData.symToValueMap->Clear(originalSym->m_id);
    }

    Assert((*ppOpnd)->AsSymOpnd()->m_sym == sym || this->IsLoopPrePass());
    if (wasLive)
    {
        // We should have dealt with field hoist already
        Assert(!IsHoistedPropertySym(sym) || instr->m_opcode == Js::OpCode::CheckFixedFld);

        // We don't use the sym store to do copy prop on hoisted fields, but create a value
        // in case it can be copy prop out of the loop.
    }
    else
    {
        // If it wasn't live, it should not be hoistable
        Assert(!this->IsHoistablePropertySym(sym->m_id));
    }

    return this->NewGenericValue(ValueType::Uninitialized, *ppOpnd);
}

bool
GlobOpt::FieldHoistOptSrc(IR::Opnd *opnd, IR::Instr *instr, PropertySym * propertySym)
{
    if (!DoFieldHoisting())
    {
        return false;
    }
    if (!GlobOpt::TransferSrcValue(instr) || instr->m_opcode == Js::OpCode::LdMethodFromFlags)
    {
        // Instructions like typeof don't transfer value of the field, we can't hoist those right now.
        return false;
    }
    if (TrackHoistableFields() && HasHoistableFields(&this->blockData))
    {
        Assert(this->DoFieldHoisting());
        CheckFieldHoistCandidate(instr, propertySym);

        // This may have been a hoistable field with respect to the current loop. If so, that means:
        // - It is assumed that it will be live on the back-edge and hence currently live for the purposes of determining
        //   whether to hoist the field.
        // - It is not already hoisted outside a parent loop or not live coming into this loop.
        // - It is not already marked for hoisting in this loop.
        //
        // If this is a hoistable field, and if the field is ultimately chosen to be hoisted outside this loop, the field will
        // be reloaded in this loop's landing pad. However, since the field may already have been hoisted outside a parent
        // loop with a specialized stack sym still live and a value still available (since these are killed lazily), neither of
        // which are valid anymore due to the reload, we still need to kill the specialized stack syms and the field value. On
        // the other hand, if this was not a hoistable field, we need to treat it as a field load anyway. So, since this is the
        // first use of the field in this loop, fall through to reload the field.
    }
    else if (!this->IsLoopPrePass())
    {
        if (CopyPropHoistedFields(propertySym, &opnd, instr))
        {
            return true;
        }
    }

    this->ReloadFieldHoistStackSym(instr, propertySym);
    return false;
}

void
GlobOpt::FieldHoistOptDst(IR::Instr * instr, PropertySym * propertySym, Value * src1Val)
{
    if(DoFieldHoisting())
    {
        switch (instr->m_opcode)
        {
        case Js::OpCode::StSlot:
        case Js::OpCode::StSlotChkUndecl:
        case Js::OpCode::StFld:
        case Js::OpCode::StRootFld:
        case Js::OpCode::StFldStrict:
        case Js::OpCode::StRootFldStrict:
            CopyStoreFieldHoistStackSym(instr, propertySym, src1Val);
            break;
        }
    }
}

bool
GlobOpt::CopyPropHoistedFields(PropertySym * sym, IR::Opnd ** ppOpnd, IR::Instr * instr)
{
    Assert(GlobOpt::TransferSrcValue(instr));
    if (!this->blockData.liveFields->Test(sym->m_id))
    {
        // Not live
        return false;
    }

    StackSym * hoistedCopySym;
    Loop * loop = FindFieldHoistStackSym(this->currentBlock->loop, sym->m_id, &hoistedCopySym, instr);
    Assert(loop != nullptr || !this->IsHoistablePropertySym(sym->m_id));

    if (loop)
    {
        // The field was live before, so we have the hoisted stack sym live value, just copy prop it
        *ppOpnd = CopyPropReplaceOpnd(instr, *ppOpnd, hoistedCopySym);

#if DBG
        if (Js::Configuration::Global.flags.Trace.IsEnabled(Js::FieldHoistPhase, this->func->GetSourceContextId(), this->func->GetLocalFunctionId()))
        {
            Output::Print(_u("FieldHoist: Copy prop "));
            sym->Dump();
            Output::SkipToColumn(30);
            Output::Print(_u(" : "));
            instr->Dump();
        }
#endif
        return true;
    }
    return false;
}

void
GlobOpt::ReloadFieldHoistStackSym(IR::Instr * instr, PropertySym * propertySym)
{
    Assert(GlobOpt::TransferSrcValue(instr));
    StackSym * fieldHoistSym;
    Loop * loop = this->FindFieldHoistStackSym(this->currentBlock->loop, propertySym->m_id, &fieldHoistSym, instr);

    if (loop == nullptr)
    {
        return;
    }

    // When a field is killed, ideally the specialized versions of the corresponding hoisted stack syms should also be killed,
    // since the field needs to be reloaded the next time it's used (which may be earlier in the loop). However, killing the
    // specialized stack syms when the field is killed requires discovering and walking all fields that are killed and their
    // hoisted stack syms, which requires more computation (since many fields can be killed at once).
    //
    // Alternatively, we can kill the specialized stack syms for a field when the field is reloaded, which is what's happening
    // here. Since this happens per field and lazily, it requires less work. It works because killing the specialized stack
    // syms only matters when the field is reloaded.
    //
    // Furthermore, to handle the case where a field is not live on entry into the loop (field is killed in the loop and not
    // reloaded in the same loop afterwards), the specialized stack syms for that field must also be killed on entry into the
    // loop. Instead of checking all hoisted field stack syms on entry into a loop after the prepass merge, and killing them if
    // their corresponding field is not live, this is also done in a lazy fashion as above, only when a field is reloaded. If a
    // field is reloaded in a loop before it's killed, and not reloaded again after the kill, the field won't be live on entry,
    // and hence the specialized stack syms should also not be live on entry. This is true for all parent loops up to the
    // nearest parent loop out of which the field is hoisted.

    ToVarStackSym(fieldHoistSym, currentBlock);
    if(!this->IsLoopPrePass())
    {
        for(Loop *currentLoop = currentBlock->loop;
            currentLoop != loop->parent && !currentLoop->liveFieldsOnEntry->Test(propertySym->m_id);
            currentLoop = currentLoop->parent)
        {
            currentLoop->int32SymsOnEntry->Clear(fieldHoistSym->m_id);
            currentLoop->lossyInt32SymsOnEntry->Clear(fieldHoistSym->m_id);
            currentLoop->float64SymsOnEntry->Clear(fieldHoistSym->m_id);
        }
    }

    // Win8 943662: Kill the live field for this hoisted field load
    this->KillLiveFields(fieldHoistSym, this->blockData.liveFields);

    if (this->IsLoopPrePass())
    {
        // In the prepass we are conservative and always assume that the fields are going to be reloaded
        // because we don't loop until value is unchanged and we are unable to detect dependencies.

        // Clear the value of the field to kill the value of the field even if it still live now.
        this->blockData.liveFields->Clear(propertySym->m_id);

        // If we have to reload, we don't know the value, kill the old value for the fieldHoistSym.
        this->blockData.symToValueMap->Clear(fieldHoistSym->m_id);

        // No IR transformations in the prepass.
        return;
    }

    // If we are reloading, the field should be dead. CreateFieldSrc will create a value for the field.
    Assert(!this->blockData.liveFields->Test(propertySym->m_id));

    // Copy the dst to the field hoist sym.
    IR::Instr * copyInstr = IR::Instr::New(Js::OpCode::Ld_A, IR::RegOpnd::New(fieldHoistSym, TyVar, instr->m_func), instr->GetDst(), instr->m_func);
    instr->InsertAfter(copyInstr);

#if DBG_DUMP
    if (Js::Configuration::Global.flags.Trace.IsEnabled(Js::FieldHoistPhase, this->func->GetSourceContextId(), this->func->GetLocalFunctionId()))
    {
        Output::Print(_u("FieldHoist: Reload field sym "));
        Output::SkipToColumn(30);
        Output::Print(_u(" : "));
        instr->Dump();
    }
#endif
}

void
GlobOpt::CopyStoreFieldHoistStackSym(IR::Instr * storeFldInstr, PropertySym * sym, Value * src1Val)
{
    // In the real (not prepass) pass, do the actual IR rewrites.
    // In the prepass, only track the impact that the rewrites will have. (See Win8 521029)

    Assert(storeFldInstr->m_opcode == Js::OpCode::StSlot
        || storeFldInstr->m_opcode == Js::OpCode::StSlotChkUndecl
        || storeFldInstr->m_opcode == Js::OpCode::StFld
        || storeFldInstr->m_opcode == Js::OpCode::StRootFld
        || storeFldInstr->m_opcode == Js::OpCode::StFldStrict
        || storeFldInstr->m_opcode == Js::OpCode::StRootFldStrict);
    Assert(storeFldInstr->GetDst()->GetType() == TyVar);

    // We may use StSlot for all sort of things other then assigning TyVars
    Assert(storeFldInstr->GetSrc1()->GetType() == TyVar || storeFldInstr->m_opcode == Js::OpCode::StSlot || storeFldInstr->m_opcode == Js::OpCode::StSlotChkUndecl);
    Assert(storeFldInstr->GetSrc2() == nullptr);

    StackSym * copySym;
    Loop * loop = this->FindFieldHoistStackSym(this->currentBlock->loop, sym->m_id, &copySym);
    if (loop == nullptr)
    {
        return;
    }
    IR::Opnd * srcOpnd = storeFldInstr->GetSrc1();
    Func * storeFldFunc = storeFldInstr->m_func;
    IR::Instr * newInstr;
    if (!this->IsLoopPrePass())
    {
        this->CaptureByteCodeSymUses(storeFldInstr);

        IR::RegOpnd * dstOpnd = IR::RegOpnd::New(copySym, TyVar, storeFldFunc);
        dstOpnd->SetIsJITOptimizedReg(true);
        storeFldInstr->UnlinkSrc1();
        newInstr = IR::Instr::New(Js::OpCode::Ld_A, dstOpnd, srcOpnd, storeFldFunc);
        storeFldInstr->SetSrc1(dstOpnd);
        storeFldInstr->InsertBefore(newInstr);
    }
    this->ToVarStackSym(copySym, this->currentBlock); // The field-hoisted stack sym is now unspecialized

    Value * dstVal = this->CopyValue(src1Val);
    TrackCopiedValueForKills(dstVal);
    dstVal->GetValueInfo()->SetSymStore(copySym);
    this->SetValue(&this->blockData, dstVal, copySym);

    // Copy the type specialized sym as well, in case we have a use for them
    bool neededCopySymDef = false;
    if(srcOpnd->IsRegOpnd())
    {
        StackSym *const srcSym = srcOpnd->AsRegOpnd()->m_sym;
        if (this->blockData.liveInt32Syms->Test(srcSym->m_id))
        {
            this->blockData.liveInt32Syms->Set(copySym->m_id);
            if(this->blockData.liveLossyInt32Syms->Test(srcSym->m_id))
            {
                this->blockData.liveLossyInt32Syms->Set(copySym->m_id);
            }
            if (!this->IsLoopPrePass())
            {
                StackSym * int32CopySym = copySym->GetInt32EquivSym(storeFldFunc);
                IR::RegOpnd * int32CopyOpnd = IR::RegOpnd::New(int32CopySym, TyInt32, storeFldFunc);
                IR::RegOpnd * int32SrcOpnd = IR::RegOpnd::New(srcSym->GetInt32EquivSym(nullptr),
                    TyInt32, storeFldFunc);
                newInstr = IR::Instr::New(Js::OpCode::Ld_I4, int32CopyOpnd, int32SrcOpnd, storeFldFunc);
                int32SrcOpnd->SetIsJITOptimizedReg(true);
                storeFldInstr->InsertBefore(newInstr);
            }
            neededCopySymDef = true;
        }
        if (this->blockData.liveFloat64Syms->Test(srcSym->m_id))
        {
            this->blockData.liveFloat64Syms->Set(copySym->m_id);
            if (!this->IsLoopPrePass())
            {
                StackSym * float64CopySym = copySym->GetFloat64EquivSym(storeFldFunc);
                IR::RegOpnd * float64CopyOpnd = IR::RegOpnd::New(float64CopySym, TyFloat64, storeFldFunc);
                IR::RegOpnd * float64SrcOpnd = IR::RegOpnd::New(srcSym->GetFloat64EquivSym(nullptr),
                    TyFloat64, storeFldFunc);
                newInstr = IR::Instr::New(Js::OpCode::Ld_A, float64CopyOpnd, float64SrcOpnd, storeFldFunc);
                float64SrcOpnd->SetIsJITOptimizedReg(true);
                storeFldInstr->InsertBefore(newInstr);
            }
            neededCopySymDef = true;
        }
    }
    else if(srcOpnd->IsAddrOpnd())
    {
        const auto srcAddrOpnd = srcOpnd->AsAddrOpnd();
        if(srcAddrOpnd->IsVar() && Js::TaggedInt::Is(srcAddrOpnd->m_address))
        {
            this->blockData.liveInt32Syms->Set(copySym->m_id);
            if (!this->IsLoopPrePass())
            {
                StackSym * int32CopySym = copySym->GetInt32EquivSym(storeFldFunc);
                IR::RegOpnd * int32CopyOpnd = IR::RegOpnd::New(int32CopySym, TyInt32, storeFldFunc);
                IR::IntConstOpnd * int32SrcOpnd =
                    IR::IntConstOpnd::New(Js::TaggedInt::ToInt32(srcAddrOpnd->m_address), TyInt32, storeFldFunc);
                newInstr = IR::Instr::New(Js::OpCode::Ld_I4, int32CopyOpnd, int32SrcOpnd, storeFldFunc);
                int32SrcOpnd->SetIsJITOptimizedReg(true);
                storeFldInstr->InsertBefore(newInstr);
            }
            neededCopySymDef = true;
        }
    }

    if(IsLoopPrePass() && neededCopySymDef)
    {
        // Record the def that would have been added
        rootLoopPrePass->symsDefInLoop->Set(copySym->m_id);
    }

    this->KillLiveFields(copySym, this->blockData.liveFields);

#if DBG_DUMP
    if (!this->IsLoopPrePass())
    {
        if (Js::Configuration::Global.flags.Trace.IsEnabled(Js::FieldHoistPhase, this->func->GetSourceContextId(), this->func->GetLocalFunctionId()))
        {
            Output::Print(_u("FieldHoist: Copy field store "));
            Output::SkipToColumn(30);
            Output::Print(_u(" : "));
            storeFldInstr->Dump();
        }
    }
#endif
}

bool
GlobOpt::NeedBailOnImplicitCallWithFieldOpts(Loop *loop, bool hasLiveFields) const
{
    if (!((this->DoFieldHoisting(loop) && loop->hasHoistedFields) ||
          ((this->DoFieldRefOpts(loop) ||
            this->DoFieldCopyProp(loop)) &&
           hasLiveFields)))
    {
        return false;
    }

    return true;
}

IR::Instr *
GlobOpt::EnsureDisableImplicitCallRegion(Loop * loop)
{
    Assert(loop->bailOutInfo != nullptr);
    IR::Instr * endDisableImplicitCall = loop->endDisableImplicitCall;
    if (endDisableImplicitCall)
    {
        return endDisableImplicitCall;
    }

    IR::Instr * bailOutTarget = EnsureBailTarget(loop);

    Func * bailOutFunc = loop->GetFunc();
    Assert(loop->bailOutInfo->bailOutFunc == bailOutFunc);

    IR::MemRefOpnd * disableImplicitCallAddress = IR::MemRefOpnd::New(this->func->GetThreadContextInfo()->GetDisableImplicitFlagsAddr(), TyInt8, bailOutFunc);
    IR::IntConstOpnd * disableImplicitCallAndExceptionValue = IR::IntConstOpnd::New(DisableImplicitCallAndExceptionFlag, TyInt8, bailOutFunc, true);
    IR::IntConstOpnd * enableImplicitCallAndExceptionValue = IR::IntConstOpnd::New(DisableImplicitNoFlag, TyInt8, bailOutFunc, true);

    IR::Opnd * implicitCallFlags = Lowerer::GetImplicitCallFlagsOpnd(bailOutFunc);
    IR::IntConstOpnd * noImplicitCall = IR::IntConstOpnd::New(Js::ImplicitCall_None, TyInt8, bailOutFunc, true);

    // Consider: if we are already doing implicit call in the outer loop, we don't need to clear the implicit call bit again
    IR::Instr * clearImplicitCall = IR::Instr::New(Js::OpCode::Ld_A, implicitCallFlags, noImplicitCall, bailOutFunc);
    bailOutTarget->InsertBefore(clearImplicitCall);

    IR::Instr * disableImplicitCall = IR::Instr::New(Js::OpCode::Ld_A, disableImplicitCallAddress, disableImplicitCallAndExceptionValue, bailOutFunc);
    bailOutTarget->InsertBefore(disableImplicitCall);

    endDisableImplicitCall = IR::Instr::New(Js::OpCode::Ld_A, disableImplicitCallAddress, enableImplicitCallAndExceptionValue, bailOutFunc);
    bailOutTarget->InsertBefore(endDisableImplicitCall);

    IR::BailOutInstr * bailOutInstr = IR::BailOutInstr::New(Js::OpCode::BailOnNotEqual, IR::BailOutOnImplicitCalls, loop->bailOutInfo, loop->bailOutInfo->bailOutFunc);
    bailOutInstr->SetSrc1(implicitCallFlags);
    bailOutInstr->SetSrc2(noImplicitCall);
    bailOutTarget->InsertBefore(bailOutInstr);

    loop->endDisableImplicitCall = endDisableImplicitCall;
    return endDisableImplicitCall;
}

#if DBG
bool
GlobOpt::IsHoistedPropertySym(PropertySym * sym) const
{
    return IsHoistedPropertySym(sym->m_id, this->currentBlock->loop);
}

bool
GlobOpt::IsHoistedPropertySym(SymID symId, Loop * loop) const
{
    StackSym * copySym;
    return this->FindFieldHoistStackSym(loop, symId, &copySym) != nullptr;
}

bool
GlobOpt::IsPropertySymId(SymID symId) const
{
    return this->func->m_symTable->Find(symId)->IsPropertySym();
}

void
GlobOpt::AssertCanCopyPropOrCSEFieldLoad(IR::Instr * instr)
{
    // Consider: Hoisting LdRootFld may have complication with exception if the field doesn't exist.
    // We need to have another opcode for the hoisted version to avoid the exception and bailout.

    // Consider: Theoretically, we can copy prop/field hoist ScopedLdFld/ScopedStFld
    // but GlobOtp::TransferSrcValue blocks that now, and copy prop into that instruction is not supported yet.
    Assert(instr->m_opcode == Js::OpCode::LdSlot || instr->m_opcode == Js::OpCode::LdSlotArr
        || instr->m_opcode == Js::OpCode::LdFld || instr->m_opcode == Js::OpCode::LdFldForCallApplyTarget
        || instr->m_opcode == Js::OpCode::LdRootFld  || instr->m_opcode == Js::OpCode::LdSuperFld
        || instr->m_opcode == Js::OpCode::LdFldForTypeOf || instr->m_opcode == Js::OpCode::LdRootFldForTypeOf
        || instr->m_opcode == Js::OpCode::LdMethodFld || instr->m_opcode == Js::OpCode::LdMethodFldPolyInlineMiss
        || instr->m_opcode == Js::OpCode::LdRootMethodFld
        || instr->m_opcode == Js::OpCode::LdMethodFromFlags
        || instr->m_opcode == Js::OpCode::ScopedLdMethodFld
        || instr->m_opcode == Js::OpCode::CheckFixedFld
        || instr->m_opcode == Js::OpCode::CheckPropertyGuardAndLoadType);

    Assert(instr->m_opcode == Js::OpCode::CheckFixedFld || instr->GetDst()->GetType() == TyVar);
    Assert(instr->GetSrc1()->GetType() == TyVar);
    Assert(instr->GetSrc1()->AsSymOpnd()->m_sym->IsPropertySym());
    Assert(instr->GetSrc2() == nullptr);
}
#endif

StackSym *
GlobOpt::EnsureObjectTypeSym(StackSym * objectSym)
{
    Assert(!objectSym->IsTypeSpec());

    objectSym->EnsureObjectInfo(this->func);

    if (objectSym->HasObjectTypeSym())
    {
        Assert(this->objectTypeSyms);
        return objectSym->GetObjectTypeSym();
    }

    if (this->objectTypeSyms == nullptr)
    {
        this->objectTypeSyms = JitAnew(this->alloc, BVSparse<JitArenaAllocator>, this->alloc);
    }

    StackSym * typeSym = StackSym::New(TyVar, this->func);

    objectSym->GetObjectInfo()->m_typeSym = typeSym;

    this->objectTypeSyms->Set(typeSym->m_id);

    return typeSym;
}

PropertySym *
GlobOpt::EnsurePropertyWriteGuardSym(PropertySym * propertySym)
{
    // Make sure that the PropertySym has a proto cache sym which is chained into the propertySym list.
    if (!propertySym->m_writeGuardSym)
    {
        propertySym->m_writeGuardSym = PropertySym::New(propertySym->m_stackSym, propertySym->m_propertyId, (uint32)-1, (uint)-1, PropertyKindWriteGuard, this->func);
    }

    return propertySym->m_writeGuardSym;
}

void
GlobOpt::PreparePropertySymForTypeCheckSeq(PropertySym *propertySym)
{
    Assert(!propertySym->m_stackSym->IsTypeSpec());
    EnsureObjectTypeSym(propertySym->m_stackSym);
    EnsurePropertyWriteGuardSym(propertySym);
}

bool
GlobOpt::IsPropertySymPreparedForTypeCheckSeq(PropertySym *propertySym)
{
    Assert(!propertySym->m_stackSym->IsTypeSpec());

    // The following doesn't need to be true. We may copy prop a constant into an object sym, which has
    // previously been prepared for type check sequence optimization.
    // Assert(!propertySym->m_stackSym->m_isIntConst || !propertySym->HasObjectTypeSym());

    // The following doesn't need to be true. We may copy prop the object sym into a field load or store
    // that doesn't have object type spec info and hence the operand wasn't prepared and doesn't have a write
    // guard. The object sym, however, may have other field operations which are object type specialized and
    // thus the type sym for it has been created.
    // Assert(propertySym->HasObjectTypeSym() == propertySym->HasWriteGuardSym());

    return propertySym->HasObjectTypeSym();
}

bool
GlobOpt::PreparePropertySymOpndForTypeCheckSeq(IR::PropertySymOpnd * propertySymOpnd, IR::Instr* instr, Loop * loop)
{
    if (!DoFieldRefOpts(loop) || !OpCodeAttr::FastFldInstr(instr->m_opcode) || instr->CallsAccessor())
    {
        return false;
    }

    if (!propertySymOpnd->HasObjTypeSpecFldInfo())
    {
        return false;
    }

    JITObjTypeSpecFldInfo* info = propertySymOpnd->GetObjTypeSpecInfo();

    if (info->UsesAccessor() || info->IsRootObjectNonConfigurableFieldLoad())
    {
        return false;
    }

    if (info->IsPoly() && !info->GetEquivalentTypeSet())
    {
        return false;
    }

    PropertySym * propertySym = propertySymOpnd->m_sym->AsPropertySym();

    PreparePropertySymForTypeCheckSeq(propertySym);
    propertySymOpnd->SetTypeCheckSeqCandidate(true);
    propertySymOpnd->SetIsBeingStored(propertySymOpnd == instr->GetDst());

    return true;
}

bool
GlobOpt::CheckIfPropOpEmitsTypeCheck(IR::Instr *instr, IR::PropertySymOpnd *opnd)
{
    if (!DoFieldRefOpts() || !OpCodeAttr::FastFldInstr(instr->m_opcode))
    {
        return false;
    }

    if (!opnd->IsTypeCheckSeqCandidate())
    {
        return false;
    }

    return CheckIfInstrInTypeCheckSeqEmitsTypeCheck(instr, opnd);
}

bool
GlobOpt::FinishOptPropOp(IR::Instr *instr, IR::PropertySymOpnd *opnd, BasicBlock* block, bool updateExistingValue, bool* emitsTypeCheckOut, bool* changesTypeValueOut)
{
    if (!DoFieldRefOpts() || !OpCodeAttr::FastFldInstr(instr->m_opcode))
    {
        return false;
    }

    bool isTypeCheckSeqCandidate = opnd->IsTypeCheckSeqCandidate();
    bool isObjTypeSpecialized = false;
    bool isObjTypeChecked = false;

    if (isTypeCheckSeqCandidate)
    {
        isObjTypeSpecialized = ProcessPropOpInTypeCheckSeq<true>(instr, opnd, block, updateExistingValue, emitsTypeCheckOut, changesTypeValueOut, &isObjTypeChecked);
    }

    if (opnd == instr->GetDst() && this->objectTypeSyms && !isObjTypeChecked)
    {
        if (block == nullptr)
        {
            block = this->currentBlock;
        }

        // This is a property store that may change the layout of the object that it stores to. This means that
        // it may change any aliased object. Do two things to address this:
        // - Add all object types in this function to the set that may have had a property added. This will prevent
        //   final type optimization across this instruction.
        // - Kill all type symbols that currently hold object-header-inlined types. Any of them may have their layout
        //   changed by the addition of a property.

        SymID opndId = opnd->HasObjectTypeSym() ? opnd->GetObjectTypeSym()->m_id : -1;
        if (block->globOptData.maybeWrittenTypeSyms == nullptr)
        {
            block->globOptData.maybeWrittenTypeSyms = JitAnew(this->alloc, BVSparse<JitArenaAllocator>, this->alloc);
        }
        if (isObjTypeSpecialized)
        {
            // The current object will be protected by a type check, unless no further accesses to it are
            // protected by this access.
            Assert(this->objectTypeSyms->Test(opndId));
            this->objectTypeSyms->Clear(opndId);
        }
        block->globOptData.maybeWrittenTypeSyms->Or(this->objectTypeSyms);
        if (isObjTypeSpecialized)
        {
            this->objectTypeSyms->Set(opndId);
        }

        if (!isObjTypeSpecialized || opnd->ChangesObjectLayout())
        {
            this->KillObjectHeaderInlinedTypeSyms(block, isObjTypeSpecialized, opndId);
        }
    }

    return isObjTypeSpecialized;
}

void
GlobOpt::KillObjectHeaderInlinedTypeSyms(BasicBlock *block, bool isObjTypeSpecialized, SymID opndId)
{
    if (this->objectTypeSyms == nullptr)
    {
        return;
    }

    FOREACH_BITSET_IN_SPARSEBV(symId, this->objectTypeSyms)
    {
        if (symId == opndId && isObjTypeSpecialized)
        {
            // The current object will be protected by a type check, unless no further accesses to it are
            // protected by this access.
            continue;
        }
        Value *value = this->FindObjectTypeValue(symId, block);
        if (value)
        {
            JsTypeValueInfo *valueInfo = value->GetValueInfo()->AsJsType();
            Assert(valueInfo);
            if (valueInfo->GetJsType())
            {
                const JITType *type = valueInfo->GetJsType();
                if (Js::DynamicType::Is(type->GetTypeId()))
                {
                    if (type->GetTypeHandler()->IsObjectHeaderInlinedTypeHandler())
                    {
                        this->blockData.liveFields->Clear(symId);
                    }
                }
            }
            else if (valueInfo->GetJsTypeSet())
            {
                Js::EquivalentTypeSet *typeSet = valueInfo->GetJsTypeSet();
                for (uint16 i = 0; i < typeSet->GetCount(); i++)
                {
                    const JITType *type = typeSet->GetType(i);
                    if (type && Js::DynamicType::Is(type->GetTypeId()))
                    {
                        if (type->GetTypeHandler()->IsObjectHeaderInlinedTypeHandler())
                        {
                            this->blockData.liveFields->Clear(symId);
                            break;
                        }
                    }
                }
            }
        }
    }
    NEXT_BITSET_IN_SPARSEBV;
}

bool
GlobOpt::AreTypeSetsIdentical(Js::EquivalentTypeSet * leftTypeSet, Js::EquivalentTypeSet * rightTypeSet)
{
    return Js::EquivalentTypeSet::AreIdentical(leftTypeSet, rightTypeSet);
}

bool
GlobOpt::IsSubsetOf(Js::EquivalentTypeSet * leftTypeSet, Js::EquivalentTypeSet * rightTypeSet)
{
    return Js::EquivalentTypeSet::IsSubsetOf(leftTypeSet, rightTypeSet);
}

bool
GlobOpt::ProcessPropOpInTypeCheckSeq(IR::Instr* instr, IR::PropertySymOpnd *opnd)
{
    return ProcessPropOpInTypeCheckSeq<true>(instr, opnd, this->currentBlock, false);
}

bool GlobOpt::CheckIfInstrInTypeCheckSeqEmitsTypeCheck(IR::Instr* instr, IR::PropertySymOpnd *opnd)
{
    bool emitsTypeCheck;
    ProcessPropOpInTypeCheckSeq<false>(instr, opnd, this->currentBlock, false, &emitsTypeCheck);
    return emitsTypeCheck;
}

template<bool makeChanges>
bool
GlobOpt::ProcessPropOpInTypeCheckSeq(IR::Instr* instr, IR::PropertySymOpnd *opnd, BasicBlock* block, bool updateExistingValue, bool* emitsTypeCheckOut, bool* changesTypeValueOut, bool *isTypeCheckedOut)
{
    // We no longer mark types as dead in the backward pass, so we should never see an instr with a dead type here
    // during the forward pass. For the time being we've retained the logic below to deal with dead types in case
    // we ever wanted to revert back to more aggressive type killing that we had before.
    Assert(!opnd->IsTypeDead());

    Assert(opnd->IsTypeCheckSeqCandidate());
    Assert(opnd->HasObjectTypeSym());

    bool isStore = opnd == instr->GetDst();
    bool isTypeDead = opnd->IsTypeDead();
    bool consumeType = makeChanges && !IsLoopPrePass();
    bool produceType = makeChanges && !isTypeDead;
    bool isSpecialized = false;
    bool emitsTypeCheck = false;
    bool addsProperty = false;

    if (block == nullptr)
    {
        block = this->currentBlock;
    }

    StackSym * typeSym = opnd->GetObjectTypeSym();

#if DBG
    uint16 typeCheckSeqFlagsBefore;
    Value* valueBefore = nullptr;
    JsTypeValueInfo* valueInfoBefore = nullptr;
    if (!makeChanges)
    {
        typeCheckSeqFlagsBefore = opnd->GetTypeCheckSeqFlags();
        valueBefore = FindObjectTypeValue(typeSym, block);
        if (valueBefore != nullptr)
        {
            Assert(valueBefore->GetValueInfo() != nullptr && valueBefore->GetValueInfo()->IsJsType());
            valueInfoBefore = valueBefore->GetValueInfo()->AsJsType();
        }
    }
#endif

    Value *value = this->FindObjectTypeValue(typeSym, block);
    JsTypeValueInfo* valueInfo = value != nullptr ? value->GetValueInfo()->AsJsType() : nullptr;

    if (consumeType && valueInfo != nullptr)
    {
        opnd->SetTypeAvailable(true);
    }

    bool doEquivTypeCheck = opnd->HasEquivalentTypeSet() && !opnd->NeedsMonoCheck();
    if (!doEquivTypeCheck)
    {
        // We need a monomorphic type check here (e.g., final type opt, fixed field check on non-proto property).
        JITType *opndType = opnd->GetType();

        if (valueInfo == nullptr || (valueInfo->GetJsType() == nullptr && valueInfo->GetJsTypeSet() == nullptr))
        {
            // This is the initial type check.
            opnd->SetTypeAvailable(false);
            isSpecialized = !isTypeDead;
            emitsTypeCheck = isSpecialized;
            addsProperty = isStore && isSpecialized && opnd->HasInitialType();
            if (produceType)
            {
                SetObjectTypeFromTypeSym(typeSym, opndType, nullptr, block, updateExistingValue);
            }
        }
        else if (valueInfo->GetJsType())
        {
            // We have a monomorphic type check upstream. Check against initial/final type.
            const JITType *valueType = valueInfo->GetJsType();
            if (valueType == opndType)
            {
                // The type on this instruction matches the live value in the value table, so there is no need to
                // refresh the value table.
                isSpecialized = true;
                if (isTypeCheckedOut)
                {
                    *isTypeCheckedOut = true;
                }
                if (consumeType)
                {
                    opnd->SetTypeChecked(true);
                }
            }
            else if (opnd->HasInitialType() && valueType == opnd->GetInitialType())
            {
                // Checked type matches the initial type at this store.
                bool objectMayHaveAcquiredAdditionalProperties =
                    block->globOptData.maybeWrittenTypeSyms &&
                    block->globOptData.maybeWrittenTypeSyms->Test(typeSym->m_id);
                if (consumeType)
                {
                    opnd->SetTypeChecked(!objectMayHaveAcquiredAdditionalProperties);
                    opnd->SetInitialTypeChecked(!objectMayHaveAcquiredAdditionalProperties);
                }
                if (produceType)
                {
                    SetObjectTypeFromTypeSym(typeSym, opndType, nullptr, block, updateExistingValue);
                }
                isSpecialized = !isTypeDead || !objectMayHaveAcquiredAdditionalProperties;
                emitsTypeCheck = isSpecialized && objectMayHaveAcquiredAdditionalProperties;
                addsProperty = isSpecialized;
                if (isTypeCheckedOut)
                {
                    *isTypeCheckedOut = !objectMayHaveAcquiredAdditionalProperties;
                }
            }
            else
            {
                // This must be a type mismatch situation, because the value is available, but doesn't match either
                // the current type or the initial type. We will not optimize this instruction and we do not produce
                // a new type value here.
                isSpecialized = false;

                if (consumeType)
                {
                    opnd->SetTypeMismatch(true);
                }
            }
        }
        else
        {
            // We have an equivalent type check upstream, but we require a particular type at this point. We
            // can't treat it as "checked", but we may benefit from checking for the required type.
            Assert(valueInfo->GetJsTypeSet());
            Js::EquivalentTypeSet *valueTypeSet = valueInfo->GetJsTypeSet();
            if (valueTypeSet->Contains(opndType))
            {
                // Required type is in the type set we've checked. Check for the required type here, and
                // note in the value info that we've narrowed down to this type. (But leave the type set in the
                // value info so it can be merged with the same type set on other paths.)
                isSpecialized = !isTypeDead;
                emitsTypeCheck = isSpecialized;
                if (produceType)
                {
                    SetSingleTypeOnObjectTypeValue(value, opndType);
                }
            }
            else if (opnd->HasInitialType() && valueTypeSet->Contains(opnd->GetInitialType()))
            {
                // Required initial type is in the type set we've checked. Check for the initial type here, and
                // note in the value info that we've narrowed down to this type. (But leave the type set in the
                // value info so it can be merged with the same type set on other paths.)
                isSpecialized = !isTypeDead;
                emitsTypeCheck = isSpecialized;
                addsProperty = isSpecialized;
                if (produceType)
                {
                    SetSingleTypeOnObjectTypeValue(value, opndType);
                }
            }
            else
            {
                // This must be a type mismatch situation, because the value is available, but doesn't match either
                // the current type or the initial type. We will not optimize this instruction and we do not produce
                // a new type value here.
                isSpecialized = false;

                if (consumeType)
                {
                    opnd->SetTypeMismatch(true);
                }
            }
        }
    }
    else
    {
        Assert(!opnd->NeedsMonoCheck());

        Js::EquivalentTypeSet * opndTypeSet = opnd->GetEquivalentTypeSet();
        uint16 checkedTypeSetIndex = (uint16)-1;

        if (valueInfo == nullptr || (valueInfo->GetJsType() == nullptr && valueInfo->GetJsTypeSet() == nullptr))
        {
            // If we don't have a value for the type we will have to emit a type check and we produce a new type value here.
            if (produceType)
            {
                if (opnd->IsMono())
                {
                    SetObjectTypeFromTypeSym(typeSym, opnd->GetFirstEquivalentType(), nullptr, block, updateExistingValue);
                }
                else
                {
                    SetObjectTypeFromTypeSym(typeSym, nullptr, opndTypeSet, block, updateExistingValue);
                }
            }
            isSpecialized = !isTypeDead;
            emitsTypeCheck = isSpecialized;
        }
        else if (valueInfo->GetJsType() ?
                 opndTypeSet->Contains(valueInfo->GetJsType(), &checkedTypeSetIndex) :
                 IsSubsetOf(valueInfo->GetJsTypeSet(), opndTypeSet))
        {
            // All the types in the value info are contained in the set required by this access,
            // meaning that they're equivalent to the opnd's type set.
            // We won't have a type check, and we don't need to touch the type value.
            isSpecialized = true;
            if (isTypeCheckedOut)
            {
                *isTypeCheckedOut = true;
            }
            if (consumeType)
            {
                opnd->SetTypeChecked(true);
            }
            if (checkedTypeSetIndex != (uint16)-1)
            {
                opnd->SetCheckedTypeSetIndex(checkedTypeSetIndex);
            }
        }
        else if (valueInfo->GetJsTypeSet() &&
                 (opnd->IsMono() ? 
                      valueInfo->GetJsTypeSet()->Contains(opnd->GetFirstEquivalentType()) : 
                      IsSubsetOf(opndTypeSet, valueInfo->GetJsTypeSet())
                 )
            )
        {
            // We have an equivalent type check upstream, but we require a tighter type check at this point.
            // We can't treat the operand as "checked", but check for equivalence with the tighter set and update the
            // value info.
            if (produceType)
            {
                if (opnd->IsMono())
                {
                    SetObjectTypeFromTypeSym(typeSym, opnd->GetFirstEquivalentType(), nullptr, block, updateExistingValue);
                }
                else
                {
                    SetObjectTypeFromTypeSym(typeSym, nullptr, opndTypeSet, block, updateExistingValue);
                }
            }
            isSpecialized = !isTypeDead;
            emitsTypeCheck = isSpecialized;
        }
        else
        {
            // This must be a type mismatch situation, because the value is available, but doesn't match either
            // the current type or the initial type. We will not optimize this instruction and we do not produce
            // a new type value here.
            isSpecialized = false;

            if (consumeType)
            {
                opnd->SetTypeMismatch(true);
            }
        }
    }

    Assert(isSpecialized || (!emitsTypeCheck && !addsProperty));

    if (consumeType && opnd->MayNeedWriteGuardProtection())
    {
        Assert(!isStore);
        PropertySym *propertySym = opnd->m_sym->AsPropertySym();
        Assert(propertySym->m_writeGuardSym);
        opnd->SetWriteGuardChecked(!!block->globOptData.liveFields->Test(propertySym->m_writeGuardSym->m_id));
    }

    // Even specialized property adds must kill all types for other property adds. That's because any other object sym
    // may, in fact, be an alias of the instance whose type is being modified here. (see Windows Blue Bug 541876)
    if (makeChanges && addsProperty)
    {
        Assert(isStore && isSpecialized);
        Assert(this->objectTypeSyms != nullptr);
        Assert(this->objectTypeSyms->Test(typeSym->m_id));

        if (block->globOptData.maybeWrittenTypeSyms == nullptr)
        {
            block->globOptData.maybeWrittenTypeSyms = JitAnew(this->alloc, BVSparse<JitArenaAllocator>, this->alloc);
        }

        this->objectTypeSyms->Clear(typeSym->m_id);
        block->globOptData.maybeWrittenTypeSyms->Or(this->objectTypeSyms);
        this->objectTypeSyms->Set(typeSym->m_id);
    }

    if (produceType && emitsTypeCheck && opnd->IsMono())
    {
        // Consider (ObjTypeSpec): Represent maybeWrittenTypeSyms as a flag on value info of the type sym.
        if (block->globOptData.maybeWrittenTypeSyms != nullptr)
        {
            // We're doing a type check here, so objtypespec of property adds is safe for this type
            // from this point forward.
            block->globOptData.maybeWrittenTypeSyms->Clear(typeSym->m_id);
        }
    }

    // Consider (ObjTypeSpec): Enable setting write guards live on instructions hoisted out of loops. Note that produceType
    // is false if the type values on loop back edges don't match (see earlier comments).
    // This means that hoisted instructions won't set write guards live if the type changes in the loop, even if
    // the corresponding properties have not been written inside the loop. This may result in some unnecessary type
    // checks and bailouts inside the loop. To enable this, we would need to verify the write guards are still live
    // on the back edge (much like we're doing for types above).

    // Consider (ObjTypeSpec): Support polymorphic write guards as well. We can't currently distinguish between mono and
    // poly write guards, and a type check can only protect operations matching with respect to polymorphism (see
    // BackwardPass::TrackObjTypeSpecProperties for details), so for now we only target monomorphic operations.
    if (produceType && emitsTypeCheck && opnd->IsMono())
    {
        // If the type check we'll emit here protects some property operations that require a write guard (i.e.
        // they must do an extra type check and property guard check, if they have been written to in this
        // function), let's mark the write guards as live here, so we can accurately track if their properties
        // have been written to. Make sure we only set those that we'll actually guard, i.e. those that match
        // with respect to polymorphism.
        if (opnd->GetWriteGuards() != nullptr)
        {
            block->globOptData.liveFields->Or(opnd->GetWriteGuards());
        }
    }

    if (makeChanges && isTypeDead)
    {
        this->KillObjectType(opnd->GetObjectSym(), block->globOptData.liveFields);
    }

#if DBG
    if (!makeChanges)
    {
        uint16 typeCheckSeqFlagsAfter = opnd->GetTypeCheckSeqFlags();
        Assert(typeCheckSeqFlagsBefore == typeCheckSeqFlagsAfter);

        Value* valueAfter = FindObjectTypeValue(typeSym, block);
        Assert(valueBefore == valueAfter);
        if (valueAfter != nullptr)
        {
            Assert(valueBefore != nullptr);
            Assert(valueAfter->GetValueInfo() != nullptr && valueAfter->GetValueInfo()->IsJsType());
            JsTypeValueInfo* valueInfoAfter = valueAfter->GetValueInfo()->AsJsType();
            Assert(valueInfoBefore == valueInfoAfter);
            Assert(valueInfoBefore->GetJsType() == valueInfoAfter->GetJsType());
            Assert(valueInfoBefore->GetJsTypeSet() == valueInfoAfter->GetJsTypeSet());
        }
    }
#endif

    if (emitsTypeCheckOut != nullptr)
    {
        *emitsTypeCheckOut = emitsTypeCheck;
    }

    if (changesTypeValueOut != nullptr)
    {
        *changesTypeValueOut = isSpecialized && (emitsTypeCheck || addsProperty);
    }

    return isSpecialized;
}

IR::Instr*
GlobOpt::OptNewScObject(IR::Instr** instrPtr, Value* srcVal)
{
    IR::Instr *&instr = *instrPtr;

    if (IsLoopPrePass())
    {
        return instr;
    }

    if (PHASE_OFF(Js::ObjTypeSpecNewObjPhase, this->func) || !this->DoFieldRefOpts())
    {
        return instr;
    }

    if (!instr->IsNewScObjectInstr())
    {
        return false;
    }

    bool isCtorInlined = instr->m_opcode == Js::OpCode::NewScObjectNoCtor;
    const JITTimeConstructorCache * ctorCache = instr->IsProfiledInstr() ?
        instr->m_func->GetConstructorCache(static_cast<Js::ProfileId>(instr->AsProfiledInstr()->u.profileId)) : nullptr;

    Assert(ctorCache == nullptr || srcVal->GetValueInfo()->IsVarConstant() && Js::JavascriptFunction::Is(srcVal->GetValueInfo()->AsVarConstant()->VarValue()));
    Assert(ctorCache == nullptr || !ctorCache->IsTypeFinal() || ctorCache->CtorHasNoExplicitReturnValue());

    if (ctorCache != nullptr && !ctorCache->SkipNewScObject() && (isCtorInlined || ctorCache->IsTypeFinal()))
    {
        GenerateBailAtOperation(instrPtr, IR::BailOutFailedCtorGuardCheck);
    }

    return instr;
}

void
GlobOpt::ValueNumberObjectType(IR::Opnd *dstOpnd, IR::Instr *instr)
{
    if (!dstOpnd->IsRegOpnd())
    {
        return;
    }

    if (dstOpnd->AsRegOpnd()->m_sym->IsTypeSpec())
    {
        return;
    }

    if (instr->IsNewScObjectInstr())
    {
        // If we have a NewScObj* for which we have a valid constructor cache we know what type the created object will have.
        // Let's produce the type value accordingly so we don't insert a type check and bailout in the constructor and
        // potentially further downstream.
        Assert(!PHASE_OFF(Js::ObjTypeSpecNewObjPhase, this->func) || !instr->HasBailOutInfo());

        if (instr->HasBailOutInfo())
        {
            Assert(instr->IsProfiledInstr());
            Assert(instr->GetBailOutKind() == IR::BailOutFailedCtorGuardCheck);

            bool isCtorInlined = instr->m_opcode == Js::OpCode::NewScObjectNoCtor;
            JITTimeConstructorCache * ctorCache = instr->m_func->GetConstructorCache(static_cast<Js::ProfileId>(instr->AsProfiledInstr()->u.profileId));
            Assert(ctorCache != nullptr && (isCtorInlined || ctorCache->IsTypeFinal()));

            StackSym* objSym = dstOpnd->AsRegOpnd()->m_sym;
            StackSym* dstTypeSym = EnsureObjectTypeSym(objSym);
            Assert(this->FindValue(dstTypeSym) == nullptr);

            SetObjectTypeFromTypeSym(dstTypeSym, ctorCache->GetType(), nullptr);
        }
    }
    else
    {
        // If the dst opnd is a reg that has a type sym associated with it, then we are either killing
        // the type's existing value or (in the case of a reg copy) assigning it the value of
        // the src's type sym (if any). If the dst doesn't have a type sym, but the src does, let's
        // give dst a new type sym and transfer the value.
        Value *newValue = nullptr;
        IR::Opnd * srcOpnd = instr->GetSrc1();

        if (instr->m_opcode == Js::OpCode::Ld_A && srcOpnd->IsRegOpnd() &&
            !srcOpnd->AsRegOpnd()->m_sym->IsTypeSpec() && srcOpnd->AsRegOpnd()->m_sym->HasObjectTypeSym())
        {
            StackSym *srcTypeSym = srcOpnd->AsRegOpnd()->m_sym->GetObjectTypeSym();
            newValue = this->FindValue(srcTypeSym);
        }

        if (newValue == nullptr)
        {
            if (dstOpnd->AsRegOpnd()->m_sym->HasObjectTypeSym())
            {
                StackSym * typeSym = dstOpnd->AsRegOpnd()->m_sym->GetObjectTypeSym();
                this->blockData.symToValueMap->Clear(typeSym->m_id);
            }
        }
        else
        {
            Assert(newValue->GetValueInfo()->IsJsType());
            StackSym * typeSym;
            if (!dstOpnd->AsRegOpnd()->m_sym->HasObjectTypeSym())
            {
                typeSym = nullptr;
            }
            typeSym = EnsureObjectTypeSym(dstOpnd->AsRegOpnd()->m_sym);
            this->SetValue(&this->blockData, newValue, typeSym);
        }
    }
}

IR::Instr *
GlobOpt::SetTypeCheckBailOut(IR::Opnd *opnd, IR::Instr *instr, BailOutInfo *bailOutInfo)
{
    if (this->IsLoopPrePass() || !opnd->IsSymOpnd())
    {
        return instr;
    }

    if (!opnd->AsSymOpnd()->IsPropertySymOpnd())
    {
        return instr;
    }

    IR::PropertySymOpnd * propertySymOpnd = opnd->AsPropertySymOpnd();

    AssertMsg(propertySymOpnd->TypeCheckSeqBitsSetOnlyIfCandidate(), "Property sym operand optimized despite not being a candidate?");
    AssertMsg(bailOutInfo == nullptr || !instr->HasBailOutInfo(), "Why are we adding new bailout info to an instruction that already has it?");

    auto HandleBailout = [&](IR::BailOutKind bailOutKind)->void {
        // At this point, we have a cached type that is live downstream or the type check is required
        // for a fixed field load. If we can't do away with the type check, then we're going to need bailout,
        // so lets add bailout info if we don't already have it.
        if (!instr->HasBailOutInfo())
        {
            if (bailOutInfo)
            {
                instr = instr->ConvertToBailOutInstr(bailOutInfo, bailOutKind);
            }
            else
            {
                GenerateBailAtOperation(&instr, bailOutKind);
                BailOutInfo *bailOutInfo = instr->GetBailOutInfo();

                // Consider (ObjTypeSpec): If we're checking a fixed field here the bailout could be due to polymorphism or
                // due to a fixed field turning non-fixed. Consider distinguishing between the two.
                bailOutInfo->polymorphicCacheIndex = propertySymOpnd->m_inlineCacheIndex;
            }
        }
        else if (instr->GetBailOutKind() == IR::BailOutMarkTempObject)
        {
            Assert(!bailOutInfo);
            Assert(instr->GetBailOutInfo()->polymorphicCacheIndex == -1);
            instr->SetBailOutKind(bailOutKind | IR::BailOutMarkTempObject);
            instr->GetBailOutInfo()->polymorphicCacheIndex = propertySymOpnd->m_inlineCacheIndex;
        }
        else
        {
            Assert(bailOutKind == instr->GetBailOutKind());
        }
    };

    bool isTypeCheckProtected;
    IR::BailOutKind bailOutKind;
    if (GlobOpt::NeedsTypeCheckBailOut(instr, propertySymOpnd, opnd == instr->GetDst(), &isTypeCheckProtected, &bailOutKind))
    {
        HandleBailout(bailOutKind);
    }
    else
    {
        if (instr->m_opcode == Js::OpCode::LdMethodFromFlags)
        {
            // If LdMethodFromFlags is hoisted to the top of the loop, we should share the same bailout Info.
            // We don't need to do anything for LdMethodFromFlags that cannot be field hoisted.
            HandleBailout(IR::BailOutFailedInlineTypeCheck);
        }
        else if (instr->HasBailOutInfo())
        {
            // If we already have a bailout info, but don't actually need it, let's remove it. This can happen if
            // a CheckFixedFld added by the inliner (with bailout info) determined that the object's type has
            // been checked upstream and no bailout is necessary here.
            if (instr->m_opcode == Js::OpCode::CheckFixedFld)
            {
                AssertMsg(!PHASE_OFF(Js::FixedMethodsPhase, instr->m_func) ||
                    !PHASE_OFF(Js::UseFixedDataPropsPhase, instr->m_func), "CheckFixedFld with fixed method/data phase disabled?");
                Assert(isTypeCheckProtected);
                AssertMsg(instr->GetBailOutKind() == IR::BailOutFailedFixedFieldTypeCheck || instr->GetBailOutKind() == IR::BailOutFailedEquivalentFixedFieldTypeCheck,
                    "Only BailOutFailed[Equivalent]FixedFieldTypeCheck can be safely removed.  Why does CheckFixedFld carry a different bailout kind?.");
                instr->ClearBailOutInfo();
            }
            else if (propertySymOpnd->MayNeedTypeCheckProtection() && propertySymOpnd->IsTypeCheckProtected())
            {
                // Both the type and (if necessary) the proto object have been checked.
                // We're doing a direct slot access. No possibility of bailout here (not even implicit call).
                Assert(instr->GetBailOutKind() == IR::BailOutMarkTempObject);
                instr->ClearBailOutInfo();
            }
        }
    }

    return instr;
}

void
GlobOpt::SetSingleTypeOnObjectTypeValue(Value* value, const JITType* type)
{
    UpdateObjectTypeValue(value, type, true, nullptr, false);
}

void
GlobOpt::SetTypeSetOnObjectTypeValue(Value* value, Js::EquivalentTypeSet* typeSet)
{
    UpdateObjectTypeValue(value, nullptr, false, typeSet, true);
}

void
GlobOpt::UpdateObjectTypeValue(Value* value, const JITType* type, bool setType, Js::EquivalentTypeSet* typeSet, bool setTypeSet)
{
    Assert(value->GetValueInfo() != nullptr && value->GetValueInfo()->IsJsType());
    JsTypeValueInfo* valueInfo = value->GetValueInfo()->AsJsType();

    if (valueInfo->GetIsShared())
    {
        valueInfo = valueInfo->Copy(this->alloc);
        value->SetValueInfo(valueInfo);
    }

    if (setType)
    {
        valueInfo->SetJsType(type);
    }
    if (setTypeSet)
    {
        valueInfo->SetJsTypeSet(typeSet);
    }
}

void
GlobOpt::SetObjectTypeFromTypeSym(StackSym *typeSym, Value* value, BasicBlock* block)
{
    Assert(typeSym != nullptr);
    Assert(value != nullptr);
    Assert(value->GetValueInfo() != nullptr && value->GetValueInfo()->IsJsType());

    SymID typeSymId = typeSym->m_id;

    if (block == nullptr)
    {
        block = this->currentBlock;
    }

    SetValue(&block->globOptData, value, typeSym);
    block->globOptData.liveFields->Set(typeSymId);
}

void
GlobOpt::SetObjectTypeFromTypeSym(StackSym *typeSym, const JITType *type, Js::EquivalentTypeSet * typeSet, BasicBlock* block, bool updateExistingValue)
{
    if (block == nullptr)
    {
        block = this->currentBlock;
    }

    SetObjectTypeFromTypeSym(typeSym, type, typeSet, &block->globOptData, updateExistingValue);
}

void
GlobOpt::SetObjectTypeFromTypeSym(StackSym *typeSym, const JITType *type, Js::EquivalentTypeSet * typeSet, GlobOptBlockData *blockData, bool updateExistingValue)
{
    Assert(typeSym != nullptr);

    SymID typeSymId = typeSym->m_id;

    if (blockData == nullptr)
    {
        blockData = &this->blockData;
    }

    if (updateExistingValue)
    {
        Value* value = FindValueFromHashTable(blockData->symToValueMap, typeSymId);

        // If we're trying to update an existing value, the value better exist. We only do this when updating a generic
        // value created during loop pre-pass for field hoisting, so we expect the value info to still be blank.
        Assert(value != nullptr && value->GetValueInfo() != nullptr && value->GetValueInfo()->IsJsType());
        JsTypeValueInfo* valueInfo = value->GetValueInfo()->AsJsType();
        Assert(valueInfo->GetJsType() == nullptr && valueInfo->GetJsTypeSet() == nullptr);
        UpdateObjectTypeValue(value, type, true, typeSet, true);
    }
    else
    {
        JsTypeValueInfo* valueInfo = JsTypeValueInfo::New(this->alloc, type, typeSet);
        valueInfo->SetSymStore(typeSym);
        Value* value = NewValue(valueInfo);
        SetValue(blockData, value, typeSym);
    }

    blockData->liveFields->Set(typeSymId);
}

void
GlobOpt::KillObjectType(StackSym* objectSym, BVSparse<JitArenaAllocator>* liveFields)
{
    if (objectSym->IsTypeSpec())
    {
        objectSym = objectSym->GetVarEquivSym(this->func);
    }

    Assert(objectSym);

    // We may be conservatively attempting to kill type syms from object syms that don't actually
    // participate in object type specialization and hence don't actually have type syms (yet).
    if (!objectSym->HasObjectTypeSym())
    {
        return;
    }

    if (liveFields == nullptr)
    {
        liveFields = this->blockData.liveFields;
    }

    liveFields->Clear(objectSym->GetObjectTypeSym()->m_id);
}

void
GlobOpt::KillAllObjectTypes(BVSparse<JitArenaAllocator>* liveFields)
{
    if (this->objectTypeSyms)
    {
        if (liveFields == nullptr)
        {
            liveFields = this->blockData.liveFields;
        }

        liveFields->Minus(this->objectTypeSyms);
    }
}

void
GlobOpt::EndFieldLifetime(IR::SymOpnd *symOpnd)
{
    this->blockData.liveFields->Clear(symOpnd->m_sym->m_id);
}

PropertySym *
GlobOpt::CopyPropPropertySymObj(IR::SymOpnd *symOpnd, IR::Instr *instr)
{
    Assert(symOpnd->m_sym->IsPropertySym());

    PropertySym *propertySym = symOpnd->m_sym->AsPropertySym();

    StackSym *objSym = propertySym->m_stackSym;

    Value * val = this->FindValue(objSym);

    if (val && !PHASE_OFF(Js::ObjPtrCopyPropPhase, this->func))
    {
        StackSym *copySym = this->GetCopyPropSym(objSym, val);
        if (copySym != nullptr)
        {
            PropertySym *newProp = PropertySym::FindOrCreate(
                copySym->m_id, propertySym->m_propertyId, propertySym->GetPropertyIdIndex(), propertySym->GetInlineCacheIndex(), propertySym->m_fieldKind, this->func);

            if (!this->IsLoopPrePass() || (objSym->IsSingleDef() && copySym->IsSingleDef()))
            {
#if DBG_DUMP
                if (Js::Configuration::Global.flags.Trace.IsEnabled(Js::GlobOptPhase, this->func->GetSourceContextId(), this->func->GetLocalFunctionId()))
                {
                    Output::Print(_u("TRACE: "));
                    symOpnd->Dump();
                    Output::Print(_u(" : "));
                    Output::Print(_u("Copy prop obj ptr s%d, new property: "), copySym->m_id);
                    newProp->Dump();
                    Output::Print(_u("\n"));
                }
#endif

                // Copy prop
                this->CaptureByteCodeSymUses(instr);

                // If the old sym was part of an object type spec type check sequence,
                // let's make sure the new one is prepped for it as well.
                if (IsPropertySymPreparedForTypeCheckSeq(propertySym))
                {
                    PreparePropertySymForTypeCheckSeq(newProp);
                }
                symOpnd->m_sym = newProp;
                symOpnd->SetIsJITOptimizedReg(true);

                if (symOpnd->IsPropertySymOpnd())
                {
                    IR::PropertySymOpnd *propertySymOpnd = symOpnd->AsPropertySymOpnd();

                    // This is no longer strictly necessary, since we don't set the type dead bits in the initial
                    // backward pass, but let's keep it around for now in case we choose to revert to the old model.
                    propertySymOpnd->SetTypeDeadIfTypeCheckSeqCandidate(false);
                }

                if (this->IsLoopPrePass())
                {
                    this->prePassCopyPropSym->Set(copySym->m_id);
                }
            }
            propertySym = newProp;

            if(instr->GetDst() && symOpnd->IsEqual(instr->GetDst()))
            {
                // Make sure any stack sym uses in the new destination property sym are unspecialized
                instr = ToVarUses(instr, symOpnd, true, nullptr);
            }
        }
    }

    return propertySym;
}

void
GlobOpt::UpdateObjPtrValueType(IR::Opnd * opnd, IR::Instr * instr)
{
    if (!opnd->IsSymOpnd() || !opnd->AsSymOpnd()->IsPropertySymOpnd())
    {
        return;
    }

    if (!instr->HasTypeCheckBailOut())
    {
        // No type check bailout, we didn't check that type of the object pointer.
        return;
    }

    // Only check that fixed field should have type check bailout in loop prepass.
    Assert(instr->m_opcode == Js::OpCode::CheckFixedFld || !this->IsLoopPrePass());

    if (instr->m_opcode != Js::OpCode::CheckFixedFld)
    {
        // DeadStore pass may remove type check bailout, except CheckFixedFld which always needs
        // type check bailout. So we can only change the type for CheckFixedFld.
        // Consider: See if we can expand that in the future.
        return;
    }

    IR::PropertySymOpnd * propertySymOpnd = opnd->AsPropertySymOpnd();
    StackSym * objectSym = propertySymOpnd->GetObjectSym();
    Value * objVal = this->FindValue(objectSym);
    if (!objVal)
    {
        return;
    }

    ValueType objValueType = objVal->GetValueInfo()->Type();
    if (objValueType.IsDefinite())
    {
        return;
    }

    // Verify that the types we're checking for here have been locked so that the type ID's can't be changed
    // without changing the type.
    if (!propertySymOpnd->HasObjectTypeSym())
    {
        return;
    }

    StackSym * typeSym = propertySymOpnd->GetObjectTypeSym();
    Assert(typeSym);
    Value * typeValue = this->FindObjectTypeValue(typeSym, currentBlock);
    if (!typeValue)
    {
        return;
    }
    JsTypeValueInfo * typeValueInfo = typeValue->GetValueInfo()->AsJsType();
    const JITType * type = typeValueInfo->GetJsType();
    if (type)
    {
        if (Js::DynamicType::Is(type->GetTypeId()) &&
            !type->GetTypeHandler()->IsLocked())
        {
            return;
        }
    }
    else
    {
        Js::EquivalentTypeSet * typeSet = typeValueInfo->GetJsTypeSet();
        Assert(typeSet);
        for (uint16 i = 0; i < typeSet->GetCount(); i++)
        {
            type = typeSet->GetType(i);
            if (Js::DynamicType::Is(type->GetTypeId()) &&
                !type->GetTypeHandler()->IsLocked())
            {
                return;
            }
        }
    }

    AnalysisAssert(type);
    Js::TypeId typeId = type->GetTypeId();

    // Passing false for useVirtual as we would never have a virtual typed array hitting this code path
    ValueType newValueType = ValueType::FromTypeId(typeId, false);

    if (newValueType == ValueType::Uninitialized)
    {
        switch (typeId)
        {
        default:
            if (typeId > Js::TypeIds_LastStaticType)
            {
                Assert(typeId != Js::TypeIds_Proxy);
                if (objValueType.IsLikelyArrayOrObjectWithArray())
                {
                    // If we have likely object with array before, we can't make it definite object with array
                    // since we have only proved that it is an object.
                    // Keep the likely array or object with array.
                }
                else
                {
                    newValueType = ValueType::GetObject(ObjectType::Object);
                }
            }
            break;
        case Js::TypeIds_Array:
        case Js::TypeIds_NativeFloatArray:
        case Js::TypeIds_NativeIntArray:
            // Because array can change type id, we can only make it definite if we are doing array check hoist
            // so that implicit call will be installed between the array checks.
            if (!DoArrayCheckHoist() ||
                (currentBlock->loop
                ? !this->ImplicitCallFlagsAllowOpts(currentBlock->loop)
                : !this->ImplicitCallFlagsAllowOpts(this->func)))
            {
                break;
            }
            if (objValueType.IsLikelyArrayOrObjectWithArray())
            {
                // If we have likely no missing values before, keep the likely, because, we haven't proven that
                // the array really has no missing values
                if (!objValueType.HasNoMissingValues())
                {
                    newValueType = ValueType::GetObject(ObjectType::Array).SetArrayTypeId(typeId);
                }
            }
            else
            {
                newValueType = ValueType::GetObject(ObjectType::Array).SetArrayTypeId(typeId);
            }
            break;
        }
    }
    if (newValueType != ValueType::Uninitialized)
    {
        ChangeValueType(currentBlock, objVal, newValueType, false, true);
    }
}<|MERGE_RESOLUTION|>--- conflicted
+++ resolved
@@ -610,13 +610,8 @@
 #if ENABLE_DEBUG_CONFIG_OPTIONS
     if (Js::Configuration::Global.flags.TestTrace.IsEnabled(Js::FieldHoistPhase, this->func->GetSourceContextId(), this->func->GetLocalFunctionId()))
     {
-<<<<<<< HEAD
-        wchar_t debugStringBuffer[MAX_FUNCTION_BODY_DEBUG_STRING_SIZE];
-        Output::Print(L"FieldHoist: START LOOP function %s (%s)\n", this->func->GetJITFunctionBody()->GetDisplayName(), this->func->GetDebugNumberSet(debugStringBuffer));
-=======
         char16 debugStringBuffer[MAX_FUNCTION_BODY_DEBUG_STRING_SIZE];
-        Output::Print(_u("FieldHoist: START LOOP function %s (%s)\n"), this->func->GetJnFunction()->GetDisplayName(), this->func->GetJnFunction()->GetDebugNumberSet(debugStringBuffer));
->>>>>>> 1334e38d
+        Output::Print(_u("FieldHoist: START LOOP function %s (%s)\n"), this->func->GetJITFunctionBody()->GetDisplayName(), this->func->GetDebugNumberSet(debugStringBuffer));
     }
 #endif
 
@@ -1569,13 +1564,8 @@
 #if ENABLE_DEBUG_CONFIG_OPTIONS
     if (Js::Configuration::Global.flags.TestTrace.IsEnabled(Js::FieldHoistPhase, this->func->GetSourceContextId(), this->func->GetLocalFunctionId()))
     {
-<<<<<<< HEAD
-        wchar_t debugStringBuffer[MAX_FUNCTION_BODY_DEBUG_STRING_SIZE];
-        Output::Print(L"    FieldHoist: function %s (%s) ", this->func->GetJITFunctionBody()->GetDisplayName(), this->func->GetDebugNumberSet(debugStringBuffer));
-=======
         char16 debugStringBuffer[MAX_FUNCTION_BODY_DEBUG_STRING_SIZE];
-        Output::Print(_u("    FieldHoist: function %s (%s) "), this->func->GetJnFunction()->GetDisplayName(), this->func->GetJnFunction()->GetDebugNumberSet(debugStringBuffer));
->>>>>>> 1334e38d
+        Output::Print(_u("    FieldHoist: function %s (%s) "), this->func->GetJITFunctionBody()->GetDisplayName(), this->func->GetDebugNumberSet(debugStringBuffer));
         newInstr->DumpTestTrace();
     }
 #endif

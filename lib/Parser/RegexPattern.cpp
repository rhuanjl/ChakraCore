//-------------------------------------------------------------------------------------------------------
// Copyright (C) Microsoft. All rights reserved.
// Licensed under the MIT license. See LICENSE.txt file in the project root for full license information.
//-------------------------------------------------------------------------------------------------------
#include "ParserPch.h"

namespace UnifiedRegex
{
    RegexPattern::RegexPattern(Js::JavascriptLibrary *const library, Program* program, bool isLiteral)
        : library(library), isLiteral(isLiteral), isShallowClone(false)
    {
        rep.unified.program = program;
        rep.unified.matcher = 0;
        rep.unified.trigramInfo = 0;
    }

    RegexPattern *RegexPattern::New(Js::ScriptContext *scriptContext, Program* program, bool isLiteral)
    {
        return
            RecyclerNewFinalized(
                scriptContext->GetRecycler(),
                RegexPattern,
                scriptContext->GetLibrary(),
                program,
                isLiteral);
    }
    void RegexPattern::Finalize(bool isShutdown)
    {
        if(isShutdown)
            return;

        const auto scriptContext = GetScriptContext();
        if(!scriptContext)
            return;

#if DBG
        if(!isLiteral && !scriptContext->IsClosed())
        {
            const auto source = GetSource();
            RegexPattern *p;
            Assert(
                !GetScriptContext()->GetDynamicRegexMap()->TryGetValue(
                    RegexKey(source.GetBuffer(), source.GetLength(), GetFlags()),
                    &p) ||
                p != this);
        }
#endif

        if(isShallowClone)
            return;

        rep.unified.program->FreeBody(scriptContext->RegexAllocator());
    }

    void RegexPattern::Dispose(bool isShutdown)
    {
    }

    Js::ScriptContext *RegexPattern::GetScriptContext() const
    {
        return library->GetScriptContext();
    }

    Js::InternalString RegexPattern::GetSource() const
    {
        return Js::InternalString(rep.unified.program->source, rep.unified.program->sourceLen);
    }

    RegexFlags RegexPattern::GetFlags() const
    {
        return rep.unified.program->flags;
    }

    int RegexPattern::NumGroups() const
    {
        return rep.unified.program->numGroups;
    }

    bool RegexPattern::IsIgnoreCase() const
    {
        return (rep.unified.program->flags & IgnoreCaseRegexFlag) != 0;
    }

    bool RegexPattern::IsGlobal() const
    {
        return (rep.unified.program->flags & GlobalRegexFlag) != 0;
    }

    bool RegexPattern::IsMultiline() const
    {
        return (rep.unified.program->flags & MultilineRegexFlag) != 0;
    }

    bool RegexPattern::IsUnicode() const
    {
        return GetScriptContext()->GetConfig()->IsES6UnicodeExtensionsEnabled() && (rep.unified.program->flags & UnicodeRegexFlag) != 0;
    }

    bool RegexPattern::IsSticky() const
    {
        return GetScriptContext()->GetConfig()->IsES6RegExStickyEnabled() && (rep.unified.program->flags & StickyRegexFlag) != 0;
    }

    bool RegexPattern::WasLastMatchSuccessful() const
    {
        return rep.unified.matcher != 0 && rep.unified.matcher->WasLastMatchSuccessful();
    }

    GroupInfo RegexPattern::GetGroup(int groupId) const
    {
        Assert(groupId == 0 || WasLastMatchSuccessful());
        Assert(groupId >= 0 && groupId < NumGroups());
        return rep.unified.matcher->GetGroup(groupId);
    }

    RegexPattern *RegexPattern::CopyToScriptContext(Js::ScriptContext *scriptContext)
    {
        // This routine assumes that this instance will outlive the copy, which is the case for copy-on-write,
        // and therefore doesn't copy the immutable parts of the pattern. This should not be confused with a
        // would be CloneToScriptContext which will would clone the immutable parts as well because the lifetime
        // of a clone might be longer than the original.

        RegexPattern *result = UnifiedRegex::RegexPattern::New(scriptContext, rep.unified.program, isLiteral);
        Matcher *matcherClone = rep.unified.matcher ? rep.unified.matcher->CloneToScriptContext(scriptContext, result) : nullptr;
        result->rep.unified.matcher = matcherClone;
        result->isShallowClone = true;
        return result;
    }

#if ENABLE_REGEX_CONFIG_OPTIONS
    void RegexPattern::Print(DebugWriter* w)
    {
        w->Print(_u("/"));

        Js::InternalString str = GetSource();
        if (str.GetLength() == 0)
            w->Print(_u("(?:)"));
        else
        {
            for (charcount_t i = 0; i < str.GetLength(); ++i)
            {
                const char16 c = str.GetBuffer()[i];
                switch(c)
                {
<<<<<<< HEAD
                case L'/':
=======
                case _u('/'):
>>>>>>> f4b2ce70
                    w->Print(_u("\\%lc"), c);
                    break;
                case _u('\n'):
                case L'\r':
                case L'\x2028':
                case L'\x2029':
                    w->PrintEscapedChar(c);
                    break;
                case L'\\':
                    Assert(i + 1 < str.GetLength()); // cannot end in a '\'
                    w->Print(_u("\\%lc"), str.GetBuffer()[++i]);
                    break;
                default:
                    w->PrintEscapedChar(c);
                    break;
                }
            }
        }
        w->Print(_u("/"));
        if (IsIgnoreCase())
            w->Print(_u("i"));
        if (IsGlobal())
            w->Print(_u("g"));
        if (IsMultiline())
            w->Print(_u("m"));
        if (IsUnicode())
            w->Print(_u("u"));
        if (IsSticky())
            w->Print(_u("y"));
        w->Print(_u(" /* "));
        w->Print(_u(", "));
        w->Print(isLiteral ? _u("literal") : _u("dynamic"));
        w->Print(_u(" */"));
    }
#endif
}<|MERGE_RESOLUTION|>--- conflicted
+++ resolved
@@ -142,11 +142,7 @@
                 const char16 c = str.GetBuffer()[i];
                 switch(c)
                 {
-<<<<<<< HEAD
-                case L'/':
-=======
                 case _u('/'):
->>>>>>> f4b2ce70
                     w->Print(_u("\\%lc"), c);
                     break;
                 case _u('\n'):

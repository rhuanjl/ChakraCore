--- conflicted
+++ resolved
@@ -650,42 +650,6 @@
 
     union
     {
-<<<<<<< HEAD
-        PnArrLit        sxArrLit;       // Array literal
-        PnBin           sxBin;          // binary operators
-        PnBlock         sxBlock;        // block { }
-        PnCall          sxCall;         // function call
-        PnCase          sxCase;         // switch case
-        PnCatch         sxCatch;        // { catch(e : expr) {body} }
-        PnClass         sxClass;        // class declaration
-        PnFinally       sxFinally;      // finally
-        PnExportDefault sxExportDefault;// export default expr;
-        PnFlt           sxFlt;          // double constant
-        PnFnc           sxFnc;          // function declaration
-        PnFor           sxFor;          // for loop
-        PnForInOrForOf  sxForInOrForOf; // for-in loop
-        PnHelperCall2   sxHelperCall2;  // call to helper
-        PnIf            sxIf;           // if
-        PnInt           sxInt;          // integer constant
-        PnJump          sxJump;         // break and continue
-        PnLoop          sxLoop;         // base for loop nodes
-        PnModule        sxModule;       // global module
-        PnPid           sxPid;          // identifier or string
-        PnProg          sxProg;         // global program
-        PnReturn        sxReturn;       // return [expr]
-        PnStmt          sxStmt;         // base for statement nodes
-        PnStrTemplate   sxStrTemplate;  // string template declaration
-        PnSwitch        sxSwitch;       // switch
-        PnTri           sxTri;          // ternary operator
-        PnTry           sxTry;          // try-catch
-        PnTryCatch      sxTryCatch;     // try-catch
-        PnTryFinally    sxTryFinally;   // try-catch-finally
-        PnUni           sxUni;          // unary operators
-        PnVar           sxVar;          // variable declaration
-        PnWhile         sxWhile;        // while and do-while loops
-        PnWith          sxWith;         // with
-        PnParamPattern  sxParamPattern; // Destructure pattern for function/catch parameter
-=======
         PnArrLit         sxArrLit;         // Array literal
         PnBin            sxBin;            // binary operators
         PnBlock          sxBlock;          // block { }
@@ -703,7 +667,6 @@
         PnIf             sxIf;             // if
         PnInt            sxInt;            // integer constant
         PnJump           sxJump;           // break and continue
-        PnLabel          sxLabel;          // label nodes
         PnLoop           sxLoop;           // base for loop nodes
         PnModule         sxModule;         // global module
         PnParamPattern   sxParamPattern;   // Destructure pattern for function/catch parameter
@@ -724,7 +687,6 @@
         PnVar            sxVar;            // variable declaration
         PnWhile          sxWhile;          // while and do-while loops
         PnWith           sxWith;           // with
->>>>>>> 33ac2c77
     };
 
     IdentPtr name()
@@ -829,44 +791,6 @@
 #endif
 };
 
-<<<<<<< HEAD
-const int kcbPnNone         = offsetof(ParseNode, sxUni);
-const int kcbPnArrLit       = kcbPnNone + sizeof(PnArrLit);
-const int kcbPnBin          = kcbPnNone + sizeof(PnBin);
-const int kcbPnBlock        = kcbPnNone + sizeof(PnBlock);
-const int kcbPnCall         = kcbPnNone + sizeof(PnCall);
-const int kcbPnCase         = kcbPnNone + sizeof(PnCase);
-const int kcbPnCatch        = kcbPnNone + sizeof(PnCatch);
-const int kcbPnClass        = kcbPnNone + sizeof(PnClass);
-const int kcbPnExportDefault= kcbPnNone + sizeof(PnExportDefault);
-const int kcbPnFinally      = kcbPnNone + sizeof(PnFinally);
-const int kcbPnFlt          = kcbPnNone + sizeof(PnFlt);
-const int kcbPnFnc          = kcbPnNone + sizeof(PnFnc);
-const int kcbPnFor          = kcbPnNone + sizeof(PnFor);
-const int kcbPnForIn        = kcbPnNone + sizeof(PnForInOrForOf);
-const int kcbPnForOf        = kcbPnNone + sizeof(PnForInOrForOf);
-const int kcbPnHelperCall3  = kcbPnNone + sizeof(PnHelperCall2);
-const int kcbPnIf           = kcbPnNone + sizeof(PnIf);
-const int kcbPnInt          = kcbPnNone + sizeof(PnInt);
-const int kcbPnJump         = kcbPnNone + sizeof(PnJump);
-const int kcbPnModule       = kcbPnNone + sizeof(PnModule);
-const int kcbPnPid          = kcbPnNone + sizeof(PnPid);
-const int kcbPnProg         = kcbPnNone + sizeof(PnProg);
-const int kcbPnReturn       = kcbPnNone + sizeof(PnReturn);
-const int kcbPnSlot         = kcbPnNone + sizeof(PnSlot);
-const int kcbPnStrTemplate  = kcbPnNone + sizeof(PnStrTemplate);
-const int kcbPnSwitch       = kcbPnNone + sizeof(PnSwitch);
-const int kcbPnTri          = kcbPnNone + sizeof(PnTri);
-const int kcbPnTry          = kcbPnNone + sizeof(PnTry);
-const int kcbPnTryCatch     = kcbPnNone + sizeof(PnTryCatch);
-const int kcbPnTryFinally   = kcbPnNone + sizeof(PnTryFinally);
-const int kcbPnUni          = kcbPnNone + sizeof(PnUni);
-const int kcbPnUniSlot      = kcbPnNone + sizeof(PnUniSlot);
-const int kcbPnVar          = kcbPnNone + sizeof(PnVar);
-const int kcbPnWhile        = kcbPnNone + sizeof(PnWhile);
-const int kcbPnWith         = kcbPnNone + sizeof(PnWith);
-const int kcbPnParamPattern = kcbPnNone + sizeof(PnParamPattern);
-=======
 const int kcbPnNone           = offsetof(ParseNode, sxUni);
 const int kcbPnArrLit         = kcbPnNone + sizeof(PnArrLit);
 const int kcbPnBin            = kcbPnNone + sizeof(PnBin);
@@ -886,7 +810,6 @@
 const int kcbPnIf             = kcbPnNone + sizeof(PnIf);
 const int kcbPnInt            = kcbPnNone + sizeof(PnInt);
 const int kcbPnJump           = kcbPnNone + sizeof(PnJump);
-const int kcbPnLabel          = kcbPnNone + sizeof(PnLabel);
 const int kcbPnModule         = kcbPnNone + sizeof(PnModule);
 const int kcbPnParamPattern   = kcbPnNone + sizeof(PnParamPattern);
 const int kcbPnPid            = kcbPnNone + sizeof(PnPid);
@@ -907,7 +830,6 @@
 const int kcbPnVar            = kcbPnNone + sizeof(PnVar);
 const int kcbPnWhile          = kcbPnNone + sizeof(PnWhile);
 const int kcbPnWith           = kcbPnNone + sizeof(PnWith);
->>>>>>> 33ac2c77
 
 #define AssertNodeMem(pnode) AssertPvCb(pnode, kcbPnNone)
 #define AssertNodeMemN(pnode) AssertPvCbN(pnode, kcbPnNone)
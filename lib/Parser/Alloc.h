//-------------------------------------------------------------------------------------------------------
// Copyright (C) Microsoft. All rights reserved.
// Licensed under the MIT license. See LICENSE.txt file in the project root for full license information.
//-------------------------------------------------------------------------------------------------------
#pragma once

/***************************************************************************
NoReleaseAllocator - allocator that never releases until it is destroyed
***************************************************************************/
class NoReleaseAllocator
{
public:
<<<<<<< HEAD
    NoReleaseAllocator(int32 cbFirst = 256, int32 cbMax = 0x4000 /*16K*/);
    ~NoReleaseAllocator(void) { FreeAll(); }

    void *Alloc(int32 cb);
=======
    NoReleaseAllocator(__declspec(guard(overflow)) long cbFirst = 256, __declspec(guard(overflow)) long cbMax = 0x4000 /*16K*/);
    ~NoReleaseAllocator(void) { FreeAll(); }

    void *Alloc(__declspec(guard(overflow)) long cb);
>>>>>>> 898582f1
    void FreeAll();
    void Clear() { FreeAll(); }

private:
    struct NraBlock
    {
        NraBlock * pblkNext;
        // ... DATA ...
    };
    NraBlock * m_pblkList;
    int32 m_ibCur;
    int32 m_ibMax;
    int32 m_cbMinBlock;
    int32 m_cbMaxBlock;

#if DEBUG
    int32 m_cbTotRequested;    // total bytes requested
    int32 m_cbTotAlloced;    // total bytes allocated including headers
    int32 m_cblk;            // number of blocks including big blocks
    int32 m_cpvBig;            // each generates its own big block
    int32 m_cpvSmall;        // put in a common block
#endif //DEBUG
};<|MERGE_RESOLUTION|>--- conflicted
+++ resolved
@@ -10,17 +10,10 @@
 class NoReleaseAllocator
 {
 public:
-<<<<<<< HEAD
-    NoReleaseAllocator(int32 cbFirst = 256, int32 cbMax = 0x4000 /*16K*/);
+    NoReleaseAllocator(__declspec(guard(overflow)) int32 cbFirst = 256, __declspec(guard(overflow)) int32 cbMax = 0x4000 /*16K*/);
     ~NoReleaseAllocator(void) { FreeAll(); }
 
-    void *Alloc(int32 cb);
-=======
-    NoReleaseAllocator(__declspec(guard(overflow)) long cbFirst = 256, __declspec(guard(overflow)) long cbMax = 0x4000 /*16K*/);
-    ~NoReleaseAllocator(void) { FreeAll(); }
-
-    void *Alloc(__declspec(guard(overflow)) long cb);
->>>>>>> 898582f1
+    void *Alloc(__declspec(guard(overflow)) int32 cb);
     void FreeAll();
     void Clear() { FreeAll(); }
 

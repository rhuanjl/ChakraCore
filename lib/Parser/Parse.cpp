--- conflicted
+++ resolved
@@ -10800,7 +10800,6 @@
             return;
     }
 
-<<<<<<< HEAD
     pnodeScope = StartParseBlockWithCapacity<true>(blockType, scopeType, scopeInfo->GetSymbolCount());
     Scope *scope = pnodeScope->sxBlock.scope;
     scope->SetScopeInfo(scopeInfo);
@@ -10809,17 +10808,7 @@
 
 void Parser::FinishScopeInfo(Js::ScopeInfo * scopeInfo)
 {
-    if (this->IsBackgroundParser())
-    {
-        PROBE_STACK_NO_DISPOSE(m_scriptContext, Js::Constants::MinStackByteCodeVisitor);
-    }
-    else
-    {
-        PROBE_STACK(m_scriptContext, Js::Constants::MinStackByteCodeVisitor);
-    }
-=======
     PROBE_STACK_NO_DISPOSE(m_scriptContext, Js::Constants::MinStackByteCodeVisitor);
->>>>>>> c3c3db50
 
     for (;scopeInfo != nullptr; scopeInfo = scopeInfo->GetParentScopeInfo())
     {

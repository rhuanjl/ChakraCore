--- conflicted
+++ resolved
@@ -819,17 +819,10 @@
     static MemberNameToTypeMap* CreateMemberNameMap(ArenaAllocator* pAllocator);
 
     template<bool buildAST> void ParseComputedName(ParseNodePtr* ppnodeName, LPCOLESTR* ppNameHint, LPCOLESTR* ppFullNameHint = nullptr, uint32 *pNameLength = nullptr, uint32 *pShortNameOffset = nullptr);
-<<<<<<< HEAD
     template<bool buildAST> ParseNodeBin * ParseMemberGetSet(OpCode nop, LPCOLESTR* ppNameHint,size_t iecpMin, charcount_t ichMin);
-    template<bool buildAST> ParseNode * ParseFncDeclCheckScope(ushort flags, bool resetParsingSuperRestrictionState = true, bool fAllowIn = true);
-    template<bool buildAST> ParseNodeFnc * ParseFncDeclNoCheckScope(ushort flags, LPCOLESTR pNameHint = nullptr, const bool needsPIDOnRCurlyScan = false, bool resetParsingSuperRestrictionState = true, bool fUnaryOrParen = false, bool fAllowIn = true);
-    template<bool buildAST> ParseNodeFnc * ParseFncDeclInternal(ushort flags, LPCOLESTR pNameHint, const bool needsPIDOnRCurlyScan, bool resetParsingSuperRestrictionState, bool fUnaryOrParen, bool noStmtContext, bool fAllowIn = true);
-=======
-    template<bool buildAST> ParseNodeBin * ParseMemberGetSet(OpCode nop, LPCOLESTR* ppNameHint);
     template<bool buildAST> ParseNode * ParseFncDeclCheckScope(ushort flags, bool fAllowIn = true);
     template<bool buildAST> ParseNodeFnc * ParseFncDeclNoCheckScope(ushort flags, SuperRestrictionState::State superRestrictionState = SuperRestrictionState::Disallowed, LPCOLESTR pNameHint = nullptr, const bool needsPIDOnRCurlyScan = false, bool fUnaryOrParen = false, bool fAllowIn = true);
     template<bool buildAST> ParseNodeFnc * ParseFncDeclInternal(ushort flags, LPCOLESTR pNameHint, const bool needsPIDOnRCurlyScan, bool fUnaryOrParen, bool noStmtContext, SuperRestrictionState::State superRestrictionState = SuperRestrictionState::Disallowed, bool fAllowIn = true);
->>>>>>> 0a1d70bb
     template<bool buildAST> void ParseFncName(ParseNodeFnc * pnodeFnc, ushort flags, IdentPtr* pFncNamePid = nullptr);
     template<bool buildAST> void ParseFncFormals(ParseNodeFnc * pnodeFnc, ParseNodeFnc * pnodeParentFnc, ushort flags, bool isTopLevelDeferredFunc = false);
     template<bool buildAST> void ParseFncDeclHelper(ParseNodeFnc * pnodeFnc, LPCOLESTR pNameHint, ushort flags, bool fUnaryOrParen, bool noStmtContext, bool *pNeedScanRCurly, bool skipFormals = false, IdentPtr* pFncNamePid = nullptr, bool fAllowIn = true);

--- conflicted
+++ resolved
@@ -74,14 +74,6 @@
         [in] boolean asmJsThunk,
         [out] InterpreterThunkInfoIDL * thunkInfo);
 
-<<<<<<< HEAD
-=======
-    HRESULT DecommitInterpreterBufferManager(
-        [in] handle_t binding,
-        [in] PSCRIPTCONTEXT_HANDLE scriptContextInfoAddress,
-        [in] boolean asmJsManager);
-
->>>>>>> 1cec7380
     HRESULT IsNativeAddr(
         [in] handle_t binding,
         [in] PTHREADCONTEXT_HANDLE threadContextInfoAddress,

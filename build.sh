#!/bin/bash
#-------------------------------------------------------------------------------------------------------
# Copyright (C) Microsoft. All rights reserved.
# Licensed under the MIT license. See LICENSE.txt file in the project root for full license information.
#-------------------------------------------------------------------------------------------------------

SAFE_RUN() {
    local SF_RETURN_VALUE=$($1 2>&1)

    if [[ $? != 0 ]]; then
        >&2 echo $SF_RETURN_VALUE
        exit 1
    fi
    echo $SF_RETURN_VALUE
}

ERROR_EXIT() {
    if [[ $? != 0 ]]; then
        echo $($1 2>&1)
        exit 1;
    fi
}

ERROR_CLANG() {
    echo "ERROR: clang++ not found."
    echo -e "\nYou could use clang++ from a custom location.\n"
    PRINT_USAGE
    exit 1
}

PRINT_USAGE() {
    echo ""
    echo "[ChakraCore Build Script Help]"
    echo ""
    echo "build.sh [options]"
    echo ""
    echo "options:"
    echo "     --arch[=S]        Set target arch (arm, x86, amd64)"
    echo "     --cc=PATH         Path to Clang   (see example below)"
    echo "     --cxx=PATH        Path to Clang++ (see example below)"
    echo "     --create-deb[=V]  Create .deb package with given V version."
    echo " -d, --debug           Debug build. Default: Release"
    echo "     --embed-icu       Download and embed ICU-57 statically."
    echo " -h, --help            Show help"
    echo "     --icu=PATH        Path to ICU include folder (see example below)"
    echo " -j[=N], --jobs[=N]    Multicore build, allow N jobs at once."
    echo " -n, --ninja           Build with ninja instead of make."
    echo "     --no-icu          Compile without unicode/icu support."
    echo "     --no-jit          Disable JIT"
    echo "     --libs-only       Do not build CH and GCStress"
    echo "     --lto             Enables LLVM Full LTO"
    echo "     --lto-thin        Enables LLVM Thin LTO - xcode 8+ or clang 3.9+"
    echo "     --static          Build as static library. Default: shared library"
    echo "     --sanitize=CHECKS Build with clang -fsanitize checks,"
    echo "                       e.g. undefined,signed-integer-overflow."
    echo " -t, --test-build      Test build. Enables test flags on a release build."
<<<<<<< HEAD
    echo "     --target[=S]      Target OS (i.e. android)"
=======
    echo "     --target[=S]      Target OS"
>>>>>>> a4bdc544
    echo "     --target-path[=S] Output path for compiled binaries. Default: out/"
    echo "     --trace           Enables experimental built-in trace."
    echo "     --xcode           Generate XCode project."
    echo "     --without=FEATURE,FEATURE,..."
    echo "                       Disable FEATUREs from JSRT experimental features."
    echo "     --valgrind        Enable Valgrind support"
    echo "                       !!! Disables Concurrent GC (lower performance)"
    echo " -v, --verbose         Display verbose output including all options"
    echo "     --wb-check CPPFILE"
    echo "                       Write-barrier check given CPPFILE (git path)"
    echo "     --wb-analyze CPPFILE"
    echo "                       Write-barrier analyze given CPPFILE (git path)"
    echo "     --wb-args=PLUGIN_ARGS"
    echo "                       Write-barrier clang plugin args"
    echo " -y                    Automatically answer Yes to questions asked by \
script (at your own risk)"
    echo ""
    echo "example:"
    echo "  ./build.sh --cxx=/path/to/clang++ --cc=/path/to/clang -j"
    echo "with icu:"
    echo "  ./build.sh --icu=/usr/local/opt/icu4c/include"
    echo ""
}

pushd `dirname $0` > /dev/null
CHAKRACORE_DIR=`pwd -P`
popd > /dev/null
_CXX=""
_CC=""
_VERBOSE=""
BUILD_TYPE="Release"
CMAKE_GEN=
MAKE=make
MULTICORE_BUILD=""
NO_JIT=
ICU_PATH="-DICU_SETTINGS_RESET=1"
STATIC_LIBRARY="-DSHARED_LIBRARY_SH=1"
SANITIZE=
WITHOUT_FEATURES=""
CREATE_DEB=0
ARCH="-DCC_USES_SYSTEM_ARCH_SH=1"
OS_LINUX=0
OS_APT_GET=0
OS_UNIX=0
LTO=""
TARGET_OS=""
ENABLE_CC_XPLAT_TRACE=""
WB_CHECK=
WB_ANALYZE=
WB_ARGS=
TARGET_PATH=0
VALGRIND=0
# -DCMAKE_EXPORT_COMPILE_COMMANDS=ON useful for clang-query tool
CMAKE_EXPORT_COMPILE_COMMANDS="-DCMAKE_EXPORT_COMPILE_COMMANDS=ON"
LIBS_ONLY_BUILD=
SHOULD_EMBED_ICU=0
ALWAYS_YES=0

if [ -f "/proc/version" ]; then
    OS_LINUX=1
    PROC_INFO=$(cat /proc/version)
    if [[ $PROC_INFO =~ 'Ubuntu' || $PROC_INFO =~ 'Debian'
       || $PROC_INFO =~ 'Linaro' ]]; then
        OS_APT_GET=1
    fi
elif [[ $(uname -s) =~ "Darwin" ]]; then
    OS_UNIX=1
else
    echo -e "Warning: Installation script couldn't detect host OS..\n" # exit ?
fi

while [[ $# -gt 0 ]]; do
    case "$1" in
    --arch=*)
        ARCH=$1
        ARCH="${ARCH:7}"
        ;;

    --cxx=*)
        _CXX=$1
        _CXX=${_CXX:6}
        ;;

    --cc=*)
        _CC=$1
        _CC=${_CC:5}
        ;;

    -h | --help)
        PRINT_USAGE
        exit
        ;;

    -v | --verbose)
        _VERBOSE="V=1"
        ;;

    -d | --debug)
        BUILD_TYPE="Debug"
        ;;

    --embed-icu)
        SHOULD_EMBED_ICU=1
        ;;

    -t | --test-build)
        BUILD_TYPE="Test"
        ;;

    -j | --jobs)
        if [[ "$1" == "-j" && "$2" =~ ^[^-] ]]; then
            MULTICORE_BUILD="-j $2"
            shift
        else
            MULTICORE_BUILD="-j $(nproc)"
        fi
        ;;

    -j=* | --jobs=*)            # -j=N syntax used in CI
        MULTICORE_BUILD=$1
        if [[ "$1" =~ ^-j= ]]; then
            MULTICORE_BUILD="-j ${MULTICORE_BUILD:3}"
        else
            MULTICORE_BUILD="-j ${MULTICORE_BUILD:7}"
        fi
        ;;

    --icu=*)
        ICU_PATH=$1
        ICU_PATH="-DICU_INCLUDE_PATH_SH=${ICU_PATH:6}"
        ;;

    --libs-only)
        LIBS_ONLY_BUILD="-DLIBS_ONLY_BUILD_SH=1"
        ;;

    --lto)
        LTO="-DENABLE_FULL_LTO_SH=1"
        HAS_LTO=1
        ;;

    --lto-thin)
        LTO="-DENABLE_THIN_LTO_SH=1"
        HAS_LTO=1
        ;;

    -n | --ninja)
        CMAKE_GEN="-G Ninja"
        MAKE=ninja
        ;;

    --no-icu)
        ICU_PATH="-DNO_ICU_PATH_GIVEN_SH=1"
        ;;

    --no-jit)
        NO_JIT="-DNO_JIT_SH=1"
        ;;

    --xcode)
        CMAKE_GEN="-G Xcode -DCC_XCODE_PROJECT=1"
        CMAKE_EXPORT_COMPILE_COMMANDS=""
        MAKE=0
        ;;

    --create-deb=*)
        CREATE_DEB=$1
        CREATE_DEB="${CREATE_DEB:13}"
        ;;

    --static)
        STATIC_LIBRARY="-DSTATIC_LIBRARY_SH=1"
        ;;

    --sanitize=*)
        SANITIZE=$1
        SANITIZE=${SANITIZE:11}    # value after --sanitize=
        SANITIZE="-DCLANG_SANITIZE_SH=${SANITIZE}"
        ;;

    --target=*)
        _TARGET_OS=$1
        _TARGET_OS="${_TARGET_OS:9}"
        if [[ $_TARGET_OS =~ "android" ]]; then
            OLD_PATH=$PATH
            export TOOLCHAIN=$PWD/android-toolchain-arm
            TARGET_OS="-DCC_TARGET_OS_ANDROID_SH=1 -DANDROID_TOOLCHAIN_DIR=${TOOLCHAIN}/arm-linux-androideabi"
            export PATH=$TOOLCHAIN/bin:$OLD_PATH
            export AR=arm-linux-androideabi-ar
            export CC=arm-linux-androideabi-clang
            export CXX=arm-linux-androideabi-clang++
            export LINK=arm-linux-androideabi-clang++
            export STRIP=arm-linux-androideabi-strip
            # override CXX and CC
            _CXX="${TOOLCHAIN}/bin/${CXX}"
            _CC="${TOOLCHAIN}/bin/${CC}"
        fi
        ;;

    --trace)
        ENABLE_CC_XPLAT_TRACE="-DENABLE_CC_XPLAT_TRACE_SH=1"
        ;;

    --target-path=*)
        TARGET_PATH=$1
        TARGET_PATH=${TARGET_PATH:14}
        ;;

    --without=*)
        FEATURES=$1
        FEATURES=${FEATURES:10}    # value after --without=
        for x in ${FEATURES//,/ }  # replace comma with space then split
        do
            if [[ "$WITHOUT_FEATURES" == "" ]]; then
                WITHOUT_FEATURES="-DWITHOUT_FEATURES_SH="
            else
                WITHOUT_FEATURES="$WITHOUT_FEATURES;"
            fi
            WITHOUT_FEATURES="${WITHOUT_FEATURES}-DCOMPILE_DISABLE_${x}=1"
        done
        ;;

    --wb-check)
        if [[ "$2" =~ ^[^-] ]]; then
            WB_CHECK="$2"
            shift
        else
            WB_CHECK="*"  # check all files
        fi
        ;;

    --wb-analyze)
        if [[ "$2" =~ ^[^-] ]]; then
            WB_ANALYZE="$2"
            shift
        else
            PRINT_USAGE && exit 1
        fi
        ;;

    --wb-args=*)
        WB_ARGS=$1
        WB_ARGS=${WB_ARGS:10}
        WB_ARGS=${WB_ARGS// /;}  # replace space with ; to generate a cmake list
        ;;

    --valgrind)
        VALGRIND="-DENABLE_VALGRIND_SH=1"
        ;;

    -y | -Y)
        ALWAYS_YES=1
        ;;

    *)
        echo "Unknown option $1"
        PRINT_USAGE
        exit -1
        ;;
    esac

    shift
done

if [[ $SHOULD_EMBED_ICU == 1 ]]; then
    if [ ! -d "${CHAKRACORE_DIR}/deps/icu/source/output" ]; then
        ICU_URL="http://source.icu-project.org/repos/icu/icu/tags/release-57-1"
        echo -e "\n----------------------------------------------------------------"
        echo -e "\nThis script will download ICU-LIB from\n${ICU_URL}\n"
        echo "It is licensed to you by its publisher, not Microsoft."
        echo "Microsoft is not responsible for the software."
        echo "Your installation and use of ICU-LIB is subject to the publisher’s terms available here:"
        echo -e "http://www.unicode.org/copyright.html#License\n"
        echo -e "----------------------------------------------------------------\n"
        echo "If you don't agree, press Ctrl+C to terminate"
        WAIT_QUESTION="Hit ENTER to continue (or wait 10 seconds)"
        if [[ $ALWAYS_YES == 1 ]]; then
            echo "$WAIT_QUESTION : Y"
        else
            read -t 10 -p "$WAIT_QUESTION"
        fi

        SAFE_RUN `mkdir -p ${CHAKRACORE_DIR}/deps/`
        cd "${CHAKRACORE_DIR}/deps/";
        ABS_DIR=`pwd`
        if [ ! -d "${ABS_DIR}/icu/" ]; then
            echo "Downloading ICU ${ICU_URL}"
            if [ ! -f "/usr/bin/svn" ]; then
                echo -e "\nYou should install 'svn' client in order to use this feature"
                if [ $OS_APT_GET == 1 ]; then
                    echo "tip: Try 'sudo apt-get install subversion'"
                fi
                exit 1
            fi
            svn export -q $ICU_URL icu
            ERROR_EXIT "rm -rf ${ABS_DIR}/icu/"
        fi

        cd "${ABS_DIR}/icu/source";./configure --with-data-packaging=static\
                --prefix="${ABS_DIR}/icu/source/output/"\
                --enable-static --disable-shared --with-library-bits=64\
                --disable-icuio --disable-layout\
                CXXFLAGS="-fPIC" CFLAGS="-fPIC"

        ERROR_EXIT "rm -rf ${ABS_DIR}/icu/source/output/"
        make STATICCFLAGS="-fPIC" STATICCXXFLAGS="-fPIC" STATICCPPFLAGS="-DPIC" install
        ERROR_EXIT "rm -rf ${ABS_DIR}/icu/source/output/"
        cd "${ABS_DIR}/../"
    fi
    ICU_PATH="-DCC_EMBED_ICU_SH=1"
fi

if [[ ${#_VERBOSE} > 0 ]]; then
    # echo options back to the user
    echo "Printing command line options back to the user:"
    echo "_CXX=${_CXX}"
    echo "_CC=${_CC}"
    echo "BUILD_TYPE=${BUILD_TYPE}"
    echo "MULTICORE_BUILD=${MULTICORE_BUILD}"
    echo "ICU_PATH=${ICU_PATH}"
    echo "CMAKE_GEN=${CMAKE_GEN}"
    echo "MAKE=${MAKE} $_VERBOSE"
    echo ""
fi

# if LTO build is enabled and cc-toolchain/clang was compiled, use it instead
if [[ $HAS_LTO == 1 ]]; then
    if [[ -f cc-toolchain/build/bin/clang++ ]]; then
        SELF=`pwd`
        _CXX="$CHAKRACORE_DIR/cc-toolchain/build/bin/clang++"
        _CC="$CHAKRACORE_DIR/cc-toolchain/build/bin/clang"
    else
        # Linux LD possibly doesn't support LLVM LTO, check.. and compile clang if not
        if [[ $OS_LINUX == 1 ]]; then
            if [[ ! `ld -v` =~ 'GNU gold' ]]; then
                $CHAKRACORE_DIR/tools/compile_clang.sh
                if [[ $? != 0 ]]; then
                  echo -e "tools/compile_clang.sh has failed.\n"
                  echo "Try with 'sudo' ?"
                  exit 1
                fi
                _CXX="$CHAKRACORE_DIR/cc-toolchain/build/bin/clang++"
                _CC="$CHAKRACORE_DIR/cc-toolchain/build/bin/clang"
            fi
        fi
    fi
fi

if [ "${HAS_LTO}${OS_LINUX}" == "11" ]; then
    echo "lto: ranlib disabled"
    export RANLIB=/bin/true
fi

CLANG_PATH=
if [[ ${#_CXX} > 0 || ${#_CC} > 0 ]]; then
    if [[ ${#_CXX} == 0 || ${#_CC} == 0 ]]; then
        echo "ERROR: '-cxx' and '-cc' options must be used together."
        exit 1
    fi
    echo "Custom CXX ${_CXX}"
    echo "Custom CC  ${_CC}"

    if [[ ! -f $_CXX || ! -f $_CC ]]; then
        echo "ERROR: Custom compiler not found on given path"
        exit 1
    fi
    CLANG_PATH=$_CXX
else
    RET_VAL=$(SAFE_RUN 'c++ --version')
    if [[ ! $RET_VAL =~ "clang" ]]; then
        echo "Searching for Clang..."
        if [[ -f /usr/bin/clang++ ]]; then
            echo "Clang++ found at /usr/bin/clang++"
            _CXX=/usr/bin/clang++
            _CC=/usr/bin/clang
            CLANG_PATH=$_CXX
        else
            # try env CXX and CC
            if [[ ! -f $CXX  || ! -f $CC  ]]; then
                ERROR_CLANG
            fi

            _CXX=$CXX
            _CC=$CC
            CLANG_PATH=$CXX
            VERSION=$($CXX --version)
            if [[ ! $VERSION =~ "clang" ]]; then
                ERROR_CLANG
            fi
            echo -e "Clang++ not found on PATH.\nTrying CCX -> ${CCX} and CC -> ${CC}"
        fi
    else
        CLANG_PATH=c++
    fi
fi

# check clang version (min required 3.7)
VERSION=$($CLANG_PATH --version | grep "version [0-9]*\.[0-9]*" --o -i | grep "[0-9]\.[0-9]*" --o)
VERSION=${VERSION/./}

if [[ $VERSION -lt 37 ]]; then
    echo "ERROR: Minimum required Clang version is 3.7"
    exit 1
fi

CC_PREFIX=""
if [[ ${#_CXX} > 0 ]]; then
    CC_PREFIX="-DCMAKE_CXX_COMPILER=$_CXX -DCMAKE_C_COMPILER=$_CC"
fi

RELATIVE_BUILD_PATH="../.."
if [[ $TARGET_PATH == 0 ]]; then
    TARGET_PATH="$CHAKRACORE_DIR/out"
else
    if [[ $TARGET_PATH =~ "~/" ]]; then
        echo "Do not use '~/' for '--target-path'"
        echo -e "\nAborting Build."
        exit 1
    fi
fi

BUILD_DIRECTORY="${TARGET_PATH}/${BUILD_TYPE:0}"
echo "Build path: ${BUILD_DIRECTORY}"

BUILD_RELATIVE_DIRECTORY=$(python -c "import os.path;print \
    os.path.relpath('${CHAKRACORE_DIR}', '$BUILD_DIRECTORY')")

################# Write-barrier check/analyze run #################
WB_FLAG=
WB_TARGET=
if [[ $WB_CHECK || $WB_ANALYZE ]]; then
    # build software write barrier checker clang plugin
    $CHAKRACORE_DIR/tools/RecyclerChecker/build.sh --cxx=$_CXX || exit 1

    if [[ $WB_CHECK && $WB_ANALYZE ]]; then
        echo "Please run only one of --wb-check or --wb-analyze" && exit 1
    fi
    if [[ $WB_CHECK ]]; then
        WB_FLAG="-DWB_CHECK_SH=1"
        WB_FILE=$WB_CHECK
    fi
    if [[ $WB_ANALYZE ]]; then
        WB_FLAG="-DWB_ANALYZE_SH=1"
        WB_FILE=$WB_ANALYZE
    fi

    if [[ $WB_ARGS ]]; then
        if [[ $WB_ARGS =~ "-fix" ]]; then
            MULTICORE_BUILD="-j 1"  # 1 job only if doing write barrier fix
        fi
        WB_ARGS="-DWB_ARGS_SH=$WB_ARGS"
    fi

    # support --wb-check ONE_CPP_FILE
    if [[ $WB_FILE != "*" ]]; then
        if [[ $MAKE != 'ninja' ]]; then
            echo "--wb-check/wb-analyze ONE_FILE only works with --ninja" && exit 1
        fi

        if [[ -f $CHAKRACORE_DIR/$WB_FILE ]]; then
            touch $CHAKRACORE_DIR/$WB_FILE
        else
            echo "$CHAKRACORE_DIR/$WB_FILE not found. Please use full git path for $WB_FILE." && exit 1
        fi

        WB_FILE_DIR=`dirname $WB_FILE`
        WB_FILE_BASE=`basename $WB_FILE`

        WB_FILE_CMAKELISTS="$CHAKRACORE_DIR/$WB_FILE_DIR/CMakeLists.txt"
        if [[ -f $WB_FILE_CMAKELISTS ]]; then
            SUBDIR=$(grep -i add_library $WB_FILE_CMAKELISTS | sed "s/.*(\([^ ]*\) .*/\1/")
        else
            echo "$WB_FILE_CMAKELISTS not found." && exit 1
        fi
        WB_TARGET="$WB_FILE_DIR/CMakeFiles/$SUBDIR.dir/$WB_FILE_BASE.o"
    fi
fi

# prepare DbgController.js.h
CH_DIR="${CHAKRACORE_DIR}/bin/ch"
"${CH_DIR}/jstoc.py" "${CH_DIR}/DbgController.js" controllerScript
if [[ $? != 0 ]]; then
    exit 1
fi

if [ ! -d "$BUILD_DIRECTORY" ]; then
    SAFE_RUN `mkdir -p $BUILD_DIRECTORY`
fi
pushd $BUILD_DIRECTORY > /dev/null

if [[ $ARCH =~ "x86" ]]; then
    ARCH="-DCC_TARGETS_X86_SH=1"
    echo "Compile Target : x86"
elif [[ $ARCH =~ "arm" ]]; then
    ARCH="-DCC_TARGETS_ARM_SH=1"
    echo "Compile Target : arm"
elif [[ $ARCH =~ "amd64" ]]; then
    ARCH="-DCC_TARGETS_AMD64_SH=1"
    echo "Compile Target : amd64"
else
    echo "Compile Target : System Default"
fi

echo Generating $BUILD_TYPE makefiles
cmake $CMAKE_GEN $CC_PREFIX $ICU_PATH $LTO $STATIC_LIBRARY $ARCH $TARGET_OS \
    $ENABLE_CC_XPLAT_TRACE -DCMAKE_BUILD_TYPE=$BUILD_TYPE $SANITIZE $NO_JIT \
    $WITHOUT_FEATURES $WB_FLAG $WB_ARGS $CMAKE_EXPORT_COMPILE_COMMANDS $LIBS_ONLY_BUILD\
    $VALGRIND $BUILD_RELATIVE_DIRECTORY

_RET=$?
if [[ $? == 0 ]]; then
    if [[ $MAKE != 0 ]]; then
        $MAKE $MULTICORE_BUILD $_VERBOSE $WB_TARGET 2>&1 | tee build.log
        _RET=${PIPESTATUS[0]}
    else
        echo "Visit given folder above for xcode project file ----^"
    fi
fi

if [[ $_RET != 0 ]]; then
    echo "See error details above. Exit code was $_RET"
else
    if [[ $CREATE_DEB != 0 ]]; then
        DEB_FOLDER=`realpath .`
        DEB_FOLDER="${DEB_FOLDER}/chakracore_${CREATE_DEB}"

        mkdir -p $DEB_FOLDER/usr/local/bin
        mkdir -p $DEB_FOLDER/DEBIAN
        cp $DEB_FOLDER/../ch $DEB_FOLDER/usr/local/bin/
        if [[ $STATIC_LIBRARY == "-DSHARED_LIBRARY_SH=1" ]]; then
            cp $DEB_FOLDER/../*.so $DEB_FOLDER/usr/local/bin/
        fi
        echo -e "Package: ChakraCore"\
            "\nVersion: ${CREATE_DEB}"\
            "\nSection: base"\
            "\nPriority: optional"\
            "\nArchitecture: amd64"\
            "\nDepends: libc6 (>= 2.19), uuid-dev (>> 0), libicu-dev (>> 0)"\
            "\nMaintainer: ChakraCore <chakracore@microsoft.com>"\
            "\nDescription: Chakra Core"\
            "\n Open source Core of Chakra Javascript Engine"\
            > $DEB_FOLDER/DEBIAN/control

        dpkg-deb --build $DEB_FOLDER
        _RET=$?
        if [[ $_RET == 0 ]]; then
            echo ".deb package is available under $BUILD_DIRECTORY"
        fi
    fi
fi

popd > /dev/null
exit $_RET<|MERGE_RESOLUTION|>--- conflicted
+++ resolved
@@ -54,11 +54,7 @@
     echo "     --sanitize=CHECKS Build with clang -fsanitize checks,"
     echo "                       e.g. undefined,signed-integer-overflow."
     echo " -t, --test-build      Test build. Enables test flags on a release build."
-<<<<<<< HEAD
     echo "     --target[=S]      Target OS (i.e. android)"
-=======
-    echo "     --target[=S]      Target OS"
->>>>>>> a4bdc544
     echo "     --target-path[=S] Output path for compiled binaries. Default: out/"
     echo "     --trace           Enables experimental built-in trace."
     echo "     --xcode           Generate XCode project."

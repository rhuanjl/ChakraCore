#!/bin/bash
#-------------------------------------------------------------------------------------------------------
# Copyright (C) Microsoft. All rights reserved.
# Licensed under the MIT license. See LICENSE.txt file in the project root for full license information.
#-------------------------------------------------------------------------------------------------------

SAFE_RUN() {
    local SF_RETURN_VALUE=$($1 2>&1)

    if [[ $? != 0 ]]; then
        >&2 echo $SF_RETURN_VALUE
        exit 1
    fi
    echo $SF_RETURN_VALUE
}

ERROR_EXIT() {
    if [[ $? != 0 ]]; then
        echo $($1 2>&1)
        exit 1;
    fi
}

PRINT_USAGE() {
    echo ""
    echo "[ChakraCore Build Script Help]"
    echo ""
    echo "build.sh [options]"
    echo ""
    echo "options:"
    echo "      --arch=[*]       Set target arch (x86)"
    echo "      --cc=PATH        Path to Clang   (see example below)"
    echo "      --cxx=PATH       Path to Clang++ (see example below)"
    echo "      --create-deb=V   Create .deb package with given V version"
    echo "  -d, --debug          Debug build (by default Release build)"
    echo "      --embed-icu      Download and embed ICU-57 statically"
    echo "  -h, --help           Show help"
    echo "      --icu=PATH       Path to ICU include folder (see example below)"
    echo "  -j [N], --jobs[=N]   Multicore build, allow N jobs at once"
    echo "  -n, --ninja          Build with ninja instead of make"
    echo "      --no-icu         Compile without unicode/icu support"
    echo "      --no-jit         Disable JIT"
    echo "      --lto            Enables LLVM Full LTO"
    echo "      --lto-thin       Enables LLVM Thin LTO - xcode 8+ or clang 3.9+"
    echo "      --static         Build as static library (by default shared library)"
    echo "      --sanitize=CHECKS Build with clang -fsanitize checks,"
    echo "                       e.g. undefined,signed-integer-overflow"
    echo "  -t, --test-build     Test build (by default Release build)"
    echo "      --target[=S]     Target OS"
    echo "      --trace          Enables experimental built-in trace"
    echo "      --xcode          Generate XCode project"
    echo "      --without=FEATURE,FEATURE,..."
    echo "                       Disable FEATUREs from JSRT experimental"
    echo "                       features."
    echo "  -v, --verbose        Display verbose output including all options"
    echo "      --wb-check CPPFILE"
    echo "                       Write-barrier check given CPPFILE (git path)"
    echo "      --wb-analyze CPPFILE"
    echo "                       Write-barrier analyze given CPPFILE (git path)"
    echo "      --wb-args=PLUGIN_ARGS"
    echo "                       Write-barrier clang plugin args"
    echo ""
    echo "example:"
    echo "  ./build.sh --cxx=/path/to/clang++ --cc=/path/to/clang -j"
    echo "with icu:"
    echo "  ./build.sh --icu=/usr/local/opt/icu4c/include"
    echo ""
}

CHAKRACORE_DIR=`dirname $0`
_CXX=""
_CC=""
_VERBOSE=""
BUILD_TYPE="Release"
CMAKE_GEN=
MAKE=make
MULTICORE_BUILD=""
NO_JIT=
ICU_PATH="-DICU_SETTINGS_RESET=1"
STATIC_LIBRARY="-DSHARED_LIBRARY_SH=1"
SANITIZE=
WITHOUT_FEATURES=""
CREATE_DEB=0
ARCH="-DCC_TARGETS_AMD64_SH=1"
OS_LINUX=0
OS_APT_GET=0
OS_UNIX=0
LTO=""
TARGET_OS=""
<<<<<<< HEAD
WB_CHECK=
WB_ANALYZE=
WB_ARGS=
=======
ENABLE_CC_XPLAT_TRACE=""
>>>>>>> 9a2b3933

if [ -f "/proc/version" ]; then
    OS_LINUX=1
    PROC_INFO=$(cat /proc/version)
    if [[ $PROC_INFO =~ 'Ubuntu' || $PROC_INFO =~ 'Debian'
       || $PROC_INFO =~ 'Linaro' ]]; then
        OS_APT_GET=1
    fi
else
    OS_UNIX=1
fi

while [[ $# -gt 0 ]]; do
    case "$1" in
    --arch=*)
        ARCH=$1
        ARCH="${ARCH:7}"
        ;;

    --cxx=*)
        _CXX=$1
        _CXX=${_CXX:6}
        ;;

    --cc=*)
        _CC=$1
        _CC=${_CC:5}
        ;;

    -h | --help)
        PRINT_USAGE
        exit
        ;;

    -v | --verbose)
        _VERBOSE="V=1"
        ;;

    -d | --debug)
        BUILD_TYPE="Debug"
        ;;

    --embed-icu)
        if [ ! -d "${CHAKRACORE_DIR}/deps/icu/source/output" ]; then
            ICU_URL="http://source.icu-project.org/repos/icu/icu/tags/release-57-1"
            echo -e "\n----------------------------------------------------------------"
            echo -e "\nThis script will download ICU-LIB from\n${ICU_URL}\n"
            echo "It is licensed to you by its publisher, not Microsoft."
            echo "Microsoft is not responsible for the software."
            echo "Your installation and use of ICU-LIB is subject to the publisher’s terms available here:"
            echo -e "http://www.unicode.org/copyright.html#License\n"
            echo -e "----------------------------------------------------------------\n"
            echo "If you don't agree, press Ctrl+C to terminate"
            read -t 10 -p "Hit ENTER to continue (or wait 10 seconds)"
            SAFE_RUN `mkdir -p ${CHAKRACORE_DIR}/deps/`
            cd "${CHAKRACORE_DIR}/deps/";
            ABS_DIR=`pwd`
            if [ ! -d "${ABS_DIR}/icu/" ]; then
                echo "Downloading ICU ${ICU_URL}"
                if [ ! -f "/usr/bin/svn" ]; then
                    echo -e "\nYou should install 'svn' client in order to use this feature"
                    if [ $OS_APT_GET == 1 ]; then
                        echo "tip: Try 'sudo apt-get install subversion'"
                    fi
                    exit 1
                fi
                svn export -q $ICU_URL icu
                ERROR_EXIT "rm -rf ${ABS_DIR}/icu/"
            fi

            cd "${ABS_DIR}/icu/source";./configure --with-data-packaging=static\
                    --prefix="${ABS_DIR}/icu/source/output/"\
                    --enable-static --disable-shared --with-library-bits=64\
                    --disable-icuio --disable-layout\
                    CXXFLAGS="-fPIC" CFLAGS="-fPIC"

            ERROR_EXIT "rm -rf ${ABS_DIR}/icu/source/output/"
            make STATICCFLAGS="-fPIC" STATICCXXFLAGS="-fPIC" STATICCPPFLAGS="-DPIC" install
            ERROR_EXIT "rm -rf ${ABS_DIR}/icu/source/output/"
            cd "${ABS_DIR}/../"
        fi
        ICU_PATH="-DCC_EMBED_ICU_SH=1"
        ;;


    -t | --test-build)
        BUILD_TYPE="Test"
        ;;

    -j | --jobs)
        if [[ "$1" == "-j" && "$2" =~ ^[^-] ]]; then
            MULTICORE_BUILD="-j $2"
            shift
        else
            MULTICORE_BUILD="-j $(nproc)"
        fi
        ;;

    -j=* | --jobs=*)            # -j=N syntax used in CI
        MULTICORE_BUILD=$1
        if [[ "$1" =~ ^-j= ]]; then
            MULTICORE_BUILD="-j ${MULTICORE_BUILD:3}"
        else
            MULTICORE_BUILD="-j ${MULTICORE_BUILD:7}"
        fi
        ;;

    --icu=*)
        ICU_PATH=$1
        ICU_PATH="-DICU_INCLUDE_PATH_SH=${ICU_PATH:6}"
        ;;

    --lto)
        LTO="-DENABLE_FULL_LTO_SH=1"
        HAS_LTO=1
        ;;

    --lto-thin)
        LTO="-DENABLE_THIN_LTO_SH=1"
        HAS_LTO=1
        ;;

    -n | --ninja)
        CMAKE_GEN="-G Ninja"
        MAKE=ninja
        ;;

    --no-icu)
        ICU_PATH="-DNO_ICU_PATH_GIVEN_SH=1"
        ;;

    --no-jit)
        NO_JIT="-DNO_JIT_SH=1"
        ;;

    --xcode)
        CMAKE_GEN="-G Xcode -DCC_XCODE_PROJECT=1"
        MAKE=0
        ;;

    --create-deb=*)
        CREATE_DEB=$1
        CREATE_DEB="${CREATE_DEB:13}"
        ;;

    --static)
        STATIC_LIBRARY="-DSTATIC_LIBRARY_SH=1"
        ;;

    --sanitize=*)
        SANITIZE=$1
        SANITIZE=${SANITIZE:11}    # value after --sanitize=
        SANITIZE="-DCLANG_SANITIZE_SH=${SANITIZE}"
        ;;

    --target=*)
        _TARGET_OS=$1
        _TARGET_OS="${_TARGET_OS:9}"
        if [[ $_TARGET_OS =~ "android" ]]; then
            OLD_PATH=$PATH
            export TOOLCHAIN=$PWD/android-toolchain-arm
            TARGET_OS="-DCC_TARGET_OS_ANDROID_SH=1 -DANDROID_TOOLCHAIN_DIR=${TOOLCHAIN}/arm-linux-androideabi"
            export PATH=$TOOLCHAIN/bin:$OLD_PATH
            export AR=arm-linux-androideabi-ar
            export CC=arm-linux-androideabi-clang
            export CXX=arm-linux-androideabi-clang++
            export LINK=arm-linux-androideabi-clang++
            export STRIP=arm-linux-androideabi-strip
            # override CXX and CC
            _CXX="${TOOLCHAIN}/bin/${CXX}"
            _CC="${TOOLCHAIN}/bin/${CC}"
        fi
        ;;

    --trace)
        ENABLE_CC_XPLAT_TRACE="-DENABLE_CC_XPLAT_TRACE_SH=1"
        ;;

    --without=*)
        FEATURES=$1
        FEATURES=${FEATURES:10}    # value after --without=
        for x in ${FEATURES//,/ }  # replace comma with space then split
        do
            if [[ "$WITHOUT_FEATURES" == "" ]]; then
                WITHOUT_FEATURES="-DWITHOUT_FEATURES_SH="
            else
                WITHOUT_FEATURES="$WITHOUT_FEATURES;"
            fi
            WITHOUT_FEATURES="${WITHOUT_FEATURES}-DCOMPILE_DISABLE_${x}=1"
        done
        ;;

    --wb-check)
        if [[ "$2" =~ ^[^-] ]]; then
            WB_CHECK="$2"
            shift
        else
            WB_CHECK="*"  # check all files
        fi
        ;;

    --wb-analyze)
        if [[ "$2" =~ ^[^-] ]]; then
            WB_ANALYZE="$2"
            shift
        else
            PRINT_USAGE && exit 1
        fi
        ;;

    --wb-args=*)
        WB_ARGS=$1
        WB_ARGS=${WB_ARGS:10}
        WB_ARGS=${WB_ARGS// /;}  # replace space with ; to generate a cmake list
        ;;

    *)
        echo "Unknown option $1"
        PRINT_USAGE
        exit -1
        ;;
    esac

    shift
done

if [ "${HAS_LTO}${OS_LINUX}" == "11" ]; then
    echo "lto: ranlib disabled"
    export RANLIB=/bin/true
fi

if [[ ${#_VERBOSE} > 0 ]]; then
    # echo options back to the user
    echo "Printing command line options back to the user:"
    echo "_CXX=${_CXX}"
    echo "_CC=${_CC}"
    echo "BUILD_TYPE=${BUILD_TYPE}"
    echo "MULTICORE_BUILD=${MULTICORE_BUILD}"
    echo "ICU_PATH=${ICU_PATH}"
    echo "CMAKE_GEN=${CMAKE_GEN}"
    echo "MAKE=${MAKE} $_VERBOSE"
    echo ""
fi

CLANG_PATH=
if [[ ${#_CXX} > 0 || ${#_CC} > 0 ]]; then
    if [[ ${#_CXX} == 0 || ${#_CC} == 0 ]]; then
        echo "ERROR: '-cxx' and '-cc' options must be used together."
        exit 1
    fi
    echo "Custom CXX ${_CXX}"
    echo "Custom CC  ${_CC}"

    if [[ ! -f $_CXX || ! -f $_CC ]]; then
        echo "ERROR: Custom compiler not found on given path"
        exit 1
    fi
    CLANG_PATH=$_CXX
else
    RET_VAL=$(SAFE_RUN 'c++ --version')
    if [[ ! $RET_VAL =~ "clang" ]]; then
        echo "Searching for Clang..."
        if [[ -f /usr/bin/clang++ ]]; then
            echo "Clang++ found at /usr/bin/clang++"
            _CXX=/usr/bin/clang++
            _CC=/usr/bin/clang
            CLANG_PATH=$_CXX
        else
            echo "ERROR: clang++ not found at /usr/bin/clang++"
            echo ""
            echo "You could use clang++ from a custom location."
            PRINT_USAGE
            exit 1
        fi
    else
        CLANG_PATH=c++
    fi
fi

# check clang version (min required 3.7)
VERSION=$($CLANG_PATH --version | grep "version [0-9]*\.[0-9]*" --o -i | grep "[0-9]\.[0-9]*" --o)
VERSION=${VERSION/./}

if [[ $VERSION -lt 37 ]]; then
    echo "ERROR: Minimum required Clang version is 3.7"
    exit 1
fi

CC_PREFIX=""
if [[ ${#_CXX} > 0 ]]; then
    CC_PREFIX="-DCMAKE_CXX_COMPILER=$_CXX -DCMAKE_C_COMPILER=$_CC"
fi

# prepare DbgController.js.h
CH_DIR="${CHAKRACORE_DIR}/bin/ch"
"${CH_DIR}/jstoc.py" "${CH_DIR}/DbgController.js" controllerScript
if [[ $? != 0 ]]; then
    exit 1
fi

################# Write-barrier check/analyze run #################
WB_FLAG=
WB_TARGET=
if [[ $WB_CHECK || $WB_ANALYZE ]]; then
    $CHAKRACORE_DIR/tools/RecyclerChecker/build.sh || exit 1

    if [[ $MAKE != 'ninja' ]]; then
        echo "--wb-check/wb-analyze only works with --ninja" && exit 1
    fi
    if [[ $WB_CHECK && $WB_ANALYZE ]]; then
        echo "Please run only one of --wb-check or --wb-analyze" && exit 1
    fi
    if [[ $WB_CHECK ]]; then
        WB_FLAG="-DWB_CHECK_SH=1"
        WB_FILE=$WB_CHECK
    fi
    if [[ $WB_ANALYZE ]]; then
        WB_FLAG="-DWB_ANALYZE_SH=1"
        WB_FILE=$WB_ANALYZE
    fi

    if [[ $WB_ARGS ]]; then
        if [[ $WB_ARGS =~ "-fix" ]]; then
            MULTICORE_BUILD="-j 1"  # 1 job only if doing write barrier fix
        fi
        WB_ARGS="-DWB_ARGS_SH=$WB_ARGS"
    fi

    if [[ $WB_FILE != "*" ]]; then
        if [[ -f $CHAKRACORE_DIR/$WB_FILE ]]; then
            touch $CHAKRACORE_DIR/$WB_FILE
        else
            echo "$CHAKRACORE_DIR/$WB_FILE not found. Please use full git path for $WB_FILE." && exit 1
        fi

        WB_FILE_DIR=`dirname $WB_FILE`
        WB_FILE_BASE=`basename $WB_FILE`

        WB_FILE_CMAKELISTS="$CHAKRACORE_DIR/$WB_FILE_DIR/CMakeLists.txt"
        if [[ -f $WB_FILE_CMAKELISTS ]]; then
            SUBDIR=$(grep -i add_library $WB_FILE_CMAKELISTS | sed "s/.*(\([^ ]*\) .*/\1/")
        else
            echo "$WB_FILE_CMAKELISTS not found." && exit 1
        fi
        WB_TARGET="$WB_FILE_DIR/CMakeFiles/$SUBDIR.dir/$WB_FILE_BASE.o"
    fi
fi

build_directory="$CHAKRACORE_DIR/BuildLinux/${BUILD_TYPE:0}"
if [ ! -d "$build_directory" ]; then
    SAFE_RUN `mkdir -p $build_directory`
fi

pushd $build_directory > /dev/null

if [[ $ARCH =~ "x86" ]]; then
    ARCH="-DCC_TARGETS_X86_SH=1"
    echo "Compile Target : x86"
else
    if [[ $ARCH =~ "arm" ]]; then
        ARCH="-DCC_TARGETS_ARM_SH=1"
        echo "Compile Target : arm"
    else
        echo "Compile Target : amd64"
    fi
fi

echo Generating $BUILD_TYPE makefiles
<<<<<<< HEAD
# -DCMAKE_EXPORT_COMPILE_COMMANDS=ON useful for clang-query tool
cmake $CMAKE_GEN $CC_PREFIX $ICU_PATH $LTO $STATIC_LIBRARY $ARCH $TARGET_OS \
    -DCMAKE_BUILD_TYPE=$BUILD_TYPE $SANITIZE $NO_JIT $WITHOUT_FEATURES \
    $WB_FLAG $WB_ARGS -DCMAKE_EXPORT_COMPILE_COMMANDS=ON \
    ../..
=======
cmake $CMAKE_GEN $CC_PREFIX $ICU_PATH $LTO $STATIC_LIBRARY $ARCH $TARGET_OS $ENABLE_CC_XPLAT_TRACE\
    -DCMAKE_BUILD_TYPE=$BUILD_TYPE $SANITIZE $NO_JIT $WITHOUT_FEATURES ../..
>>>>>>> 9a2b3933

_RET=$?
if [[ $? == 0 ]]; then
    if [[ $MAKE != 0 ]]; then
        $MAKE $MULTICORE_BUILD $_VERBOSE $WB_TARGET 2>&1 | tee build.log
        _RET=${PIPESTATUS[0]}
    else
        echo "Visit given folder above for xcode project file ----^"
    fi
fi

if [[ $_RET != 0 ]]; then
    echo "See error details above. Exit code was $_RET"
else
    if [[ $CREATE_DEB != 0 ]]; then
        DEB_FOLDER=`realpath .`
        DEB_FOLDER="${DEB_FOLDER}/chakracore_${CREATE_DEB}"

        mkdir -p $DEB_FOLDER/usr/local/bin
        mkdir -p $DEB_FOLDER/DEBIAN
        cp $DEB_FOLDER/../ch $DEB_FOLDER/usr/local/bin/
        if [[ $STATIC_LIBRARY == "-DSHARED_LIBRARY_SH=1" ]]; then
            cp $DEB_FOLDER/../*.so $DEB_FOLDER/usr/local/bin/
        fi
        echo -e "Package: ChakraCore"\
            "\nVersion: ${CREATE_DEB}"\
            "\nSection: base"\
            "\nPriority: optional"\
            "\nArchitecture: amd64"\
            "\nDepends: libc6 (>= 2.19), uuid-dev (>> 0), libicu-dev (>> 0)"\
            "\nMaintainer: ChakraCore <chakracore@microsoft.com>"\
            "\nDescription: Chakra Core"\
            "\n Open source Core of Chakra Javascript Engine"\
            > $DEB_FOLDER/DEBIAN/control

        dpkg-deb --build $DEB_FOLDER
        _RET=$?
        if [[ $_RET == 0 ]]; then
            echo ".deb package is available under $build_directory"
        fi
    fi
fi

popd > /dev/null
exit $_RET<|MERGE_RESOLUTION|>--- conflicted
+++ resolved
@@ -87,13 +87,10 @@
 OS_UNIX=0
 LTO=""
 TARGET_OS=""
-<<<<<<< HEAD
+ENABLE_CC_XPLAT_TRACE=""
 WB_CHECK=
 WB_ANALYZE=
 WB_ARGS=
-=======
-ENABLE_CC_XPLAT_TRACE=""
->>>>>>> 9a2b3933
 
 if [ -f "/proc/version" ]; then
     OS_LINUX=1
@@ -462,16 +459,11 @@
 fi
 
 echo Generating $BUILD_TYPE makefiles
-<<<<<<< HEAD
+cmake $CMAKE_GEN $CC_PREFIX $ICU_PATH $LTO $STATIC_LIBRARY $ARCH $TARGET_OS \
+    $ENABLE_CC_XPLAT_TRACE -DCMAKE_BUILD_TYPE=$BUILD_TYPE $SANITIZE $NO_JIT \
+    $WITHOUT_FEATURES $WB_FLAG $WB_ARGS -DCMAKE_EXPORT_COMPILE_COMMANDS=ON  \
+    ../..
 # -DCMAKE_EXPORT_COMPILE_COMMANDS=ON useful for clang-query tool
-cmake $CMAKE_GEN $CC_PREFIX $ICU_PATH $LTO $STATIC_LIBRARY $ARCH $TARGET_OS \
-    -DCMAKE_BUILD_TYPE=$BUILD_TYPE $SANITIZE $NO_JIT $WITHOUT_FEATURES \
-    $WB_FLAG $WB_ARGS -DCMAKE_EXPORT_COMPILE_COMMANDS=ON \
-    ../..
-=======
-cmake $CMAKE_GEN $CC_PREFIX $ICU_PATH $LTO $STATIC_LIBRARY $ARCH $TARGET_OS $ENABLE_CC_XPLAT_TRACE\
-    -DCMAKE_BUILD_TYPE=$BUILD_TYPE $SANITIZE $NO_JIT $WITHOUT_FEATURES ../..
->>>>>>> 9a2b3933
 
 _RET=$?
 if [[ $? == 0 ]]; then

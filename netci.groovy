--- conflicted
+++ resolved
@@ -27,17 +27,6 @@
 
 def dailyRegex = 'dailies'
 
-<<<<<<< HEAD
-// Only generate PR check triggers for the version of netci.groovy in the master branch
-// since those PR checks will apply for all branches.
-def jobTypesToGenerate = [false]
-if (branch.startsWith('master')) {
-    // OK to generate PR checks (this ensures we only generate one set of them)
-    jobTypesToGenerate += true
-}
-
-=======
->>>>>>> 00c44f35
 // ---------------
 // HELPER CLOSURES
 // ---------------
@@ -112,74 +101,6 @@
     [true, false].each { isPR ->
         ['x86', 'x64', 'arm'].each { buildArch ->
             ['debug', 'test', 'release'].each { buildType ->
-<<<<<<< HEAD
-                if (excludeConfigIf && excludeConfigIf(isPR, buildArch, buildType)) {
-                    return // early exit: we don't want to create a job for this configuration
-                }
-
-                def config = "${buildArch}_${buildType}"
-                config = (configTag == null) ? config : "${configTag}_${config}"
-
-                // params: Project, BaseTaskName, IsPullRequest (appends '_prtest')
-                def jobName = Utilities.getFullJobName(project, config, isPR)
-
-                def testableConfig = buildType in ['debug', 'test'] && buildArch != 'arm'
-                def analysisConfig = buildType in ['release'] && runCodeAnalysis
-
-                def buildScript = "call .\\jenkins\\buildone.cmd ${buildArch} ${buildType} "
-                buildScript += buildExtra ?: ''
-                buildScript += analysisConfig ? ' "/p:runcodeanalysis=true"' : ''
-                def testScript = "call .\\jenkins\\testone.cmd ${buildArch} ${buildType} "
-                testScript += testExtra ?: ''
-                def analysisScript = '.\\Build\\scripts\\check_prefast_error.ps1 . CodeAnalysis.err'
-
-                def newJob = job(jobName) {
-                    // This opens the set of build steps that will be run.
-                    // This looks strange, but it is actually a method call, with a
-                    // closure as a param, since Groovy allows method calls without parens.
-                    // (Compare with '.each' method used above.)
-                    steps {
-                        batchFile(buildScript) // run the parameter as if it were a batch file
-                        if (testableConfig) {
-                            batchFile(testScript)
-                        }
-                        if (analysisConfig) {
-                            powerShell(analysisScript)
-                        }
-                    }
-                }
-
-                def msbuildType = msbuildTypeMap.get(buildType)
-                def msbuildFlavor = "build_${buildArch}${msbuildType}"
-                def archivalString = "test/${msbuildFlavor}.*,test/logs/**"
-                archivalString += analysisConfig ? ',CodeAnalysis.err' : ''
-                Utilities.addArchival(newJob, archivalString,
-                    '', // no exclusions from archival
-                    false, // doNotFailIfNothingArchived=false ~= failIfNothingArchived
-                    false) // archiveOnlyIfSuccessful=false ~= archiveAlways
-
-                Utilities.setMachineAffinity(newJob, machine, 'latest-or-auto')
-                Utilities.standardJobSetup(newJob, project, isPR, "*/${branch}")
-
-                if (nonDefaultTaskSetup == null) {
-                    if (isPR) {
-                        def osTag = machineTypeToOSTagMap.get(machine)
-                        // Set up checks which apply to PRs targeting any branch
-                        Utilities.addGithubPRTrigger(newJob, "${osTag} ${config}")
-                        // To enable PR checks only for specific target branches, use the following instead:
-                        // Utilities.addGithubPRTriggerForBranch(newJob, branch, checkName)
-                    } else {
-                        Utilities.addGithubPushTrigger(newJob)
-                    }
-                } else {
-                    // nonDefaultTaskSetup is e.g. DailyBuildTaskSetup (which sets up daily builds)
-                    // These jobs will only be configured for the branch specified below,
-                    // which is the name of the branch netci.groovy was processed for.
-                    // See list of such branches at:
-                    // https://github.com/dotnet/dotnet-ci/blob/master/jobs/data/repolist.txt
-                    nonDefaultTaskSetup(newJob, isPR, config)
-                }
-=======
                 CreateBuildTask(isPR, buildArch, buildType, machine, configTag, buildExtra, testExtra, runCodeAnalysis, excludeConfigIf, nonDefaultTaskSetup)
             }
         }
@@ -255,72 +176,6 @@
             staticBuildConfigs.each { staticBuild ->
                 CreateXPlatBuildTask(isPR, buildType, staticBuild, machine, platform,
                     configTag, xplatBranch, nonDefaultTaskSetup, "", "")
->>>>>>> 00c44f35
-            }
-        }
-    }
-}
-
-// Generic task to trigger clang-based cross-plat build tasks
-def CreateXPlatBuildTasks = { machine, platform, configTag, xplatBranch, nonDefaultTaskSetup ->
-    [true, false].each { isPR ->
-        ['debug', 'test', 'release'].each { buildType ->
-            def staticBuildConfigs = [true, false]
-            if (platform == "osx") {
-                staticBuildConfigs = [true]
-            }
-
-            staticBuildConfigs.each { staticBuild ->
-                def config = (platform == "osx" ? "osx_${buildType}" : "linux_${buildType}")
-                def numConcurrentCommand = (platform == "osx" ? "sysctl -n hw.logicalcpu" : "nproc")
-
-                config = (configTag == null) ? config : "${configTag}_${config}"
-                config = staticBuild ? "${config}_static" : config
-
-                // params: Project, BaseTaskName, IsPullRequest (appends '_prtest')
-                def jobName = Utilities.getFullJobName(project, config, isPR)
-
-                def infoScript = "bash jenkins/get_system_info.sh --${platform}"
-                def buildFlag = buildType == "release" ? "" : (buildType == "debug" ? "--debug" : "--test-build")
-                def staticFlag = staticBuild ? "--static" : ""
-                def icuFlag = (platform == "osx" ? "--icu=/usr/local/opt/icu4c/include" : "")
-                def compilerPaths = (platform == "osx") ? "" : "--cxx=/usr/bin/clang++-3.8 --cc=/usr/bin/clang-3.8"
-                def buildScript = "bash ./build.sh ${staticFlag} -j=`${numConcurrentCommand}` ${buildFlag} ${compilerPaths} ${icuFlag}"
-                def testScript = "bash test/runtests.sh"
-
-                def newJob = job(jobName) {
-                    steps {
-                        shell(infoScript)
-                        shell(buildScript)
-                        shell(testScript)
-                    }
-                }
-
-                def archivalString = "BuildLinux/build.log"
-                Utilities.addArchival(newJob, archivalString,
-                    '', // no exclusions from archival
-                    true, // doNotFailIfNothingArchived=false ~= failIfNothingArchived (true ~= doNotFail)
-                    false) // archiveOnlyIfSuccessful=false ~= archiveAlways
-
-                Utilities.setMachineAffinity(newJob, machine, 'latest-or-auto')
-                Utilities.standardJobSetup(newJob, project, isPR, "*/${branch}")
-
-                if (nonDefaultTaskSetup == null) {
-                    if (isPR) {
-                        def osTag = machineTypeToOSTagMap.get(machine)
-                        // Set up checks which apply to PRs targeting any branch
-                        Utilities.addGithubPRTriggerForBranch(newJob, xplatBranch, "${osTag} ${config}")
-                    } else {
-                        Utilities.addGithubPushTrigger(newJob)
-                    }
-                } else {
-                    // nonDefaultTaskSetup is e.g. DailyBuildTaskSetup (which sets up daily builds)
-                    // These jobs will only be configured for the branch specified below,
-                    // which is the name of the branch netci.groovy was processed for.
-                    // See list of such branches at:
-                    // https://github.com/dotnet/dotnet-ci/blob/master/jobs/data/repolist.txt
-                    nonDefaultTaskSetup(newJob, isPR, config)
-                }
             }
         }
     }
@@ -425,19 +280,11 @@
 
 // Include these explicitly-named branches
 def isXPlatDailyBranch = branch in ['master', 'linux', 'xplat']
-<<<<<<< HEAD
-// Include some release/* branches
-if (branch.startsWith('release')) {
-    // Allows all current and future release/* branches on which we should run daily builds of XPlat configs.
-    // RegEx matches e.g. release/1.1, release/1.2, release/1.3-ci, but not e.g. release/2.0, release/1.3, or release/1.10
-    includeReleaseBranch = !(branch =~ /^release\/((1\.[12](\D.*)?)|(\d+\.\d+\D.*))$/)
-=======
 // Include some release/* branches (ignore branches ending in '-ci')
 if (branch.startsWith('release') && !branch.endsWith('-ci')) {
     // Allows all current and future release/* branches on which we should run daily builds of XPlat configs.
     // RegEx matches branch names we should ignore (e.g. release/1.1, release/1.2, release/1.2-pre)
     includeReleaseBranch = !(branch =~ /^release\/(1\.[12](\D.*)?)$/)
->>>>>>> 00c44f35
     isXPlatDailyBranch |= includeReleaseBranch
 }
 

--- conflicted
+++ resolved
@@ -257,7 +257,6 @@
 CreateStyleCheckTasks('./jenkins/check_eol.sh', 'ubuntu_check_eol', 'EOL Check')
 CreateStyleCheckTasks('./jenkins/check_copyright.sh', 'ubuntu_check_copyright', 'Copyright Check')
 
-<<<<<<< HEAD
 // --------------
 // XPLAT BRANCHES
 // --------------
@@ -314,7 +313,7 @@
                     'linux\\s+tests')})
     }
 }
-=======
+
 // ------------
 // HELP MESSAGE
 // ------------
@@ -327,5 +326,4 @@
     "* https://github.com/Microsoft/ChakraCore/wiki/Jenkins-Build-Triggers\n" +
     "* https://github.com/Microsoft/ChakraCore/wiki/Jenkins-Repro-Steps\n" +
     "\n" +
-    "Have a nice day!")  // This is appended to the help message.  You might put known issues here.
->>>>>>> 7e2194a3
+    "Have a nice day!")  // This is appended to the help message.  You might put known issues here.
<?xml version="1.0" encoding="utf-8"?>
<Project DefaultTargets="Build" ToolsVersion="12.0" xmlns="http://schemas.microsoft.com/developer/msbuild/2003">
  <ItemDefinitionGroup>
    <Midl>
      <StructMemberAlignment Condition="'%(Midl.StructMemberAlignment)' == ''">8</StructMemberAlignment>
      <DefaultCharType>Unsigned</DefaultCharType>

      <IdlType>Ole</IdlType>
      <!-- Default Idl type -->

      <!-- Force all MIDL compiles to be treated as English unless otherwise specified -->
      <LocaleID>1033</LocaleID>

      <!-- Disable the settings comment to make the headers more diff-able.  Only available in midl 8. razzle build already have this -->
      <AdditionalOptions Condition="'$(BuildingWithBuildExe)'!='true'">%(AdditionalOptions) /no_settings_comment</AdditionalOptions>

      <!--Disable midl timestamps wherever possible, razzle build already have this-->
      <AdditionalOptions Condition="'$(BuildingWithBuildExe)'!='true'">%(AdditionalOptions) /no_stamp</AdditionalOptions>

      <SuppressStartupBanner>true</SuppressStartupBanner>

      <!-- Other defaults -->
      <HeaderFileName>%(Filename).h</HeaderFileName>
      <OutputDirectory>$(IntDir)</OutputDirectory>

      <!-- ======== makefiledef ======== -->
      <AdditionalOptions>%(AdditionalOptions) -sal</AdditionalOptions>

      <!-- ======== sources.inc ======== -->
      <!-- generates SAL annotations for our interface -->
      <AdditionalOptions>%(AdditionalOptions) -sal_local</AdditionalOptions>
    </Midl>
    <ClCompile>
      <PreprocessorDefinitions>%(PreprocessorDefinitions);_CHAKRACOREBUILD;NOMINMAX;USE_EDGEMODE_JSRT</PreprocessorDefinitions>
      <!-- Some of our STDMETHOD can throw
           TODO: Code review STDMETHOD and separate out API that can throw and those that can't -->
      <PreprocessorDefinitions>%(PreprocessorDefinitions);COM_STDMETHOD_CAN_THROW</PreprocessorDefinitions>

      <PreprocessorDefinitions Condition="'$(RuntimeLib)'=='static_library'">%(PreprocessorDefinitions);USE_STATIC_RUNTIMELIB</PreprocessorDefinitions>

      <!-- Add any preprocessor definitions passed using msbuild environment -->
      <PreprocessorDefinitions Condition="'$(AdditionalPreprocessorDefinitions)'!=''">%(PreprocessorDefinitions);$(AdditionalPreprocessorDefinitions)</PreprocessorDefinitions>

      <!-- MIDL generate code uses this define -->
      <PreprocessorDefinitions Condition="'$(Platform)'=='ARM'">%(PreprocessorDefinitions);_ARM_</PreprocessorDefinitions>

      <!-- /W4 -->
      <WarningLevel>Level4</WarningLevel>
      <!-- /WX -->
      <TreatWarningAsError>true</TreatWarningAsError>
      <!-- /GR- -->
      <RuntimeTypeInfo>false</RuntimeTypeInfo>
      <!-- /Zi -->
      <DebugInformationFormat>ProgramDatabase</DebugInformationFormat>
      <DebugInformationFormat Condition="'$(MultiProcessorCompilation)' == 'true'">OldStyle</DebugInformationFormat>
      <!-- /EHsc- -->
      <ExceptionHandling>SyncCThrow</ExceptionHandling>
      <!-- /Gz -->
      <CallingConvention Condition="'$(Platform)'=='Win32'">StdCall</CallingConvention>
      <!-- /Zp8 -->
      <StructMemberAlignment>8Bytes</StructMemberAlignment>
      <!-- /GS -->
      <BufferSecurityCheck>true</BufferSecurityCheck>
      <!-- /Gy -->
      <FunctionLevelLinking>true</FunctionLevelLinking>
      <!-- /GF -->
      <StringPooling>true</StringPooling>
      <!-- /MD -->
      <RuntimeLibrary Condition="'$(RuntimeLib)'!='static_library'">MultiThreadedDLL</RuntimeLibrary>
      <RuntimeLibrary Condition="'$(RuntimeLib)'=='static_library'">MultiThreaded</RuntimeLibrary>

      <!-- We don't use any metadata -->
      <AdditionalUsingDirectories />

      <AdditionalOptions>%(AdditionalOptions) /Zm125</AdditionalOptions>
      <AdditionalOptions>%(AdditionalOptions) /Yl$(TargetName)</AdditionalOptions>
      <!-- Separate global variable for linker -->
      <AdditionalOptions>%(AdditionalOptions) /Gw</AdditionalOptions>

      <ProgramDataBaseFileName Condition="'$(ConfigurationType)'=='StaticLibrary'">$(IntDir)$(TargetName).pdb</ProgramDataBaseFileName>
      <ProgramDataBaseFileName Condition="'$(ConfigurationType)'!='StaticLibrary'">$(IntDir)</ProgramDataBaseFileName>

      <!-- ======== For Code Covearge ======== -->
      <PreprocessorDefinitions Condition="'$(ENABLE_CODECOVERAGE)'=='true'">
        %(PreprocessorDefinitions);
        BYTECODE_TESTING=1
      </PreprocessorDefinitions>
      <PreprocessorDefinitions Condition="'$(BuildWabt)'=='true'">%(PreprocessorDefinitions);CAN_BUILD_WABT=1</PreprocessorDefinitions>
    </ClCompile>
    <ResourceCompile>
      <PreprocessorDefinitions Condition="'$(ChakraVersionBuildNumber)'!=''">%(PreprocessorDefinitions);CHAKRA_VERSION_BUILD_NUMBER=$(ChakraVersionBuildNumber)</PreprocessorDefinitions>
      <PreprocessorDefinitions Condition="'$(ChakraVersionBuildQFENumber)'!=''">%(PreprocessorDefinitions);CHAKRA_VERSION_BUILD_QFE=$(ChakraVersionBuildQFENumber)</PreprocessorDefinitions>
      <PreprocessorDefinitions Condition="'$(ChakraVersionBuildCommit)'!=''">%(PreprocessorDefinitions);CHAKRA_VERSION_BUILD_COMMIT=$(ChakraVersionBuildCommit)</PreprocessorDefinitions>
      <PreprocessorDefinitions Condition="'$(ChakraVersionBuildDate)'!=''">%(PreprocessorDefinitions);CHAKRA_VERSION_BUILD_DATE=$(ChakraVersionBuildDate)</PreprocessorDefinitions>
    </ResourceCompile>
    <MASM>
      <!-- /Cx -->
      <PreserveIdentifierCase>3</PreserveIdentifierCase>
    </MASM>
    <Link>
      <TreatLinkerWarningAsErrors>true</TreatLinkerWarningAsErrors>
      <GenerateDebugInformation>true</GenerateDebugInformation>
      <EnableCOMDATFolding Condition="'$(OptimizedBuild)'=='true' AND '$(ENABLE_CODECOVERAGE)'!='true'">true</EnableCOMDATFolding>
      <OptimizeReferences Condition="'$(OptimizedBuild)'=='true'">true</OptimizeReferences>

      <MinimumRequiredVersion Condition="'$(NtTargetVersion)'=='$(NtTargetVersion_Win7)'" >6.1</MinimumRequiredVersion>
      <MinimumRequiredVersion Condition="'$(NtTargetVersion)'=='$(NtTargetVersion_Win8)'" >6.2</MinimumRequiredVersion>
      <MinimumRequiredVersion Condition="'$(NtTargetVersion)'=='$(NtTargetVersion_Win10)'" >10.00</MinimumRequiredVersion>

      <!-- Always set the checksum -->
      <AdditionalOptions>%(AdditionalOptions) /release</AdditionalOptions>
<<<<<<< HEAD
      <!-- ======== For Code Covearge ======== -->
      <AdditionalOptions Condition="'$(ENABLE_CODECOVERAGE)'=='true'">%(AdditionalOptions) /DEBUGTYPE:CV,FIXUP</AdditionalOptions>
=======
      <!-- Ignore Linker warning: This object file does not define any previously undefined public symbols -->
      <AdditionalOptions>%(AdditionalOptions) /ignore:4221</AdditionalOptions>
>>>>>>> c36f7bf0
    </Link>
    <Lib>
      <!-- Ignore Linker warning: This object file does not define any previously undefined public symbols -->
      <AdditionalOptions>%(AdditionalOptions) /ignore:4221</AdditionalOptions>
    </Lib>
  </ItemDefinitionGroup>

  <!--Optimization flags-->
  <ItemDefinitionGroup Condition="'$(OptimizedBuild)'!='true' OR '$(ENABLE_CODECOVERAGE)'=='true'">
    <ClCompile>
      <Optimization>Disabled</Optimization>
    </ClCompile>
  </ItemDefinitionGroup>
  <ItemDefinitionGroup Condition="'$(OptimizedBuild)'=='true' AND '$(ENABLE_CODECOVERAGE)'!='true'">
    <ClCompile>
      <Optimization>MaxSpeed</Optimization>
      <WholeProgramOptimization>true</WholeProgramOptimization>
    </ClCompile>
  </ItemDefinitionGroup>
  
    <!-- chk build flags -->  
  <ItemDefinitionGroup Condition="'$(OptimizedBuild)'!='true'">
    <ClCompile>
      <PreprocessorDefinitions>%(PreprocessorDefinitions);_DEBUG;DBG;DBG_DUMP</PreprocessorDefinitions>
    </ClCompile>
    <ResourceCompile>
      <PreprocessorDefinitions>%(PreprocessorDefinitions);DBG;ENABLE_DEBUG_CONFIG_OPTIONS=1</PreprocessorDefinitions>
    </ResourceCompile>
    <Midl>
      <PreprocessorDefinitions>%(PreprocessorDefinitions);DBG</PreprocessorDefinitions>
    </Midl>
  </ItemDefinitionGroup>
  <!-- fre and fretest build flags -->
  <ItemDefinitionGroup Condition="'$(OptimizedBuild)'=='true'">
    <ClCompile>
      <PreprocessorDefinitions>%(PreprocessorDefinitions);NDEBUG</PreprocessorDefinitions>
      <PreprocessorDefinitions Condition="'$(Configuration)'=='Test'">%(PreprocessorDefinitions);ENABLE_DEBUG_CONFIG_OPTIONS=1</PreprocessorDefinitions>
    </ClCompile>
    <ResourceCompile>
      <PreprocessorDefinitions Condition="'$(Configuration)'=='Test'">%(PreprocessorDefinitions);ENABLE_DEBUG_CONFIG_OPTIONS=1</PreprocessorDefinitions>
    </ResourceCompile>
    <Link>
      <LinkTimeCodeGeneration Condition="'$(PlatformToolset)'=='v120' OR '$(TF_BUILD)'!=''">UseLinkTimeCodeGeneration</LinkTimeCodeGeneration>
      <LinkTimeCodeGeneration Condition="'$(PlatformToolset)'!='v120' AND '$(TF_BUILD)'==''">UseFastLinkTimeCodeGeneration</LinkTimeCodeGeneration>
    </Link>
    <Lib>
      <LinkTimeCodeGeneration>true</LinkTimeCodeGeneration>
    </Lib>
  </ItemDefinitionGroup>
  <ItemGroup Condition="'$(ConfigurationType)'=='DynamicLibrary' OR '$(ConfigurationType)'=='Application'">
    <Clean Include="$(OutDir)$(TargetName).lib" />
    <Clean Include="$(OutDir)$(TargetName).exp" />
    <Clean Include="$(OutDir)$(TargetName).ipdb" />
    <Clean Include="$(OutDir)$(TargetName).iobj" />
  </ItemGroup>
</Project><|MERGE_RESOLUTION|>--- conflicted
+++ resolved
@@ -109,13 +109,10 @@
 
       <!-- Always set the checksum -->
       <AdditionalOptions>%(AdditionalOptions) /release</AdditionalOptions>
-<<<<<<< HEAD
+      <!-- Ignore Linker warning: This object file does not define any previously undefined public symbols -->
+      <AdditionalOptions>%(AdditionalOptions) /ignore:4221</AdditionalOptions>
       <!-- ======== For Code Covearge ======== -->
       <AdditionalOptions Condition="'$(ENABLE_CODECOVERAGE)'=='true'">%(AdditionalOptions) /DEBUGTYPE:CV,FIXUP</AdditionalOptions>
-=======
-      <!-- Ignore Linker warning: This object file does not define any previously undefined public symbols -->
-      <AdditionalOptions>%(AdditionalOptions) /ignore:4221</AdditionalOptions>
->>>>>>> c36f7bf0
     </Link>
     <Lib>
       <!-- Ignore Linker warning: This object file does not define any previously undefined public symbols -->

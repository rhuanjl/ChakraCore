--- conflicted
+++ resolved
@@ -116,13 +116,8 @@
     $buildPushId, $buildPushIdPart1, $buildPushIdPart2, $buildPushIdString = GetBuildPushId $info
 
     # commit message
-<<<<<<< HEAD
     $command = "$gitExe log -1 --name-status -m --first-parent -p $commitHash"
-    $CommitMessageLines = iex $command
-=======
-    $command = "$gitExe log -1 --name-only -p $commitHash"
     $CommitMessageLines = Invoke-Expression $command
->>>>>>> 85fa2914
     $CommitMessage = $CommitMessageLines -join "`r`n"
 
     $changeTextFile = Join-Path -Path $outputDir -ChildPath "change.txt"

//-------------------------------------------------------------------------------------------------------
// Copyright (C) Microsoft. All rights reserved.
// Licensed under the MIT license. See LICENSE.txt file in the project root for full license information.
//-------------------------------------------------------------------------------------------------------
#include "CommonMemoryPch.h"


template <typename TBlockType>
SmallNormalHeapBucketBase<TBlockType>::SmallNormalHeapBucketBase() 
#if ENABLE_PARTIAL_GC
    : partialHeapBlockList(nullptr)
#if ENABLE_CONCURRENT_GC
    , partialSweptHeapBlockList(nullptr)
#endif
#endif
{
}

#ifdef DUMP_FRAGMENTATION_STATS
template <typename TBlockType>
void
SmallNormalHeapBucketBase<TBlockType>::AggregateBucketStats(HeapBucketStats& stats)
{
    __super::AggregateBucketStats(stats);

    HeapBlockList::ForEach(partialHeapBlockList, [&stats](SmallHeapBlock* heapBlock) {
        heapBlock->AggregateBlockStats(stats);
    });
    HeapBlockList::ForEach(partialSweptHeapBlockList, [&stats](SmallHeapBlock* heapBlock) {
        heapBlock->AggregateBlockStats(stats);
    });
}
#endif

template <typename TBlockType>
void
SmallNormalHeapBucketBase<TBlockType>::ScanInitialImplicitRoots(Recycler * recycler)
{
    HeapBlockList::ForEach(this->fullBlockList, [recycler](TBlockType * heapBlock)
    {
        heapBlock->ScanInitialImplicitRoots(recycler);
    });

    HeapBlockList::ForEach(this->heapBlockList, [recycler](TBlockType * heapBlock)
    {
        heapBlock->ScanInitialImplicitRoots(recycler);
    });

#if ENABLE_PARTIAL_GC
    Assert(recycler->inPartialCollectMode || partialHeapBlockList == nullptr);
    if (recycler->inPartialCollectMode)
    {
        HeapBlockList::ForEach(partialHeapBlockList, [recycler](TBlockType * heapBlock)
        {
            heapBlock->ScanInitialImplicitRoots(recycler);
        });
#if ENABLE_CONCURRENT_GC
        HeapBlockList::ForEach(partialSweptHeapBlockList, [recycler](TBlockType * heapBlock)
        {
            heapBlock->ScanInitialImplicitRoots(recycler);
        });
#endif
    }
#endif
}

template <typename TBlockType>
void
SmallNormalHeapBucketBase<TBlockType>::ScanNewImplicitRoots(Recycler * recycler)
{
    __super::ScanNewImplicitRoots(recycler);

#if ENABLE_PARTIAL_GC
    Assert(recycler->inPartialCollectMode || partialHeapBlockList == nullptr);
    // Don't need to scan the partial heap block list for new implicit root as we don't allocate from them
#endif
}


template <typename TBlockType>
bool
SmallNormalHeapBucketBase<TBlockType>::RescanObjectsOnPage(TBlockType * block, char* pageAddress, char * blockStartAddress, BVStatic<TBlockAttributes::BitVectorCount> * heapBlockMarkBits, const uint localObjectSize, uint bucketIndex, __out_opt bool* anyObjectRescanned, Recycler * recycler)
{
    RECYCLER_STATS_ADD(recycler, markData.rescanPageCount, TBlockAttributes::PageCount);

    // By the time we get here, we should have ensured that there's a mark on any page somewhere.
    // REVIEW: Worth check on just the page's mark bits?
    Assert(!heapBlockMarkBits->IsAllClear());

    if (anyObjectRescanned != nullptr)
    {
        *anyObjectRescanned = false;
    }

    Assert((char*)pageAddress - blockStartAddress < TBlockAttributes::PageCount * AutoSystemInfo::PageSize);
    const uint pageByteOffset = static_cast<uint>((char*)pageAddress - blockStartAddress);
    uint firstObjectOnPageIndex = pageByteOffset / localObjectSize;

    // This is not necessarily the address on the first object that starts on the page
    // If the last object on the previous page spans two pages, this is the address of that object
    // We do it this way so that we can figure out if we need to rescan the first few bytes of the page
    // if the actual first object on this page is not located at the start of the page
    char* const startObjectAddress = blockStartAddress + (firstObjectOnPageIndex * localObjectSize);
    const uint startBitIndex = TBlockType::GetAddressBitIndex(startObjectAddress);
    const uint pageStartBitIndex = pageByteOffset >> HeapConstants::ObjectAllocationShift;

    Assert(pageByteOffset / AutoSystemInfo::PageSize < USHRT_MAX);
    const ushort pageNumber = static_cast<const ushort>(pageByteOffset / AutoSystemInfo::PageSize);
    const typename TBlockType::BlockInfo& blockInfoForPage = HeapInfo::GetBlockInfo<TBlockAttributes>(localObjectSize)[pageNumber];

    bool lastObjectOnPreviousPageMarked = false;
    // Calculate the mark count here since we no longer keep track during marking
    uint rescanMarkCount = TBlockType::CalculateMarkCountForPage(heapBlockMarkBits, bucketIndex, pageStartBitIndex);
    const uint pageObjectCount = blockInfoForPage.pageObjectCount;
    const uint localObjectCount = (TBlockAttributes::PageCount * AutoSystemInfo::PageSize) / localObjectSize;

    // If all objects are marked, rescan whole block at once
    if (TBlockType::CanRescanFullBlock() && rescanMarkCount == pageObjectCount)
    {
        // REVIEW: Can we optimize this more?
        if (!recycler->AddMark(pageAddress, AutoSystemInfo::PageSize))
        {
            // Failed to add to the mark stack due to OOM.
            return false;
        }

        RECYCLER_STATS_ADD(recycler, markData.rescanObjectCount, pageObjectCount);
        RECYCLER_STATS_ADD(recycler, markData.rescanObjectByteCount, localObjectSize * pageObjectCount);
        if (anyObjectRescanned != nullptr)
        {
            *anyObjectRescanned = true;
        }

        return true;
    }

    if (startObjectAddress != pageAddress)
    {
        // If the last object on the previous page that spans into the current page is marked,
        // we need to count that in the markCount for rescan
        Assert(startObjectAddress >= blockStartAddress && startObjectAddress < pageAddress);
        lastObjectOnPreviousPageMarked = (heapBlockMarkBits->Test(startBitIndex) == TRUE);
        if (lastObjectOnPreviousPageMarked)
        {
            rescanMarkCount++;
        }
    }

    const uint objectBitDelta = SmallHeapBlockT<TBlockAttributes>::GetObjectBitDeltaForBucketIndex(bucketIndex);

    uint rescanCount = 0;
    uint objectIndex = firstObjectOnPageIndex;

    for (uint bitIndex = startBitIndex; rescanCount < rescanMarkCount; objectIndex++, bitIndex += objectBitDelta)
    {
        Assert(objectIndex < localObjectCount);
        Assert(!HeapInfo::GetInvalidBitVectorForBucket<TBlockAttributes>(bucketIndex)->Test(bitIndex));

        if (heapBlockMarkBits->Test(bitIndex))
        {
            char * objectAddress = blockStartAddress + objectIndex * localObjectSize;
            if (!TBlockType::RescanObject(block, objectAddress, localObjectSize, objectIndex, recycler))
            {
                // Failed to add to the mark stack due to OOM.
                return false;
            }

            rescanCount++;
        }
    }

    // Mark bits should not have changed during the Rescan
    if (startObjectAddress != pageAddress && lastObjectOnPreviousPageMarked)
    {
        Assert(rescanMarkCount == TBlockType::CalculateMarkCountForPage(heapBlockMarkBits, bucketIndex, pageStartBitIndex) + 1);
    }
    else
    {
        Assert(rescanMarkCount == TBlockType::CalculateMarkCountForPage(heapBlockMarkBits, bucketIndex, pageStartBitIndex));
    }

#if DBG
    // We stopped when we hit the rescanMarkCount.
    // Make sure no other objects were marked, otherwise our rescanMarkCount was wrong.
    for (uint i = objectIndex + 1; i < blockInfoForPage.lastObjectIndexOnPage; i++)
    {
        Assert(!heapBlockMarkBits->Test(i * objectBitDelta));
    }
#endif

    // Let the caller know if we rescanned anything on this page
    if (anyObjectRescanned != nullptr)
    {
        (*anyObjectRescanned) = (rescanCount > 0);
    }

    return true;
}

#if ENABLE_CONCURRENT_GC
template <typename TBlockType>
void
SmallNormalHeapBucketBase<TBlockType>::SweepPendingObjects(RecyclerSweep& recyclerSweep)
{
    RECYCLER_SLOW_CHECK(VerifyHeapBlockCount(recyclerSweep.IsBackground()));

    CompileAssert(!BaseT::IsLeafBucket);
    TBlockType *& pendingSweepList = recyclerSweep.GetPendingSweepBlockList(this);
    TBlockType * const list = pendingSweepList;
    Recycler * const recycler = recyclerSweep.GetRecycler();
#if ENABLE_PARTIAL_GC
    bool const partialSweep = recycler->inPartialCollectMode;
#endif
    if (list)
    {
        pendingSweepList = nullptr;
#if ENABLE_PARTIAL_GC
        if (partialSweep)
        {
            // We did a partial sweep.
            // Blocks in the pendingSweepList are the ones we decided not to reuse.

            HeapBlockList::ForEachEditing(list, [this, recycler](TBlockType * heapBlock)
            {
                // We are not going to reuse this block.
                // SweepMode_ConcurrentPartial will not actually collect anything, it will just update some state.
                // The sweepable objects will be collected in a future Sweep.

                // Note, page heap blocks are never swept concurrently
                heapBlock->template SweepObjects<false, SweepMode_ConcurrentPartial>(recycler);

                // page heap mode should never reach here, so don't check pageheap enabled or not
                if (heapBlock->template HasFreeObject<false>())
                {
                    // We have pre-existing free objects, so put this in the partialSweptHeapBlockList
                    heapBlock->SetNextBlock(this->partialSweptHeapBlockList);
                    this->partialSweptHeapBlockList = heapBlock;
                }
                else
                {
                    // No free objects, so put in the fullBlockList
                    heapBlock->SetNextBlock(this->fullBlockList);
                    this->fullBlockList = heapBlock;
                }
            });
        }
        else
#endif
        {
            // We decided not to do a partial sweep.
            // Blocks in the pendingSweepList need to have a regular sweep.

            TBlockType * tail = SweepPendingObjects<SweepMode_Concurrent>(recycler, list);
            tail->SetNextBlock(this->heapBlockList);
            this->heapBlockList = list;

            this->StartAllocationAfterSweep();
        }

        RECYCLER_SLOW_CHECK(VerifyHeapBlockCount(recyclerSweep.IsBackground()));
    }

    Assert(!this->IsAllocationStopped());
}

template <typename TBlockType>
template <SweepMode mode>
TBlockType *
SmallNormalHeapBucketBase<TBlockType>::SweepPendingObjects(Recycler * recycler, TBlockType * list)
{
    TBlockType * tail;
    HeapBlockList::ForEach(list, [recycler, &tail](TBlockType * heapBlock)
    {
        // Note, page heap blocks are never swept concurrently
        heapBlock->template SweepObjects<false, mode>(recycler);
        tail = heapBlock;
    });
    return tail;
}
#endif

#if ENABLE_PARTIAL_GC
template <typename TBlockType>
SmallNormalHeapBucketBase<TBlockType>::~SmallNormalHeapBucketBase()
{
<<<<<<< HEAD
    this->DeleteHeapBlockList(this->partialHeapBlockList);
#ifdef CONCURRENT_GC_ENABLED
    this->DeleteHeapBlockList(this->partialSweptHeapBlockList);
=======
    DeleteHeapBlockList(this->partialHeapBlockList);
#if ENABLE_CONCURRENT_GC
    DeleteHeapBlockList(this->partialSweptHeapBlockList);
>>>>>>> d153a43b
#endif
}

template <typename TBlockType>
template <class Fn>
void
SmallNormalHeapBucketBase<TBlockType>::SweepPartialReusePages(RecyclerSweep& recyclerSweep, TBlockType * heapBlockList,
    TBlockType *& reuseBlocklist, TBlockType *&unusedBlockList, Fn callback)
{
    HeapBlockList::ForEachEditing(heapBlockList,
        [&recyclerSweep, &reuseBlocklist, &unusedBlockList, callback](TBlockType * heapBlock)
    {
        uint expectFreeByteCount;
        if (heapBlock->DoPartialReusePage(recyclerSweep, expectFreeByteCount))
        {
            callback(heapBlock, true);

            // Reuse the page
            heapBlock->SetNextBlock(reuseBlocklist);
            reuseBlocklist = heapBlock;

            RECYCLER_STATS_ADD(recyclerSweep.GetRecycler(), smallNonLeafHeapBlockPartialReuseBytes[heapBlock->GetHeapBlockType()], expectFreeByteCount);
            RECYCLER_STATS_INC(recyclerSweep.GetRecycler(), smallNonLeafHeapBlockPartialReuseCount[heapBlock->GetHeapBlockType()]);
        }
        else
        {
            // Don't not reuse the page if it don't have much free memory.
            callback(heapBlock, false);

            heapBlock->SetNextBlock(unusedBlockList);
            unusedBlockList = heapBlock;

            recyclerSweep.AddUnusedFreeByteCount(expectFreeByteCount);
            RECYCLER_STATS_ADD(recyclerSweep.GetRecycler(), smallNonLeafHeapBlockPartialUnusedBytes[heapBlock->GetHeapBlockType()], expectFreeByteCount);
            RECYCLER_STATS_INC(recyclerSweep.GetRecycler(), smallNonLeafHeapBlockPartialUnusedCount[heapBlock->GetHeapBlockType()]);
        }
    });
}

template <typename TBlockType>
void
SmallNormalHeapBucketBase<TBlockType>::SweepPartialReusePages(RecyclerSweep& recyclerSweep)
{
    RECYCLER_SLOW_CHECK(this->VerifyHeapBlockCount(recyclerSweep.IsBackground()));
    Assert(this->GetRecycler()->inPartialCollectMode);

    TBlockType * currentHeapBlockList = this->heapBlockList;
    this->heapBlockList = nullptr;
    SmallNormalHeapBucketBase<TBlockType>::SweepPartialReusePages(recyclerSweep, currentHeapBlockList, this->heapBlockList,
        this->partialHeapBlockList,
        [](TBlockType * heapBlock, bool isReused) {});

#if ENABLE_CONCURRENT_GC
    // only collect data for pending sweep list but don't sweep yet
    // until we have adjusted the heuristics, and SweepPartialReusePages will
    // sweep the page that we are going to reuse in thread.
    TBlockType *& pendingSweepList = recyclerSweep.GetPendingSweepBlockList(this);
    currentHeapBlockList = pendingSweepList;
    pendingSweepList = nullptr;
    Recycler * recycler = recyclerSweep.GetRecycler();
    SmallNormalHeapBucketBase<TBlockType>::SweepPartialReusePages(recyclerSweep, currentHeapBlockList, this->heapBlockList,
        pendingSweepList,
        [recycler](TBlockType * heapBlock, bool isReused)
        {
            if (isReused)
            {
                // Finalizable blocks are always swept in thread, so shouldn't be here
                Assert(!heapBlock->IsAnyFinalizableBlock());

                // Page heap blocks are never swept concurrently
                heapBlock->template SweepObjects<false, SweepMode_InThread>(recycler);

                // This block has been counted as concurrently swept, and now we changed our mind
                // and sweep it in thread. Remove the count
                RECYCLER_STATS_DEC(recycler, heapBlockConcurrentSweptCount[heapBlock->GetHeapBlockType()]);
            }
        }
    );
#endif

    RECYCLER_SLOW_CHECK(this->VerifyHeapBlockCount(recyclerSweep.IsBackground()));

    this->StartAllocationAfterSweep();

    // PARTIALGC-TODO: revisit partial heap blocks to see if they can be put back into use
    // since the heuristics limit may be been changed.
}

template <typename TBlockType>
void
SmallNormalHeapBucketBase<TBlockType>::FinishPartialCollect(RecyclerSweep * recyclerSweep)
{
    RECYCLER_SLOW_CHECK(this->VerifyHeapBlockCount(recyclerSweep != nullptr && recyclerSweep->IsBackground()));

    Assert(this->GetRecycler()->inPartialCollectMode);
    Assert(recyclerSweep == nullptr || this->IsAllocationStopped());

#if ENABLE_CONCURRENT_GC
    // Process the partial Swept block and move it to the partial heap block list
    TBlockType * partialSweptList = this->partialSweptHeapBlockList;
    if (partialSweptList)
    {
        this->partialSweptHeapBlockList = nullptr;
        TBlockType *  tail = nullptr;
        HeapBlockList::ForEach(partialSweptList, [this, &tail](TBlockType * heapBlock)
        {
            heapBlock->FinishPartialCollect();
            Assert(heapBlock->HasFreeObject());
            tail = heapBlock;
        });
        Assert(tail != nullptr);
        tail->SetNextBlock(this->partialHeapBlockList);
        this->partialHeapBlockList = partialSweptList;
    }
#endif

    TBlockType * currentPartialHeapBlockList = this->partialHeapBlockList;
    if (recyclerSweep == nullptr)
    {
        if (currentPartialHeapBlockList != nullptr)
        {
            this->partialHeapBlockList = nullptr;
            this->AppendAllocableHeapBlockList(currentPartialHeapBlockList);
        }
    }
    else
    {
        if (currentPartialHeapBlockList != nullptr)
        {
            this->partialHeapBlockList = nullptr;
            TBlockType * list = this->heapBlockList;
            if (list == nullptr)
            {
                this->heapBlockList = currentPartialHeapBlockList;
            }
            else
            {
                // CONCURRENT-TODO: Optimize this?
                TBlockType * tail = HeapBlockList::Tail(this->heapBlockList);
                tail->SetNextBlock(currentPartialHeapBlockList);
            }
        }
#if ENABLE_CONCURRENT_GC
        if (recyclerSweep->GetPendingSweepBlockList(this) == nullptr)
#endif
        {
            // nothing else to sweep now,  we can start allocating now.
            this->StartAllocationAfterSweep();
        }
    }

    RECYCLER_SLOW_CHECK(this->VerifyHeapBlockCount(recyclerSweep != nullptr && recyclerSweep->IsBackground()));
}

template <typename TBlockType>
void
SmallNormalHeapBucketBase<TBlockType>::EnumerateObjects(ObjectInfoBits infoBits, void (*CallBackFunction)(void * address, size_t size))
{
    __super::EnumerateObjects(infoBits, CallBackFunction);
    HeapBucket::EnumerateObjects(partialHeapBlockList, infoBits, CallBackFunction);
#if ENABLE_CONCURRENT_GC
    HeapBucket::EnumerateObjects(partialSweptHeapBlockList, infoBits, CallBackFunction);
#endif
}

//------------------------------------------------------------------------------
// Debug and verify functions
//------------------------------------------------------------------------------
#if DBG
template <typename TBlockType>
void
SmallNormalHeapBucketBase<TBlockType>::ResetMarks(ResetMarkFlags flags)
{
    Assert(this->partialHeapBlockList == nullptr);
#if ENABLE_CONCURRENT_GC
    Assert(this->partialSweptHeapBlockList == nullptr);
#endif
    __super::ResetMarks(flags);
}

template <typename TBlockType>
void
SmallNormalHeapBucketBase<TBlockType>::SweepVerifyPartialBlocks(Recycler * recycler, TBlockType * heapBlockList)
{
    // PARTIALGC-TODO: Add assert to ensure nothing in the partialHeapBlockList is free-able
    HeapBlockList::ForEach(heapBlockList, [recycler](TBlockType * heapBlock)
    {
        heapBlock->SweepVerifyPartialBlock(recycler);
    });
}
#endif // DBG

<<<<<<< HEAD

template <typename TBlockType>
template<bool pageheap>
void
SmallNormalHeapBucketBase<TBlockType>::Sweep(RecyclerSweep& recyclerSweep)
{
#if DBG
    Recycler * recycler = recyclerSweep.GetRecycler();
    // Don't need sweep the partialHeapBlockList, the partially collected heap block list.
    // There should be nothing there that is free-able since the last time we swept

    Assert(recyclerSweep.InPartialCollect() || partialHeapBlockList == nullptr);
#ifdef CONCURRENT_GC_ENABLED
    Assert(recyclerSweep.InPartialCollect() || partialSweptHeapBlockList == nullptr);
#endif
    this->SweepVerifyPartialBlocks(recycler, this->partialHeapBlockList);
#endif
    BaseT::template SweepBucket<pageheap>(recyclerSweep, [](RecyclerSweep& recyclerSweep){});
}


=======
>>>>>>> d153a43b
#if DBG || defined(RECYCLER_SLOW_CHECK_ENABLED)
template <typename TBlockType>
size_t
SmallNormalHeapBucketBase<TBlockType>::GetNonEmptyHeapBlockCount(bool checkCount) const
{
    size_t currentHeapBlockCount = __super::GetNonEmptyHeapBlockCount(false);
    currentHeapBlockCount += HeapBlockList::Count(partialHeapBlockList);
#if ENABLE_CONCURRENT_GC
    currentHeapBlockCount += HeapBlockList::Count(partialSweptHeapBlockList);
#endif
    RECYCLER_SLOW_CHECK(Assert(!checkCount || heapBlockCount == currentHeapBlockCount));
    return currentHeapBlockCount;
}
#endif
#ifdef RECYCLER_SLOW_CHECK_ENABLED
template <typename TBlockType>
size_t
SmallNormalHeapBucketBase<TBlockType>::Check(bool checkCount)
{
    size_t smallHeapBlockCount = __super::Check(false);
    Assert(partialHeapBlockList == nullptr || this->GetRecycler()->inPartialCollectMode);
    smallHeapBlockCount += HeapInfo::Check(false, false, this->partialHeapBlockList);

#if ENABLE_CONCURRENT_GC
    Assert(partialSweptHeapBlockList == nullptr || this->GetRecycler()->inPartialCollectMode);
    smallHeapBlockCount += HeapInfo::Check(false, false, this->partialSweptHeapBlockList);
#endif
    Assert(!checkCount || this->heapBlockCount == smallHeapBlockCount);
    return smallHeapBlockCount;
}

#endif // RECYCLER_SLOW_CHECK_ENABLED

#ifdef RECYCLER_MEMORY_VERIFY
template <typename TBlockType>
void
SmallNormalHeapBucketBase<TBlockType>::Verify()
{
    __super::Verify();
    Assert(this->partialHeapBlockList == nullptr || this->GetRecycler()->inPartialCollectMode);
    HeapBlockList::ForEach(this->partialHeapBlockList, [](TBlockType * heapBlock)
    {
        Assert(heapBlock->HasFreeObject());
        heapBlock->Verify();
    });
#if ENABLE_CONCURRENT_GC
    Assert(this->partialSweptHeapBlockList == nullptr || this->GetRecycler()->inPartialCollectMode);
    HeapBlockList::ForEach(this->partialSweptHeapBlockList, [](TBlockType * heapBlock)
    {
        heapBlock->Verify();
    });
#endif
}
#endif // RECYCLER_MEMORY_VERIFY
#ifdef RECYCLER_VERIFY_MARK
template <typename TBlockType>
void
SmallNormalHeapBucketBase<TBlockType>::VerifyMark()
{
    __super::VerifyMark();
    HeapBlockList::ForEach(this->partialHeapBlockList, [](TBlockType * heapBlock)
    {
        heapBlock->VerifyMark();
    });

#if ENABLE_CONCURRENT_GC
    HeapBlockList::ForEach(this->partialSweptHeapBlockList, [](TBlockType * heapBlock)
    {
        heapBlock->VerifyMark();
    });
#endif
}
#endif // RECYCLER_VERIFY_MARK
#endif // ENABLE_PARTIAL_GC

template <typename TBlockType>
template<bool pageheap>
void
SmallNormalHeapBucketBase<TBlockType>::Sweep(RecyclerSweep& recyclerSweep)
{
#if ENABLE_PARTIAL_GC
#if DBG
    Recycler * recycler = recyclerSweep.GetRecycler();
    // Don't need sweep the partialHeapBlockList, the partially collected heap block list.
    // There should be nothing there that is free-able since the last time we swept

    Assert(recyclerSweep.InPartialCollect() || partialHeapBlockList == nullptr);
#if ENABLE_CONCURRENT_GC
    Assert(recyclerSweep.InPartialCollect() || partialSweptHeapBlockList == nullptr);
#endif
    this->SweepVerifyPartialBlocks(recycler, this->partialHeapBlockList);
#endif
#endif
    BaseT::SweepBucket<pageheap>(recyclerSweep, [](RecyclerSweep& recyclerSweep){});
}

namespace Memory
{
    template class SmallNormalHeapBucketBase<SmallNormalHeapBlock>;
    template class SmallNormalHeapBucketBase<MediumNormalHeapBlock>;

#ifdef RECYCLER_WRITE_BARRIER
    template class SmallNormalHeapBucketBase<SmallNormalWithBarrierHeapBlock>;
    template class SmallNormalHeapBucketBase<MediumNormalWithBarrierHeapBlock>;
#endif

    template class SmallNormalHeapBucketBase<SmallFinalizableHeapBlock>;
    template class SmallNormalHeapBucketBase<MediumFinalizableHeapBlock>;

#ifdef RECYCLER_WRITE_BARRIER
    template class SmallNormalHeapBucketBase<SmallFinalizableWithBarrierHeapBlock>;
    template class SmallNormalHeapBucketBase<MediumFinalizableWithBarrierHeapBlock>;
#endif

    template void SmallNormalHeapBucketBase<SmallNormalHeapBlock>::Sweep<true>(RecyclerSweep& recyclerSweep);
    template void SmallNormalHeapBucketBase<SmallNormalHeapBlock>::Sweep<false>(RecyclerSweep& recyclerSweep);
    template void SmallNormalHeapBucketBase<MediumNormalHeapBlock>::Sweep<true>(RecyclerSweep& recyclerSweep);
    template void SmallNormalHeapBucketBase<MediumNormalHeapBlock>::Sweep<false>(RecyclerSweep& recyclerSweep);

#ifdef RECYCLER_WRITE_BARRIER
    template void SmallNormalHeapBucketBase<SmallNormalWithBarrierHeapBlock>::Sweep<true>(RecyclerSweep& recyclerSweep);
    template void SmallNormalHeapBucketBase<SmallNormalWithBarrierHeapBlock>::Sweep<false>(RecyclerSweep& recyclerSweep);
    template void SmallNormalHeapBucketBase<MediumNormalWithBarrierHeapBlock>::Sweep<true>(RecyclerSweep& recyclerSweep);
    template void SmallNormalHeapBucketBase<MediumNormalWithBarrierHeapBlock>::Sweep<false>(RecyclerSweep& recyclerSweep);
#endif
}<|MERGE_RESOLUTION|>--- conflicted
+++ resolved
@@ -283,15 +283,9 @@
 template <typename TBlockType>
 SmallNormalHeapBucketBase<TBlockType>::~SmallNormalHeapBucketBase()
 {
-<<<<<<< HEAD
     this->DeleteHeapBlockList(this->partialHeapBlockList);
-#ifdef CONCURRENT_GC_ENABLED
+#if ENABLE_CONCURRENT_GC
     this->DeleteHeapBlockList(this->partialSweptHeapBlockList);
-=======
-    DeleteHeapBlockList(this->partialHeapBlockList);
-#if ENABLE_CONCURRENT_GC
-    DeleteHeapBlockList(this->partialSweptHeapBlockList);
->>>>>>> d153a43b
 #endif
 }
 
@@ -484,30 +478,6 @@
 }
 #endif // DBG
 
-<<<<<<< HEAD
-
-template <typename TBlockType>
-template<bool pageheap>
-void
-SmallNormalHeapBucketBase<TBlockType>::Sweep(RecyclerSweep& recyclerSweep)
-{
-#if DBG
-    Recycler * recycler = recyclerSweep.GetRecycler();
-    // Don't need sweep the partialHeapBlockList, the partially collected heap block list.
-    // There should be nothing there that is free-able since the last time we swept
-
-    Assert(recyclerSweep.InPartialCollect() || partialHeapBlockList == nullptr);
-#ifdef CONCURRENT_GC_ENABLED
-    Assert(recyclerSweep.InPartialCollect() || partialSweptHeapBlockList == nullptr);
-#endif
-    this->SweepVerifyPartialBlocks(recycler, this->partialHeapBlockList);
-#endif
-    BaseT::template SweepBucket<pageheap>(recyclerSweep, [](RecyclerSweep& recyclerSweep){});
-}
-
-
-=======
->>>>>>> d153a43b
 #if DBG || defined(RECYCLER_SLOW_CHECK_ENABLED)
 template <typename TBlockType>
 size_t
@@ -601,7 +571,7 @@
     this->SweepVerifyPartialBlocks(recycler, this->partialHeapBlockList);
 #endif
 #endif
-    BaseT::SweepBucket<pageheap>(recyclerSweep, [](RecyclerSweep& recyclerSweep){});
+    BaseT::template SweepBucket<pageheap>(recyclerSweep, [](RecyclerSweep& recyclerSweep){});
 }
 
 namespace Memory
